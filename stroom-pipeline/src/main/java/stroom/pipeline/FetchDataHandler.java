/*
 * Copyright 2017 Crown Copyright
 *
 * Licensed under the Apache License, Version 2.0 (the "License");
 * you may not use this file except in compliance with the License.
 * You may obtain a copy of the License at
 *
 *     http://www.apache.org/licenses/LICENSE-2.0
 *
 * Unless required by applicable law or agreed to in writing, software
 * distributed under the License is distributed on an "AS IS" BASIS,
 * WITHOUT WARRANTIES OR CONDITIONS OF ANY KIND, either express or implied.
 * See the License for the specific language governing permissions and
 * limitations under the License.
 *
 */

package stroom.pipeline;

import stroom.feed.FeedProperties;
import stroom.guice.PipelineScopeRunnable;
import stroom.logging.StreamEventLog;
import stroom.pipeline.errorhandler.ErrorReceiverProxy;
import stroom.pipeline.factory.PipelineDataCache;
import stroom.pipeline.factory.PipelineFactory;
import stroom.pipeline.shared.AbstractFetchDataResult;
import stroom.pipeline.shared.FetchDataAction;
import stroom.pipeline.state.FeedHolder;
import stroom.pipeline.state.MetaDataHolder;
import stroom.pipeline.state.PipelineHolder;
import stroom.pipeline.state.StreamHolder;
import stroom.security.Security;
import stroom.security.shared.PermissionNames;
<<<<<<< HEAD
import stroom.streamstore.StreamStore;
import stroom.streamtask.StreamProcessorService;
import stroom.task.AbstractTaskHandler;
import stroom.task.TaskHandlerBean;
=======
import stroom.data.store.api.StreamStore;
import stroom.task.api.TaskHandlerBean;
>>>>>>> e1e21994

import javax.inject.Inject;
import javax.inject.Provider;

@TaskHandlerBean(task = FetchDataAction.class)
class FetchDataHandler extends AbstractTaskHandler<FetchDataAction, AbstractFetchDataResult> {
    private final Security security;
    private final DataFetcher dataFetcher;

    @Inject
    FetchDataHandler(final StreamStore streamStore,
                     final FeedProperties feedProperties,
                     final Provider<FeedHolder> feedHolderProvider,
                     final Provider<MetaDataHolder> metaDataHolderProvider,
                     final Provider<PipelineHolder> pipelineHolderProvider,
                     final Provider<StreamHolder> streamHolderProvider,
                     final PipelineStore pipelineStore,
                     final Provider<PipelineFactory> pipelineFactoryProvider,
                     final Provider<ErrorReceiverProxy> errorReceiverProxyProvider,
                     final PipelineDataCache pipelineDataCache,
                     final StreamEventLog streamEventLog,
                     final Security security,
                     final PipelineScopeRunnable pipelineScopeRunnable) {
<<<<<<< HEAD
        dataFetcher = new DataFetcher(streamStore,
                feedService,
                streamProcessorService,
=======
        super(streamStore,
                feedProperties,
>>>>>>> e1e21994
                feedHolderProvider,
                metaDataHolderProvider,
                pipelineHolderProvider,
                streamHolderProvider,
                pipelineStore,
                pipelineFactoryProvider,
                errorReceiverProxyProvider,
                pipelineDataCache,
                streamEventLog,
                security,
                pipelineScopeRunnable);
        this.security = security;
    }

    @Override
    public AbstractFetchDataResult exec(final FetchDataAction action) {
        return security.secureResult(PermissionNames.VIEW_DATA_PERMISSION, () -> {
            final Long streamId = action.getStreamId();

            if (streamId != null) {
                return dataFetcher.getData(streamId, action.getChildStreamType(), action.getStreamRange(), action.getPageRange(),
                        action.isMarkerMode(), null, action.isShowAsHtml(), action.getExpandedSeverities());
            }

            return null;
        });
    }
}<|MERGE_RESOLUTION|>--- conflicted
+++ resolved
@@ -31,15 +31,8 @@
 import stroom.pipeline.state.StreamHolder;
 import stroom.security.Security;
 import stroom.security.shared.PermissionNames;
-<<<<<<< HEAD
-import stroom.streamstore.StreamStore;
-import stroom.streamtask.StreamProcessorService;
-import stroom.task.AbstractTaskHandler;
-import stroom.task.TaskHandlerBean;
-=======
 import stroom.data.store.api.StreamStore;
 import stroom.task.api.TaskHandlerBean;
->>>>>>> e1e21994
 
 import javax.inject.Inject;
 import javax.inject.Provider;
@@ -63,14 +56,9 @@
                      final StreamEventLog streamEventLog,
                      final Security security,
                      final PipelineScopeRunnable pipelineScopeRunnable) {
-<<<<<<< HEAD
         dataFetcher = new DataFetcher(streamStore,
                 feedService,
                 streamProcessorService,
-=======
-        super(streamStore,
-                feedProperties,
->>>>>>> e1e21994
                 feedHolderProvider,
                 metaDataHolderProvider,
                 pipelineHolderProvider,

package stroom.pipeline.filter;

import stroom.util.cache.CacheConfig;
import stroom.util.shared.AbstractConfig;
import stroom.util.shared.IsStroomConfig;
import stroom.util.time.StroomDuration;

import com.fasterxml.jackson.annotation.JsonCreator;
import com.fasterxml.jackson.annotation.JsonProperty;
import com.fasterxml.jackson.annotation.JsonPropertyDescription;
import com.fasterxml.jackson.annotation.JsonPropertyOrder;


<<<<<<< HEAD
@Singleton
public class XmlSchemaConfig extends AbstractConfig implements IsStroomConfig {
=======
@JsonPropertyOrder(alphabetic = true)
public class XmlSchemaConfig extends AbstractConfig {
>>>>>>> 8d849d62

    private final CacheConfig cacheConfig;

    public XmlSchemaConfig() {
        cacheConfig = CacheConfig.builder()
                .maximumSize(1000L)
                .expireAfterAccess(StroomDuration.ofMinutes(10))
                .build();
    }

    @JsonCreator
    public XmlSchemaConfig(@JsonProperty("cache") final CacheConfig cacheConfig) {
        this.cacheConfig = cacheConfig;
    }

    @JsonProperty("cache")
    @JsonPropertyDescription("The cache config for the XML schema pool.")
    public CacheConfig getCacheConfig() {
        return cacheConfig;
    }

    @Override
    public String toString() {
        return "XmlSchemaConfig{" +
                "cacheConfig=" + cacheConfig +
                '}';
    }
}<|MERGE_RESOLUTION|>--- conflicted
+++ resolved
@@ -11,13 +11,8 @@
 import com.fasterxml.jackson.annotation.JsonPropertyOrder;
 
 
-<<<<<<< HEAD
-@Singleton
+@JsonPropertyOrder(alphabetic = true)
 public class XmlSchemaConfig extends AbstractConfig implements IsStroomConfig {
-=======
-@JsonPropertyOrder(alphabetic = true)
-public class XmlSchemaConfig extends AbstractConfig {
->>>>>>> 8d849d62
 
     private final CacheConfig cacheConfig;
 

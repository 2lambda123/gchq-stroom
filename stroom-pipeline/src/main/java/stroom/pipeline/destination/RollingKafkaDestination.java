package stroom.pipeline.destination;

import org.apache.kafka.clients.producer.ProducerRecord;
import org.slf4j.Logger;
import org.slf4j.LoggerFactory;
import stroom.connectors.kafka.FlushMode;
import stroom.connectors.kafka.StroomKafkaProducer;
import stroom.connectors.kafka.StroomKafkaProducerRecord;

import java.io.IOException;
import java.io.OutputStream;
import java.util.function.Consumer;

public class RollingKafkaDestination extends RollingDestination {
    private static final Logger LOGGER = LoggerFactory.getLogger(RollingKafkaDestination.class);

    private final StroomKafkaProducer stroomKafkaProducer;

    private final String topic;
    private final String recordKey;
    private final StroomKafkaProducer.FlushMode flushMode;

    private StringBuilder data = new StringBuilder();

    public RollingKafkaDestination(final String key,
                                   final long frequency,
                                   final long maxSize,
                                   final long creationTime,
                                   final StroomKafkaProducer stroomKafkaProducer,
                                   final String recordKey,
                                   final String topic,
                                   final StroomKafkaProducer.FlushMode flushMode) {
        super(key, frequency, maxSize, creationTime);
        this.stroomKafkaProducer = stroomKafkaProducer;
        this.recordKey = recordKey;
        this.topic = topic;
        this.flushMode = flushMode;

        setOutputStream(new ByteCountOutputStream(new OutputStream() {
            @Override
            public void write(int b) throws IOException {
                data.append((char)b);
            }
        }));
    }

    @Override
    void onHeaderWritten(final ByteCountOutputStream outputStream,
                         final Consumer<Throwable> exceptionConsumer) {
        // Nothing to do here
    }

    @Override
    void onFooterWritten(final Consumer<Throwable> exceptionConsumer) {
        final StroomKafkaProducerRecord<String, String> newRecord =
                new StroomKafkaProducerRecord.Builder<String, String>()
                        .topic(topic)
                        .key(recordKey)
                        .value(data.toString())
                        .build();
        try {
<<<<<<< HEAD
            stroomKafkaProducer.send(newRecord, FlushMode.FLUSH_ON_SEND, e ->
                LOGGER.error("Unable to send record to Kafka!", e)
            );
=======
            stroomKafkaProducer.send(newRecord, flushMode, e -> {
                LOGGER.error("Unable to send record to Kafka!", e);
            });
>>>>>>> 65475a6f
        } catch (RuntimeException e) {
            exceptionConsumer.accept(wrapRollException(e));
        }
    }

    private Throwable wrapRollException(final Throwable e) {
        final StringBuilder sb = new StringBuilder();
        sb.append("Unable to send record to Kafka '");
        sb.append(topic);
        sb.append("' - ");
        sb.append(e.getMessage());

        LOGGER.error(sb.toString(), e);

        return new IOException(sb.toString(), e);
    }
}<|MERGE_RESOLUTION|>--- conflicted
+++ resolved
@@ -3,7 +3,6 @@
 import org.apache.kafka.clients.producer.ProducerRecord;
 import org.slf4j.Logger;
 import org.slf4j.LoggerFactory;
-import stroom.connectors.kafka.FlushMode;
 import stroom.connectors.kafka.StroomKafkaProducer;
 import stroom.connectors.kafka.StroomKafkaProducerRecord;
 
@@ -18,7 +17,7 @@
 
     private final String topic;
     private final String recordKey;
-    private final StroomKafkaProducer.FlushMode flushMode;
+    private final boolean flushOnSend;
 
     private StringBuilder data = new StringBuilder();
 
@@ -29,12 +28,12 @@
                                    final StroomKafkaProducer stroomKafkaProducer,
                                    final String recordKey,
                                    final String topic,
-                                   final StroomKafkaProducer.FlushMode flushMode) {
+                                   final boolean flushOnSend) {
         super(key, frequency, maxSize, creationTime);
         this.stroomKafkaProducer = stroomKafkaProducer;
         this.recordKey = recordKey;
         this.topic = topic;
-        this.flushMode = flushMode;
+        this.flushOnSend = flushOnSend;
 
         setOutputStream(new ByteCountOutputStream(new OutputStream() {
             @Override
@@ -59,15 +58,9 @@
                         .value(data.toString())
                         .build();
         try {
-<<<<<<< HEAD
-            stroomKafkaProducer.send(newRecord, FlushMode.FLUSH_ON_SEND, e ->
+            stroomKafkaProducer.send(newRecord, flushOnSend, e ->
                 LOGGER.error("Unable to send record to Kafka!", e)
             );
-=======
-            stroomKafkaProducer.send(newRecord, flushMode, e -> {
-                LOGGER.error("Unable to send record to Kafka!", e);
-            });
->>>>>>> 65475a6f
         } catch (RuntimeException e) {
             exceptionConsumer.accept(wrapRollException(e));
         }

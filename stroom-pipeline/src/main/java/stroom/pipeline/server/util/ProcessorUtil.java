--- conflicted
+++ resolved
@@ -16,7 +16,6 @@
 
 package stroom.pipeline.server.util;
 
-import stroom.cache.server.ParserFactoryPool;
 import stroom.pipeline.server.LocationFactoryProxy;
 import stroom.pipeline.server.errorhandler.ErrorReceiverProxy;
 import stroom.pipeline.server.factory.Processor;
@@ -25,24 +24,12 @@
 import stroom.pipeline.server.factory.Target;
 import stroom.pipeline.server.filter.XMLFilter;
 import stroom.pipeline.server.parser.AbstractParser;
-import stroom.pipeline.server.parser.CombinedParser;
 import stroom.pipeline.server.parser.XMLParser;
-import stroom.pipeline.shared.TextConverterService;
 
 import java.io.InputStream;
 import java.util.List;
 
 public class ProcessorUtil {
-<<<<<<< HEAD
-    public static void processCombined(final InputStream inputStream, final ErrorReceiverProxy errorReceiverProxy,
-                                       final XMLFilter filter, final LocationFactoryProxy locationFactory,
-                                       final ParserFactoryPool parserFactoryPool, final TextConverterService textConverterService) {
-        final CombinedParser parser = new CombinedParser(errorReceiverProxy, locationFactory, parserFactoryPool,
-                textConverterService);
-        doProcess(filter, inputStream, errorReceiverProxy, parser);
-
-    }
-=======
 //    public static void processCombined(final InputStream inputStream, final ErrorReceiverProxy errorReceiverProxy,
 //            final XMLFilter filter, final LocationFactoryProxy locationFactory,
 //            final ParserFactoryPool parserFactoryPool, final TextConverterService textConverterService) {
@@ -51,7 +38,6 @@
 //        doProcess(filter, inputStream, errorReceiverProxy, parser);
 //
 //    }
->>>>>>> 3ea46282
 
     public static void processXml(final InputStream inputStream, final ErrorReceiverProxy errorReceiverProxy,
                                   final XMLFilter filter, final LocationFactoryProxy locationFactory) {

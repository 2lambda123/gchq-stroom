/*
 * Copyright 2016 Crown Copyright
 *
 * Licensed under the Apache License, Version 2.0 (the "License");
 * you may not use this file except in compliance with the License.
 * You may obtain a copy of the License at
 *
 *     http://www.apache.org/licenses/LICENSE-2.0
 *
 * Unless required by applicable law or agreed to in writing, software
 * distributed under the License is distributed on an "AS IS" BASIS,
 * WITHOUT WARRANTIES OR CONDITIONS OF ANY KIND, either express or implied.
 * See the License for the specific language governing permissions and
 * limitations under the License.
 */

package stroom.pipeline.server.writer;

import org.apache.commons.lang.StringUtils;
import org.springframework.context.annotation.Scope;
import org.springframework.stereotype.Component;
import stroom.node.server.NodeCache;
import stroom.pipeline.state.FeedHolder;
import stroom.pipeline.state.PipelineHolder;
import stroom.pipeline.state.SearchIdHolder;
import stroom.pipeline.state.StreamHolder;
import stroom.util.SystemPropertyUtil;
import stroom.util.config.StroomProperties;
import stroom.util.spring.StroomScope;

import javax.annotation.Resource;
import java.time.ZoneOffset;
import java.time.ZonedDateTime;
import java.util.ArrayList;
import java.util.Arrays;
import java.util.Collections;
import java.util.HashSet;
import java.util.List;
import java.util.Set;
import java.util.UUID;
<<<<<<< HEAD
import java.util.function.LongSupplier;
import java.util.function.Supplier;
=======
>>>>>>> 45557420

@Component
@Scope(StroomScope.PROTOTYPE)
public class PathCreator {
    private static final String[] NON_ENV_VARS = {
            "feed",
            "pipeline",
            "streamId",
            "searchId",
            "node",
            "year",
            "month",
            "day",
            "hour",
            "minute",
            "second",
            "millis",
            "ms",
            "uuid",
            "fileName",
            "fileStem",
            "fileExtension",
            StroomProperties.STROOM_TEMP};

    private static final Set<String> NON_ENV_VARS_SET = Collections
            .unmodifiableSet(new HashSet<>(Arrays.asList(NON_ENV_VARS)));

    @Resource
    private FeedHolder feedHolder;
    @Resource
    private PipelineHolder pipelineHolder;
    @Resource
    private StreamHolder streamHolder;
    @Resource
    private SearchIdHolder searchIdHolder;
    @Resource
    private NodeCache nodeCache;

<<<<<<< HEAD
    public static String replaceTimeVars(String path) {
        // Replace some of the path elements with system variables.
        final ZonedDateTime dateTime = ZonedDateTime.now(ZoneOffset.UTC);
        path = replace(path, "year", dateTime::getYear, 4);
        path = replace(path, "month", dateTime::getMonthValue, 2);
        path = replace(path, "day", dateTime::getDayOfMonth, 2);
        path = replace(path, "hour", dateTime::getHour, 2);
        path = replace(path, "minute", dateTime::getMinute, 2);
        path = replace(path, "second", dateTime::getSecond, 2);
        path = replace(path, "millis", () -> dateTime.toInstant().toEpochMilli(), 3);
        path = replace(path, "ms", () -> dateTime.toInstant().toEpochMilli(), 0);
=======
    private static final String[] NON_ENV_VARS = {"feed", "pipeline", "streamId", "searchId", "node", "year", "month",
            "day", "hour", "minute", "second", "millis", "ms", "uuid", "fileName", "fileStem", "fileExtension",
            StroomProperties.STROOM_TEMP};
    private static final Set<String> NON_ENV_VARS_SET = Collections
            .unmodifiableSet(new HashSet<>(Arrays.asList(NON_ENV_VARS)));

    public String replaceAll(String path) {
        path = replaceContextVars(path);
        path = replaceTimeVars(path);
        path = replaceUUIDVars(path);
        path = replaceSystemProperties(path);
        return path;
    }

    public String replaceContextVars(String path) {
        if (feedHolder != null && feedHolder.getFeed() != null) {
            path = replace(path, "feed", feedHolder.getFeed().getName());
        }
        if (pipelineHolder != null && pipelineHolder.getPipeline() != null) {
            path = replace(path, "pipeline", pipelineHolder.getPipeline().getName());
        }
        if (streamHolder != null && streamHolder.getStream() != null) {
            path = replace(path, "streamId", String.valueOf(streamHolder.getStream().getId()));
        }
        if (searchIdHolder != null && searchIdHolder.getSearchId() != null) {
            path = replace(path, "searchId", String.valueOf(searchIdHolder.getSearchId()));
        }
        if (nodeCache != null) {
            path = replace(path, "node", String.valueOf(nodeCache.getDefaultNode().getName()));
        }

        return path;
    }

    public static String replaceTimeVars(String path) {
        // Replace some of the path elements with system variables.
        final ZonedDateTime dateTime = ZonedDateTime.now(ZoneOffset.UTC);
        return replaceTimeVars(path, dateTime);
    }

    static String replaceTimeVars(String path, final ZonedDateTime dateTime) {
        // Replace some of the path elements with system variables.
        path = replace(path, "year", dateTime.getYear(), 4);
        path = replace(path, "month", dateTime.getMonthValue(), 2);
        path = replace(path, "day", dateTime.getDayOfMonth(), 2);
        path = replace(path, "hour", dateTime.getHour(), 2);
        path = replace(path, "minute", dateTime.getMinute(), 2);
        path = replace(path, "second", dateTime.getSecond(), 2);
        path = replace(path, "millis", dateTime.toInstant().toEpochMilli(), 3);
        path = replace(path, "ms", dateTime.toInstant().toEpochMilli(), 0);
>>>>>>> 45557420

        return path;
    }

    public static String replaceSystemProperties(String path) {
        // Replace stroom.temp
        path = replace(
                path,
                StroomProperties.STROOM_TEMP,
                () -> StroomProperties.getProperty(StroomProperties.STROOM_TEMP));

        return SystemPropertyUtil.replaceSystemProperty(path, NON_ENV_VARS_SET);
    }

    public static String replaceUUIDVars(String path) {
        path = replace(path, "uuid", () -> UUID.randomUUID().toString());
        return path;
    }

    public static String replaceFileName(String path, final String fileName) {

        path = replace(path, "fileName", () -> fileName);

        path = replace(path, "fileStem", () -> {
            String fileStem = fileName;
            final int index = fileName.lastIndexOf(".");
            if (index != -1) {
                fileStem = fileName.substring(0, index);
            }
            return fileStem;
        });

        path = replace(path, "fileExtension", () -> {
            String fileExtension = "";
            final int index = fileName.lastIndexOf(".");
            if (index != -1) {
                fileExtension = fileName.substring(index + 1);
            }
            return fileExtension;
        });
        return path;
    }

    public static String[] findVars(final String path) {
        final List<String> vars = new ArrayList<>();
        final char[] arr = path.toCharArray();
        char lastChar = 0;
        int start = -1;
        for (int i = 0; i < arr.length; i++) {
            final char c = arr[i];
            if (start == -1 && c == '{' && lastChar == '$') {
                start = i + 1;
            } else if (start != -1 && c == '}') {
                vars.add(new String(arr, start, i - start));
                start = -1;
            }

            lastChar = c;
        }

        String[] varsArr = new String[vars.size()];
        varsArr = vars.toArray(varsArr);
        return varsArr;
    }

    private static String replace(final String path,
                                  final String type,
                                  final LongSupplier replacementSupplier,
                                  final int pad) {

        //convert the long supplier into a string supplier to prevent the
        //evaluation of the long supplier
        Supplier<String> stringReplacementSupplier = () -> {
            String value = String.valueOf(replacementSupplier.getAsLong());
            if (pad > 0) {
                value = StringUtils.leftPad(value, pad, '0');
            }
            return value;
        };
        return replace(path, type, stringReplacementSupplier);
    }

<<<<<<< HEAD
    private static String replace(final String path,
                                  final String type,
                                  final Supplier<String> replacementSupplier) {
=======
    static String replace(final String path, final String type, final String replacement) {
>>>>>>> 45557420
        String newPath = path;
        final String param = "${" + type + "}";
        int start = newPath.indexOf(param);
        while (start != -1) {
            final int end = start + param.length();
<<<<<<< HEAD
            newPath = newPath.substring(0, start) + replacementSupplier.get() + newPath.substring(end);
            start = newPath.indexOf(param, end);
=======
            newPath = newPath.substring(0, start) + replacement + newPath.substring(end);
            start = newPath.indexOf(param, start);
>>>>>>> 45557420
        }

        return newPath;
    }

    public String replaceAll(String path) {
        path = replaceContextVars(path);
        path = replaceTimeVars(path);
        path = replaceUUIDVars(path);
        path = replaceSystemProperties(path);
        return path;
    }

    public String replaceContextVars(String path) {
        if (feedHolder != null && feedHolder.getFeed() != null) {
            path = replace(path, "feed", () -> feedHolder.getFeed().getName());
        }
        if (pipelineHolder != null && pipelineHolder.getPipeline() != null) {
            path = replace(path, "pipeline", () -> pipelineHolder.getPipeline().getName());
        }
        if (streamHolder != null && streamHolder.getStream() != null) {
            path = replace(path, "streamId", () -> streamHolder.getStream().getId(), 0);
        }
        if (searchIdHolder != null && searchIdHolder.getSearchId() != null) {
            path = replace(path, "searchId", () -> searchIdHolder.getSearchId());
        }
        if (nodeCache != null) {
            path = replace(path, "node", () -> nodeCache.getDefaultNode().getName());
        }

        return path;
    }
}<|MERGE_RESOLUTION|>--- conflicted
+++ resolved
@@ -38,11 +38,6 @@
 import java.util.List;
 import java.util.Set;
 import java.util.UUID;
-<<<<<<< HEAD
-import java.util.function.LongSupplier;
-import java.util.function.Supplier;
-=======
->>>>>>> 45557420
 
 @Component
 @Scope(StroomScope.PROTOTYPE)
@@ -81,10 +76,14 @@
     @Resource
     private NodeCache nodeCache;
 
-<<<<<<< HEAD
     public static String replaceTimeVars(String path) {
-        // Replace some of the path elements with system variables.
+        // Replace some of the path elements with time variables.
         final ZonedDateTime dateTime = ZonedDateTime.now(ZoneOffset.UTC);
+        return replaceTimeVars(path, dateTime);
+    }
+
+    static String replaceTimeVars(String path, final ZonedDateTime dateTime) {
+        // Replace some of the path elements with time variables.
         path = replace(path, "year", dateTime::getYear, 4);
         path = replace(path, "month", dateTime::getMonthValue, 2);
         path = replace(path, "day", dateTime::getDayOfMonth, 2);
@@ -93,58 +92,6 @@
         path = replace(path, "second", dateTime::getSecond, 2);
         path = replace(path, "millis", () -> dateTime.toInstant().toEpochMilli(), 3);
         path = replace(path, "ms", () -> dateTime.toInstant().toEpochMilli(), 0);
-=======
-    private static final String[] NON_ENV_VARS = {"feed", "pipeline", "streamId", "searchId", "node", "year", "month",
-            "day", "hour", "minute", "second", "millis", "ms", "uuid", "fileName", "fileStem", "fileExtension",
-            StroomProperties.STROOM_TEMP};
-    private static final Set<String> NON_ENV_VARS_SET = Collections
-            .unmodifiableSet(new HashSet<>(Arrays.asList(NON_ENV_VARS)));
-
-    public String replaceAll(String path) {
-        path = replaceContextVars(path);
-        path = replaceTimeVars(path);
-        path = replaceUUIDVars(path);
-        path = replaceSystemProperties(path);
-        return path;
-    }
-
-    public String replaceContextVars(String path) {
-        if (feedHolder != null && feedHolder.getFeed() != null) {
-            path = replace(path, "feed", feedHolder.getFeed().getName());
-        }
-        if (pipelineHolder != null && pipelineHolder.getPipeline() != null) {
-            path = replace(path, "pipeline", pipelineHolder.getPipeline().getName());
-        }
-        if (streamHolder != null && streamHolder.getStream() != null) {
-            path = replace(path, "streamId", String.valueOf(streamHolder.getStream().getId()));
-        }
-        if (searchIdHolder != null && searchIdHolder.getSearchId() != null) {
-            path = replace(path, "searchId", String.valueOf(searchIdHolder.getSearchId()));
-        }
-        if (nodeCache != null) {
-            path = replace(path, "node", String.valueOf(nodeCache.getDefaultNode().getName()));
-        }
-
-        return path;
-    }
-
-    public static String replaceTimeVars(String path) {
-        // Replace some of the path elements with system variables.
-        final ZonedDateTime dateTime = ZonedDateTime.now(ZoneOffset.UTC);
-        return replaceTimeVars(path, dateTime);
-    }
-
-    static String replaceTimeVars(String path, final ZonedDateTime dateTime) {
-        // Replace some of the path elements with system variables.
-        path = replace(path, "year", dateTime.getYear(), 4);
-        path = replace(path, "month", dateTime.getMonthValue(), 2);
-        path = replace(path, "day", dateTime.getDayOfMonth(), 2);
-        path = replace(path, "hour", dateTime.getHour(), 2);
-        path = replace(path, "minute", dateTime.getMinute(), 2);
-        path = replace(path, "second", dateTime.getSecond(), 2);
-        path = replace(path, "millis", dateTime.toInstant().toEpochMilli(), 3);
-        path = replace(path, "ms", dateTime.toInstant().toEpochMilli(), 0);
->>>>>>> 45557420
 
         return path;
     }
@@ -227,25 +174,16 @@
         return replace(path, type, stringReplacementSupplier);
     }
 
-<<<<<<< HEAD
     private static String replace(final String path,
                                   final String type,
                                   final Supplier<String> replacementSupplier) {
-=======
-    static String replace(final String path, final String type, final String replacement) {
->>>>>>> 45557420
         String newPath = path;
         final String param = "${" + type + "}";
         int start = newPath.indexOf(param);
         while (start != -1) {
             final int end = start + param.length();
-<<<<<<< HEAD
             newPath = newPath.substring(0, start) + replacementSupplier.get() + newPath.substring(end);
-            start = newPath.indexOf(param, end);
-=======
-            newPath = newPath.substring(0, start) + replacement + newPath.substring(end);
             start = newPath.indexOf(param, start);
->>>>>>> 45557420
         }
 
         return newPath;

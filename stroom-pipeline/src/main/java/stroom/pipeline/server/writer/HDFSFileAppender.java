--- conflicted
+++ resolved
@@ -31,11 +31,7 @@
 import stroom.pipeline.shared.ElementIcons;
 import stroom.pipeline.shared.data.PipelineElementType;
 import stroom.pipeline.shared.data.PipelineElementType.Category;
-<<<<<<< HEAD
-=======
 import stroom.util.io.ByteCountOutputStream;
-import stroom.util.logging.StroomLogger;
->>>>>>> 878a0318
 import stroom.util.spring.StroomScope;
 
 import javax.inject.Inject;
@@ -212,19 +208,6 @@
         return new Path(path.replaceAll(":", "-"));
     }
 
-<<<<<<< HEAD
-=======
-    static Configuration buildConfiguration(final String hdfsUri) {
-        final Configuration conf = new Configuration();
-        conf.set("fs.defaultFS", hdfsUri);
-        conf.set("fs.automatic.close", "true");
-        conf.set("fs.hdfs.impl", org.apache.hadoop.hdfs.DistributedFileSystem.class.getName());
-        // conf.set("fs.file.impl",
-        // org.apache.hadoop.fs.LocalFileSystem.class.getName());
-        return conf;
-    }
-
->>>>>>> 878a0318
     private Configuration getConfiguration() {
         if (conf == null) {
             conf = buildConfiguration(hdfsUri);
@@ -237,42 +220,7 @@
         return getHDFS(conf);
     }
 
-<<<<<<< HEAD
     private UserGroupInformation getUserGroupInformation() throws IOException {
-=======
-    private static FileSystem getHDFS(final Configuration conf) {
-        final FileSystem hdfs;
-
-        try {
-            // Will return a cached instance keyed on the passed conf object
-            hdfs = FileSystem.get(conf);
-        } catch (final IOException e) {
-            final String msg = "Error getting HDFS FileSystem object for " + conf.get("fs.defaultFS");
-            LOGGER.error(msg, e);
-            throw new RuntimeException(msg, e);
-        }
-        return hdfs;
-
-    }
-
-    static UserGroupInformation buildRemoteUser(final Optional<String> runAsUser) {
-        final String user = runAsUser.orElseGet(() -> {
-            try {
-                return UserGroupInformation.getCurrentUser().getUserName();
-            } catch (IOException e) {
-                throw new RuntimeException(e);
-            }
-        });
-
-        // userGroupInformation =
-        // UserGroupInformation.createProxyUser(runAsUser,
-        // UserGroupInformation.getLoginUser());
-        return UserGroupInformation.createRemoteUser(user);
-
-    }
-
-    private UserGroupInformation getUserGroupInformation() {
->>>>>>> 878a0318
         if (userGroupInformation == null) {
             userGroupInformation = buildRemoteUser(Optional.ofNullable(runAsUser));
         }
@@ -280,27 +228,6 @@
         return userGroupInformation;
     }
 
-<<<<<<< HEAD
-=======
-    static void runOnHDFS(final UserGroupInformation userGroupInformation, final Configuration conf,
-                          final Consumer<FileSystem> func) {
-        try {
-            userGroupInformation.doAs((PrivilegedExceptionAction<Void>) () -> {
-                final FileSystem hdfs = getHDFS(conf);
-
-                // run the passed lambda
-                func.accept(hdfs);
-
-                return null;
-            });
-        } catch (final InterruptedException e) {
-            Thread.currentThread().interrupt();
-        } catch (final IOException ioe) {
-            throw new RuntimeException(ioe);
-        }
-    }
-
->>>>>>> 878a0318
     private HDFSLockedOutputStream getHDFSLockedOutputStream(final Path filePath) throws IOException {
         final UserGroupInformation ugi = getUserGroupInformation();
         HDFSLockedOutputStream hdfsLockedOutputStream = null;

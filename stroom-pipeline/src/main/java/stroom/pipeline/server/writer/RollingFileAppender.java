/*
 * Copyright 2016 Crown Copyright
 *
 * Licensed under the Apache License, Version 2.0 (the "License");
 * you may not use this file except in compliance with the License.
 * You may obtain a copy of the License at
 *
 *     http://www.apache.org/licenses/LICENSE-2.0
 *
 * Unless required by applicable law or agreed to in writing, software
 * distributed under the License is distributed on an "AS IS" BASIS,
 * WITHOUT WARRANTIES OR CONDITIONS OF ANY KIND, either express or implied.
 * See the License for the specific language governing permissions and
 * limitations under the License.
 */

package stroom.pipeline.server.writer;

import org.springframework.context.annotation.Scope;
import org.springframework.stereotype.Component;
import stroom.pipeline.destination.RollingDestination;
import stroom.pipeline.destination.RollingFileDestination;
import stroom.pipeline.server.errorhandler.ProcessException;
import stroom.pipeline.server.factory.ConfigurableElement;
import stroom.pipeline.server.factory.PipelineProperty;
import stroom.pipeline.shared.ElementIcons;
import stroom.pipeline.shared.data.PipelineElementType;
import stroom.pipeline.shared.data.PipelineElementType.Category;
import stroom.util.io.FileUtil;
import stroom.util.shared.ModelStringUtil;
import stroom.util.spring.StroomScope;

import javax.inject.Inject;
import java.io.IOException;
import java.nio.file.Files;
import java.nio.file.Path;
import java.nio.file.Paths;

/**
 * Joins text instances into a single text instance.
 */
@Component
@Scope(StroomScope.PROTOTYPE)
<<<<<<< HEAD
@ConfigurableElement(
        type = "RollingFileAppender",
        category = Category.DESTINATION,
        roles = {
                PipelineElementType.ROLE_TARGET,
                PipelineElementType.ROLE_DESTINATION,
                PipelineElementType.VISABILITY_STEPPING},
        icon = ElementIcons.FILES)
class RollingFileAppender extends AbstractRollingAppender {

    private final PathCreator pathCreator;
=======
@ConfigurableElement(type = "RollingFileAppender", category = Category.DESTINATION, roles = {
        PipelineElementType.ROLE_TARGET, PipelineElementType.ROLE_DESTINATION,
        PipelineElementType.VISABILITY_STEPPING }, icon = ElementIcons.STREAM)
public class RollingFileAppender extends AbstractRollingAppender {
    private static final int MB = 1024 * 1024;
    private static final int DEFAULT_ROLL_SIZE = 100 * MB;

    private static final int SECOND = 1000;
    private static final int MINUTE = 60 * SECOND;
    private static final int HOUR = 60 * MINUTE;

    @Resource
    private PathCreator pathCreator;
>>>>>>> e9160ac3

    private String[] outputPaths;
    private String fileNamePattern;
    private String rolledFileNamePattern;
<<<<<<< HEAD
=======
    private long frequency = HOUR;
    private long rollSize = DEFAULT_ROLL_SIZE;

    private boolean validatedSettings;
>>>>>>> e9160ac3

    private String dir;
    private String fileName;
    private String rolledFileName;
    private String key;

    @Inject
    RollingFileAppender(final PathCreator pathCreator) {
        this.pathCreator = pathCreator;
    }

    @Override
    public RollingDestination createDestination() throws IOException {
        String dir = this.dir;
        String fileName = this.fileName;

        dir = PathCreator.replaceTimeVars(dir);
        dir = PathCreator.replaceUUIDVars(dir);

        fileName = PathCreator.replaceTimeVars(fileName);
        fileName = PathCreator.replaceUUIDVars(fileName);

        // Create a new destination.
        final Path file = Paths.get(dir).resolve(fileName);

        // Try and create the path.
        final Path parentDir = file.getParent();
        if (!Files.isDirectory(parentDir)) {
            try {
                Files.createDirectories(parentDir);
            } catch (final IOException e) {
                throw new ProcessException("Unable to create output dirs: " + FileUtil.getCanonicalPath(parentDir));
            }
        }

<<<<<<< HEAD
        return new RollingFileDestination(key,
                getFrequency(),
                getMaxSize(),
                System.currentTimeMillis(),
                fileName,
                rolledFileName,
                parentDir,
                file);
=======
        final RollingFileDestination dest = new RollingFileDestination(key, fileName, rolledFileName, frequency,
                rollSize, parentDir, file, System.currentTimeMillis());

        return dest;
>>>>>>> e9160ac3
    }

    @Override
    Object getKey() throws IOException {
        try {
            // Create the current file name if one isn't set.
            if (key == null) {
                dir = getRandomOutputPath();
                dir = pathCreator.replaceContextVars(dir);
                dir = PathCreator.replaceSystemProperties(dir);

                fileName = fileNamePattern;
                fileName = pathCreator.replaceContextVars(fileName);
                fileName = PathCreator.replaceSystemProperties(fileName);

                rolledFileName = rolledFileNamePattern;
                rolledFileName = pathCreator.replaceContextVars(rolledFileName);
                rolledFileName = PathCreator.replaceSystemProperties(rolledFileName);

                key = dir + '/' + fileName;
            }

            return key;
        } catch (final IOException e) {
            throw e;
        } catch (final Throwable t) {
            throw new IOException(t.getMessage(), t);
        }
    }

    private String getRandomOutputPath() throws IOException {
        if (outputPaths == null || outputPaths.length == 0) {
            throw new IOException("No output paths have been set");
        }

        // Get a path to use.
        String path = null;
        if (outputPaths.length == 1) {
            path = outputPaths[0];
        } else {
            // Choose one of the output paths at random.
            path = outputPaths[(int) Math.round(Math.random() * (outputPaths.length - 1))];
        }

        return path;
    }

    @Override
    void validateSpecificSettings() {
        if (outputPaths == null || outputPaths.length == 0) {
            throw new ProcessException("No output paths have been specified");
        }

        if (fileNamePattern == null || fileNamePattern.length() == 0) {
            throw new ProcessException("No file name has been specified");
        }

        if (rolledFileNamePattern == null || rolledFileNamePattern.length() == 0) {
            throw new ProcessException("No rolled file name has been specified");
        }

<<<<<<< HEAD
        if (fileNamePattern.equals(rolledFileNamePattern)) {
            throw new ProcessException("File name and rolled file name cannot be the same");
=======
            if (rollSize <= 0) {
                throw new ProcessException("Roll size must be greater than 0");
            }
>>>>>>> e9160ac3
        }
    }

    @PipelineProperty(description = "One or more destination paths for output files separated with commas. Replacement variables can be used in path strings such as ${feed}.")
    public void setOutputPaths(final String outputPaths) {
        this.outputPaths = outputPaths.split(",");
    }

    @PipelineProperty(description = "Choose the name of the file to write.")
    public void setFileName(final String fileNamePattern) {
        this.fileNamePattern = fileNamePattern;
    }

    @PipelineProperty(description = "Choose the name that files will be renamed to when they are rolled.")
    public void setRolledFileName(final String rolledFileNamePattern) {
        this.rolledFileNamePattern = rolledFileNamePattern;
    }
<<<<<<< HEAD
=======

    @PipelineProperty(description = "Choose how frequently files are rolled.", defaultValue = "1h")
    public void setFrequency(final String frequency) {
        if (frequency != null && frequency.trim().length() > 0) {
            try {
                final Long value = ModelStringUtil.parseDurationString(frequency);
                if (value == null) {
                    throw new PipelineFactoryException("Incorrect value for frequency: " + frequency);
                }

                this.frequency = value;
            } catch (final NumberFormatException e) {
                throw new PipelineFactoryException("Incorrect value for frequency: " + frequency);
            }
        }
    }

    @PipelineProperty(description = "When the current output file exceeds this size it will be closed and a new one created, e.g. 10M, 1G.", defaultValue = "100M")
    public void setRollSize(final String rollSize) {
        if (rollSize != null && rollSize.trim().length() > 0) {
            try {
                final Long value = ModelStringUtil.parseIECByteSizeString(rollSize);
                if (value == null) {
                    throw new PipelineFactoryException("Incorrect value for max size: " + rollSize);
                }

                this.rollSize = value;
            } catch (final NumberFormatException e) {
                throw new PipelineFactoryException("Incorrect value for max size: " + rollSize);
            }
        }
    }
>>>>>>> e9160ac3
}<|MERGE_RESOLUTION|>--- conflicted
+++ resolved
@@ -22,6 +22,7 @@
 import stroom.pipeline.destination.RollingFileDestination;
 import stroom.pipeline.server.errorhandler.ProcessException;
 import stroom.pipeline.server.factory.ConfigurableElement;
+import stroom.pipeline.server.factory.PipelineFactoryException;
 import stroom.pipeline.server.factory.PipelineProperty;
 import stroom.pipeline.shared.ElementIcons;
 import stroom.pipeline.shared.data.PipelineElementType;
@@ -41,7 +42,6 @@
  */
 @Component
 @Scope(StroomScope.PROTOTYPE)
-<<<<<<< HEAD
 @ConfigurableElement(
         type = "RollingFileAppender",
         category = Category.DESTINATION,
@@ -53,32 +53,10 @@
 class RollingFileAppender extends AbstractRollingAppender {
 
     private final PathCreator pathCreator;
-=======
-@ConfigurableElement(type = "RollingFileAppender", category = Category.DESTINATION, roles = {
-        PipelineElementType.ROLE_TARGET, PipelineElementType.ROLE_DESTINATION,
-        PipelineElementType.VISABILITY_STEPPING }, icon = ElementIcons.STREAM)
-public class RollingFileAppender extends AbstractRollingAppender {
-    private static final int MB = 1024 * 1024;
-    private static final int DEFAULT_ROLL_SIZE = 100 * MB;
-
-    private static final int SECOND = 1000;
-    private static final int MINUTE = 60 * SECOND;
-    private static final int HOUR = 60 * MINUTE;
-
-    @Resource
-    private PathCreator pathCreator;
->>>>>>> e9160ac3
 
     private String[] outputPaths;
     private String fileNamePattern;
     private String rolledFileNamePattern;
-<<<<<<< HEAD
-=======
-    private long frequency = HOUR;
-    private long rollSize = DEFAULT_ROLL_SIZE;
-
-    private boolean validatedSettings;
->>>>>>> e9160ac3
 
     private String dir;
     private String fileName;
@@ -114,7 +92,6 @@
             }
         }
 
-<<<<<<< HEAD
         return new RollingFileDestination(key,
                 getFrequency(),
                 getMaxSize(),
@@ -123,12 +100,6 @@
                 rolledFileName,
                 parentDir,
                 file);
-=======
-        final RollingFileDestination dest = new RollingFileDestination(key, fileName, rolledFileName, frequency,
-                rollSize, parentDir, file, System.currentTimeMillis());
-
-        return dest;
->>>>>>> e9160ac3
     }
 
     @Override
@@ -190,14 +161,8 @@
             throw new ProcessException("No rolled file name has been specified");
         }
 
-<<<<<<< HEAD
         if (fileNamePattern.equals(rolledFileNamePattern)) {
             throw new ProcessException("File name and rolled file name cannot be the same");
-=======
-            if (rollSize <= 0) {
-                throw new ProcessException("Roll size must be greater than 0");
-            }
->>>>>>> e9160ac3
         }
     }
 
@@ -215,24 +180,6 @@
     public void setRolledFileName(final String rolledFileNamePattern) {
         this.rolledFileNamePattern = rolledFileNamePattern;
     }
-<<<<<<< HEAD
-=======
-
-    @PipelineProperty(description = "Choose how frequently files are rolled.", defaultValue = "1h")
-    public void setFrequency(final String frequency) {
-        if (frequency != null && frequency.trim().length() > 0) {
-            try {
-                final Long value = ModelStringUtil.parseDurationString(frequency);
-                if (value == null) {
-                    throw new PipelineFactoryException("Incorrect value for frequency: " + frequency);
-                }
-
-                this.frequency = value;
-            } catch (final NumberFormatException e) {
-                throw new PipelineFactoryException("Incorrect value for frequency: " + frequency);
-            }
-        }
-    }
 
     @PipelineProperty(description = "When the current output file exceeds this size it will be closed and a new one created, e.g. 10M, 1G.", defaultValue = "100M")
     public void setRollSize(final String rollSize) {
@@ -249,5 +196,4 @@
             }
         }
     }
->>>>>>> e9160ac3
 }
--- conflicted
+++ resolved
@@ -16,22 +16,9 @@
 
 package stroom.pipeline.server.task;
 
-<<<<<<< HEAD
-import java.io.IOException;
-import java.io.InputStream;
-import java.io.OutputStream;
-import java.util.Arrays;
-import java.util.Collections;
-import java.util.List;
-import java.util.regex.Pattern;
-
-import javax.annotation.Resource;
-
 import org.slf4j.Logger;
 import org.slf4j.LoggerFactory;
 import org.slf4j.MarkerFactory;
-=======
->>>>>>> 77deba40
 import org.springframework.context.annotation.Scope;
 import org.springframework.stereotype.Component;
 import stroom.feed.shared.Feed;
@@ -86,7 +73,6 @@
 import stroom.util.date.DateUtil;
 import stroom.util.io.PreviewInputStream;
 import stroom.util.io.WrappedOutputStream;
-import stroom.util.logging.StroomLogger;
 import stroom.util.shared.ModelStringUtil;
 import stroom.util.shared.Severity;
 import stroom.util.spring.StroomScope;
@@ -105,88 +91,7 @@
 @Component
 @Scope(StroomScope.PROTOTYPE)
 public class PipelineStreamProcessor implements StreamProcessorTaskExecutor {
-<<<<<<< HEAD
-    private static class ProcessInfoOutputStreamProvider extends AbstractElement
-            implements DestinationProvider, Destination {
-        private final StreamStore streamStore;
-        private final StreamCloser streamCloser;
-        private final MetaData metaData;
-        private final Stream stream;
-        private final StreamProcessor streamProcessor;
-        private final StreamTask streamTask;
-
-        private OutputStream processInfoOutputStream;
-        private StreamTarget processInfoStreamTarget;
-
-        public ProcessInfoOutputStreamProvider(final StreamStore streamStore, final StreamCloser streamCloser,
-                final MetaData metaData, final Stream stream, final StreamProcessor streamProcessor,
-                final StreamTask streamTask) {
-            this.streamStore = streamStore;
-            this.streamCloser = streamCloser;
-            this.metaData = metaData;
-            this.stream = stream;
-            this.streamProcessor = streamProcessor;
-            this.streamTask = streamTask;
-        }
-
-        @Override
-        public Destination borrowDestination() throws IOException {
-            return this;
-        }
-
-        @Override
-        public void returnDestination(final Destination destination) throws IOException {
-        }
-
-        @Override
-        public OutputStream getOutputStream() throws IOException {
-            return getOutputStream(null, null);
-        }
-
-        @Override
-        public OutputStream getOutputStream(final byte[] header, final byte[] footer) throws IOException {
-            if (processInfoOutputStream == null) {
-                // Create a processing info stream to write all processing
-                // information to.
-                final Stream errorStream = Stream.createProcessedStream(stream, stream.getFeed(), StreamType.ERROR,
-                        streamProcessor, streamTask);
-
-                processInfoStreamTarget = streamStore.openStreamTarget(errorStream);
-                streamCloser.add(processInfoStreamTarget);
-
-                processInfoOutputStream = new WrappedOutputStream(processInfoStreamTarget.getOutputStream()) {
-                    @Override
-                    public void close() throws IOException {
-                        super.flush();
-                        super.close();
-
-                        // Only do something if an output stream was used.
-                        if (processInfoStreamTarget != null) {
-                            // Write meta data.
-                            final HeaderMap headerMap = metaData.getHeaderMap();
-                            processInfoStreamTarget.getAttributeMap().putAll(headerMap);
-                            // We let the streamCloser close the stream target
-                            // with the stream store as it may want to delete it
-                        }
-                    }
-                };
-                streamCloser.add(processInfoOutputStream);
-            }
-
-            return processInfoOutputStream;
-        }
-
-        @Override
-        public List<Processor> createProcessors() {
-            return Collections.emptyList();
-        }
-    }
-
     private static final Logger LOGGER = LoggerFactory.getLogger(PipelineStreamProcessor.class);
-
-=======
-    private static final StroomLogger LOGGER = StroomLogger.getLogger(PipelineStreamProcessor.class);
->>>>>>> 77deba40
     private static final String PROCESSING = "Processing:";
     private static final String FINISHED = "Finished:";
     private static final int PREVIEW_SIZE = 100;
@@ -393,22 +298,6 @@
             streamCloser.setDelete(true);
         }
 
-<<<<<<< HEAD
-            // Loop around all the streams above looking for ones to delete
-            final FindStreamCriteria findDeleteStreamCriteria = new FindStreamCriteria();
-            for (final Stream stream : streamList) {
-                // If the stream is not associated with the latest stream task
-                // and is not already deleted then select it for deletion.
-                if (!latestStreamTaskId.equals(stream.getStreamTaskId())
-                        && !StreamStatus.DELETED.equals(stream.getStatus())) {
-                    findDeleteStreamCriteria.obtainStreamIdSet().add(stream);
-                }
-            }
-            // If we have found any to delete then delete them now.
-            if (findDeleteStreamCriteria.obtainStreamIdSet().isConstrained()) {
-                final long deleteCount = streamStore.findDelete(findDeleteStreamCriteria);
-                LOGGER.info("checkSuperseded() - Removed {}", deleteCount);
-=======
         // Loop around all the streams found above looking for ones to delete
         final FindStreamCriteria findDeleteStreamCriteria = new FindStreamCriteria();
         for (final Stream stream : streamList) {
@@ -417,13 +306,12 @@
             if ((latestStreamTaskId == null || !latestStreamTaskId.equals(stream.getStreamTaskId()))
                     && !StreamStatus.DELETED.equals(stream.getStatus())) {
                 findDeleteStreamCriteria.obtainStreamIdSet().add(stream);
->>>>>>> 77deba40
             }
         }
         // If we have found any to delete then delete them now.
         if (findDeleteStreamCriteria.obtainStreamIdSet().isConstrained()) {
             final long deleteCount = streamStore.findDelete(findDeleteStreamCriteria);
-            LOGGER.info("checkSuperseded() - Removed %s", deleteCount);
+            LOGGER.info("checkSuperseded() - Removed {}", deleteCount);
         }
     }
 

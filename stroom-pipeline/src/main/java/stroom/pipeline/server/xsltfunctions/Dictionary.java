--- conflicted
+++ resolved
@@ -37,20 +37,14 @@
 
 @Component
 @Scope(value = StroomScope.TASK)
-<<<<<<< HEAD
-public class Dictionary extends StroomExtensionFunctionCall {
-    @Resource
-    private DictionaryStore dictionaryStore;
-=======
 class Dictionary extends StroomExtensionFunctionCall {
-    private final DictionaryService dictionaryService;
->>>>>>> 2b2616a1
+    private final DictionaryStore dictionaryStore;
 
     private Map<String, String> cachedData;
 
     @Inject
-    Dictionary(final DictionaryService dictionaryService) {
-        this.dictionaryService = dictionaryService;
+    Dictionary(final DictionaryStore dictionaryStore) {
+        this.dictionaryStore = dictionaryStore;
     }
 
     @Override
@@ -68,7 +62,6 @@
                 if (cachedData.containsKey(name)) {
                     result = cachedData.get(name);
 
-<<<<<<< HEAD
             } else {
                 try {
                     // Try and load a dictionary with the supplied name.
@@ -89,33 +82,12 @@
                         if (doc == null) {
                             log(context, Severity.INFO, "Unable to find dictionary " + docRef, null);
                         } else {
-                            data = doc.getData();
+                            result = doc.getData();
                         }
-=======
-                } else {
-                    try {
-                        // Try and load a dictionary with the supplied name.
-                        final FindDictionaryCriteria criteria = new FindDictionaryCriteria(name);
-                        criteria.setSort(FindDictionaryCriteria.FIELD_ID);
-                        final BaseResultList<stroom.dictionary.shared.Dictionary> list = dictionaryService
-                                .find(criteria);
-
-                        if (list == null || list.size() == 0) {
-                            log(context, Severity.WARNING, "Dictionary not found with name '" + name
-                                    + "'. You might not have permission to access this dictionary", null);
-                        } else {
-                            if (list.size() > 1) {
-                                log(context, Severity.INFO, "Multiple dictionaries found with name '" + name
-                                        + "' - using the first one that was created", null);
-                            }
-
-                            final stroom.dictionary.shared.Dictionary dictionary = list.getFirst();
-                            result = dictionary.getData();
-                        }
-                    } catch (final Exception e) {
-                        log(context, Severity.ERROR, e.getMessage(), e);
->>>>>>> 2b2616a1
                     }
+                } catch (final Exception e) {
+                    log(context, Severity.ERROR, e.getMessage(), e);
+                }
 
                     // Remember this data for the next call.
                     cachedData.put(name, result);

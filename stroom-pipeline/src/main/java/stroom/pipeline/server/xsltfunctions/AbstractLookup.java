--- conflicted
+++ resolved
@@ -24,44 +24,25 @@
 import net.sf.saxon.om.Sequence;
 import net.sf.saxon.trans.XPathException;
 import net.sf.saxon.tree.tiny.TinyBuilder;
-<<<<<<< HEAD
-import org.slf4j.Logger;
-import org.slf4j.LoggerFactory;
-=======
->>>>>>> 3579bfcd
 import stroom.pipeline.shared.data.PipelineReference;
 import stroom.pipeline.state.StreamHolder;
 import stroom.refdata.ReferenceData;
 import stroom.util.date.DateUtil;
-<<<<<<< HEAD
-=======
-import stroom.util.logging.StroomLogger;
+import org.slf4j.Logger;
+import org.slf4j.LoggerFactory;
 import stroom.util.shared.Severity;
->>>>>>> 3579bfcd
 import stroom.xml.event.EventList;
 import stroom.xml.event.np.EventListConsumer;
 import stroom.xml.event.np.NPEventList;
 
-<<<<<<< HEAD
-import javax.annotation.Resource;
 import java.util.List;
 
-public abstract class AbstractLookup extends StroomExtensionFunctionCall {
+abstract class AbstractLookup extends StroomExtensionFunctionCall {
     private static final Logger LOGGER = LoggerFactory.getLogger(AbstractLookup.class);
-    @Resource
-    private ReferenceData referenceData;
-    @Resource
-    private StreamHolder streamHolder;
-=======
-import java.util.List;
-
-abstract class AbstractLookup extends StroomExtensionFunctionCall {
-    private static final StroomLogger LOGGER = StroomLogger.getLogger(AbstractLookup.class);
 
     private final ReferenceData referenceData;
     private final StreamHolder streamHolder;
 
->>>>>>> 3579bfcd
     private long defaultMs = -1;
 
     AbstractLookup(final ReferenceData referenceData, final StreamHolder streamHolder) {
@@ -181,37 +162,11 @@
         sb.append(")");
     }
 
-<<<<<<< HEAD
-    public static class SequenceMaker {
-=======
     static class SequenceMaker {
->>>>>>> 3579bfcd
         private final XPathContext context;
         private Builder builder;
         private EventListConsumer consumer;
 
-<<<<<<< HEAD
-        public SequenceMaker(final XPathContext context) {
-            this.context = context;
-        }
-
-        public void open() throws XPathException {
-            // Make sure we have made a consumer.
-            ensureConsumer();
-
-            // TODO : Possibly replace NPEventList with TinyTree to improve
-            // performance.
-            consumer.startDocument();
-        }
-
-        public void close() throws XPathException {
-            consumer.endDocument();
-        }
-
-        public void consume(final NPEventList eventList) throws XPathException {
-            // TODO : Possibly replace NPEventList with TinyTree to improve
-            // performance.
-=======
         SequenceMaker(final XPathContext context) {
             this.context = context;
         }
@@ -230,7 +185,6 @@
 
         void consume(final NPEventList eventList) throws XPathException {
             // TODO : Possibly replace NPEventList with TinyTree to improve performance.
->>>>>>> 3579bfcd
             consumer.consume(eventList);
         }
 
@@ -246,11 +200,7 @@
             }
         }
 
-<<<<<<< HEAD
-        public Sequence toSequence() {
-=======
         Sequence toSequence() {
->>>>>>> 3579bfcd
             if (builder == null) {
                 return EmptyAtomicSequence.getInstance();
             }

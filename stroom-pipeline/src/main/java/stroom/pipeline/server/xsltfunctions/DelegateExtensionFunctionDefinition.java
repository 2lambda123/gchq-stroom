--- conflicted
+++ resolved
@@ -34,19 +34,9 @@
 
     private DelegateExtensionFunctionCall functionCall;
 
-<<<<<<< HEAD
-    private DelegateExtensionFunctionDefinition(final StroomXSLTFunctionLibrary library,
-                                               final String functionName,
-                                               final int minArgs,
-                                               final int maxArgs,
-                                               final SequenceType[] argTypes,
-                                               final SequenceType resultType,
-                                               final Class<?> delegateClass) {
-=======
     DelegateExtensionFunctionDefinition(final StroomXSLTFunctionLibrary library, final String functionName,
                                         final int minArgs, final int maxArgs, final SequenceType[] argTypes, final SequenceType resultType,
                                         final Class<?> delegateClass) {
->>>>>>> 3579bfcd
         this.functionName = functionName;
         this.minArgs = minArgs;
         this.maxArgs = maxArgs;
@@ -90,11 +80,6 @@
             library.registerInUse(functionCall);
         }
 
-        return functionCall;
-    }
-<<<<<<< HEAD
-
-    public DelegateExtensionFunctionCall getFunctionCall() {
         return functionCall;
     }
 
@@ -161,6 +146,4 @@
                     delegateClass);
         }
     }
-=======
->>>>>>> 3579bfcd
 }
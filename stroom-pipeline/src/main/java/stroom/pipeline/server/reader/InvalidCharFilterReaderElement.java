--- conflicted
+++ resolved
@@ -31,10 +31,6 @@
 
 @Component
 @Scope("prototype")
-<<<<<<< HEAD
-@ConfigurableElement(type = "InvalidCharFilterReader", category = Category.READER, roles = {
-        PipelineElementType.ROLE_HAS_TARGETS, PipelineElementType.ROLE_READER}, icon = ElementIcons.STREAM)
-=======
 @ConfigurableElement(type = "InvalidCharFilterReader",
         category = Category.READER,
         roles = {
@@ -43,7 +39,6 @@
                 PipelineElementType.ROLE_MUTATOR,
                 PipelineElementType.VISABILITY_STEPPING},
         icon = ElementIcons.STREAM)
->>>>>>> ad36d882
 public class InvalidCharFilterReaderElement extends AbstractReaderElement {
     private final ErrorReceiver errorReceiver;
 

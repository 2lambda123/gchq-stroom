--- conflicted
+++ resolved
@@ -16,42 +16,21 @@
 
 package stroom.pipeline.server.reader;
 
-<<<<<<< HEAD
 import org.slf4j.Logger;
 import org.slf4j.LoggerFactory;
-import org.springframework.context.annotation.Scope;
-import org.springframework.stereotype.Component;
-import stroom.pipeline.server.errorhandler.ProcessException;
-import stroom.pipeline.server.task.RecordDetector;
-import stroom.pipeline.server.task.SteppingController;
-import stroom.util.spring.StroomScope;
-=======
 import stroom.pipeline.server.errorhandler.ProcessException;
 import stroom.pipeline.server.task.SteppingController;
-import stroom.util.logging.StroomLogger;
->>>>>>> ad36d882
 
 import java.io.FilterInputStream;
 import java.io.IOException;
 import java.io.InputStream;
 
-<<<<<<< HEAD
-@Component
-@Scope(StroomScope.PROTOTYPE)
-public class InputStreamRecordDetector extends FilterInputStream implements RecordDetector {
+class InputStreamRecordDetector extends FilterInputStream {
     private static final Logger LOGGER = LoggerFactory.getLogger(InputStreamRecordDetector.class);
 
     private static final int MAX_COUNT = 10000;
     private final byte[] buffer = new byte[1024];
-    private SteppingController controller;
-=======
-class InputStreamRecordDetector extends FilterInputStream {
-    private static final StroomLogger LOGGER = StroomLogger.getLogger(InputStreamRecordDetector.class);
-    private static final int MAX_COUNT = 10000;
-
     private final SteppingController controller;
-
->>>>>>> ad36d882
     private long currentStepNo;
     private int offset;
     private int length;

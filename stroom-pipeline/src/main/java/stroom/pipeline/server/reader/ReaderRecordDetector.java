/*
 * Copyright 2016 Crown Copyright
 *
 * Licensed under the Apache License, Version 2.0 (the "License");
 * you may not use this file except in compliance with the License.
 * You may obtain a copy of the License at
 *
 *     http://www.apache.org/licenses/LICENSE-2.0
 *
 * Unless required by applicable law or agreed to in writing, software
 * distributed under the License is distributed on an "AS IS" BASIS,
 * WITHOUT WARRANTIES OR CONDITIONS OF ANY KIND, either express or implied.
 * See the License for the specific language governing permissions and
 * limitations under the License.
 */

package stroom.pipeline.server.reader;

<<<<<<< HEAD
import org.slf4j.Logger;
import org.slf4j.LoggerFactory;
import stroom.pipeline.server.errorhandler.ProcessException;
import stroom.pipeline.server.task.RecordDetector;
import stroom.pipeline.server.task.SteppingController;
=======
import stroom.pipeline.server.errorhandler.ProcessException;
import stroom.pipeline.server.task.SteppingController;
import stroom.util.logging.StroomLogger;
>>>>>>> ad36d882

import java.io.FilterReader;
import java.io.IOException;
import java.io.Reader;

<<<<<<< HEAD
public class ReaderRecordDetector extends FilterReader implements RecordDetector {
    private static final Logger LOGGER = LoggerFactory.getLogger(ReaderRecordDetector.class);

    private static final int MAX_COUNT = 10000;
    private final char[] buffer = new char[1024];
    private SteppingController controller;
=======
class ReaderRecordDetector extends FilterReader {
    private static final StroomLogger LOGGER = StroomLogger.getLogger(ReaderRecordDetector.class);
    private static final int MAX_COUNT = 10000;

    private final SteppingController controller;

>>>>>>> ad36d882
    private long currentStepNo;
    private int offset;
    private int length;
    private boolean newStream = true;
    private boolean newRecord;
    private int count;
    private boolean end;

<<<<<<< HEAD
    ReaderRecordDetector(final Reader reader) {
=======
    ReaderRecordDetector(final Reader reader, final SteppingController controller) {
>>>>>>> ad36d882
        super(reader);
        this.controller = controller;
    }

    @Override
    public int read(final char buf[], final int off, final int len) throws IOException {
        if (controller == null) {
            return super.read(buf, off, len);
        }

        if (end) {
            return -1;
        }
        if (newStream) {
            currentStepNo = 0;
            controller.resetSourceLocation();

            newStream = false;
        }
        if (newRecord) {
            // Reset
            newRecord = false;
            count = 0;

            currentStepNo++;

            try {
                // Tell the controller that this is the end of a record.
                if (controller.endRecord(null, currentStepNo)) {
                    end = true;
                    return -1;
                }

                return 0;
            } catch (final ProcessException e) {
                throw e;
            } catch (final Exception e) {
                LOGGER.error(e.getMessage(), e);
                throw new RuntimeException(e.getMessage(), e);
            }
        }

        if (length - offset == 0) {
            // Fill the buffer.
            length = super.read(buffer, 0, Math.min(buffer.length, len));
        }

        if (length == -1) {
            // The next time anybody tries to read from this reader it will be a
            // new stream.
            newStream = true;
            return -1;
        }

        int i = 0;
        while (i < length - offset) {
            final char c = buffer[offset + i];
            buf[off + i] = c;
            i++;
            count++;

            if (c == '\n' || count >= MAX_COUNT) {
                // The next time anybody tries to read from this reader it will
                // be a new record.
                newRecord = true;
                break;
            }
        }

        offset += i;

        return i;
    }
}<|MERGE_RESOLUTION|>--- conflicted
+++ resolved
@@ -16,37 +16,21 @@
 
 package stroom.pipeline.server.reader;
 
-<<<<<<< HEAD
 import org.slf4j.Logger;
 import org.slf4j.LoggerFactory;
 import stroom.pipeline.server.errorhandler.ProcessException;
-import stroom.pipeline.server.task.RecordDetector;
 import stroom.pipeline.server.task.SteppingController;
-=======
-import stroom.pipeline.server.errorhandler.ProcessException;
-import stroom.pipeline.server.task.SteppingController;
-import stroom.util.logging.StroomLogger;
->>>>>>> ad36d882
 
 import java.io.FilterReader;
 import java.io.IOException;
 import java.io.Reader;
 
-<<<<<<< HEAD
-public class ReaderRecordDetector extends FilterReader implements RecordDetector {
+public class ReaderRecordDetector extends FilterReader {
     private static final Logger LOGGER = LoggerFactory.getLogger(ReaderRecordDetector.class);
 
     private static final int MAX_COUNT = 10000;
     private final char[] buffer = new char[1024];
-    private SteppingController controller;
-=======
-class ReaderRecordDetector extends FilterReader {
-    private static final StroomLogger LOGGER = StroomLogger.getLogger(ReaderRecordDetector.class);
-    private static final int MAX_COUNT = 10000;
-
     private final SteppingController controller;
-
->>>>>>> ad36d882
     private long currentStepNo;
     private int offset;
     private int length;
@@ -55,11 +39,7 @@
     private int count;
     private boolean end;
 
-<<<<<<< HEAD
-    ReaderRecordDetector(final Reader reader) {
-=======
     ReaderRecordDetector(final Reader reader, final SteppingController controller) {
->>>>>>> ad36d882
         super(reader);
         this.controller = controller;
     }

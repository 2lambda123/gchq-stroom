--- conflicted
+++ resolved
@@ -158,14 +158,9 @@
 
     private ByteBuffer getBuffer(final int minCapacity) {
         final int offset = getOffset(minCapacity);
-<<<<<<< HEAD
-        if (isUnpooled(offset)) {
+        if (isUnPooled(offset)) {
             LOGGER.warn("Using un-pooled buffer, size: {}", minCapacity);
             // Too big a buffer to pool so just create one
-=======
-        if (isUnPooled(offset)) {
-            // Too big a buffer to pool or configured not to pool so just create one
->>>>>>> 9c66d8c8
             return getUnPooledBuffer(minCapacity);
         } else {
             final BlockingQueue<ByteBuffer> byteBufferQueue = pooledBufferQueues[offset];

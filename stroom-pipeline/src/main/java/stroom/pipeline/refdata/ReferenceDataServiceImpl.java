package stroom.pipeline.refdata;

import stroom.bytebuffer.ByteBufferPool;
import stroom.data.shared.StreamTypeNames;
import stroom.datasource.api.v2.FindFieldCriteria;
import stroom.datasource.api.v2.QueryField;
import stroom.dictionary.api.WordListProvider;
import stroom.docref.DocRef;
import stroom.docrefinfo.api.DocRefInfoService;
import stroom.entity.shared.ExpressionCriteria;
import stroom.feed.api.FeedStore;
import stroom.meta.shared.MetaFields;
import stroom.node.api.FindNodeCriteria;
import stroom.node.api.NodeService;
import stroom.pipeline.refdata.RefDataLookupRequest.ReferenceLoader;
import stroom.pipeline.refdata.store.ProcessingInfoResponse;
import stroom.pipeline.refdata.store.RefDataStore;
import stroom.pipeline.refdata.store.RefDataStoreFactory;
import stroom.pipeline.refdata.store.RefDataValueConverter;
import stroom.pipeline.refdata.store.RefDataValueProxyConsumerFactory;
import stroom.pipeline.refdata.store.RefDataValueProxyConsumerFactory.Factory;
import stroom.pipeline.refdata.store.RefStoreEntry;
import stroom.pipeline.shared.ReferenceDataFields;
import stroom.pipeline.shared.data.PipelineReference;
import stroom.query.api.v2.ExpressionItem;
import stroom.query.api.v2.ExpressionOperator;
import stroom.query.api.v2.ExpressionOperator.Op;
import stroom.query.api.v2.ExpressionTerm;
import stroom.query.api.v2.ExpressionTerm.Condition;
import stroom.query.common.v2.DateExpressionParser;
import stroom.query.common.v2.FieldInfoResultPageBuilder;
import stroom.query.language.functions.FieldIndex;
import stroom.query.language.functions.Val;
import stroom.query.language.functions.ValDate;
import stroom.query.language.functions.ValInteger;
import stroom.query.language.functions.ValLong;
import stroom.query.language.functions.ValNull;
import stroom.query.language.functions.ValString;
import stroom.query.language.functions.ValuesConsumer;
import stroom.security.api.SecurityContext;
import stroom.security.shared.AppPermission;
import stroom.task.api.TaskContext;
import stroom.task.api.TaskContextFactory;
import stroom.task.api.TaskTerminatedException;
import stroom.util.NullSafe;
import stroom.util.PredicateUtil;
import stroom.util.logging.LambdaLogger;
import stroom.util.logging.LambdaLoggerFactory;
import stroom.util.logging.LogUtil;
import stroom.util.pipeline.scope.PipelineScopeRunnable;
import stroom.util.rest.RestUtil;
import stroom.util.shared.PermissionException;
import stroom.util.shared.ResourcePaths;
import stroom.util.shared.ResultPage;
import stroom.util.time.StroomDuration;

import com.google.common.base.Strings;
import jakarta.inject.Inject;
import jakarta.inject.Provider;
import jakarta.ws.rs.NotFoundException;
import jakarta.ws.rs.client.SyncInvoker;
import net.sf.saxon.Configuration;
import net.sf.saxon.event.PipelineConfiguration;
import net.sf.saxon.event.Receiver;

import java.io.StringWriter;
import java.time.Instant;
import java.util.Collections;
import java.util.List;
import java.util.Map;
import java.util.Objects;
import java.util.Optional;
import java.util.Set;
import java.util.concurrent.CompletableFuture;
import java.util.concurrent.ConcurrentSkipListSet;
import java.util.concurrent.atomic.AtomicLong;
import java.util.concurrent.atomic.AtomicReference;
import java.util.function.BooleanSupplier;
import java.util.function.Function;
import java.util.function.Predicate;
import java.util.function.Supplier;
import java.util.stream.Collectors;

public class ReferenceDataServiceImpl implements ReferenceDataService {

    private static final LambdaLogger LOGGER = LambdaLoggerFactory.getLogger(ReferenceDataServiceImpl.class);
    private static final Map<String, QueryField> FIELD_NAME_TO_FIELD_MAP = ReferenceDataFields.FIELDS.stream()
            .collect(Collectors.toMap(QueryField::getFldName, Function.identity()));

    private static final Map<String, Function<RefStoreEntry, Object>> FIELD_TO_EXTRACTOR_MAP = Map.ofEntries(
            Map.entry(ReferenceDataFields.FEED_NAME_FIELD.getFldName(),
                    RefStoreEntry::getFeedName),
            Map.entry(ReferenceDataFields.KEY_FIELD.getFldName(),
                    RefStoreEntry::getKey),
            Map.entry(ReferenceDataFields.VALUE_FIELD.getFldName(),
                    RefStoreEntry::getValue),
            Map.entry(ReferenceDataFields.VALUE_REF_COUNT_FIELD.getFldName(),
                    RefStoreEntry::getValueReferenceCount),
            Map.entry(ReferenceDataFields.MAP_NAME_FIELD.getFldName(), refStoreEntry ->
                    refStoreEntry.getMapDefinition().getMapName()),
            Map.entry(ReferenceDataFields.CREATE_TIME_FIELD.getFldName(), refStoreEntry ->
                    refStoreEntry.getRefDataProcessingInfo().getCreateTimeEpochMs()),
            Map.entry(ReferenceDataFields.EFFECTIVE_TIME_FIELD.getFldName(), refStoreEntry ->
                    refStoreEntry.getRefDataProcessingInfo().getEffectiveTimeEpochMs()),
            Map.entry(ReferenceDataFields.LAST_ACCESSED_TIME_FIELD.getFldName(), refStoreEntry ->
                    refStoreEntry.getRefDataProcessingInfo().getLastAccessedTimeEpochMs()),
            Map.entry(ReferenceDataFields.PIPELINE_FIELD.getFldName(), refStoreEntry ->
                    refStoreEntry.getMapDefinition().getRefStreamDefinition().getPipelineDocRef()),
            Map.entry(ReferenceDataFields.PROCESSING_STATE_FIELD.getFldName(), refStoreEntry ->
                    refStoreEntry.getRefDataProcessingInfo().getProcessingState().getDisplayName()),
            Map.entry(ReferenceDataFields.STREAM_ID_FIELD.getFldName(), refStoreEntry ->
                    refStoreEntry.getMapDefinition().getRefStreamDefinition().getStreamId()),
            Map.entry(ReferenceDataFields.PART_NO_FIELD.getFldName(), refStoreEntry ->
                    refStoreEntry.getMapDefinition().getRefStreamDefinition().getPartIndex() + 1),
            Map.entry(ReferenceDataFields.PIPELINE_VERSION_FIELD.getFldName(), refStoreEntry ->
                    refStoreEntry.getMapDefinition().getRefStreamDefinition().getPipelineVersion()));

    private final RefDataStore refDataStore;
    private final RefDataStoreFactory refDataStoreFactory;
    private final SecurityContext securityContext;
    private final FeedStore feedStore;
    private final Provider<ReferenceData> referenceDataProvider;
    private final RefDataValueConverter refDataValueConverter;
    private final PipelineScopeRunnable pipelineScopeRunnable;
    private final TaskContextFactory taskContextFactory;
    private final RefDataValueProxyConsumerFactory.Factory refDataValueProxyConsumerFactoryFactory;
    private final ByteBufferPool byteBufferPool;
    private final NodeService nodeService;
    private final WordListProvider wordListProvider;
    private final DocRefInfoService docRefInfoService;

    @Inject
    public ReferenceDataServiceImpl(final RefDataStoreFactory refDataStoreFactory,
                                    final SecurityContext securityContext,
                                    final FeedStore feedStore,
                                    final Provider<ReferenceData> referenceDataProvider,
                                    final RefDataValueConverter refDataValueConverter,
                                    final PipelineScopeRunnable pipelineScopeRunnable,
                                    final TaskContextFactory taskContextFactory,
                                    final Factory refDataValueProxyConsumerFactoryFactory,
                                    final ByteBufferPool byteBufferPool,
                                    final NodeService nodeService,
                                    final WordListProvider wordListProvider,
                                    final DocRefInfoService docRefInfoService) {
        this.refDataStore = refDataStoreFactory.getOffHeapStore();
        this.refDataStoreFactory = refDataStoreFactory;
        this.securityContext = securityContext;
        this.feedStore = feedStore;
        this.referenceDataProvider = referenceDataProvider;
        this.refDataValueConverter = refDataValueConverter;
        this.pipelineScopeRunnable = pipelineScopeRunnable;
        this.taskContextFactory = taskContextFactory;
        this.refDataValueProxyConsumerFactoryFactory = refDataValueProxyConsumerFactoryFactory;
        this.byteBufferPool = byteBufferPool;
        this.nodeService = nodeService;
        this.wordListProvider = wordListProvider;
        this.docRefInfoService = docRefInfoService;
    }

    @Override
    public List<RefStoreEntry> entries(final int limit) {
        return entries(limit, null, null);
    }

    @Override
    public List<RefStoreEntry> entries(final int limit,
                                       final Long refStreamId,
                                       final String mapName) {
        return withPermissionCheck(() -> {
            final List<RefStoreEntry> entries;
            try {
                Predicate<RefStoreEntry> predicate = entry -> true;

                if (refStreamId != null) {
                    predicate = predicate.and(refStoreEntry ->
                            refStoreEntry.getMapDefinition()
                                    .getRefStreamDefinition()
                                    .getStreamId() == refStreamId);
                }

                if (!Strings.isNullOrEmpty(mapName)) {
                    predicate = predicate.and(refStoreEntry ->
                            mapName.equals(refStoreEntry.getMapDefinition().getMapName()));
                }

                entries = refDataStore.list(limit, predicate);
            } catch (Exception e) {
                LOGGER.error("Error listing reference data", e);
                throw e;
            }
            return entries;
        });
    }

    @Override
    public List<ProcessingInfoResponse> refStreamInfo(final int limit) {
        return refStreamInfo(limit, null, null);
    }

    @Override
    public List<ProcessingInfoResponse> refStreamInfo(final int limit,
                                                      final Long refStreamId,
                                                      final String mapName) {

        return withPermissionCheck(() -> {
            final List<ProcessingInfoResponse> entries;
            try {
                Predicate<ProcessingInfoResponse> predicate = entry -> true;

                if (refStreamId != null) {
                    predicate = predicate.and(refStreamProcessingInfo ->
                            refStreamProcessingInfo.getRefStreamDefinition()
                                    .getStreamId() == refStreamId);
                }

                if (!Strings.isNullOrEmpty(mapName)) {
                    predicate = predicate.and(refStreamProcessingInfo ->
                            refStreamProcessingInfo.getMaps().containsKey(mapName));
                }

                entries = refDataStore.listProcessingInfo(limit, predicate);
            } catch (Exception e) {
                LOGGER.error("Error listing ref stream processing info data", e);
                throw e;
            }
            return entries;
        });
    }

    @Override
    public String lookup(final RefDataLookupRequest refDataLookupRequest) {
        if (refDataLookupRequest == null) {
            throw RestUtil.badRequest("Missing request object");
        }

        // TODO @AT ensure user has rights to
        //    use/read each feed
        //    use each pipe

        // TODO @AT This is a lot of cross over between ReferenceData and ReferenceDataServiceImpl

        return securityContext.secureResult(AppPermission.VIEW_DATA_PERMISSION, () ->
                        taskContextFactory.contextResult("Reference Data Lookup (API)",
                                taskContext ->
                                        LOGGER.logDurationIfDebugEnabled(
                                                () ->
                                                        performLookup(refDataLookupRequest),
                                                LogUtil.message("Performing lookup for {}", refDataLookupRequest))))
                .get();
    }

    @Override
    public void purge(final StroomDuration purgeAge, final String nodeName) {

        securityContext.secure(AppPermission.MANAGE_CACHE_PERMISSION, () -> {

            final List<String> nodeNames = getNodeList(nodeName);
            final Set<String> failedNodes = new ConcurrentSkipListSet<>();
            final AtomicReference<Throwable> exception = new AtomicReference<>();

            final String nodeNameStr = nodeNames.size() == 1
                    ? "node " + nodeName
                    : "all nodes";
            final String taskName = "Reference Data Purge on "
                    + nodeNameStr
                    + " (purge age: " + purgeAge.toString() + ")";

            taskContextFactory.context(
                    taskName,
                    parentTaskContext -> {
                        @SuppressWarnings("unchecked") final CompletableFuture<Void>[] futures = nodeNames.stream()
                                .map(nodeName2 -> {

                                    final Runnable runnable = taskContextFactory.childContext(
                                            parentTaskContext,
                                            "Reference Data Purge on node " + nodeName2,
                                            taskContext -> nodeService.remoteRestCall(
                                                    nodeName2,
                                                    () -> ResourcePaths.buildAuthenticatedApiPath(
                                                            ReferenceDataResource.BASE_PATH,
                                                            ReferenceDataResource.PURGE_BY_AGE_SUB_PATH,
                                                            purgeAge.getValueAsStr()),
                                                    () ->
                                                            purgeLocally(purgeAge),
                                                    SyncInvoker::delete,
                                                    Collections.singletonMap(
                                                            ReferenceDataResource.QUERY_PARAM_NODE_NAME,
                                                            nodeName2)));

                                    return CompletableFuture
                                            .runAsync(runnable)
                                            .exceptionally(throwable -> {
                                                failedNodes.add(nodeName2);
                                                exception.set(throwable);
                                                LOGGER.error(
                                                        "Error purging reference data store on node [{}]: {}. " +
                                                                "Enable DEBUG for stacktrace",
                                                        nodeName2,
                                                        throwable.getMessage());
                                                LOGGER.debug("Error purging ref data store on node [{}]",
                                                        nodeName2, throwable);
                                                return null;
                                            });
                                })
                                .toArray(CompletableFuture[]::new);

                        CompletableFuture.allOf(futures).join();

                        if (!failedNodes.isEmpty()) {
                            throw new RuntimeException(LogUtil.message(
                                    "Error puring ref data store ({}) on node(s) [{}]. See logs for details",
                                    purgeAge,
                                    String.join(",", failedNodes)),
                                    exception.get());
                        }
                    }).run();
        });
    }

    @Override
    public void purge(final String feedName,
                      final StroomDuration purgeAge,
                      final String nodeName) {
        securityContext.secure(AppPermission.MANAGE_CACHE_PERMISSION, () -> {

            final List<String> nodeNames = getNodeList(nodeName);
            final Set<String> failedNodes = new ConcurrentSkipListSet<>();
            final AtomicReference<Throwable> exception = new AtomicReference<>();

            final String nodeNameStr = nodeNames.size() == 1
                    ? "node " + nodeName
                    : "all nodes";
            final String taskName = "Reference Data Purge on "
                    + nodeNameStr
                    + " (feed: " + feedName + ", purge age: " + purgeAge.toString() + ")";

            taskContextFactory.context(
                    taskName,
                    parentTaskContext -> {
                        @SuppressWarnings("unchecked") final CompletableFuture<Void>[] futures = nodeNames.stream()
                                .map(nodeName2 -> {

                                    final Runnable runnable = taskContextFactory.childContext(
                                            parentTaskContext,
                                            "Reference Data Purge on node " + nodeName2,
                                            taskContext -> nodeService.remoteRestCall(
                                                    nodeName2,
                                                    () -> ResourcePaths.buildAuthenticatedApiPath(
                                                            ReferenceDataResource.BASE_PATH,
                                                            ReferenceDataResource.PURGE_BY_AGE_SUB_PATH,
                                                            purgeAge.getValueAsStr()),
                                                    () ->
                                                            purgeLocally(feedName, purgeAge),
                                                    SyncInvoker::delete,
                                                    Collections.singletonMap(
                                                            ReferenceDataResource.QUERY_PARAM_NODE_NAME,
                                                            nodeName2)));

                                    return CompletableFuture
                                            .runAsync(runnable)
                                            .exceptionally(throwable -> {
                                                failedNodes.add(nodeName2);
                                                exception.set(throwable);
                                                LOGGER.error(
                                                        "Error purging reference data store on node [{}]: {}. " +
                                                                "Enable DEBUG for stacktrace",
                                                        nodeName2,
                                                        throwable.getMessage());
                                                LOGGER.debug("Error purging ref data store on node [{}]",
                                                        nodeName2, throwable);
                                                return null;
                                            });
                                })
                                .toArray(CompletableFuture[]::new);

                        CompletableFuture.allOf(futures).join();

                        if (!failedNodes.isEmpty()) {
                            throw new RuntimeException(LogUtil.message(
                                    "Error puring ref data store ({}) on node(s) [{}]. See logs for details",
                                    purgeAge,
                                    String.join(",", failedNodes)),
                                    exception.get());
                        }
                    }).run();
        });
    }

    private void purgeLocally(final StroomDuration purgeAge) {
        LOGGER.logDurationIfDebugEnabled(
                () ->
                        refDataStore.purgeOldData(purgeAge),
                LogUtil.message("Performing Purge for entries older than {}", purgeAge));

    }

    private void purgeLocally(final String feedName,
                              final StroomDuration purgeAge) {
        LOGGER.logDurationIfDebugEnabled(
                () -> {
                    final RefDataStore offHeapStore = refDataStoreFactory.getOffHeapStore(feedName);
                    Objects.requireNonNull(offHeapStore, () -> "Null ref store for feed " + feedName);
                    offHeapStore.purgeOldData(purgeAge);
                },
                LogUtil.message("Performing Purge for entries older than {} in feed {}", purgeAge, feedName));
    }

    @Override
    public void purge(final long refStreamId, final String nodeName) {

        securityContext.secure(AppPermission.MANAGE_CACHE_PERMISSION, () -> {
            final List<String> nodeNames = getNodeList(nodeName);
            final Set<String> failedNodes = new ConcurrentSkipListSet<>();
            final AtomicReference<Throwable> exception = new AtomicReference<>();

            final String nodeNameStr = nodeNames.size() == 1
                    ? "node " + nodeName
                    : "all nodes";
            final String taskName = "Reference Data Purge on "
                    + nodeNameStr
                    + " (Stream: " + refStreamId + ")";

            taskContextFactory.context(
                    taskName,
                    parentTaskContext -> {

                        @SuppressWarnings("unchecked") final CompletableFuture<Void>[] futures = nodeNames.stream()
                                .map(nodeName2 -> {

                                    final Runnable runnable = taskContextFactory.childContext(
                                            parentTaskContext,
                                            "Reference Data Purge on node " + nodeName2,
                                            taskContext -> {
                                                nodeService.remoteRestCall(
                                                        nodeName2,
                                                        () -> ResourcePaths.buildAuthenticatedApiPath(
                                                                ReferenceDataResource.BASE_PATH,
                                                                ReferenceDataResource.PURGE_BY_STREAM_SUB_PATH,
                                                                Long.toString(refStreamId)),
                                                        () ->
                                                                purgeLocally(refStreamId),
                                                        SyncInvoker::delete,
                                                        Collections.singletonMap(
                                                                ReferenceDataResource.QUERY_PARAM_NODE_NAME,
                                                                nodeName2));
                                            });

                                    return CompletableFuture
                                            .runAsync(runnable)
                                            .exceptionally(throwable -> {
                                                failedNodes.add(nodeName2);
                                                exception.set(throwable);
                                                LOGGER.error(
                                                        "Error purging reference data store on node [{}]: {}. " +
                                                                "Enable DEBUG for stacktrace",
                                                        nodeName2,
                                                        throwable.getMessage());
                                                LOGGER.debug("Error purging ref data store on node [{}]",
                                                        nodeName2, throwable);
                                                return null;
                                            });
                                })
                                .toArray(CompletableFuture[]::new);

                        CompletableFuture.allOf(futures).join();

                        if (!failedNodes.isEmpty()) {
                            throw new RuntimeException(LogUtil.message(
                                    "Error puring ref data store ({}) on node(s) [{}]. See logs for details",
                                    refStreamId,
                                    String.join(",", failedNodes)),
                                    exception.get());
                        }

                    }).run();
        });
    }

    public void purgeLocally(final long refStreamId) {
        LOGGER.logDurationIfDebugEnabled(
                () -> refDataStore.purge(refStreamId),
                LogUtil.message("Performing Purge for ref stream {}", refStreamId));
    }

    @Override
    public void clearBufferPool(final String nodeName) {
        securityContext.secure(AppPermission.MANAGE_CACHE_PERMISSION, () -> {
            final List<String> nodeNames = getNodeList(nodeName);

            final Set<String> failedNodes = new ConcurrentSkipListSet<>();
            final AtomicReference<Throwable> exception = new AtomicReference<>();

            final String nodeNameStr = nodeNames.size() == 1
                    ? "node " + nodeName
                    : "all nodes";
            final String taskName = "Clearing Byte Buffer Pool on "
                    + nodeNameStr;

            taskContextFactory.context(
                    nodeNameStr,
                    parentTaskContext -> {
                        @SuppressWarnings("unchecked") final CompletableFuture<Void>[] futures = nodeNames.stream()
                                .map(nodeName2 -> {

                                    final Runnable runnable = taskContextFactory.childContext(
                                            parentTaskContext,
                                            "Clearing Byte Buffer Pool on node " + nodeName2,
                                            taskContext -> {
                                                nodeService.remoteRestCall(
                                                        nodeName2,
                                                        () -> ResourcePaths.buildAuthenticatedApiPath(
                                                                ReferenceDataResource.BASE_PATH,
                                                                ReferenceDataResource.CLEAR_BUFFER_POOL_PATH),
                                                        byteBufferPool::clear,
                                                        SyncInvoker::delete,
                                                        Collections.singletonMap(
                                                                ReferenceDataResource.QUERY_PARAM_NODE_NAME,
                                                                nodeName2));
                                            });

                                    return CompletableFuture
                                            .runAsync(runnable)
                                            .exceptionally(throwable -> {
                                                failedNodes.add(nodeName2);
                                                exception.set(throwable);
                                                LOGGER.error(
                                                        "Error clearing byte buffer pool on node [{}]: {}. " +
                                                                "Enable DEBUG for stacktrace",
                                                        nodeName2,
                                                        throwable.getMessage());
                                                LOGGER.debug("Error clearing byte buffer pool on node [{}]",
                                                        nodeName2, throwable);
                                                return null;
                                            });
                                })
                                .toArray(CompletableFuture[]::new);

                        CompletableFuture.allOf(futures).join();

                        if (!failedNodes.isEmpty()) {
                            throw new RuntimeException(LogUtil.message(
                                    "Error clearing byte buffer pool on node(s) [{}]. See logs for details",
                                    String.join(",", failedNodes)), exception.get());
                        }
                    }).run();
        });
    }

    private List<String> getNodeList(final String nodeName) {
        return nodeName == null
                ? nodeService.findNodeNames(new FindNodeCriteria())
                : Collections.singletonList(nodeName);
    }

    private String performLookup(final RefDataLookupRequest refDataLookupRequest) {
        try {
            final LookupIdentifier lookupIdentifier = LookupIdentifier.of(
                    refDataLookupRequest.getMapName(),
                    refDataLookupRequest.getKey(),
                    refDataLookupRequest.getOptEffectiveTimeAsEpochMs()
                            .orElse(Instant.now().toEpochMilli()));

            final List<PipelineReference> pipelineReferences = convertReferenceLoaders(
                    refDataLookupRequest.getReferenceLoaders());

            final ReferenceDataResult referenceDataResult = new ReferenceDataResult(
                    lookupIdentifier);

            LOGGER.logDurationIfDebugEnabled(() ->
                            pipelineScopeRunnable.scopeRunnable(() ->
                                    referenceDataProvider.get().ensureReferenceDataAvailability(
                                            pipelineReferences,
                                            lookupIdentifier,
                                            referenceDataResult)),
                    "Ensuring data availability");

            final Configuration configuration = Configuration.newConfiguration();
            final PipelineConfiguration pipelineConfiguration = configuration.makePipelineConfiguration();
            final StringWriter stringWriter = new StringWriter();
            final Receiver stringReceiver = refDataValueConverter.buildStringReceiver(
                    stringWriter, pipelineConfiguration);

            final RefDataValueProxyConsumerFactory refDataValueProxyConsumerFactory =
                    refDataValueProxyConsumerFactoryFactory.create(stringReceiver, pipelineConfiguration);

            // Do the lookup and consume the value into the StringWriter
            referenceDataResult.getRefDataValueProxy()
                    .ifPresent(refDataValueProxy ->
                            refDataValueProxy.consumeValue(refDataValueProxyConsumerFactory));

            if (stringWriter.getBuffer().length() == 0) {
                throw new NotFoundException(LogUtil.message("No value for map: {}, key: {}, time {}",
                        refDataLookupRequest.getMapName(),
                        refDataLookupRequest.getKey(),
                        refDataLookupRequest.getOptEffectiveTimeAsEpochMs()
                                .map(Instant::ofEpochMilli)
                                .map(Objects::toString)
                                .orElse("null")));
            }

            return stringWriter.toString();
        } catch (Exception e) {
            // Errors for unknown keys are to be expected
            if (!(e instanceof NotFoundException)) {
                LOGGER.error("Error looking up {}", refDataLookupRequest, e);
            }
            throw e;
        }
    }

    private List<PipelineReference> convertReferenceLoaders(final List<ReferenceLoader> referenceLoaders) {
        if (referenceLoaders == null) {
            return Collections.emptyList();
        } else {
            return referenceLoaders.stream()
                    .map(referenceLoader -> {
                        final DocRef feedDocRef = getFeedDocRef(referenceLoader);

                        // TODO validate the stream type name
                        final String streamType = Objects.requireNonNullElse(
                                referenceLoader.getStreamType(),
                                StreamTypeNames.REFERENCE);

                        return new PipelineReference(
                                referenceLoader.getLoaderPipeline(),
                                feedDocRef,
                                streamType);
                    })
                    .collect(Collectors.toList());
        }
    }

    private DocRef getFeedDocRef(final ReferenceLoader referenceLoader) {
        if (referenceLoader == null) {
            throw RestUtil.badRequest("Null referenceLoader");
        } else {
            if (referenceLoader.getReferenceFeed().getUuid() != null
                    && referenceLoader.getReferenceFeed().getName() != null) {

                return referenceLoader.getReferenceFeed();
            } else if (referenceLoader.getReferenceFeed().getName() != null) {
                // Feed names are unique
                return feedStore.findByName(referenceLoader.getReferenceFeed().getName())
                        .stream()
                        .findFirst()
                        .orElseThrow(() ->
                                RestUtil.badRequest("Unknown feed " + referenceLoader.getReferenceFeed()));
            } else {
                throw RestUtil.badRequest(
                        "Need to provide a name or a UUID and name for each referenceLoader referenceFeed");
            }
        }
    }

    private <T> T withPermissionCheck(final Supplier<T> supplier) {
        // TODO @AT Need some kind of fine grained doc permission check on the pipe associated with each entry
        //   but this will do for a first stab
        if (securityContext.isAdmin()) {
            return supplier.get();
        } else {
            throw new PermissionException(securityContext.getUserRef(),
                    "You do not have permission to view reference data");
        }
    }

    private void withPermissionCheck(final Runnable runnable) {
        // TODO @AT Need some kind of fine grained doc permission check on the pipe associated with each entry
        //   but this will do for a first stab
        if (securityContext.isAdmin()) {
            runnable.run();
        } else {
            throw new PermissionException(securityContext.getUserRef(),
                    "You do not have permission to view reference data");
        }
    }

    @Override
    public DocRef getDocRef() {
        return ReferenceDataFields.REF_STORE_PSEUDO_DOC_REF;
    }

    @Override
<<<<<<< HEAD
    public ResultPage<QueryField> getFieldInfo(final FindFieldInfoCriteria criteria) {
        if (!ReferenceDataFields.REF_STORE_PSEUDO_DOC_REF.equals(criteria.getDataSourceRef())) {
            return ResultPage.empty();
        }
=======
    public ResultPage<QueryField> getFieldInfo(final FindFieldCriteria criteria) {
>>>>>>> df289678
        return FieldInfoResultPageBuilder.builder(criteria).addAll(ReferenceDataFields.FIELDS).build();
    }

    @Override
    public Optional<String> fetchDocumentation(final DocRef docRef) {
        return Optional.empty();
    }

    @Override
    public QueryField getTimeField() {
        return null;
    }

    @Override
    public void search(final ExpressionCriteria criteria, final FieldIndex fieldIndex, final ValuesConsumer consumer) {
        withPermissionCheck(() -> LOGGER.logDurationIfInfoEnabled(
                () -> taskContextFactory.context("Querying reference data store", taskContext ->
                                doSearch(criteria, fieldIndex, consumer, taskContext))
                        .run(),
                "Querying ref store"));
    }

    private void doSearch(final ExpressionCriteria criteria,
                          final FieldIndex fieldIndex,
                          final ValuesConsumer consumer,
                          final TaskContext taskContext) {
        // TODO @AT This is a temporary very crude impl to see if it works.
        //  The search code ought to be pushed down to the offHeapStore so it can query the many DBs
        //  selectively and in a MUCH more efficient way, e.g. using start/stop keys on the kv store scan.

        // TODO @AT Do we need to do something with param replacement? e.g.:
        //     final Map<String, String> paramMap = ExpressionParamUtil.createParamMap(query.getParams());
        //     expression = ExpressionUtil.replaceExpressionParameters(expression, paramMap);
        //   But we don't have a paramMap.

        // TODO @AT Need to check if we have any common code for this sort of ExpOp, ExpTerm, Val munging

        // TODO @AT Need to run the query as a task so it can be monitored from the UI.

        // TODO @AT need to get rid of the up front limit. Instead we need a method on the refstore to
        //  allow us consume a stream of entries within a read txn. The limit can then be set after the
        //  filtering has happened.
        final Predicate<RefStoreEntry> filter = buildEntryPredicate(criteria);

        final long skipCount = Optional.ofNullable(criteria)
                .flatMap(criteria2 -> Optional.ofNullable(criteria.getPageRequest()))
                .flatMap(pageRequest -> Optional.ofNullable(pageRequest.getOffset()))
                .orElse(0);

        final int limit = Optional.ofNullable(criteria)
                .flatMap(criteria2 -> Optional.ofNullable(criteria.getPageRequest()))
                .flatMap(pageRequest -> Optional.ofNullable(pageRequest.getLength()))
                .orElse(Integer.MAX_VALUE);

        LOGGER.debug("Searching ref entries with criteria {}, skipCount {}, limit {}",
                criteria, skipCount, limit);

        final AtomicLong allItemsCounter = new AtomicLong(0);
        final AtomicLong consumedCounter = new AtomicLong(0);
        final Predicate<RefStoreEntry> takeWhilePredicate = refStoreEntry ->
                consumedCounter.incrementAndGet() <= limit;
        final BooleanSupplier skipTest = skipCount == 0
                ? () -> true
                : () -> allItemsCounter.incrementAndGet() > skipCount;

        refDataStore.consumeEntries(filter, takeWhilePredicate, refStoreEntry -> {
            if (taskContext.isTerminated() || Thread.currentThread().isInterrupted()) {
                throw new TaskTerminatedException();
            }
            if (skipTest.getAsBoolean()) {
                final String[] fields = fieldIndex.getFields();
                final Val[] valArr = new Val[fields.length];

                // Useful for slowing down the search in dev to test termination
                //ThreadUtil.sleepIgnoringInterrupts(50);

                for (int i = 0; i < fields.length; i++) {
                    final String fieldName = fields[i];
                    final QueryField field = FIELD_NAME_TO_FIELD_MAP.get(fieldName);
                    // May be a custom field that we obvs can't extract
                    if (field != null) {
                        final Object value = FIELD_TO_EXTRACTOR_MAP.get(field.getFldName())
                                .apply(refStoreEntry);
                        valArr[i] = convertToVal(value, field);
                    }
                }
                consumer.accept(Val.of(valArr));
            }
        });
    }


    private Predicate<RefStoreEntry> buildEntryPredicate(final ExpressionCriteria expressionCriteria) {
        try {
            if (expressionCriteria != null) {
                final Predicate<RefStoreEntry> predicate = convertExpressionItem(expressionCriteria.getExpression());
                if (predicate == null) {
                    if (expressionCriteria.getExpression() != null
                            && Op.NOT.equals(expressionCriteria.getExpression().op())) {
                        return refStoreEntry -> false;
                    } else {
                        return refStoreEntry -> true;
                    }
                } else {
                    return predicate;
                }
            } else {
                return refStoreEntry -> true;
            }
        } catch (Exception e) {
            LOGGER.error("Error building predicate for {}", expressionCriteria, e);
            throw e;
        }
    }

    private Predicate<RefStoreEntry> convertExpressionItem(final ExpressionItem expressionItem) {
        if (expressionItem != null && expressionItem.enabled()) {
            if (expressionItem instanceof ExpressionOperator) {
                return convertExpressionOperator((ExpressionOperator) expressionItem);
            } else if (expressionItem instanceof ExpressionTerm) {
                return convertExpressionTerm((ExpressionTerm) expressionItem);
            } else {
                throw new RuntimeException("Unknown class " + expressionItem.getClass().getName());
            }
        } else {
            return null;
        }
    }

    private Predicate<RefStoreEntry> convertExpressionOperator(final ExpressionOperator expressionOperator) {
        // Stroom allows NOT {} expressions to have more than one child and so
        // NOT { x=1, y=1 }
        // is treated like an implicit AND, i.e.
        // AND { NOT {x=1}, NOT {y=1}

        if (expressionOperator.getChildren() != null) {
            final List<Predicate<RefStoreEntry>> childPredicates = expressionOperator.getChildren()
                    .stream()
                    .map(this::convertExpressionItem)
                    .collect(Collectors.toList());
            return buildOperatorPredicate(childPredicates, expressionOperator);
        } else {
            return null;
        }
    }

    private <T> Predicate<T> buildOperatorPredicate(
            final List<Predicate<T>> childPredicates,
            final ExpressionOperator expressionOperator) {

        final List<Predicate<T>> effectivePredicates = childPredicates.stream()
                .filter(Objects::nonNull)
                .collect(Collectors.toList());

        if (expressionOperator.op().equals(Op.AND)) {
            return buildAndPredicate(effectivePredicates);
        } else if (expressionOperator.op().equals(Op.OR)) {
            return buildOrPredicate(effectivePredicates);
        } else if (expressionOperator.op().equals(Op.NOT)) {
            return buildNotPredicate(effectivePredicates);
        } else {
            throw new RuntimeException("Unexpected op " + expressionOperator.op());
        }
    }

    private <T> Predicate<T> buildAndPredicate(final List<Predicate<T>> childPredicates) {

        if (childPredicates != null && !childPredicates.isEmpty()) {
            return val -> {
                boolean compoundResult = true;

                // expecting all list items to be non null
                for (final Predicate<T> childPredicate : childPredicates) {
                    boolean testResult = childPredicate.test(val);

                    compoundResult = compoundResult && testResult;

                    // Found one FALSE so drop out early
                    if (!compoundResult) {
                        break;
                    }
                }
                return compoundResult;
            };
        } else {
            // empty AND() so no effectively no predicate
            return null;
        }
    }

    private <T> Predicate<T> buildOrPredicate(final List<Predicate<T>> childPredicates) {

        if (childPredicates != null && !childPredicates.isEmpty()) {
            return val -> {
                boolean compoundResult = false;

                // expecting all list items to be non null
                for (final Predicate<T> childPredicate : childPredicates) {
                    boolean testResult = childPredicate.test(val);

                    compoundResult = compoundResult || testResult;

                    // Found one TRUE so drop out early
                    if (compoundResult) {
                        break;
                    }
                }
                return compoundResult;
            };
        } else {
            // empty AND() so no effectively no predicate
            return null;
        }
    }

    private <T> Predicate<T> buildNotPredicate(final List<Predicate<T>> childPredicates) {

        if (childPredicates != null && !childPredicates.isEmpty()) {
            return val -> {
                Boolean compoundResult = null;

                // expecting all list items to be non null
                for (final Predicate<T> childPredicate : childPredicates) {
                    // treat NOT(x, y) as AND(NOT(x), NOT(y))
                    boolean testResult = !childPredicate.test(val);

                    if (compoundResult == null) {
                        compoundResult = testResult;
                    } else {
                        compoundResult = compoundResult && testResult;
                    }

                    // Found one FALSE so drop out early
                    if (!compoundResult) {
                        break;
                    }
                }
                if (compoundResult != null) {
                    return compoundResult;
                } else {
                    // No children i.e. empty NOT()
                    return false;
                }
            };
        } else {
            // empty AND() so no effectively no predicate
            return null;
        }
    }

    private Predicate<RefStoreEntry> convertExpressionTerm(final ExpressionTerm expressionTerm) {

        // name => field
        // field => fieldType
        QueryField abstractField = FIELD_NAME_TO_FIELD_MAP.get(expressionTerm.getField());

        return switch (abstractField.getFldType()) {
            case TEXT -> buildTextFieldPredicate(expressionTerm, refStoreEntry ->
                    (String) FIELD_TO_EXTRACTOR_MAP.get(expressionTerm.getField()).apply(refStoreEntry));
            case LONG -> buildLongFieldPredicate(expressionTerm, refStoreEntry ->
                    (Long) FIELD_TO_EXTRACTOR_MAP.get(expressionTerm.getField()).apply(refStoreEntry));
            case DATE -> buildDateFieldPredicate(expressionTerm, refStoreEntry ->
                    (Long) FIELD_TO_EXTRACTOR_MAP.get(expressionTerm.getField()).apply(refStoreEntry));
            case DOC_REF -> buildDocRefFieldPredicate(expressionTerm, refStoreEntry ->
                    (DocRef) FIELD_TO_EXTRACTOR_MAP.get(expressionTerm.getField()).apply(refStoreEntry));
            default -> throw new RuntimeException("Unsupported term " + expressionTerm);
        };

//        if (expressionTerm.getField().equals(KEY_FIELD.getName())) {
//            // TODO @AT Implement
//            return buildTextFieldPredicate(expressionTerm, )
//        } else {
//            // TODO @AT Implement
//            return refStoreEntry -> true;
//        }
    }

    private Predicate<RefStoreEntry> buildTextFieldPredicate(final ExpressionTerm expressionTerm,
                                                             final Function<RefStoreEntry, String> valueExtractor) {
        final String termValue = NullSafe.get(expressionTerm.getValue(), String::trim);
        if (termValue == null || termValue.isEmpty()) {
            return val -> false;
        } else {
            final Predicate<String> strPredicate = switch (expressionTerm.getCondition()) {
                case EQUALS -> PredicateUtil.createWildCardedFilterPredicate(
                        termValue, true, true);
                case NOT_EQUALS -> PredicateUtil.createWildCardedFilterPredicate(
                        termValue, true, true).negate();
                case CONTAINS -> PredicateUtil.createWildCardedFilterPredicate(
                        termValue, false, true);
                case IN -> PredicateUtil.createWildCardedInPredicate(termValue, true);
                case IN_DICTIONARY -> {
                    final String[] words = wordListProvider.getWords(expressionTerm.getDocRef());
                    yield PredicateUtil.createWildCardedInPredicate(words, true);
                }
                default -> throw new RuntimeException("Unexpected condition " + expressionTerm.getCondition());
            };
            return rec -> {
                final String entryValue = valueExtractor.apply(rec);
                return strPredicate.test(entryValue);
            };
        }
    }

    private Predicate<RefStoreEntry> buildLongFieldPredicate(final ExpressionTerm expressionTerm,
                                                             final Function<RefStoreEntry, Long> valueExtractor) {
        final Long termValue = Long.valueOf(expressionTerm.getValue());
        return switch (expressionTerm.getCondition()) {
            case EQUALS -> rec ->
                    Objects.equals(valueExtractor.apply(rec), termValue);
            case NOT_EQUALS -> rec ->
                    !Objects.equals(valueExtractor.apply(rec), termValue);
            case GREATER_THAN -> rec ->
                    valueExtractor.apply(rec) > termValue;
            case GREATER_THAN_OR_EQUAL_TO -> rec ->
                    valueExtractor.apply(rec) >= termValue;
            case LESS_THAN -> rec ->
                    valueExtractor.apply(rec) < termValue;
            case LESS_THAN_OR_EQUAL_TO -> rec ->
                    valueExtractor.apply(rec) <= termValue;
            default -> throw new RuntimeException("Unexpected condition " + expressionTerm.getCondition());
        };
    }

    private Predicate<RefStoreEntry> buildDateFieldPredicate(final ExpressionTerm expressionTerm,
                                                             final Function<RefStoreEntry, Long> valueExtractor) {
        // TODO @AT Handle stuff like 'today() -1d'
        // TODO @AT Need to get now() once for the query
        final Long termValue = DateExpressionParser.getMs(expressionTerm.getField(), expressionTerm.getValue());
        return switch (expressionTerm.getCondition()) {
            case EQUALS -> rec ->
                    Objects.equals(valueExtractor.apply(rec), termValue);
            case NOT_EQUALS -> rec ->
                    !Objects.equals(valueExtractor.apply(rec), termValue);
            case GREATER_THAN -> rec ->
                    valueExtractor.apply(rec) > termValue;
            case GREATER_THAN_OR_EQUAL_TO -> rec ->
                    valueExtractor.apply(rec) >= termValue;
            case LESS_THAN -> rec ->
                    valueExtractor.apply(rec) < termValue;
            case LESS_THAN_OR_EQUAL_TO -> rec ->
                    valueExtractor.apply(rec) <= termValue;
            default -> throw new RuntimeException("Unexpected condition " + expressionTerm.getCondition());
        };
    }

    private Predicate<RefStoreEntry> buildDocRefFieldPredicate(final ExpressionTerm expressionTerm,
                                                               final Function<RefStoreEntry, DocRef> valueExtractor) {
        final DocRef termValue = DocRef.builder()
                .uuid(expressionTerm.getValue())
                .build();
        if (expressionTerm.getCondition().equals(Condition.IS_DOC_REF)) {
            return rec -> docRefsEqualOnUuid(valueExtractor.apply(rec), termValue);
        } else if (expressionTerm.getCondition().equals(Condition.EQUALS)) {
            final Predicate<String> namePredicate = PredicateUtil.createWildCardedFilterPredicate(
                    expressionTerm.getValue(), true, true);
            return rec -> {
                // docRef has no name at this point, so we need to find it
                final DocRef docRef = valueExtractor.apply(rec);
                if (docRef == null) {
                    return false;
                } else {
                    return docRefInfoService.name(docRef)
                            .map(namePredicate::test)
                            .orElse(false);
                }
            };
        } else {
            throw new RuntimeException("Unexpected condition " + expressionTerm.getCondition());
        }
    }

    private boolean docRefsEqualOnUuid(final DocRef docRef1, final DocRef docRef2) {
        if (docRef1 == null && docRef2 == null) {
            return false;
        }
        if (docRef1 == null) {
            return false;
        }
        if (docRef2 == null) {
            return false;
        } else {
            return Objects.equals(docRef1.getUuid(), docRef2.getUuid());
        }
    }

    private Val convertToVal(final Object object, final QueryField field) {
        return switch (field.getFldType()) {
            case TEXT -> ValString.create((String) object);
            case INTEGER -> ValInteger.create((Integer) object);
            case LONG, ID -> ValLong.create((long) object);
            case DATE -> ValDate.create((long) object);
            case DOC_REF -> getPipelineNameAsVal((DocRef) object);
            default -> throw new RuntimeException("Unexpected field type " + field.getFldType());
        };
    }

    private Val getPipelineNameAsVal(final DocRef docRef) {
        if (docRef == null) {
            return ValNull.INSTANCE;
        } else {
            String val = docRef.getUuid();
            if (docRefInfoService != null) {
                val = docRefInfoService.name(docRef).orElse(docRef.getUuid());
            }
            return ValString.create(val);
        }
    }
}<|MERGE_RESOLUTION|>--- conflicted
+++ resolved
@@ -680,14 +680,10 @@
     }
 
     @Override
-<<<<<<< HEAD
-    public ResultPage<QueryField> getFieldInfo(final FindFieldInfoCriteria criteria) {
+    public ResultPage<QueryField> getFieldInfo(final FindFieldCriteria criteria) {
         if (!ReferenceDataFields.REF_STORE_PSEUDO_DOC_REF.equals(criteria.getDataSourceRef())) {
             return ResultPage.empty();
         }
-=======
-    public ResultPage<QueryField> getFieldInfo(final FindFieldCriteria criteria) {
->>>>>>> df289678
         return FieldInfoResultPageBuilder.builder(criteria).addAll(ReferenceDataFields.FIELDS).build();
     }
 

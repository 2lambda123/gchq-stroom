/*
 * Copyright 2018 Crown Copyright
 *
 * Licensed under the Apache License, Version 2.0 (the "License");
 * you may not use this file except in compliance with the License.
 * You may obtain a copy of the License at
 *
 *     http://www.apache.org/licenses/LICENSE-2.0
 *
 * Unless required by applicable law or agreed to in writing, software
 * distributed under the License is distributed on an "AS IS" BASIS,
 * WITHOUT WARRANTIES OR CONDITIONS OF ANY KIND, either express or implied.
 * See the License for the specific language governing permissions and
 * limitations under the License.
 *
 */

package stroom.pipeline.refdata.store.offheapstore;

import stroom.bytebuffer.ByteBufferPool;
import stroom.bytebuffer.ByteBufferUtils;
import stroom.bytebuffer.PooledByteBuffer;
import stroom.bytebuffer.PooledByteBufferPair;
import stroom.docstore.shared.DocRefUtil;
import stroom.lmdb.LmdbConfig;
import stroom.lmdb.LmdbDb;
import stroom.lmdb.LmdbEnv;
import stroom.lmdb.LmdbEnv.BatchingWriteTxn;
import stroom.lmdb.LmdbEnvFactory;
import stroom.pipeline.refdata.ReferenceDataConfig;
import stroom.pipeline.refdata.store.AbstractRefDataStore;
import stroom.pipeline.refdata.store.MapDefinition;
import stroom.pipeline.refdata.store.ProcessingInfoResponse;
import stroom.pipeline.refdata.store.ProcessingInfoResponse.EntryCounts;
import stroom.pipeline.refdata.store.ProcessingState;
import stroom.pipeline.refdata.store.RefDataLoader;
import stroom.pipeline.refdata.store.RefDataProcessingInfo;
import stroom.pipeline.refdata.store.RefDataStore;
import stroom.pipeline.refdata.store.RefDataValue;
import stroom.pipeline.refdata.store.RefDataValueConverter;
import stroom.pipeline.refdata.store.RefStoreEntry;
import stroom.pipeline.refdata.store.RefStreamDefinition;
import stroom.pipeline.refdata.store.offheapstore.databases.KeyValueStoreDb;
import stroom.pipeline.refdata.store.offheapstore.databases.KeyValueStoreDb.Factory;
import stroom.pipeline.refdata.store.offheapstore.databases.MapUidForwardDb;
import stroom.pipeline.refdata.store.offheapstore.databases.MapUidReverseDb;
import stroom.pipeline.refdata.store.offheapstore.databases.ProcessingInfoDb;
import stroom.pipeline.refdata.store.offheapstore.databases.RangeStoreDb;
import stroom.pipeline.refdata.store.offheapstore.databases.ValueStoreDb;
import stroom.pipeline.refdata.store.offheapstore.databases.ValueStoreMetaDb;
import stroom.pipeline.refdata.store.offheapstore.serdes.RefDataProcessingInfoSerde;
import stroom.task.api.TaskContext;
import stroom.task.api.TaskTerminatedException;
import stroom.util.HasHealthCheck;
import stroom.util.logging.LambdaLogger;
import stroom.util.logging.LambdaLoggerFactory;
import stroom.util.logging.LogUtil;
import stroom.util.shared.ModelStringUtil;
import stroom.util.sysinfo.HasSystemInfo;
import stroom.util.sysinfo.SystemInfoResult;
import stroom.util.time.StroomDuration;
import stroom.util.time.TimeUtils;

import com.google.common.util.concurrent.Striped;
import io.vavr.Tuple;
import io.vavr.Tuple2;
import org.jetbrains.annotations.NotNull;
import org.lmdbjava.CursorIterable;
import org.lmdbjava.EnvFlags;
import org.lmdbjava.KeyRange;
import org.lmdbjava.Txn;
import org.slf4j.Logger;
import org.slf4j.LoggerFactory;

import java.io.IOException;
import java.nio.ByteBuffer;
import java.nio.file.Files;
import java.nio.file.Path;
import java.time.Duration;
import java.time.Instant;
import java.time.temporal.ChronoUnit;
import java.time.temporal.TemporalUnit;
import java.util.ArrayList;
import java.util.HashMap;
import java.util.List;
import java.util.Map;
import java.util.Map.Entry;
import java.util.Objects;
import java.util.Optional;
import java.util.Set;
import java.util.concurrent.atomic.AtomicLong;
import java.util.concurrent.atomic.AtomicReference;
import java.util.concurrent.atomic.LongAdder;
import java.util.concurrent.locks.Lock;
import java.util.function.Consumer;
import java.util.function.Function;
import java.util.function.Predicate;
import java.util.stream.Collectors;
import java.util.stream.Stream;
import java.util.stream.StreamSupport;
import javax.inject.Inject;
import javax.inject.Singleton;

/**
 * An Off Heap implementation of {@link RefDataStore} using LMDB.
 * <p>
 * Essentially each ref stream (a {@link RefStreamDefinition}) contains 1-* map names.
 * Multiple ref streams can contain the same map name.
 * Within a ref stream + map combo (a {@link MapDefinition}) there are 1-* entries.
 * A lookup is done by creating a key that is the lookup key combined with a {@link MapDefinition}
 * so only an entry matching the lookup key, the map name and the ref stream will be returned.
 */
@Singleton
public class RefDataOffHeapStore extends AbstractRefDataStore implements RefDataStore, HasSystemInfo {

    private static final Logger LOGGER = LoggerFactory.getLogger(RefDataOffHeapStore.class);
    private static final LambdaLogger LAMBDA_LOGGER = LambdaLoggerFactory.getLogger(RefDataOffHeapStore.class);

    private static final String DEFAULT_STORE_SUB_DIR_NAME = "refDataOffHeapStore";

    private static final TemporalUnit PROCESSING_INFO_TRUNCATION_UNIT = ChronoUnit.HOURS;

    // These are dups of org.lmdbjava.Library.LMDB_* but that class is pkg private for some reason.
    private static final String LMDB_EXTRACT_DIR_PROP = "lmdbjava.extract.dir";
    private static final String LMDB_NATIVE_LIB_PROP = "lmdbjava.native.lib";

    private final LmdbEnvFactory lmdbEnvFactory;
    private final TaskContext taskContext;

    private final LmdbEnv lmdbEnvironment;

    // the DBs that make up the store
    private final KeyValueStoreDb keyValueStoreDb;
    private final RangeStoreDb rangeStoreDb;
    private final ProcessingInfoDb processingInfoDb;

    // classes that front multiple DBs
    private final ValueStore valueStore;
    private final MapDefinitionUIDStore mapDefinitionUIDStore;

    private final ReferenceDataConfig referenceDataConfig;

    private final RefDataValueConverter refDataValueConverter;

    private final Map<String, LmdbDb> databaseMap = new HashMap<>();

    // For synchronising access to the data belonging to a MapDefinition
    private final Striped<Lock> refStreamDefStripedReentrantLock;

    private final ByteBufferPool byteBufferPool;

    @Inject
    RefDataOffHeapStore(
            final LmdbEnvFactory lmdbEnvFactory,
            final ReferenceDataConfig referenceDataConfig,
            final ByteBufferPool byteBufferPool,
            final Factory keyValueStoreDbFactory,
            final ValueStoreDb.Factory valueStoreDbFactory,
            final ValueStoreMetaDb.Factory valueStoreMetaDbFactory,
            final RangeStoreDb.Factory rangeStoreDbFactory,
            final MapUidForwardDb.Factory mapUidForwardDbFactory,
            final MapUidReverseDb.Factory mapUidReverseDbFactory,
            final RefDataValueConverter refDataValueConverter,
            final ProcessingInfoDb.Factory processingInfoDbFactory,
            final TaskContext taskContext) {

        this.lmdbEnvFactory = lmdbEnvFactory;
        this.referenceDataConfig = referenceDataConfig;
        this.refDataValueConverter = refDataValueConverter;
        this.taskContext = taskContext;

        this.lmdbEnvironment = createEnvironment(referenceDataConfig.getLmdbConfig());

        // create all the databases
        this.keyValueStoreDb = keyValueStoreDbFactory.create(lmdbEnvironment);
        this.rangeStoreDb = rangeStoreDbFactory.create(lmdbEnvironment);
        final ValueStoreDb valueStoreDb = valueStoreDbFactory.create(lmdbEnvironment);
        final MapUidForwardDb mapUidForwardDb = mapUidForwardDbFactory.create(lmdbEnvironment);
        final MapUidReverseDb mapUidReverseDb = mapUidReverseDbFactory.create(lmdbEnvironment);
        this.processingInfoDb = processingInfoDbFactory.create(lmdbEnvironment);
        final ValueStoreMetaDb valueStoreMetaDb = valueStoreMetaDbFactory.create(lmdbEnvironment);

        // hold all the DBs in a map so we can get at them by name
        addDbsToMap(
                keyValueStoreDb,
                rangeStoreDb,
                valueStoreDb,
                mapUidForwardDb,
                mapUidReverseDb,
                processingInfoDb,
                valueStoreMetaDb);

        this.valueStore = new ValueStore(lmdbEnvironment, valueStoreDb, valueStoreMetaDb);
        this.mapDefinitionUIDStore = new MapDefinitionUIDStore(
                lmdbEnvironment,
                mapUidForwardDb,
                mapUidReverseDb);

        this.byteBufferPool = byteBufferPool;

        // Need a reasonable number to try and avoid keys that are not equal from using the
        // same stripe
        final int stripesCount = referenceDataConfig.getLoadingLockStripes();
        LOGGER.debug("Initialising striped with {} stripes", stripesCount);
        this.refStreamDefStripedReentrantLock = Striped.lazyWeakLock(stripesCount);
    }

    private LmdbEnv createEnvironment(final LmdbConfig lmdbConfig) {

        // By default LMDB opens with readonly mmaps so you cannot mutate the bytebuffers inside a txn.
        // Instead you need to create a new bytebuffer for the value and put that. If you want faster writes
        // then you can use EnvFlags.MDB_WRITEMAP in the open() call to allow mutation inside a txn but that
        // comes with greater risk of corruption.

        // NOTE on setMapSize() from LMDB author found on https://groups.google.com/forum/#!topic/caffe-users/0RKsTTYRGpQ
        // On Windows the OS sets the filesize equal to the mapsize. (MacOS requires that too, and allocates
        // all of the physical space up front, it doesn't support sparse files.) The mapsize should not be
        // hardcoded into software, it needs to be reconfigurable. On Windows and MacOS you really shouldn't
        // set it larger than the amount of free space on the filesystem.

        final LmdbEnv env = lmdbEnvFactory.builder(lmdbConfig)
                .addEnvFlag(EnvFlags.MDB_NOTLS)
                .build();

        LOGGER.info("Existing databases: [{}]", String.join(",", env.getDbiNames()));
        return env;
    }

    @Override
    public StorageType getStorageType() {
        return StorageType.OFF_HEAP;
    }

    private void addDbsToMap(final LmdbDb... lmdbDbs) {
        for (LmdbDb lmdbDb : lmdbDbs) {
            this.databaseMap.put(lmdbDb.getDbName(), lmdbDb);
        }
    }

    @Override
    public Optional<RefDataProcessingInfo> getAndTouchProcessingInfo(final RefStreamDefinition refStreamDefinition) {
        // get the current processing info
        final Optional<RefDataProcessingInfo> optProcessingInfo = processingInfoDb.get(refStreamDefinition);

        // update the last access time, but only do it if it has been a while since we last did it to avoid
        // opening writeTxn all the time. The last accessed time is not critical as far as accuracy goes. As long
        // as it is reasonably accurate we can use it for purging old data.
        optProcessingInfo.ifPresent(processingInfo -> {
            // Truncate the last access time so it is clear to anyone looking at the values that
            // they are approx.
            final Instant currentLastAccessTime = processingInfo.getLastAccessedTime();
            final Instant nowTruncated = Instant.now().truncatedTo(PROCESSING_INFO_TRUNCATION_UNIT);

            if (!nowTruncated.equals(currentLastAccessTime)) {
                processingInfoDb.updateLastAccessedTime(refStreamDefinition, nowTruncated.toEpochMilli());
            }
        });
        LOGGER.trace("getProcessingInfo({}) - {}", refStreamDefinition, optProcessingInfo);
        return optProcessingInfo;
    }

    @Override
    public Optional<ProcessingState> getLoadState(final RefStreamDefinition refStreamDefinition) {
        return getAndTouchProcessingInfo(refStreamDefinition)
                .map(RefDataProcessingInfo::getProcessingState);
    }

    /**
     * Returns true if this {@link MapDefinition} exists in the store. It makes no guarantees about the state
     * of the data.
     *
     * @param mapDefinition
     */
    @Override
    public boolean exists(final MapDefinition mapDefinition) {
        return mapDefinitionUIDStore.exists(mapDefinition);
    }

    @Override
    public Optional<RefDataValue> getValue(final MapDefinition mapDefinition,
                                           final String key) {

        // Use the mapDef to get a mapUid, then use the mapUid and key
        // to do a lookup in the keyValue or rangeValue stores. The resulting
        // value store key buffer can then be used to get the actual value.
        // The value is then deserialised while still inside the txn.
        try (PooledByteBuffer valueStoreKeyPooledBufferClone = valueStore.getPooledKeyBuffer()) {
            Optional<RefDataValue> optionalRefDataValue =
                    lmdbEnvironment.getWithReadTxn(readTxn ->
                            // Perform the lookup with the map+key. The returned value (if found)
                            // is the key of the ValueStore, which we can use to find the actual
                            // value.
                            getValueStoreKey(readTxn, mapDefinition, key)
                                    .flatMap(valueStoreKeyBuffer -> {
                                        // we are going to use the valueStoreKeyBuffer as a key in multiple
                                        // get() calls so need to clone it first.
                                        final ByteBuffer valueStoreKeyBufferClone =
                                                valueStoreKeyPooledBufferClone.getByteBuffer();
                                        ByteBufferUtils.copy(valueStoreKeyBuffer, valueStoreKeyBufferClone);
                                        return Optional.of(valueStoreKeyBufferClone);
                                    })
                                    .flatMap(valueStoreKeyBuffer ->
                                            valueStore.get(readTxn, valueStoreKeyBuffer)));

            LOGGER.trace("getValue({}, {}) - {}", mapDefinition, key, optionalRefDataValue);
            return optionalRefDataValue;
        }
    }

    @Override
    public Set<String> getMapNames(final RefStreamDefinition refStreamDefinition) {
        Objects.requireNonNull(refStreamDefinition);
        return lmdbEnvironment.getWithReadTxn(readTxn ->
                mapDefinitionUIDStore.getMapNames(readTxn, refStreamDefinition));
    }

    /**
     * Intended only for testing use.
     */
    void setLastAccessedTime(final RefStreamDefinition refStreamDefinition, long timeMs) {
        processingInfoDb.updateLastAccessedTime(refStreamDefinition, timeMs);
    }

    private Optional<ByteBuffer> getValueStoreKey(final Txn<ByteBuffer> readTxn,
                                                  final MapDefinition mapDefinition,
                                                  final String key) {
        LOGGER.trace("getValueStoreKey({}, {})", mapDefinition, key);

        // TODO we could could consider a short lived on-heap cache for this as it
        // will be hit MANY times for the same entry
        final Optional<UID> optMapUid = mapDefinitionUIDStore.get(readTxn, mapDefinition);

        Optional<ByteBuffer> optValueStoreKeyBuffer;
        if (optMapUid.isPresent()) {
            LOGGER.trace("Found map UID {}", optMapUid);
            //do the lookup in the kv store first
            final UID mapUid = optMapUid.get();
            final KeyValueStoreKey keyValueStoreKey = new KeyValueStoreKey(optMapUid.get(), key);

            optValueStoreKeyBuffer = keyValueStoreDb.getAsBytes(readTxn, keyValueStoreKey);

            if (optValueStoreKeyBuffer.isEmpty()) {
                //not found in the kv store so look in the key range store instead

                try {
                    // speculative lookup in the range store. At this point we don't know if we have
                    // any ranges for this mapdef or not, but either way we need a call to LMDB so
                    // just do the range lookup
                    final long keyLong = Long.parseLong(key);

                    // look up our long key in the range store to see if it is part of a range
                    optValueStoreKeyBuffer = rangeStoreDb.getAsBytes(readTxn, mapUid, keyLong);

                } catch (NumberFormatException e) {
                    // key could not be converted to a long, either this mapdef has no ranges or
                    // an invalid key was used. See if we have any ranges at all for this mapdef
                    // to determine whether to error or not.
                    // TODO @AT Could maybe hold the result in a short lived on-heap cache to improve performance
                    boolean doesStoreContainRanges = rangeStoreDb.containsMapDefinition(readTxn, mapUid);
                    if (doesStoreContainRanges) {
                        // we have ranges for this map def so we would expect to be able to convert the key
                        throw new RuntimeException(LogUtil.message(
                                "Key {} cannot be used with the range store as it cannot be converted to a long", key),
                                e);
                    }
                    // no ranges for this map def so the fact that we could not convert the key to a long
                    // is not a problem. Do nothing.
                }
            }
        } else {
            LOGGER.debug("Couldn't find map UID which means the data for this map has " +
                            "not been loaded or the map name is wrong {}",
                    mapDefinition);
            // no map UID so can't look in key/range stores without one
            optValueStoreKeyBuffer = Optional.empty();
        }
        return optValueStoreKeyBuffer;
    }

    @Override
    public boolean consumeValueBytes(final MapDefinition mapDefinition,
                                     final String key,
                                     final Consumer<TypedByteBuffer> valueBytesConsumer) {

        // lookup the passed mapDefinition and key and if a valueStoreKey is found use that to
        // lookup the value in the value store, passing the actual value part to the consumer.
        // The consumer gets only the value, not the type or ref count and has to understand how
        // to interpret the bytes in the buffer

        try (PooledByteBuffer valueStoreKeyPooledBufferClone = valueStore.getPooledKeyBuffer()) {
            boolean wasValueFound = lmdbEnvironment.getWithReadTxn(txn ->
                    getValueStoreKey(txn, mapDefinition, key)
                            .flatMap(valueStoreKeyBuffer -> {
                                // we are going to use the valueStoreKeyBuffer as a key in multiple
                                // get() calls so need to clone it first.
                                final ByteBuffer valueStoreKeyBufferClone =
                                        valueStoreKeyPooledBufferClone.getByteBuffer();
                                ByteBufferUtils.copy(valueStoreKeyBuffer, valueStoreKeyBufferClone);
                                return Optional.of(valueStoreKeyBufferClone);
                            })
                            .flatMap(valueStoreKeyBuf ->
                                    valueStore.getTypedValueBuffer(txn, valueStoreKeyBuf))
                            .map(valueBuf -> {
                                valueBytesConsumer.accept(valueBuf);
                                return true;
                            })
                            .orElse(false));

            LOGGER.trace("consumeValueBytes({}, {}) - {}", mapDefinition, key, wasValueFound);
            return wasValueFound;
        }
    }

    @Override
    public void purgeOldData() {
        purgeOldData(Instant.now(), referenceDataConfig.getPurgeAge());
    }

    @Override
    public void purgeOldData(final StroomDuration purgeAge) {
        purgeOldData(Instant.now(), purgeAge);
    }

    @Override
    public void purge(final long refStreamId, final long partIndex) {

        final Instant startTime = Instant.now();
        this.taskContext.info(() -> LogUtil.message("Purging data for reference stream {}:{}",
                refStreamId, partIndex));

        final AtomicReference<PurgeCounts> countsRef = new AtomicReference<>(PurgeCounts.zero());


        try (final PooledByteBuffer refStreamDefPooledBuf = processingInfoDb.getPooledKeyBuffer()) {

            final Predicate<RefStreamDefinition> refStreamDefinitionPredicate = refStreamDef ->
                    refStreamDef.getStreamId() == refStreamId && refStreamDef.getPartIndex() == partIndex;

            final AtomicReference<KeyRange<RefStreamDefinition>> keyRangeRef = new AtomicReference<>(KeyRange.all());
            boolean wasMatchFound;
            do {
                // Allow for task termination
                if (Thread.currentThread().isInterrupted() || taskContext.isTerminated()) {
                    // As we are outside of a txn the interruption is ok and everything will be in
                    // valid state for when purge is run again. Thus we don't n
                    throw new TaskTerminatedException();
                }

                // With a read txn scan over all the proc info entries to find the next one that is ready for purge
                final Optional<Entry<RefStreamDefinition, RefDataProcessingInfo>> optEntry =
                        lmdbEnvironment.getWithReadTxn(readTxn ->
                                processingInfoDb.findFirstMatchingKey(
                                        readTxn,
                                        keyRangeRef.get(),
                                        refStreamDefinitionPredicate));

                if (optEntry.isPresent()) {
                    wasMatchFound = true;
                    final RefStreamDefinition refStreamDefinition = optEntry.get().getKey();
                    LOGGER.debug("refStreamDefinition: {}", refStreamDefinition);

                    // Make the next iteration start just after this entry
                    keyRangeRef.set(KeyRange.greaterThan(refStreamDefinition));
                    processingInfoDb.serializeKey(refStreamDefPooledBuf.getByteBuffer(), refStreamDefinition);

                    final RefStreamPurgeCounts refStreamPurgeCounts = purgeRefStreamIfEligible(
                            Instant.now(),
                            refStreamDefPooledBuf.getByteBuffer(),
                            refStreamDefinition);

                    // aggregate the counts
                    countsRef.getAndUpdate(counts ->
                            counts.increment(refStreamPurgeCounts));
                } else {
                    LOGGER.debug("No matching ref stream found");
                    wasMatchFound = false;
                }
            } while (wasMatchFound);

            final PurgeCounts purgeCounts = countsRef.get();

            LOGGER.debug("purgeCounts: {}", purgeCounts);

            if (purgeCounts.refStreamDefsFailedCount > 0) {
                // One or more ref stream defs failed
                throw new RuntimeException(LogUtil.message(
                        "Unable to purge {} ref stream definitions",
                        purgeCounts.refStreamDefsFailedCount));
            } else if (purgeCounts.refStreamDefsDeletedCount > 0) {
                LAMBDA_LOGGER.info(() -> "Purge completed successfully. " +
                        buildPurgeInfoString(startTime, purgeCounts));
            }
        } catch (TaskTerminatedException e) {
            // Expected behaviour so just rethrow, stopping it being picked up by the other
            // catch block
            LOGGER.debug("Purge terminated", e);
            LAMBDA_LOGGER.warn(() -> "Purge terminated. " +
                    buildPurgeInfoString(startTime, countsRef.get()));
            throw e;
        } catch (Exception e) {
            LAMBDA_LOGGER.error(() -> "Purge failed due to " + e.getMessage() + ". " +
                    buildPurgeInfoString(startTime, countsRef.get()), e);
            throw e;
        }
    }

    /**
     * Get an instance of a {@link RefDataLoader} for bulk loading multiple entries for a given
     * {@link RefStreamDefinition} and its associated effectiveTimeMs. The {@link RefDataLoader}
     * should be used in a try with resources block to ensure any transactions are closed, e.g.
     * <pre>try (RefDataLoader refDataLoader = refDataOffHeapStore.getLoader(...)) { ... }</pre>
     */
    @Override
    protected RefDataLoader loader(final RefStreamDefinition refStreamDefinition,
                                   final long effectiveTimeMs) {
        //TODO should we pass in an ErrorReceivingProxy so we can log errors with it?
        RefDataLoader refDataLoader = new OffHeapRefDataLoader(
                this,
                refStreamDefStripedReentrantLock,
                keyValueStoreDb,
                rangeStoreDb,
                valueStore,
                mapDefinitionUIDStore,
                processingInfoDb,
                lmdbEnvironment,
                refStreamDefinition,
                effectiveTimeMs);

        refDataLoader.setCommitInterval(referenceDataConfig.getMaxPutsBeforeCommit());
        return refDataLoader;
    }

    @Override
    public long getKeyValueEntryCount() {
        return keyValueStoreDb.getEntryCount();
    }

    @Override
    public long getKeyRangeValueEntryCount() {
        return rangeStoreDb.getEntryCount();
    }

    @Override
    public long getProcessingInfoEntryCount() {
        return processingInfoDb.getEntryCount();
    }

    /**
     * Synchronized to prevent to ensure consecutive purge jobs don't clash
     *
     * @param now Allows the setting of the current time for testing purposes
     */
    synchronized void purgeOldData(final Instant now, final StroomDuration purgeAge) {
        taskContext.info(() -> "Purging old data");
        final Instant startTime = Instant.now();
        final AtomicReference<PurgeCounts> countsRef = new AtomicReference<>(PurgeCounts.zero());

        final Instant purgeCutOffTime = TimeUtils.durationToThreshold(now, purgeAge);

        LOGGER.info("Purging reference data store with purge age {} ({}), cut off time {}",
                purgeAge,
                purgeAge.getDuration(),
                purgeCutOffTime);

        try (final PooledByteBuffer accessTimeThresholdPooledBuf = getAccessTimeCutOffBuffer(purgeCutOffTime);
                final PooledByteBufferPair procInfoPooledBufferPair = processingInfoDb.getPooledBufferPair()) {

            // Reference is initially empty so we will scan from the beginning of the DB
            final AtomicReference<ByteBuffer> currRefStreamDefBufRef = new AtomicReference<>();
            final ByteBuffer accessTimeThresholdBuf = accessTimeThresholdPooledBuf.getByteBuffer();

            final Predicate<ByteBuffer> accessTimePredicate = processingInfoBuffer ->
                    !RefDataProcessingInfoSerde.wasAccessedAfter(
                            processingInfoBuffer,
                            accessTimeThresholdBuf);

            boolean wasMatchFound;
            do {
                // Allow for task termination
                if (Thread.currentThread().isInterrupted()) {
                    // As we are outside of a txn the interruption is ok and everything will be in
                    // valid state for when purge is run again.
                    throw new TaskTerminatedException();
                }

                // With a read txn scan over all the proc info entries to find the next one that is ready for purge
                final Optional<RefStreamDefinition> optRefStreamDef = lmdbEnvironment.getWithReadTxn(readTxn ->
                        findNextRefStreamDef(
                                procInfoPooledBufferPair,
                                currRefStreamDefBufRef,
                                accessTimePredicate,
                                readTxn));

                if (optRefStreamDef.isPresent()) {
                    wasMatchFound = true;
                    final RefStreamDefinition refStreamDefinition = optRefStreamDef.get();

                    final RefStreamPurgeCounts refStreamPurgeCounts = purgeRefStreamIfEligible(
                            purgeCutOffTime,
                            currRefStreamDefBufRef.get(),
                            refStreamDefinition);

                    // aggregate the counts
                    countsRef.getAndUpdate(counts ->
                            counts.increment(refStreamPurgeCounts));
                } else {
                    LOGGER.debug("No matching ref stream found");
                    wasMatchFound = false;
                }

                // Sleep block to slow things down for testing
//                try {
//                    Thread.sleep(20_000);
//                } catch (InterruptedException e) {
//                    Thread.currentThread().interrupt();
//                }
            } while (wasMatchFound);

            final PurgeCounts purgeCounts = countsRef.get();
            if (purgeCounts.refStreamDefsFailedCount == 0) {
                LAMBDA_LOGGER.info(() -> "Purge completed successfully. " +
                        buildPurgeInfoString(startTime, purgeCounts));
            } else {
                // One or more ref stream defs failed
                throw new RuntimeException(LogUtil.message(
                        "Unable to purge {} ref stream definitions",
                        purgeCounts.refStreamDefsFailedCount));
            }
        } catch (TaskTerminatedException e) {
            // Expected behaviour so just rethrow, stopping it being picked up by the other
            // catch block
            LOGGER.debug("Purge terminated", e);
            LAMBDA_LOGGER.warn(() -> "Purge terminated. " +
                    buildPurgeInfoString(startTime, countsRef.get()));
            throw e;
        } catch (Exception e) {
            LAMBDA_LOGGER.error(() -> "Purge failed due to " + e.getMessage() + ". " +
                    buildPurgeInfoString(startTime, countsRef.get()), e);
            throw e;
        }

        //open a write txn
        //open a cursor on the process info table to scan all records
        //subtract purge age prop val from current time to give purge cut off ms
        //for each proc info record one test the last access time against the cut off time (without
        // de-serialising to long)
        //if it is older than cut off date then change its state to PURGE_IN_PROGRESS


        //process needs to be idempotent so we can continue a part finished purge. A new txn MUST always check the
        //processing info state to ensure it is still PURGE_IN_PROGRESS in case another txn has started a load, in which
        //case we won't purge. A purge txn must wrap at least the deletion of the key(range)/entry, the value
        // (if no other
        //refs). The deletion of the mapdef<=>uid paiur must be done in a txn to ensure consistency.
        //Each processing info entry should be be fetched with a read txn, then get a StripedSemaphore for the
        // streamdef
        //then open the write txn. This should stop any conflict with load jobs for that stream.

        //when overwrites happen we may have two values that had an association with same mapDef + key.  The
        // above process
        //will only remove the currently associated value.  We would have to scan the whole value table to look for


        // streamDef => mapDefs
        // mapDef => mapUID
        // mapUID => ValueKeys
        // ValueKey => value

        // <pipe uuid 2-18><pipe ver 2-18><stream id 8> => <create time 8><last access time 8><effective time 8><state1>
        // <pipe uuid 12-18><pipe ver 2-18><stream id 8><map name ?> => <mapUID 4>
        // <mapUID 4> => <pipe uuid 2-18><pipe ver 2-18><stream id 8><map name ?>
        // <mapUID 4><string Key ?> => <valueHash 4><id 2>
        // <mapUID 4><range start 8><range end 8> => <valueHash 4><id 2>
        // <valueHash 4><id 2> => <value type 1><reference count 4><value bytes ?>

        // increment ref count when
        // - putting new key(Range)/Value entry + new value entry (set initial ref count at 1)
        // - putting new key(Range)/Value entry with existing value entry
        // - overwrite key(Range)/Value entry (+1 on new value key)

        // decrement ref count when
        // - overwrite key(Range)/Value entry (-1 on old value key)
        // - delete key(Range)/Value entry

        // change to ref counter MUST be done in same txn as the thing that is making it change,
        // e.g the KV entry removal
    }

    private String buildPurgeInfoString(final Instant startTime,
                                        final PurgeCounts purgeCounts) {
        return LogUtil.message(" refStreamDefs purged: {}, refStreamDef purge failures: {}, " +
                        "maps deleted: {}, values deleted: {}, values de-referenced: {}. " +
                        "Time taken {}",
                purgeCounts.refStreamDefsDeletedCount,
                purgeCounts.refStreamDefsFailedCount,
                purgeCounts.refStreamPurgeCounts.mapsDeletedCount,
                purgeCounts.refStreamPurgeCounts.valuesDeletedCount,
                purgeCounts.refStreamPurgeCounts.valuesDeReferencedCount,
                Duration.between(startTime, Instant.now()));
    }

    private RefStreamPurgeCounts purgeRefStreamIfEligible(final Instant purgeCutOffTime,
                                                          final ByteBuffer refStreamDefinitionBuf,
                                                          final RefStreamDefinition refStreamDefinition) {

        LOGGER.debug("Attempting to purge ref stream {} if eligible", refStreamDefinition);
        final AtomicReference<RefStreamPurgeCounts> refStreamPurgeCountsRef = new AtomicReference<>();

        taskContext.info(() -> "Acquiring lock for reference stream " +
                refStreamDefinition.getStreamId() + ":" + refStreamDefinition.getPartIndex());

        // now acquire a lock for the this ref stream def so we don't conflict with any load operations
        doWithRefStreamDefinitionLock(refStreamDefStripedReentrantLock, refStreamDefinition, () -> {

            try {
                try (final BatchingWriteTxn batchingWriteTxn = lmdbEnvironment.openBatchingWriteTxn(
                        referenceDataConfig.getMaxPurgeDeletesBeforeCommit())) {

                    // We now hold an open write txn so re-fetch the processing info in case something has
                    // changed between our first read and now
                    final Optional<ByteBuffer> optRefDataProcInfoBuf = processingInfoDb.getAsBytes(
                            batchingWriteTxn.getTxn(), refStreamDefinitionBuf);

                    if (optRefDataProcInfoBuf.isPresent()) {
                        final RefDataProcessingInfo refDataProcessingInfo = processingInfoDb.deserializeValue(
                                optRefDataProcInfoBuf.get());

                        // Re-check that it is valid for purge in case something has been in and accessed it.
                        if (refDataProcessingInfo.getLastAccessedTime().isBefore(purgeCutOffTime)) {

                            final RefStreamPurgeCounts refStreamPurgeCounts = purgeRefStreamDef(
                                    refStreamDefinition,
                                    refDataProcessingInfo,
                                    refStreamDefinitionBuf,
                                    batchingWriteTxn);

                            refStreamPurgeCountsRef.set(refStreamPurgeCounts);
                        } else {
                            LOGGER.debug("Ref stream {} not eligible for purge, info {}",
                                    refStreamDefinition, refDataProcessingInfo);
                        }
                    } else {
                        LOGGER.debug("Ref data processing info does not exist for {}, " +
                                "another thread may have purged it", refStreamDefinition);
                    }

                    // Force final commit
                    batchingWriteTxn.commit();
                }
            } catch (Exception e) {
                try {
                    LOGGER.error(LogUtil.message("Error purging ref stream {}", refStreamDefinition, e));
                    // We are still under the ref stream def lock here
                    lmdbEnvironment.doWithWriteTxn(writeTxn ->
                            processingInfoDb.updateProcessingState(writeTxn,
                                    refStreamDefinitionBuf,
                                    ProcessingState.PURGE_FAILED,
                                    false));
                } catch (Exception e2) {
                    LOGGER.error("Error setting processing state to PURGE_FAILED for {}. {}",
                            refStreamDefinition,
                            e2.getMessage(),
                            e2);
                }
            }
        });
        return refStreamPurgeCountsRef.get() != null
                ? refStreamPurgeCountsRef.get()
                : RefStreamPurgeCounts.zero();
    }

    private RefStreamPurgeCounts purgeRefStreamDef(final RefStreamDefinition refStreamDefinition,
                                                   final RefDataProcessingInfo refDataProcessingInfo,
                                                   final ByteBuffer refStreamDefinitionBuf,
                                                   final BatchingWriteTxn batchingWriteTxn) {

        taskContext.info(() -> "Purging reference stream " +
                refStreamDefinition.getStreamId() + ":" +
                refStreamDefinition.getPartIndex());

        final String refStreamDefStr = LogUtil.message(
                "stream {}, " +
                        "effective time {}, " +
                        "pipeline {}, " +
                        "pipeline version {}, " +
                        "create time {}, " +
                        "access time {}",
                refStreamDefinition.getStreamId(),
                refDataProcessingInfo.getEffectiveTime(),
                DocRefUtil.createSimpleDocRefString(refStreamDefinition.getPipelineDocRef()),
                refStreamDefinition.getPipelineVersion(),
                refDataProcessingInfo.getCreateTime(),
                refDataProcessingInfo.getLastAccessedTime());

        LOGGER.info("Purging refStreamDefinition with {}", refStreamDefStr);

        RefStreamPurgeCounts refStreamSummaryInfo = RefStreamPurgeCounts.zero();
        try {
            // mark it is purge in progress, so if we are committing part way through
            // other processes will know it is a partial state.
            processingInfoDb.updateProcessingState(batchingWriteTxn.getTxn(),
                    refStreamDefinitionBuf,
                    ProcessingState.PURGE_IN_PROGRESS,
                    false);

            // purge the data associated with this ref stream def
            refStreamSummaryInfo = purgeRefStreamData(batchingWriteTxn, refStreamDefinition);

            //now delete the proc info entry
            LOGGER.debug("Deleting processing info entry for {}", refStreamDefinition);
            taskContext.info(() -> "Deleting processing info entry for " + refStreamDefinition);

            boolean didDeleteSucceed = processingInfoDb.delete(
                    batchingWriteTxn.getTxn(), refStreamDefinitionBuf);

            if (!didDeleteSucceed) {
                throw new RuntimeException("Processing info entry not found so was not deleted");
            }

            // Ensure we commit at the end of each ref stream
            batchingWriteTxn.commit();

            LOGGER.info("Completed purge of refStreamDefinition with stream {} (" +
                            "{} maps deleted, {} values deleted, {} values de-referenced)",
                    refStreamDefinition.getStreamId(),
                    refStreamSummaryInfo.mapsDeletedCount,
                    refStreamSummaryInfo.valuesDeletedCount,
                    refStreamSummaryInfo.valuesDeReferencedCount);

        } catch (Exception e) {
            refStreamSummaryInfo = refStreamSummaryInfo.increment(
                    0, 0, 0, false);

            LOGGER.error("Failed purge of refStreamDefinition with stream {} (" +
                            "{} maps deleted, {} values deleted, {} values de-referenced): {}",
                    refStreamDefinition.getStreamId(),
                    refStreamSummaryInfo.mapsDeletedCount,
                    refStreamSummaryInfo.valuesDeletedCount,
                    refStreamSummaryInfo.valuesDeReferencedCount,
                    e.getMessage(), e);

            try {
                // We are still under the ref stream def lock here
                processingInfoDb.updateProcessingState(
                        batchingWriteTxn.getTxn(),
                        refStreamDefinitionBuf,
                        ProcessingState.PURGE_FAILED,
                        false);
            } catch (Exception e2) {
                LOGGER.error("Unable to update processing state for ref stream {}: {}",
                        refStreamDefinition, e2.getMessage(), e2);
            }
            // Don't re-throw so we can move on to the next one
        }

        return refStreamSummaryInfo;
    }

    @NotNull
    private Optional<RefStreamDefinition> findNextRefStreamDef(
            final PooledByteBufferPair procInfoPooledBufferPair,
            final AtomicReference<ByteBuffer> currRefStreamDefBufRef,
            final Predicate<ByteBuffer> accessTimePredicate,
            final Txn<ByteBuffer> readTxn) {

        // ensure the buffers are cleared as we are using them in a loop
        procInfoPooledBufferPair.clear();

        final Optional<PooledByteBufferPair> optProcInfoBufferPair = processingInfoDb.getNextEntryAsBytes(
                readTxn,
                currRefStreamDefBufRef.get(),
                accessTimePredicate,
                procInfoPooledBufferPair);

        return optProcInfoBufferPair.map(procInfoBufferPair -> {
            RefStreamDefinition refStreamDefinition = processingInfoDb.deserializeKey(
                    procInfoBufferPair.getKeyBuffer());

            // update the current key buffer so we can search from here next time
            currRefStreamDefBufRef.set(procInfoBufferPair.getKeyBuffer());
            return refStreamDefinition;
        });
    }

    private RefStreamPurgeCounts purgeRefStreamData(final BatchingWriteTxn batchingWriteTxn,
                                                    final RefStreamDefinition refStreamDefinition) {

        LOGGER.debug("purgeRefStreamData({})", refStreamDefinition);

        RefStreamPurgeCounts summaryInfo = RefStreamPurgeCounts.zero();
        Optional<UID> optMapUid;
        try (PooledByteBuffer pooledUidBuffer = byteBufferPool.getPooledByteBuffer(UID.UID_ARRAY_LENGTH)) {
            do {
                // open a ranged cursor on the map forward table to scan all map defs for that stream def
                // for each map def get the map uid
                optMapUid = mapDefinitionUIDStore.getNextMapDefinition(
                        batchingWriteTxn.getTxn(), refStreamDefinition, pooledUidBuffer::getByteBuffer);

                if (optMapUid.isPresent()) {
                    final UID mapUid = optMapUid.get();
                    final MapDefinition mapDefinition = mapDefinitionUIDStore.get(
                            batchingWriteTxn.getTxn(), mapUid)
                            .orElseThrow(() ->
                                    new RuntimeException(LogUtil.message(
                                            "We should be a mapDefinition if we have a UID, uid: {}",
                                            mapUid)));

                    LOGGER.debug("Found mapUid {} for refStreamDefinition {}", mapUid, refStreamDefinition);

                    final Tuple2<Integer, Integer> dataPurgeCounts = purgeMapData(
                            batchingWriteTxn, optMapUid.get());

                    summaryInfo = summaryInfo.increment(
                            1,
                            dataPurgeCounts._1(),
                            dataPurgeCounts._2());

                    LOGGER.info("  Purged map {}, {} values deleted, {} values de-referenced",
                            mapDefinition.getMapName(),
                            dataPurgeCounts._1(),
                            dataPurgeCounts._2());
                } else {
                    LOGGER.debug("No more map definitions to purge for refStreamDefinition {}", refStreamDefinition);
                }
            } while (optMapUid.isPresent());
        }

//        LOGGER.info("Purged data for {} map(s) for {}", cnt, refStreamDefinition);
        return summaryInfo;
    }

    private Tuple2<Integer, Integer> purgeMapData(final BatchingWriteTxn batchingWriteTxn,
                                                  final UID mapUid) {

        LOGGER.debug("purgeMapData(writeTxn, {})", mapUid);

        LOGGER.debug("Deleting key/value entries and de-referencing/deleting their values");
        // loop over all keyValue entries for this mapUid and dereference/delete the associated
        // valueStore entry
        AtomicLong valueEntryDeleteCount = new AtomicLong();
        AtomicLong valueEntryDeReferenceCount = new AtomicLong();
        keyValueStoreDb.deleteMapEntries(
                batchingWriteTxn,
                mapUid,
                (writeTxn, keyValueStoreKeyBuffer, valueStoreKeyBuffer) -> {

                    //dereference this value, deleting it if required
                    deReferenceOrDeleteValue(
                            writeTxn,
                            valueStoreKeyBuffer,
                            valueEntryDeleteCount,
                            valueEntryDeReferenceCount);
                });
        LAMBDA_LOGGER.debug(() -> LogUtil.message("Deleted {} value entries, de-referenced {} value entries",
                valueEntryDeleteCount.get(), valueEntryDeReferenceCount.get()));

        LOGGER.debug("Deleting range/value entries and de-referencing/deleting their values");
        // loop over all rangeValue entries for this mapUid and dereference/delete the associated
        // valueStore entry
        rangeStoreDb.deleteMapEntries(
                batchingWriteTxn,
                mapUid,
                (writeTxn, rangeValueStoreKeyBuffer, valueStoreKeyBuffer) -> {

                    //dereference this value, deleting it if required
                    deReferenceOrDeleteValue(
                            writeTxn,
                            valueStoreKeyBuffer,
                            valueEntryDeleteCount,
                            valueEntryDeReferenceCount);
                });
        LOGGER.debug("Deleting range/value entries and de-referencing/deleting their values");

        mapDefinitionUIDStore.deletePair(batchingWriteTxn.getTxn(), mapUid);

        return Tuple.of(valueEntryDeleteCount.intValue(), valueEntryDeReferenceCount.intValue());
    }

    private void deReferenceOrDeleteValue(final Txn<ByteBuffer> writeTxn,
                                          final ByteBuffer valueStoreKeyBuffer,
                                          final AtomicLong valueEntryDeleteCount,
                                          final AtomicLong valueEntryDeReferenceCount) {

        boolean wasDeleted = valueStore.deReferenceOrDeleteValue(writeTxn, valueStoreKeyBuffer);

        if (wasDeleted) {
            // we deleted the meta entry so now delete the value entry
            valueEntryDeleteCount.incrementAndGet();
        } else {
            // keep a count of the de-reference
            valueEntryDeReferenceCount.incrementAndGet();
        }
    }


    /**
     * Package-private for testing
     */
    void doWithRefStreamDefinitionLock(final RefStreamDefinition refStreamDefinition, final Runnable work) {
        doWithRefStreamDefinitionLock(refStreamDefStripedReentrantLock, refStreamDefinition, work);
    }

    /**
     * For use in testing at SMALL scale. Dumps the content of each DB to the logger.
     */
    @Override
    public void logAllContents() {
        logAllContents(LOGGER::debug);
    }

    /**
     * For use in testing at SMALL scale. Dumps the content of each DB to the logger.
     */
    @Override
    public void logAllContents(Consumer<String> logEntryConsumer) {
        databaseMap.entrySet().stream()
                .sorted(Map.Entry.comparingByKey())
                .map(Map.Entry::getValue)
                .forEach(lmdbDb -> lmdbDb.logDatabaseContents(logEntryConsumer));
    }

    void logContents(final String dbName) {
        doWithLmdb(dbName, LmdbDb::logDatabaseContents);
    }

    void doWithLmdb(final String dbName, final Consumer<LmdbDb> work) {
        LmdbDb lmdbDb = databaseMap.get(dbName);
        if (lmdbDb == null) {
            throw new IllegalArgumentException(LogUtil.message("No database with name {} exists", dbName));
        }
        work.accept(lmdbDb);
    }

    /**
     * For use in testing at SMALL scale. Dumps the content of each DB to the logger.
     */
    void logAllRawContents(Consumer<String> logEntryConsumer) {
        databaseMap.entrySet().stream()
                .sorted(Map.Entry.comparingByKey())
                .map(Map.Entry::getValue)
                .forEach(lmdbDb -> lmdbDb.logDatabaseContents(logEntryConsumer));
    }

    void logRawContents(final String dbName) {
        doWithLmdb(dbName, LmdbDb::logRawDatabaseContents);
    }

    long getEntryCount(final String dbName) {
        LmdbDb lmdbDb = databaseMap.get(dbName);
        if (lmdbDb == null) {
            throw new IllegalArgumentException(LogUtil.message("No database with name {} exists", dbName));
        }
        return lmdbDb.getEntryCount();
    }

    @Override
    public <T> T consumeEntryStream(final Function<Stream<RefStoreEntry>, T> streamFunction) {

        // TODO @AT This is all VERY crude. We should only be hitting the other DBs if we are returning
        //   a field from them or filtering on one of their fields. Also we should not be scanning over the
        //   whole of the kv/rv DBs, instead using start/stop keys built from the query expression

        // TODO @AT This is not ideal holding a txn open for the whole query (if the query takes a long time)
        //   as read txns prevent writers from writing to reclaimed space in the db, so the store can get quite big.
        //   see https://lmdb.readthedocs.io/en/release/#transaction-management

        return lmdbEnvironment.getWithReadTxn(readTxn -> {
            try (final CursorIterable<ByteBuffer> keyValueDbIterable = keyValueStoreDb.getLmdbDbi().iterate(
                    readTxn, KeyRange.all());
                    final CursorIterable<ByteBuffer> rangeValueDbIterable = rangeStoreDb.getLmdbDbi().iterate(
                            readTxn, KeyRange.all())) {

                // Transient caches of some of the low caridinality but high frequency lookups
                // Only provides limited performance gains.
                final Map<UID, MapDefinition> uidToMapDefMap = new HashMap<>();
                final Map<MapDefinition, RefDataProcessingInfo> mapDefToProcessingInfoMap = new HashMap<>();

                final Stream<RefStoreEntry> keyValueStream = buildKeyValueStoreEntryStream(
                        readTxn,
                        keyValueDbIterable,
                        uidToMapDefMap,
                        mapDefToProcessingInfoMap);

                final Stream<RefStoreEntry> rangeValueStream =
                        buildRangeValueStoreEntryStream(
                                readTxn,
                                rangeValueDbIterable,
                                uidToMapDefMap,
                                mapDefToProcessingInfoMap);

                final LongAdder entryCounter = new LongAdder();
                final Stream<RefStoreEntry> combinedStream = Stream.concat(keyValueStream, rangeValueStream)
                        .peek(entry -> entryCounter.increment());

                return LAMBDA_LOGGER.logDurationIfDebugEnabled(
                        () ->
                                streamFunction.apply(combinedStream),
                        () ->
                                LogUtil.message("Scanned over {} entries", entryCounter.sum()));
            }
        });
    }

    @NotNull
    private Stream<RefStoreEntry> buildRangeValueStoreEntryStream(
            final Txn<ByteBuffer> readTxn,
            final CursorIterable<ByteBuffer> rangeValueDbIterable,
            final Map<UID, MapDefinition> uidToMapDefMap,
            final Map<MapDefinition, RefDataProcessingInfo> mapDefToProcessingInfoMap) {

        return StreamSupport.stream(rangeValueDbIterable.spliterator(), false)
                .map(rangeStoreDb::deserializeKeyVal)
                .map(entry -> {
                    final RangeStoreKey rangeStoreKey = entry.getKey();
                    final ValueStoreKey valueStoreKey = entry.getValue();
                    final String keyStr = rangeStoreKey.getKeyRange().getFrom() + "-"
                            + rangeStoreKey.getKeyRange().getTo();
                    return buildRefStoreEntry(
                            readTxn,
                            rangeStoreKey.getMapUid(),
                            keyStr,
                            valueStoreKey,
                            uidToMapDefMap,
                            mapDefToProcessingInfoMap);
                });
    }

    @NotNull
    private Stream<RefStoreEntry> buildKeyValueStoreEntryStream(
            final Txn<ByteBuffer> readTxn,
            final CursorIterable<ByteBuffer> keyValueDbIterable,
            final Map<UID, MapDefinition> uidToMapDefMap,
            final Map<MapDefinition, RefDataProcessingInfo> mapDefToProcessingInfoMap) {

        return StreamSupport.stream(keyValueDbIterable.spliterator(), false)
                .map(keyValueStoreDb::deserializeKeyVal)
                .map(entry -> {
                    final KeyValueStoreKey keyValueStoreKey = entry.getKey();
                    final ValueStoreKey valueStoreKey = entry.getValue();
                    final String keyStr = keyValueStoreKey.getKey();

                    return buildRefStoreEntry(readTxn,
                            keyValueStoreKey.getMapUid(),
                            keyStr,
                            valueStoreKey, uidToMapDefMap, mapDefToProcessingInfoMap);
                });
    }

    @Override
    public List<RefStoreEntry> list(final int limit) {
        return consumeEntryStream(stream -> stream
                .limit(limit)
                .collect(Collectors.toList()));
    }

    @Override
    public List<RefStoreEntry> list(final int limit,
                                    final Predicate<RefStoreEntry> filter) {

        return consumeEntryStream(stream -> stream
                .filter(filter != null
                        ? filter
                        : val -> true)
                .limit(limit)
                .collect(Collectors.toList()));
    }

    @Override
    public List<ProcessingInfoResponse> listProcessingInfo(final int limit) {
        return listProcessingInfo(limit, refStreamProcessingInfo -> true);
    }

    @Override
    public List<ProcessingInfoResponse> listProcessingInfo(final int limit,
                                                           final Predicate<ProcessingInfoResponse> filter) {

        final LongAdder entryCounter = new LongAdder();

        final List<ProcessingInfoResponse> items = new ArrayList<>();

        LAMBDA_LOGGER.logDurationIfDebugEnabled(
                () -> {
                    items.addAll(lmdbEnvironment.getWithReadTxn(readTxn ->
                            processingInfoDb.streamEntries(
                                    readTxn,
                                    KeyRange.all(),
                                    procInfoEntryStream ->
                                            procInfoEntryStream
                                                    .peek(refStoreEntry ->
                                                            entryCounter.increment())
                                                    .map(entry -> {
                                                        return buildProcessingInfoResponse(readTxn, entry);
                                                    })
                                                    .filter(filter)
                                                    .limit(limit)
                                                    .collect(Collectors.toList())
                            )));
                },
                () ->
                        LogUtil.message("Scanned over {} entries, returning {}",
                                entryCounter.sum(),
                                items.size()));
        return items;
    }

    private ProcessingInfoResponse buildProcessingInfoResponse(
            final Txn<ByteBuffer> readTxn,
            final Entry<RefStreamDefinition, RefDataProcessingInfo> entry) {

        final RefStreamDefinition refStreamDefinition = entry.getKey();
        final RefDataProcessingInfo refDataProcessingInfo = entry.getValue();

        // Sub-query to get the map names for this refStreamDefinition
        final List<MapDefinition> mapDefinitions = mapDefinitionUIDStore.getMapDefinitions(readTxn,
                refStreamDefinition);

        final Map<String, EntryCounts> mapNameToEntryCountsMap = new HashMap<>();
        for (final MapDefinition mapDefinition : mapDefinitions) {
            final Optional<UID> optMapUid = mapDefinitionUIDStore.get(readTxn, mapDefinition);

            optMapUid.ifPresent(mapUid -> {
                final long keyValueCount = keyValueStoreDb.getEntryCount(mapUid, readTxn);
                final long rangeValueCount = rangeStoreDb.getEntryCount(mapUid, readTxn);
                mapNameToEntryCountsMap.put(
                        mapDefinition.getMapName(),
                        new EntryCounts(keyValueCount, rangeValueCount));
            });
        }

        return new ProcessingInfoResponse(
                refStreamDefinition,
                refDataProcessingInfo,
                mapNameToEntryCountsMap);
    }

    private RefStoreEntry buildRefStoreEntry(
            final Txn<ByteBuffer> readTxn,
            final UID mapUid,
            final String key,
            final ValueStoreKey valueStoreKey,
            final Map<UID, MapDefinition> uidToMapDefMap,
            final Map<MapDefinition, RefDataProcessingInfo> mapDefToProcessingInfoMap) {

        LOGGER.trace("mapUid: {}", mapUid);
        // Cache the map def lookups as we only have a handful and it saves the deser cost
        final MapDefinition mapDefinition = uidToMapDefMap.computeIfAbsent(
                mapUid,
                uid ->
                        mapDefinitionUIDStore.get(readTxn, mapUid)
                                .orElseThrow(() ->
                                        new RuntimeException("No MapDefinition for UID " + mapUid.toString())));

        LOGGER.trace("mapDefinition: {}", mapDefinition.toString());
        // Cache the ref stream lookups as we only have a handful and it saves the deser cost
        final RefDataProcessingInfo refDataProcessingInfo = mapDefToProcessingInfoMap.computeIfAbsent(
                mapDefinition,
                mapDefinition2 ->
                        processingInfoDb.get(readTxn,
                                mapDefinition.getRefStreamDefinition())
                                .orElse(null));

        final String value = getReferenceDataValue(readTxn, key, valueStoreKey);

        // Not ideal having to re-serialise the key
        final int valueReferenceCount = valueStore.getReferenceCount(readTxn, valueStoreKey)
                .orElse(-1);

        return new RefStoreEntry(mapDefinition, key, value, valueReferenceCount, refDataProcessingInfo);
    }

    private String getReferenceDataValue(final Txn<ByteBuffer> readTxn,
                                         final String key,
                                         final ValueStoreKey valueStoreKey) {
        try {
            // As RefDataValue is just wrapping a buffer for the xml values, which is tied to the LMDB cursor
            // these two lines need to be done with nothing in between that would alter the cursor position
            final RefDataValue refDataValue = valueStore.get(readTxn, valueStoreKey)
                    .orElse(null);

            return refDataValueConverter.refDataValueToString(refDataValue);
        } catch (Exception e) {
            LOGGER.error("Error getting value for key " + key, e);

            // Return a value so the once bad value doesn't break the whole resultset
            return "[ERROR: " + e.getMessage() + "]";
        }
    }

//    private Instant getPurgeCutOffEpoch(final StroomDuration purgeAge) {
//        return Instant.now().minus(purgeAge.getDuration());
//    }

//    private Instant getPurgeCutOffEpoch(final Instant now, final StroomDuration purgeAgeMs) {
//        return now.minus(purgeAgeMs.getDuration());
//    }

    private PooledByteBuffer getAccessTimeCutOffBuffer(final Instant purgeCutOff) {

        final PooledByteBuffer pooledByteBuffer = byteBufferPool.getPooledByteBuffer(Long.BYTES);
        pooledByteBuffer.getByteBuffer().putLong(purgeCutOff.toEpochMilli());
        pooledByteBuffer.getByteBuffer().flip();
        return pooledByteBuffer;
    }

    @Override
    public SystemInfoResult getSystemInfo() {
        try {
            final Tuple2<Optional<Instant>, Optional<Instant>> lastAccessedTimeRange =
                    processingInfoDb.getLastAccessedTimeRange();

            final SystemInfoResult.Builder builder = SystemInfoResult.builder().name(getSystemInfoName())
                    .addDetail("Path", lmdbEnvironment.getLocalDir().toAbsolutePath().normalize())
                    .addDetail("Environment max size", referenceDataConfig.getLmdbConfig().getMaxStoreSize())
                    .addDetail("Environment current size",
                            ModelStringUtil.formatIECByteSizeString(getEnvironmentDiskUsage()))
                    .addDetail("Purge age", referenceDataConfig.getPurgeAge())
                    .addDetail("Purge cut off",
                            TimeUtils.durationToThreshold(referenceDataConfig.getPurgeAge()).toString())
                    .addDetail("Max readers", referenceDataConfig.getLmdbConfig().getMaxReaders())
                    .addDetail("Read-ahead enabled", referenceDataConfig.getLmdbConfig().isReadAheadEnabled())
                    .addDetail("Current buffer pool size", byteBufferPool.getCurrentPoolSize())
                    .addDetail("Earliest lastAccessedTime", lastAccessedTimeRange._1()
                            .map(Instant::toString)
                            .orElse(null))
                    .addDetail("Latest lastAccessedTime", lastAccessedTimeRange._2()
                            .map(Instant::toString)
                            .orElse(null));

            lmdbEnvironment.doWithReadTxn(txn -> {
                builder.addDetail("Database entry counts", databaseMap.entrySet().stream()
                        .collect(HasHealthCheck.buildTreeMapCollector(
                                Map.Entry::getKey,
                                entry ->
                                        entry.getValue().getEntryCount(txn))));
            });
            return builder.build();
        } catch (RuntimeException e) {
            return SystemInfoResult.builder().name(getSystemInfoName())
                    .addError(e)
                    .build();
        }
    }

    private long getEnvironmentDiskUsage() {
        long totalSizeBytes;
        try (final Stream<Path> fileStream = Files.list(lmdbEnvironment.getLocalDir().toAbsolutePath())) {
            totalSizeBytes = fileStream
                    .mapToLong(path -> {
                        try {
                            return Files.size(path);
                        } catch (IOException e) {
                            throw new RuntimeException(e);
                        }
                    })
                    .sum();
        } catch (IOException
                | RuntimeException e) {
            LOGGER.error("Error calculating disk usage for path {}",
                    lmdbEnvironment.getLocalDir().toAbsolutePath().normalize(), e);
            totalSizeBytes = -1;
        }
        return totalSizeBytes;
    }

<<<<<<< HEAD
    private Path getStoreDir() {
        String storeDirStr = referenceDataConfig.getLocalDir();
        Path storeDir;
        if (storeDirStr == null || storeDirStr.isBlank()) {
            LOGGER.warn("Off heap store dir is not set ({}), falling back to temporary directory {}. " +
                            "If your temporary directory is cleared on host restart then all reference data will " +
                            "also be lost.",
                    referenceDataConfig.getFullPath(ReferenceDataConfig.LOCAL_DIR_PROP_NAME),
                    tempDirProvider.get());

            storeDir = tempDirProvider.get();
            Objects.requireNonNull(storeDir, "Temp dir is not set");
            storeDir = storeDir.resolve(DEFAULT_STORE_SUB_DIR_NAME);
        } else {
            storeDir = pathCreator.toAppPath(storeDirStr);
        }

        try {
            LOGGER.info("Ensuring directory {} exists (from configuration property {})",
                    storeDir.toAbsolutePath(),
                    referenceDataConfig.getFullPath(ReferenceDataConfig.LOCAL_DIR_PROP_NAME));
            Files.createDirectories(storeDir);
        } catch (IOException e) {
            throw new RuntimeException(
                    LogUtil.message("Error ensuring directory {} exists (from configuration property {})",
                            storeDir.toAbsolutePath(),
                            referenceDataConfig.getFullPath(ReferenceDataConfig.LOCAL_DIR_PROP_NAME)), e);
        }

        if (!Files.isReadable(storeDir)) {
            throw new RuntimeException(
                    LogUtil.message("Directory {} (from configuration property {}) is not readable",
                            storeDir.toAbsolutePath(),
                            referenceDataConfig.getFullPath(ReferenceDataConfig.LOCAL_DIR_PROP_NAME)));
        }

        if (!Files.isWritable(storeDir)) {
            throw new RuntimeException(
                    LogUtil.message("Directory {} (from configuration property {}) is not writable",
                            storeDir.toAbsolutePath(),
                            referenceDataConfig.getFullPath(ReferenceDataConfig.LOCAL_DIR_PROP_NAME)));
        }

        return storeDir;
    }

=======
>>>>>>> 15b3bfa8
    private static final class PurgeCounts {

        final int refStreamDefsDeletedCount;
        final int refStreamDefsFailedCount;
        final RefStreamPurgeCounts refStreamPurgeCounts;

        private PurgeCounts(final int refStreamDefsDeletedCount,
                            final int refStreamFailedCount,
                            final RefStreamPurgeCounts refStreamPurgeCounts) {
            this.refStreamDefsDeletedCount = refStreamDefsDeletedCount;
            this.refStreamDefsFailedCount = refStreamFailedCount;
            this.refStreamPurgeCounts = refStreamPurgeCounts;
        }

        public static PurgeCounts zero() {
            return new PurgeCounts(0, 0, RefStreamPurgeCounts.zero());
        }

        public PurgeCounts increment(final RefStreamPurgeCounts refStreamPurgeCounts) {
            if (refStreamPurgeCounts.isSuccess) {
                return new PurgeCounts(
                        refStreamDefsDeletedCount + 1,
                        refStreamDefsFailedCount,
                        this.refStreamPurgeCounts.add(refStreamPurgeCounts));
            } else {
                return new PurgeCounts(
                        refStreamDefsDeletedCount,
                        refStreamDefsFailedCount + 1,
                        this.refStreamPurgeCounts.add(refStreamPurgeCounts));
            }
        }
    }

    private static final class RefStreamPurgeCounts {

        final int mapsDeletedCount;
        final int valuesDeletedCount;
        final int valuesDeReferencedCount;
        final boolean isSuccess;

        private RefStreamPurgeCounts(final int mapsDeletedCount,
                                     final int valuesDeletedCount,
                                     final int valuesDeReferencedCount,
                                     final boolean isSuccess) {
            this.mapsDeletedCount = mapsDeletedCount;
            this.valuesDeletedCount = valuesDeletedCount;
            this.valuesDeReferencedCount = valuesDeReferencedCount;
            this.isSuccess = isSuccess;
        }

        public static RefStreamPurgeCounts zero() {
            return new RefStreamPurgeCounts(
                    0,
                    0,
                    0,
                    true);
        }

        public RefStreamPurgeCounts add(final RefStreamPurgeCounts other) {
            return increment(
                    other.mapsDeletedCount,
                    other.valuesDeletedCount,
                    other.valuesDeReferencedCount
            );
        }

        public RefStreamPurgeCounts increment(final int mapsDeletedDelta,
                                              final int valuesDeletedDelta,
                                              final int valuesDeReferencedDelta) {
            return increment(
                    mapsDeletedDelta,
                    valuesDeletedDelta,
                    valuesDeReferencedDelta,
                    isSuccess);
        }

        public RefStreamPurgeCounts increment(final int mapsDeletedDelta,
                                              final int valuesDeletedDelta,
                                              final int valuesDeReferencedDelta,
                                              final boolean isSuccess) {
            return new RefStreamPurgeCounts(
                    mapsDeletedCount + mapsDeletedDelta,
                    valuesDeletedCount + valuesDeletedDelta,
                    valuesDeReferencedCount + valuesDeReferencedDelta,
                    !isSuccess
                            ? false
                            : this.isSuccess);
        }
    }
}<|MERGE_RESOLUTION|>--- conflicted
+++ resolved
@@ -1362,55 +1362,6 @@
         return totalSizeBytes;
     }
 
-<<<<<<< HEAD
-    private Path getStoreDir() {
-        String storeDirStr = referenceDataConfig.getLocalDir();
-        Path storeDir;
-        if (storeDirStr == null || storeDirStr.isBlank()) {
-            LOGGER.warn("Off heap store dir is not set ({}), falling back to temporary directory {}. " +
-                            "If your temporary directory is cleared on host restart then all reference data will " +
-                            "also be lost.",
-                    referenceDataConfig.getFullPath(ReferenceDataConfig.LOCAL_DIR_PROP_NAME),
-                    tempDirProvider.get());
-
-            storeDir = tempDirProvider.get();
-            Objects.requireNonNull(storeDir, "Temp dir is not set");
-            storeDir = storeDir.resolve(DEFAULT_STORE_SUB_DIR_NAME);
-        } else {
-            storeDir = pathCreator.toAppPath(storeDirStr);
-        }
-
-        try {
-            LOGGER.info("Ensuring directory {} exists (from configuration property {})",
-                    storeDir.toAbsolutePath(),
-                    referenceDataConfig.getFullPath(ReferenceDataConfig.LOCAL_DIR_PROP_NAME));
-            Files.createDirectories(storeDir);
-        } catch (IOException e) {
-            throw new RuntimeException(
-                    LogUtil.message("Error ensuring directory {} exists (from configuration property {})",
-                            storeDir.toAbsolutePath(),
-                            referenceDataConfig.getFullPath(ReferenceDataConfig.LOCAL_DIR_PROP_NAME)), e);
-        }
-
-        if (!Files.isReadable(storeDir)) {
-            throw new RuntimeException(
-                    LogUtil.message("Directory {} (from configuration property {}) is not readable",
-                            storeDir.toAbsolutePath(),
-                            referenceDataConfig.getFullPath(ReferenceDataConfig.LOCAL_DIR_PROP_NAME)));
-        }
-
-        if (!Files.isWritable(storeDir)) {
-            throw new RuntimeException(
-                    LogUtil.message("Directory {} (from configuration property {}) is not writable",
-                            storeDir.toAbsolutePath(),
-                            referenceDataConfig.getFullPath(ReferenceDataConfig.LOCAL_DIR_PROP_NAME)));
-        }
-
-        return storeDir;
-    }
-
-=======
->>>>>>> 15b3bfa8
     private static final class PurgeCounts {
 
         final int refStreamDefsDeletedCount;

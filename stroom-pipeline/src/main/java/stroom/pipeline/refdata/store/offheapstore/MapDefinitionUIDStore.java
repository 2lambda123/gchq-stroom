package stroom.pipeline.refdata.store.offheapstore;

import stroom.pipeline.refdata.store.MapDefinition;
import stroom.pipeline.refdata.store.RefStreamDefinition;
import stroom.pipeline.refdata.store.offheapstore.databases.MapUidForwardDb;
import stroom.pipeline.refdata.store.offheapstore.databases.MapUidReverseDb;
import stroom.pipeline.refdata.store.offheapstore.lmdb.LmdbUtils;
import stroom.pipeline.refdata.util.ByteBufferUtils;
import stroom.pipeline.refdata.util.PooledByteBuffer;
import stroom.util.logging.LambdaLogger;
import stroom.util.logging.LambdaLoggerFactory;
import stroom.util.logging.LogUtil;

import com.google.common.base.Preconditions;
import io.vavr.Tuple2;
import org.lmdbjava.Env;
import org.lmdbjava.KeyRange;
import org.lmdbjava.Txn;
import org.slf4j.Logger;
import org.slf4j.LoggerFactory;

import java.nio.ByteBuffer;
import java.util.Optional;
import java.util.function.Consumer;
import java.util.function.Supplier;

/**
 * This class provides a front door for all interactions with the {@link MapUidForwardDb} and
 * {@link MapUidReverseDb} databases. This is to ensure the entries in both DBs are kept in sync
 * as each entry in one should have a corresponding entry in the other.
 * <p>
 * It manages the creation and retrieval of {@link MapDefinition} <==> to UID mappings. These
 * mappings are used to reduce the storage space required for all the entries in the keyvalue
 * and rangevalue stores by just having a 4 byte UID in the key instead of a many byte {@link MapDefinition}
 */
public class MapDefinitionUIDStore {

    private static final Logger LOGGER = LoggerFactory.getLogger(MapDefinitionUIDStore.class);
    private static final LambdaLogger LAMBDA_LOGGER = LambdaLoggerFactory.getLogger(MapDefinitionUIDStore.class);

    private final MapUidForwardDb mapUidForwardDb;
    private final MapUidReverseDb mapUidReverseDb;
    private final Env<ByteBuffer> lmdbEnv;

    // TODO may want a background process that scans the reverse table to look for gaps
    // in the UID sequence and add the missing ones to another table which can be used
    // for allocating next UIDs before falling back to getting the next highest. If we don't
    // we could end up running out of UIDs in the LONG term. If that happened you could just delete
    // the files off the DB and start again.

    MapDefinitionUIDStore(final Env<ByteBuffer> lmdbEnv,
                          final MapUidForwardDb mapUidForwardDb,
                          final MapUidReverseDb mapUidReverseDb) {
        this.lmdbEnv = lmdbEnv;
        this.mapUidForwardDb = mapUidForwardDb;
        this.mapUidReverseDb = mapUidReverseDb;
    }

    Optional<UID> getUid(final MapDefinition mapDefinition) {
        // The returned UID is outside the txn so must be a clone of the found one
        return LmdbUtils.getWithReadTxn(lmdbEnv, txn ->
                getUid(txn, mapDefinition)
                        .flatMap(uid -> Optional.of(uid.clone())));
    }

    Optional<UID> getUid(final Txn<ByteBuffer> txn, final MapDefinition mapDefinition) {
        return mapUidForwardDb.get(txn, mapDefinition);
    }

    boolean exists(final MapDefinition mapDefinition) {
        return mapUidForwardDb.exists(mapDefinition);
    }

    /**
     * Returns the UID corresponding to the passed mapDefinition if it exists in the two mapping DBs. If it doesn't
     * exist, a forward and reverse mapping will be created and the new UID returned. The returned UID wraps a
     * direct allocation {@link ByteBuffer} owned by LMDB so it may ONLY be used whilst still inside the passed
     * {@link Txn}.
     */
    UID getOrCreateUid(final Txn<ByteBuffer> writeTxn, final MapDefinition mapDefinition) {
        Preconditions.checkArgument(!writeTxn.isReadOnly(), "Must be a write transaction");

        try (final PooledByteBuffer mapDefinitionPooledBuffer = mapUidForwardDb.getPooledKeyBuffer()) {
            final ByteBuffer mapDefinitionBuffer = mapDefinitionPooledBuffer.getByteBuffer();

            mapUidForwardDb.serializeKey(mapDefinitionBuffer, mapDefinition);

            // if we already have a UID for this mapDefinition return it
            // if not, create the pair of entries and return the created UID
            return mapUidForwardDb.getAsBytes(writeTxn, mapDefinitionBuffer)
                    .map(uidBuffer -> {
                        LAMBDA_LOGGER.trace(() ->
                                LogUtil.message("Found existing UID {}", ByteBufferUtils.byteBufferInfo(uidBuffer)));
                        return mapUidForwardDb.deserializeValue(uidBuffer);
                    })
                    .orElseGet(() ->
                            createForwardReversePair(writeTxn, mapDefinitionBuffer));
        }
    }

    Optional<UID> get(final Txn<ByteBuffer> txn, final MapDefinition mapDefinition) {
        return mapUidForwardDb.get(txn, mapDefinition);
    }

    Optional<MapDefinition> get(final Txn<ByteBuffer> txn, final UID mapUid) {
        return mapUidReverseDb.get(txn, mapUid);
    }

    public long getEntryCount() {
        long entryCountForward = mapUidForwardDb.getEntryCount();
        long entryCountReverse = mapUidReverseDb.getEntryCount();

        if (entryCountForward != entryCountReverse) {
            throw new RuntimeException(LogUtil.message("Entry counts don't match, forward {}, reverse {}",
                    entryCountForward, entryCountReverse));
        }
        return entryCountForward;
    }

    Optional<UID> getNextMapDefinition(final Txn<ByteBuffer> writeTxn,
                                       final RefStreamDefinition refStreamDefinition,
                                       final Supplier<ByteBuffer> uidBufferSupplier) {

        return mapUidForwardDb.getNextMapDefinition(writeTxn, refStreamDefinition, uidBufferSupplier);
    }

    void deletePair(final Txn<ByteBuffer> writeTxn,
                    final UID mapUid) {
        LOGGER.trace("deletePair({})", mapUid);

        final ByteBuffer mapDefinitionBuffer = mapUidReverseDb.getAsBytes(writeTxn, mapUid.getBackingBuffer())
                .orElseThrow(() -> new RuntimeException(LogUtil.message(
                        "No entry exists for mapUid {}", ByteBufferUtils.byteBufferInfo(mapUid.getBackingBuffer()))));

        // these two MUST be done in the same txn to ensure data consistency
        mapUidForwardDb.delete(writeTxn, mapDefinitionBuffer);
        mapUidReverseDb.delete(writeTxn, mapUid.getBackingBuffer());
    }

    void forEach(final Txn<ByteBuffer> txn,
                 final Consumer<Tuple2<MapDefinition, UID>> entryConsumer) {

        mapUidForwardDb.forEachEntry( txn, KeyRange.all(), entryConsumer);
    }

    private UID createForwardReversePair(final Txn<ByteBuffer> writeTxn, final ByteBuffer mapDefinitionBuffer) {
        // this is all done in a write txn so we can be sure of consistency between the forward and reverse DBs

        LAMBDA_LOGGER.trace(() ->
                LogUtil.message("Creating UID mappings for mapDefinition {}",
                        ByteBufferUtils.byteBufferInfo(mapDefinitionBuffer)));

        // get the highest current UID
        final Optional<ByteBuffer> optHighestUid = mapUidReverseDb.getHighestUid(writeTxn);

        final ByteBuffer nextUidKeyBuffer = optHighestUid
                .map(highestUidBuffer ->
                        UID.wrap(highestUidBuffer).nextUid().getBackingBuffer())
                .orElseGet(() ->
                        UID.of(0).getBackingBuffer()
                );

<<<<<<< HEAD
        // put the reverse entry
=======
>>>>>>> f92973ca
        mapUidReverseDb.putReverseEntry(writeTxn, nextUidKeyBuffer, mapDefinitionBuffer);

        // We are not changing the buffers so can just reuse them

<<<<<<< HEAD

        // put the forward entry
        mapUidForwardDb.putForwardEntry(writeTxn, mapDefinitionBuffer, nextUidKeyBuffer);

        // this buffer is 'owned' by LMDB now but we are still in a txn so can pass it back

=======
        mapUidForwardDb.putForwardEntry(writeTxn, mapDefinitionBuffer, nextUidKeyBuffer);

        // this buffer is 'owned' by LMDB now but we are still in a txn so can pass it back
>>>>>>> f92973ca

        // ensure it is ready for reading again as we are returning it
        UID mapUid = UID.wrap(nextUidKeyBuffer);

        if (LOGGER.isTraceEnabled()) {
            LOGGER.trace("nextUidKeyBuffer {}", ByteBufferUtils.byteBufferInfo(nextUidKeyBuffer));
            LOGGER.trace("mapDefinitionBuffer {}", ByteBufferUtils.byteBufferInfo(mapDefinitionBuffer));
            LOGGER.trace("mapDefinitionKeyBuffer {}", ByteBufferUtils.byteBufferInfo(mapDefinitionBuffer));
            LOGGER.trace("nextUidValueBuffer {}", ByteBufferUtils.byteBufferInfo(nextUidKeyBuffer));
            LOGGER.trace("nextUidValueBuffer {}", ByteBufferUtils.byteBufferInfo(nextUidKeyBuffer));
            LOGGER.trace("Creating UID mapping for {}", mapUid);
        }
<<<<<<< HEAD
        LOGGER.trace("Creating UID mapping for {}", mapUid);
=======
>>>>>>> f92973ca
        return mapUid;
    }
}<|MERGE_RESOLUTION|>--- conflicted
+++ resolved
@@ -160,26 +160,13 @@
                         UID.of(0).getBackingBuffer()
                 );
 
-<<<<<<< HEAD
-        // put the reverse entry
-=======
->>>>>>> f92973ca
         mapUidReverseDb.putReverseEntry(writeTxn, nextUidKeyBuffer, mapDefinitionBuffer);
 
         // We are not changing the buffers so can just reuse them
 
-<<<<<<< HEAD
-
-        // put the forward entry
         mapUidForwardDb.putForwardEntry(writeTxn, mapDefinitionBuffer, nextUidKeyBuffer);
 
         // this buffer is 'owned' by LMDB now but we are still in a txn so can pass it back
-
-=======
-        mapUidForwardDb.putForwardEntry(writeTxn, mapDefinitionBuffer, nextUidKeyBuffer);
-
-        // this buffer is 'owned' by LMDB now but we are still in a txn so can pass it back
->>>>>>> f92973ca
 
         // ensure it is ready for reading again as we are returning it
         UID mapUid = UID.wrap(nextUidKeyBuffer);
@@ -192,10 +179,6 @@
             LOGGER.trace("nextUidValueBuffer {}", ByteBufferUtils.byteBufferInfo(nextUidKeyBuffer));
             LOGGER.trace("Creating UID mapping for {}", mapUid);
         }
-<<<<<<< HEAD
-        LOGGER.trace("Creating UID mapping for {}", mapUid);
-=======
->>>>>>> f92973ca
         return mapUid;
     }
 }
--- conflicted
+++ resolved
@@ -160,33 +160,13 @@
                         UID.of(0).getBackingBuffer()
                 );
 
-<<<<<<< HEAD
-        // put the reverse entry
-=======
->>>>>>> f81fb2fe
         mapUidReverseDb.putReverseEntry(writeTxn, nextUidKeyBuffer, mapDefinitionBuffer);
 
         // We are not changing the buffers so can just reuse them
 
-<<<<<<< HEAD
-
-        // put the forward entry
-=======
->>>>>>> f81fb2fe
         mapUidForwardDb.putForwardEntry(writeTxn, mapDefinitionBuffer, nextUidKeyBuffer);
 
         // this buffer is 'owned' by LMDB now but we are still in a txn so can pass it back
-
-<<<<<<< HEAD
-=======
-        if (LOGGER.isTraceEnabled()) {
-            LOGGER.trace("nextUidKeyBuffer {}", ByteBufferUtils.byteBufferInfo(nextUidKeyBuffer));
-            LOGGER.trace("mapDefinitionBuffer {}", ByteBufferUtils.byteBufferInfo(mapDefinitionBuffer));
-            LOGGER.trace("mapDefinitionKeyBuffer {}", ByteBufferUtils.byteBufferInfo(mapDefinitionBuffer));
-            LOGGER.trace("nextUidValueBuffer {}", ByteBufferUtils.byteBufferInfo(nextUidKeyBuffer));
-            LOGGER.trace("nextUidValueBuffer {}", ByteBufferUtils.byteBufferInfo(nextUidKeyBuffer));
-        }
->>>>>>> f81fb2fe
 
         // ensure it is ready for reading again as we are returning it
         UID mapUid = UID.wrap(nextUidKeyBuffer);
@@ -199,7 +179,6 @@
             LOGGER.trace("nextUidValueBuffer {}", ByteBufferUtils.byteBufferInfo(nextUidKeyBuffer));
             LOGGER.trace("Creating UID mapping for {}", mapUid);
         }
-        LOGGER.trace("Creating UID mapping for {}", mapUid);
         return mapUid;
     }
 }
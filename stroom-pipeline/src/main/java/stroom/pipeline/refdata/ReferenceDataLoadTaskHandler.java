/*
 * Copyright 2017 Crown Copyright
 *
 * Licensed under the Apache License, Version 2.0 (the "License");
 * you may not use this file except in compliance with the License.
 * You may obtain a copy of the License at
 *
 *     http://www.apache.org/licenses/LICENSE-2.0
 *
 * Unless required by applicable law or agreed to in writing, software
 * distributed under the License is distributed on an "AS IS" BASIS,
 * WITHOUT WARRANTIES OR CONDITIONS OF ANY KIND, either express or implied.
 * See the License for the specific language governing permissions and
 * limitations under the License.
 *
 */

package stroom.pipeline.refdata;

import stroom.data.store.api.InputStreamProvider;
import stroom.data.store.api.Source;
import stroom.data.store.api.Store;
import stroom.feed.api.FeedProperties;
import stroom.meta.shared.Meta;
import stroom.pipeline.LocationFactoryProxy;
import stroom.pipeline.PipelineStore;
import stroom.pipeline.StreamLocationFactory;
import stroom.pipeline.errorhandler.ErrorReceiverIdDecorator;
import stroom.pipeline.errorhandler.ErrorReceiverProxy;
import stroom.pipeline.errorhandler.LoggedException;
import stroom.pipeline.errorhandler.StoredErrorReceiver;
import stroom.pipeline.errorhandler.TerminatedException;
import stroom.pipeline.factory.Pipeline;
import stroom.pipeline.factory.PipelineDataCache;
import stroom.pipeline.factory.PipelineFactory;
import stroom.pipeline.refdata.store.ProcessingState;
import stroom.pipeline.refdata.store.RefDataStore;
import stroom.pipeline.refdata.store.RefDataStoreFactory;
import stroom.pipeline.refdata.store.RefStreamDefinition;
import stroom.pipeline.shared.PipelineDoc;
import stroom.pipeline.shared.data.PipelineData;
import stroom.pipeline.state.FeedHolder;
import stroom.pipeline.state.MetaDataHolder;
import stroom.pipeline.state.MetaHolder;
import stroom.pipeline.state.PipelineHolder;
import stroom.pipeline.task.StreamMetaDataProvider;
import stroom.security.api.SecurityContext;
import stroom.task.api.TaskContext;
import stroom.util.shared.Severity;

import org.slf4j.Logger;
import org.slf4j.LoggerFactory;

import java.io.InputStream;
import javax.inject.Inject;

/**
 * Processes reference data that meets some supplied criteria (feed names,
 * effective from and to dates). The process puts the reference data into key,
 * value maps that can be used later on by the FunctionFilter to perform
 * substitutions when processing events data.
 */

class ReferenceDataLoadTaskHandler {

    private static final Logger LOGGER = LoggerFactory.getLogger(ReferenceDataLoadTaskHandler.class);

    private final Store streamStore;
    private final PipelineFactory pipelineFactory;
    private final PipelineStore pipelineStore;
    private final PipelineHolder pipelineHolder;
    private final FeedHolder feedHolder;
    private final FeedProperties feedProperties;
    private final MetaDataHolder metaDataHolder;
    private final MetaHolder metaHolder;
    private final RefDataLoaderHolder refDataLoaderHolder;
    private final RefDataStore refDataStore;
    private final LocationFactoryProxy locationFactory;
    private final ErrorReceiverProxy errorReceiverProxy;
    private final PipelineDataCache pipelineDataCache;
    private final SecurityContext securityContext;

    private TaskContext taskContext;
    private ErrorReceiverIdDecorator errorReceiver;

    @Inject
    ReferenceDataLoadTaskHandler(final Store streamStore,
                                 final PipelineFactory pipelineFactory,
                                 final PipelineStore pipelineStore,
                                 final PipelineHolder pipelineHolder,
                                 final FeedHolder feedHolder,
                                 final FeedProperties feedProperties,
                                 final MetaDataHolder metaDataHolder,
                                 final MetaHolder metaHolder,
                                 final RefDataLoaderHolder refDataLoaderHolder,
                                 final RefDataStoreFactory refDataStoreFactory,
                                 final LocationFactoryProxy locationFactory,
                                 final ErrorReceiverProxy errorReceiverProxy,
                                 final PipelineDataCache pipelineDataCache,
                                 final SecurityContext securityContext) {
        this.streamStore = streamStore;
        this.pipelineFactory = pipelineFactory;
        this.pipelineStore = pipelineStore;
        this.pipelineHolder = pipelineHolder;
        this.feedHolder = feedHolder;
        this.feedProperties = feedProperties;
        this.refDataStore = refDataStoreFactory.getOffHeapStore();
        this.metaDataHolder = metaDataHolder;
        this.locationFactory = locationFactory;
        this.metaHolder = metaHolder;
        this.refDataLoaderHolder = refDataLoaderHolder;
        this.errorReceiverProxy = errorReceiverProxy;
        this.pipelineDataCache = pipelineDataCache;
        this.securityContext = securityContext;
    }

    /**
     * Loads reference data that meets the supplied criteria into the current
     * reference data key, value maps.
     */
    public StoredErrorReceiver exec(final TaskContext taskContext, final RefStreamDefinition refStreamDefinition) {
        this.taskContext = taskContext;
        final StoredErrorReceiver storedErrorReceiver = new StoredErrorReceiver();
        securityContext.secure(() -> {
            // Elevate user permissions so that inherited pipelines that the user only has 'Use' permission
            // on can be read.
            securityContext.useAsRead(() -> {
                errorReceiver = new ErrorReceiverIdDecorator(getClass().getSimpleName(), storedErrorReceiver);
                errorReceiverProxy.setErrorReceiver(errorReceiver);

                LOGGER.debug("Loading reference data: {}", refStreamDefinition);
                taskContext.info(() -> "Loading " + refStreamDefinition);

                // Open the stream source.
                try (final Source source = streamStore.openSource(refStreamDefinition.getStreamId())) {
                    if (source != null) {
                        final Meta meta = source.getMeta();

                        // Load the feed.
                        final String feedName = meta.getFeedName();
                        feedHolder.setFeedName(feedName);

                        // Setup the meta data holder.
                        metaDataHolder.setMetaDataProvider(new StreamMetaDataProvider(metaHolder, pipelineStore));

                        // Set the pipeline so it can be used by a filter if needed.
                        if (refStreamDefinition.getPipelineDocRef() == null ||
                                refStreamDefinition.getPipelineDocRef().getUuid() == null) {
                            throw new RuntimeException("Null reference pipeline");
                        }
                        final PipelineDoc pipelineDoc = pipelineStore
                                .readDocument(refStreamDefinition.getPipelineDocRef());
                        if (pipelineDoc == null) {
                            throw new RuntimeException("Unable to find pipeline with UUID: " +
                                    refStreamDefinition.getPipelineDocRef().getUuid());
                        }
                        pipelineHolder.setPipeline(refStreamDefinition.getPipelineDocRef());

                        // Create the parser.
                        final PipelineData pipelineData = pipelineDataCache.get(pipelineDoc);
                        final Pipeline pipeline = pipelineFactory.create(pipelineData, taskContext);

                        populateMaps(
                                pipeline,
                                meta,
                                source,
                                feedName,
                                refStreamDefinition);

                        LOGGER.debug("Finished loading reference data: {}", refStreamDefinition);
                        taskContext.info(() -> "Finished " + refStreamDefinition);
                    }
                } catch (final Exception e) {
                    log(Severity.ERROR, e.getMessage(), e);
                }
            });
        });
        return storedErrorReceiver;
    }

    private void populateMaps(final Pipeline pipeline,
                              final Meta meta,
                              final Source source,
                              final String feedName,
                              final RefStreamDefinition refStreamDefinition) {
        // Set the source meta.
        metaHolder.setMeta(meta);

        refDataStore.doWithLoaderUnlessComplete(refStreamDefinition, meta.getEffectiveMs(), refDataLoader -> {
            // we are now blocking any other thread loading the same refStreamDefinition
            // and know that this stream has not already been loaded.

            try {
                // Start processing.
                pipeline.startProcessing();

                // Get the appropriate encoding for the stream type.
                final String encoding = feedProperties.getEncoding(
                        feedName, meta.getTypeName(), null);
                LOGGER.debug("Using encoding '{}' for feed {}", encoding, feedName);

                final StreamLocationFactory streamLocationFactory = new StreamLocationFactory();
                locationFactory.setLocationFactory(streamLocationFactory);
                // Loop over the stream boundaries and process each sequentially.
                // Typically ref data will only have a single partIndex so if there are
                // multiple then overrideExisting may be needed.
                final long count = source.count();
<<<<<<< HEAD

                for (long index = 0; index < count && !Thread.currentThread().isInterrupted(); index++) {
=======
                for (long index = 0; index < count && !taskContext.isTerminated(); index++) {
>>>>>>> 0259c9bd
                    metaHolder.setPartIndex(index);
                    streamLocationFactory.setPartIndex(index);

                    try (final InputStreamProvider inputStreamProvider = source.get(index)) {
                        // Get the stream providers.
                        metaHolder.setInputStreamProvider(inputStreamProvider);

                        // Get the stream.
                        final InputStream inputStream = inputStreamProvider.get();

                        // set this loader in the holder so it is available to the pipeline filters
                        refDataLoaderHolder.setRefDataLoader(refDataLoader);
                        // Process the boundary.
                        //process the pipeline, ref data will be loaded via the ReferenceDataFilter
                        pipeline.process(inputStream, encoding);
                    }
                }
            } catch (TerminatedException e) {
                // Task terminated
                log(Severity.FATAL_ERROR, e.getMessage(), e);
                refDataLoader.completeProcessing(ProcessingState.TERMINATED);
            } catch (Exception e) {
                // Something unexpected happened
                log(Severity.ERROR, e.getMessage(), e);
                refDataLoader.completeProcessing(ProcessingState.FAILED);
            } finally {
                try {
                    // TODO do we need to end processing if we got an ex above
                    pipeline.endProcessing();
                    // TODO this is overriding the status from the catch blocks above
                    refDataLoader.completeProcessing(ProcessingState.COMPLETE);
                } catch (final RuntimeException e) {
                    log(Severity.FATAL_ERROR, e.getMessage(), e);
                    refDataLoader.completeProcessing(ProcessingState.FAILED);
                }
            }
        });

        // clear the reference to the loader now we have finished with it
        refDataLoaderHolder.setRefDataLoader(null);
    }

    private void log(final Severity severity, final String message, final Throwable e) {
        LOGGER.trace(message, e);

        // LoggedException has already been logged
        if (errorReceiverProxy != null && !(e instanceof LoggedException)) {

            String msg = message;
            if (msg == null) {
                msg = e.toString();
            }
            errorReceiver.log(severity, null, getClass().getSimpleName(), msg, e);
        }
    }
}<|MERGE_RESOLUTION|>--- conflicted
+++ resolved
@@ -29,7 +29,6 @@
 import stroom.pipeline.errorhandler.ErrorReceiverProxy;
 import stroom.pipeline.errorhandler.LoggedException;
 import stroom.pipeline.errorhandler.StoredErrorReceiver;
-import stroom.pipeline.errorhandler.TerminatedException;
 import stroom.pipeline.factory.Pipeline;
 import stroom.pipeline.factory.PipelineDataCache;
 import stroom.pipeline.factory.PipelineFactory;
@@ -46,6 +45,7 @@
 import stroom.pipeline.task.StreamMetaDataProvider;
 import stroom.security.api.SecurityContext;
 import stroom.task.api.TaskContext;
+import stroom.task.api.TaskTerminatedException;
 import stroom.util.shared.Severity;
 
 import org.slf4j.Logger;
@@ -205,12 +205,7 @@
                 // Typically ref data will only have a single partIndex so if there are
                 // multiple then overrideExisting may be needed.
                 final long count = source.count();
-<<<<<<< HEAD
-
-                for (long index = 0; index < count && !Thread.currentThread().isInterrupted(); index++) {
-=======
                 for (long index = 0; index < count && !taskContext.isTerminated(); index++) {
->>>>>>> 0259c9bd
                     metaHolder.setPartIndex(index);
                     streamLocationFactory.setPartIndex(index);
 
@@ -228,7 +223,8 @@
                         pipeline.process(inputStream, encoding);
                     }
                 }
-            } catch (TerminatedException e) {
+                refDataLoader.completeProcessing(ProcessingState.COMPLETE);
+            } catch (TaskTerminatedException e) {
                 // Task terminated
                 log(Severity.FATAL_ERROR, e.getMessage(), e);
                 refDataLoader.completeProcessing(ProcessingState.TERMINATED);
@@ -238,10 +234,7 @@
                 refDataLoader.completeProcessing(ProcessingState.FAILED);
             } finally {
                 try {
-                    // TODO do we need to end processing if we got an ex above
                     pipeline.endProcessing();
-                    // TODO this is overriding the status from the catch blocks above
-                    refDataLoader.completeProcessing(ProcessingState.COMPLETE);
                 } catch (final RuntimeException e) {
                     log(Severity.FATAL_ERROR, e.getMessage(), e);
                     refDataLoader.completeProcessing(ProcessingState.FAILED);

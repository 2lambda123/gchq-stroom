--- conflicted
+++ resolved
@@ -193,13 +193,7 @@
             try {
                 // Start processing.
                 pipeline.startProcessing();
-<<<<<<< HEAD
-            } catch (final RuntimeException e) {
-                // An exception during start processing is definitely a failure.
-                log(Severity.FATAL_ERROR, e.getMessage(), e);
-            }
-
-            try {
+
                 // Get the appropriate encoding for the stream type.
                 final String encoding = feedProperties.getEncoding(
                         feedName, meta.getTypeName(), null);
@@ -208,16 +202,6 @@
                 final StreamLocationFactory streamLocationFactory = new StreamLocationFactory();
                 locationFactory.setLocationFactory(streamLocationFactory);
 
-=======
-
-                // Get the appropriate encoding for the stream type.
-                final String encoding = feedProperties.getEncoding(
-                        feedName, meta.getTypeName(), null);
-                LOGGER.debug("Using encoding '{}' for feed {}", encoding, feedName);
-
-                final StreamLocationFactory streamLocationFactory = new StreamLocationFactory();
-                locationFactory.setLocationFactory(streamLocationFactory);
->>>>>>> 21e602d4
                 // Loop over the stream boundaries and process each sequentially.
                 // Typically ref data will only have a single partIndex so if there are
                 // multiple then overrideExisting may be needed.

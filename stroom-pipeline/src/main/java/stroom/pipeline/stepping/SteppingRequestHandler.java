/*
 * Copyright 2017 Crown Copyright
 *
 * Licensed under the Apache License, Version 2.0 (the "License");
 * you may not use this file except in compliance with the License.
 * You may obtain a copy of the License at
 *
 *     http://www.apache.org/licenses/LICENSE-2.0
 *
 * Unless required by applicable law or agreed to in writing, software
 * distributed under the License is distributed on an "AS IS" BASIS,
 * WITHOUT WARRANTIES OR CONDITIONS OF ANY KIND, either express or implied.
 * See the License for the specific language governing permissions and
 * limitations under the License.
 *
 */

package stroom.pipeline.stepping;

import stroom.data.store.api.InputStreamProvider;
import stroom.data.store.api.SizeAwareInputStream;
import stroom.data.store.api.Source;
import stroom.data.store.api.Store;
import stroom.docref.DocRef;
import stroom.docstore.shared.DocRefUtil;
import stroom.feed.api.FeedProperties;
import stroom.meta.api.MetaService;
import stroom.meta.shared.FindMetaCriteria;
import stroom.meta.shared.Meta;
import stroom.pipeline.LocationFactoryProxy;
import stroom.pipeline.PipelineStore;
import stroom.pipeline.StreamLocationFactory;
import stroom.pipeline.errorhandler.ErrorReceiverProxy;
import stroom.pipeline.errorhandler.LoggedException;
import stroom.pipeline.errorhandler.LoggingErrorReceiver;
import stroom.pipeline.errorhandler.ProcessException;
import stroom.pipeline.factory.Pipeline;
import stroom.pipeline.factory.PipelineDataCache;
import stroom.pipeline.factory.PipelineFactory;
import stroom.pipeline.shared.PipelineDoc;
import stroom.pipeline.shared.data.PipelineData;
import stroom.pipeline.shared.stepping.PipelineStepRequest;
import stroom.pipeline.shared.stepping.StepLocation;
import stroom.pipeline.shared.stepping.StepType;
import stroom.pipeline.shared.stepping.SteppingResult;
import stroom.pipeline.state.CurrentUserHolder;
import stroom.pipeline.state.FeedHolder;
import stroom.pipeline.state.MetaDataHolder;
import stroom.pipeline.state.MetaHolder;
import stroom.pipeline.state.PipelineContext;
import stroom.pipeline.state.PipelineHolder;
import stroom.pipeline.task.StreamMetaDataProvider;
import stroom.security.api.SecurityContext;
import stroom.security.shared.PermissionNames;
import stroom.task.api.TaskContext;
import stroom.util.date.DateUtil;

import org.slf4j.Logger;
import org.slf4j.LoggerFactory;

import javax.inject.Inject;
import java.io.IOException;
import java.util.ArrayList;
import java.util.Collections;
import java.util.HashSet;
import java.util.List;
import java.util.Set;

class SteppingRequestHandler {
    private static final Logger LOGGER = LoggerFactory.getLogger(SteppingRequestHandler.class);

    private final Store streamStore;
    private final MetaService metaService;
    private final FeedProperties feedProperties;
    private final FeedHolder feedHolder;
    private final MetaDataHolder metaDataHolder;
    private final PipelineHolder pipelineHolder;
    private final MetaHolder metaHolder;
    private final LocationFactoryProxy locationFactory;
    private final CurrentUserHolder currentUserHolder;
    private final SteppingController controller;
    private final PipelineStore pipelineStore;
    private final PipelineFactory pipelineFactory;
    private final ErrorReceiverProxy errorReceiverProxy;
    private final SteppingResponseCache steppingResponseCache;
    private final PipelineDataCache pipelineDataCache;
    private final PipelineContext pipelineContext;
    private final SecurityContext securityContext;

    private List<Long> allStreamIdList;
    private List<Long> filteredStreamIdList;
    private int currentStreamIndex = -1;
    private int curentStreamOffset;
    private StepLocation currentLocation;
    private Long lastStreamId;
    private String lastFeedName;
    private Pipeline pipeline;
    private LoggingErrorReceiver loggingErrorReceiver;
    private Set<String> generalErrors;

    @Inject
    SteppingRequestHandler(final Store streamStore,
                           final MetaService metaService,
                           final FeedProperties feedProperties,
                           final FeedHolder feedHolder,
                           final MetaDataHolder metaDataHolder,
                           final PipelineHolder pipelineHolder,
                           final MetaHolder metaHolder,
                           final LocationFactoryProxy locationFactory,
                           final CurrentUserHolder currentUserHolder,
                           final SteppingController controller,
                           final PipelineStore pipelineStore,
                           final PipelineFactory pipelineFactory,
                           final ErrorReceiverProxy errorReceiverProxy,
                           final SteppingResponseCache steppingResponseCache,
                           final PipelineDataCache pipelineDataCache,
                           final PipelineContext pipelineContext,
                           final SecurityContext securityContext) {
        this.streamStore = streamStore;
        this.metaService = metaService;
        this.feedProperties = feedProperties;
        this.feedHolder = feedHolder;
        this.metaDataHolder = metaDataHolder;
        this.pipelineHolder = pipelineHolder;
        this.metaHolder = metaHolder;
        this.locationFactory = locationFactory;
        this.currentUserHolder = currentUserHolder;
        this.controller = controller;
        this.pipelineStore = pipelineStore;
        this.pipelineFactory = pipelineFactory;
        this.errorReceiverProxy = errorReceiverProxy;
        this.steppingResponseCache = steppingResponseCache;
        this.pipelineDataCache = pipelineDataCache;
        this.pipelineContext = pipelineContext;
        this.securityContext = securityContext;
    }

    public SteppingResult exec(final TaskContext taskContext, final PipelineStepRequest request) {
        taskContext.info(() -> "Started stepping");

        return securityContext.secureResult(PermissionNames.STEPPING_PERMISSION, () -> {
            // Elevate user permissions so that inherited pipelines that the user only has 'Use' permission on can be read.
            return securityContext.useAsReadResult(() -> {
                // Set the current user so they are visible during translation.
                currentUserHolder.setCurrentUser(securityContext.getUserId());

                StepData stepData;
                generalErrors = new HashSet<>();

                loggingErrorReceiver = new LoggingErrorReceiver();
                errorReceiverProxy.setErrorReceiver(loggingErrorReceiver);

                // Set the controller for the pipeline.
                controller.setRequest(request);
                controller.setTaskContext(taskContext);

                try {
                    // Initialise the process by finding streams to process and setting
                    // the step location.
                    initialise(request);

                    // Get the first stream to try and process.
                    final Long streamId = getStreamId(request);

                    // Start processing.
                    process(request, streamId);
                } catch (final ProcessException e) {
                    error(e);
                }

                // Make sure all resources are returned to pools.
                if (lastFeedName != null) {
                    // destroy the last pipeline.
                    pipeline.endProcessing();
                    lastFeedName = null;
                }

                // Set the output.
                if (controller.getLastFoundLocation() != null) {
                    currentLocation = controller.getLastFoundLocation();

                    // FIXME : Sort out use of response cache so we don't run out of
                    // memory.
                    stepData = steppingResponseCache.getStepData(currentLocation);

//                // Fill in the source data if it hasn't been already.
//                for (final ElementData elementData : stepData.getElementMap().values()) {
//                    if (elementData.getElementType().hasRole(PipelineElementType.ROLE_PARSER)
//                            && elementData.getInput() == null) {
//                        final String data = getSourceData(currentLocation, stepData.getSourceHighlights());
//                        elementData.setInput(data);
//                    }
//                }

                } else {
                    // Pick up any step data that remains so we can deliver any errors
                    // that caused the system not to step.
                    stepData = controller.createStepData(null);
                }

<<<<<<< HEAD
                return new SteppingResult(
                        request.getStepFilterMap(),
                        currentLocation,
                        stepData.convertToShared(),
                        curentStreamOffset,
                        controller.isFound(),
                        generalErrors);
=======
                taskContext.info(() -> "Finished stepping");

                return new SteppingResult(request.getStepFilterMap(), currentLocation, stepData.convertToShared(),
                        curentStreamOffset, controller.isFound(), generalErrors);
>>>>>>> 391b125e
            });
        });
    }

    private void initialise(final PipelineStepRequest request) {
        if (!Thread.currentThread().isInterrupted()) {
            final StepType stepType = request.getStepType();
            currentLocation = request.getStepLocation();

            // If we are just refreshing then we are just going to do what we
            // did before.
            if (StepType.REFRESH.equals(stepType)) {
                return;
            }

            final FindMetaCriteria criteria = request.getCriteria();
            final List<Long> streamIdList = getFilteredStreamIdList(criteria);
            currentStreamIndex = -1;

            if (streamIdList.size() > 0) {
                if (StepType.FIRST.equals(stepType)) {
                    // If we are trying to find the first record then start with
                    // the first stream, first stream no, first record.
                    currentStreamIndex = 0;
                    final long id = getStreamIdAtIndex(currentStreamIndex);
                    currentLocation = new StepLocation(id, 1, 0);

                } else if (StepType.LAST.equals(stepType)) {
                    // If we are trying to find the last record then start with
                    // the last stream, last stream no, last record.
                    currentStreamIndex = streamIdList.size() - 1;
                    final long id = getStreamIdAtIndex(currentStreamIndex);
                    currentLocation = new StepLocation(id, Long.MAX_VALUE, Long.MAX_VALUE);

                } else if (currentLocation != null) {
                    // For all other step types we should have an existing
                    // stream index.
                    currentStreamIndex = streamIdList.indexOf(currentLocation.getId());

                    // [Optimisation] If we are moving backward and are at the
                    // beginning of a stream then move to the previous stream.
                    if (StepType.BACKWARD.equals(stepType) && currentStreamIndex != -1
                            && currentLocation.getPartNo() <= 1 && currentLocation.getRecordNo() <= 1) {
                        currentStreamIndex--;

                        // If there are no more streams then we are at the
                        // beginning.
                        if (currentStreamIndex >= 0) {
                            // Move to the end of this stream.
                            final long id = getStreamIdAtIndex(currentStreamIndex);
                            currentLocation = new StepLocation(id, Long.MAX_VALUE, Long.MAX_VALUE);
                        }
                    }
                }

                if (StepType.FORWARD.equals(stepType) && currentStreamIndex == -1) {
                    // If we couldn't find a stream index then at least allow
                    // forward to start at the beginning.
                    currentStreamIndex = 0;
                    final long id = getStreamIdAtIndex(currentStreamIndex);
                    currentLocation = new StepLocation(id, 1, 0);
                }
            }
        }
    }

    private void process(final PipelineStepRequest request, final Long streamId) {
        if (!Thread.currentThread().isInterrupted()) {
            final StepType stepType = request.getStepType();

            if (streamId != null && !streamId.equals(lastStreamId)) {
                // Stop the process from running in circles, this can happen if
                // refresh is used.
                lastStreamId = streamId;

                // If we have changed stream and are moving forward of backward
                // then we need to change the request.
                if (currentLocation != null && streamId != currentLocation.getId()) {
                    if (StepType.FORWARD.equals(stepType)) {
                        // If we haven't got a position or are moving forward
                        // and the stream id has changed then keep look from the
                        // start of the returned stream.
                        currentLocation = new StepLocation(streamId, 1, 0);

                    } else if (StepType.BACKWARD.equals(stepType)) {
                        // If we haven't got a position or are moving backward
                        // and the stream id has changed then keep looking for a
                        // match until we reach the end of the stream
                        // (Long.MAX_VALUE)
                        currentLocation = new StepLocation(streamId, Long.MAX_VALUE, Long.MAX_VALUE);
                    }
                }

                // Get the appropriate stream and source based on the type of
                // translation.
                controller.getTaskContext().info(() -> "Opening source: " + streamId);
                try (final Source source = streamStore.openSource(streamId)) {
                    if (source != null) {
                        // Load the feed.
                        final String feedName = source.getMeta().getFeedName();

                        // Get the stream type.
                        final String streamTypeName = request.getChildStreamType();

                        // Now process the data.
                        processStream(controller, feedName, streamTypeName, source);

                        if (controller.isFound()) {
                            // Set the offset in the task list where we will be able to find this task. This will enable us to show the right stream list page.
                            if (allStreamIdList != null) {
                                curentStreamOffset = allStreamIdList.indexOf(streamId);
                            }
                        } else {
                            // If we didn't find what we were looking for then process the next stream.
                            switch (stepType) {
                                case FIRST:
                                    currentStreamIndex++;
                                    break;
                                case FORWARD:
                                    currentStreamIndex++;
                                    break;
                                case BACKWARD:
                                    currentStreamIndex--;
                                    break;
                                case LAST:
                                    currentStreamIndex--;
                                    break;
                            }

                            final Long nextStream = getStreamId(request);
                            process(request, nextStream);
                        }
                    }
                } catch (final IOException e) {
                    error(e);
                }

            } else {
                // If we didn't find any stream then set the current record
                // number back to what it was when this request was made. This
                // is important when we are moving backwards and have set the
                // current record number to Long.MAX_VALUE.
                currentLocation = request.getStepLocation();
            }
        }
    }

    private Long getStreamId(final PipelineStepRequest request) {
        if (!Thread.currentThread().isInterrupted()) {
            final StepType stepType = request.getStepType();
            // If we are just refreshing then just return the same task we used
            // before.
            if (StepType.REFRESH.equals(stepType)) {
                if (currentLocation == null) {
                    return null;
                }

                return currentLocation.getId();
            }

            // Return the task at the current index or null if the index is out
            // of bounds.
            final long streamId = getStreamIdAtIndex(currentStreamIndex);
            if (streamId != -1) {
                return streamId;
            }
        }

        return null;
    }

    private List<Long> getFilteredStreamIdList(final FindMetaCriteria criteria) {
        // Query the DB to get a list of tasks and associated streams to get
        // the source data from. Put the results into an array for use
        // during this request.
        if (filteredStreamIdList == null) {
            List<Long> filteredList = Collections.emptyList();

//            if (criteria.getSelectedIdSet() == null || Boolean.TRUE.equals(criteria.getSelectedIdSet().getMatchAll())) {
//                // Don't get back more than 1000 streams or we might run out of
//                // memory.
//                criteria.obtainPageRequest().setOffset(0L);
//                criteria.obtainPageRequest().setLength(1000);
//            }

            // Find streams.
            final List<Meta> allStreamList = metaService.find(criteria).getValues();
            allStreamIdList = new ArrayList<>(allStreamList.size());
            for (final Meta meta : allStreamList) {
                allStreamIdList.add(meta.getId());
            }

//            if (criteria.getSelectedIdSet() == null || Boolean.TRUE.equals(criteria.getSelectedIdSet().getMatchAll())) {
            // If we are including all tasks then don't filter the list.
            filteredList = new ArrayList<>(allStreamList.size());
            for (final Meta meta : allStreamList) {
                filteredList.add(meta.getId());
            }

//            }
//            else if (criteria.getSelectedIdSet() != null && criteria.getSelectedIdSet().getSet() != null
//                    && criteria.getSelectedIdSet().getSet().size() > 0) {
//                // Otherwise filter the list to just selected tasks.
//                filteredList = new ArrayList<>(criteria.getSelectedIdSet().getSet().size());
//                for (final Meta meta : allStreamList) {
//                    if (criteria.getSelectedIdSet().isMatch(meta.getId())) {
//                        filteredList.add(meta.getId());
//                    }
//                }
//            }

            filteredStreamIdList = filteredList;
        }

        return filteredStreamIdList;
    }

    private long getStreamIdAtIndex(final int index) {
        if (index < 0) {
            return -1;
        }

        if (index >= filteredStreamIdList.size()) {
            return -1;
        }

        return filteredStreamIdList.get(index);
    }

    private void processStream(final SteppingController controller,
                               final String feedName,
                               final String streamTypeName,
                               final Source source) {
        // If the feed changes then destroy the last pipeline.
        if (lastFeedName != null && !lastFeedName.equals(feedName)) {
            // destroy the last pipeline.
            try {
                pipeline.endProcessing();
            } catch (final LoggedException e) {
                // Do nothing as we will have recorded this error in the
                // logging error receiver.
            }
            lastFeedName = null;
        }

        if (!Thread.currentThread().isInterrupted()) {
            // Create a new pipeline for a new feed or if the feed has changed.
            if (lastFeedName == null) {
                lastFeedName = feedName;

                // Create the pipeline.
                createPipeline(controller, feedName);

                if (pipeline != null) {
                    try {
                        pipeline.startProcessing();
                    } catch (final LoggedException e) {
                        // Do nothing as we will have recorded this error in the
                        // logging error receiver.
                    }
                }
            }

            // Make sure we have had no errors before we start processing.
            if (pipeline != null && loggingErrorReceiver.isAllOk()) {
                // Process the stream.
                process(controller, feedName, streamTypeName, source);
            }
        }
    }

    private void process(final SteppingController controller, final String feedName, final String childDataType,
                         final Source source) {
        final Meta meta = source.getMeta();
        final PipelineStepRequest request = controller.getRequest();
        final StepType stepType = request.getStepType();
        controller.setStreamInfo(createStreamInfo(feedName, meta));

        // Set the source meta.
        metaHolder.setMeta(meta);
        metaHolder.setChildDataType(childDataType);

        try {
            final StreamLocationFactory streamLocationFactory = new StreamLocationFactory();
            locationFactory.setLocationFactory(streamLocationFactory);

            // Determine which stream number to start with.
            final long count = source.count();
            long partNo = 1;
            if (currentLocation != null) {
                // If stream no has been set beyond the last stream no then
                // start at the end.
                if (currentLocation.getPartNo() > count) {
                    // Start at the last stream number.
                    partNo = count;
                    // Update the current processing location.
                    currentLocation = new StepLocation(meta.getId(), partNo, currentLocation.getRecordNo());
                } else {
                    // Else start at the current location.
                    partNo = currentLocation.getPartNo();
                    // Update the current processing location.
                    currentLocation = new StepLocation(meta.getId(), partNo, currentLocation.getRecordNo());
                }
            }

            // Get the appropriate encoding for the stream type.
            final String encoding = feedProperties.getEncoding(feedName, childDataType);

            // Loop over the stream boundaries and process each
            // sequentially. Loop over the stream boundaries and process
            // each sequentially until we find a record.
            boolean done = controller.isFound();
            while (!done && partNo > 0 && partNo <= count && !Thread.currentThread().isInterrupted()) {
                // Set the stream number.
                metaHolder.setStreamNo(partNo);
                streamLocationFactory.setStreamNo(partNo);

                // Process the boundary making sure to use the right
                // encoding.
                controller.clearAllFilters(null);

                // Get the stream.
                try (final InputStreamProvider inputStreamProvider = source.get(partNo - 1)) {
                    metaHolder.setInputStreamProvider(inputStreamProvider);
                    final SizeAwareInputStream inputStream = inputStreamProvider.get(childDataType);

                    // Process the boundary.
                    try {
                        if (inputStream.size() > 0) {
                            controller.setStepLocation(currentLocation);
                            pipeline.process(inputStream, encoding);
                        }

                        // Are we done?
                        if (StepType.REFRESH.equals(stepType)) {
                            done = true;
                        } else {
                            done = controller.isFound();
                        }
                    } catch (final LoggedException e) {
                        // Do nothing as we will have recorded this error in the
                        // logging error receiver.
                        done = true;
                    } catch (final RuntimeException e) {
                        error(e);
                        done = true;
                    }

                    // Do we need to keep looking?
                    if (!done) {
                        // If we are stepping forward increment the stream
                        // number, otherwise decrement the stream number.
                        if (StepType.FIRST.equals(stepType)) {
                            partNo++;
                            currentLocation = new StepLocation(meta.getId(), partNo, 0);
                        } else if (StepType.BACKWARD.equals(stepType)) {
                            partNo--;
                            currentLocation = new StepLocation(meta.getId(), partNo, Long.MAX_VALUE);
                        } else if (StepType.FORWARD.equals(stepType)) {
                            partNo++;
                            currentLocation = new StepLocation(meta.getId(), partNo, 0);
                        } else if (StepType.LAST.equals(stepType)) {
                            partNo--;
                            currentLocation = new StepLocation(meta.getId(), partNo, Long.MAX_VALUE);
                        }
                    }
                } catch (final IOException | RuntimeException e) {
                    error(e);
                }
            }
        } catch (final IOException | RuntimeException e) {
            error(e);
        }
    }

    private Pipeline createPipeline(final SteppingController controller, final String feedName) {
        if (pipeline == null) {
            final DocRef pipelineRef = controller.getRequest().getPipeline();

            // Set the pipeline so it can be used by a filter if needed.
            final PipelineDoc pipelineDoc = pipelineStore.readDocument(pipelineRef);

            feedHolder.setFeedName(feedName);

            // Setup the meta data holder.
            metaDataHolder.setMetaDataProvider(new StreamMetaDataProvider(metaHolder, pipelineStore));

            pipelineHolder.setPipeline(DocRefUtil.create(pipelineDoc));
            pipelineContext.setStepping(true);

            final PipelineData pipelineData = pipelineDataCache.get(pipelineDoc);
            pipeline = pipelineFactory.create(pipelineData, controller);

            // Don't return a pipeline if we cannot step with it.
            if (pipeline == null || controller.getRecordDetector() == null || controller.getMonitors() == null
                    || controller.getMonitors().size() == 0) {
                throw new ProcessException(
                        "You cannot step with this pipeline as it does not contain required elements.");
            }
        }

        return pipeline;
    }

    private String createStreamInfo(final String feedName, final Meta meta) {
        return "" +
                "id=" +
                meta.getId() +
                ", feed=" +
                feedName +
                ", received=" +
                DateUtil.createNormalDateTimeString(meta.getCreateMs());
    }

//    private String getSourceData(final StepLocation location, final List<Highlight> highlights) {
//        String data = null;
//        if (location != null && highlights != null && highlights.size() > 0) {
//            try {
//                final StreamSource streamSource = streamStore.openSource(location.getMetaId());
//                if (streamSource != null) {
//                    final NestedInputStream inputStream = streamSource.getNestedInputStream();
//
//                    try {
//                        // Skip to the appropriate stream.
//                        if (inputStream.getEntry(location.getStreamNo() - 1)) {
//                            // Load the feed.
//                            final String feedName = streamSource.getMeta().getFeedName();
//
//                            // Get the stream type.
//                            final String streamTypeName = streamSource.getStreamTypeName();
//
//                            // Get the appropriate encoding for the stream type.
//                            final String encoding = feedProperties.getEncoding(feedName, streamTypeName);
//
//                            final InputStreamReader inputStreamReader = new InputStreamReader(inputStream, encoding);
//                            final BufferedReader bufferedReader = new BufferedReader(inputStreamReader);
//                            final StringBuilder sb = new StringBuilder();
//
//                            int i;
//                            boolean found = false;
//                            int lineNo = 1;
//                            int colNo = 0;
//                            boolean inRecord = false;
//
//                            while ((i = bufferedReader.read()) != -1 && !found) {
//                                final char c = (char) i;
//
//                                if (c == '\n') {
//                                    lineNo++;
//                                    colNo = 0;
//                                } else {
//                                    colNo++;
//                                }
//
//                                for (final Highlight highlight : highlights) {
//                                    if (!inRecord) {
//                                        if (lineNo > highlight.getLineFrom() || (lineNo >= highlight.getLineFrom()
//                                                && colNo >= highlight.getColFrom())) {
//                                            inRecord = true;
//                                            break;
//                                        }
//                                    } else if (lineNo > highlight.getLineTo()
//                                            || (lineNo >= highlight.getLineTo() && colNo >= highlight.getColTo())) {
//                                        inRecord = false;
//                                        found = true;
//                                        break;
//                                    }
//                                }
//
//                                if (inRecord) {
//                                    sb.append(c);
//                                }
//                            }
//
//                            inputStream.closeEntry();
//                            bufferedReader.close();
//
//                            data = sb.toString();
//                        }
//                    } finally {
//                        try {
//                            inputStream.close();
//                        } finally {
//                            streamStore.closeStreamSource(streamSource);
//                        }
//                    }
//                }
//            } catch (final IOException e) {
//                error(e);
//            }
//        }
//
//        return data;
//    }

    private void error(final Exception e) {
        LOGGER.debug(e.getMessage(), e);

        if (e.getMessage() == null || e.getMessage().trim().length() == 0) {
            generalErrors.add(e.toString());
        } else {
            generalErrors.add(e.getMessage());
        }
    }
}<|MERGE_RESOLUTION|>--- conflicted
+++ resolved
@@ -198,7 +198,8 @@
                     stepData = controller.createStepData(null);
                 }
 
-<<<<<<< HEAD
+                taskContext.info(() -> "Finished stepping");
+
                 return new SteppingResult(
                         request.getStepFilterMap(),
                         currentLocation,
@@ -206,12 +207,6 @@
                         curentStreamOffset,
                         controller.isFound(),
                         generalErrors);
-=======
-                taskContext.info(() -> "Finished stepping");
-
-                return new SteppingResult(request.getStepFilterMap(), currentLocation, stepData.convertToShared(),
-                        curentStreamOffset, controller.isFound(), generalErrors);
->>>>>>> 391b125e
             });
         });
     }

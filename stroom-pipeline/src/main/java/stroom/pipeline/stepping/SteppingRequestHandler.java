/*
 * Copyright 2017 Crown Copyright
 *
 * Licensed under the Apache License, Version 2.0 (the "License");
 * you may not use this file except in compliance with the License.
 * You may obtain a copy of the License at
 *
 *     http://www.apache.org/licenses/LICENSE-2.0
 *
 * Unless required by applicable law or agreed to in writing, software
 * distributed under the License is distributed on an "AS IS" BASIS,
 * WITHOUT WARRANTIES OR CONDITIONS OF ANY KIND, either express or implied.
 * See the License for the specific language governing permissions and
 * limitations under the License.
 *
 */

package stroom.pipeline.stepping;

import stroom.data.store.api.InputStreamProvider;
import stroom.data.store.api.SizeAwareInputStream;
import stroom.data.store.api.Source;
import stroom.data.store.api.Store;
import stroom.docref.DocRef;
import stroom.docstore.shared.DocRefUtil;
import stroom.feed.api.FeedProperties;
import stroom.meta.api.MetaService;
import stroom.meta.shared.FindMetaCriteria;
import stroom.meta.shared.Meta;
import stroom.pipeline.LocationFactoryProxy;
import stroom.pipeline.PipelineStore;
import stroom.pipeline.StreamLocationFactory;
import stroom.pipeline.errorhandler.ErrorReceiverProxy;
import stroom.pipeline.errorhandler.LoggedException;
import stroom.pipeline.errorhandler.LoggingErrorReceiver;
import stroom.pipeline.errorhandler.ProcessException;
import stroom.pipeline.factory.Pipeline;
import stroom.pipeline.factory.PipelineDataCache;
import stroom.pipeline.factory.PipelineFactory;
import stroom.pipeline.shared.PipelineDoc;
import stroom.pipeline.shared.data.PipelineData;
import stroom.pipeline.shared.stepping.PipelineStepRequest;
import stroom.pipeline.shared.stepping.StepLocation;
import stroom.pipeline.shared.stepping.StepType;
import stroom.pipeline.shared.stepping.SteppingResult;
import stroom.pipeline.state.CurrentUserHolder;
import stroom.pipeline.state.FeedHolder;
import stroom.pipeline.state.MetaDataHolder;
import stroom.pipeline.state.MetaHolder;
import stroom.pipeline.state.PipelineContext;
import stroom.pipeline.state.PipelineHolder;
import stroom.pipeline.task.StreamMetaDataProvider;
import stroom.security.api.SecurityContext;
import stroom.security.shared.PermissionNames;
import stroom.task.api.TaskContext;
import stroom.util.date.DateUtil;

import org.slf4j.Logger;
import org.slf4j.LoggerFactory;

import javax.inject.Inject;
import java.io.IOException;
import java.util.ArrayList;
import java.util.Collections;
import java.util.HashSet;
import java.util.List;
import java.util.Set;

class SteppingRequestHandler {
    private static final Logger LOGGER = LoggerFactory.getLogger(SteppingRequestHandler.class);

    private final Store streamStore;
    private final MetaService metaService;
    private final FeedProperties feedProperties;
    private final FeedHolder feedHolder;
    private final MetaDataHolder metaDataHolder;
    private final PipelineHolder pipelineHolder;
    private final MetaHolder metaHolder;
    private final LocationFactoryProxy locationFactory;
    private final CurrentUserHolder currentUserHolder;
    private final SteppingController controller;
    private final PipelineStore pipelineStore;
    private final PipelineFactory pipelineFactory;
    private final ErrorReceiverProxy errorReceiverProxy;
    private final SteppingResponseCache steppingResponseCache;
    private final PipelineDataCache pipelineDataCache;
    private final PipelineContext pipelineContext;
    private final SecurityContext securityContext;

    private List<Long> allStreamIdList;
    private List<Long> filteredStreamIdList;
    private int currentStreamIndex = -1;
    private int curentStreamOffset;
    private StepLocation currentLocation;
    private Long lastStreamId;
    private String lastFeedName;
    private Pipeline pipeline;
    private LoggingErrorReceiver loggingErrorReceiver;
    private Set<String> generalErrors;

    @Inject
    SteppingRequestHandler(final Store streamStore,
                           final MetaService metaService,
                           final FeedProperties feedProperties,
                           final FeedHolder feedHolder,
                           final MetaDataHolder metaDataHolder,
                           final PipelineHolder pipelineHolder,
                           final MetaHolder metaHolder,
                           final LocationFactoryProxy locationFactory,
                           final CurrentUserHolder currentUserHolder,
                           final SteppingController controller,
                           final PipelineStore pipelineStore,
                           final PipelineFactory pipelineFactory,
                           final ErrorReceiverProxy errorReceiverProxy,
                           final SteppingResponseCache steppingResponseCache,
                           final PipelineDataCache pipelineDataCache,
                           final PipelineContext pipelineContext,
                           final SecurityContext securityContext) {
        this.streamStore = streamStore;
        this.metaService = metaService;
        this.feedProperties = feedProperties;
        this.feedHolder = feedHolder;
        this.metaDataHolder = metaDataHolder;
        this.pipelineHolder = pipelineHolder;
        this.metaHolder = metaHolder;
        this.locationFactory = locationFactory;
        this.currentUserHolder = currentUserHolder;
        this.controller = controller;
        this.pipelineStore = pipelineStore;
        this.pipelineFactory = pipelineFactory;
        this.errorReceiverProxy = errorReceiverProxy;
        this.steppingResponseCache = steppingResponseCache;
        this.pipelineDataCache = pipelineDataCache;
        this.pipelineContext = pipelineContext;
        this.securityContext = securityContext;
    }

    public SteppingResult exec(final TaskContext taskContext, final PipelineStepRequest request) {
        taskContext.info(() -> "Started stepping");

        return securityContext.secureResult(PermissionNames.STEPPING_PERMISSION, () -> {
            // Elevate user permissions so that inherited pipelines that the user only has 'Use' permission on can be read.
            return securityContext.useAsReadResult(() -> {
                // Set the current user so they are visible during translation.
                currentUserHolder.setCurrentUser(securityContext.getUserId());

                StepData stepData;
                generalErrors = new HashSet<>();

                loggingErrorReceiver = new LoggingErrorReceiver();
                errorReceiverProxy.setErrorReceiver(loggingErrorReceiver);

                // Set the controller for the pipeline.
                controller.setRequest(request);
                controller.setTaskContext(taskContext);

                try {
                    // Initialise the process by finding streams to process and setting
                    // the step location.
                    initialise(request);

                    // Get the first stream to try and process.
                    final Long streamId = getStreamId(request);

                    // Start processing.
                    process(request, streamId);
                } catch (final ProcessException e) {
                    error(e);
                }

                // Make sure all resources are returned to pools.
                if (lastFeedName != null) {
                    // destroy the last pipeline.
                    pipeline.endProcessing();
                    lastFeedName = null;
                }

                // Set the output.
                if (controller.getLastFoundLocation() != null) {
                    currentLocation = controller.getLastFoundLocation();

                    // FIXME : Sort out use of response cache so we don't run out of
                    // memory.
                    stepData = steppingResponseCache.getStepData(currentLocation);

//                // Fill in the source data if it hasn't been already.
//                for (final ElementData elementData : stepData.getElementMap().values()) {
//                    if (elementData.getElementType().hasRole(PipelineElementType.ROLE_PARSER)
//                            && elementData.getInput() == null) {
//                        final String data = getSourceData(currentLocation, stepData.getSourceHighlights());
//                        elementData.setInput(data);
//                    }
//                }

                } else {
                    // Pick up any step data that remains so we can deliver any errors
                    // that caused the system not to step.
                    stepData = controller.createStepData(null);
                }

                taskContext.info(() -> "Finished stepping");

<<<<<<< HEAD
                return new SteppingResult(
                        request.getStepFilterMap(),
                        currentLocation,
                        stepData.convertToShared(),
                        curentStreamOffset,
                        controller.isFound(),
                        generalErrors);
=======
                if (Thread.currentThread().isInterrupted()) {
                    generalErrors.add("Stepping was terminated");
                }
                return new SteppingResult(request.getStepFilterMap(), currentLocation, stepData.convertToShared(),
                        curentStreamOffset, controller.isFound(), generalErrors);
>>>>>>> bd54a88e
            });
        });
    }

    private void initialise(final PipelineStepRequest request) {
        if (!Thread.currentThread().isInterrupted()) {
            final StepType stepType = request.getStepType();
            currentLocation = request.getStepLocation();

            // If we are just refreshing then we are just going to do what we
            // did before.
            if (StepType.REFRESH.equals(stepType)) {
                return;
            }

            final FindMetaCriteria criteria = request.getCriteria();
            final List<Long> streamIdList = getFilteredStreamIdList(criteria);
            currentStreamIndex = -1;

            if (streamIdList.size() > 0) {
                if (StepType.FIRST.equals(stepType)) {
                    // If we are trying to find the first record then start with
                    // the first stream, first stream no, first record.
                    currentStreamIndex = 0;
                    final long id = getStreamIdAtIndex(currentStreamIndex);
                    currentLocation = new StepLocation(id, 1, 0);

                } else if (StepType.LAST.equals(stepType)) {
                    // If we are trying to find the last record then start with
                    // the last stream, last stream no, last record.
                    currentStreamIndex = streamIdList.size() - 1;
                    final long id = getStreamIdAtIndex(currentStreamIndex);
                    currentLocation = new StepLocation(id, Long.MAX_VALUE, Long.MAX_VALUE);

                } else if (currentLocation != null) {
                    // For all other step types we should have an existing
                    // stream index.
                    currentStreamIndex = streamIdList.indexOf(currentLocation.getId());

                    // [Optimisation] If we are moving backward and are at the
                    // beginning of a stream then move to the previous stream.
                    if (StepType.BACKWARD.equals(stepType) && currentStreamIndex != -1
                            && currentLocation.getPartNo() <= 1 && currentLocation.getRecordNo() <= 1) {
                        currentStreamIndex--;

                        // If there are no more streams then we are at the
                        // beginning.
                        if (currentStreamIndex >= 0) {
                            // Move to the end of this stream.
                            final long id = getStreamIdAtIndex(currentStreamIndex);
                            currentLocation = new StepLocation(id, Long.MAX_VALUE, Long.MAX_VALUE);
                        }
                    }
                }

                if (StepType.FORWARD.equals(stepType) && currentStreamIndex == -1) {
                    // If we couldn't find a stream index then at least allow
                    // forward to start at the beginning.
                    currentStreamIndex = 0;
                    final long id = getStreamIdAtIndex(currentStreamIndex);
                    currentLocation = new StepLocation(id, 1, 0);
                }
            }
        }
    }

    private void process(final PipelineStepRequest request, final Long streamId) {
        if (!Thread.currentThread().isInterrupted()) {
            final StepType stepType = request.getStepType();

            if (streamId != null && !streamId.equals(lastStreamId)) {
                // Stop the process from running in circles, this can happen if
                // refresh is used.
                lastStreamId = streamId;

                // If we have changed stream and are moving forward of backward
                // then we need to change the request.
                if (currentLocation != null && streamId != currentLocation.getId()) {
                    if (StepType.FORWARD.equals(stepType)) {
                        // If we haven't got a position or are moving forward
                        // and the stream id has changed then keep look from the
                        // start of the returned stream.
                        currentLocation = new StepLocation(streamId, 1, 0);

                    } else if (StepType.BACKWARD.equals(stepType)) {
                        // If we haven't got a position or are moving backward
                        // and the stream id has changed then keep looking for a
                        // match until we reach the end of the stream
                        // (Long.MAX_VALUE)
                        currentLocation = new StepLocation(streamId, Long.MAX_VALUE, Long.MAX_VALUE);
                    }
                }

                // Get the appropriate stream and source based on the type of
                // translation.
                controller.getTaskContext().info(() -> "Opening source: " + streamId);
                try (final Source source = streamStore.openSource(streamId)) {
                    if (source != null) {
                        // Load the feed.
                        final String feedName = source.getMeta().getFeedName();

                        // Get the stream type.
                        final String streamTypeName = request.getChildStreamType();

                        // Now process the data.
                        processStream(controller, feedName, streamTypeName, source);

                        if (controller.isFound()) {
                            // Set the offset in the task list where we will be able to find this task. This will enable us to show the right stream list page.
                            if (allStreamIdList != null) {
                                curentStreamOffset = allStreamIdList.indexOf(streamId);
                            }
                        } else {
                            // If we didn't find what we were looking for then process the next stream.
                            switch (stepType) {
                                case FIRST:
                                    currentStreamIndex++;
                                    break;
                                case FORWARD:
                                    currentStreamIndex++;
                                    break;
                                case BACKWARD:
                                    currentStreamIndex--;
                                    break;
                                case LAST:
                                    currentStreamIndex--;
                                    break;
                            }

                            final Long nextStream = getStreamId(request);
                            process(request, nextStream);
                        }
                    }
                } catch (final IOException e) {
                    error(e);
                }

            } else {
                // If we didn't find any stream then set the current record
                // number back to what it was when this request was made. This
                // is important when we are moving backwards and have set the
                // current record number to Long.MAX_VALUE.
                currentLocation = request.getStepLocation();
            }
        }
    }

    private Long getStreamId(final PipelineStepRequest request) {
        if (!Thread.currentThread().isInterrupted()) {
            final StepType stepType = request.getStepType();
            // If we are just refreshing then just return the same task we used
            // before.
            if (StepType.REFRESH.equals(stepType)) {
                if (currentLocation == null) {
                    return null;
                }

                return currentLocation.getId();
            }

            // Return the task at the current index or null if the index is out
            // of bounds.
            final long streamId = getStreamIdAtIndex(currentStreamIndex);
            if (streamId != -1) {
                return streamId;
            }
        }

        return null;
    }

    private List<Long> getFilteredStreamIdList(final FindMetaCriteria criteria) {
        // Query the DB to get a list of tasks and associated streams to get
        // the source data from. Put the results into an array for use
        // during this request.
        if (filteredStreamIdList == null) {
            List<Long> filteredList = Collections.emptyList();

//            if (criteria.getSelectedIdSet() == null || Boolean.TRUE.equals(criteria.getSelectedIdSet().getMatchAll())) {
//                // Don't get back more than 1000 streams or we might run out of
//                // memory.
//                criteria.obtainPageRequest().setOffset(0L);
//                criteria.obtainPageRequest().setLength(1000);
//            }

            // Find streams.
            final List<Meta> allStreamList = metaService.find(criteria).getValues();
            allStreamIdList = new ArrayList<>(allStreamList.size());
            for (final Meta meta : allStreamList) {
                allStreamIdList.add(meta.getId());
            }

//            if (criteria.getSelectedIdSet() == null || Boolean.TRUE.equals(criteria.getSelectedIdSet().getMatchAll())) {
            // If we are including all tasks then don't filter the list.
            filteredList = new ArrayList<>(allStreamList.size());
            for (final Meta meta : allStreamList) {
                filteredList.add(meta.getId());
            }

//            }
//            else if (criteria.getSelectedIdSet() != null && criteria.getSelectedIdSet().getSet() != null
//                    && criteria.getSelectedIdSet().getSet().size() > 0) {
//                // Otherwise filter the list to just selected tasks.
//                filteredList = new ArrayList<>(criteria.getSelectedIdSet().getSet().size());
//                for (final Meta meta : allStreamList) {
//                    if (criteria.getSelectedIdSet().isMatch(meta.getId())) {
//                        filteredList.add(meta.getId());
//                    }
//                }
//            }

            filteredStreamIdList = filteredList;
        }

        return filteredStreamIdList;
    }

    private long getStreamIdAtIndex(final int index) {
        if (index < 0) {
            return -1;
        }

        if (index >= filteredStreamIdList.size()) {
            return -1;
        }

        return filteredStreamIdList.get(index);
    }

    private void processStream(final SteppingController controller,
                               final String feedName,
                               final String streamTypeName,
                               final Source source) {
        // If the feed changes then destroy the last pipeline.
        if (lastFeedName != null && !lastFeedName.equals(feedName)) {
            // destroy the last pipeline.
            try {
                pipeline.endProcessing();
            } catch (final LoggedException e) {
                // Do nothing as we will have recorded this error in the
                // logging error receiver.
            }
            lastFeedName = null;
        }

        if (!Thread.currentThread().isInterrupted()) {
            // Create a new pipeline for a new feed or if the feed has changed.
            if (lastFeedName == null) {
                lastFeedName = feedName;

                // Create the pipeline.
                createPipeline(controller, feedName);

                if (pipeline != null) {
                    try {
                        pipeline.startProcessing();
                    } catch (final LoggedException e) {
                        // Do nothing as we will have recorded this error in the
                        // logging error receiver.
                    }
                }
            }

            // Make sure we have had no errors before we start processing.
            if (pipeline != null && loggingErrorReceiver.isAllOk()) {
                // Process the stream.
                process(controller, feedName, streamTypeName, source);
            }
        }
    }

    private void process(final SteppingController controller, final String feedName, final String childDataType,
                         final Source source) {
        final Meta meta = source.getMeta();
        final PipelineStepRequest request = controller.getRequest();
        final StepType stepType = request.getStepType();
        controller.setStreamInfo(createStreamInfo(feedName, meta));

        // Set the source meta.
        metaHolder.setMeta(meta);
        metaHolder.setChildDataType(childDataType);

        try {
            final StreamLocationFactory streamLocationFactory = new StreamLocationFactory();
            locationFactory.setLocationFactory(streamLocationFactory);

            // Determine which stream number to start with.
            final long count = source.count();
            long partNo = 1;
            if (currentLocation != null) {
                // If stream no has been set beyond the last stream no then
                // start at the end.
                if (currentLocation.getPartNo() > count) {
                    // Start at the last stream number.
                    partNo = count;
                    // Update the current processing location.
                    currentLocation = new StepLocation(meta.getId(), partNo, currentLocation.getRecordNo());
                } else {
                    // Else start at the current location.
                    partNo = currentLocation.getPartNo();
                    // Update the current processing location.
                    currentLocation = new StepLocation(meta.getId(), partNo, currentLocation.getRecordNo());
                }
            }

            // Get the appropriate encoding for the stream type.
            final String encoding = feedProperties.getEncoding(feedName, childDataType);

            // Loop over the stream boundaries and process each
            // sequentially. Loop over the stream boundaries and process
            // each sequentially until we find a record.
            boolean done = controller.isFound();
            while (!done && partNo > 0 && partNo <= count && !Thread.currentThread().isInterrupted()) {
                // Set the stream number.
                metaHolder.setStreamNo(partNo);
                streamLocationFactory.setStreamNo(partNo);

                // Process the boundary making sure to use the right
                // encoding.
                controller.clearAllFilters(null);

                // Get the stream.
                try (final InputStreamProvider inputStreamProvider = source.get(partNo - 1)) {
                    metaHolder.setInputStreamProvider(inputStreamProvider);
                    final SizeAwareInputStream inputStream = inputStreamProvider.get(childDataType);

                    // Process the boundary.
                    try {
                        if (inputStream.size() > 0) {
                            controller.setStepLocation(currentLocation);
                            pipeline.process(inputStream, encoding);
                        }

                        // Are we done?
                        if (StepType.REFRESH.equals(stepType)) {
                            done = true;
                        } else {
                            done = controller.isFound();
                        }
                    } catch (final LoggedException e) {
                        // Do nothing as we will have recorded this error in the
                        // logging error receiver.
                        done = true;
                    } catch (final RuntimeException e) {
                        error(e);
                        done = true;
                    }

                    // Do we need to keep looking?
                    if (!done) {
                        // If we are stepping forward increment the stream
                        // number, otherwise decrement the stream number.
                        if (StepType.FIRST.equals(stepType)) {
                            partNo++;
                            currentLocation = new StepLocation(meta.getId(), partNo, 0);
                        } else if (StepType.BACKWARD.equals(stepType)) {
                            partNo--;
                            currentLocation = new StepLocation(meta.getId(), partNo, Long.MAX_VALUE);
                        } else if (StepType.FORWARD.equals(stepType)) {
                            partNo++;
                            currentLocation = new StepLocation(meta.getId(), partNo, 0);
                        } else if (StepType.LAST.equals(stepType)) {
                            partNo--;
                            currentLocation = new StepLocation(meta.getId(), partNo, Long.MAX_VALUE);
                        }
                    }
                } catch (final IOException | RuntimeException e) {
                    error(e);
                }
            }
        } catch (final IOException | RuntimeException e) {
            error(e);
        }
    }

    private Pipeline createPipeline(final SteppingController controller, final String feedName) {
        if (pipeline == null) {
            final DocRef pipelineRef = controller.getRequest().getPipeline();

            // Set the pipeline so it can be used by a filter if needed.
            final PipelineDoc pipelineDoc = pipelineStore.readDocument(pipelineRef);

            feedHolder.setFeedName(feedName);

            // Setup the meta data holder.
            metaDataHolder.setMetaDataProvider(new StreamMetaDataProvider(metaHolder, pipelineStore));

            pipelineHolder.setPipeline(DocRefUtil.create(pipelineDoc));
            pipelineContext.setStepping(true);

            final PipelineData pipelineData = pipelineDataCache.get(pipelineDoc);
            pipeline = pipelineFactory.create(pipelineData, controller);

            // Don't return a pipeline if we cannot step with it.
            if (pipeline == null || controller.getRecordDetector() == null || controller.getMonitors() == null
                    || controller.getMonitors().size() == 0) {
                throw new ProcessException(
                        "You cannot step with this pipeline as it does not contain required elements.");
            }
        }

        return pipeline;
    }

    private String createStreamInfo(final String feedName, final Meta meta) {
        return "" +
                "id=" +
                meta.getId() +
                ", feed=" +
                feedName +
                ", received=" +
                DateUtil.createNormalDateTimeString(meta.getCreateMs());
    }

//    private String getSourceData(final StepLocation location, final List<Highlight> highlights) {
//        String data = null;
//        if (location != null && highlights != null && highlights.size() > 0) {
//            try {
//                final StreamSource streamSource = streamStore.openSource(location.getMetaId());
//                if (streamSource != null) {
//                    final NestedInputStream inputStream = streamSource.getNestedInputStream();
//
//                    try {
//                        // Skip to the appropriate stream.
//                        if (inputStream.getEntry(location.getStreamNo() - 1)) {
//                            // Load the feed.
//                            final String feedName = streamSource.getMeta().getFeedName();
//
//                            // Get the stream type.
//                            final String streamTypeName = streamSource.getStreamTypeName();
//
//                            // Get the appropriate encoding for the stream type.
//                            final String encoding = feedProperties.getEncoding(feedName, streamTypeName);
//
//                            final InputStreamReader inputStreamReader = new InputStreamReader(inputStream, encoding);
//                            final BufferedReader bufferedReader = new BufferedReader(inputStreamReader);
//                            final StringBuilder sb = new StringBuilder();
//
//                            int i;
//                            boolean found = false;
//                            int lineNo = 1;
//                            int colNo = 0;
//                            boolean inRecord = false;
//
//                            while ((i = bufferedReader.read()) != -1 && !found) {
//                                final char c = (char) i;
//
//                                if (c == '\n') {
//                                    lineNo++;
//                                    colNo = 0;
//                                } else {
//                                    colNo++;
//                                }
//
//                                for (final Highlight highlight : highlights) {
//                                    if (!inRecord) {
//                                        if (lineNo > highlight.getLineFrom() || (lineNo >= highlight.getLineFrom()
//                                                && colNo >= highlight.getColFrom())) {
//                                            inRecord = true;
//                                            break;
//                                        }
//                                    } else if (lineNo > highlight.getLineTo()
//                                            || (lineNo >= highlight.getLineTo() && colNo >= highlight.getColTo())) {
//                                        inRecord = false;
//                                        found = true;
//                                        break;
//                                    }
//                                }
//
//                                if (inRecord) {
//                                    sb.append(c);
//                                }
//                            }
//
//                            inputStream.closeEntry();
//                            bufferedReader.close();
//
//                            data = sb.toString();
//                        }
//                    } finally {
//                        try {
//                            inputStream.close();
//                        } finally {
//                            streamStore.closeStreamSource(streamSource);
//                        }
//                    }
//                }
//            } catch (final IOException e) {
//                error(e);
//            }
//        }
//
//        return data;
//    }

    private void error(final Exception e) {
        LOGGER.debug(e.getMessage(), e);

        if (e.getMessage() == null || e.getMessage().trim().length() == 0) {
            generalErrors.add(e.toString());
        } else {
            generalErrors.add(e.getMessage());
        }
    }
}<|MERGE_RESOLUTION|>--- conflicted
+++ resolved
@@ -200,7 +200,9 @@
 
                 taskContext.info(() -> "Finished stepping");
 
-<<<<<<< HEAD
+                if (Thread.currentThread().isInterrupted()) {
+                    generalErrors.add("Stepping was terminated");
+                }
                 return new SteppingResult(
                         request.getStepFilterMap(),
                         currentLocation,
@@ -208,13 +210,6 @@
                         curentStreamOffset,
                         controller.isFound(),
                         generalErrors);
-=======
-                if (Thread.currentThread().isInterrupted()) {
-                    generalErrors.add("Stepping was terminated");
-                }
-                return new SteppingResult(request.getStepFilterMap(), currentLocation, stepData.convertToShared(),
-                        curentStreamOffset, controller.isFound(), generalErrors);
->>>>>>> bd54a88e
             });
         });
     }

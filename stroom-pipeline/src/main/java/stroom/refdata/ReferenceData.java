/*
 * Copyright 2017 Crown Copyright
 *
 * Licensed under the Apache License, Version 2.0 (the "License");
 * you may not use this file except in compliance with the License.
 * You may obtain a copy of the License at
 *
 *     http://www.apache.org/licenses/LICENSE-2.0
 *
 * Unless required by applicable law or agreed to in writing, software
 * distributed under the License is distributed on an "AS IS" BASIS,
 * WITHOUT WARRANTIES OR CONDITIONS OF ANY KIND, either express or implied.
 * See the License for the specific language governing permissions and
 * limitations under the License.
 */

package stroom.refdata;

import org.slf4j.Logger;
import org.slf4j.LoggerFactory;
import org.springframework.context.annotation.Scope;
import org.springframework.stereotype.Component;
<<<<<<< HEAD
=======
import stroom.entity.server.DocumentPermissionCache;
import stroom.entity.shared.DocRef;
import stroom.feed.shared.Feed;
>>>>>>> 0511c40c
import stroom.pipeline.server.errorhandler.ErrorReceiver;
import stroom.pipeline.shared.data.PipelineReference;
import stroom.pipeline.state.FeedHolder;
import stroom.pipeline.state.StreamHolder;
<<<<<<< HEAD
import stroom.query.api.v2.DocRef;
import stroom.security.SecurityContext;
=======
import stroom.security.shared.DocumentPermissionNames;
>>>>>>> 0511c40c
import stroom.streamstore.server.fs.serializable.StreamSourceInputStream;
import stroom.streamstore.server.fs.serializable.StreamSourceInputStreamProvider;
import stroom.streamstore.shared.Stream;
import stroom.streamstore.shared.StreamType;
import stroom.util.shared.Severity;
import stroom.util.spring.StroomScope;
import stroom.xml.event.EventList;

import javax.inject.Inject;
import java.io.IOException;
import java.util.HashMap;
import java.util.List;
import java.util.Map;
import java.util.NavigableSet;

@Component
@Scope(StroomScope.PROTOTYPE)
public class ReferenceData {
    private static final Logger LOGGER = LoggerFactory.getLogger(ReferenceData.class);

    // Maps can be nested during the look up process e.g. "MAP1/MAP2"
    private static final String NEST_SEPERATOR = "/";
    private static final int MINIMUM_BYTE_COUNT = 10;
    private final Map<String, CachedMapStore> nestedStreamCache = new HashMap<>();
    private final Map<MapStoreCacheKey, MapStore> localMapStoreCache = new HashMap<>();

    private EffectiveStreamCache effectiveStreamCache;
    private MapStoreCache mapStoreCache;
    private final FeedHolder feedHolder;
    private final StreamHolder streamHolder;
    private final ContextDataLoader contextDataLoader;
    private final DocumentPermissionCache documentPermissionCache;

    @Inject
    ReferenceData(final EffectiveStreamCache effectiveStreamCache, final MapStoreCache mapStoreCache, final FeedHolder feedHolder, final StreamHolder streamHolder, final ContextDataLoader contextDataLoader, final DocumentPermissionCache documentPermissionCache) {
        this.effectiveStreamCache = effectiveStreamCache;
        this.mapStoreCache = mapStoreCache;
        this.feedHolder = feedHolder;
        this.streamHolder = streamHolder;
        this.contextDataLoader = contextDataLoader;
        this.documentPermissionCache = documentPermissionCache;
    }

    /**
     * <p>
     * Given a date and a map name get some reference data value.
     * </p>
     *
     * @param time    The event time (or the time the reference data is valid for)
     * @param mapName The map name
     * @param key     The key of the reference data
     * @return the value of ref data
     */
    public EventList getValue(final List<PipelineReference> pipelineReferences, final ErrorReceiver errorReceiver,
                              final long time, final String mapName, final String key) {
        // Do we have a nested token?
        final int splitPos = mapName.indexOf(NEST_SEPERATOR);
        if (splitPos != -1) {
            // Yes ... pull out the first map
            final String startMap = mapName.substring(0, splitPos);
            final String nextMap = mapName.substring(splitPos + NEST_SEPERATOR.length());

            // Look up the KV then use that to recurse
            final EventList nextKey = doGetValue(pipelineReferences, errorReceiver, time, startMap, key);
            if (nextKey == null) {
                // map broken ... no link found
                return null;
            }

            return getValue(pipelineReferences, errorReceiver, time, nextMap, nextKey.toString());
        }

        return doGetValue(pipelineReferences, errorReceiver, time, mapName, key);
    }

    private EventList doGetValue(final List<PipelineReference> pipelineReferences, final ErrorReceiver errorReceiver,
                                 final long time, final String mapName, final String keyName) {
        for (final PipelineReference pipelineReference : pipelineReferences) {
            EventList eventList;

            // Handle context data differently loading it from the
            // current stream context.
            if (pipelineReference.getStreamType() != null
                    && StreamType.CONTEXT.getName().equals(pipelineReference.getStreamType())) {
                eventList = getNestedStreamEventList(pipelineReference, errorReceiver, mapName, keyName);
            } else {
                eventList = getExternalEventList(pipelineReference, errorReceiver, time, mapName, keyName);
            }

            if (eventList != null) {
                return eventList;
            }
        }

        return null;
    }

    /**
     * Get an event list from a stream that is a nested child of the current
     * stream context and is therefore not effective time sensitive.
     */
    private EventList getNestedStreamEventList(final PipelineReference pipelineReference,
                                               final ErrorReceiver errorReceiver, final String mapName, final String keyName) {
        EventList events = null;

        try {
            // Get nested stream.
            final String streamTypeString = pipelineReference.getStreamType();
            final long streamNo = streamHolder.getStreamNo();
            CachedMapStore cachedMapStore = nestedStreamCache.get(streamTypeString);
            MapStore mapStore = null;

            if (cachedMapStore != null && cachedMapStore.getStreamNo() == streamNo) {
                mapStore = cachedMapStore.getMapStore();
            } else {
                StreamType streamType = null;
                for (final StreamType st : StreamType.initialValues()) {
                    if (st.getName().equals(streamTypeString)) {
                        streamType = st;
                        break;
                    }
                }
                final StreamSourceInputStreamProvider provider = streamHolder.getProvider(streamType);
                // There may not be a provider for this stream type if we do not
                // have any context data stream.
                if (provider != null) {
                    final StreamSourceInputStream inputStream = provider.getStream(streamNo);
                    mapStore = getContextData(streamHolder.getStream(), inputStream, pipelineReference.getPipeline(),
                            errorReceiver);
                }

                cachedMapStore = new CachedMapStore(streamNo, mapStore);
                nestedStreamCache.put(streamTypeString, cachedMapStore);
            }

            if (mapStore != null) {
                if (mapStore.getErrorReceiver() != null) {
                    mapStore.getErrorReceiver().replay(errorReceiver);
                }
                events = mapStore.getEvents(mapName, keyName);
            }
        } catch (final IOException e) {
<<<<<<< HEAD
            LOGGER.debug("Unable to get nested stream event list!", e);
=======
            LOGGER.debug(e.getMessage(), e);
>>>>>>> 0511c40c
            errorReceiver.log(Severity.ERROR, null, getClass().getSimpleName(), e.getMessage(), e);
        }

        return events;
    }

    private MapStore getContextData(final Stream stream, final StreamSourceInputStream contextStream,
                                    final DocRef contextPipeline, final ErrorReceiver errorReceiver) {
        if (contextStream != null) {
            // Check the size of the input stream.
            final long byteCount = contextStream.size();
            // Only use context data if we actually have some.
            if (byteCount > MINIMUM_BYTE_COUNT) {
                return contextDataLoader.load(contextStream, stream, feedHolder.getFeed(), contextPipeline);
            }
        }

        return new MapStoreImpl();
    }

    /**
     * Get an event list from a store level/non nested stream that is sensitive
     * to effective time.
     */
    private EventList getExternalEventList(final PipelineReference pipelineReference, final ErrorReceiver errorReceiver,
                                           final long time, final String mapName, final String keyName) {
        // First round down the time to the nearest 10 days approx (actually
        // more like 11.5, one billion milliseconds).
        final long baseTime = effectiveStreamCache.getBaseTime(time);

        // Make sure the reference feed is persistent otherwise lookups will
        // fail as the equals method will only test for feeds that are the
        // same object instance rather than id.
        assert pipelineReference.getFeed() != null && pipelineReference.getFeed().getUuid() != null && pipelineReference.getFeed().getUuid().length() > 0
                && pipelineReference.getStreamType() != null && pipelineReference.getStreamType().length() > 0;

        // Check that the current user has permission to read the stream.
        if (documentPermissionCache == null || documentPermissionCache.hasDocumentPermission(Feed.ENTITY_TYPE, pipelineReference.getFeed().getUuid(), DocumentPermissionNames.USE)) {
            // Create a key to find a set of effective times in the pool.
            final EffectiveStreamKey effectiveStreamKey = new EffectiveStreamKey(pipelineReference.getFeed(),
                    pipelineReference.getStreamType(), baseTime);
            // Try and fetch a tree set of effective streams for this key.
            final NavigableSet<EffectiveStream> streamSet = effectiveStreamCache.get(effectiveStreamKey);

            if (streamSet != null && streamSet.size() > 0) {
                // Try and find the stream before the requested time that is less
                // than or equal to it.
                final EffectiveStream effectiveStream = streamSet.floor(new EffectiveStream(0, time));
                // If we have an effective time then use it.
                if (effectiveStream != null) {
                    // Now try and get reference data for the feed at this time.
                    final MapStoreCacheKey mapStorePoolKey = new MapStoreCacheKey(pipelineReference.getPipeline(),
                            effectiveStream.getStreamId());
                    // Get the map store associated with this effective feed.
                    final MapStore mapStore = getMapStore(mapStorePoolKey);
                    if (mapStore != null) {
                        if (mapStore.getErrorReceiver() != null) {
                            mapStore.getErrorReceiver().replay(errorReceiver);
                        }
                        return mapStore.getEvents(mapName, keyName);
                    }
                }
            }
        }

        return null;
    }

    private MapStore getMapStore(final MapStoreCacheKey mapStoreCacheKey) {
        // Try the local cache first as we may have already got this map.
        MapStore mapStore = localMapStoreCache.get(mapStoreCacheKey);

        // If we didn't get a local cache then look in the pool.
        if (mapStore == null) {
            // Get the map store cache associated with this effective feed.
            mapStore = mapStoreCache.get(mapStoreCacheKey);
            // Cache this item locally for use later on.
            localMapStoreCache.put(mapStoreCacheKey, mapStore);
        }

        return mapStore;
    }

    /**
     * This method puts a key value pair into the appropriate map based on a map
     * name, feed name and the date that the reference data is effective from.
     * It remains here only for test purposes.
     */
    void put(final MapStoreCacheKey mapStoreCacheKey, final MapStore mapStore) {
        localMapStoreCache.put(mapStoreCacheKey, mapStore);
    }

    void setEffectiveStreamCache(final EffectiveStreamCache effectiveStreamcache) {
        this.effectiveStreamCache = effectiveStreamcache;
    }

    void setMapStorePool(final MapStoreCache mapStorePool) {
        this.mapStoreCache = mapStorePool;
    }

    private static class CachedMapStore {
        private final long streamNo;
        private final MapStore mapStore;

        CachedMapStore(final long streamNo, final MapStore mapStore) {
            this.streamNo = streamNo;
            this.mapStore = mapStore;
        }

        public long getStreamNo() {
            return streamNo;
        }

        public MapStore getMapStore() {
            return mapStore;
        }

        @Override
        public int hashCode() {
            return (int) streamNo;
        }

        @Override
        public boolean equals(final Object obj) {
            if (obj == null || !(obj instanceof CachedMapStore)) {
                return false;
            }

            final CachedMapStore cachedMapStore = (CachedMapStore) obj;

            return cachedMapStore.streamNo == streamNo;
        }
    }
}<|MERGE_RESOLUTION|>--- conflicted
+++ resolved
@@ -1,5 +1,5 @@
 /*
- * Copyright 2017 Crown Copyright
+ * Copyright 2016 Crown Copyright
  *
  * Licensed under the Apache License, Version 2.0 (the "License");
  * you may not use this file except in compliance with the License.
@@ -20,22 +20,14 @@
 import org.slf4j.LoggerFactory;
 import org.springframework.context.annotation.Scope;
 import org.springframework.stereotype.Component;
-<<<<<<< HEAD
-=======
 import stroom.entity.server.DocumentPermissionCache;
 import stroom.entity.shared.DocRef;
 import stroom.feed.shared.Feed;
->>>>>>> 0511c40c
 import stroom.pipeline.server.errorhandler.ErrorReceiver;
 import stroom.pipeline.shared.data.PipelineReference;
 import stroom.pipeline.state.FeedHolder;
 import stroom.pipeline.state.StreamHolder;
-<<<<<<< HEAD
-import stroom.query.api.v2.DocRef;
-import stroom.security.SecurityContext;
-=======
 import stroom.security.shared.DocumentPermissionNames;
->>>>>>> 0511c40c
 import stroom.streamstore.server.fs.serializable.StreamSourceInputStream;
 import stroom.streamstore.server.fs.serializable.StreamSourceInputStreamProvider;
 import stroom.streamstore.shared.Stream;
@@ -178,11 +170,7 @@
                 events = mapStore.getEvents(mapName, keyName);
             }
         } catch (final IOException e) {
-<<<<<<< HEAD
-            LOGGER.debug("Unable to get nested stream event list!", e);
-=======
             LOGGER.debug(e.getMessage(), e);
->>>>>>> 0511c40c
             errorReceiver.log(Severity.ERROR, null, getClass().getSimpleName(), e.getMessage(), e);
         }
 

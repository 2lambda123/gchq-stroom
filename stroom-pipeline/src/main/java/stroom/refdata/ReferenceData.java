/*
 * Copyright 2016 Crown Copyright
 *
 * Licensed under the Apache License, Version 2.0 (the "License");
 * you may not use this file except in compliance with the License.
 * You may obtain a copy of the License at
 *
 *     http://www.apache.org/licenses/LICENSE-2.0
 *
 * Unless required by applicable law or agreed to in writing, software
 * distributed under the License is distributed on an "AS IS" BASIS,
 * WITHOUT WARRANTIES OR CONDITIONS OF ANY KIND, either express or implied.
 * See the License for the specific language governing permissions and
 * limitations under the License.
 */

package stroom.refdata;

import org.springframework.context.annotation.Scope;
import org.springframework.stereotype.Component;
import stroom.entity.shared.DocRef;
<<<<<<< HEAD
import stroom.feed.shared.Feed;
=======
import stroom.pipeline.server.errorhandler.ErrorReceiver;
>>>>>>> 0466d2d4
import stroom.pipeline.shared.data.PipelineReference;
import stroom.pipeline.state.FeedHolder;
import stroom.pipeline.state.StreamHolder;
import stroom.streamstore.server.fs.serializable.StreamSourceInputStream;
import stroom.streamstore.server.fs.serializable.StreamSourceInputStreamProvider;
import stroom.streamstore.shared.Stream;
import stroom.streamstore.shared.StreamType;
import stroom.util.shared.Severity;
import stroom.util.spring.StroomScope;
import stroom.xml.event.EventList;

import javax.inject.Inject;
import java.io.IOException;
import java.util.HashMap;
import java.util.List;
import java.util.Map;
import java.util.NavigableSet;

@Component
@Scope(StroomScope.PROTOTYPE)
public class ReferenceData {
    // Actually 11.5 days but this is fine for the purposes of reference data.
    private static final long APPROX_TEN_DAYS = 1000000000;

    // Maps can be nested during the look up process e.g. "MAP1/MAP2"
    private static final String NEST_SEPARATOR = "/";
    private static final int MINIMUM_BYTE_COUNT = 10;
    private final Map<String, CachedMapStore> nestedStreamCache = new HashMap<>();
    private final Map<MapStoreCacheKey, MapStore> localMapStoreCache = new HashMap<>();

    private EffectiveStreamCache effectiveStreamCache;
    private MapStoreCache mapStoreCache;
    private final FeedHolder feedHolder;
    private final StreamHolder streamHolder;
    private final ContextDataLoader contextDataLoader;

    @Inject
<<<<<<< HEAD
    ReferenceData(final EffectiveStreamCache effectiveStreamCache,
                  final MapStoreCache mapStoreCache,
                  final FeedHolder feedHolder,
                  final StreamHolder streamHolder,
                  final ContextDataLoader contextDataLoader,
                  final DocumentPermissionCache documentPermissionCache) {
=======
    ReferenceData(final EffectiveStreamCache effectiveStreamCache, final MapStoreCache mapStoreCache, final FeedHolder feedHolder, final StreamHolder streamHolder, final ContextDataLoader contextDataLoader) {
>>>>>>> 0466d2d4
        this.effectiveStreamCache = effectiveStreamCache;
        this.mapStoreCache = mapStoreCache;
        this.feedHolder = feedHolder;
        this.streamHolder = streamHolder;
        this.contextDataLoader = contextDataLoader;
    }

    /**
     * <p>
     * Given a date and a map name get some reference data value.
     * </p>
     *
     * @param pipelineReferences The references to look for reference data in.
     * @param time               The event time (or the time the reference data is valid for)
     * @param mapName            The map name
     * @param key                The key of the reference data
     * @param result             The reference result object.
     */
    public void getValue(final List<PipelineReference> pipelineReferences,
                         final long time,
                         final String mapName,
                         final String key,
                         final ReferenceDataResult result) {
        // Do we have a nested token?
        final int splitPos = mapName.indexOf(NEST_SEPARATOR);
        if (splitPos != -1) {
            // Yes ... pull out the first map
            final String startMap = mapName.substring(0, splitPos);
            final String nextMap = mapName.substring(splitPos + NEST_SEPARATOR.length());

            // Look up the KV then use that to recurse
            doGetValue(pipelineReferences, time, startMap, key, result);
            final EventList nextKey = result.getEventList();
            if (nextKey == null) {
                // map broken ... no link found
                result.log(Severity.WARNING, () -> "No map found for '" + startMap + "'");
            } else {
                getValue(pipelineReferences, time, nextMap, nextKey.toString(), result);
            }
        } else {
            doGetValue(pipelineReferences, time, mapName, key, result);
        }
    }

    private void doGetValue(final List<PipelineReference> pipelineReferences,
                            final long time,
                            final String mapName,
                            final String keyName,
                            final ReferenceDataResult referenceDataResult) {
        for (final PipelineReference pipelineReference : pipelineReferences) {
            // Handle context data differently loading it from the
            // current stream context.
            if (pipelineReference.getStreamType() != null
                    && StreamType.CONTEXT.getName().equals(pipelineReference.getStreamType())) {
                getNestedStreamEventList(pipelineReference, mapName, keyName, referenceDataResult);
            } else {
                getExternalEventList(pipelineReference, time, mapName, keyName, referenceDataResult);
            }

            // If we have a list of events then we are done.
            if (referenceDataResult.getEventList() != null) {
                return;
            }
        }
    }

    /**
     * Get an event list from a stream that is a nested child of the current
     * stream context and is therefore not effective time sensitive.
     */
    private void getNestedStreamEventList(final PipelineReference pipelineReference,
                                          final String mapName,
                                          final String keyName,
                                          final ReferenceDataResult result) {
        try {
            // Get nested stream.
            final String streamTypeString = pipelineReference.getStreamType();
            final long streamNo = streamHolder.getStreamNo();
            CachedMapStore cachedMapStore = nestedStreamCache.get(streamTypeString);
            MapStore mapStore = null;

            if (cachedMapStore != null && cachedMapStore.getStreamNo() == streamNo) {
                mapStore = cachedMapStore.getMapStore();
            } else {
                StreamType streamType = null;
                for (final StreamType st : StreamType.initialValues()) {
                    if (st.getName().equals(streamTypeString)) {
                        streamType = st;
                        break;
                    }
                }
                final StreamSourceInputStreamProvider provider = streamHolder.getProvider(streamType);
                // There may not be a provider for this stream type if we do not
                // have any context data stream.
                if (provider != null) {
                    final StreamSourceInputStream inputStream = provider.getStream(streamNo);
                    mapStore = getContextData(streamHolder.getStream(), inputStream, pipelineReference.getPipeline());
                }

                cachedMapStore = new CachedMapStore(streamNo, mapStore);
                nestedStreamCache.put(streamTypeString, cachedMapStore);
            }

            if (mapStore != null) {
                result.log(Severity.INFO, () -> "Retrieved map store from context data");

                if (mapStore.getErrorReceiver() != null) {
                    mapStore.getErrorReceiver().replay(result);
                }

                final EventList eventList = mapStore.getEvents(mapName, keyName);
                if (eventList != null) {
                    result.log(Severity.WARNING, () -> "Map store has no reference data for context data");
                } else {
                    result.log(Severity.INFO, () -> "Map store contains reference data for context data");
                }

                result.setEventList(eventList);
            } else {
                result.log(Severity.WARNING, () -> "No map store can be retrieved for context data");
            }
        } catch (final IOException e) {
            result.log(Severity.ERROR, null, getClass().getSimpleName(), e.getMessage(), e);
        }
    }

    private MapStore getContextData(final Stream stream,
                                    final StreamSourceInputStream contextStream,
                                    final DocRef contextPipeline) {
        if (contextStream != null) {
            // Check the size of the input stream.
            final long byteCount = contextStream.size();
            // Only use context data if we actually have some.
            if (byteCount > MINIMUM_BYTE_COUNT) {
                return contextDataLoader.load(contextStream, stream, feedHolder.getFeed(), contextPipeline);
            }
        }

        return new MapStoreImpl();
    }

    /**
     * Get an event list from a store level/non nested stream that is sensitive
     * to effective time.
     */
    private void getExternalEventList(final PipelineReference pipelineReference,
                                      final long time,
                                      final String mapName,
                                      final String keyName,
                                      final ReferenceDataResult result) {
        // Create a window of approx 10 days to cache effective streams.
        // First round down the time to the nearest 10 days approx (actually more like 11.5, one billion milliseconds).
        final long fromMs = (time / APPROX_TEN_DAYS) * APPROX_TEN_DAYS;
        final long toMs = fromMs + APPROX_TEN_DAYS;

        // Make sure the reference feed is persistent otherwise lookups will
        // fail as the equals method will only test for feeds that are the
        // same object instance rather than id.
        assert pipelineReference.getFeed() != null && pipelineReference.getFeed().getUuid() != null && pipelineReference.getFeed().getUuid().length() > 0
                && pipelineReference.getStreamType() != null && pipelineReference.getStreamType().length() > 0;

<<<<<<< HEAD
        // Check that the current user has permission to read the stream.
        if (documentPermissionCache == null || documentPermissionCache.hasDocumentPermission(Feed.ENTITY_TYPE, pipelineReference.getFeed().getUuid(), DocumentPermissionNames.USE)) {
            // Create a key to find a set of effective times in the pool.
            final EffectiveStreamKey effectiveStreamKey = new EffectiveStreamKey(pipelineReference.getFeed(),
                    pipelineReference.getStreamType(), fromMs, toMs);
            // Try and fetch a tree set of effective streams for this key.
            final NavigableSet<EffectiveStream> streamSet = effectiveStreamCache.get(effectiveStreamKey);

            if (streamSet != null && streamSet.size() > 0) {
                result.log(Severity.INFO, () -> "Got " + streamSet.size() + " effective streams (" + effectiveStreamKey + ")");

                // Try and find the stream before the requested time that is less
                // than or equal to it.
                final EffectiveStream effectiveStream = streamSet.floor(new EffectiveStream(0, time));
                // If we have an effective time then use it.
                if (effectiveStream != null) {
                    // Now try and get reference data for the feed at this time.
                    final MapStoreCacheKey mapStorePoolKey = new MapStoreCacheKey(pipelineReference.getPipeline(),
                            effectiveStream.getStreamId());
                    // Get the map store associated with this effective feed.
                    final MapStore mapStore = getMapStore(mapStorePoolKey);
                    if (mapStore != null) {
                        result.log(Severity.INFO, () -> "Retrieved map store (" + effectiveStream + ")");

                        if (mapStore.getErrorReceiver() != null) {
                            mapStore.getErrorReceiver().replay(result);
                        }

                        final EventList eventList = mapStore.getEvents(mapName, keyName);
                        if (eventList != null) {
                            result.log(Severity.INFO, () -> "Map store contains reference data (" + effectiveStream + ")");
                            result.setEventList(eventList);

                        } else {
                            result.log(Severity.WARNING, () -> "Map store has no reference data (" + effectiveStream + ")");
                        }
                    } else {
                        result.log(Severity.WARNING, () -> "No map store can be retrieved (" + effectiveStream + ")");
                    }
                } else {
                    result.log(Severity.WARNING, () -> "No effective streams can be found in the returned set (" + effectiveStreamKey + ")");
=======
        // Create a key to find a set of effective times in the pool.
        final EffectiveStreamKey effectiveStreamKey = new EffectiveStreamKey(pipelineReference.getFeed(),
                pipelineReference.getStreamType(), baseTime);
        // Try and fetch a tree set of effective streams for this key.
        final NavigableSet<EffectiveStream> streamSet = effectiveStreamCache.get(effectiveStreamKey);

        if (streamSet != null && streamSet.size() > 0) {
            // Try and find the stream before the requested time that is less
            // than or equal to it.
            final EffectiveStream effectiveStream = streamSet.floor(new EffectiveStream(0, time));
            // If we have an effective time then use it.
            if (effectiveStream != null) {
                // Now try and get reference data for the feed at this time.
                final MapStoreCacheKey mapStorePoolKey = new MapStoreCacheKey(pipelineReference.getPipeline(),
                        effectiveStream.getStreamId());
                // Get the map store associated with this effective feed.
                final MapStore mapStore = getMapStore(mapStorePoolKey);
                if (mapStore != null) {
                    if (mapStore.getErrorReceiver() != null) {
                        mapStore.getErrorReceiver().replay(errorReceiver);
                    }
                    return mapStore.getEvents(mapName, keyName);
>>>>>>> 0466d2d4
                }
            } else {
                result.log(Severity.WARNING, () -> "No effective streams can be found (" + effectiveStreamKey + ")");
            }
        } else {
            result.log(Severity.ERROR, () -> "User does not have permission to use data from feed '" + pipelineReference.getFeed().getName() + "'");
        }
    }

    private MapStore getMapStore(final MapStoreCacheKey mapStoreCacheKey) {
        // Try the local cache first as we may have already got this map.
        MapStore mapStore = localMapStoreCache.get(mapStoreCacheKey);

        // If we didn't get a local cache then look in the pool.
        if (mapStore == null) {
            // Get the map store cache associated with this effective feed.
            mapStore = mapStoreCache.get(mapStoreCacheKey);
            // Cache this item locally for use later on.
            localMapStoreCache.put(mapStoreCacheKey, mapStore);
        }

        return mapStore;
    }

    /**
     * This method puts a key value pair into the appropriate map based on a map
     * name, feed name and the date that the reference data is effective from.
     * It remains here only for test purposes.
     */
    void put(final MapStoreCacheKey mapStoreCacheKey, final MapStore mapStore) {
        localMapStoreCache.put(mapStoreCacheKey, mapStore);
    }

    void setEffectiveStreamCache(final EffectiveStreamCache effectiveStreamcache) {
        this.effectiveStreamCache = effectiveStreamcache;
    }

    void setMapStorePool(final MapStoreCache mapStorePool) {
        this.mapStoreCache = mapStorePool;
    }

    private static class CachedMapStore {
        private final long streamNo;
        private final MapStore mapStore;
        private final int hashCode;

        CachedMapStore(final long streamNo, final MapStore mapStore) {
            this.streamNo = streamNo;
            this.mapStore = mapStore;
            hashCode = Long.hashCode(streamNo);
        }

        public long getStreamNo() {
            return streamNo;
        }

        public MapStore getMapStore() {
            return mapStore;
        }

        @Override
        public boolean equals(final Object o) {
            if (this == o) return true;
            if (o == null || getClass() != o.getClass()) return false;
            final CachedMapStore that = (CachedMapStore) o;
            return streamNo == that.streamNo;
        }

        @Override
        public int hashCode() {
            return hashCode;
        }
    }
}<|MERGE_RESOLUTION|>--- conflicted
+++ resolved
@@ -18,12 +18,9 @@
 
 import org.springframework.context.annotation.Scope;
 import org.springframework.stereotype.Component;
+import stroom.entity.server.DocumentPermissionCache;
 import stroom.entity.shared.DocRef;
-<<<<<<< HEAD
 import stroom.feed.shared.Feed;
-=======
-import stroom.pipeline.server.errorhandler.ErrorReceiver;
->>>>>>> 0466d2d4
 import stroom.pipeline.shared.data.PipelineReference;
 import stroom.pipeline.state.FeedHolder;
 import stroom.pipeline.state.StreamHolder;
@@ -59,23 +56,21 @@
     private final FeedHolder feedHolder;
     private final StreamHolder streamHolder;
     private final ContextDataLoader contextDataLoader;
+    private final DocumentPermissionCache documentPermissionCache;
 
     @Inject
-<<<<<<< HEAD
     ReferenceData(final EffectiveStreamCache effectiveStreamCache,
                   final MapStoreCache mapStoreCache,
                   final FeedHolder feedHolder,
                   final StreamHolder streamHolder,
                   final ContextDataLoader contextDataLoader,
                   final DocumentPermissionCache documentPermissionCache) {
-=======
-    ReferenceData(final EffectiveStreamCache effectiveStreamCache, final MapStoreCache mapStoreCache, final FeedHolder feedHolder, final StreamHolder streamHolder, final ContextDataLoader contextDataLoader) {
->>>>>>> 0466d2d4
         this.effectiveStreamCache = effectiveStreamCache;
         this.mapStoreCache = mapStoreCache;
         this.feedHolder = feedHolder;
         this.streamHolder = streamHolder;
         this.contextDataLoader = contextDataLoader;
+        this.documentPermissionCache = documentPermissionCache;
     }
 
     /**
@@ -232,7 +227,6 @@
         assert pipelineReference.getFeed() != null && pipelineReference.getFeed().getUuid() != null && pipelineReference.getFeed().getUuid().length() > 0
                 && pipelineReference.getStreamType() != null && pipelineReference.getStreamType().length() > 0;
 
-<<<<<<< HEAD
         // Check that the current user has permission to read the stream.
         if (documentPermissionCache == null || documentPermissionCache.hasDocumentPermission(Feed.ENTITY_TYPE, pipelineReference.getFeed().getUuid(), DocumentPermissionNames.USE)) {
             // Create a key to find a set of effective times in the pool.
@@ -274,30 +268,6 @@
                     }
                 } else {
                     result.log(Severity.WARNING, () -> "No effective streams can be found in the returned set (" + effectiveStreamKey + ")");
-=======
-        // Create a key to find a set of effective times in the pool.
-        final EffectiveStreamKey effectiveStreamKey = new EffectiveStreamKey(pipelineReference.getFeed(),
-                pipelineReference.getStreamType(), baseTime);
-        // Try and fetch a tree set of effective streams for this key.
-        final NavigableSet<EffectiveStream> streamSet = effectiveStreamCache.get(effectiveStreamKey);
-
-        if (streamSet != null && streamSet.size() > 0) {
-            // Try and find the stream before the requested time that is less
-            // than or equal to it.
-            final EffectiveStream effectiveStream = streamSet.floor(new EffectiveStream(0, time));
-            // If we have an effective time then use it.
-            if (effectiveStream != null) {
-                // Now try and get reference data for the feed at this time.
-                final MapStoreCacheKey mapStorePoolKey = new MapStoreCacheKey(pipelineReference.getPipeline(),
-                        effectiveStream.getStreamId());
-                // Get the map store associated with this effective feed.
-                final MapStore mapStore = getMapStore(mapStorePoolKey);
-                if (mapStore != null) {
-                    if (mapStore.getErrorReceiver() != null) {
-                        mapStore.getErrorReceiver().replay(errorReceiver);
-                    }
-                    return mapStore.getEvents(mapName, keyName);
->>>>>>> 0466d2d4
                 }
             } else {
                 result.log(Severity.WARNING, () -> "No effective streams can be found (" + effectiveStreamKey + ")");

--- conflicted
+++ resolved
@@ -19,6 +19,7 @@
 
 import org.slf4j.Logger;
 import org.slf4j.LoggerFactory;
+import stroom.docref.DocRef;
 import stroom.entity.shared.DocRefUtil;
 import stroom.feed.FeedService;
 import stroom.feed.shared.Feed;
@@ -39,14 +40,10 @@
 import stroom.pipeline.state.MetaDataHolder;
 import stroom.pipeline.state.PipelineHolder;
 import stroom.pipeline.state.StreamHolder;
-<<<<<<< HEAD
-import stroom.query.api.v2.DocRef;
 import stroom.refdata.offheapstore.RefDataStore;
 import stroom.refdata.offheapstore.RefDataStoreProvider;
 import stroom.refdata.offheapstore.RefStreamDefinition;
-=======
 import stroom.pipeline.task.StreamMetaDataProvider;
->>>>>>> 0925f096
 import stroom.security.Security;
 import stroom.streamstore.StreamSource;
 import stroom.streamstore.StreamStore;
@@ -120,11 +117,8 @@
         this.pipelineStore = pipelineStore;
         this.pipelineHolder = pipelineHolder;
         this.feedHolder = feedHolder;
-<<<<<<< HEAD
         this.refDataStore = refDataStoreProvider.get();
-=======
         this.metaDataHolder = metaDataHolder;
->>>>>>> 0925f096
         this.locationFactory = locationFactory;
         this.streamHolder = streamHolder;
         this.refDataLoaderHolder = refDataLoaderHolder;
@@ -164,14 +158,9 @@
                         metaDataHolder.setMetaDataProvider(new StreamMetaDataProvider(streamHolder, streamProcessorService, pipelineStore));
 
                         // Set the pipeline so it can be used by a filter if needed.
-<<<<<<< HEAD
-                        final PipelineEntity pipelineEntity = pipelineService
-                                .loadByUuid(refStreamDefinition.getPipelineDocRef().getUuid());
-                        pipelineHolder.setPipeline(pipelineEntity);
-=======
-                        final PipelineDoc pipelineDoc = pipelineStore.readDocument(mapStorePoolKey.getPipeline());
-                        pipelineHolder.setPipeline(mapStorePoolKey.getPipeline());
->>>>>>> 0925f096
+                        final PipelineDoc pipelineDoc = pipelineStore
+                                .readDocument(refStreamDefinition.getPipelineDocRef());
+                        pipelineHolder.setPipeline(refStreamDefinition.getPipelineDocRef());
 
                         // Create the parser.
                         final PipelineData pipelineData = pipelineDataCache.get(pipelineDoc);
@@ -231,22 +220,13 @@
                 final StreamLocationFactory streamLocationFactory = new StreamLocationFactory();
                 locationFactory.setLocationFactory(streamLocationFactory);
 
-<<<<<<< HEAD
-                final PipelineEntity pipelineEntity = Objects.requireNonNull(pipelineHolder.getPipeline());
+                final PipelineDoc pipelineDoc = Objects.requireNonNull(pipelineHolder.getPipeline());
                 final DocRef pipelineDocRef = DocRefUtil.create(pipelineEntity);
 
                 final RefStreamDefinition refStreamDefinition = new RefStreamDefinition(
                         pipelineDocRef,
                         pipelineEntity.getVersion(),
                         streamHolder.getStream().getId());
-=======
-                // Loop over the stream boundaries and process each
-                // sequentially.
-                final long streamCount = mainProvider.getStreamCount();
-                for (long streamNo = 0; streamNo < streamCount && !Thread.currentThread().isInterrupted(); streamNo++) {
-                    streamHolder.setStreamNo(streamNo);
-                    streamLocationFactory.setStreamNo(streamNo + 1);
->>>>>>> 0925f096
 
                 refDataStore.doWithLoaderUnlessComplete(refStreamDefinition, stream.getEffectiveMs(), refDataLoader -> {
                     // we are now blocking any other thread loading the same refStreamDefinition
@@ -256,7 +236,7 @@
                         // Typically ref data will only have a single streamNo so if there are
                         // multiple then overrideExisting may be needed.
                         final long streamCount = mainProvider.getStreamCount();
-                        for (long streamNo = 0; streamNo < streamCount && !taskContext.isTerminated(); streamNo++) {
+                        for (long streamNo = 0; streamNo < streamCount && !Thread.currentThread().isInterrupted(); streamNo++) {
                             streamHolder.setStreamNo(streamNo);
                             streamLocationFactory.setStreamNo(streamNo + 1);
 

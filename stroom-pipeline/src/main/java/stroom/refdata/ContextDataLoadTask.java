/*
 * Copyright 2017 Crown Copyright
 *
 * Licensed under the Apache License, Version 2.0 (the "License");
 * you may not use this file except in compliance with the License.
 * You may obtain a copy of the License at
 *
 *     http://www.apache.org/licenses/LICENSE-2.0
 *
 * Unless required by applicable law or agreed to in writing, software
 * distributed under the License is distributed on an "AS IS" BASIS,
 * WITHOUT WARRANTIES OR CONDITIONS OF ANY KIND, either express or implied.
 * See the License for the specific language governing permissions and
 * limitations under the License.
 */

package stroom.refdata;

import stroom.docref.DocRef;
<<<<<<< HEAD
import stroom.data.meta.api.Data;
import stroom.task.api.ServerTask;
=======
import stroom.feed.shared.Feed;
import stroom.refdata.store.RefDataStore;
import stroom.refdata.store.RefStreamDefinition;
import stroom.streamstore.shared.Stream;
import stroom.task.ServerTask;
import stroom.util.shared.VoidResult;
>>>>>>> 061f7929

import java.io.InputStream;

public class ContextDataLoadTask extends ServerTask<VoidResult> {
    private InputStream inputStream;
    private Data stream;
    private String feedName;
    private DocRef contextPipeline;
    private RefStreamDefinition refStreamDefinition;
    private RefDataStore refDataStore;

    public ContextDataLoadTask() {
    }

<<<<<<< HEAD
    public ContextDataLoadTask(final InputStream inputStream, final Data stream, final String feedName,
                               final DocRef contextPipeline) {
=======
    public ContextDataLoadTask(final InputStream inputStream,
                               final Stream stream,
                               final Feed feed,
                               final DocRef contextPipeline,
                               final RefStreamDefinition refStreamDefinition,
                               final RefDataStore refDataStore) {
>>>>>>> 061f7929
        this.inputStream = inputStream;
        this.stream = stream;
        this.feedName = feedName;
        this.contextPipeline = contextPipeline;
        this.refStreamDefinition = refStreamDefinition;
        this.refDataStore = refDataStore;
    }

    public InputStream getInputStream() {
        return inputStream;
    }

    public Data getStream() {
        return stream;
    }

    public String getFeedName() {
        return feedName;
    }

    public DocRef getContextPipeline() {
        return contextPipeline;
    }

    public RefStreamDefinition getRefStreamDefinition() {
        return refStreamDefinition;
    }

    public RefDataStore getRefDataStore() {
        return refDataStore;
    }
}<|MERGE_RESOLUTION|>--- conflicted
+++ resolved
@@ -16,24 +16,18 @@
 
 package stroom.refdata;
 
+import stroom.data.meta.api.Data;
 import stroom.docref.DocRef;
-<<<<<<< HEAD
-import stroom.data.meta.api.Data;
-import stroom.task.api.ServerTask;
-=======
-import stroom.feed.shared.Feed;
 import stroom.refdata.store.RefDataStore;
 import stroom.refdata.store.RefStreamDefinition;
-import stroom.streamstore.shared.Stream;
 import stroom.task.ServerTask;
 import stroom.util.shared.VoidResult;
->>>>>>> 061f7929
 
 import java.io.InputStream;
 
 public class ContextDataLoadTask extends ServerTask<VoidResult> {
     private InputStream inputStream;
-    private Data stream;
+    private Data data;
     private String feedName;
     private DocRef contextPipeline;
     private RefStreamDefinition refStreamDefinition;
@@ -42,19 +36,14 @@
     public ContextDataLoadTask() {
     }
 
-<<<<<<< HEAD
-    public ContextDataLoadTask(final InputStream inputStream, final Data stream, final String feedName,
-                               final DocRef contextPipeline) {
-=======
     public ContextDataLoadTask(final InputStream inputStream,
-                               final Stream stream,
-                               final Feed feed,
+                               final Data data,
+                               final String feedName,
                                final DocRef contextPipeline,
                                final RefStreamDefinition refStreamDefinition,
                                final RefDataStore refDataStore) {
->>>>>>> 061f7929
         this.inputStream = inputStream;
-        this.stream = stream;
+        this.data = data;
         this.feedName = feedName;
         this.contextPipeline = contextPipeline;
         this.refStreamDefinition = refStreamDefinition;
@@ -65,8 +54,8 @@
         return inputStream;
     }
 
-    public Data getStream() {
-        return stream;
+    public Data getData() {
+        return data;
     }
 
     public String getFeedName() {

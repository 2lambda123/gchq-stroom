--- conflicted
+++ resolved
@@ -19,19 +19,14 @@
 import com.google.inject.AbstractModule;
 import com.google.inject.multibindings.Multibinder;
 import stroom.entity.shared.Clearable;
-<<<<<<< HEAD
 import stroom.task.api.TaskHandler;
-=======
 import stroom.pipeline.factory.Element;
 import stroom.refdata.store.RefDataStoreModule;
 import stroom.task.TaskHandler;
->>>>>>> 061f7929
 
 public class ReferenceDataModule extends AbstractModule {
-
     @Override
     protected void configure() {
-
         final Multibinder<Element> elementBinder = Multibinder.newSetBinder(binder(), Element.class);
         elementBinder.addBinding().to(ReferenceDataFilter.class);
 

/*
 * Copyright 2016 Crown Copyright
 *
 * Licensed under the Apache License, Version 2.0 (the "License");
 * you may not use this file except in compliance with the License.
 * You may obtain a copy of the License at
 *
 *     http://www.apache.org/licenses/LICENSE-2.0
 *
 * Unless required by applicable law or agreed to in writing, software
 * distributed under the License is distributed on an "AS IS" BASIS,
 * WITHOUT WARRANTIES OR CONDITIONS OF ANY KIND, either express or implied.
 * See the License for the specific language governing permissions and
 * limitations under the License.
 */

package stroom.refdata;

import org.junit.Assert;
import org.junit.Test;
import org.junit.runner.RunWith;
import org.slf4j.Logger;
import org.slf4j.LoggerFactory;
import org.xml.sax.SAXException;
import stroom.cache.CacheManagerAutoCloseable;
import stroom.entity.shared.DocRefUtil;
import stroom.entity.shared.Range;
import stroom.feed.server.MockFeedService;
import stroom.feed.shared.Feed;
import stroom.pipeline.server.MockPipelineEntityService;
import stroom.pipeline.server.errorhandler.ErrorReceiver;
import stroom.pipeline.server.errorhandler.FatalErrorReceiver;
import stroom.pipeline.shared.PipelineEntity;
import stroom.pipeline.shared.data.PipelineReference;
import stroom.refdata.impl.MockReferenceDataLoader;
import stroom.streamstore.shared.StreamType;
import stroom.util.date.DateUtil;
import stroom.util.test.StroomJUnit4ClassRunner;
import stroom.util.test.StroomUnitTest;
import stroom.xml.event.EventList;
import stroom.xml.event.EventListBuilder;
import stroom.xml.event.EventListBuilderFactory;

import java.util.ArrayList;
import java.util.List;
import java.util.TreeSet;

@RunWith(StroomJUnit4ClassRunner.class)
public class TestReferenceData extends StroomUnitTest {
    private static final Logger LOGGER = LoggerFactory.getLogger(TestReferenceData.class);

    private final MockFeedService feedService = new MockFeedService();
    private final MockPipelineEntityService pipelineEntityService = new MockPipelineEntityService();

    @Test
    public void testSimple() {
        final Feed feed1 = feedService.create(null, "TEST_FEED_1");
        final Feed feed2 = feedService.create(null, "TEST_FEED_2");
        final PipelineEntity pipeline1 = pipelineEntityService.create(null, "TEST_PIPELINE_1");
        final PipelineEntity pipeline2 = pipelineEntityService.create(null, "TEST_PIPELINE_2");

        final List<PipelineReference> pipelineReferences = new ArrayList<>();
        pipelineReferences.add(new PipelineReference(DocRefUtil.create(pipeline1), DocRefUtil.create(feed1),
                StreamType.REFERENCE.getName()));
        pipelineReferences.add(new PipelineReference(DocRefUtil.create(pipeline2), DocRefUtil.create(feed2),
                StreamType.REFERENCE.getName()));

        final TreeSet<EffectiveStream> streamSet = new TreeSet<>();
        streamSet.add(new EffectiveStream(1, DateUtil.parseNormalDateTimeString("2008-01-01T09:47:00.000Z")));
        streamSet.add(new EffectiveStream(2, DateUtil.parseNormalDateTimeString("2009-01-01T09:47:00.000Z")));
        streamSet.add(new EffectiveStream(3, DateUtil.parseNormalDateTimeString("2010-01-01T09:47:00.000Z")));
        try (CacheManagerAutoCloseable cacheManager = CacheManagerAutoCloseable.create()) {
            final EffectiveStreamCache effectiveStreamCache = new EffectiveStreamCache(cacheManager, null, null) {
                @Override
                TreeSet<EffectiveStream> create(final EffectiveStreamKey key) {
                    return streamSet;
                }
            };
            final ReferenceDataLoader referenceDataLoader = effectiveFeed -> new MapStoreImpl();

            final MapStoreCache mapStoreCache = new MapStoreCache(cacheManager, referenceDataLoader, null);
            final ReferenceData referenceData = new ReferenceData();
            referenceData.setEffectiveStreamCache(effectiveStreamCache);
            referenceData.setMapStorePool(mapStoreCache);

            // Add multiple reference data items to prove that looping over maps
            // works.
            addData(referenceData, pipeline1, new String[]{"SID_TO_PF_1", "SID_TO_PF_2"});
            addData(referenceData, pipeline2, new String[]{"SID_TO_PF_3", "SID_TO_PF_4"});
            checkData(referenceData, pipelineReferences, "SID_TO_PF_1");
            checkData(referenceData, pipelineReferences, "SID_TO_PF_2");
            checkData(referenceData, pipelineReferences, "SID_TO_PF_3");
            checkData(referenceData, pipelineReferences, "SID_TO_PF_4");
        } catch (final Exception e) {
            throw new RuntimeException(e.getMessage(), e);
        }
    }

    private void addData(final ReferenceData referenceData, final PipelineEntity pipeline, final String[] mapNames) {
        MapStoreBuilder mapStoreBuilder = new MapStoreBuilderImpl(null);
        for (final String mapName : mapNames) {
            mapStoreBuilder.setEvents(mapName, "user1", getEventsFromString("1111"), false);
            mapStoreBuilder.setEvents(mapName, "user2", getEventsFromString("2222"), false);
        }
<<<<<<< HEAD
        referenceData.put(new MapStoreCacheKey(DocRefUtil.create(pipeline), 1), mapStoreBuilder.getMapStore());
=======
        referenceData.put(new MapStoreCacheKey(DocRef.create(pipeline), 1, null), mapStoreBuilder.getMapStore());
>>>>>>> 3ea46282

        mapStoreBuilder = new MapStoreBuilderImpl(null);
        for (final String mapName : mapNames) {
            mapStoreBuilder.setEvents(mapName, "user1", getEventsFromString("A1111"), false);
            mapStoreBuilder.setEvents(mapName, "user2", getEventsFromString("A2222"), false);
        }
<<<<<<< HEAD
        referenceData.put(new MapStoreCacheKey(DocRefUtil.create(pipeline), 2), mapStoreBuilder.getMapStore());
=======
        referenceData.put(new MapStoreCacheKey(DocRef.create(pipeline), 2, null), mapStoreBuilder.getMapStore());
>>>>>>> 3ea46282

        mapStoreBuilder = new MapStoreBuilderImpl(null);
        for (final String mapName : mapNames) {
            mapStoreBuilder.setEvents(mapName, "user1", getEventsFromString("B1111"), false);
            mapStoreBuilder.setEvents(mapName, "user2", getEventsFromString("B2222"), false);
        }
<<<<<<< HEAD
        referenceData.put(new MapStoreCacheKey(DocRefUtil.create(pipeline), 3), mapStoreBuilder.getMapStore());
=======
        referenceData.put(new MapStoreCacheKey(DocRef.create(pipeline), 3, null), mapStoreBuilder.getMapStore());
>>>>>>> 3ea46282
    }

    private void checkData(final ReferenceData data, final List<PipelineReference> pipelineReferences,
                           final String mapName) {
        final ErrorReceiver errorReceiver = new FatalErrorReceiver();

        Assert.assertEquals("B1111", getStringFromEvents(data.getValue(pipelineReferences, errorReceiver,
                DateUtil.parseNormalDateTimeString("2010-01-01T09:47:00.111Z"), mapName, "user1")));
        Assert.assertEquals("B1111", getStringFromEvents(data.getValue(pipelineReferences, errorReceiver,
                DateUtil.parseNormalDateTimeString("2015-01-01T09:47:00.000Z"), mapName, "user1")));
        Assert.assertEquals("A1111", getStringFromEvents(data.getValue(pipelineReferences, errorReceiver,
                DateUtil.parseNormalDateTimeString("2009-10-01T09:47:00.000Z"), mapName, "user1")));
        Assert.assertEquals("A1111", getStringFromEvents(data.getValue(pipelineReferences, errorReceiver,
                DateUtil.parseNormalDateTimeString("2009-01-01T09:47:00.000Z"), mapName, "user1")));
        Assert.assertEquals("1111", getStringFromEvents(data.getValue(pipelineReferences, errorReceiver,
                DateUtil.parseNormalDateTimeString("2008-01-01T09:47:00.000Z"), mapName, "user1")));

        Assert.assertNull(getStringFromEvents(data.getValue(pipelineReferences, errorReceiver,
                DateUtil.parseNormalDateTimeString("2006-01-01T09:47:00.000Z"), mapName, "user1")));
        Assert.assertNull(getStringFromEvents(data.getValue(pipelineReferences, errorReceiver,
                DateUtil.parseNormalDateTimeString("2009-01-01T09:47:00.000Z"), mapName, "user1_X")));
        Assert.assertNull(getStringFromEvents(data.getValue(pipelineReferences, errorReceiver,
                DateUtil.parseNormalDateTimeString("2009-01-01T09:47:00.000Z"), "SID_TO_PF_X", "user1")));
    }

    @Test
    public void testNestedMaps() {
        Feed feed1 = feedService.create(null, "TEST_FEED_V1");
        feed1.setReference(true);
        feed1 = feedService.save(feed1);

        final PipelineEntity pipelineEntity = new PipelineEntity();
        final List<PipelineReference> pipelineReferences = new ArrayList<>();

        pipelineReferences.add(new PipelineReference(DocRefUtil.create(pipelineEntity),
                DocRefUtil.create(feed1), StreamType.REFERENCE.getName()));

        final ErrorReceiver errorReceiver = new FatalErrorReceiver();

        final TreeSet<EffectiveStream> streamSet = new TreeSet<>();
        streamSet.add(new EffectiveStream(0, 0L));
        try (CacheManagerAutoCloseable cacheManager = CacheManagerAutoCloseable.create()) {
            final EffectiveStreamCache effectiveStreamCache = new EffectiveStreamCache(cacheManager, null, null) {
                @Override
                public TreeSet<EffectiveStream> create(final EffectiveStreamKey key) {
                    return streamSet;
                }
            };
            final MapStoreCache mapStoreCache = new MapStoreCache(cacheManager, new MockReferenceDataLoader(), null);
            final ReferenceData referenceData = new ReferenceData();
            referenceData.setEffectiveStreamCache(effectiveStreamCache);
            referenceData.setMapStorePool(mapStoreCache);

            final MapStoreBuilder mapStoreBuilder = new MapStoreBuilderImpl(null);
            mapStoreBuilder.setEvents("CARD_NUMBER_TO_PF_NUMBER", "011111", getEventsFromString("091111"), false);
            mapStoreBuilder.setEvents("NUMBER_TO_SID", "091111", getEventsFromString("user1"), false);
<<<<<<< HEAD
            referenceData.put(new MapStoreCacheKey(DocRefUtil.create(pipelineEntity), 0), mapStoreBuilder.getMapStore());
=======
            referenceData.put(new MapStoreCacheKey(DocRef.create(pipelineEntity), 0, null), mapStoreBuilder.getMapStore());
>>>>>>> 3ea46282

            Assert.assertEquals("091111", getStringFromEvents(referenceData.getValue(pipelineReferences, errorReceiver,
                    0, "CARD_NUMBER_TO_PF_NUMBER", "011111")));
            Assert.assertEquals("user1", getStringFromEvents(
                    referenceData.getValue(pipelineReferences, errorReceiver, 0, "NUMBER_TO_SID", "091111")));

            Assert.assertEquals("user1", getStringFromEvents(referenceData.getValue(pipelineReferences, errorReceiver,
                    0, "CARD_NUMBER_TO_PF_NUMBER/NUMBER_TO_SID", "011111")));
        } catch (final Exception e) {
            throw new RuntimeException(e.getMessage(), e);
        }
    }

    @Test
    public void testRange() {
        Feed feed1 = feedService.create(null, "TEST_FEED_V1");
        feed1.setReference(true);
        feed1 = feedService.save(feed1);

        final PipelineEntity pipelineEntity = new PipelineEntity();
        final List<PipelineReference> pipelineReferences = new ArrayList<>();

        pipelineReferences.add(new PipelineReference(DocRefUtil.create(pipelineEntity),
                DocRefUtil.create(feed1), StreamType.REFERENCE.getName()));

        final ErrorReceiver errorReceiver = new FatalErrorReceiver();

        final TreeSet<EffectiveStream> streamSet = new TreeSet<>();
        streamSet.add(new EffectiveStream(0, 0L));
        try (CacheManagerAutoCloseable cacheManager = CacheManagerAutoCloseable.create()) {
            final EffectiveStreamCache effectiveStreamCache = new EffectiveStreamCache(cacheManager, null, null) {
                @Override
                public TreeSet<EffectiveStream> create(final EffectiveStreamKey key) {
                    return streamSet;
                }
            };
            final MapStoreCache mapStoreCache = new MapStoreCache(cacheManager, new MockReferenceDataLoader(), null);
            final ReferenceData referenceData = new ReferenceData();
            referenceData.setEffectiveStreamCache(effectiveStreamCache);
            referenceData.setMapStorePool(mapStoreCache);

            final MapStoreBuilder mapStoreBuilder = new MapStoreBuilderImpl(null);
            mapStoreBuilder.setEvents("IP_TO_LOC", new Range<>(2L, 30L), getEventsFromString("here"), false);
            mapStoreBuilder.setEvents("IP_TO_LOC", new Range<>(500L, 2000L), getEventsFromString("there"), false);
<<<<<<< HEAD
            referenceData.put(new MapStoreCacheKey(DocRefUtil.create(pipelineEntity), 0), mapStoreBuilder.getMapStore());
=======
            referenceData.put(new MapStoreCacheKey(DocRef.create(pipelineEntity), 0, null), mapStoreBuilder.getMapStore());
>>>>>>> 3ea46282

            Assert.assertEquals("here", getStringFromEvents(
                    referenceData.getValue(pipelineReferences, errorReceiver, 0, "IP_TO_LOC", "10")));
            Assert.assertEquals("here", getStringFromEvents(
                    referenceData.getValue(pipelineReferences, errorReceiver, 0, "IP_TO_LOC", "30")));
            Assert.assertEquals("there", getStringFromEvents(
                    referenceData.getValue(pipelineReferences, errorReceiver, 0, "IP_TO_LOC", "500")));
            Assert.assertEquals("there", getStringFromEvents(
                    referenceData.getValue(pipelineReferences, errorReceiver, 0, "IP_TO_LOC", "1000")));
            Assert.assertEquals("there", getStringFromEvents(
                    referenceData.getValue(pipelineReferences, errorReceiver, 0, "IP_TO_LOC", "2000")));
            Assert.assertEquals(null, getStringFromEvents(
                    referenceData.getValue(pipelineReferences, errorReceiver, 0, "IP_TO_LOC", "2001")));
        } catch (final Exception e) {
            throw new RuntimeException(e.getMessage(), e);
        }
    }

    private EventList getEventsFromString(final String string) {
        final EventListBuilder builder = EventListBuilderFactory.createBuilder();
        final char[] ch = string.toCharArray();
        try {
            builder.characters(ch, 0, ch.length);
        } catch (final SAXException e) {
            LOGGER.error(e.getMessage(), e);
        }
        final EventList eventList = builder.getEventList();
        builder.reset();

        return eventList;
    }

    private String getStringFromEvents(final EventList eventList) {
        if (eventList != null) {
            return eventList.toString();
        }

        return null;
    }
}<|MERGE_RESOLUTION|>--- conflicted
+++ resolved
@@ -102,33 +102,21 @@
             mapStoreBuilder.setEvents(mapName, "user1", getEventsFromString("1111"), false);
             mapStoreBuilder.setEvents(mapName, "user2", getEventsFromString("2222"), false);
         }
-<<<<<<< HEAD
-        referenceData.put(new MapStoreCacheKey(DocRefUtil.create(pipeline), 1), mapStoreBuilder.getMapStore());
-=======
-        referenceData.put(new MapStoreCacheKey(DocRef.create(pipeline), 1, null), mapStoreBuilder.getMapStore());
->>>>>>> 3ea46282
+        referenceData.put(new MapStoreCacheKey(DocRefUtil.create(pipeline), 1, null), mapStoreBuilder.getMapStore());
 
         mapStoreBuilder = new MapStoreBuilderImpl(null);
         for (final String mapName : mapNames) {
             mapStoreBuilder.setEvents(mapName, "user1", getEventsFromString("A1111"), false);
             mapStoreBuilder.setEvents(mapName, "user2", getEventsFromString("A2222"), false);
         }
-<<<<<<< HEAD
-        referenceData.put(new MapStoreCacheKey(DocRefUtil.create(pipeline), 2), mapStoreBuilder.getMapStore());
-=======
-        referenceData.put(new MapStoreCacheKey(DocRef.create(pipeline), 2, null), mapStoreBuilder.getMapStore());
->>>>>>> 3ea46282
+        referenceData.put(new MapStoreCacheKey(DocRefUtil.create(pipeline), 2, null), mapStoreBuilder.getMapStore());
 
         mapStoreBuilder = new MapStoreBuilderImpl(null);
         for (final String mapName : mapNames) {
             mapStoreBuilder.setEvents(mapName, "user1", getEventsFromString("B1111"), false);
             mapStoreBuilder.setEvents(mapName, "user2", getEventsFromString("B2222"), false);
         }
-<<<<<<< HEAD
-        referenceData.put(new MapStoreCacheKey(DocRefUtil.create(pipeline), 3), mapStoreBuilder.getMapStore());
-=======
-        referenceData.put(new MapStoreCacheKey(DocRef.create(pipeline), 3, null), mapStoreBuilder.getMapStore());
->>>>>>> 3ea46282
+        referenceData.put(new MapStoreCacheKey(DocRefUtil.create(pipeline), 3, null), mapStoreBuilder.getMapStore());
     }
 
     private void checkData(final ReferenceData data, final List<PipelineReference> pipelineReferences,
@@ -185,11 +173,7 @@
             final MapStoreBuilder mapStoreBuilder = new MapStoreBuilderImpl(null);
             mapStoreBuilder.setEvents("CARD_NUMBER_TO_PF_NUMBER", "011111", getEventsFromString("091111"), false);
             mapStoreBuilder.setEvents("NUMBER_TO_SID", "091111", getEventsFromString("user1"), false);
-<<<<<<< HEAD
-            referenceData.put(new MapStoreCacheKey(DocRefUtil.create(pipelineEntity), 0), mapStoreBuilder.getMapStore());
-=======
-            referenceData.put(new MapStoreCacheKey(DocRef.create(pipelineEntity), 0, null), mapStoreBuilder.getMapStore());
->>>>>>> 3ea46282
+            referenceData.put(new MapStoreCacheKey(DocRefUtil.create(pipelineEntity), 0, null), mapStoreBuilder.getMapStore());
 
             Assert.assertEquals("091111", getStringFromEvents(referenceData.getValue(pipelineReferences, errorReceiver,
                     0, "CARD_NUMBER_TO_PF_NUMBER", "011111")));
@@ -234,11 +218,7 @@
             final MapStoreBuilder mapStoreBuilder = new MapStoreBuilderImpl(null);
             mapStoreBuilder.setEvents("IP_TO_LOC", new Range<>(2L, 30L), getEventsFromString("here"), false);
             mapStoreBuilder.setEvents("IP_TO_LOC", new Range<>(500L, 2000L), getEventsFromString("there"), false);
-<<<<<<< HEAD
-            referenceData.put(new MapStoreCacheKey(DocRefUtil.create(pipelineEntity), 0), mapStoreBuilder.getMapStore());
-=======
-            referenceData.put(new MapStoreCacheKey(DocRef.create(pipelineEntity), 0, null), mapStoreBuilder.getMapStore());
->>>>>>> 3ea46282
+            referenceData.put(new MapStoreCacheKey(DocRefUtil.create(pipelineEntity), 0, null), mapStoreBuilder.getMapStore());
 
             Assert.assertEquals("here", getStringFromEvents(
                     referenceData.getValue(pipelineReferences, errorReceiver, 0, "IP_TO_LOC", "10")));

--- conflicted
+++ resolved
@@ -20,10 +20,7 @@
 import stroom.test.common.util.test.StroomUnitTest;
 import stroom.util.io.ByteSize;
 import stroom.util.io.FileUtil;
-<<<<<<< HEAD
 import stroom.util.shared.ModelStringUtil;
-=======
->>>>>>> ba311f7a
 
 import org.junit.jupiter.api.AfterEach;
 import org.junit.jupiter.api.BeforeEach;
@@ -55,7 +52,7 @@
     }
 
     @AfterEach
-    final void teardown() {
+    final void teardown() throws IOException {
         if (lmdbEnv != null) {
             lmdbEnv.close();
         }

dependencies {
    //testCompile project(':stroom-core-server')
    compile project(':stroom-core-server')
    compile project(':stroom-core-shared')
    compile project(':stroom-entity-shared')
    compile project(':stroom-security-api')
    compile project(':stroom-statistics-api')
    compile project(':stroom-util')
    compile project(':stroom-util-shared')
    compile project(':stroom-explorer-api')

    compile project(':stroom-connectors')
    permitUnusedDeclared project(':stroom-connectors')

    compile libs.commons_lang
    compile libs.guava
    compile libs.guice4
    compile libs.hadoopCommonShaded
    compile libs.hadoopHdfsShaded
    compile libs.jackson_core
<<<<<<< HEAD
    compile libs.kryo
    compile libs.xml_apis
    compile libs.stax_api
=======
>>>>>>> 0f74a244
    compile libs.javax_inject
    compile libs.jersey_client
    compile libs.saxon_he
    compile libs.slf4j_api
    compile libs.stax_api
    compile libs.stroomQueryApi
    compile libs.ws_rs_api
<<<<<<< HEAD
    compile libs.guice4
    compile libs.fast_infoset
    compile libs.lmdbjava
=======
    compile libs.xml_apis
>>>>>>> 0f74a244

    testCompile project(':stroom-test-common')
    testCompile project(path: ':stroom-util', configuration: 'testArtifacts')
    testCompile project(path: ':stroom-core-server', configuration: 'testArtifacts')

    testCompile libs.commons_io
    testCompile libs.junit
    testCompile libs.mockito_core
    testCompile libs.assertj_core

    //the following logging libs are needed when running junits outside dropwizard
    testRuntime libs.jcl_over_slf4j
    testRuntime libs.jul_to_slf4j
    testRuntime libs.log4j_over_slf4j
    testRuntime libs.logback_classic
    testRuntime libs.logback_core
}<|MERGE_RESOLUTION|>--- conflicted
+++ resolved
@@ -13,31 +13,22 @@
     permitUnusedDeclared project(':stroom-connectors')
 
     compile libs.commons_lang
+    compile libs.fast_infoset
     compile libs.guava
     compile libs.guice4
     compile libs.hadoopCommonShaded
     compile libs.hadoopHdfsShaded
     compile libs.jackson_core
-<<<<<<< HEAD
-    compile libs.kryo
-    compile libs.xml_apis
-    compile libs.stax_api
-=======
->>>>>>> 0f74a244
     compile libs.javax_inject
     compile libs.jersey_client
+    compile libs.kryo
+    compile libs.lmdbjava
     compile libs.saxon_he
     compile libs.slf4j_api
     compile libs.stax_api
     compile libs.stroomQueryApi
     compile libs.ws_rs_api
-<<<<<<< HEAD
-    compile libs.guice4
-    compile libs.fast_infoset
-    compile libs.lmdbjava
-=======
     compile libs.xml_apis
->>>>>>> 0f74a244
 
     testCompile project(':stroom-test-common')
     testCompile project(path: ':stroom-util', configuration: 'testArtifacts')

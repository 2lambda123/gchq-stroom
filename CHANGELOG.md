# Change Log
All notable changes to this project will be documented in this file.

The format is based on [Keep a Changelog](http://keepachangelog.com/) 
and this project adheres to [Semantic Versioning](http://semver.org/).


## [Unreleased]

<<<<<<< HEAD
* Uplift Dropwizard from 1.3.14 to 1.3.29.

* Issue **#2424** : Stop session creation for rest calls. Remove unused SessionMap class.

* Change debug summary logging in Data Delete job to info level.
=======
* Issue **#2410** : Fixes for dashboard child selectors like `first()` and `last()`.
>>>>>>> 0259c9bd

* Issue **#2417** : Bad regex filter value no longer logged unnecessarily.

* Issue **#2418** : LMDB environment is now only closed when the search results are no longer needed.

* Issue **#2419** : Conditional formatting errors are now returned to the UI.

* Issue **#2405, #2407** : Errors caused by a thread interrupt when viewing a stream are no longer logged.

* Issue **#2406** : Volume status update is now performed synchronously.

* Issue **#2401, #2408, #2409** : Processing tasks no longer terminate by interrupting threads so error streams can now be written correctly.


## [v7.0-beta.144] - 2021-09-08

* Issue **#2398** : Fix to clear interrupt state for threads used by terminated tasks.

* Issue **#2396** : Add `stroom:pointIsInsideXYPolygon` XSLT function.

* Allow HTTP request headers to be customized in HTTPAppender.

* Issue **#2392** : Fix for token type to only allow `api`.


## [v7.0-beta.143] - 2021-08-31

* Issue **#2380** : Fix _Attribute Value Data Retention_ job blocking shutdown.

* Issue **#2379** : Change reference data store LMDB to use MDB_NOTLS flag to not tie readers to threads as we typically use thread pools.

* Fix problem with ref data prefix mapping code increasing loop iterations on each element/record.

* Add better logging of ref streams waiting for a lock to load.

* Stop ref streams that are already loaded from calling start/stop processing.

* Add method to ref data store API to list ref stream processing info.

* Improve the ref data store API to allow filtering of the ref entries.

* Change default number of ref loader lock stripes from 100 to 2048 and add it to config.


## [v7.0-beta.142] - 2021-08-26

* Issue **#2371** : Change search LMDB to use MDB_NOTLS flag to not tie readers to threads.

* Issue **#2371** : Fix max readers error not being shown on dashboard.


## [v7.0-beta.141] - 2021-08-24

* Issue **#2370** : Added processor node info to output meta data.

* Issue **#2349** : New dashboard tables will now link to the most recently added query by default.

* Issue **#2351** : Improved error popup text for server responses.

* Issue **#2368** : Fixed server task nesting.

* Issue **#2369** : Fix missing SQL join when reprocessing all streams matching a filter.

* Issue **#2369** : Fix error when searching meta store from a dashboard with a meta key in the query.

* Change explorer root node creation to happen under cluster lock.


## [v7.0-beta.140] - 2021-08-23

* Add `enableJobsOnBootstrap` to the docker distribution config.yml to allow it to be overridden in test stacks.

* Fix broken help links on jobs screen.

* Issue **#2367** : Fix for job node creation.

* Issue **#2365** : Fix to reduce memory used by `BlockGZIPInput`.

* Issue **#2366** : Fix NPE caused by visualisations that do not define maxValues.

* Issue **#2357** : Remove dropwizard logger configuration entries that have default values.

* Issue **#2350** : Fix distribution start script so it works with a different stroom home dir.

* Issue **#1469** : Add hot loading of config to proxy.

* Change proxy and stroom config validation to cope with relative paths and `~`.

* Issue **#2353** : Swallow NoSuchFileException in config monitor.


## [v7.0-beta.139] - 2021-08-17

* Issue **#2355** : Jobs are no longer enabled by default on bootstrap.

* Issue **#2358** : Changed default stroom home and stroom temp config paths to be null by default so they are resolved relative to the jar or use java tmp respectively.

* Issue **#2354** : Old job node records associated with old jobs are now removed for all nodes regardless of what node is performing the job bootstrap activity.


## [v7.0-beta.138] - 2021-07-26

* Issue **#2343** : The OIDC back channel `redirect_uri` now uses the same URI stored when making the front channel request. 

* Issue **gchq/stroom-resources#104** : Expose `stroom.ui.helpUrl` in the config.yml so the docs served by nginx can be accessed.

* Issue **#2331** : Remove unused config properties `stroom.ui.url.(apiKeys|changepassword|users)`.

Improve error handling during reference data initialisation.


## [v7.0-beta.137] - 2021-07-02

* Improve exception handling when node name is not configured.

* Fixed issue where annotation menu button did not show when existing annotation was selected.

* Fix problem with merging DB connection configs when values not supplied.

* Make relative proxy file paths be relative to configured proxy home directory.

* Make proxy logger file paths support `~` and relative paths be relative to proxy home.

* Remove redundant items from stroom and proxy distribution config yaml files.

* Rename `jerseyClient` key in proxy config.yml to `restClient`.

* Add `remotecertexpiry` to the default config value for `proxyConfig.logStream.metaKeys`.


## [v7.0-beta.136] - 2021-06-29

* Issue **#2317** : The user id can now be resolved from the `username` JWT claim if `email` is not present.


## [v7.0-beta.135] - 2021-06-28

* Issue **#2317** : The user id can now be resolved from the `username` JWT claim if `email` is not present. 


## [v7.0-beta.134] - 2021-06-25

* Issue **#2316** : Fixed React dialog styling by increasing CSS specificity.


## [v7.0-beta.133] - 2021-06-21

* Issue **#2293** : Fix location of banner.txt in zip distribution.

* Issue **#2291** : Fixed issue where the configured Stroom instance title did not change the browser tab title.


## [v7.0-beta.132] - 2021-06-07

* Issue **#2219** : Added migration for feed retention settings to retention rules.

* Issue **#2250** : Improved token authentication.

* Issue **#2250** : Using arrow keys no longer moves popup dialogs.


## [v7.0-beta.131] - 2021-06-03

* No changes, fixing build process.


## [v7.0-beta.130] - 2021-06-03

* No changes, fixing build process.


## [v7.0-beta.129] - 2021-06-02

* No changes, fixing build process.


## [v7.0-beta.128] - 2021-06-02

* No changes, fixing build process.


## [v7.0-beta.127] - 2021-06-02

* No changes, fixing build process.


## [v7.0-beta.126] - 2021-06-02

* No changes, fixing build process.


## [v7.0-beta.125] - 2021-06-02

* No changes, fixing build process.


## [v7.0-beta.124] - 2021-06-02

* No changes, fixing build process.


## [v7.0-beta.123] - 2021-06-02

* Fix broken test


## [v7.0-beta.122] - 2021-06-02

* Issue **#2264** : Users for user permissions are now retrieved from the account service plus authorisation.


## [v7.0-beta.121] - 2021-06-02

* No changes, fixing build process.


## [v7.0-beta.120] - 2021-06-02

* No changes, fixing build process.


## [v7.0-beta.119] - 2021-06-02

* Add entity relationship diagram and database DDL SQL to release artefacts.

* Issue **#2241** : Changing field or operator in the query expression editor no longer deselects the selected row. 

* Issue **#2241** : Made Firefox and Chrome drop downs look the same.

* Issue **#2260** : The UI no longer caches node status.

* Issue **#2260** : Removed default node config for default index volume group creation.

* Issue **#1828** : Added glass element to ensure mouse capture is maintained when dragging or resizing dialogs over dashboard visualisations.

* Issue **#2285** : SaveAs now provides the current name as the initial value for the new name.

* Issue **#2275** : Stepping from data popup now takes you to the correct record.

* Uplift send_to_stroom.sh script to v3.1.0

* Issue **#2263** : Removed unnecessary JWS algorithm constraints.

* Issue **#2240** : Indexes now show empty selection for volume group until one is selected.

* Issue **#2248** : Migrated dashboard tables now maintain hidden column status.

* Issue **#2280** : Remove trailing comma in some log events. 


## [v7.0-beta.118] - 2021-05-24

* Issue **#2267** : Change prefixes used for quick filter for consistency.

* Issue **#2265** : Fix exception when filtering with qualifier but no term, e.g. `name:`.

* Issue **#2266** : Improve quick filter tooltip text.

* Issue **#2261** : Fix missing node name in index and fs volume stats.


## [v7.0-beta.117] - 2021-05-20

* Issue **#2241** : Change add icon on data retention screen to add above selected. Add action icon and menu to retention rule table. Restyle rule edit screen.

* Issue **#2254** : Change `data` expression function to accept a first param for what to text to show.

* Issue **#2249** : Fix bug in data retention impact summary tree expansion.

* Issue **#2246** : Fix incorrect handling of parameters to `data` Stroom expression function.

* Add default sorting by user id in the acounts (users) and tokens screens.

* Issue **#2155** : Change default quick filter mode to use contains matching by default with chars anywhere matching now available via `~` prefix. Change quick filter to always treat space as a term delimiter unless in dbl quotes. Add sorting of results by match quality for chars anywhere and regex matching.

* Issue **#2242** : Fix help link in quick filter tool tips. Now comes from config.

* Provide more informative error than NPE when failing to fetch streams that are associated with missing meta

* Issue **#2247** : Correct configuration of Autologger for NodeResourceImpl. 

* Update banner to advertise `noauth/datafeed` URL instead of older version.


## [v7.0-beta.116] - 2021-05-13

* Issue **#2243** : Remove unwanted charset commands from migration script.

* Issue **#2232** : Fixed issue where search was getting stuck due to LMDB locking transactions.

* Issue **#2238** : Renamed table `docstore_history` to `docstore_schema_history`.

* Issue **#2226** : Ensure that `<Process>` audit events are schema compliant.

* Uplift version of `stroom-logs` content pack selected for download to `3.0-beta.1`

* Issue **#2228** : Stroom Dropwizard and Stroom Proxy Send/Receive log default formats improved.

* Issue **#2235** : Add CHANGELOG to the release artefacts.


## [v7.0-beta.115] - 2021-05-10

* Issue **#2233** : Fix typo in SQL.


## [v7.0-beta.114] - 2021-05-10

* Issue **#2233** : Fix null volume ID in index shard migration.


## [v7.0-beta.113] - 2021-05-07

* Issue **#2229** : Fix migration issue.


## [v7.0-beta.112] - 2021-05-06

* Issue **#2223** : Fixed migration issue.


## [v7.0-beta.111] - 2021-05-04

* Change stroom dependencies to use maven central instead of bintray.

* Issue **#2207** : Fixed dashboard column rename issue where column name was not updated visually after rename.


## [v7.0-beta.110] - 2021-05-04

* Issue **#2209** : Fixed more property migration issues.

* Issue **#2205** : Improved migration to prevent null DB values being lost.

* Issue **#2172** : Further improvements to search payload transfer and search completion.

* Issue **#2193** : Enable autologger to work for delete with criteria operations.


## [v7.0-beta.109] - 2021-04-28

* Issue **#2203** : Fix NPE in index doc partition by migration.

* Issue **#2184** : Improved logging for OpenId flow.

* Issue **#2205** : Improved migration to prevent null DB values being lost.

* Issue **#2098** : Properties that contain passwords no longer transfer any part of the password to the UI.

* Issue **#1841** : Fixed migration of some config props.

* Issue **#2151** : The UI now shows REST service error messages properly.

* Issue **#1930** : Dashboards opened from links now stop querying when closed.

* Issue **#2166** : You can now change index volume group names.

* Issue **#2090** : Changed to log the authenticated user (if there is one) during noauth calls.

* Issue **#2186** : Fix autologger handling of update operations on entities referenced by id alone.


## [v7.0-beta.108] - 2021-04-22

* Issue **#2183** : Improve error message when property values cannot be de-serialised. Change property DB migration to add conversion of legacy property values that are now a collection type, e.g. List<String>.


## [v7.0-beta.107] - 2021-04-22

* Issue **#2187** : Fixed issue editing a processing filter that has been changed.

* Issue **#2079** : Removed unused session resource code from React UI and backend.

* Issue **#2185** : Stroom now supports the use of an externally provided logout endpoint with the `logoutEndpoint` configuration property.

* Issue **#2188** : Changed all autologged REST methods to return a value (void is not compatible with autologger)

* Issue **#2184** : It should now be possible to use the Cognito OpenId configuration endpoint with Stroom. You should no longer need to set the `jwtClaimsResolver` in the Stroom config as the standard resolver should work. However, you will need to set the new `tokenExpectedInRequest` property to `true` as Cognito delivers fresh tokens with every request.

* Issue **#2177** : Stroom should no longer crash when it is unable to retrieve OpenId configuration.

* Issue **#2176** : Now avoids NPE and produces a proper error when a pipeline cannot be located when loading reference data.


## [v7.0-beta.106] - 2021-04-21

* Issue **#2172** : To improve search performance local search results are no longer transferred with payloads to a secondary local store.

* Issue **#2172** : To improve search performance only primary search result stores using LMDB will serialise data, i.e. stores used for visualisations now just use search objects and not binary data.

* Issue **#2180** : Fix NPE when Stream Appender has no stream type defined.

* Issue **#2167** : Prevent autologger warning for `RestResourceAutoLoggerImpl`.

* Remove merge artifacts from `scripts.env`.


## [v7.0-beta.105] - 2021-04-15

* Issue **#2172** : Changed the way keys and values are packed into LMDB.


## [v7.0-beta.104] - 2021-04-13

* Switched from `node-sass` to `sass`.

* Fix `node` and `swagger-typescript-api` versions.


## [v7.0-beta.103] - 2021-04-13

* Rebuild.


## [v7.0-beta.102] - 2021-04-09

* Issue **#2174** : The expression to DB condition converter is now more tolerant of missing value mappings.


## [v7.0-beta.101] - 2021-04-08

* Issue **#2172** : Limited the maximum size of LMDB keys and values.

* Issue **#2171** : Fixed dashboard table expression editor field insertion. 

* Issue **#2168** : Removed special columns from dashboard tables.

* Issue **#2154** : Fixed error adding text widget to a dashboard.

* Issue **#2025** : Added caching for DNS name resolution.

* Issue **#2025** : Event logging now attempts to use the `X-FORWARDED-FOR` request header to identify the originating client IP.


## [v7.0-beta.100] - 2021-04-02

* Issue **#1598** : Audit logging uplifted throughout codebase.

* Issue **#1613** : Added event logging to UserResourceImpl.


## [v7.0-beta.99] - 2021-04-01

* Issue **#1928**: Stroom will now redirect users to the root URL if the GWT UI is not hosted within the React wrapper. To develop GWT code it is still necessary to use the GWT UI directly outside of the wrapper so to enable this you can set the newly added `requireReactWrapper` property to false.

* Issue **#2156**: The properties screen now shows a warning triangle when there are unreachable nodes rather than showing an error for all property values.

* Issue **#2157**: Fixed issue where pager was causing an exception paging to last on API keys and Accounts list pages.

* Issue **#2153**: Fixed option to log all REST calls.

* Issue **#2085**: User now gets notification that a password has been changed.

* Issue **#2142**: Changed certificate authentication to ensure that if a certificate is presented then the DN from the cert will be used and no other header attribute.


## [v7.0-beta.98] - 2021-03-30

* Issue **#2138** : Fixed error thrown when updating a property due to the property being updated twice as a result of new event logging code. 

* Issue **#2150** : Added `topMenuTextColour` property to allow the top menu text colour to be changed. Renamed the `backgroundColor` property to `backgroundColour` for consistency. 

* Issue **#2152** : Session list now only shows user authenticated sessions.

* Issue **#2149** : Fixed index volume and index shard migration.


## [v7.0-beta.97] - 2021-03-26

* Issue **#2136** : Fixed sorting problems in users and API keys pages.

* Issue **#2146** : Fixed use of dashboard expression parameters.

* Issue **#2141** : Pre v7 index shards can now be used after upgrade.

* Issue **#2142** : Fixed certificate authentication issues.

* Issue **#2140** : Fixed migration issue that was causing the creation of unnecessary index volume groups. 

* Issue **#2137** : Data retention rules are now migrated from previous versions.

* Issue **#2107** : Removed `Feed Name` field and fixed UUID to field name resolution.

* Issue **#2142** : Added debug to help diagnose client cert auth issues.

* Issue **#2107** : Fixed issue where the processor filter UI was saying that no filter had been applied to feeds because the UI wasn't checking feed filtering by docref.


## [v7.0-beta.96] - 2021-03-23

* Issue **#2099** : Fix stepping source pane for segmented (cooked) data.

* Issue **#479** : Include folder names in audit events when exporting configuration.

* Provide audit log record for permission changes to explorer items (documents)


## [v7.0-beta.95] - 2021-03-18

* Issue **#2105** : Fixed migration of annotations DB.


## [v7.0-beta.94] - 2021-03-17

* Issue **#2104** : Fixed issue where the index creation stored procedure was trying to delete a procedure with the wrong name before creating a new one. 

* Issue **#2103** : Fixed statistics migration script to correctly check for empty tables.

* Issue **#2102** : Fixed query migration script.

* Removed unused properties `resilientReplicationCount` and `preferLocalVolumes`.

* Add null protection to `login_count` and `login_failures` in `users` to `account` table migration.


## [v7.0-beta.93] - 2021-03-16

* Issue **#2088** : Fixed retrieval of stored search results when not using extraction.

* Issue **#2088** : Fixed NullPointerException caused when stepping.

* Issue **#2084** : Fix Bad Request message and lockup after cancelling content import.


## [v7.0-beta.92] - 2021-03-15

* Issue **#2096** : Remove deprecated int display lengths when creating tables

* Issue **#2095** : Tidy upo statistics migration.

* Issue **#2094** : Corrected DB table creation to state the charset as `utf8mb4` and not `utf8` which is ambiguous in MySQL.


## [v7.0-beta.91] - 2021-03-14

* Refactor auth/identity DB migration scripts.

* Add pre migration SQL scripts.


## [v7.0-beta.90] - 2021-03-12

* Issue **#2087** : Fixed NPE caused during legacy migration.

* Uplift guice to v5.0.1.

* Issue **#1871** : Invalidate the users and user groups cache when the _manage_users_ command is run.

* Issue **#2064** : Delete empty directories left by running unit test.

* Add index to cluster_lock table to fix whole table locking for single lock key.

* Issue **#2059** : Add cluster lock protection to task creation. Stops duplicate task creation when master node changes.

* Change task creation by master node to try to wait for search tasks to complete and to try to only create the configured number of tasks.

* Refactor logic to determine master node into one place. Fixes discrepancies between UI and back-end.

* Change node monitoring screen to return nodes in name order.

* Issue **#2066** : Add data bars to node monitoring screen.

* Issue **#2059** : Fix `Duplicate key` error in task assignment.

* Issue **#2056** : Fix error sending permission change events to other cluster nodes.

* Add JVM OOM args to zip distribution scripts.

* Issue **#1866** : Change zip distribution shell scripts to execute from anywhere.


## [v7.0-beta.89] - 2021-02-26

* Change stroom/proxy docker image base to `adoptopenjdk/openjdk15:jdk-15.0.2_7-alpine`

* Add authentication config to swagger spec.


## [v7.0-beta.88] - 2021-02-26

* Fix travis release artefacts.


## [v7.0-beta.87] - 2021-02-25

* No changes


## [v7.0-beta.86] - 2021-02-25

* Fix travis release artefacts.


## [v7.0-beta.85] - 2021-02-24

* Change dockerfile to use Open JDK 15

* Change build to use Open JDK 15

* Fix travis build failure.

* Issue **#2028** : Don't autolog standard object fields by default


## [v7.0-beta.84] - 2021-02-24

* No changes, adding more release artefacts in Travis build.


## [v7.0-beta.83] - 2021-02-23

* Add -q flag to start/stop/migrate.sh to stop log tailing.

* Change migrate.sh to run the migration in the background.

* Add JVM OOM args to zip distribution scripts.

* Issue **#1866** : Change zip distribution shell scripts to execute from anywhere.

* Issue **#1742** : Ensure that an <Object> is always logged to guarantee schema compliance.


## [v7.0-beta.82] - 2021-02-18

* Issue **#2049** : Updated Swagger and moved to the OpenAPI 3.0 Specification.

* Issue **#2049** : Fixed some issues with the resource API that were preventing visualisations from loading. 


## [v7.0-beta.81] - 2021-02-16

* Issue **#2042** : Fixed an issue sorting search results that was making sorting very slow causing searches with large numbers of results to hang. 

* Issue **#2043** : Removed an artificial limit on the number of data points that will be returned to a dashboard visualisation. The UI code had been written to only request a maximum of 1000 data points which meant that some visualisations were missing expected data. It may be necessary to add some limitation to avoid the UI being overloaded but the limitation has been removed for now as it was not configurable and did not warn the user when the limit had been reached.

* Migrated new UI to use Swagger generated endpoints and types.

* Issue **#1414** : A User Id can no longer be changed once a user is created.

* Issue **#1862** : Email and name fields are no longer required when creating users.

* Issue **#1765** : Added confirmation dialog when deleting users and API keys.

* Issue **#2036** : Autologger now delegates exception handling.

* Issue **#2039** : Limit the amount of text data output by autologger.

* Issue **#2037** : Add config prop to ensure every REST call is logged

* Issue **#2038** : Allow autologger action to be modified (search and process)

* Issue **#2027** : Fix autologger update operation

* Issue **#1764** : The create API key page now loads users to select on open.

* Issue **#1766** : Removed comment from token.

* Issue **#1763** : Improved column sizes on API keys dialog.

* Issue **#1767** : Improved column sizes on account management dialog.

* Improve exception alerts in the UI.

* Issue **#2023** : Enable autologger to output multiple path or query parameters

* Issue **#2022** : Simplify consistent event logging with POJOs

* Issue **#2021** : Fix typo when autologger encounters class names ending in 'y'

* Issue **#2020** : Prevent autologger redacting boolean properties


## [v7.0-beta.80] - 2021-01-28

* Issue **#2018** : Fixed intermittent search issue that was sometimes causing search to complete too early without results.

* Fix dashboards not handling NUMERIC index fields.

* Fix bug in Negate expression function.

* Issue **#1995** : Add help info to the expression functions drop down menu.

* Issue **#1911** : Add a drop down menu for picking index fields in the expression editor.

* Issue **#2004** : Fix import of legacy v6 index so default volume group is assigned.

* Issue **#2017** : Fixed dashboard table filtering.

* Issue **#1946** : Removed unnecessary index shard state change error.


## [v7.0-beta.79] - 2021-01-26

* Issue **#2006** : Use UTC timezone when comparing date in repository folder name.

* Issue **#2006** : Use `ArrayList.size()` as a method, instead of a property in Gradle build.

* Issue **#2016** : Fixed StackOverflowException in document event log. 

* Issue **#2003** : Fixed some issues with LMDB search results.

* Issue **#2011** : Redacting obviously sensitive data in automatically generated logs.

* Introduce functionality to provide configurable, automatic logging for RESTful API calls.

* Add `search_results` dir to dockerfile.

* Fix NPE in StroomEventLoggingUtil.


## [v7.0-beta.78] - 2021-01-14

* Issue **#2000** : `RemoteSearchResultFactory.destroy()` is now performed as the processing user.

* Issue **#2000** : Fixed NPE affecting adding/removing columns on a dashboard table and changing column options like grouping and sorting.

* Issue **#2000** : Fixed dashboard table child result expansion.

* Issue **#2001** : Fixed intermittent test failure associated with byte buffers being used incorrectly with LMDB.

* Issue **#1997** : Fix missing _Format_ option on XSLT and TextConverter editors.

* Improved security for handling entity events.


## [v7.0-beta.77] - 2021-01-12

* Issue **#1867** : Cluster entity events are now sent to each node asynchronously to prevent delays caused by one or more slow/bad nodes.

* Issue **#1923** : Fixed an issue affecting sorting dashboard table values that have mixed data types. In addition you can now sort columns alphanumerically if the column format is set to text. 

* Issue **#1811** : Fixed issue where deleting or cutting/pasting text in a dashboard query editor was not marking the dashboard as dirty.

* Search results are now stored off-heap to reduce the chance of out of memory errors.

* Issue **#1911** : Add a drop down menu for picking index fields in the expression editor.

* Issue **#1990** : Change order of items in quick filter popup help.

* Change quick filter word boundary matching to handle a mix of delimited and canelCase, e.g. `stroom.prop.maxFileSize`.

* Issue **#1986** : Fix missing gutter warning/error icons in the stepper code editor.


## [v7.0-beta.76] - 2021-01-07

* No changes.


## [v7.0-beta.75] - 2021-01-06

* Issue **#1989** : Fix for dashboard tables that were only showing a total of 100 rows.

* Change event logging to use new fluent API.


## [v7.0-beta.74] - 2020-12-15

* No changes.


## [v7.0-beta.73] - 2020-12-15

* Change github tokens in travis build.


## [v7.0-beta.72] - 2020-12-15

* Issue **#1983** : Fix line number inconsistency in View Source when last char is a line break.

* Issue **#1971** : Fix 'no appender' errors when editing a Data volume.

* Issue **#1965** : Ignore gzipped data that has no uncompressed content.

* Issue **#1976** : Add an enabled check box and insert above button to retention rules list.

* Fix bug with retention rules impact summary when rows are identical.

* Replace two buttons with toggle button on retetion impact summary.

* Fix path for user event logs.

* Uplift send_to_stroom script to v3.0.

* Issue **#1978** : Fix Meta tab losing syntax highlighting when switching streams.

* Remove byte count in brackets on Info tab when size is below 1024 bytes.

* Fix help links on Jobs screen.

* Fix inability to select text on Info tab in Data viewer.

* Issue **#1963** : Fix data/source view progress bar showing blue when all data is visible.

* Issue **#1974** : Fix job screen only showing one job.

* Issue **#1970** : Fixed issue related to accidental execution of SearchDebugUtil outside of tests.

* Change reference data lookup request object to support string or epoch millis date.

* Add byte count to Info tab, make date values consistent.

* Fix problem of wrong charset being used.

* Fix syntax highlighting for Meta streams in Source view.

* Fix bug in PreviewInputStream read() method.

* Improve the way the YAML logger paths are modified on boot.

* Issue **#1964** : BGZIP files are now closed on exception.

* Changed default dashboard time zone to use UTC.

* Fixed SQL statistics upsert statements for MySQL 5.7.

* Issue **#1954** : Change code that sets ReceivedPath to try getting a value from DOCKER_HOST_(HOSTNAME|IP) env vars first.


## [v7.0-beta.71] - 2020-12-02

* Issue **#1957** : Fix invaldiation of the stat datasource caches on content import and other changes.

* Issue **#1960** : Fix the data preview display of empty streams.

* Moved content download to Java.

* All paths in the config YAML including logging config can now be made relative to the home dir.

* Issue **#1912** : Moved dashboard table conditional formatting logic to server.

* Fix missing favicon.

* Issue **#1808** : Fix bug with permission handling for Retention Policy feature.

* Issue **#1948** : Made UI report errors that occur during download.

* Issue **#1944** : You can now define a stroom home config property and all relative paths will become subpaths of this location. 

* Fix byte conversion bug with `read()` method in RASegmentInputStream.

* Add `viewType` and `displayType` args to `data(...)` dashboard expression.

* Fix task spinner appearing briefly on every poll and consumign a lot of CPU.

* Add _progress_ bar to Source Data view and Data Preview to show location in the file.

* Issue **#1678** : Fix data display in dashboard text pane.

* Issue **#1679** : Fix data display in dashboard text pane.

* Issue **#1777** : Fix sub stream tab selection when switching streams in data screen.

* Issue **#1647** : Right align numeric columns in data screen.

* Issue **#1872** : Fix display of source data when data has no line breaks.

* Add completion and snippets to dashboard expression builder.

* Issue **#1895** : Change dashboard field expression editor use the Ace editor like other edit screens.

* Replace stream Info icon on data screen with a sub-stream type tab.

* Add Source View tab available from Data Preview screen to show the unformatted source data.

* Fix highlighting while stepping single line data.

* Add completion and snippets to edit screens using the ACE editor.

* Add editor options to use Vim bindings, show invisble chracters, highlight current line, word wrap.

* Issue **#1949** : Fixed bug in download for streams from multiple feeds.


## [v7.0-beta.70] - 2020-11-16

* Issue **#1947** : Fixed NPE thrown when trying to unassign processing tasks by setting the assigned node to null.

* Issue **#1940** : Old searches are now terminated by the processing user.

* Issue **#1932** : Physical stream delete will no longer fail if a file or directory it wants to delete cannot be found, i.e. has been deleted by another external process.

* Fix log output counts for reference data.

* Add REST endpoint for purging reference data.

* Issue **#1938** : Fix missing ref loading errors/warnings, improve warning messages.


## [v7.0-beta.69] - 2020-11-10

* Improve handling of duplicates in reference data loads.

* Improve error messages for reference loading failures.

* Issue **#1936** : Fix reference data loaded not loading string values > 1000btyes.

* Improve PooledByteBufferOutputStream.

* Issue **#1807** : Remove need for Manage Nodes permission in order to list nodes (needed to manage volumes).

* Issue **#1806** : Remove need for Manage Nodes permission in order to list nodes (needed to manage tasks).

* Issue **#1925** : Fixed logging error that was happening on search.

* Issue **#1921** : Fixed problem with the dashboard text pane not migrating properly to the new special stream id and event id fields. 

* Issue **#1910** : Fixed issue preventing display of table data where a table had duplicate column names.

* Issue **#1919** : Fixed issue that was preventing dashboard tabs from being closed.

* Removed rxjava.

* Issue **#1919** : Dashboards now prevent tabs being closed from the close button if some nested tabs on the same pane are hidden.

* Issue **#1915** : Multiple statistic searches on a dashboard are now executed in parallel.

* Issue **#1915** : Fixed task context user identity for statistics searches.

* Issue **#1915** : Fixed task context for statistics searches.

* Merged external expression and query libraries into the source code and added Kryo serialisation to search results.

* Issue **#1910** : Duplicate fields in dashboard tables are now avoided by adding a numeric suffix to the field name when adding a duplicate.

* Issue **#1918** : Text presenter was losing track of stream and event id fields when settings were changed.

* Issue **#1906** : Added info about queue sizes to extraction task.

* Issue **#1906** : Made changes to allow early termination of searches if we have enough data.

* Issue **#1906** : Fixed node task nesting.

* Issue **#1906** : The maximum size of the stream event map is now configurable with the `stroom.search.extraction.maxStreamEventMapSize` property.

* Issue **#1906** : Improved the way search extractions events are grouped so we can extract more events per stream and therefore improve performance.

* Issue **#1907** : Fixed NPE.


## [v7.0-beta.68] - 2020-10-22

* Issue **#1733** : Support xsl:output options for XML output from pipeline (XMLWriter)

* Issue **#1893** : Change delimited string volume properties to lists of strings

* Issue **#1848** : Fix NPE when importing certain processor filters.

* Issue **#1894** : Improvements to search performance and fix for hanging searches.


## [v7.0-beta.67] - 2020-10-15

* Issue **#1901** : Create default (index) volume group if it is used prior to UI.

* Issue **#1900** : Fix inter-node task assignment, change how processing user equality is checked.

* Change dashboard field expression editor to be a bit wider and use a monospace font.

* Issue **#1887** : Fix searches hanging generally and specifically when streams have been deleted.

* Issue **#1877** : Change conditional formatting to support decimals.

* Change conditional formatting to set the available rule operators according to the format type of the column.

* Change conditional formatting to support date terms and date comparisons.

* Issue **#1885** : Fix annotations icon not being enabled on dashboard tables.

* Issue **#1883** : Code now deals with missing streams when performing search extraction.

* Issue **#1882** : Added capacity restriction to the stream event map used in search result extraction. The previous version was causing out of memory exceptions.

* Change names of hidden special table columns on dashboards to avoid name clashes.

* Make dashboard table settings popup bigger to accommodate the conditional formatting.

* Added logic to rename conditional formatting term fields on a column rename.

* Added logic to prevent renaming a column to an existing name.

* Issue **#1872** : Partially fixed to show the 1st 1k chars of the single line raw source. Full fix will come in v7.

* Issue **#1874** : Fixed dashboard tables not showing data if the stream id column is present.

* Issue **#1868** : Stop `Stream not found with id=nnn` errors during searching.

* Issue **#1864** : Added `*` wildcard to conditional formatting matches. 

* Issue **#1865** : Fixed NoSuchMethodError.

* Issue **#1854** : Changed search mechanism to poll for remote results to reduce the chances of hung searches.

* Uplift event-logging-schema content pack to v3.4.2.

* Uplift standard-pipelines content pack to v0.2.

* Uplift template-pipelines content pack to v0.3.

* Change the off-heap ref store to use xxHash for hashing its values.

* Change key widths used in ref data store. Existing stores will need to be deleted and re-generated.


## [v7.0-beta.66] - 2020-09-24

* Added code to authenticate against AWS ALB.


## [v7.0-beta.65] - 2020-09-24

* Added code to authenticate against AWS ALB.


## [v7.0-beta.64] - 2020-09-24

* Added code to authenticate against AWS ALB.


## [v7.0-beta.63] - 2020-09-22

* Added code to authenticate against AWS ALB.


## [v7.0-beta.62] - 2020-09-22

* Added code to authenticate against AWS ALB.


## [v7.0-beta.61] - 2020-09-22

* Added code to authenticate against AWS ALB.


## [v7.0-beta.60] - 2020-09-22

* Added code to authenticate against AWS ALB.


## [v7.0-beta.59] - 2020-09-22

* Added code to authenticate against AWS ALB.

* Changed default behaviour of `useDefaultOpenIdCredentials`.


## [v7.0-beta.58] - 2020-09-22

* Added code to authenticate against AWS ALB.


## [v7.0-beta.57] - 2020-09-18

* Failed build.


## [v7.0-beta.56] - 2020-09-18

* Added code to authenticate against AWS ALB.

* Remove requirement for Reference stream type in ref data API lookup requests.


## [v7.0-beta.55] - 2020-09-15

* Fix names in travis release plugin.


## [v7.0-beta.54] - 2020-09-15

* Rename release artefact `stroom-proxy-config.X.yml` to `stroom-proxy-app-config.X.yml`.


## [v7.0-beta.53] - 2020-09-15

* Change `prod.yml` and `proxy-prod.yml` to be templated so as to generate custom config for the zip and docker distributions.

* Add the docker config files to the release artefacts.

* Issue **#580** : Added conditional formatting options to dashboard tables.

* Add comments to `prod.yml`/`config.yml`.

* Change `reset_password` CLI command to also reset various locked/inactive type flags.

* Change stroom admin path from `admin` to `stroomAdmin` in the distribution.

* Fix `command not found` bug in distribution `start.sh`.

* Change `start.sh` to log pre-logback output to start.sh.log.

* Change logFormat to include time in `prod.yml` and `config.yml`.


## [v7.0-beta.52] - 2020-09-10

* Issue **#1850** : Add new command line commands `create_account`, `reset_password` and `manage_users` to enable the creation of accounts to bootstrap the application.

* Change `admin` to `stroomAdmin` in distribution shell scripts.


## [v7.0-beta.51] - 2020-09-09

* Added `formTokenRequest` property to OpenId config for use with AWS authentication. This forces the use of a form request when fetching tokens.

* Issue **#1824** : Fix for search hang when extraction is requested but no search pipeline is provided.

* Issue **#1083** : Added `any()`, `first()`, `last()`, `nth()`, `top()` and `bottom()` selection functions to select child values of grouped items.

* Issue **#1837** : Added `joining()` function to concatenate supplied fields in child rows.

* Issue **#1784** : Several functions were previously prevented from working on results from aggregate functions but are now applied regardless.

* Fix config file validation not working when hot loading config file changes.

* Change config file validation to be the first thing that happens on boot.

* Fix error when empty branches are in the config file.

* Add `pipeline.referenceData.getLmdbSystemLibraryPath` prop to support provided LMDB binary.

* Change extraction location of bundled LMDB binary to be the same as the store files.

* Change default value for `pipeline.referenceData.maxPutsBeforeCommit` to 0 (i.e. don't commit mid-load).


## [v7.0-beta.50] - 2020-09-07

* Add /api/refData/v1/lookup REST endpoint for doing ref data lookups.

* Issue **#1755** : Stepping now runs in a separate thread to prevent interruption of DW threads when trying to terminate stepping early.

* Issue **#1798** : Fixed REST serialisation issue that was preventing stepping XPath filters from being passed to the server.

* Issue **#1666** : Stepping now loads element documents that use name patterns.

* Issue **#1666** : Parsers now support name patterns for loading config documents. 

* Issue **#1835** : Fix error when viewing data as lowly user.

* Issue **#1836** : Fix Forbidden error when importing data.

* Issue **#1809** : Fix handling of import with no permissions except Import Configuration.

* Issue **#1657** : Remove INTERNAL_PROCESSING_USER from Users list in App Permissions screen.

* Issue **#1782** : Fix handling of empty NOT/AND/OR in stats queries and immprove the error handling for the remote data sources.

* Issue **#1781** : Fix SQL stats handling of NOT() with more than one term in the NOT.

* Issue **#1830** : Change quick filters on Annotations screen to use fuzzy filtering consistent with the rest of stroom. Disable the comment quick filter drop down if there are no standard comments configured. Remove the qualified fields from the quick filter tooltips.

* Issue **#1829** : Fix Annotations screen recording change history when clicking an empty title/subject.

* Issue **#1737** : Fix quick filter in users/groups popup.

* Issue **#1832** : Fix inability to add users/groups in the Document Permissions screen.


## [v7.0-beta.49] - 2020-09-02

* Fix accidental commit of broken code.


## [v7.0-beta.48] - 2020-09-02

* Fix duplicate call to bintray upload in travis script.


## [v7.0-beta.47] - 2020-09-02

* Issue **#1821** : Fix SQL Stat queries whose table doesn't use any datasource fields.

* Issue **#1694** : Fix UUID filtering in quick filters, now using `uuid:` field qualifier. Removed support for `#` prefix in Quick Filter and suggesters.

* Issue **#1699** : Add a docker managed volume for the ref data store.

* Add `pooledByteBufferCounts` to ref data config.

* Issue **#1700** : Stopped stepping happening on open.

* Uplift LMDB to v0.8.1.

* Changed implementaion of the byte buffer pool used in the ref data store to improve performance.

* Increase default value for ref data `maxPutsBeforeCommit` to improve load times.

* Fix instances of trace logging that are not using lambdas for complex args. This is particularly a problem in the ref data store code.

* Made stroom compatible with AWS authentication.

* Issue **#1707** : Fix reference data lookups picking the wrong effective stream.

* Issue **#1797** : Altered how search completion is recorded to try and prevent hanging. 

* Issue **#1762** : Fix for search jobs that do not terminate correctly.

* The build should now ensure GWT compilation only occurs after test has completed.

* Issue **#1790** : You can now provide `TYPE` as an optional HTTP header when sending data to Stroom. If provided this attribute is used to determine what data type to assign to the data being received. Data forwarding and aggregation also maintains this attribute and behaviour. 

* Issue **#1665** : Recognised meta types can now be specified in config and drop downs now allow selection in the pipeline editor.


## [v7.0-beta.46] - 2020-08-23

* Issue **#1702** : Fix namespace handling in XML reference data values.

* Issue **#1789** : Prevent dashboards without an extraction pipeline showing as "Missing" on dependency screen.

* Issue **#1803** : Fix `/api/export/v1` failing with NoSuchFileException.

* Issue **#1719** : Create rest endpoint to get rererence data store entries. Experimental feature at the moment.

* Issue **#1649** : Make the local reference data store searchable from the dashboard. Experimental feature at the moment.

* Issue **#1805** : Fix missing alert popup when document is saved but has been updated by another user/tab.

* Fix _No appender for stroom.docref.DocRef_ ERRORs in the log.


## [v7.0-beta.45] - 2020-08-14

* Issue **#1793** : Fixed Solr search query creation.

* Issue **#1791** : Fixed Solr connection test response.

* Update Gradle to v6.6

* Revert back to full build.


## [v7.0-beta.44] - 2020-08-14

* Reverted deploy changes until travis dpl v2 is stable.


## [v7.0-beta.43] - 2020-08-14

* Fixing release artefacts.


## [v7.0-beta.42] - 2020-08-13

* Issue **#1783** : Made change to prevent nodes called by the cluster from using localhost, 127.0.0.1 or the same URL as other nodes.

* Issue **#1706** : Terminating processing jobs early now writes appropriate termination errors to the processing info (error) stream and deletes other outputs.

* Issue **#1749** : Removed old benchmark job.


## [v7.0-beta.41] - 2020-08-12

* Issue **#1785** : Fix proxy not forwarding any data.

* Issue **#1675** : All dashboard table fields are now present in text pane settings even if they are hidden or special, e.g. internally added mandatory fields like StreamId and EventId. This change prevents the field settings from being altered incorrectly when these fields were not found.

* Issue **#1758** : Added file locations to meta details and improved tooltip layout.

* Issue **#1778** : Remove error streams following reprocessing when no new streams are created.

* Added support for time based expressions when searching for streams from UI. 

* Issue **#1760** : Support time based expressions for ProcessorTask data source

* Issue **#1761** : Allow processor id to be displayed when searching processor tasks data source.

* Issue **#1693** : Fix dependencies screen listing links to internal searchables as "missing".

* Issue **#1751** : Display correct UUID for "to" dependency in UI dependency screen.

* Issue **#1664** : Fix crash when all streams for pipeline are deleted.

* Issue **#1701** : Fix crash when alternative pipeline is selected/used for processing.

## [v7.0-beta.40] - 2020-07-27

* Issue **#1756** : Fix for IdEnrichmentFilter where is attempts to change attribute values that already exist.

* Issue **#1741** : Fix for search hanging issue.

* Issue **#1740** : `CombinedParser` now removes invalid XML 1.0 characters when `fixInvalidChars` is set and not XML 1.1.

* Add `readTimeout` property to `HTTPAppender` 

* Issue **#1747** : Nodes are now notified about changes to document permissions so that caches are cleared etc.

* Issue **#1752** : Meta info tooltips now show appropriate units for values.

* The `admin` account is now auto created if it doesn't exist.

* Issue **#1310** : Improved file cleanup between tests.

* Issue **#1533** : Improved meta data attribute value flushing to DB.

* Issue **#1634** : `FileSystemClean` will now only examine active data volumes.

* Issue **#1672** : Index shards are now only updated in the DB on flush when the document count or shard size changes.

* Issue **#1713** : Fixed issue where processor task start times were being displayed incorrectly.

* Issue **#1748** : Removed border from explorer quick filter.

* Issue **#1656** : Only managed jobs will now appear on the jobs page.

* Issue **#1669** : Changed the way next scheduled time is calculated based on current time.

* Issue **#1662** : Processor tasks and meta data sources now correctly show pipeline names in dashboard results.

* Issue **#1677** : Active tasks are now correctly filtered.

* Issue **#1718** : Added server task info for some tasks.

* Issue **#1731** : Fixed calendar date picker style that was broken by tooltip CSS changes.

* Issue **#1657** : `INTERNAL_PROCESSING_USER` is no longer visible in the UI.

* Issue **#1449** : You can now create users to associate permissions by clicking the create button in the `User Permissions` page.

* Issue **#1727** : Typo.

* Issue **#1501** : Multiple fixes for new UI.

* Issue **#1506** : Multiple fixes for new UI.

* Issue **#1561** : Multiple fixes for new UI.

* Issue **#1483** : Multiple fixes for new UI.

* Issue **#1525** : Multiple fixes for new UI.

* Issue **#1587** : Multiple fixes for new UI.

* Issue **#1526** : Multiple fixes for new UI.

* Issue **#1499** : Multiple fixes for new UI.

* Issue **#1481** : Multiple fixes for new UI.

* Issue **#1498** : Multiple fixes for new UI.

* Issue **#1660** : Multiple fixes for new UI.

* Issue **#1659** : Multiple fixes for new UI.

* Issue **#1725** : Fix Data Splitter onlyMatch using zero based instead of one based numbers.


## [v7.0-beta.39] - 2020-07-06

* Issue **#1716** : Prevent export of processor filters that are reprocess or deleted.

* Issue **#1638** : Suppress error when searching deleted streams.

* Issue **#1696** : Fix reprocessing from unfiltered meta data view.

* Issue **#1648** : Fix streams not being deleted following reprocessing.

* Issue **#1695** : Fix `Records` stream types not being identified correctly.

* Issue **#1668** : Fixed incorrect parameter count for XSLT `meta` function.

* Issue **#1619** : Fix delete stream summary.


## [v7.0-beta.38] - 2020-06-25

* Issue **#1670** : Stop _parse-uri_ XSLT function returning -1 for missing port numbers.

* Issue **#1673** : Increase limit for age spinner in retention rules to 9999.

* Issue **#1683** : Add `!` NOT operator to fuzzy match filtering.

* Add field searching to Activity quick filter.

* Add field searching to entity selection popups.

* Change entity selection popups to clear quick filter on show.

* Add column sorting and field searching to Properties screen.

* Add field searching to Explorer Tree quick filter.

* Add field searching to Properties quick filter.

* Add field searching to Server Tasks quick filter.

* Add field searching to dependencies quick filter.

* Improve info tooltip layouts.

* Issue **#1248** : Add quick filter to dependencies screen.

* Issue **#1650** : Use consistent blue colour.

* Issue **#1671** :Fix XSLT function `hex-to-oct`.

* Add `readTimeout` property to `HTTPAppender`.

* Issue **#1632** : SQL stats now compatible with MySQL 8 Group Replication

* Issue **#1650** : Use consistent blue colour.

* Issue **#1627** : Fix Up/Down buttons on Rule Set screen. Now keeps selection after use.

* Issue **#1277** : Fix Enable/Disable toggle button on Rule Set screen.


## [v7.0-beta.37] - 2020-06-15

* Add _Impact Summary_ tab to _Data Retention_ to show breakdown of counts of streams to be deleted.

* Add support for the `.` separator in the word boundary fuzzy matching.

* Change the fuzzy match filter to switch to a case sensitive wild-carded exact match when the input contains a `*`.

* Issue **#1640** : Fix server error when clicking disabled delete/info icon for deleted streams.

* Issue **#1639** : Default index volume group property changes.

* Issue **#1636** : Fix data retention deletion using wrong action for rules.

* Issue **#1280** : Fix creation of default index volumes.


## [v7.0-beta.36] - 2020-06-02

* Issue **#1621** : Fix NPE in proxy content syncing.

* Issue **#1462** : Stroom not working with MySQL 8.0 due to SQLException

* Issue **#1564** : Fix error in data retention section of stream info popup.

* Change data retention delete batching approach to use time ranges.

* Issue **#1611** : Change explorer tree filtering to also filter on an exact match of the entity's UUID.

* Add regex filtering with `/` prefix to fuzzy matching.

* Change word boundary matching to require a `?` prefix.


## [v7.0-beta.35] - 2020-05-28

* Issue **#1608** : Fixed NPE in UI data presenter.

* Issue **#1595** : Fixed names for imported items that already exist but are updated by import.

* Issue **#1603** : XSLT imports now error if more than one matching XSLT is found.

* Issue **#1604** : XSLT import resolution now accepts the use of UUIDs and DocRef strings.

* Issue **#1403** : Dashboard query download now retains expression parameters.

* Issue **#1514** : Fixed properties edit presenter issue.

* Issue **#1569** : Additional changes to improve the new `Data Delete` task that replaces the `File System Clean` task.

* Issue **#1565** : Stop data retention rules deleting all data.

* Add default data retention rule to the UI screen to make it clear what happens by default.

* Add fuzzy match filter to explorer tree.


## [v7.0-beta.34] - 2020-05-26

* Issue **#1569** : Removed recursive multi threading from file system clean as thread limit was being reached. 

* Issue **#1478** : Fixed data volume creation and other resource methods.

* Issue **#1594** : Now auto creates root explorer node on startup if it is missing.

* Issue **#1544** : Fixes for imported dashboards.

* Issue **#1586** : Fixed migration and initial population of standard meta type names.

* Issue **#1592** : Changed DB bit(1) columns to be tinyint(1) so that they show values correctly in the CLI.

* Issue **#1510** : Added logical delete for processor and processor filter to allow a user to force deletion without encountering a DB constraint. 

* Issue **#1557** : Process, reprocess, delete and download data functions now provide an impact summary before a user can proceed with the action.

* Issue **#1557** : The process data function in the data browser now provides the option to process or reprocess data. When selected a user can also choose: the priority of the process filters that will be created; to set the priority automatically based on previous filters; set the enabled state.

* Issue **#1557** : Reprocessing data no longer has a limitation on how many items can be reprocessed as it is now implemented by reprocess specific filters.

* Issue **#1585** : Fixed issue that was preventing viewing folders processors.

* Issue **#1557** : Added an impact summary to meta data actions such as delete, restore, process and download.

* Issue **#1593** : NPE copying empty expressions


## [v7.0-beta.33] - 2020-05-22

* Issue **#1588** : Fix processor filter import.

* Issue **#1566** : Fixed UI data restore behaviour.

* Make public port configurable


## [v7.0-beta.32] - 2020-05-19

* Issue **#1573** : Active tasks tab now only shows tasks related to the open feed.

* Issue **#1584** : Add @ApiParam to POST/PUT/DELETE endpoints so the request type appears in swagger-ui.

* Issue **#1581** : Change streamId to a path param in GET /api/data/v1.

* Issue **#1567** : Added error handling so the confirmation dialog continues to work even when there is a failure in a previous use.

* Issue **#1568** : Pipeline names should now be shown where needed in the UI.

* Issue **#1457** : Change field value suggester to use fuzzy matching.

* Issue **#1574** : Make feed suggestions return all feeds, not just ones with meta.

* Issue **#1544** : Imported dashboards from 6.1 now work.

* Issue **#1577** : Cluster node status is now updated when node settings are changed.

* Issue **#1396** : Completely changed DB migration and import/export compatibility code.

* Fix index creation stored procedure.

* Issue **#1508** : Tidy up property descriptions, change connection pool props to use Stroom Duration type.

* Issue **#473** : Fix value stats being ignored during in memory stat aggregation.

* Issue **#1141** : Make SQL stats aggregation delete unused stat keys at the end.


## [v7.0-beta.31] - 2020-05-12

* Issue **#1546** : Fixed opening and editing of data retention rules.

* Issue **#1494** : Scrollbars now have a white background unless used in a readonly text area.

* Issue **#1547** : Added pipeline names to processor task screens.

* Issue **#1543** : Prevent import/export of processor filters with id fields

* Issue **#1112** : You can now copy feeds along with other items and copies are named appropriately.

* Issue **#1112** : When copying a selection of several items, the dependencies between the items are altered in the resulting copies so that the copied items work together as a new set of content.

* Issue **#1112** : As part of fixing dependencies when copying items, the dependencies screen now works correctly and now also shows processor filters. 

* Issue **#1545** : Add property `enableDistributedJobsOnBootstrap` to enable/disable processing on first boot.


## [v7.0-beta.30] - 2020-05-06

* Issue **#1503** : Further fix for enabled/disabled expression items and dashboard tab visibility.

* Issue **#1511** : Data pages now show pipeline names rather than pipeline UUIDs.

* Issue **#1529** : Fix error when selecting datasource in new dashboard.

* Fix NPE in SystemInfoResource.get().

* Issue **#1527** : Fixed missing aud in API eky tokens.

* Add missing guice binding for SystemInfoResource.

* Make export add new line to the end of all files to adhere to POSIX standard.

* Issue **#1532** : Fixed index shard criteria in UI.

* Change SecurityFilter to return a 401 on authentication exceptions.

* Move some health checks into SystemInfoResource.

* Remove healthchecks from rest resources and servlets that never give an unhealthy result.

* Add error info to AppConfigMonitor health check.


## [v7.0-beta.29] - 2020-05-04

* Issue **#1496** : Fixed paging of processed data.

* Add stroom.statistics.internal.enabledStoreTypes and make internal stat processing respect it.

* Improve SQL stats shutdown processing so all in memory stats are flushed.

* Issue **#1521** : Dashboards with missing datasources break entirely.

* Issue **#1477** : Disable edit button on stream processor.

* Issue **#1497** : Fixed data list result paging.

* Issue **#1492** : Fixed data list result paging.

* Issue **#1513** : You can now view data in folders.

* Issue **#1500** : Fixed data delete/restore behaviour.

* Issue **#1515** : Fix proxyDir default when running in a stack.

* Issue **#1509** : Unable to update processor filter.

* Issue **#1495** : Speculative fix for missing swagger.json file in the fat jar.

* Issue **#1503** : Fixed Dashboard serialisation and JSON template.

* Issue **#1479** : Unable to set index volume limits.


## [v7.0-beta.28] - 2020-04-29

* Issue **#1489** : Reprocess streams feature failing.

* Issue **#1465** : Add default Open ID credentials to allow proxy to be able to authenticate out of the box.

* Issue **#1455** : Fix interactive search.

* Issue **#1471** : Pipeline name not shown on processors/filters in UI.

* Issue **#1491** : Download stream feature failing. 

* Issue **#1433** : StandardKafkaProducer failed when writing XML kafka payloads. 


## [v7.0-beta.27] - 2020-04-27

* Issue **#1417** : Allow processor filters to be exported with Pipelines. 

* Issue **#1480** : Index settings now shows index volume groups and allows selection. 

* Issue **#1450** : Further attempt to improve criteria filtering on data tab.

* Issue **#1467** : The cluster node state node uses NodeResource to determine active nodes.

* Issue **#1448** : The internal processing user now has a JWT and passes it when making calls to other nodes.


## [v7.0-beta.26] - 2020-04-22

* Fix gradle build for versioned builds


## [v7.0-beta.25] - 2020-04-22

* Assorted fixes to the new React UI pages.


## [v7.0-beta.24] - 2020-04-21

* Issue **#1450** : Stop data tabs showing all feeds.

* Issue **#1454** : Fix NPE in feed name suggestion box.

* Remove internal statistics from setup sample data.

* Fix issue of pipeline structure not showing when it contains a StatisticsFilter.

* Update auth flow for auth-into-stroom integration

* Issue **#1426** : Change /logout endpoint to /noauth/logout.

* Fix `Expecting a real user identity` errors on auto import of content packs.

* Increase wait timeout to 240s in `start.sh`.

* Issue **#1404** : Fixed issue with invalid XML character filter.

* Issue **#1413** : Attempt to fix search hanging issue.

* Issue **#1393** : The annotations data popup now formats content on load.

* Issue **#1399** : Removed error logging for expected exceptions in TaskExecutor.

* Issue **#1385** : File output param `streamId` now aliased to `sourceId` and `streamNo` is now aliased to `partNo` for consistency with new source tracking XSLT functions.

* Issue **#1392** : Downloading dashboard queries now provides the current query without the need to save the dashboard.

* Issue **#1427** : Change remote call to auth service to a local call.


## [v7.0-beta.23] - 2020-03-24

* Rename all legacy DB tables to `OLD_`.

* Issue **#1394** : Fix duplicate tables appearing in Monitoring -> Database Tables.

* Add NodeEndpointConfiguration. Change `node` table to hold the base endpoint.


## [v7.0-beta.22] - 2020-03-10

* Brought stroom-auth-service into stroom

* Issue **#563** : Kafka producer improvements - StandardKafkaProducer

* Issue **#1399** : Removed error logging for expected exceptions in TaskExecutor. 

* Fix missing $ in start.sh

* Issue **#1387** : Changed the way tasks are executed to reduce changes of unhandled execution errors.

* Issue **#1378** : Improved logging detail when processor filters fail.

* Issue **#1379** : Fixed issue where you couldn't open a processor filter if parts of the filter referenced deleted items.

* Issue **#1378** : Improved logging detail when processor filters fail.

* Issue **#1382** : Added `decode-url` and `encode-url` XSLT functions.

* Issue **#655** : Fixed SQL Stats queries ignoring the enabled state of the dashboard query terms.

* Issue **#1362** : Fixed issue where hiding dashboard annotation fields removed them.

* Issue **#1357** : Fixed dragging tabs in dashboard with hidden panes to create a new split.

* Issue **#1357** : Fixed dragging tabs in dashboard with hidden panes.

* Issue **#1368** : Fixed FindReplaceFilter as it wasn't working when used in conjunction with Data Splitter.

* Issue **#1361** : Changed the way headers are parsed for the HttpCall XSLT function.


## [v7.0-beta.21] - 2020-02-24

* Add null checks to DB migration.

* Add deletion of constraint `IDX_SHARD_FK_IDX_ID` to migration script.


## [v7.0-beta.20] - 2020-02-13

* Fix bug in `processor_task` migration script.


## [v7.0-beta.19] - 2020-02-10

* Fix bugs in DB migration scripts.


## [v7.0-beta.18] - 2020-02-05

* Re-locate index database migrations.

* Fix issues with migrating null audit columns.

* Improve output of TestYamlUtil.


## [v7.0-beta.17] - 2020-01-29

* Issue **#1355** : Fixed stepping from dashboard text pane.

* Issue **#1354** : Fixed double click to edit list items, e.g. properties.

* Issue **#1340** : Fixed issue with FindReplaceFilter where it failed in some cases when more than one filter was chained together.

* Issue **#1338** : You can now configure the max size of the map store cache.

* Issue **#1350** : Fixed scope of dictionaries when loaded in multiple XSLT pipeline steps.

* Issue **#1347** : Added SSL options to `http-call` XSLT method.

* Issue **#1352** : Fixed Hessian serialisation of user identities on tasks.

* Change docker image to allow us to pass in the dropwizard command to run, e.g. server|migrate.

* Stop MySQL outputing Note level warnings during migration about things that don't exist when we expect them not to.


## [v7.0-beta.13] - 2019-12-24

* Add `migrate` command line argument to run just the DB migrations.

* Updated API key to include audience and added client id and secret.

* Change `stroom.conf.sh` to also look for ip in `/sbin`

* Issue **#260** : You can now hide dashboard tabs.

* Issue **#1332** : The text pane can now be configured to show source data.

* Issue **#1311** : Improved source location tracking.


## [v7.0-beta.12] - 2019-12-04

* Change local.yml.sh to also look for ip in /sbin


## [v7.0-beta.11] - 2019-12-04

* Fix invalid SQL syntax in V07_00_00_012__Dictionary


## [v7.0-beta.10] - 2019-12-04

* Update auth api version

* Add clientId and clientSecret to config

* Update API keys (needed aud)

* Issue **#1338** : Added new config options to control the maximum size of some caches: `stroom.pipeline.parser.maxPoolSize`, `stroom.pipeline.schema.maxPoolSize`, `stroom.pipeline.schema.maxPoolSize`, `stroom.pipeline.xslt.maxPoolSize`, `stroom.entity.maxCacheSize`, `stroom.referenceData.mapStore.maxCacheSize`.

* Issue **#642** : Downloading query details now ignores hidden fields.

* Issue **#1337** : Fixed issue where downloading large numbers of search results in Excel format was exceeding maximum style count of 64000. 

* Issue **#1341** : Added XSRF protection to GWT RPC requests.

* Issue **#1335** : Made session cookie `Secure` and `HttpOnly`.

* Issue **#1334** : Fix 404 when accessing `/stroom/resourcestore/........`, i.e. fix Tools->Export.

* Issue **#1333** : Improved resilience against XSS attacks.

* Issue **#1330** : Allow configuration of `Content-Type` in HTTPAppender.

* Issue **#1327** : Improvements to annotations.

* Issue **#1328** : Increased size of data window and removed max size restrictions.

* Issue **#1324** : Improved logging and added SSL options for HTTPAppender.


## [v7.0-beta.9] - 2019-11-20

* Fix SSL connection failure on remote feed staus check.

* Remove ConfigServlet as the functionality is covered by ProxyConfigHealthCheck.

* Fix password masking in ProxyConfigHealthCheck.

* Change servlet path of ProxyStatusServlet from `/config` to `/status`.


## [v7.0-beta.8] - 2019-11-20

* Change precedence order for config properties. YAML > database > default. Change UI to show effective value. Add hot loading of YAML file changes.

* Issue **#1322** : Stroom now asks if you really want to leave site when stepping items are dirty. Also fixed `Save` and `Save All` menu items and dashboard param changes now correctly make a dashboard dirty.

* Issue **#1320** : Fixed formatting of XML where trailing spaces were being removed from content surrounded by start and end tags (data content) which should not happen. 

* Issue **#1321** : Make path relative in stroom distribution .zip.sha256 hash file.

* The auth service now supports the use of HTTPS without certificate verification and adds additional logging.

* Issue **gchq/stroom-auth#157** : Automatically refresh user's API key when it expires.

* Issue **#1243** : Dashboard visualisations now link with similar functions available to dashboard tables, e.g. `link()`, `dashboard()`, `annotation()`, `stepping()`, `data()`.

* Issue **#1316** : JSONParser now includes various parse options including handling comments.

* Issue **#48** : Added option to hide/show dashboard table columns.

* Issue **#1315** : Improved health check for missing API key.

* Updated stroom expression to v1.5.4 and added new field types.

* Issue **#1315** : Improved health check for missing API key.

* Issue **#1314** : Fixed NPE thrown when logging caused when viewing docs that can't be found.

* Issue **#1313** : Suggestion boxes now make suggestions immediately before the user even starts typing.

* Issue **#1043** : Added feature to allow floating point numbers to be indexed.

* Issue **#1312** : Dictionaries now change the entity name in the DB when renamed.

* Issue **#1312** : Fixed read only behaviour of dictionary settings UI.

* Issue **#1300** : Multiple changes to annotations.

* Issue **#1265** : Added `modulus()` function along with alias `mod()` and modulus operator `%`.

* Issue **#1300** : Added `annotation()` link creation function, `currentUser()` alias for `param('currentUser()')` and additional link creation functions for `data()` and `stepping()`.

* Issue **#67** : Table columns now display menu items on left click.

* Uplift stroom-query to v2.2.4 to add better diagnostic logging.

* Uplift Kafka client to v2.2.1.

* Issue **#1293** : Add more static file types to allow nginx/browser caching on.

* Issue **#1295** : Add authentication bypass for servlets such as /remoting, /status, /echo, etc.

* Issue **#1297** : The UI now supplies API tokens to the backend for resource calls.

* Issue **#1296** : Fixed NPE in StreamMapCreator caused when a stream can not be found.

## [v7.0-beta.7] - 2019-10-23

* Issue **#1288** : Streams now show the name of the pipeline used to create them even if the user doesn't have permission to see the pipeline.

* Issue **#1282** : Fixed issue where items were imported into the explorer even if not selected for import.

* Issue **#1291** : Fixed issue where empty dashboard table cells did not select table rows when clicked. 

* Issue **#1290** : Fixed issue where executor provider was not executing supplied runnable if parent task had terminated.

* Fix problem of missing fallback config in docker image.


## [v7.0-beta.6] - 2019-10-15

* Add default for stroom.security.authentication.durationToWarnBeforeExpiry

* Fix missing icons for Kafka Config and Rule Set.

* Fix Kafka Config entity serialisation.

* Issue **#1264** : Dashboards running in embedded mode will not always ask for the user to choose an activity if the users session has one set already.

* Issue **#1275** : Fixed permission filtering when showing related streams.

* Issue **#1274** : Fixed issue with batch search caused by Hibernate not returning pipeline details in stream processor filters.

* Issue **#1272** : Fixed saving query favourites.

* Issue **#1266** : Stroom will now lock the cluster before releasing owned tasks so it doesn't clash with other task related processes that lock the DB for long periods.

* Issue **#1264** : Added `embedded` mode for dashboards to hide dashboard chrome and save options.

* Issue **#1264** : Stroom no longer asks if you want to leave the web page if no content needs saving.

* Issue **#1263** : Fixed issues related to URL encoding/decoding with the `dashboard()` function.

* Issue **#1263** : Fixed issue where date expressions were being allowed without '+' or '-' signs to add or subtract durations.

* Add fallback config.yml file into the docker images for running outside of a stack.

* Issue **#1263** : Fixed issues related to URL encoding/decoding in dashboard expressions.

* Issue **#1262** : Improved behaviour of `+` when used for concatenation in dashboard expressions.

* Issue **#1259** : Fixed schema compliance when logging failed document update events.

* Issue **#1245** : Fixed various issues with session management and authentication.

* Issue **#1258** : Fixed issue affecting search expressions against keyword fields using dictionaries containing carriage returns.


## [v7.0-beta.5] - 2019-09-23

* Fixes to proxy


## [v7.0-beta.4] - 2019-09-16

* Fix stroom-proxy Dockerfile


## [v7.0-beta.3] - 2019-09-16

* Minor fixes, including an essential fix to config


## [v7.0-beta.2] - 2019-09-13

* Fix docker build


## [v7.0-beta.1] - 2019-09-11

* Issue **#1253** : Data retention policies containing just `AND` will now match everything.

* Issue **#1252** : Stream type suggestions no longer list internal types.

* Issue **#1218** : All stepping panes will now show line numbers automatically if there are indicators (errors, warnings etc) that need to be displayed.  

* Issue **#1254** : Added option to allow non Java escaped find and replacement text to be used in `FindReplaceFilter`. 

* Issue **#1250** : Fixed logging description for reading and writing documents.

* Issue **#1251** : Copy permissions from a parent now shows changes prior to the user clicking ok.

* Issue **#758** : You no longer need the `Manage Processors` privilege to call `stroom:meta('Pipeline')` in XSLT.

* Issue **#1256** : Fix error caused when logging data source name when downloading search results.

* Issue **#399** : Fix for error message when stepping that said user needed `read` permission on parent pipeline and not just `use`.

* Issue **#1242** : Fix for pipeline corruption caused when moving elements back to inherited parents.

* Issue **#1244** : Updated Dropwizard to version 1.3.14 to fix session based memory leak.

* Issue **#1246** : Removed elastic search document type, menu items and filter.

* Issue **#1247** : Added XSLT functions (`source`, `sourceId`, `partNo`, `recordNo`, `lineFrom`, `colFrom`, `lineTo`, `colTo`) to determine the current source location so it can be embedded in a cooked event. Events containing raw source location info can be made into links in dashboard tables or the text pane so that a user can see raw source data or jump directly to stepping that raw record.

* Add data retention feature and index optimisation to Solr indexes.

* Initial support for Solr indexing and search.

* Issue **#1244** : Updated Dropwizard to version 1.3.14 to fix session based memory leak.

* Issue **#1246** : Removed elastic search document type, menu items and filter.

* Issue **#1214** : Fixed issue where the max results setting in dashboard tables was not always being obeyed. Also fixed some dashboard table result page size issues.

* Issue **#1238** : During proxy clean task we no longer show a failed attempt to delete an empty directory as an error as this condition is expected.

* Issue **#1237** : Fixed issue where explorer model requests were failing outside of user sessions, e.g. when we want to find folder descendants for processing.

* Issue **#1230** : Fix test.

* Issue **#1230** : Search expressions no longer have the `contains` condition. 

* Issue **#1220** : Fixed attempt to open newly created index shards as if they were old existing shards.

* Issue **#1232** : Fixed handling of enter key on pipeline element editor dialog.

* Issue **#1229** : Fixed issue where users needed `Read` permission on an index instead of just `Use` permission to search it.

* Issue **#1207** : Removed task id from meta to reduce DB size and complexity especially given the fact tasks are transient. Superseded output is now found by querying the processor task service when new output is written rather than using task ids on meta.

* Uplift HBase to 2.1.5 and refactor code accordingly

* Uplift Kafka to 2.1.1 and refactor code accordingly

* Uplift Curator to 4.2.0

* Issue **#1143** : Added mechanism to inject dashboard parameters into expressions using the `param` and `params` functions so that dashboard parameters can be echoed by expressions to create dashboard links.

* Issue **#1205** : Change proxy repo clean to not delete configured rootRepoDir.

* Issue **#1204** : Fix ProxySecurityFilter to use correct API key on feedStatus requests.

* Issue **#1211** : Added a quick filter to the server tasks page.

* Issue **#1206** : Fixed sorting active tasks when clicking column header.

* Issue **#1201** : Fixed dependencies.

* Issue **#1201** : Fixed tests.

* Issue **#1201** : Document permission changes now mutate the user document permissions cache rather than clearing it.

* Issue **#1153** : Changed security context to be a Spring singleton to improve explorer performance.

* Issue **#1202** : Fixed NumberFormatException in StreamAttributeMapUtil.

* Issue **#1203** : Fixed event logging detail for dictionaries.

* Issue **#1197** : Restored Save As functionality.

* Issue **#1199** : The index fields page now copes with more than 100 index fields.

* Issue **#1200** : Removed blocking queue that was causing search to hang when full.

* Issue **#1198** : Filtering by empty folders now works correctly.

* Comment out rollCron in proxy-prod.yml

* Change swagger UI at gchq.github.io/stroom to work off 6.0 branch

* Issue **#1195** : Fixed issue where combination of quick filter and type filter were not displaying explorer items correctly.

* Issue **#1153** : Changed the way document permissions are retrieved and cached to improve explorer performance.

* Issue **#1196** : Added code to resolve data source names from doc refs if the name is missing when logging.

* Issue **#1165** : Fixed corruption of pipeline structure when adding items to Source.

* Issue **#1193** : Added optional validation to activities.

* Change default config for proxy repositoryFormat to "${executionUuid}/${year}-${month}-${day}/${feed}/${pathId}/${id}"

* Issue **#1194** : Fixed NPE in FindTaskProgressCriteria.

* Issue **#1191** : SQL statistics search tasks now show appropriate information in the server tasks pane.

* Issue **#1192** : Executor provider tasks now run as the current user.

* Issue **#1190** : Copied indexes now retain associated index volumes.

* Issue **#1177** : Data retention now works with is doc refs.

* Issue **#1160** : Proxy repositories now only roll if all output streams for a repository are closed. Proxy repositories also only calculate the current max id if the `executionUuid` repo format param is not used.

* Issue **#1186** : Volume status is now refreshed every 5 minutes.

* Fix incorrect default keystore in proxy config yaml.

* Rename environment variables in proxy config yaml.

* Issue **#1170** : The UI should now treat the `None` tree node as a null selection.

* Issue **#1184** : Remove dropwizard yaml files from docker images.

* Issue **#1181** : Remove dropwizard config yaml from the docker images.

* Issue **#1152** : You can now control the maximum number of files that are fragmented prior to proxy aggregation with `stroom.maxFileScan`.

* Issue **#1182** : Fixed use of `in folder` for data retention and receipt policies.

* Updated to allow stacks to be built at this version.

* Issue **#1154** : Search now terminates during result creation if it is asked to do so.

* Issue **#1167** : Fix for proxy to deal with lack of explorer folder based collections.

* Issue **#1172** : Fixed logging detail for viewing docs.

* Issue **#1166** : Fixed issue where users with only read permission could not copy items.

* Issue **#1174** : Reduced hits on the document permission cache.

* Issue **#1168** : Statistics searches now work when user only has `Use` permission.

* Issue **#1170** : Extra validation to check valid feed provided for stream appender.

* Issue **#1174** : The size of the document permissions cache is now configurable via the `stroom.security.documentPermissions.maxCacheSize` property.

* Issue **#1176** : Created index on document permissions to improve performance.

* Issue **#1175** : Dropping unnecessary index `explorerTreePath_descendant_idx`.

* Issue **#747** : XSLT can now reference dictionaries by UUID.

* Issue **#1167** : Use of folders to include child feeds and pipelines is now supported.

* Issue **#1153** : The explorer tree is now built with fewer DB queries.

* Issue **#1163** : Added indexes to the DB to improve explorer performance.

* Issue **#1153** : The explorer tree now only rebuilds synchronously for users who alter the tree, if has never been built or is very old. All other rebuilds of the explorer tree required to keep it fresh will happen asynchronously.

* Issue **#1162** : Proxy aggregation will no longer recurse parts directories when creating parts.

* Issue **#1157** : Migration now adds dummy feeds etc to processor filters if the original doc can't be found. This will prevent filters from matching more items than they should if migration fails to map feeds etc because they can't be found.

* Issue **#1162** : Remove invalid CopyOption in move() call.

* Issue **#1159** : Fix NPE in rolling appenders with no frequency value.

* Issue **#1160** : Proxy repositories will no longer scan contents on open if they are set to be read only.

* Issue **#1162** : Added buffering etc to improve the performance of proxy aggregation.

* Issue **#1156** : Added code to reduce unlikely chance of NPE or uncontrolled processing in the event of a null or empty processing filter.

* Issue **#1149** : Changed the way EntryIdSet is unmarshalled so jaxb can now use the getter to add items to a collection.

* Ignore broken junit test that cannot work as it stands

* Fix NPE in DictionaryStoreImpl.findByName().

* Issue **#1146** : Added `encodeUrl()`, `decodeUrl()` and `dashboard()` functions to dashboard tables to make dashboard linking easier. The `link()` function now automatically encodes/decodes each param so that parameters do not break the link format, e.g. `[Click Here](http://www.somehost.com/somepath){dialog|Dialog Title}`.

* Issue **#1144** : Changed StreamRange to account for inclusive stream id ranges in v6.0 that was causing an issue with file system maintenance.

* Mask passwords on the proxy admin page.

* Add exception to wrapped exception in the feedStatus service.

* Issue **#1140** : Add health check for proxy feed status url.

* Issue **#1138** : Stroom proxy now deletes empty repository directories based on creation time and depth first so that pruning empty directories is quicker and generally more successful.

* Issue **#1137** : Change proxy remote url health check to accept a 406 code as the feed will not be specified.

* Issue **#1135** : Data retention policies are now migrated to use `Type` and not `Stream Type`.

* Issue **#1136** : Remove recursive chown from stroom and proxy docker entrypoint scripts.


## [v7.0-alpha.5] - 2019-06-12

* Fix YAML substitution.


## [v7.0-alpha.4] - 2019-06-11

* Update API paths


## [v7.0-alpha.3] - 2019-05-10

* Fix config


## [v7.0-alpha.2] - 2019-05-10

* Fix config

* Issue **#1134** : Proxy now requires feed name to always be supplied.

* Expose proxy api key in yaml config via SYNC_API_KEY

* Issue **#1130** : Change `start.sh` so it works when realpath is not installed.

* Issue **#1129** : Fixed stream download from the UI.

* Issue **#1119** : StreamDumpTool will now dump data to zip files containing all data and associated meta and context data. This now behaves the same way as downloading data from the UI and can be used as an input to proxy aggregation or uploaded manually.


## [v7.0-alpha.1] - 2019-04-23

* Fix config issue

* Fixed NPE created when using empty config sections.

* Issue **#1122** : Fixed hessian communication between stroom and stroom proxy used to establish feed receive status. Added restful endpoints for feed status to stroom and stroom proxy. Proxy will now be able to request feed status from upstream stroom or stroom proxy instances.

* Fixed incompatibility issues with MySQL 5.7 and 8.0.

* Added debug to help diagnose search failures

* Issue **#382** : Large zip files are now broken apart prior to proxy aggregation.

* Change start script to use absolute paths for jar, config and logs to distinguish stroom and proxy instances.

* Issue **#1116** : Better implementation of proxy aggregation.

* Issue **#1116** : Changed the way tasks are executed to ensure thread pools expand to the maximum number of threads specified rather than just queueing all tasks and only providing core threads.

* Remove full path from file in sha256 hash file release artifact.

* Issue **#1115** : Add missing super.startProcessing to AbstractKafkaProducerFilter.

* Improve exception handling and logging in RemoteDataSourceProvider. Now the full url is included in dashboard connection errors.

* Change Travis build to generate sha256 hashes for release zip/jars.

* Uplift the visualisations content pack to v3.2.1

* Issue **#1100** : Fix incorrect sort direction being sent to visualisations.

* Add guard against race condition

* Add migration script to remove property `stroom.node.status.heapHistogram.jMapExecutable`.

* Uplift base docker image to openjdk:8u191-jdk-alpine3.9, reverting back to JDK for access to diagnostic tools.

* Issue **#1084** : Change heap histogram statistics to java MBean approach rather than jmap binary. Remove stroom.node.status.heapHistogram.jMapExecutable property.

* Improve resource for setting user's status

* Issue **#1079** : Improved the logging of permission errors encountered during stream processing

* Issue **#1058** : Added property `stroom.pipeline.parser.secureProcessing` to enable/disable the XML secure processing feature.

* Issue **#1062** : Add env var for UI path

* Uplift distribution visualisation content pack to v3.1.0

* Add transform_user_extract.py, for pre-6.0 to 6.0 user migration

* Issue **#1059** : Fix guice errors on stroom-proxy startup.

* Issue **#1010** : Improve distribution start/stop/etc scripts by adding monochrome switch and background log tailing.

* Issue **#1053** : Add API to disabled authorisation users

* Issue **#1042** : Improve error message for an ApiException when requesting a user's token.

* Issue **#1050** : Prevent creation of permission entries if key already exists.

* Issue **#1015** : Add sortDirections[] and keySortDirection to visualisation data object to fix sorting in the visualisations.

* Issue **#1019** : Fix visualisations settings dialog so you can un-set text and list controls.

* Issue **#1041** : Add a healthcheck to Stroom to alert for API key expiry

* Issue **#1040** : Fix for visualisations that do not require nested data.

* Issue **#1036** : Fix for scrollbar position on explorer popup windows.

* Issue **#1037** : Updated `moment.js` for parsing/formatting dates and times.

* Issue **#1021** : Dashboard links now allow `{}` characters to be used without URL encoding.

* Issue **#1018** : Added Health Checks for the external connectors that are registered via plugins

* Issue **#1025** : Fixed ACE editor resize issue where horizontal scroll bar was not always correctly shown.

* Issue **#1025** : Updated ACE editor to v1.4.2.

* Issue **#1022** : Added `Contains` condition to all search expression fields so that regex terms can be used.

* Issue **#1024** : Superseded output helper no longer expects initialisation in all cases.

* Issue **#1021** : Multiple changes to improve vis, dashboard and external linking in Stroom.

* Issue **#1019** : Fix visualisations settings dialog so you can un-set text and list controls.

* Issue **#986** : Fix direct dashboard links.

* Issue **#1006** : Added Exception Mapper for PermissionExceptions to return HTTP FORBIDDEN.

* Issue **#1012** : Fix for NPE caused when checking if an output is superseded.

* Issue **#1011** : Old UI versions running in browsers often cause Stroom to throw an NPE as it can't find the appropriate GWT serialisation policy. Stroom will no longer throw an NPE but will report an `IncompatibleRemoteServiceException` instead. This is the default GWT behaviour.

* Issue **#1007** : Max visualisation results are now limited by default to the maximum number of results defined for the first level of the parent table. This can be further limited by settings in the visualisation.

* Issue **#1004** : Table cells now support multiple links.

* Issue **#1001** : Changed link types to `tab`, `dialog`, `dashboard`, `browser`.

* Issue **#1001** : Added dashboard link option to link to a dashboard from within a vis, e.g. `stroomLink(d.name, 'type=Dashboard&uuid=<TARGET_DASHBOARD_UUID>&params=userId%3D' + d.name, 'DASHBOARD')`.

* Issue **#1001** : Added dashboard link option to link to a dashboard using the `DASHBOARD` target name, e.g. `link(${UserId}, concat('type=Dashboard&uuid=<TARGET_DASHBOARD_UUID>', ${UserId}), '', 'DASHBOARD')`.

* Issue **#1002** : Popup dialogs shown when clicking dashboard hyperlinks are now resizable.

* Issue **#993** : Moving documents in the explorer no longer affects items that are being edited as they are not updated in the process.

* Issue **#996** : Updated functions in dashboard function picker.

* Issue **#981** : Fixed dashboard deletion

* Issue **#989** : Upgraded stroom-expression to v1.4.13 to add new dashboard `link` function.

* Issue **#988** : Changed `generate-url` XSLT function to `link` so it matches the dashboard expression. Changed the parameters to create 4 variants of the function to make creation of simple links easier.

* Issue **#980** : Fix for NPE when fetching dependencies for scripts.

* Issue **#978** : Re-ordering the fields in stream data source

* Issue **gchq/stroom-content#31** : Uplift stroom-logs content pack to v2.0-alpha.5.

* Issue **#982** : Stop proxy trying to health check the content syncing if it isn't enabled.

* Change error logging in ContentSyncService to log stack trace

* Uplift send_to_stroom.sh in the distribution to v2.0

* Issue **#973** : Export servlet changed to a Resource API, added permission check, improved error responses.

* Issue **#969** : The code now suppresses errors for index shards being locked for writing as it is expected. We now lock shards using maps rather than the file system as it is more reliable between restarts.

* Issue **#941** : Internal Meta Stats are now being written

* Issue **#970** : Add stream type of `Records` for translated stroom app events.

* Issue **#966** : Proxy was always reporting zero bytes for the request content in the receive log.

* Issue **#938** : Fixed an NPE in authentication session state.

* Change the proxy yaml configuration for the stack to add `remotedn` and `remotecertexpiry` headers to the receive log

* Change logback archived logs to be gzip compressed for stroom and proxy

* Uplift stroom-logs content pack to v2.0-alpha.3

* Uplift send_to_stroom script to v1.8.1

* Issue **#324** : Changed XML serialisation so that forbidden XML characters U+FFFE and U+FFFF are not written. Note that these characters are not even allowed as character references so they are ignored entirely.

* Issue **#945** : More changes to fix some visualisations only showing 10 data points.

* Issue **#945** : Visualisations now show an unlimited number of data points unless constrained by their parent table or their own maximum value setting.

* Issue **#948** : Catching Spring initialisation runtime errors and ensuring they are logged.

* Add `set_log_levels.sh` script to the distribution

* Uplift visualisations content pack to v3.0.6 in the gradle build

* Issue **#952** : Remote data sources now execute calls within the context of the user for the active query. As a result all running search `destroy()` calls will now be made as the same user that initiated the search.

* Issue **#566** : Info and warning icons are now displayed in stepping screen when needed.

* Issue **#923** : Dashboard queries will now terminate if there are no index shards to search.

* Issue **#959** : Remove Material UI from Login and from password management pages

* Issue **#933** : Add health check for password resets

* Issue **#929** : Add more comprehensive password validation

* Issue **#876** : Fix password reset issues

* Issue **#768** : Preventing deletion of /store in empty volumes

* Issue **#939** : Including Subject DN in receive.log

* Issue **#940** : Capturing User DN and cert expiry on DW terminated SSL

* Issue **#744** : Improved reporting of error when running query with no search extraction pipeline

* Issue **#134** : Copy permissions from parent button

* Issue **#688** : Cascading permissions when moving/copying folder into a destination

* Issue **#788** : Adding DocRef and IsDocRef to stroom query to allow doc ref related filtering. Migration of stream filters uses this.

* Issue **#936** : Add conversion of header `X-SSL-Client-V-End` into `RemoteCertExpiry`, translating date format in the process.

* Issue **#953** : Fixed NPE.

* Issue **#947** : Fixed issue where data retention policy contains incorrect field names.

* Remove Material UI from the Users and API Keys pages

* Add content packs to stroom distribution

* Change distribution to use send_to_stroom.sh v1.7

* Updated stroom expression to v1.4.12 to improve handling or errors values and add new type checking functions `isBoolean()`, `isDouble()`, `isError()`, `isInteger()`, `isLong()`, `isNull()`, `isNumber()`, `isString()`, `isValue()`. Testing equality of null with `x=null()` is no longer valid and must be replaced with `isNull(x)`.

* Issue **#920** : Fix error handling for sql stats queries

* Remove log sending cron process from docker images (now handled by stroom-log-sender).

* Issue **#924** : The `FindReplaceFilter` now records the location of errors.

* Issue **#939** : Added `remotedn` to default list of keys to include in `receive.log`.

* Add git_tag and git_commit labels to docker images

* Uplift stroom-logs content pack in docker image to` v2.0-alpha.2`

* Stop truncation of `logger` in logback console logs

* Issue **#921** : Renaming open documents now correctly changes their tab name. Documents that are being edited now prevent the rename operation until they are saved.

* Issue **#922** : The explorer now changes the selection on a right click if the item clicked is not already selected (could be part of a multi select).

* Issue **#903** : Feed names can now contain wildcard characters when filtering in the data browser.

* Add API to allow creation of an internal Stroom user.

* Fix logger configuration for SqlExceptionHelper

* Add template-pipelines and standard-pipelines content packs to docker image

* Issue **#904** : The UI now shows dictionary names in expressions without the need to enter edit mode.

* Updated ACE editor to v1.4.1.

* Add colours to console logs in docker.

* Issue **#869** : Delete will now properly delete all descendant nodes and documents when deleting folders but will not delete items from the tree if they cannot be deleted, e.g. feeds that have associated data.

* Issue **#916** : You can no longer export empty folders or import nothing.

* Issue **#911** : Changes to feeds and pipelines no longer clear data browsing filters.

* Issue **#907** : Default volumes are now created as soon as they are needed.

* Issue **#910** : Changes to index settings in the UI now register as changes and enable save.

* Issue **#913** : Improve FindReplaceFilter to cope with more complex conditions.

* Change log level for SqlExceptionHelper to OFF, to stop expected exceptions from polluting the logs

* Fix invalid requestLog logFormat in proxy configuration

* Stop service discovery health checks being registered if stroom.serviceDiscovery.enabled=false

* Add fixed version of send_to_stroom.sh to release distribution

* Uplift docker base image for stroom & proxy to openjdk:8u181-jdk-alpine3.8

* Add a health check for getting a public key from the authentication service.

* Issue **#897** : Import no longer attempts to rename or move existing items but will still update content.

* Issue **#902** : Improved the XSLT `format-date` function to better cope with week based dates and to default values to the stream time where year etc are omitted.

* Issue **#905** : Popup resize and move operations are now constrained to ensure that a popup cannot be dragged off screen or resized to be bigger than the current browser window size.

* Issue **#898** : Improved the way many read only aspects of the UI behave.

* Issue **#894** : The system now generates and displays errors to the user when you attempt to copy a feed.

* Issue **#896** : Extended folder `create` permissions are now correctly cached.

* Issue **#893** : You can now manage volumes without the `Manage Nodes` permission.

* Issue **#892** : The volume editor now waits for the node list to be loaded before opening.

* Issue **#889** : Index field editing in the UI now works correctly.

* Issue **#891** : `StreamAppender` now keeps track of it's own record write count and no longer makes use of any other write counting pipeline element.

* Issue **#885** : Improved the way import works to ensure updates to entities are at least attempted when creating an import confirmation.

* Issue **#892** : Changed `Ok` to `OK`.

* Issue **#883** : Output streams are now immediately unlocked as soon as they are closed.

* Removed unnecessary OR operator that was being inserted into expressions where only a single child term was being used. This happened when reprocessing single streams.

* Issue **#882** : Splitting aggregated streams now works when using `FindReplaceFilter`. This functionality was previously broken because various reader elements were not passing the `endStream` event on.

* Issue **#881** : The find and replace strings specified for the `FindReplaceFilter` are now treated as unescaped Java strings and now support new line characters etc.

* Issue **#880** : Increased the maximum value a numeric pipeline property can be set to via the UI to 10000000.

* Issue **#888** : The dependencies listing now copes with external dependencies failing to provide data due to authentication issues.

* Issue **#890** : Dictionaries now show the words tab by default.

* Add admin healthchecks to stroom-proxy

* Add stroom-proxy docker image

* Refactor stroom docker images to reduce image size

* Add enabled flag to storing, forwarding and synching in stroom-proxy configuration

* Issue **#884** : Added extra fonts to stroom docker image to fix bug downloading xls search results.

* Issue **#879** : Fixed bug where reprocess and delete did not work if no stream status was set in the filter.

* Issue **#878** : Changed the appearance of stream filter fields to be more user friendly, e.g. `feedName` is now `Feed` etc.

* Issue **#809** : Changed default job frequency for `Stream Attributes Retention` and `Stream Task Retention` to `1d` (one day).

* Issue **#813** : Turned on secure processing feature for XML parsers and XML transformers so that external entities are not resolved. This prevents DoS attacks and gaining unauthorised access to the local machine.

* Issue **#871** : Fix for OptimisticLockException when processing streams.

* Issue **#872** : The parser cache is now automatically cleared when a schema changes as this can affect the way a data splitter parser is created.

* Add a health check for getting a public key from the authentication service.

* Issue **#897** : Import no longer attempts to rename or move existing items but will still update content.

* Issue **#902** : Improved the XSLT `format-date` function to better cope with week based dates and to default values to the stream time where year etc are omitted.

* Issue **#905** : Popup resize and move operations are now constrained to ensure that a popup cannot be dragged off screen or resized to be bigger than the current browser window size.

* Issue **#898** : Improved the way many read only aspects of the UI behave.

* Issue **#894** : The system now generates and displays errors to the user when you attempt to copy a feed.

* Issue **#896** : Extended folder `create` permissions are now correctly cached.

* Issue **#893** : You can now manage volumes without the `Manage Nodes` permission.

* Issue **#892** : The volume editor now waits for the node list to be loaded before opening.

* Issue **#889** : Index field editing in the UI now works correctly.

* Issue **#891** : `StreamAppender` now keeps track of it's own record write count and no longer makes use of any other write counting pipeline element.

* Issue **#885** : Improved the way import works to ensure updates to entities are at least attempted when creating an import confirmation.

* Issue **#892** : Changed `Ok` to `OK`.

* Issue **#883** : Output streams are now immediately unlocked as soon as they are closed.

* Removed unnecessary OR operator that was being inserted into expressions where only a single child term was being used. This happened when reprocessing single streams.

* Issue **#882** : Splitting aggregated streams now works when using `FindReplaceFilter`. This functionality was previously broken because various reader elements were not passing the `endStream` event on.

* Issue **#881** : The find and replace strings specified for the `FindReplaceFilter` are now treated as unescaped Java strings and now support new line characters etc.

* Issue **#880** : Increased the maximum value a numeric pipeline property can be set to via the UI to 10000000.

* Issue **#888** : The dependencies listing now copes with external dependencies failing to provide data due to authentication issues.

* Issue **#890** : Dictionaries now show the words tab by default.

* Add admin healthchecks to stroom-proxy

* Add stroom-proxy docker image

* Refactor stroom docker images to reduce image size

* Add enabled flag to storing, forwarding and synching in stroom-proxy configuration

* Issue **#884** : Added extra fonts to stroom docker image to fix bug downloading xls search results.

* Issue **#879** : Fixed bug where reprocess and delete did not work if no stream status was set in the filter.

* Issue **#878** : Changed the appearance of stream filter fields to be more user friendly, e.g. `feedName` is now `Feed` etc.

* Issue **#809** : Changed default job frequency for `Stream Attributes Retention` and `Stream Task Retention` to `1d` (one day).

* Issue **#813** : Turned on secure processing feature for XML parsers and XML transformers so that external entities are not resolved. This prevents DoS attacks and gaining unauthorised access to the local machine.

* Issue **#871** : Fix for OptimisticLockException when processing streams.

* Issue **#872** : The parser cache is now automatically cleared when a schema changes as this can affect the way a data splitter parser is created.

* Issue **#865** : Made `stroom.conf` location relative to YAML file when `externalConfig` YAML property is set.

* Issue **#867** : Added an option `showReplacementCount` to the find replace filter to choose whether to report total replacements on process completion.

* Issue **#867** : Find replace filter now creates an error if an invalid regex is used.

* Issue **#855** : Further fixes for stepping data that contains a BOM.

* Changed selected default tab for pipelines to be `Data`.

* Issue **#860** : Fixed issue where stepping failed when using any sort of input filter or reader before the parser.

* Issue **#867** : Added an option `showReplacementCount` to the find replace filter to choose whether to report total replacements on process completion.

* Improved Stroom instance management scripts

* Add contentPack import

* Fix typo in Dockerfile

* Issue **#859** : Change application startup to keep retrying when establishing a DB connection except for certain connection errors like access denied.

* Issue **#730** : The `System` folder now displays data and processors. This is a bug fix related to changing the default initial page for some document types.

* Issue **#854** : The activity screen no longer shows a permission error when shown to non admin users.

* Issue **#853** : The activity chooser will no longer display on startup if activity tracking is not enabled.

* Issue **#855** : Fixed stepping data that contains a BOM.

* Change base docker image to openjdk:8u171-jdk-alpine

* Improved loading of activity list prior to showing the chooser dialog.

* Issue **#852** : Fix for more required permissions when logging other 'find' events.

* Issue **#730** : Changed the default initial page for some document types.

* Issue **#852** : Fix for required permission when logging 'find' events.

* Changed the way the root pane loads so that error popups that appear when the main page is loading are not hidden.

* Issue **#851** : Added additional type info to type id when logging events.

* Issue **#848** : Fixed various issues related to stream processor filter editor.

* Issue **#815** : `stroom.pageTitle` property changed to `stroom.htmlTitle`.

* Issue **#732** : Added `host-address` and `host-name` XSLT functions.

* Issue **#338** : Added `splitAggregatedStreams` property to `StreamAppender`, `FileAppender` and `HDFSFileAppender` so that aggregated streams can be split into separate streams on output.

* Issue **#338** : Added `streamNo` path replacement variable for files to record the stream number within an aggregate.

* Added tests and fixed sorting of server tasks.

* Improved the way text input and output is buffered and recorded when stepping.

* The find and replace filter now resets the match count in between nested streams so that each stream is treated the same way, i.e. it can have the same number of text replacements.

* Added multiple fixes and improvements to the find and replace filter including limited support of input/output recording when stepping.

* Issue **#827** : Added `TextReplacementFilterReader` pipeline element.

* Issue **#736** : Added sorting to server tasks table.

* Inverted the behaviour of `disableQueryInfo` to now be `requireQueryInfo`.

* Issue **#596** : Rolling stream and file appenders can now roll on a cron schedule in addition to a frequency.

* The accept button now enabled on splash screen.

* Added additional event logging to stepping.

* An activity property with an id of `disableQueryInfo` can now be used to disable the query info popup on a per activity basis.

* Activity properties can now include the attributes `id`, `name`, `showInSelection` and `showInList` to determine their appearance and behaviour;

* Nested elements are now usable in the activity editor HTML.

* Record counts are now recorded on a per output stream basis even when splitting output streams.

* Splash presenter buttons are now always enabled.

* Fix background colour to white on activity pane.

* Changed `splitWhenBiggerThan` property to `rollSize` and added the property to the rolling appenders for consistency.

* Issue **#838** : Fix bug where calculation of written and read bytes was being accounted for twice due to the use of Java internal `FilterInputStream` and `FilterOutputStream` behaviour. This was leading to files being split at half od the expected size. Replaced Java internal classes with our own `WrappedInputStream` and `WrappedOutputStream` code.

* Issue **#837** : Fix bug to no longer try and record set activity events for null activities.

* Issue **#595** : Added stream appender and file appender property `splitWhenBiggerThan` to limit the size of output streams.

* Now logs activity change correctly.

* Add support for checkbox and selection control types to activity descriptions.

* Issue **#833** : The global property edit dialog can now be made larger.

* Fixed some issues in the activity manager.

* Issue **#722** : Change pipeline reference data loader to store its reference data in an off-heap disk backed LMDB store to reduce Java heap usage. See the `stroom.refloader.*` properties for configuration of the off-heap store.

* Issue **#794** : Automatically suggest a pipeline element name when creating it

* Issue **#792** : Preferred order of properties for Pipeline Elements

* Issue **824** : Fix for replace method in PathCreator also found in stroom proxy.

* Issue **#828** : Changed statistics store caches to 10 minute time to live so that they will definitely pick up new statistics store definitions after 10 minutes.

* Issue **#774** : Event logging now logs find stream criteria correctly so that feeds ids are included.

* Issue **#829** : Stroom now logs event id when viewing individual events.

* Added functionality to record actions against user defined activities.

* Added functionality to show a splash screen on login.

* Issue **#791** : Fixed broken equals method so query total row count gets updated correctly.

* Issue **#830** : Fix for API queries not returning before timing out.

* Issue **#824** : Fix for replace method in PathCreator also found in stroom proxy.

* Issue **#820** : Fix updating index shards so that they are loaded, updated and saved under lock.

* Issue **#819** : Updated `stroom-expression` to v1.4.3 to fix violation of contract exception when sorting search results.

* Issue **#817** : Increased maximum number of concurrent stream processor tasks to 1000 per node.

* Moved Index entities over to the new multi part document store.

* Moved Pipeline entities over to the new multi part document store.

* Moved both Statistic Store entity types over to the new multi part document store.

* Moved XSLT entities over to the new multi part document store.

* Moved Visualisation entities over to the new multi part document store.

* Moved Script entities over to the new multi part document store.

* Moved Dashboard entities over to the new multi part document store.

* Moved XmlSchema entities over to the new multi part document store.

* Moved TextConverter entities over to the new multi part document store.

* Modified the storage of dictionaries to use the new multi part document store.

* Changed the document store to hold multiple entries for a document so that various parts of a document can be written separately, e.g. the meta data about a dictionary and the dictionary text are now written as separate DB entries. Entries are combined during the serialisation/deserialisation process.

* Changed the import export API to use byte arrays to hold values rather than strings. *POSSIBLE BREAKING CHANGE*
Issue **gchq/stroom-expression#22** : Add `typeOf(...)` function to dashboard.

* Issue **#697** : Fix for reference data sometimes failing to find the appropriate effective stream due to the incorrect use of the effective stream cache. It was incorrectly configured to use a time to idle (TTI) expiry rather than a time to live (TTL) expiry meaning that heavy use of the cache would prevent the cached effective streams being refreshed.

* Issue **#806** : Fix for clearing previous dashboard table results if search results deliver no data.

* Issue **#805** : Fix for dashboard date time formatting to use local time zone.

* Issue **#803** : Fix for group key conversion to an appropriate value for visualisations.

* Issue **#802** : Restore lucene-backward-codecs to the build

* Issue **#800** : Add DB migration script 33 to replace references to the `Stream Type` type in the STRM_PROC_FILT table with `streamTypeName`.

* Issue **#798** : Add DB migration script 32 to replace references to the `NStatFilter` type in the PIPE table with `StatisticsFilter`.

* Fix data receipt policy defect

* Issue **#791** : Search completion signal is now only sent to the UI once all pending search result merges are completed.

* Issue **#795** : Import and export now works with appropriate application permissions. Read permission is required to export items and Create/Update permissions are required to import items depending on whether the update will create a new item or update an existing one.

* Improve configurabilty of stroom-proxy.

* Issue **#783** : Reverted code that ignored duplicate selection to fix double click in tables.

* Issue **#782** : Fix for NPE thrown when using CountGroups when GroupKey string was null due to non grouped child rows.

* Issue **#778** : Fix for text selection on tooltips etc in the latest version of Chrome.

* Uplift stroom-expression to v1.4.1

* Issue **#776** : Removal of index shard searcher caching to hopefully fix Lucene directory closing issue.

* Issue **#779** : Fix permissions defect.

* Issue **gchq/stroom-expression#22** : Add `typeOf(...)` function to dashboard.

* Issue **#766** : Fix NullPointerExceptions when downloading table results to Excel format.

* Issue **#770** : Speculative fix for memory leak in SQL Stats queries.

* Issue **#761** : New fix for premature truncation of SQL stats queries due to thread interruption.

* Issue **#748** : Fix build issue resulting from a change to SafeXMLFilter.

* Issue **#748** : Added a command line interface (CLI) in addition to headless execution so that full pipelines can be run against input files.

* Issue **#748** : Fixes for error output for headless mode.

* Issue **#761** : Fixed statistic searches failing to search more than once.

* Issue **#756** : Fix for state being held by `InheritableThreadLocal` causing objects to be held in memory longer than necessary.

* Issue **#761** : Fixed premature truncation of SQL stats queries due to thread interruption.

* Added `pipeline-name` and `put` XSLT functions back into the code as they were lost in a merge.

* Issue **#749** : Fix inability to query with only `use` privileges on the index.

* Issue **#613** : Fixed visualisation display in latest Firefox and Chrome.

* Added permission caching to reference data lookup.

* Updated to stroom-expression 1.3.1

    Added cast functions `toBoolean`, `toDouble`, `toInteger`, `toLong` and `toString`.
    Added `include` and `exclude` functions.
    Added `if` and `not` functions.
    Added value functions `true()`, `false()`, `null()` and `err()`.
    Added `match` boolean function.
    Added `variance` and `stDev` functions.
    Added `hash` function.
    Added `formatDate` function.
    Added `parseDate` function.
    Made `substring` and `decode` functions capable of accepting functional parameters.
    Added `substringBefore`, `substringAfter`, `indexOf` and `lastIndexOf` functions.
    Added `countUnique` function.

* Issue **#613** : Fixed visualisation display in latest Firefox and Chrome.

* Issue **#753** : Fixed script editing in UI.

* Issue **#751** : Fix inability to query on a dashboard with only use+read rights.

* Issue **#719** : Fix creation of headless Jar to ensure logback is now included.

* Issue **#735** : Change the format-date xslt function to parse dates in a case insensitive way.

* Issue **#719** : Fix creation of headless Jar. Exclude gwt-unitCache folder from build JARs.

* Issue **#720** : Fix for Hessian serialisation of table coprocessor settings.

* Issue **#217** : Add an 'all/none' checkbox to the Explorer Tree's quick filter.

* Issue **#400** : Shows a warning when cascading folder permissions.

* Issue **#405** : Fixed quick filter on permissions dialog, for users and for groups. It will now match anywhere in the user or group name, not just at the start.

* Issue **#708** : Removed parent folder UUID from ExplorerActionHandler.

* Application security code is now implemented using lambda expressions rather than AOP. This simplifies debugging and makes the code easier to understand.

* Changed the task system to allow task threads to be interrupted from the task UI.

* Made changes to improve search performance by making various parts of search wait for interruptible conditions.

* Migrated code from Spring to Guice for managing dependency injection.

* Issue **#229** : When a user 'OKs' a folder permission change it can take a while to return. This disables the ok/cancel buttons while Stroom is processing the permission change.

* Issue **#405** : Fixed quick filter on permissions dialog, for users and for groups. It will now match anywhere in the user or group name, not just at the start.

* Issue **#588** : Fixed display of horizontal scrollbar on explorer tree in export, create, copy and move dialogs.

* Issue **#691** : Volumes now reload on edit so that the entities are no longer stale the second time they are edited.

* Issue **#692** : Properties now reload on edit so that the entities are no longer stale the second time they are edited.

* Issue **#703** : Removed logging of InterruptedException stack trace on SQL stat queries, improved concurrency code.

* Issue **#697** : Improved XSLT `Lookup` trace messages.

* Issue **#697** : Added a feature to trace XSLT `Lookup` attempts so that reference data lookups can be debugged.

* Issue **#702** : Fix for hanging search extraction tasks

* Issue **#701** : The search `maxDocIdQueueSize` is now 1000 by default.

* Issue **#700** : The format-date XSLT function now defaults years, months and days to the stream receipt time regardless of whether the input date pattern specifies them.

* Issue **#657** : Change SQL Stats query code to process/transform the data as it comes back from the database rather than holding the full resultset before processing. This will reduce memory overhead and improve performance.

* Issue **#634** : Remove excessive thread sleeping in index shard searching. Sleeps were causing a significant percentage of inactivity and increasing memory use as data backed up. Add more logging and logging of durations of chunks of code. Add an integration test for testing index searching for large data volumes.

* Issue **#698** : Migration of Processing Filters now protects against folders that have since been deleted

* Issue **#634** : Remove excessive thread sleeping in index shard searching. Sleeps were causing a significant percentage of inactivity and increasing memory use as data backed up. Add more logging and logging of durations of chunks of code. Add an integration test for testing index searching for large data volumes.

* Issue **#659** : Made format-date XSLT function default year if none specified to the year the data was received unless this would make the date later then the received time in which case a year is subtracted.

* Issue **#658** : Added a hashing function for XSLT translations.

* Issue **#680** : Fixed the order of streams in the data viewer to descending by date

* Issue **#679** : Fixed the editing of Stroom properties that are 'persistent'.

* Issue **#681** : Added dry run to check processor filters will convert to find stream criteria. Throws error to UI if fails.

* Issue **#676** : Fixed use of custom stream type values in expression based processing filters.

* Issue **#673** : Fixed issue with Stream processing filters that specify Create Time

* Issue **#675** : Fixed issue with datafeed requests authenticating incorrectly

* Issue **#666** : Fixed the duplicate dictionary issue in processing filter migrations, made querying more efficient too
* Database migration fixes and tools

* Issue **#668** : Fixed the issue that prevented editing of stroom volumes

* Issue **#669** : Elastic Index Filter now uses stroomServiceUser to retrieve the index config from the Query Elastic service.

* Minor fix to migrations

* Add logging to migrations

* Add logging to migrations

* Issue **#651** : Removed the redundant concept of Pipeline Types, it's half implementation prevented certain picker dialogs from working.

* Issue **#481** : Fix handling of non-incremental index queries on the query API. Adds timeout option in request and blocking code to wait for the query to complete. Exit early from wait loops in index/event search.

* Issue **#626** : Fixed issue with document settings not being persisted

* Issue **#621** : Changed the document info to prevent requests for multi selections

* Issue **#620** : Copying a directory now recursively copies it's contents, plus renaming copies is done more intelligently.

* Issue **#546** : Fixed race conditions with the Explorer Tree, it was causing odd delays to population of the explorer in various places.

* Issue **#495** : Fixed the temporary expansion of the Explorer Tree caused by filtering

* Issue **#376** : Welcome tab details fixed since move to gradle

* Issue **#523** : Changed permission behaviours for copy and move to support `None`, `Source`, `Destination` and `Combined` behaviours. Creating new items now allows for `None` and `Destination` permission behaviours. Also imported items now receive permissions from the destination folder. Event logging now indicates the permission behaviour used during copy, move and create operations.

* Issue **#480** : Change the downloaded search request API JSON to have a fetch type of ALL.

* Issue **#623** : Fixed issue where items were being added to sublist causing a stack overflow exception during data retention processing.

* Issue **#617** : Introduced a concept of `system` document types that prevents the root `System` folder type from being created, copied, deleted, moved, renamed etc.

* Issue **#622** : Fix incorrect service discovery based api paths, remove authentication and authorisation from service discovery

* Issue **#568** : Fixed filtering streams by pipeline in the pipeline screen.

* Issue **#565** : Fixed authorisation issue on dashboards.

* Issue **#592** : Mount stroom at /stroom.

* Issue **#608** : Fixed stream grep and stream dump tools and added tests to ensure continued operation.

* Issue **#603** : Changed property description from `tags` to `XML elements` in `BadTextXMLFilterReader`.

* Issue **#600** : Added debug to help diagnose cause of missing index shards in shard list.

* Issue **#611** : Changed properties to be defined in code rather than Spring XML.

* Issue **#605** : Added a cache for retrieving user by name to reduce DB use when pushing users for each task.

* Issue **#610** : Added `USE INDEX (PRIMARY)` hint to data retention select SQL to improve performance.

* Issue **#607** : Multiple improvements to the code to ensure DB connections, prepared statements, result sets etc use try-with-resources constructs wherever possible to ensure no DB resources are leaked. Also all connections obtained from a data source are now returned appropriately so that connections from pools are reused.

* Issue **#602** : Changed the data retention rule table column order.

* Issue **#606** : Added more stroom properties to tune the c3P0 connection pool. The properties are prefixed by `stroom.db.connectionPool` and `stroom.statistics.sql.db.connectionPool`.

* Issue **#601** : Fixed NPE generated during index shard retention process that was caused by a shard being deleted from the DB at the same time as the index shard retention job running.

* Issue **#609** : Add configurable regex to replace IDs in heap histogram class names, e.g. `....$Proxy54` becomes `....$Proxy--ID-REMOVED--`

* Issue **#570** : Refactor the heap histogram internal statistics for the new InternalStatisticsReceiver

* Issue **#599** : DocumentServiceWriteAction was being used in the wrong places where EntityServiceSaveAction should have been used instead to save entities that aren't document entities.

* Issue **#593** : Fixed node save RPC call.

* Issue **#591** : Made the query info popup more configurable with a title, validation regex etc. The popup will now only be displayed when enabled and when a manual user action takes place, e.g. clicking a search button or running a parameterised execution with one or more queries.

* Added 'prompt' option to force the identity provider to ask for a login.

* Issue **#549** : Change to not try to connect to kafka when kafka is not configured and improve failure handling

* Issue **#573** : Fixed viewing folders with no permitted underlying feeds. It now correctly shows blank data screen, rather than System/Data.

* Issue **#150** : Added a feature to optionally require specification of search purpose.

* Issue **#572** : Added a feature to allow easy download of dictionary contents as a text file.

* Generate additional major and minor floating docker tags in travis build, e.g. v6-LATEST and v6.0-LATEST

* Change docker image to be based on openjdk:8u151-jre-alpine

* Added a feature to list dependencies for all document entities and indicate where dependencies are missing.

* Issue **#540** : Improve description text for stroom.statistics.sql.maxProcessingAge property

* Issue **#538** : Lists of items such as users or user groups were sometimes not being converted into result pages correctly, this is now fixed.

* Issue **#537** : Users without `Manage Policies` permission can now view streams.

* Issue **#522** : Selection of data retention rules now remains when moving rules up or down.

* Issue **#411** : When data retention rules are disabled they are now shown greyed out to indicate this.

* Issue **#536** : Fix for missing visualisation icons.

* Issue **#368** : Fixed hidden job type button on job node list screen when a long cron pattern is used.

* Issue **#507** : Added dictionary inheritance via import references.

* Issue **#554** : Added a `parseUri` XSLT function.

* Issue **#557** : Added dashboard functions to parse and output URI parts.

* Issue **#552** : Fix for NPE caused by bad XSLT during search data extraction.

* Issue **#560** : Replaced instances of `Files.walk()` with `Files.walkFileTree()`. `Files.walk()` throws errors if any files are deleted or are not accessible during the walk operation. This is a major issue with the Java design for walking files using Java 8 streams. To avoid this issue `Files.walkFileTree()` has now been used in place of `Files.walk()`.

* Issue **#567** : Changed `parseUri` to be `parse-uri` to keep it consistently named with respect to other XSLT functions. The old name `parseUri` still works but is deprecated and will be removed in a later version.

* Issue **#567** : The XSLT function `parse-uri` now correctly returns a `schemeSpecificPart` element rather than the incorrectly named `schemeSpecificPort`.

* Issue **#567** : The dashboard expression function `extractSchemeSpecificPortFromUri` has now been corrected to be called `extractSchemeSpecificPartFromUri`.

* Issue **#567** : The missing dashboard expression function `extractQueryFromUri` has been added.

* Issue **#571** : Streams are now updated to have a status of deleted in batches using native SQL and prepared statements rather than using the stream store.

* Issue **#559** : Changed CSS to allow table text selection in newer browsers.

* Issue **#574** : Fixed SQL debug trace output.

* Issue **#574** : Fixed SQL UNION code that was resulting in missing streams in the data browser when paging.

* Issue **#590** : Improved data browser performance by using a local cache to remember feeds, stream types, processors, pipelines etc while decorating streams.

* Issue **#150** : Added a property to optionally require specification of search purpose.

* New authentication flow based around OpenId

* New user management screens

* The ability to issue API keys

* Issue **#501** : Improve the database teardown process in integration tests to speed up builds

* Relax regex in build script to allow tags like v6.0-alpha.3 to be published to Bintray

* Add Bintray publish plugin to Gradle build

* Issue **#75** : Upgraded to Lucene 5.

* Issue **#135** : [BREAKING CHANGE] Removed JODA Time library and replaced with Java 7 Time API. This change breaks time zone output previously formatted with `ZZ` or `ZZZ`.

* Added XSLT functions generate-url and fetch-json

* Added ability to put clickable hyperlinks in Dashboard tables

* Added an HTTP appender.

* Added an appender for the proxy store.

* Issue **#412** : Fixed no-column table breakage

* Issue **#380** : Fixed build details on welcome/about

* Issue **#348** : Fixed new menu icons.

* Issue **98** : Fix premature trimming of results in the store

* Issue **360** : Fix inability to sort sql stats results in the dashboard table

* Issue **#550** : Fix for info message output for data retention.

* Issue **#551** : Improved server task detail for data retention job.

* Issue **#541** : Changed stream retention job descriptions.

* Issue **#553** : The data retention job now terminates if requested to do so and also tracks progress in a local temp file so a nodes progress will survive application restarts.

* Change docker image to use openjdk:8u151-jre-alpine as a base

* Issue **#539** : Fix issue of statistic search failing after it is imported

* Issue **#547** : Data retention processing is now performed in batches (size determined by `stroom.stream.deleteBatchSize`). This change should reduce the memory required to process the data retention job.

* Issue **#541** : Marked old stream retention job as deprecated in description.

* Issue **#542** : Fix for lazy hibernate object initialisation when stepping cooked data.

* Issue **#524** : Remove dependency on stroom-proxy:stroom-proxy-repo and replaced with duplicated code from stroom-proxy-repo (commit b981e1e)

* Issue **#203** : Initial release of the new data receipt policy functionality.

* Issue **#202** : Initial release of the new data retention policy functionality.

* Issue **#521** : Fix for the job list screen to correct the help URL.

* Issue **#526** : Fix for XSLT functions that should return optional results but were being forced to return a single value.

* Issue **#527** : Fix for XSLT error reporting. All downstream errors were being reported as XSLT module errors and were
 hiding the underlying exception.

* Issue **#501** : Improve the database teardown process in integration tests to speed up builds.

* Issue **#511** : Fix NPE thrown during pipeline stepping by downstream XSLT.

* Issue **#521** : Fix for the job list screen to use the help URL system property for displaying context sensitive help.

* Issue **#511** : Fix for XSLT functions to allow null return values where a value cannot be returned due to an error etc.

* Issue **#515** : Fix handling of errors that occur before search starts sending.

* Issue **#506** : In v5 dashboard table filters were enhanced to allow parameters to be used in include/exclude filters. The implementation included the use of ` \ ` to escape `$` characters that were not to be considered part of a parameter reference. This change resulted in regular expressions requiring ` \ ` being escaped with additional ` \ ` characters. This escaping has now been removed and instead only `$` chars before `{` chars need escaping when necessary with double `$$` chars, e.g. use `$${something` if you actually want `${something` not to be replaced with a parameter.

* Issue **#505** : Fix the property UI so all edited value whitespace is trimmed

* Issue **#513** : Now only actively executing tasks are visible as server tasks

* Issue **#483** : When running stream retention jobs the transactions are now set to REQUIRE_NEW to hopefully ensure that the job is done in small batches rather than a larger transaction spanning multiple changes.

* Issue **#508** : Fix directory creation for index shards.

* Issue **#492** : Task producers were still not being marked as complete on termination which meant that the parent cluster task was not completing. This has now been fixed.

* Issue **#497** : DB connections obtained from the data source are now released back to the pool after use.

* Issue **#492** : Task producers were not being marked as complete on termination which meant that the parent cluster task was not completing. This has now been fixed.

* Issue **#497** : Change stream task creation to use straight JDBC rather than hibernate for inserts and use a configurable batch size (stroom.databaseMultiInsertMaxBatchSize) for the inserts.

* Issue **#502** : The task executor was not responding to shutdown and was therefore preventing the app from stopping gracefully.

* Issue **#476** : Stepping with dynamic XSLT or text converter properties now correctly falls back to the specified entity if a match cannot be found by name.

* Issue **#498** : The UI was adding more than one link between 'Source' and 'Parser' elements, this is now fixed.

* Issue **#492** : Search tasks were waiting for part of the data extraction task to run which was not checking for termination. The code for this has been changed and should now terminate when required.

* Issue **#494** : Fix problem of proxy aggregation never stopping if more files exist

* Issue **#490** : Fix errors in proxy aggregation due to a bounded thread pool size

* Issue **#484** : Remove custom finalize() methods to reduce memory overhead

* Issue **#475** : Fix memory leak of java.io.File references when proxy aggregation runs

* Issue **#470** : You can now correctly add destinations directly to the pipeline 'Source' element to enable raw streaming.

* Issue **#487** : Search result list trimming was throwing an illegal argument exception `Comparison method violates its general contract`, this should now be fixed.

* Issue **#488** : Permissions are now elevated to 'Use' for the purposes of reporting the data source being queried.

* Migrated to ehcache 3.4.0 to add options for off-heap and disk based caching to reduce memory overhead.

* Caches of pooled items no longer use Apache Commons Pool.

* Issue **#401** : Reference data was being cached per user to ensure a user centric view of reference data was being used. This required more memory so now reference data is built in the context of the internal processing user and then filtered during processing by user access to streams.

* The effective stream cache now holds 1000 items.

* Reduced the amount of cached reference data to 100 streams.

* Reduced the number of active queries to 100.

* Removed Ehcache and switched to Guava cache.

* Issue **#477** : Additional changes to ensure search sub tasks use threads fairly between multiple searches.

* Issue **#477** : Search sub tasks are now correctly linked to their parent task and can therefore be terminated by terminating parent tasks.

* Issue **#425** : Changed string replacement in pipeline migration code to use a literal match

* Issue **#469** : Add Heap Histogram internal statistics for memory use monitoring

* Issue **#463** : Made further improvements to the index shard writer cache to improve performance.

* Issue **#448** : Some search related tasks never seem to complete, presumably because an error is thrown at some point and so their callbacks do not get called normally. This fix changes the way task completion is recorded so that it isn't dependant on the callbacks being called correctly.

* Issue **#464** : When a user resets a password, the password now has an expiry date set in the future determined by the password expiry policy. Password that are reset by email still expire immediately as expected.

* Issue **#462** : Permission exceptions now carry details of the user that the exception applies to. This change allows error logging to record the user id in the message where appropriate.

* Issue **#463** : Many index shards are being corrupted which may be caused by insufficient locking of the shard writers and readers. This fix changes the locking mechanism to use the file system.

* Issue **#451** : Data paging was allowing the user to jump beyond the end of a stream whereby just the XML root elements were displayed. This is now fixed by adding a constraint to the page offset so that the user cannot jump beyond the last record. Because data paging assumes that segmented streams have a header and footer, text streams now include segments after a header and before a footer, even if neither are added, so that paging always works correctly regardless of the presence of a header or footer.

* Issue **#461** : The stream attributes on the filter dialog were not sorted alphabetically, they now are.

* Issue **#460** : In some instances error streams did not always have stream attributes added to them for fatal errors. This mainly occurred in instances where processing failed early on during pipeline creation. An error was recorded but stream attributes were not added to the meta data for the error stream. Processing now ensures that stream attributes are recorded for all error cases.

* Issue **#442** : Remove 'Old Internal Statistics' folder, improve import exception handling

* Issue **#457** : Add check to import to prevent duplicate root level entities

* Issue **#444** : Fix for segment markers when writing text to StreamAppender.

* Issue **#447** : Fix for AsyncSearchTask not being displayed as a child of EventSearchTask in the server tasks view.

* Issue **#421** : FileAppender now causes fatal error where no output path set.

* Issue **#427** : Pipelines with no source element will now only treat a single parser element as being a root element for backwards compatibility.

* Issue **#420** : Pipelines were producing errors in the UI when elements were deleted but still had properties set on them. The pipeline validator was attempting to set and validate properties for unknown elements. The validator now ignores properties and links to elements that are undeclared.

* Issue **#420** : The pipeline model now removes all properties and links for deleted elements on save.

* Issue **#458** : Only event searches should populate the `searchId`. Now `searchId` is only populated when a stream processor task is created by an event search as only event searches extract specific records from the source stream.

* Issue **#437** : The event log now includes source in move events.

* Issue **#419** : Fix multiple xml processing instructions appearing in output.

* Issue **#446** : Fix for deadlock on rolling appenders.

* Issue **#444** : Fix segment markers on RollingStreamAppender.

* Issue **#426** : Fix for incorrect processor filters. Old processor filters reference `systemGroupIdSet` rather than `folderIdSet`. The new migration updates them accordingly.

* Issue **#429** : Fix to remove `usePool` parser parameter.

* Issue **#439** : Fix for caches where elements were not eagerly evicted.

* Issue **#424** : Fix for cluster ping error display.

* Issue **#441** : Fix to ensure correct names are shown in pipeline properties.

* Issue **#433** : Fixed slow stream queries caused by feed permission restrictions.

* Issue **#385** : Individual index shards can now be deleted without deleting all shards.

* Issue **#391** : Users needed `Manage Processors` permission to initiate pipeline stepping. This is no longer required as the 'best fit' pipeline is now discovered as the internal processing user.

* Issue **#392** : Inherited pipelines now only require 'Use' permission to be used instead of requiring 'Read' permission.

* Issue **#394** : Pipeline stepping will now show errors with an alert popup.

* Issue **#396** : All queries associated with a dashboard should now be correctly deleted when a dashboard is deleted.

* Issue **#393** : All caches now cache items within the context of the current user so that different users do not have the possibility of having problems caused by others users not having read permissions on items.

* Issue **#358** : Schemas are now selected from a subset matching the criteria set on SchemaFilter by the user.

* Issue **#369** : Translation stepping wasn't showing any errors during stepping if a schema had an error in it.

* Issue **#364** : Switched index writer lock factory to a SingleInstanceLockFactory as index shards are accessed by a single process.

* Issue **#363** : IndexShardWriterCacheImpl now closes and flushes writers using an executor provided by the TaskManager. Writers are now also closed in LRU order when sweeping up writers that exceed TTL and TTI constraints.

* Issue **#361** : Information has been added to threads executing index writer and index searcher maintenance tasks.

* Issue **#356** : Changed the way index shard writers are cached to improve indexing performance and reduce blocking.

* Issue **#353** : Reduced expected error logging to debug.

* Issue **#354** : Changed the way search index shard readers get references to open writers so that any attempt to get an open writer will not cause, or have to wait for, a writer to close.

* Issue **#351** : Fixed ehcache item eviction issue caused by ehcache internally using a deprecated API.

* Issue **#347** : Added a 'Source' node to pipelines to establish a proper root for a pipeline rather than an assumed one based on elements with no parent.

* Issue **#350** : Removed 'Advanced Mode' from pipeline structure editor as it is no longer very useful.

* Issue **#349** : Improved index searcher cache to ensure searchers are not affected by writers closing.

* Issue **#342** : Changed the way indexing is performed to ensure index readers reference open writers correctly.

* Issue **#346** : Improved multi depth config content import.

* Issue **#328** : You can now delete corrupt shards from the UI.

* Issue **#343** : Fixed login expiry issue.

* Issue **#345** : Allowed for multi depth config content import.

* Issue **#341** : Fixed arg in SQL.

* Issue **#340** : Fixed headless and corresponding test.

* Issue **#333** : Fixed event-logging version in build.

* Issue **#334** : Improved entity sorting SQL and separated generation of SQL and HQL to help avoid future issues.

* Issue **#335** : Improved user management

* Issue **#337** : Added certificate auth option to export servlet and disabled the export config feature by default.

* Issue **#337** : Added basic auth option to export servlet to complement cert based auth.

* Issue **#332** : The index shard searcher cache now makes sure to get the current writer needed for the current searcher on open.

* Issue **#322** : The index cache and other caching beans should now throw exceptions on `get` that were generated during the creation of cached items.

* Issue **#325** : Query history is now cleaned with a separate job. Also query history is only recorded for manual querying, i.e. not when query is automated (on open or auto refresh). Queries are now recorded on a dashboard + query component basis and do not apply across multiple query components in a dashboard.

* Issue **#323** : Fixed an issue where parser elements were not being returned as 'processors' correctly when downstream of a reader.

* Issue **#322** : Index should now provide a more helpful message when an attempt is made to index data and no volumes have been assigned to an index.

* Issue **#316** : Search history is now only stored on initial query when using automated queries or when a user runs a query manually. Search history is also automatically purged to keep either a specified number of items defined by `stroom.query.history.itemsRetention` (default 100) or for a number of days specified by `stroom.query.history.daysRetention` (default 365).

* Issue **#317** : Users now need update permission on an index plus 'Manage Index Shards' permission to flush or close index shards. In addition to this a user needs delete permission to delete index shards.

* Issue **#319** : SaveAs now fetches the parent folder correctly so that users can copy items if they have permission to do so.

* Issue **#311** : Fixed request for `Pipeline` in `meta` XSLT function. Errors are now dealt with correctly so that the XSLT will not fail due to missing meta data.

* Issue **#313** : Fixed case of `xmlVersion` property on `InvalidXMLCharFilterReader`.

* Issue **#314** : Improved description of `tags` property in `BadTextXMLFilterReader`.

* Issue **#307** : Made some changes to avoid potential NPE caused by session serialisation.

* Issue **#306** : Added a stroom `meta` XSLT function. The XSLT function now exposes `Feed`, `StreamType`, `CreatedTime`, `EffectiveTime` and `Pipeline` meta attributes from the currently processing stream in addition to any other meta data that might apply. To access these meta data attributes of the current stream use `stroom:meta('StreamType')` etc. The `feed-attribute` function is now an alias for the `meta` function and should be considered to be deprecated.

* Issue **#303** : The stream delete job now uses cron in preference to a frequency.

* Issue **#152** : Changed the way indexing is performed so that a single indexer object is now responsible for indexing documents and adding them to the appropriate shard.

* Issue **#179** : Updated Saxon-HE to version 9.7.0-18 and added XSLTFilter option to `usePool` to see if caching might be responsible for issue.

* Issue **#288** : Made further changes to ensure that the IndexShardWriterCache doesn't try to reuse an index shard that has failed when adding any documents.

* Issue **#295** : Made the help URL absolute and not relative.

* Issue **#293** : Attempt to fix mismatch document count error being reported when index shards are opened.

* Issue **#292** : Fixed locking for rolling stream appender.

* Issue **#292** : Rolling stream output is no longer associated with a task, processor or pipeline to avoid future processing tasks from deleting rolling streams by thinking they are superseded.

* Issue **#292** : Data that we expect to be unavailable, e.g. locked and deleted streams, will no longer log exceptions when a user tries to view it and will instead return an appropriate message to the user in place of the data.

* Issue **#288** : The error condition 'Expected a new writer but got the same one back!!!' should no longer be encountered as the root cause should now be fixed. The original check has been reinstated so that processing will terminate if we do encounter this problem.

* Issue **#295** : Fixed the help property so that it can now be configured.

* Issue **#296** : Removed 'New' and 'Delete' buttons from the global property dialog.

* Issue **#279** : Fixed NPE thrown during proxy aggregation.

* Issue **#294** : Changing stream task status now tries multiple times to attempt to avoid a hibernate LockAcquisitionException.

* Issue **#287** : XSLT not found warnings property description now defaults to false.

* Issue **#261** : The save button is now only enabled when a dashboard or other item is made dirty and it is not read only.

* Issue **#286** : Dashboards now correctly save the selected tab when a tab is selected via the popup tab selector (visible when tabs are collapsed).

* Issue **#289** : Changed Log4J configuration to suppress logging from Hibernate SqlExceptionHandler for expected exceptions like constraint violations.

* Issue **#288** : Changed 'Expected a new writer...' fatal error to warning as the condition in question might be acceptable.

* Issue **#285** : Attempted fix for GWT RPC serialisation issue.

* Issue **#283** : Statistics for the stream task queue are now captured even if the size is zero.

* Issue **#226** : Fixed issue where querying an index failed with "User does not have the required permission (Manage Users)" message.

* Issue **#281** : Made further changes to cope with Files.list() and Files.walk() returning streams that should be closed with 'try with resources' construct.

* Issue **#224** : Removing an element from the pipeline structure now removes all child elements too.

* Issue **#282** : Users can now upload data with just 'Data - View' and 'Data - Import' application permissions, plus read permission on the appropriate feed.

* Issue **#199** : The explorer now scrolls selected items into view.

* Issue **#280** : Fixed 'No user is currently authenticated' issue when viewing jobs and nodes.

* Issue **#278** : The date picker now hides once you select a date.

* Issue **#281** : Directory streams etc are now auto closed to prevent systems running out of file handles.

* Issue **#263** : The explorer tree now allows you to collapse the root 'System' node after it is first displayed.

* Issue **#266** : The explorer tree now resets (clears and collapses all previously open nodes) and shows the currently selected item every time an explorer drop down in opened.

* Issue **#233** : Users now only see streams if they are administrators or have 'Data - View' permission. Non administrators will only see data that they have 'read' permission on for the associated feed and 'use' permission on for the associated pipeline if there is one.

* Issue **#265** : The stream filter now orders stream attributes alphabetically.

* Issue **#270** : Fixed security issue where null users were being treated as INTERNAL users.

* Issue **#270** : Improved security by pushing user tokens rather than just user names so that internal system (processing) users are clearly identifiable by the security system and cannot be spoofed by regular user accounts.

* Issue **#269** : When users are prevented from logging in with 'preventLogin' their failed login count is no longer incremented.

* Issue **#267** : The login page now shows the maintenance message.

* Issue **#276** : Session list now shows session user ids correctly.

* Issue **#201** : The permissions menu item is no longer available on the root 'System' folder.

* Issue **#176** : Improved performance of the explorer tree by increasing the size of the document permissions cache to 1M items and changing the eviction policy from LRU to LFU.

* Issue **#176** : Added an optimisation to the explorer tree that prevents the need for a server call when collapsing tree nodes.

* Issue **#273** : Removed an unnecessary script from the build.

* Issue **#277** : Fixed a layout issue that was causing the feed section of the processor filter popup to take up too much room.

* Issue **#274** : The editor pane was only returning the current user edited text when attached to the DOM which meant changes to text were ignored if an editor pane was not visible when save was pressed. This has now been fixed so that the current content of an editor pane is always returned even when it is in a detached state.

* Issue **#264** : Added created by/on and updated by/on info to pipeline stream processor info tooltips.

* Issue **#222** : Explorer items now auto expand when a quick filter is used.

* Issue **#205** : File permissions in distribution have now been changed to `0750` for directories and shell scripts and `0640` for all other files.

* Issue **#240** : Separate application permissions are now required to manage DB tables and tasks.

* Issue **#210** : The statistics tables are now listed in the database tables monitoring pane.

* Issue **#249** : Removed spaces between values and units.

* Issue **#237** : Users without 'Download Search Results' permission will no longer see the download button on the table component in a dashboard.

* Issue **#232** : Users can now inherit from pipelines that they have 'use' permissions on.

* Issue **#191** : Max stream size was not being treated as IEC value, e.g. Mebibytes etc.

* Issue **#235** : Users can now only view the processor filters that they have created if they have 'Manage Processors' permission unless they are an administrator in which case they will see all filters. Users without the 'Manage Processors' permission who are also not administrators will see no processor filters in the UI. Users with 'Manage Processors' permission who are not administrators will be able to update their own processor filters if they have 'update' permission on the associated pipeline. Administrators are able to update all processor filters.

* Issue **#212** : Changes made to text in any editor including those made with cut and paste are now correctly handled so that altered content is now saved.

* Issue **#247** : The editor pane now attempts to maintain the scroll position when formatting content.

* Issue **#251** : Volume and memory statistics are now recorded in bytes and not MiB.

* Issue **#243** : The error marker pane should now discover and display all error types even if they are preceded by over 1000 warnings.

* Issue **#254** : Fixed search result download.

* Issue **#209** : Statistics are now queryable in a dashboard if a user has 'use' permissions on a statistic.

* Issue **#255** : Fixed issue where error indicators were not being shown in the schema validator pane because the text needed to be formatted so that it spanned multiple lines before attempting to add annotations.

* Issue **#257** : The dashboard text pane now provides padding at the top to allow for tabs and controls.

* Issue **#174** : Index shard checking is now done asynchronously during startup to reduce startup time.

* Issue **#225** : Fixed NPE that was caused by processing instruction SAX events unexpectedly being fired by Xerces before start document events. This looks like it might be a bug in Xerces but the code now copes with the unexpected processing instruction event anyway.

* Issue **#230** : The maintenance message can now be set with the property 'stroom.maintenance.message' and the message now appears as a banner at the top of the screen rather than an annoying popup. Non admin users can also be prevented from logging on to the system by setting the 'stroom.maintenance.preventLogin' property to 'true'.

* Issue **#155** : Changed password values to be obfuscated in the UI as 20 asterisks regardless of length.

* Issue **#188** : All of the writers in a pipeline now display IO in the UI when stepping.

* Issue **#208** : Schema filter validation errors are now shown on the output pane during stepping.

* Issue **#211** : Turned off print margins in all editors.

* Issue **#200** : The stepping presenter now resizes the top pane to fit the tree structure even if it is several elements high.

* Issue **#168** : Code and IO is now loaded lazily into the element presenter panes during stepping which prevents the scrollbar in the editors being in the wrong position.

* Issue **#219** : Changed async dispatch code to work with new lambda classes rather than callbacks.

* Issue **#221** : Fixed issue where `*.zip.bad` files were being picked up for proxy aggregation.

* Issue **#242** : Improved the way properties are injected into some areas of the code to fix an issue where 'stroom.maxStreamSize' and other properties were not being set.

* Issue **#241** : XMLFilter now ignores the XSLT name pattern if an empty string is supplied.

* Issue **#236** : 'Manage Cache Permission' has been changed to 'Manage Cache'.

* Issue **#219** : Made further changes to use lambda expressions where possible to simplify code.

* Issue **#231** : Changed the way internal statistics are created so that multiple facets of a statistic, e.g. Free & Used Memory, are combined into a single statistic to allow combined visualisation.

* Issue **#172** : Further improvement to dashboard L&F.

* Issue **#194** : Fixed missing Roboto fonts.

* Issue **#195** : Improved font weights and removed underlines from link tabs.

* Issue **#196** : Reordered fields on stream, relative stream, volume and server task tables.

* Issue **#182** : Changed the way dates and times are parsed and formatted and improved the datebox control L&F.

* Issue **#198** : Renamed 'INTERNAL_PROCESSING_USER' to 'INTERNAL'.

* Issue **#154** : Active tasks are now sortable by processor filter priority.

* Issue **#204** : Pipeline processor statistics now include 'Node' as a tag.

* Issue **#170** : Changed import/export to delegate import/export responsibility to individual services. Import/export now only works with items that have valid UUIDs specified.

* Issue **#164** : Reduced caching to ensure tree items appear as soon as they are added.

* Issue **#177** : Removed 'Meta Data-Bytes Received' statistic as it was a duplicate.

* Issue **#152** : Changed the way index shard creation is locked so that only a single shard should be fetched from the cache with a given shard key at any one time.

* Issue **#189** : You now have to click within a checkbox to select it within a table rather than just clicking the cell the checkbox is in.

* Issue **#186** : Data is no longer artificially wrapped with the insertion of new lines server side. Instead the client now receives the data and an option to soft wrap lines has been added to the UI.

* Issue **#167** : Fixed formatting of JavaScript and JSON.

* Issue **#175** : Fixed visibility of items by inferred permissions.

* Issue **#178** : Added new properties and corresponding configuration to connect and create a separate SQL statistics DB.

* Issue **#172** : Improved dashboard L&F.

* Issue **#169** : Improved L&F of tables to make better use of screen real estate.

* Issue **#191** : Mebibytes (multiples of 1024) etc are now used as standard throughout the application for both memory and disk sizes and have single letter suffixes (B, K, M, G, T).

* Issue **#173** : Fixed the way XML formatter deals with spaces in attribute values.

* Issue **#151** : Fixed meta data statistics. 'metaDataStatistics' bean was declared as an interface and not a class.

* Issue **#158** : Added a new global property 'stroom.proxy.zipFilenameDelimiter' to enable Stroom proxy repositories to be processed that have a custom file name pattern.

* Issue **#153** : Clicking tick boxes and other cell components in tables no longer requires the row to be selected first.

* Issue **#148** : The stream browsing UI no longer throws an error when attempting to clear markers from the error markers pane.

* Issue **#160** : Stream processing tasks are now created within the security context of the user that created the associated stream processor filter.

* Issue **#157** : Data is now formatted by the editor automatically on display.

* Issue **#144** : Old processing output will now be deleted when content is reprocessed even if the new processing task does not produce output.

* Issue **#159** : Fixed NPE thrown during import.

* Issue **#166** : Fixed NPE thrown when searching statistics.

* Issue **#165** : Dashboards now add a query and result table from a template by default on creation. This was broken when adding permission inheritance to documents.

* Issue **#162** : The editor annotation popup now matches the style of other popups.

* Issue **#163** : Imported the Roboto Mono font to ensure consistency of the editor across platforms.

* Issue **#143** : Stroom now logs progress information about closing index shard writers during shutdown.

* Issue **#140** : Replaced code editor to improve UI performance and add additional code formatting & styling options.

* Issue **#146** : Object pool should no longer throw an error when abandoned objects are returned to the pool.

* Issue **#142** : Changed the way permissions are cached so that changes to permissions provide immediate access to documents.

* Issue **#123** : Changed the way entity service result caching works so that the underlying entity manager is cached instead of individual services. This allows entity result caching to be performed while still applying user permissions to cached results.

* Issue **#156** : Attempts to open items that that user does not have permission to open no longer show an error and spin the progress indicator forever, instead the item will just not open.

* Issue **#141** : Improved log output during entity reference migration and fixed statistic data source reference migration.

* Issue **#127** : Entity reference replacement should now work with references to 'StatisticsDataSource'.

* Issue **#125** : Fixed display of active tasks which was broken by changes to the task summary table selection model.

* Issue **#121** : Fixed cache clearing.

* Issue **#122** : Improved the look of the cache screen.

* Issue **#106** : Disabled users and groups are now displayed with greyed out icon in the UI.

* Issue **#132** : The explorer tree is now cleared on login so that users with different permissions do not see the previous users items.

* Issue **#128** : Improved error handling during login.

* Issue **#130** : Users with no permissions are no longer able to open folders including the root System folder to attempt data browsing.

* Issue **#120** : Entity chooser now treats 'None' as a special root level explorer node so that it can be selected in the same way as other nodes, e.g. visibly selected and responsive to double click.

* Issue **#129** : Fixed NPE.

* Issue **#119** : User permissions dialog now clears permissions when a user or group is deleted.

* Issue **#115** : User permissions on documents can now be inherited from parent folders on create, copy and move.

* Issue **#109** : Added packetSize="65536" property to AJP connector in server.xml template.

* Issue **#100** : Various list of items in stroom now allow multi selection for add/remove purposes.

* Issue **#112** : Removed 'pool' monitoring screen as all pools are now caches of one form or another.

* Issue **#105** : Users were not seeing 'New' menu for folders that they had some create child doc permissions for. This was due to DocumentType not implementing equals() and is now fixed.

* Issue **#111** : Fixed query favourites and history.

* Issue **#91** : Only CombinedParser was allowing code to be injected during stepping. Now DSParser and XMLFragmentParser support code injection during stepping.

* Issue **#107** : The UI now only shows new pipeline element items on the 'Add' menu that are allowed children of the selected element.

* Issue **#113** : User names are now validated against a regex specified by the 'stroom.security.userNamePattern' property.

* Issue **#116** : Rename is now only possible when a single explorer item is selected.

* Issue **#114** : Fixed selection manager so that the explorer tree does not select items when a node expander is clicked.

* Issue **#65** : Selection lists are now limited to 300px tall and show scrollbars if needed.

* Issue **#50** : Defaults table result fields to use local time without outputting the timezone.

* Issue **#15** : You can now express time zones in dashboard query expressions or just omit a time zone to use the locale of the browser.

* Issue **#49** : Dynamic XSLT selection now works with pipeline stepping.

* Issue **#63** : Entity selection control now shows current entity name even if it has changed since referencing entity was last saved.

* Issue **#70** : You can now select multiple explorer rows with ctrl and shift key modifiers and perform bulk actions such as copy, move, rename and delete.

* Issue **#85** : findDelete() no longer tries to add ORDER BY condition on UPDATE SQL when deleting streams.

* Issue **#89** : Warnings should now be present in processing logs for reference data lookups that don't specify feed or stream type. This was previously throwing a NullPointerException.

* Issue **#90** : Fixed entity selection dialog used outside of drop down selection control.

* Issue **#88** : Pipeline reference edit dialog now correctly selects the current stream type.

* Issue **#77** : Default index volume creation now sets stream status to INACTIVE rather than CLOSED and stream volume creation sets index status to INACTIVE rather than CLOSED.

* Issue **#93** : Fixed code so that the 'Item' menu is now visible.

* Issue **#97** : Index shard partition date range creation has been improved.

* Issue **#94** : Statistics searches now ignore expression terms with null or empty values so that the use of substitution parameters can be optional.

* Issue **#87** : Fixed explorer scrolling to the top by disabling keyboard selection.

* Issue **#104** : 'Query' no longer appears as an item that a user can allow 'create' on for permissions within a folder.

* Issue **#103** : Added 10 years as a supported data retention age.

* Issue **#86** : The stream delete button is now re-enabled when new items are selected for deletion.

* Issue **#81** : No exception will now be thrown if a client rejects a response for an EntityEvent.

* Issue **#79** : The client node no longer tries to create directories on the file system for a volume that may be owned by another node.

* Issue **#92** : Error summaries of multiple types no longer overlap each other at the top of the error markers list.

* Issue **#64** : Fixed Hessian serialisation of 'now' which was specified as a ZonedDateTime which cannot be serialised. This field is now a long representing millseconds since epoch.

* Issue **#62** : Task termination button is now enabled.

* Issue **#60** : Fixed validation of stream attributes prior to data upload to prevent null pointer exception.

* Issue **#9** : Created a new implementation of the expression parser that improved expression tokenisation and deals with BODMAS rules properly.

* Issue **#36** : Fixed and vastly improved the configuration of email so that more options can be set allowing for the use of other email services requiring more complex configuration such as gmail.

* Issue **#24** : Header and footer strings are now unescaped so that character sequences such as '\n' are translated into single characters as with standard Java strings, e.g. '\n' will become a new line and '\t' a tab.

* Issue **#40** : Changed Stroom docker container to be based on Alpine linux to save space

* Issue **#40** : Auto import of content packs on Stroom startup and added default content packs into the docker build for Stroom.

* Issue **#30** : Entering stepping mode was prompting for the pipeline to step with but also auto selecting a pipeline at the same time and entering stepping immediately.

* Dashboard auto refresh is now limited to a minimum interval of 10 seconds.

* Issue **#31** : Pipeline stepping was not including user changes immediately as parsers and XSLT filters were using cached content when they should have been ignoring the cache in stepping mode.

* Issue **#27** : Stroom now listens to window closing events and asks the user if they really want to leave the page. This replaces the previous crude attempts to block keys that affected the history or forced a browser refresh.

* Issue **#2** : The order of fields in the query editor is now alphabetical.

* Issue **#3** : When a filter is active on a dashboard table column, a filter icon now appears to indicate this.

* Issue **#5** : Replace() and Decode() dashboard table expression functions no longer ignore cells with null values.

* Issue **#7** : Dashboards are now able to query on open.

* Issue **#8** : Dashboards are now able to re-query automatically at fixed intervals.

* Updated GWT to v2.8.0 and Gin to v2.1.2.

* Issue **#12** : Dashboard queries can now evaluate relative date/time expressions such as now(), hour() etc. In addition to this the expressions also allow the addition or subtraction of durations, e.g. now - 5d.

* Issue **#14** : Dashboard query expressions can now be parameterised with any term able to accept a user defined parameter, e.g. ${user}. Once added parameters can be changed for the entire dashboard via a text box at the top of the dashboard screen which will then execute all queries when enter is pressed or it loses focus.

* Issue **#16** : Dashboard table filters can also accept user defined parameters, e.g. ${user}, to perform filtering when a query is executed.

* Fixed missing text presenter in dashboards.

* Issue **#18** : The data dashboard component will now show data relative to the last selected table row (even if there is more than one table component on the dashboard) if the data component has not been configured to listen to row selections for a specific table component.

* Changed table styling to colour alternate rows, add borders between rows and increase vertical padding

* Issue **#22** : Dashboard table columns can now be configured to wrap text via the format options.

* Issue **#28** : Dashboard component dependencies are now listed with the component name plus the component id in brackets rather than just the component id.

* Issue **#202** : Initial release of the new data retention policy functionality.

[Unreleased]: https://github.com/gchq/stroom/compare/v7.0-beta.144...HEAD
[v7.0-beta.144]: https://github.com/gchq/stroom/compare/v7.0-beta.143...v7.0-beta.144
[v7.0-beta.143]: https://github.com/gchq/stroom/compare/v7.0-beta.142...v7.0-beta.143
[v7.0-beta.142]: https://github.com/gchq/stroom/compare/v7.0-beta.141...v7.0-beta.142
[v7.0-beta.141]: https://github.com/gchq/stroom/compare/v7.0-beta.140...v7.0-beta.141
[v7.0-beta.140]: https://github.com/gchq/stroom/compare/v7.0-beta.139...v7.0-beta.140
[v7.0-beta.139]: https://github.com/gchq/stroom/compare/v7.0-beta.138...v7.0-beta.139
[v7.0-beta.138]: https://github.com/gchq/stroom/compare/v7.0-beta.137...v7.0-beta.138
[v7.0-beta.137]: https://github.com/gchq/stroom/compare/v7.0-beta.136...v7.0-beta.137
[v7.0-beta.136]: https://github.com/gchq/stroom/compare/v7.0-beta.135...v7.0-beta.136
[v7.0-beta.135]: https://github.com/gchq/stroom/compare/v7.0-beta.134...v7.0-beta.135
[v7.0-beta.134]: https://github.com/gchq/stroom/compare/v7.0-beta.133...v7.0-beta.134
[v7.0-beta.133]: https://github.com/gchq/stroom/compare/v7.0-beta.132...v7.0-beta.133
[v7.0-beta.132]: https://github.com/gchq/stroom/compare/v7.0-beta.131...v7.0-beta.132
[v7.0-beta.131]: https://github.com/gchq/stroom/compare/v7.0-beta.130...v7.0-beta.131
[v7.0-beta.130]: https://github.com/gchq/stroom/compare/v7.0-beta.129...v7.0-beta.130
[v7.0-beta.129]: https://github.com/gchq/stroom/compare/v7.0-beta.128...v7.0-beta.129
[v7.0-beta.128]: https://github.com/gchq/stroom/compare/v7.0-beta.127...v7.0-beta.128
[v7.0-beta.127]: https://github.com/gchq/stroom/compare/v7.0-beta.126...v7.0-beta.127
[v7.0-beta.126]: https://github.com/gchq/stroom/compare/v7.0-beta.125...v7.0-beta.126
[v7.0-beta.125]: https://github.com/gchq/stroom/compare/v7.0-beta.124...v7.0-beta.125
[v7.0-beta.124]: https://github.com/gchq/stroom/compare/v7.0-beta.123...v7.0-beta.124
[v7.0-beta.123]: https://github.com/gchq/stroom/compare/v7.0-beta.122...v7.0-beta.123
[v7.0-beta.122]: https://github.com/gchq/stroom/compare/v7.0-beta.121...v7.0-beta.122
[v7.0-beta.121]: https://github.com/gchq/stroom/compare/v7.0-beta.120...v7.0-beta.121
[v7.0-beta.120]: https://github.com/gchq/stroom/compare/v7.0-beta.119...v7.0-beta.120
[v7.0-beta.119]: https://github.com/gchq/stroom/compare/v7.0-beta.118...v7.0-beta.119
[v7.0-beta.118]: https://github.com/gchq/stroom/compare/v7.0-beta.117...v7.0-beta.118
[v7.0-beta.117]: https://github.com/gchq/stroom/compare/v7.0-beta.116...v7.0-beta.117
[v7.0-beta.116]: https://github.com/gchq/stroom/compare/v7.0-beta.115...v7.0-beta.116
[v7.0-beta.115]: https://github.com/gchq/stroom/compare/v7.0-beta.114...v7.0-beta.115
[v7.0-beta.114]: https://github.com/gchq/stroom/compare/v7.0-beta.113...v7.0-beta.114
[v7.0-beta.113]: https://github.com/gchq/stroom/compare/v7.0-beta.112...v7.0-beta.113
[v7.0-beta.112]: https://github.com/gchq/stroom/compare/v7.0-beta.111...v7.0-beta.112
[v7.0-beta.111]: https://github.com/gchq/stroom/compare/v7.0-beta.110...v7.0-beta.111
[v7.0-beta.110]: https://github.com/gchq/stroom/compare/v7.0-beta.109...v7.0-beta.110
[v7.0-beta.109]: https://github.com/gchq/stroom/compare/v7.0-beta.108...v7.0-beta.109
[v7.0-beta.108]: https://github.com/gchq/stroom/compare/v7.0-beta.107...v7.0-beta.108
[v7.0-beta.107]: https://github.com/gchq/stroom/compare/v7.0-beta.106...v7.0-beta.107
[v7.0-beta.106]: https://github.com/gchq/stroom/compare/v7.0-beta.105...v7.0-beta.106
[v7.0-beta.105]: https://github.com/gchq/stroom/compare/v7.0-beta.104...v7.0-beta.105
[v7.0-beta.104]: https://github.com/gchq/stroom/compare/v7.0-beta.103...v7.0-beta.104
[v7.0-beta.103]: https://github.com/gchq/stroom/compare/v7.0-beta.102...v7.0-beta.103
[v7.0-beta.102]: https://github.com/gchq/stroom/compare/v7.0-beta.101...v7.0-beta.102
[v7.0-beta.101]: https://github.com/gchq/stroom/compare/v7.0-beta.100...v7.0-beta.101
[v7.0-beta.100]: https://github.com/gchq/stroom/compare/v7.0-beta.99...v7.0-beta.100
[v7.0-beta.99]: https://github.com/gchq/stroom/compare/v7.0-beta.98...v7.0-beta.99
[v7.0-beta.98]: https://github.com/gchq/stroom/compare/v7.0-beta.97...v7.0-beta.98
[v7.0-beta.97]: https://github.com/gchq/stroom/compare/v7.0-beta.96...v7.0-beta.97
[v7.0-beta.96]: https://github.com/gchq/stroom/compare/v7.0-beta.95...v7.0-beta.96
[v7.0-beta.95]: https://github.com/gchq/stroom/compare/v7.0-beta.94...v7.0-beta.95
[v7.0-beta.94]: https://github.com/gchq/stroom/compare/v7.0-beta.93...v7.0-beta.94
[v7.0-beta.93]: https://github.com/gchq/stroom/compare/v7.0-beta.92...v7.0-beta.93
[v7.0-beta.92]: https://github.com/gchq/stroom/compare/v7.0-beta.91...v7.0-beta.92
[v7.0-beta.91]: https://github.com/gchq/stroom/compare/v7.0-beta.90...v7.0-beta.91
[v7.0-beta.90]: https://github.com/gchq/stroom/compare/v7.0-beta.89...v7.0-beta.90
[v7.0-beta.89]: https://github.com/gchq/stroom/compare/v7.0-beta.88...v7.0-beta.89
[v7.0-beta.88]: https://github.com/gchq/stroom/compare/v7.0-beta.87...v7.0-beta.88
[v7.0-beta.87]: https://github.com/gchq/stroom/compare/v7.0-beta.86...v7.0-beta.87
[v7.0-beta.86]: https://github.com/gchq/stroom/compare/v7.0-beta.85...v7.0-beta.86
[v7.0-beta.85]: https://github.com/gchq/stroom/compare/v7.0-beta.84...v7.0-beta.85
[v7.0-beta.84]: https://github.com/gchq/stroom/compare/v7.0-beta.83...v7.0-beta.84
[v7.0-beta.83]: https://github.com/gchq/stroom/compare/v7.0-beta.82...v7.0-beta.83
[v7.0-beta.82]: https://github.com/gchq/stroom/compare/v7.0-beta.81...v7.0-beta.82
[v7.0-beta.81]: https://github.com/gchq/stroom/compare/v7.0-beta.80...v7.0-beta.81
[v7.0-beta.80]: https://github.com/gchq/stroom/compare/v7.0-beta.79...v7.0-beta.80
[v7.0-beta.79]: https://github.com/gchq/stroom/compare/v7.0-beta.78...v7.0-beta.79
[v7.0-beta.78]: https://github.com/gchq/stroom/compare/v7.0-beta.77...v7.0-beta.78
[v7.0-beta.77]: https://github.com/gchq/stroom/compare/v7.0-beta.76...v7.0-beta.77
[v7.0-beta.76]: https://github.com/gchq/stroom/compare/v7.0-beta.75...v7.0-beta.76
[v7.0-beta.75]: https://github.com/gchq/stroom/compare/v7.0-beta.74...v7.0-beta.75
[v7.0-beta.74]: https://github.com/gchq/stroom/compare/v7.0-beta.73...v7.0-beta.74
[v7.0-beta.73]: https://github.com/gchq/stroom/compare/v7.0-beta.72...v7.0-beta.73
[v7.0-beta.72]: https://github.com/gchq/stroom/compare/v7.0-beta.71...v7.0-beta.72
[v7.0-beta.71]: https://github.com/gchq/stroom/compare/v7.0-beta.70...v7.0-beta.71
[v7.0-beta.70]: https://github.com/gchq/stroom/compare/v7.0-beta.69...v7.0-beta.70
[v7.0-beta.69]: https://github.com/gchq/stroom/compare/v7.0-beta.68...v7.0-beta.69
[v7.0-beta.68]: https://github.com/gchq/stroom/compare/v7.0-beta.67...v7.0-beta.68
[v7.0-beta.67]: https://github.com/gchq/stroom/compare/v7.0-beta.66...v7.0-beta.67
[v7.0-beta.66]: https://github.com/gchq/stroom/compare/v7.0-beta.65...v7.0-beta.66
[v7.0-beta.65]: https://github.com/gchq/stroom/compare/v7.0-beta.64...v7.0-beta.65
[v7.0-beta.64]: https://github.com/gchq/stroom/compare/v7.0-beta.63...v7.0-beta.64
[v7.0-beta.63]: https://github.com/gchq/stroom/compare/v7.0-beta.62...v7.0-beta.63
[v7.0-beta.62]: https://github.com/gchq/stroom/compare/v7.0-beta.61...v7.0-beta.62
[v7.0-beta.61]: https://github.com/gchq/stroom/compare/v7.0-beta.60...v7.0-beta.61
[v7.0-beta.60]: https://github.com/gchq/stroom/compare/v7.0-beta.59...v7.0-beta.60
[v7.0-beta.59]: https://github.com/gchq/stroom/compare/v7.0-beta.58...v7.0-beta.59
[v7.0-beta.58]: https://github.com/gchq/stroom/compare/v7.0-beta.57...v7.0-beta.58
[v7.0-beta.57]: https://github.com/gchq/stroom/compare/v7.0-beta.56...v7.0-beta.57
[v7.0-beta.56]: https://github.com/gchq/stroom/compare/v7.0-beta.55...v7.0-beta.56
[v7.0-beta.55]: https://github.com/gchq/stroom/compare/v7.0-beta.54...v7.0-beta.55
[v7.0-beta.54]: https://github.com/gchq/stroom/compare/v7.0-beta.53...v7.0-beta.54
[v7.0-beta.53]: https://github.com/gchq/stroom/compare/v7.0-beta.52...v7.0-beta.53
[v7.0-beta.52]: https://github.com/gchq/stroom/compare/v7.0-beta.51...v7.0-beta.52
[v7.0-beta.51]: https://github.com/gchq/stroom/compare/v7.0-beta.50...v7.0-beta.51
[v7.0-beta.50]: https://github.com/gchq/stroom/compare/v7.0-beta.49...v7.0-beta.50
[v7.0-beta.49]: https://github.com/gchq/stroom/compare/v7.0-beta.48...v7.0-beta.49
[v7.0-beta.48]: https://github.com/gchq/stroom/compare/v7.0-beta.47...v7.0-beta.48
[v7.0-beta.47]: https://github.com/gchq/stroom/compare/v7.0-beta.46...v7.0-beta.47
[v7.0-beta.46]: https://github.com/gchq/stroom/compare/v7.0-beta.45...v7.0-beta.46
[v7.0-beta.45]: https://github.com/gchq/stroom/compare/v7.0-beta.44...v7.0-beta.45
[v7.0-beta.44]: https://github.com/gchq/stroom/compare/v7.0-beta.43...v7.0-beta.44
[v7.0-beta.43]: https://github.com/gchq/stroom/compare/v7.0-beta.42...v7.0-beta.43
[v7.0-beta.42]: https://github.com/gchq/stroom/compare/v7.0-beta.41...v7.0-beta.42
[v7.0-beta.41]: https://github.com/gchq/stroom/compare/v7.0-beta.40...v7.0-beta.41
[v7.0-beta.40]: https://github.com/gchq/stroom/compare/v7.0-beta.39...v7.0-beta.40
[v7.0-beta.39]: https://github.com/gchq/stroom/compare/v7.0-beta.38...v7.0-beta.39
[v7.0-beta.38]: https://github.com/gchq/stroom/compare/v7.0-beta.37...v7.0-beta.38
[v7.0-beta.37]: https://github.com/gchq/stroom/compare/v7.0-beta.36...v7.0-beta.37
[v7.0-beta.36]: https://github.com/gchq/stroom/compare/v7.0-beta.35...v7.0-beta.36
[v7.0-beta.35]: https://github.com/gchq/stroom/compare/v7.0-beta.34...v7.0-beta.35
[v7.0-beta.34]: https://github.com/gchq/stroom/compare/v7.0-beta.33...v7.0-beta.34
[v7.0-beta.33]: https://github.com/gchq/stroom/compare/v7.0-beta.32...v7.0-beta.33
[v7.0-beta.32]: https://github.com/gchq/stroom/compare/v7.0-beta.31...v7.0-beta.32
[v7.0-beta.31]: https://github.com/gchq/stroom/compare/v7.0-beta.30...v7.0-beta.31
[v7.0-beta.30]: https://github.com/gchq/stroom/compare/v7.0-beta.29...v7.0-beta.30
[v7.0-beta.29]: https://github.com/gchq/stroom/compare/v7.0-beta.28...v7.0-beta.29
[v7.0-beta.28]: https://github.com/gchq/stroom/compare/v7.0-beta.27...v7.0-beta.28
[v7.0-beta.27]: https://github.com/gchq/stroom/compare/v7.0-beta.26...v7.0-beta.27
[v7.0-beta.26]: https://github.com/gchq/stroom/compare/v7.0-beta.25...v7.0-beta.26
[v7.0-beta.25]: https://github.com/gchq/stroom/compare/v7.0-beta.24...v7.0-beta.25
[v7.0-beta.24]: https://github.com/gchq/stroom/compare/v7.0-beta.23...v7.0-beta.24
[v7.0-beta.23]: https://github.com/gchq/stroom/compare/v7.0-beta.22...v7.0-beta.23
[v7.0-beta.22]: https://github.com/gchq/stroom/compare/v7.0-beta.21...v7.0-beta.22
[v7.0-beta.21]: https://github.com/gchq/stroom/compare/v7.0-beta.20...v7.0-beta.21
[v7.0-beta.20]: https://github.com/gchq/stroom/compare/v7.0-beta.19...v7.0-beta.20
[v7.0-beta.19]: https://github.com/gchq/stroom/compare/v7.0-beta.18...v7.0-beta.19
[v7.0-beta.18]: https://github.com/gchq/stroom/compare/v7.0-beta.17...v7.0-beta.18
[v7.0-beta.17]: https://github.com/gchq/stroom/compare/v7.0-beta.16...v7.0-beta.17
[v7.0-beta.16]: https://github.com/gchq/stroom/compare/v7.0-beta.15...v7.0-beta.16
[v7.0-beta.15]: https://github.com/gchq/stroom/compare/v7.0-beta.14...v7.0-beta.15
[v7.0-beta.14]: https://github.com/gchq/stroom/compare/v7.0-beta.13...v7.0-beta.14
[v7.0-beta.13]: https://github.com/gchq/stroom/compare/v7.0-beta.12...v7.0-beta.13
[v7.0-beta.12]: https://github.com/gchq/stroom/compare/v7.0-beta.11...v7.0-beta.12
[v7.0-beta.11]: https://github.com/gchq/stroom/compare/v7.0-beta.10...v7.0-beta.11
[v7.0-beta.10]: https://github.com/gchq/stroom/compare/v7.0-beta.9...v7.0-beta.10
[v7.0-beta.9]: https://github.com/gchq/stroom/compare/v7.0-beta.8...v7.0-beta.9
[v7.0-beta.8]: https://github.com/gchq/stroom/compare/v7.0-beta.7...v7.0-beta.8
[v7.0-beta.7]: https://github.com/gchq/stroom/compare/v7.0-beta.6...v7.0-beta.7
[v7.0-beta.6]: https://github.com/gchq/stroom/compare/v7.0-beta.5...v7.0-beta.6
[v7.0-beta.5]: https://github.com/gchq/stroom/compare/v7.0-beta.4...v7.0-beta.5
[v7.0-beta.4]: https://github.com/gchq/stroom/compare/v7.0-beta.3...v7.0-beta.4
[v7.0-beta.3]: https://github.com/gchq/stroom/compare/v7.0-beta.2...v7.0-beta.3
[v7.0-beta.2]: https://github.com/gchq/stroom/compare/v7.0-beta.1...v7.0-beta.2
[v7.0-beta.1]: https://github.com/gchq/stroom/compare/v7.0-alpha.5...v7.0-beta.1
[v7.0-alpha.5]: https://github.com/gchq/stroom/compare/v7.0-alpha.4...v7.0-alpha.5
[v7.0-alpha.4]: https://github.com/gchq/stroom/compare/v7.0-alpha.3...v7.0-alpha.4
[v7.0-alpha.3]: https://github.com/gchq/stroom/compare/v7.0-alpha.2...v7.0-alpha.3
[v7.0-alpha.2]: https://github.com/gchq/stroom/compare/v7.0-alpha.1...v7.0-alpha.2
[v7.0-alpha.1]: https://github.com/gchq/stroom/compare/v6.0.0...v7.0-alpha.1
[v6.0.0]: https://github.com/gchq/stroom/compare/v5.4.0...v6.0.0<|MERGE_RESOLUTION|>--- conflicted
+++ resolved
@@ -7,15 +7,13 @@
 
 ## [Unreleased]
 
-<<<<<<< HEAD
 * Uplift Dropwizard from 1.3.14 to 1.3.29.
 
 * Issue **#2424** : Stop session creation for rest calls. Remove unused SessionMap class.
 
 * Change debug summary logging in Data Delete job to info level.
-=======
+
 * Issue **#2410** : Fixes for dashboard child selectors like `first()` and `last()`.
->>>>>>> 0259c9bd
 
 * Issue **#2417** : Bad regex filter value no longer logged unnecessarily.
 

--- conflicted
+++ resolved
@@ -7,15 +7,13 @@
 
 ## [Unreleased]
 
-<<<<<<< HEAD
 * Issue **#2224** : Support indexing properties as JSON objects with Elasticsearch.
 
 * Issue **#2256** : Support searching against Elasticsearch index name patterns.
 
 * Issue **#2257** : Allow Elasticsearch indexing to proceed in the absence of an existing index.
-=======
+
 * Issue **#2113** : Added user preferences including theme support.
->>>>>>> e5a45b25
 
 * Issue **#2241** : Change add icon on data retention screen to add above selected. Add action icon and menu to retention rule table. Restyle rule edit screen.
 
@@ -186,14 +184,8 @@
 
 ## [v7.0-beta.100] - 2021-04-02
 
-* Issue **#2179** : Extend cron expression syntax. Both `/` (interval) and `-` (range) are now supported.
-
 * Issue **#1598** : Audit logging uplifted throughout codebase.
 
-* Issue **#2214** : Allow file permission override for `FileAppender` and `RollingFileAppender`.
-
-* Issue **#2215** : Support arrays of strings and objects in Elastic indexing and search.
-  
 * Issue **#1613** : Added event logging to UserResourceImpl.
 
 

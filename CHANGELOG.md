--- conflicted
+++ resolved
@@ -20,15 +20,13 @@
 
 * Issue **#88** : Pipeline reference edit dialog now correctly selects the current stream type.
 
-<<<<<<< HEAD
 * Issue **#77** : Default index volume creation now sets stream status to INACTIVE rather than CLOSED and stream volume creation sets index status to INACTIVE rather than CLOSED.
 
 * Issue **#93** : Fixed code so that the 'Item' menu is now visible.
-=======
+
 * Issue **#97** : Index shard partition date range creation has been improved.
 
 * Issue **#94** : Statistics searches now ignore expression terms with null or empty values so that the use of substitution parameters can be optional.
->>>>>>> 8b367fbe
 
 ## [v5.0-beta.8] - 2016-12-21
 * Issue **#64** : Fixed Hessian serialisation of 'now' which was specified as a ZonedDateTime which cannot be serialised. This field is now a long representing millseconds since epoch.

# Change Log
All notable changes to this project will be documented in this file.

The format is based on [Keep a Changelog](http://keepachangelog.com/) 
and this project adheres to [Semantic Versioning](http://semver.org/).


## [Unreleased]

<<<<<<< HEAD
## [v6.1.28] - 2020-11-25

* Issue **#1954** : Change code that sets ReceivedPath to try getting a value from DOCKER_HOST_(HOSTNAME|IP) env vars first.


## [v6.1.27] - 2020-10-30

* Issue **#1925** : Fixed logging error that was happening on search.


## [v6.1.26] - 2020-10-29

* Issue **#1921** : Fixed problem with the dashboard text pane not migrating properly to the new special stream id and event id fields. 

* Issue **#1910** : Fixed issue preventing display of table data where a table had duplicate column names.

* Issue **#1919** : Fixed issue that was preventing dashboard tabs from being closed.


## [v6.1.25] - 2020-10-28

* Removed rxjava.


## [v6.1.24] - 2020-10-28

* Issue **#1919** : Dashboards now prevent tabs being closed from the close button if some nested tabs on the same pane are hidden.

* Issue **#1915** : Multiple statistic searches on a dashboard are now executed in parallel.

* Issue **#1915** : Fixed task context user identity for statistics searches.


## [v6.1.23] - 2020-10-28

* Issue **#1915** : Fixed task context for statistics searches.


## [v6.1.22] - 2020-10-26

* Issue **#1910** : Duplicate fields in dashboard tables are now avoided by adding a numeric suffix to the field name when adding a duplicate.

* Issue **#1918** : Text presenter was losing track of stream and event id fields when settings were changed.


## [v6.1.21] - 2020-10-19

* Issue **#1906** : Added info about queue sizes to extraction task.

* Issue **#1906** : Made changes to allow early termination of searches if we have enough data.

* Issue **#1906** : Fixed node task nesting.

* Issue **#1906** : The maximum size of the stream event map is now configurable with the `stroom.search.extraction.maxStreamEventMapSize` property.

* Issue **#1906** : Improved the way search extractions events are grouped so we can extract more events per stream and therefore improve performance.

* Issue **#1907** : Fixed NPE.


## [v6.1.20] - 2020-10-15

* Failed build.


## [v6.1.19] - 2020-10-15

* Issue **#1894** : Improvements to search performance and fix for hanging searches.


## [v6.1.18] - 2020-10-02

* Issue **#1887** : Fix searches hanging generally and specifically when streams have been deleted.


## [v6.1.17] - 2020-10-01

* Issue **#1877** : Change conditional formatting to support decimals.

* Change conditional formatting to set the available rule operators according to the format type of the column.

* Change conditional formatting to support date terms and date comparisons.

* Issue **#1885** : Fix annotations icon not being enabled on dashboard tables.

* Issue **#1883** : Code now deals with missing streams when performing search extraction.

* Issue **#1882** : Added capacity restriction to the stream event map used in search result extraction. The previous version was causing out of memory exceptions.


## [v6.1.16] - 2020-09-30

* Change names of hidden special table columns on dashboards to avoid name clashes.

* Make dashboard table settings popup bigger to accommodate the conditional formatting.

* Added logic to rename conditional formatting term fields on a column rename.

* Added logic to prevent renaming a column to an existing name.

* Issue **#1872** : Partially fixed to show the 1st 1k chars of the single line raw source. Full fix will come in v7.

* Issue **#1874** : Fixed dashboard tables not showing data if the stream id column is present.

* Issue **#1868** : Stop `Stream not found with id=nnn` errors during searching.


## [v6.1.15] - 2020-09-21

* Failed build.


## [v6.1.14] - 2020-09-21

* Issue **#1864** : Added `*` wildcard to conditional formatting matches. 

* Issue **#1865** : Fixed NoSuchMethodError.


## [v6.1.13] - 2020-09-15

* Issue **#1854** : Changed search mechanism to poll for remote results to reduce the chances of hung searches.

* Issue **#580** : Added conditional formatting options to dashboard tables.

* Change stroom admin path from `admin` to `stroomAdmin` in the distribution.

* Fix `command not found` bug in distribution `start.sh`.

* Change `start.sh` to log pre-logback output to start.sh.log.

* Change logFormat to include time in `prod.yml` and `config.yml`.


## [v6.1.12] - 2020-09-08

* Issue **#1824** : Fix for search hang when extraction is requested but no search pipeline is provided.

* Issue **#1083** : Added `any()`, `first()`, `last()`, `nth()`, `top()` and `bottom()` selection functions to select child values of grouped items.

* Issue **#1837** : Added `joining()` function to concatenate supplied fields in child rows.

* Issue **#1784** : Several functions were previously prevented from working on results from aggregate functions but are now applied regardless.


## [v6.1.11] - 2020-08-26

* Issue **#1797** : Altered how search completion is recorded to try and prevent hanging. 


## [v6.1.10] - 2020-07-31
=======
* Changed default dashboard time zone to use UTC.

* Fixed SQL statistics upsert statements for MySQL 5.7.

>>>>>>> 42d365d3

* Issue **#1762** : Fix for search jobs that do not terminate correctly.


## [v6.1.9] - 2020-07-27

* Issue **#1756** : Fix for IdEnrichmentFilter where is attempts to change attribute values that already exist.


## [v6.1.8] - 2020-07-20

* Issue **#1741** : Fix for search hanging issue.


## [v6.1.7] - 2020-07-17

* Issue **#1740** : `CombinedParser` now removes invalid XML 1.0 characters when `fixInvalidChars` is set and not XML 1.1.


## [v6.1.6] - 2020-06-23

* Add `readTimeout` property to `HTTPAppender` 

* Fix `Expecting a real user identity` errors on auto import of content packs.

* Increase wait timeout to 240s in `start.sh`.

* Issue **#1404** : Fixed issue with invalid XML character filter.


## [v6.1.5] - 2020-03-12

* Issue **#1413** : Attempt to fix search hanging issue.

* Issue **#1393** : The annotations data popup now formats content on load.

* Issue **#1399** : Removed error logging for expected exceptions in TaskExecutor.

* Issue **#1385** : File output param `streamId` now aliased to `sourceId` and `streamNo` is now aliased to `partNo` for consistency with new source tracking XSLT functions.

* Issue **#1392** : Downloading dashboard queries now provides the current query without the need to save the dashboard.


## [v6.1.4] - 2020-03-04

* Build for 6.1.3 failed.


## [v6.1.3] - 2020-03-04

* Issue **#1399** : Removed error logging for expected exceptions in TaskExecutor. 

* Fix missing $ in start.sh


## [v6.1.2] - 2020-03-01

* Issue **#1387** : Changed the way tasks are executed to reduce changes of unhandled execution errors.


## [v6.1.1] - 2020-02-14

* Issue **#1378** : Improved logging detail when processor filters fail.


## [v6.1.0] - 2020-02-14

* Issue **#1379** : Fixed issue where you couldn't open a processor filter if parts of the filter referenced deleted items.

* Issue **#1378** : Improved logging detail when processor filters fail.

* Issue **#1382** : Added `decode-url` and `encode-url` XSLT functions.

* Issue **#655** : Fixed SQL Stats queries ignoring the enabled state of the dashboard query terms.


## [v6.1-beta.19] - 2020-02-13

* Issue **#1362** : Fixed issue where hiding dashboard annotation fields removed them.

* Issue **#1357** : Fixed dragging tabs in dashboard with hidden panes to create a new split.


## [v6.1-beta.18] - 2020-02-03

* Issue **#1357** : Fixed dragging tabs in dashboard with hidden panes.

* Issue **#1368** : Fixed FindReplaceFilter as it wasn't working when used in conjunction with Data Splitter.

* Issue **#1361** : Changed the way headers are parsed for the HttpCall XSLT function.


## [v6.1-beta.17] - 2020-01-21

* Issue **#1355** : Fixed stepping from dashboard text pane.

* Issue **#1354** : Fixed double click to edit list items, e.g. properties.

* Issue **#1340** : Fixed issue with FindReplaceFilter where it failed in some cases when more than one filter was chained together.

* Issue **#1338** : You can now configure the max size of the map store cache.

* Issue **#1350** : Fixed scope of dictionaries when loaded in multiple XSLT pipeline steps.

* Issue **#1347** : Added SSL options to `http-call` XSLT method.


## [v6.1-beta.16] - 2020-01-14

* Issue **#1352** : Fixed Hessian serialisation of user identities on tasks.


## [v6.1-beta.15] - 2020-01-10

* Issue **#1353** : Removed session identities from tasks.

* Issue **#1352** : Removed internal API token.

* Issue **#1347** : Added `http-call` method to XSLT.

## [v6.1-beta.14] - 2019-12-05

* Updated API key to include audience and added client id and secret.

* Change `stroom.conf.sh` to also look for ip in `/sbin`

## [v6.1-beta.13] - 2019-12-05

* Issue **#260** : You can now hide dashboard tabs.

* Issue **#1332** : The text pane can now be configured to show source data.

* Issue **#1311** : Improved source location tracking.

* Issue **#1338** : Added new config options to control the maximum size of some caches: `stroom.pipeline.parser.maxPoolSize`, `stroom.pipeline.schema.maxPoolSize`, `stroom.pipeline.schema.maxPoolSize`, `stroom.pipeline.xslt.maxPoolSize`, `stroom.entity.maxCacheSize`, `stroom.referenceData.mapStore.maxCacheSize`.

* Issue **#642** : Downloading query details now ignores hidden fields.

* Issue **#1337** : Fixed issue where downloading large numbers of search results in Excel format was exceeding maximum style count of 64000. 

* Issue **#1341** : Added XSRF protection to GWT RPC requests.

* Issue **#1335** : Made session cookie `Secure` and `HttpOnly`.

## [v6.1-beta.12] - 2019-11-18

* Fix build dependencies.

## [v6.1-beta.11] - 2019-11-18

* Issue **#1334** : Fix 404 when accessing `/stroom/resourcestore/........`, i.e. fix Tools->Export.

* Issue **#1333** : Improved resilience against XSS attacks.

* Issue **#1330** : Allow configuration of `Content-Type` in HTTPAppender.

* Issue **#1327** : Improvements to annotations.

* Issue **#1328** : Increased size of data window and removed max size restrictions.

* Issue **#1324** : Improved logging and added SSL options for HTTPAppender.

* Issue **#1322** : Stroom now asks if you really want to leave site when stepping items are dirty. Also fixed `Save` and `Save All` menu items and dashboard param changes now correctly make a dashboard dirty.

* Issue **#1320** : Fixed formatting of XML where trailing spaces were being removed from content surrounded by start and end tags (data content) which should not happen. 

* Issue **#1321** : Make path relative in stroom distribution .zip.sha256 hash file.

* The auth service now supports the use of HTTPS without certificate verification and adds additional logging.

* Issue **gchq/stroom-auth#157** : Automatically refresh user's API key when it expires.

## [v6.1-beta.10] - 2019-11-05

* Issue **#1243** : Dashboard visualisations now link with similar functions available to dashboard tables, e.g. `link()`, `dashboard()`, `annotation()`, `stepping()`, `data()`.

* Issue **#1316** : JSONParser now includes various parse options including handling comments.

* Issue **#48** : Added option to hide/show dashboard table columns.

* Issue **#1315** : Improved health check for missing API key.

* Updated stroom expression to v1.5.4 and added new field types.

* Issue **#1315** : Improved health check for missing API key.

* Issue **#1314** : Fixed NPE thrown when logging caused when viewing docs that can't be found.

* Issue **#1313** : Suggestion boxes now make suggestions immediately before the user even starts typing.

* Issue **#1043** : Added feature to allow floating point numbers to be indexed.

* Issue **#1312** : Dictionaries now change the entity name in the DB when renamed.

* Issue **#1312** : Fixed read only behaviour of dictionary settings UI.

## [v6.1-beta.9] - 2019-10-31

* Issue **#1300** : Multiple changes to annotations.

* Issue **#1265** : Added `modulus()` function along with alias `mod()` and modulus operator `%`.

* Issue **#1300** : Added `annotation()` link creation function, `currentUser()` alias for `param('currentUser()')` and additional link creation functions for `data()` and `stepping()`.

* Issue **#67** : Table columns now display menu items on left click.

* Uplift stroom-query to v2.2.4 to add better diagnostic logging.

## [v6.1-beta.8] - 2019-10-23

* Uplift Kafka client to v2.2.1.

* Issue **#1293** : Add more static file types to allow nginx/browser caching on.

* Issue **#1295** : Add authentication bypass for servlets such as /remoting, /status, /echo, etc.

* Issue **#1297** : The UI now supplies API tokens to the backend for resource calls.

* Issue **#1296** : Fixed NPE in StreamMapCreator caused when a stream can not be found.

## [v6.1-beta.7] - 2019-10-16

* Fixed some annotations issues.

## [v6.1-beta.6] - 2019-10-15

* Fixed dependencies.

## [v6.1-beta.5] - 2019-10-14

* Issue **#1288** : Streams now show the name of the pipeline used to create them even if the user doesn't have permission to see the pipeline.

* Issue **#1282** : Fixed issue where items were imported into the explorer even if not selected for import.

* Issue **#1291** : Fixed issue where empty dashboard table cells did not select table rows when clicked. 

* Issue **#1290** : Fixed issue where executor provider was not executing supplied runnable if parent task had terminated.

* Issue **#1264** : Dashboards running in embedded mode will not always ask for the user to choose an activity if the users session has one set already.

* Issue **#1275** : Fixed permission filtering when showing related streams.

* Issue **#1274** : Fixed issue with batch search caused by Hibernate not returning pipeline details in stream processor filters.

* Issue **#1272** : Fixed saving query favourites.

* Issue **#1266** : Stroom will now lock the cluster before releasing owned tasks so it doesn't clash with other task related processes that lock the DB for long periods.

* Issue **#1264** : Added `embedded` mode for dashboards to hide dashboard chrome and save options.

* Issue **#1264** : Stroom no longer asks if you want to leave the web page if no content needs saving.

* Issue **#1263** : Fixed issues related to URL encoding/decoding with the `dashboard()` function.

* Issue **#1263** : Fixed issue where date expressions were being allowed without '+' or '-' signs to add or subtract durations.

* Add fallback config.yml file into the docker images for running outside of a stack.

* Issue **#1263** : Fixed issues related to URL encoding/decoding in dashboard expressions.

* Issue **#1262** : Improved behaviour of `+` when used for concatenation in dashboard expressions.

* Issue **#1259** : Fixed schema compliance when logging failed document update events.

* Issue **#1245** : Fixed various issues with session management and authentication.

* Issue **#1258** : Fixed issue affecting search expressions against keyword fields using dictionaries containing carriage returns.


## [v6.1-beta.4] - 2019-09-04

* Issue **#1253** : Data retention policies containing just `AND` will now match everything.

* Issue **#1252** : Stream type suggestions no longer list internal types.

* Issue **#1218** : All stepping panes will now show line numbers automatically if there are indicators (errors, warnings etc) that need to be displayed.  

* Issue **#1254** : Added option to allow non Java escaped find and replacement text to be used in `FindReplaceFilter`. 

* Issue **#1250** : Fixed logging description for reading and writing documents.

* Issue **#1251** : Copy permissions from a parent now shows changes prior to the user clicking ok.

* Issue **#758** : You no longer need the `Manage Processors` privilege to call `stroom:meta('Pipeline')` in XSLT.

* Issue **#1256** : Fix error caused when logging data source name when downloading search results.

* Issue **#399** : Fix for error message when stepping that said user needed `read` permission on parent pipeline and not just `use`.

* Issue **#1242** : Fix for pipeline corruption caused when moving elements back to inherited parents.

* Issue **#1244** : Updated Dropwizard to version 1.3.14 to fix session based memory leak.

* Issue **#1246** : Removed elastic search document type, menu items and filter.

* Issue **#1247** : Added XSLT functions (`source`, `sourceId`, `partNo`, `recordNo`, `lineFrom`, `colFrom`, `lineTo`, `colTo`) to determine the current source location so it can be embedded in a cooked event. Events containing raw source location info can be made into links in dashboard tables or the text pane so that a user can see raw source data or jump directly to stepping that raw record.


## [v6.1-beta.3] - 2019-08-21

* Fix build.


## [v6.1-beta.2] - 2019-08-21

* Add data retention feature and index optimisation to Solr indexes.


## [v6.1-beta.1] - 2019-08-19

* Initial support for Solr indexing and search.


## [v6.0.7] - 2019-08-08

* Issue **#1214** : Fixed issue where the max results setting in dashboard tables was not always being obeyed. Also fixed some dashboard table result page size issues.


## [v6.0.6] - 2019-08-08

* Issue **#1238** : During proxy clean task we no longer show a failed attempt to delete an empty directory as an error as this condition is expected.


## [v6.0.5] - 2019-08-07

* Issue **#1237** : Fixed issue where explorer model requests were failing outside of user sessions, e.g. when we want to find folder descendants for processing.


## [v6.0.4] - 2019-08-05

* Fixed build.


## [v6.0.3] - 2019-08-02

* Fixed test.


## [v6.0.2] - 2019-08-02

* Issue **#1230** : Fix test.
 

## [v6.0.1] - 2019-08-02

* Issue **#1230** : Search expressions no longer have the `contains` condition. 

* Issue **#1220** : Fixed attempt to open newly created index shards as if they were old existing shards.

* Issue **#1232** : Fixed handling of enter key on pipeline element editor dialog.

* Issue **#1229** : Fixed issue where users needed `Read` permission on an index instead of just `Use` permission to search it.


## [v6.0-beta.66] - 2019-07-24

* Uplift HBase to 2.1.5 and refactor code accordingly

* Uplift Kafka to 2.1.1 and refactor code accordingly

* Uplift Curator to 4.2.0


## [v6.0-beta.65] - 2019-07-19

* Issue **#1143** : Added mechanism to inject dashboard parameters into expressions using the `param` and `params` functions so that dashboard parameters can be echoed by expressions to create dashboard links.


## [v6.0-beta.64] - 2019-07-19

* Issue **#1205** : Change proxy repo clean to not delete configured rootRepoDir.

* Issue **#1204** : Fix ProxySecurityFilter to use correct API key on feedStatus requests.

* Issue **#1211** : Added a quick filter to the server tasks page.

* Issue **#1206** : Fixed sorting active tasks when clicking column header.


## [v6.0-beta.63] - 2019-07-17

* Issue **#1201** : Fixed dependencies.


## [v6.0-beta.62] - 2019-07-17

* Issue **#1201** : Fixed tests.


## [v6.0-beta.61] - 2019-07-17

* Issue **#1201** : Document permission changes now mutate the user document permissions cache rather than clearing it.

* Issue **#1153** : Changed security context to be a Spring singleton to improve explorer performance.

* Issue **#1202** : Fixed NumberFormatException in StreamAttributeMapUtil.

* Issue **#1203** : Fixed event logging detail for dictionaries.


## [v6.0-beta.60] - 2019-07-16

* Issue **#1197** : Restored Save As functionality.


## [v6.0-beta.59] - 2019-07-16

* Issue **#1199** : The index fields page now copes with more than 100 index fields.


## [v6.0-beta.58] - 2019-07-16

* Issue **#1200** : Removed blocking queue that was causing search to hang when full.


## [v6.0-beta.57] - 2019-07-15

* Issue **#1198** : Filtering by empty folders now works correctly.


## [v6.0-beta.56] - 2019-07-15

* Comment out rollCron in proxy-prod.yml

* Change swagger UI at gchq.github.io/stroom to work off 6.0 branch

* Issue **#1195** : Fixed issue where combination of quick filter and type filter were not displaying explorer items correctly.

* Issue **#1153** : Changed the way document permissions are retrieved and cached to improve explorer performance.

* Issue **#1196** : Added code to resolve data source names from doc refs if the name is missing when logging.

* Issue **#1165** : Fixed corruption of pipeline structure when adding items to Source.


## [v6.0-beta.55] - 2019-07-11

* Issue **#1193** : Added optional validation to activities.


## [v6.0-beta.54] - 2019-07-11

* Change default config for proxy repositoryFormat to "${executionUuid}/${year}-${month}-${day}/${feed}/${pathId}/${id}"

* Issue **#1194** : Fixed NPE in FindTaskProgressCriteria.

* Issue **#1191** : SQL statistics search tasks now show appropriate information in the server tasks pane.

* Issue **#1192** : Executor provider tasks now run as the current user.


## [v6.0-beta.53] - 2019-07-11

* Issue **#1190** : Copied indexes now retain associated index volumes.


## [v6.0-beta.52] - 2019-07-10

* Issue **#1177** : Data retention now works with is doc refs.

* Issue **#1160** : Proxy repositories now only roll if all output streams for a repository are closed. Proxy repositories also only calculate the current max id if the `executionUuid` repo format param is not used.

* Issue **#1186** : Volume status is now refreshed every 5 minutes.


## [v6.0-beta.51] - 2019-06-28

* Fix incorrect default keystore in proxy config yaml.

* Rename environment variables in proxy config yaml.

* Issue **#1170** : The UI should now treat the `None` tree node as a null selection.


## [v6.0-beta.50] - 2019-06-28

* Issue **#1184** : Remove dropwizard yaml files from docker images.

* Issue **#1181** : Remove dropwizard config yaml from the docker images.

* Issue **#1152** : You can now control the maximum number of files that are fragmented prior to proxy aggregation with `stroom.maxFileScan`.

* Issue **#1182** : Fixed use of `in folder` for data retention and receipt policies.


## [v6.0-beta.49] - 2019-06-24

* Updated to allow stacks to be built at this version.


## [v6.0-beta.48] - 2019-06-24

* Issue **#1154** : Search now terminates during result creation if it is asked to do so.

* Issue **#1167** : Fix for proxy to deal with lack of explorer folder based collections.


## [v6.0-beta.47] - 2019-06-21

* Issue **#1172** : Fixed logging detail for viewing docs.

* Issue **#1166** : Fixed issue where users with only read permission could not copy items.

* Issue **#1174** : Reduced hits on the document permission cache.

* Issue **#1168** : Statistics searches now work when user only has `Use` permission.

* Issue **#1170** : Extra validation to check valid feed provided for stream appender.

* Issue **#1174** : The size of the document permissions cache is now configurable via the `stroom.security.documentPermissions.maxCacheSize` property.

* Issue **#1176** : Created index on document permissions to improve performance.

* Issue **#1175** : Dropping unnecessary index `explorerTreePath_descendant_idx`.

* Issue **#747** : XSLT can now reference dictionaries by UUID.

* Issue **#1167** : Use of folders to include child feeds and pipelines is now supported.


## [v6.0-beta.46] - 2019-06-11

* Issue **#1153** : The explorer tree is now built with fewer DB queries.

* Issue **#1163** : Added indexes to the DB to improve explorer performance.

* Issue **#1153** : The explorer tree now only rebuilds synchronously for users who alter the tree, if has never been built or is very old. All other rebuilds of the explorer tree required to keep it fresh will happen asynchronously.


## [v6.0-beta.45] - 2019-06-06

* Issue **#1162** : Proxy aggregation will no longer recurse parts directories when creating parts.

* Issue **#1157** : Migration now adds dummy feeds etc to processor filters if the original doc can't be found. This will prevent filters from matching more items than they should if migration fails to map feeds etc because they can't be found.


## [v6.0-beta.44] - 2019-06-06

* Issue **#1162** : Remove invalid CopyOption in move() call.


## [v6.0-beta.43] - 2019-06-06

* Issue **#1159** : Fix NPE in rolling appenders with no frequency value.

* Issue **#1160** : Proxy repositories will no longer scan contents on open if they are set to be read only.

* Issue **#1162** : Added buffering etc to improve the performance of proxy aggregation.

* Issue **#1156** : Added code to reduce unlikely chance of NPE or uncontrolled processing in the event of a null or empty processing filter.


## [v6.0-beta.42] - 2019-06-05

* Issue **#1149** : Changed the way EntryIdSet is unmarshalled so jaxb can now use the getter to add items to a collection.

* Ignore broken junit test that cannot work as it stands

* Fix NPE in DictionaryStoreImpl.findByName().

* Issue **#1146** : Added `encodeUrl()`, `decodeUrl()` and `dashboard()` functions to dashboard tables to make dashboard linking easier. The `link()` function now automatically encodes/decodes each param so that parameters do not break the link format, e.g. `[Click Here](http://www.somehost.com/somepath){dialog|Dialog Title}`.


## [v6.0-beta.41] - 2019-05-24

* Issue **#1144** : Changed StreamRange to account for inclusive stream id ranges in v6.0 that was causing an issue with file system maintenance.


## [v6.0-beta.40] - 2019-05-21

* Mask passwords on the proxy admin page.

* Add exception to wrapped exception in the feedStatus service.


## [v6.0-beta.39] - 2019-05-17

* Issue **#1140** : Add health check for proxy feed status url.

* Issue **#1138** : Stroom proxy now deletes empty repository directories based on creation time and depth first so that pruning empty directories is quicker and generally more successful.

* Issue **#1137** : Change proxy remote url health check to accept a 406 code as the feed will not be specified.

* Issue **#1135** : Data retention policies are now migrated to use `Type` and not `Stream Type`.


## [v6.0-beta.38] - 2019-05-13

* Issue **#1136** : Remove recursive chown from stroom and proxy docker entrypoint scripts.


## [v6.0-beta.37] - 2019-05-10

* Issue **#1134** : Proxy now requires feed name to always be supplied.


## [v6.0-beta.36] - 2019-05-08

* Expose proxy api key in yaml config via SYNC_API_KEY


## [v6.0-beta.35] - 2019-05-07

* Test release, no changes


## [v6.0-beta.34] - 2019-04-29

* Issue **#1130** : Change `start.sh` so it works when realpath is not installed.

* Issue **#1129** : Fixed stream download from the UI.

* Issue **#1119** : StreamDumpTool will now dump data to zip files containing all data and associated meta and context data. This now behaves the same way as downloading data from the UI and can be used as an input to proxy aggregation or uploaded manually.


## [v6.0-beta.33] - 2019-04-17

* Fixed NPE created when using empty config sections.


## [v6.0-beta.32] - 2019-04-17

* Issue **#1122** : Fixed hessian communication between stroom and stroom proxy used to establish feed receive status. Added restful endpoints for feed status to stroom and stroom proxy. Proxy will now be able to request feed status from upstream stroom or stroom proxy instances.

* Fixed incompatibility issues with MySQL 5.7 and 8.0.


## [v6.0-beta.31] - 2019-03-25

* Added debug to help diagnose search failures

* Issue **#382** : Large zip files are now broken apart prior to proxy aggregation.

* Change start script to use absolute paths for jar, config and logs to distinguish stroom and proxy instances.


## [v6.0-beta.30] - 2019-03-17

* Issue **#1116** : Better implementation of proxy aggregation.

* Issue **#1116** : Changed the way tasks are executed to ensure thread pools expand to the maximum number of threads specified rather than just queueing all tasks and only providing core threads.

* Remove full path from file in sha256 hash file release artifact.


## [v6.0-beta.29] - 2019-03-13

* Issue **#1115** : Add missing super.startProcessing to AbstractKafkaProducerFilter.

* Improve exception handling and logging in RemoteDataSourceProvider. Now the full url is included in dashboard connection errors.

* Change Travis build to generate sha256 hashes for release zip/jars.

* Uplift the visualisations content pack to v3.2.1

* Issue **#1100** : Fix incorrect sort direction being sent to visualisations.


## [v6.0-beta.28] - 2019-02-20

* Add guard against race condition

* Add migration script to remove property `stroom.node.status.heapHistogram.jMapExecutable`.


## [v6.0-beta.27] - 2019-02-07

* Uplift base docker image to openjdk:8u191-jdk-alpine3.9, reverting back to JDK for access to diagnostic tools.


## [v6.0-beta.26] - 2019-02-05

* Issue **#1084** : Change heap histogram statistics to java MBean approach rather than jmap binary. Remove stroom.node.status.heapHistogram.jMapExecutable property.

* Improve resource for setting user's status


## [v6.0-beta.25] - 2019-01-30

* Issue **#1079** : Improved the logging of permission errors encountered during stream processing

* Issue **#1058** : Added property `stroom.pipeline.parser.secureProcessing` to enable/disable the XML secure processing feature.

* Issue **#1062** : Add env var for UI path

* Uplift distribution visualisation content pack to v3.1.0

* Add transform_user_extract.py, for pre-6.0 to 6.0 user migration


## [v6.0-beta.24] - 2019-01-03

* Issue **#1059** : Fix guice errors on stroom-proxy startup.


## [v6.0-beta.23] - 2019-01-03

* Issue **#1010** : Improve distribution start/stop/etc scripts by adding monochrome switch and background log tailing.


## [v6.0-beta.22] - 2019-01-02

* Issue **#1053** : Add API to disabled authorisation users

* Issue **#1042** : Improve error message for an ApiException when requesting a user's token.

* Issue **#1050** : Prevent creation of permission entries if key already exists.

* Issue **#1015** : Add sortDirections[] and keySortDirection to visualisation data object to fix sorting in the visualisations.

* Issue **#1019** : Fix visualisations settings dialog so you can un-set text and list controls.

* Issue **#1041** : Add a healthcheck to Stroom to alert for API key expiry

* Issue **#1040** : Fix for visualisations that do not require nested data.

* Issue **#1036** : Fix for scrollbar position on explorer popup windows.

* Issue **#1037** : Updated `moment.js` for parsing/formatting dates and times.

* Issue **#1021** : Dashboard links now allow `{}` characters to be used without URL encoding.

* Issue **#1018** : Added Health Checks for the external connectors that are registered via plugins

* Issue **#1025** : Fixed ACE editor resize issue where horizontal scroll bar was not always correctly shown.

* Issue **#1025** : Updated ACE editor to v1.4.2.


## [v6.0-beta.21] - 2018-12-13

* Issue **#1022** : Added `Contains` condition to all search expression fields so that regex terms can be used.

* Issue **#1024** : Superseded output helper no longer expects initialisation in all cases.


## [v6.0-beta.20] - 2018-12-13

* Issue **#1021** : Multiple changes to improve vis, dashboard and external linking in Stroom.

* Issue **#1019** : Fix visualisations settings dialog so you can un-set text and list controls.

* Issue **#986** : Fix direct dashboard links.

* Issue **#1006** : Added Exception Mapper for PermissionExceptions to return HTTP FORBIDDEN.


## [v6.0-beta.19] - 2018-12-11

* Issue **#1012** : Fix for NPE caused when checking if an output is superseded.

* Issue **#1011** : Old UI versions running in browsers often cause Stroom to throw an NPE as it can't find the appropriate GWT serialisation policy. Stroom will no longer throw an NPE but will report an `IncompatibleRemoteServiceException` instead. This is the default GWT behaviour.

* Issue **#1007** : Max visualisation results are now limited by default to the maximum number of results defined for the first level of the parent table. This can be further limited by settings in the visualisation.

* Issue **#1004** : Table cells now support multiple links.

* Issue **#1001** : Changed link types to `tab`, `dialog`, `dashboard`, `browser`.

* Issue **#1001** : Added dashboard link option to link to a dashboard from within a vis, e.g. `stroomLink(d.name, 'type=Dashboard&uuid=<TARGET_DASHBOARD_UUID>&params=userId%3D' + d.name, 'DASHBOARD')`.

* Issue **#1001** : Added dashboard link option to link to a dashboard using the `DASHBOARD` target name, e.g. `link(${UserId}, concat('type=Dashboard&uuid=<TARGET_DASHBOARD_UUID>', ${UserId}), '', 'DASHBOARD')`.

* Issue **#1002** : Popup dialogs shown when clicking dashboard hyperlinks are now resizable.

* Issue **#993** : Moving documents in the explorer no longer affects items that are being edited as they are not updated in the process.

* Issue **#996** : Updated functions in dashboard function picker.


## [v6.0-beta.18] - 2018-12-07

* Issue **#981** : Fixed dashboard deletion

* Issue **#989** : Upgraded stroom-expression to v1.4.13 to add new dashboard `link` function.

* Issue **#988** : Changed `generate-url` XSLT function to `link` so it matches the dashboard expression. Changed the parameters to create 4 variants of the function to make creation of simple links easier.

* Issue **#980** : Fix for NPE when fetching dependencies for scripts.

* Issue **#978** : Re-ordering the fields in stream data source

* Issue **gchq/stroom-content#31** : Uplift stroom-logs content pack to v2.0-alpha.5.

* Issue **#982** : Stop proxy trying to health check the content syncing if it isn't enabled.

* Change error logging in ContentSyncService to log stack trace

* Uplift send_to_stroom.sh in the distribution to v2.0

* Issue **#973** : Export servlet changed to a Resource API, added permission check, improved error responses.


## [v6.0-beta.17] - 2018-12-04

* Issue **#969** : The code now suppresses errors for index shards being locked for writing as it is expected. We now lock shards using maps rather than the file system as it is more reliable between restarts.

* Issue **#941** : Internal Meta Stats are now being written


## [v6.0-beta.16] - 2018-12-04

* Issue **#970** : Add stream type of `Records` for translated stroom app events.


## [v6.0-beta.15] - 2018-12-03

* Issue **#966** : Proxy was always reporting zero bytes for the request content in the receive log.

* Issue **#938** : Fixed an NPE in authentication session state.

* Change the proxy yaml configuration for the stack to add `remotedn` and `remotecertexpiry` headers to the receive log

* Change logback archived logs to be gzip compressed for stroom and proxy

* Uplift stroom-logs content pack to v2.0-alpha.3

* Uplift send_to_stroom script to v1.8.1

* Issue **#324** : Changed XML serialisation so that forbidden XML characters U+FFFE and U+FFFF are not written. Note that these characters are not even allowed as character references so they are ignored entirely.

* Issue **#945** : More changes to fix some visualisations only showing 10 data points.


## [v6.0-beta.14] - 2018-11-28

* Issue **#945** : Visualisations now show an unlimited number of data points unless constrained by their parent table or their own maximum value setting.

* Issue **#948** : Catching Spring initialisation runtime errors and ensuring they are logged.

* Add `set_log_levels.sh` script to the distribution

* Uplift visualisations content pack to v3.0.6 in the gradle build

* Issue **#952** : Remote data sources now execute calls within the context of the user for the active query. As a result all running search `destroy()` calls will now be made as the same user that initiated the search.

* Issue **#566** : Info and warning icons are now displayed in stepping screen when needed.

* Issue **#923** : Dashboard queries will now terminate if there are no index shards to search.

* Issue **#959** : Remove Material UI from Login and from password management pages

* Issue **#933** : Add health check for password resets

* Issue **#929** : Add more comprehensive password validation

* Issue **#876** : Fix password reset issues

* Issue **#768** : Preventing deletion of /store in empty volumes

* Issue **#939** : Including Subject DN in receive.log

* Issue **#940** : Capturing User DN and cert expiry on DW terminated SSL

* Issue **#744** : Improved reporting of error when running query with no search extraction pipeline

* Issue **#134** : Copy permissions from parent button

* Issue **#688** : Cascading permissions when moving/copying folder into a destination

* Issue **#788** : Adding DocRef and IsDocRef to stroom query to allow doc ref related filtering. Migration of stream filters uses this.

* Issue **#936** : Add conversion of header `X-SSL-Client-V-End` into `RemoteCertExpiry`, translating date format in the process.

* Issue **#953** : Fixed NPE.

* Issue **#947** : Fixed issue where data retention policy contains incorrect field names.

* Remove Material UI from the Users and API Keys pages

* Add content packs to stroom distribution

* Change distribution to use send_to_stroom.sh v1.7

* Updated stroom expression to v1.4.12 to improve handling or errors values and add new type checking functions `isBoolean()`, `isDouble()`, `isError()`, `isInteger()`, `isLong()`, `isNull()`, `isNumber()`, `isString()`, `isValue()`. Testing equality of null with `x=null()` is no longer valid and must be replaced with `isNull(x)`.

* Issue **#920** : Fix error handling for sql stats queries


## [v6.0-beta.13] - 2018-11-19

* Remove log sending cron process from docker images (now handled by stroom-log-sender).

* Issue **#924** : The `FindReplaceFilter` now records the location of errors.

* Issue **#939** : Added `remotedn` to default list of keys to include in `receive.log`.

* Add git_tag and git_commit labels to docker images

* Uplift stroom-logs content pack in docker image to` v2.0-alpha.2`

* Stop truncation of `logger` in logback console logs

* Issue **#921** : Renaming open documents now correctly changes their tab name. Documents that are being edited now prevent the rename operation until they are saved.

* Issue **#922** : The explorer now changes the selection on a right click if the item clicked is not already selected (could be part of a multi select).

* Issue **#903** : Feed names can now contain wildcard characters when filtering in the data browser.


## [v6.0-beta.12] - 2018-11-14

* Add API to allow creation of an internal Stroom user.

* Fix logger configuration for SqlExceptionHelper

* Add template-pipelines and standard-pipelines content packs to docker image

* Issue **#904** : The UI now shows dictionary names in expressions without the need to enter edit mode.

* Updated ACE editor to v1.4.1.

* Add colours to console logs in docker.

* Issue **#869** : Delete will now properly delete all descendant nodes and documents when deleting folders but will not delete items from the tree if they cannot be deleted, e.g. feeds that have associated data.

* Issue **#916** : You can no longer export empty folders or import nothing.

* Issue **#911** : Changes to feeds and pipelines no longer clear data browsing filters.

* Issue **#907** : Default volumes are now created as soon as they are needed.

* Issue **#910** : Changes to index settings in the UI now register as changes and enable save.

* Issue **#913** : Improve FindReplaceFilter to cope with more complex conditions.

* Change log level for SqlExceptionHelper to OFF, to stop expected exceptions from polluting the logs

* Fix invalid requestLog logFormat in proxy configuration


## [v6.0-beta.11] - 2018-11-07

* Stop service discovery health checks being registered if stroom.serviceDiscovery.enabled=false


## [v6.0-beta.10] - 2018-11-06

* Add fixed version of send_to_stroom.sh to release distribution

* Uplift docker base image for stroom & proxy to openjdk:8u181-jdk-alpine3.8


## [v6.0-beta.9] - 2018-11-02

* Add a health check for getting a public key from the authentication service.

* Issue **#897** : Import no longer attempts to rename or move existing items but will still update content.

* Issue **#902** : Improved the XSLT `format-date` function to better cope with week based dates and to default values to the stream time where year etc are omitted.

* Issue **#905** : Popup resize and move operations are now constrained to ensure that a popup cannot be dragged off screen or resized to be bigger than the current browser window size.

* Issue **#898** : Improved the way many read only aspects of the UI behave.

* Issue **#894** : The system now generates and displays errors to the user when you attempt to copy a feed.

* Issue **#896** : Extended folder `create` permissions are now correctly cached.

* Issue **#893** : You can now manage volumes without the `Manage Nodes` permission.

* Issue **#892** : The volume editor now waits for the node list to be loaded before opening.

* Issue **#889** : Index field editing in the UI now works correctly.

* Issue **#891** : `StreamAppender` now keeps track of it's own record write count and no longer makes use of any other write counting pipeline element.

* Issue **#885** : Improved the way import works to ensure updates to entities are at least attempted when creating an import confirmation.

* Issue **#892** : Changed `Ok` to `OK`.

* Issue **#883** : Output streams are now immediately unlocked as soon as they are closed.

* Removed unnecessary OR operator that was being inserted into expressions where only a single child term was being used. This happened when reprocessing single streams.

* Issue **#882** : Splitting aggregated streams now works when using `FindReplaceFilter`. This functionality was previously broken because various reader elements were not passing the `endStream` event on.

* Issue **#881** : The find and replace strings specified for the `FindReplaceFilter` are now treated as unescaped Java strings and now support new line characters etc.

* Issue **#880** : Increased the maximum value a numeric pipeline property can be set to via the UI to 10000000.

* Issue **#888** : The dependencies listing now copes with external dependencies failing to provide data due to authentication issues.

* Issue **#890** : Dictionaries now show the words tab by default.

* Add admin healthchecks to stroom-proxy

* Add stroom-proxy docker image

* Refactor stroom docker images to reduce image size

* Add enabled flag to storing, forwarding and synching in stroom-proxy configuration

* Issue **#884** : Added extra fonts to stroom docker image to fix bug downloading xls search results.


## [v6.0-beta.8] - 2018-10-17

* Issue **#879** : Fixed bug where reprocess and delete did not work if no stream status was set in the filter.

* Issue **#878** : Changed the appearance of stream filter fields to be more user friendly, e.g. `feedName` is now `Feed` etc.

* Issue **#809** : Changed default job frequency for `Stream Attributes Retention` and `Stream Task Retention` to `1d` (one day).

* Issue **#813** : Turned on secure processing feature for XML parsers and XML transformers so that external entities are not resolved. This prevents DoS attacks and gaining unauthorised access to the local machine.

* Issue **#871** : Fix for OptimisticLockException when processing streams.

* Issue **#872** : The parser cache is now automatically cleared when a schema changes as this can affect the way a data splitter parser is created.

* Issue **#865** : Made `stroom.conf` location relative to YAML file when `externalConfig` YAML property is set.

* Issue **#867** : Added an option `showReplacementCount` to the find replace filter to choose whether to report total replacements on process completion.

* Issue **#867** : Find replace filter now creates an error if an invalid regex is used.

* Issue **#855** : Further fixes for stepping data that contains a BOM.

* Changed selected default tab for pipelines to be `Data`.

* Issue **#860** : Fixed issue where stepping failed when using any sort of input filter or reader before the parser.

* Issue **#867** : Added an option `showReplacementCount` to the find replace filter to choose whether to report total replacements on process completion.

* Improved Stroom instance management scripts


## [v6.0-beta.7] - 2018-10-12

* Add contentPack import


## [v6.0-beta.6] - 2018-10-10

* Fix typo in Dockerfile


## [v6.0-beta.5] - 2018-10-10

* Issue **#859** : Change application startup to keep retrying when establishing a DB connection except for certain connection errors like access denied.

* Issue **#730** : The `System` folder now displays data and processors. This is a bug fix related to changing the default initial page for some document types.

* Issue **#854** : The activity screen no longer shows a permission error when shown to non admin users.

* Issue **#853** : The activity chooser will no longer display on startup if activity tracking is not enabled.

* Issue **#855** : Fixed stepping data that contains a BOM.


## [v6.0-beta.4] - 2018-10-04

* Change base docker image to openjdk:8u171-jdk-alpine

* Improved loading of activity list prior to showing the chooser dialog.

* Issue **#852** : Fix for more required permissions when logging other 'find' events.

* Issue **#730** : Changed the default initial page for some document types.

* Issue **#852** : Fix for required permission when logging 'find' events.

* Changed the way the root pane loads so that error popups that appear when the main page is loading are not hidden.

* Issue **#851** : Added additional type info to type id when logging events.

* Issue **#848** : Fixed various issues related to stream processor filter editor.

* Issue **#815** : `stroom.pageTitle` property changed to `stroom.htmlTitle`.

* Issue **#732** : Added `host-address` and `host-name` XSLT functions.

* Issue **#338** : Added `splitAggregatedStreams` property to `StreamAppender`, `FileAppender` and `HDFSFileAppender` so that aggregated streams can be split into separate streams on output.

* Issue **#338** : Added `streamNo` path replacement variable for files to record the stream number within an aggregate.

* Added tests and fixed sorting of server tasks.

* Improved the way text input and output is buffered and recorded when stepping.

* The find and replace filter now resets the match count in between nested streams so that each stream is treated the same way, i.e. it can have the same number of text replacements.

* Added multiple fixes and improvements to the find and replace filter including limited support of input/output recording when stepping.

* Issue **#827** : Added `TextReplacementFilterReader` pipeline element.

* Issue **#736** : Added sorting to server tasks table.

* Inverted the behaviour of `disableQueryInfo` to now be `requireQueryInfo`.

* Issue **#596** : Rolling stream and file appenders can now roll on a cron schedule in addition to a frequency.

* The accept button now enabled on splash screen.

* Added additional event logging to stepping.

* An activity property with an id of `disableQueryInfo` can now be used to disable the query info popup on a per activity basis.

* Activity properties can now include the attributes `id`, `name`, `showInSelection` and `showInList` to determine their appearance and behaviour;

* Nested elements are now usable in the activity editor HTML.

* Record counts are now recorded on a per output stream basis even when splitting output streams.

* Splash presenter buttons are now always enabled.

* Fix background colour to white on activity pane.


## [v6.0-beta.3] - 2018-09-18

* Changed `splitWhenBiggerThan` property to `rollSize` and added the property to the rolling appenders for consistency.

* Issue **#838** : Fix bug where calculation of written and read bytes was being accounted for twice due to the use of Java internal `FilterInputStream` and `FilterOutputStream` behaviour. This was leading to files being split at half od the expected size. Replaced Java internal classes with our own `WrappedInputStream` and `WrappedOutputStream` code.

* Issue **#837** : Fix bug to no longer try and record set activity events for null activities.

* Issue **#595** : Added stream appender and file appender property `splitWhenBiggerThan` to limit the size of output streams.

* Now logs activity change correctly.

* Add support for checkbox and selection control types to activity descriptions.

* Issue **#833** : The global property edit dialog can now be made larger.

* Fixed some issues in the activity manager.

* Issue **#828** : Changed statistics store caches to 10 minute time to live so that they will definitely pick up new statistics store definitions after 10 minutes.

* Issue **#774** : Event logging now logs find stream criteria correctly so that feeds ids are included.

* Issue **#829** : Stroom now logs event id when viewing individual events.

* Added functionality to record actions against user defined activities.

* Added functionality to show a splash screen on login.

* Issue **#791** : Fixed broken equals method so query total row count gets updated correctly.

* Issue **#830** : Fix for API queries not returning before timing out.

* Issue **#824** : Fix for replace method in PathCreator also found in stroom proxy.

* Issue **#820** : Fix updating index shards so that they are loaded, updated and saved under lock.

* Issue **#819** : Updated `stroom-expression` to v1.4.3 to fix violation of contract exception when sorting search results.

* Issue **#817** : Increased maximum number of concurrent stream processor tasks to 1000 per node.

* Issue **#697** : Fix for reference data sometimes failing to find the appropriate effective stream due to the incorrect use of the effective stream cache. It was incorrectly configured to use a time to idle (TTI) expiry rather than a time to live (TTL) expiry meaning that heavy use of the cache would prevent the cached effective streams being refreshed.

* Issue **#806** : Fix for clearing previous dashboard table results if search results deliver no data.

* Issue **#805** : Fix for dashboard date time formatting to use local time zone.


## [v6.0-beta.2] - 2018-07-09

* Issue **#803** : Fix for group key conversion to an appropriate value for visualisations.


## [v6.0-beta.1] - 2018-07-04

* Issue **#802** : Restore lucene-backward-codecs to the build

* Issue **#800** : Add DB migration script 33 to replace references to the `Stream Type` type in the STRM_PROC_FILT table with `streamTypeName`.

* Issue **#798** : Add DB migration script 32 to replace references to the `NStatFilter` type in the PIPE table with `StatisticsFilter`.


## [v6.0-alpha.27]

* Fix data receipt policy defect

* Issue **#791** : Search completion signal is now only sent to the UI once all pending search result merges are completed.

* Issue **#795** : Import and export now works with appropriate application permissions. Read permission is required to export items and Create/Update permissions are required to import items depending on whether the update will create a new item or update an existing one.


## [v6.0-alpha.26]

* Improve configurabilty of stroom-proxy.

* Issue **#783** : Reverted code that ignored duplicate selection to fix double click in tables.

* Issue **#782** : Fix for NPE thrown when using CountGroups when GroupKey string was null due to non grouped child rows.

* Issue **#778** : Fix for text selection on tooltips etc in the latest version of Chrome.

* Issue **#776** : Removal of index shard searcher caching to hopefully fix Lucene directory closing issue.


## [v6.0-alpha.25]

* Issue **#779** : Fix permissions defect.

* Issue **gchq/stroom-expression#22** : Add `typeOf(...)` function to dashboard.

* Uplift stroom-expression to v1.4.1

* Issue **#766** : Fix NullPointerExceptions when downloading table results to Excel format.

* Issue **#770** : Speculative fix for memory leak in SQL Stats queries.

* Issue **#761** : New fix for premature truncation of SQL stats queries due to thread interruption.


## [v6.0-alpha.24]

* Issue **#748** : Fix build issue resulting from a change to SafeXMLFilter.


## [v6.0-alpha.23]

* Issue **#748** : Added a command line interface (CLI) in addition to headless execution so that full pipelines can be run against input files.

* Issue **#748** : Fixes for error output for headless mode.

* Issue **#761** : Fixed statistic searches failing to search more than once.

* Issue **#756** : Fix for state being held by `InheritableThreadLocal` causing objects to be held in memory longer than necessary.

* Issue **#761** : Fixed premature truncation of SQL stats queries due to thread interruption.

* Added `pipeline-name` and `put` XSLT functions back into the code as they were lost in a merge.

* Issue **#749** : Fix inability to query with only `use` privileges on the index.

* Issue **#613** : Fixed visualisation display in latest Firefox and Chrome.

* Added permission caching to reference data lookup.

* Updated to stroom-expression 1.3.1

    Added cast functions `toBoolean`, `toDouble`, `toInteger`, `toLong` and `toString`.
    Added `include` and `exclude` functions.
    Added `if` and `not` functions.
    Added value functions `true()`, `false()`, `null()` and `err()`.
    Added `match` boolean function.
    Added `variance` and `stDev` functions.
    Added `hash` function.
    Added `formatDate` function.
    Added `parseDate` function.
    Made `substring` and `decode` functions capable of accepting functional parameters.
    Added `substringBefore`, `substringAfter`, `indexOf` and `lastIndexOf` functions.
    Added `countUnique` function.

* Issue **#613** : Fixed visualisation display in latest Firefox and Chrome.

* Issue **#753** : Fixed script editing in UI.

* Issue **#751** : Fix inability to query on a dashboard with only use+read rights.


## [v6.0-alpha.22]

* Issue **#719** : Fix creation of headless Jar to ensure logback is now included.

* Issue **#735** : Change the format-date xslt function to parse dates in a case insensitive way.


## [v6.0-alpha.21]

* Issue **#719** : Fix creation of headless Jar. Exclude gwt-unitCache folder from build JARs.


## [v6.0-alpha.20]

* Issue **#720** : Fix for Hessian serialisation of table coprocessor settings.

* Issue **#405** : Fixed quick filter on permissions dialog, for users and for groups. It will now match anywhere in the user or group name, not just at the start.


## [v6.0-alpha.19]

* Issue **#588** : Fixed display of horizontal scrollbar on explorer tree in export, create, copy and move dialogs.

* Issue **#691** : Volumes now reload on edit so that the entities are no longer stale the second time they are edited.

* Issue **#692** : Properties now reload on edit so that the entities are no longer stale the second time they are edited.

* Issue **#703** : Removed logging of InterruptedException stack trace on SQL stat queries, improved concurrency code.

* Issue **#697** : Improved XSLT `Lookup` trace messages.

* Issue **#697** : Added a feature to trace XSLT `Lookup` attempts so that reference data lookups can be debugged.

* Issue **#702** : Fix for hanging search extraction tasks

* Issue **#701** : The search `maxDocIdQueueSize` is now 1000 by default.

* Issue **#700** : The format-date XSLT function now defaults years, months and days to the stream receipt time regardless of whether the input date pattern specifies them.

* Issue **#657** : Change SQL Stats query code to process/transform the data as it comes back from the database rather than holding the full resultset before processing. This will reduce memory overhead and improve performance.

* Issue **#634** : Remove excessive thread sleeping in index shard searching. Sleeps were causing a significant percentage of inactivity and increasing memory use as data backed up. Add more logging and logging of durations of chunks of code. Add an integration test for testing index searching for large data volumes.


## [v6.0-alpha.18]

* Issue **#698** : Migration of Processing Filters now protects against folders that have since been deleted

* Issue **#634** : Remove excessive thread sleeping in index shard searching. Sleeps were causing a significant percentage of inactivity and increasing memory use as data backed up. Add more logging and logging of durations of chunks of code. Add an integration test for testing index searching for large data volumes.

* Issue **#659** : Made format-date XSLT function default year if none specified to the year the data was received unless this would make the date later then the received time in which case a year is subtracted.

* Issue **#658** : Added a hashing function for XSLT translations.

* Issue **#680** : Fixed the order of streams in the data viewer to descending by date

* Issue **#679** : Fixed the editing of Stroom properties that are 'persistent'.

* Issue **#681** : Added dry run to check processor filters will convert to find stream criteria. Throws error to UI if fails.


## [v6.0-alpha.17]

* Issue **#676** : Fixed use of custom stream type values in expression based processing filters.


## [v6.0-alpha.16]

* Issue **#673** : Fixed issue with Stream processing filters that specify Create Time

* Issue **#675** : Fixed issue with datafeed requests authenticating incorrectly


## [v6.0-alpha.15]

* Issue **#666** : Fixed the duplicate dictionary issue in processing filter migrations, made querying more efficient too
* Database migration fixes and tools

* Issue **#668** : Fixed the issue that prevented editing of stroom volumes

* Issue **#669** : Elastic Index Filter now uses stroomServiceUser to retrieve the index config from the Query Elastic service.


## [v6.0-alpha.14]

* Minor fix to migrations


## [v6.0-alpha.13]

* Add logging to migrations


## [v6.0-alpha.12]

* Add logging to migrations


## [v6.0-alpha.11]

* Issue **#651** : Removed the redundant concept of Pipeline Types, it's half implementation prevented certain picker dialogs from working.

* Issue **#481** : Fix handling of non-incremental index queries on the query API. Adds timeout option in request and blocking code to wait for the query to complete. Exit early from wait loops in index/event search.

* Issue **#626** : Fixed issue with document settings not being persisted

* Issue **#621** : Changed the document info to prevent requests for multi selections

* Issue **#620** : Copying a directory now recursively copies it's contents, plus renaming copies is done more intelligently.

* Issue **#546** : Fixed race conditions with the Explorer Tree, it was causing odd delays to population of the explorer in various places.

* Issue **#495** : Fixed the temporary expansion of the Explorer Tree caused by filtering

* Issue **#376** : Welcome tab details fixed since move to gradle


## [v6.0-alpha.10]

* Issue **#523** : Changed permission behaviours for copy and move to support `None`, `Source`, `Destination` and `Combined` behaviours. Creating new items now allows for `None` and `Destination` permission behaviours. Also imported items now receive permissions from the destination folder. Event logging now indicates the permission behaviour used during copy, move and create operations.

* Issue **#480** : Change the downloaded search request API JSON to have a fetch type of ALL.

* Issue **#623** : Fixed issue where items were being added to sublist causing a stack overflow exception during data retention processing.

* Issue **#617** : Introduced a concept of `system` document types that prevents the root `System` folder type from being created, copied, deleted, moved, renamed etc.

* Issue **#622** : Fix incorrect service discovery based api paths, remove authentication and authorisation from service discovery

* Issue **#568** : Fixed filtering streams by pipeline in the pipeline screen.

* Issue **#565** : Fixed authorisation issue on dashboards.


## [v6.0-alpha.9]

* Issue **#592** : Mount stroom at /stroom.

* Issue **#608** : Fixed stream grep and stream dump tools and added tests to ensure continued operation.

* Issue **#603** : Changed property description from `tags` to `XML elements` in `BadTextXMLFilterReader`.

* Issue **#600** : Added debug to help diagnose cause of missing index shards in shard list.

* Issue **#611** : Changed properties to be defined in code rather than Spring XML.

* Issue **#605** : Added a cache for retrieving user by name to reduce DB use when pushing users for each task.

* Issue **#610** : Added `USE INDEX (PRIMARY)` hint to data retention select SQL to improve performance.

* Issue **#607** : Multiple improvements to the code to ensure DB connections, prepared statements, result sets etc use try-with-resources constructs wherever possible to ensure no DB resources are leaked. Also all connections obtained from a data source are now returned appropriately so that connections from pools are reused.

* Issue **#602** : Changed the data retention rule table column order.

* Issue **#606** : Added more stroom properties to tune the c3P0 connection pool. The properties are prefixed by `stroom.db.connectionPool` and `stroom.statistics.sql.db.connectionPool`.

* Issue **#601** : Fixed NPE generated during index shard retention process that was caused by a shard being deleted from the DB at the same time as the index shard retention job running.

* Issue **#609** : Add configurable regex to replace IDs in heap histogram class names, e.g. `....$Proxy54` becomes `....$Proxy--ID-REMOVED--`

* Issue **#570** : Refactor the heap histogram internal statistics for the new InternalStatisticsReceiver

* Issue **#599** : DocumentServiceWriteAction was being used in the wrong places where EntityServiceSaveAction should have been used instead to save entities that aren't document entities.


## [v6.0-alpha.8]

* Issue **#593** : Fixed node save RPC call.

* Issue **#591** : Made the query info popup more configurable with a title, validation regex etc. The popup will now only be displayed when enabled and when a manual user action takes place, e.g. clicking a search button or running a parameterised execution with one or more queries.

* Added 'prompt' option to force the identity provider to ask for a login.


## [v6.0-alpha.7]

* Issue **#549** : Change to not try to connect to kafka when kafka is not configured and improve failure handling

* Issue **#573** : Fixed viewing folders with no permitted underlying feeds. It now correctly shows blank data screen, rather than System/Data.

* Issue **#150** : Added a feature to optionally require specification of search purpose.

* Issue **#572** : Added a feature to allow easy download of dictionary contents as a text file.

* Generate additional major and minor floating docker tags in travis build, e.g. v6-LATEST and v6.0-LATEST

* Change docker image to be based on openjdk:8u151-jre-alpine

* Added a feature to list dependencies for all document entities and indicate where dependencies are missing.

* Issue **#540** : Improve description text for stroom.statistics.sql.maxProcessingAge property

* Issue **#538** : Lists of items such as users or user groups were sometimes not being converted into result pages correctly, this is now fixed.

* Issue **#537** : Users without `Manage Policies` permission can now view streams.

* Issue **#522** : Selection of data retention rules now remains when moving rules up or down.

* Issue **#411** : When data retention rules are disabled they are now shown greyed out to indicate this.

* Issue **#536** : Fix for missing visualisation icons.

* Issue **#368** : Fixed hidden job type button on job node list screen when a long cron pattern is used.

* Issue **#507** : Added dictionary inheritance via import references.

* Issue **#554** : Added a `parseUri` XSLT function.

* Issue **#557** : Added dashboard functions to parse and output URI parts.

* Issue **#552** : Fix for NPE caused by bad XSLT during search data extraction.

* Issue **#560** : Replaced instances of `Files.walk()` with `Files.walkFileTree()`. `Files.walk()` throws errors if any files are deleted or are not accessible during the walk operation. This is a major issue with the Java design for walking files using Java 8 streams. To avoid this issue `Files.walkFileTree()` has now been used in place of `Files.walk()`.

* Issue **#567** : Changed `parseUri` to be `parse-uri` to keep it consistently named with respect to other XSLT functions. The old name `parseUri` still works but is deprecated and will be removed in a later version.

* Issue **#567** : The XSLT function `parse-uri` now correctly returns a `schemeSpecificPart` element rather than the incorrectly named `schemeSpecificPort`.

* Issue **#567** : The dashboard expression function `extractSchemeSpecificPortFromUri` has now been corrected to be called `extractSchemeSpecificPartFromUri`.

* Issue **#567** : The missing dashboard expression function `extractQueryFromUri` has been added.

* Issue **#571** : Streams are now updated to have a status of deleted in batches using native SQL and prepared statements rather than using the stream store.

* Issue **#559** : Changed CSS to allow table text selection in newer browsers.

* Issue **#574** : Fixed SQL debug trace output.

* Issue **#574** : Fixed SQL UNION code that was resulting in missing streams in the data browser when paging.

* Issue **#590** : Improved data browser performance by using a local cache to remember feeds, stream types, processors, pipelines etc while decorating streams.

* Issue **#150** : Added a property to optionally require specification of search purpose.


## [v6.0-alpha.4]

* New authentication flow based around OpenId

* New user management screens

* The ability to issue API keys

* Issue **#501** : Improve the database teardown process in integration tests to speed up builds

* Relax regex in build script to allow tags like v6.0-alpha.3 to be published to Bintray

* Add Bintray publish plugin to Gradle build

* Issue **#75** : Upgraded to Lucene 5.

* Issue **#135** : [BREAKING CHANGE] Removed JODA Time library and replaced with Java 7 Time API. This change breaks time zone output previously formatted with `ZZ` or `ZZZ`.

* Added XSLT functions generate-url and fetch-json

* Added ability to put clickable hyperlinks in Dashboard tables

* Added an HTTP appender.

* Added an appender for the proxy store.

* Issue **#412** : Fixed no-column table breakage

* Issue **#380** : Fixed build details on welcome/about

* Issue **#348** : Fixed new menu icons.

* Issue **98** : Fix premature trimming of results in the store

* Issue **360** : Fix inability to sort sql stats results in the dashboard table

* Issue **#550** : Fix for info message output for data retention.

* Issue **#551** : Improved server task detail for data retention job.

* Issue **#541** : Changed stream retention job descriptions.

* Issue **#553** : The data retention job now terminates if requested to do so and also tracks progress in a local temp file so a nodes progress will survive application restarts.

* Change docker image to use openjdk:8u151-jre-alpine as a base

* Issue **#539** : Fix issue of statistic search failing after it is imported

* Issue **#547** : Data retention processing is now performed in batches (size determined by `stroom.stream.deleteBatchSize`). This change should reduce the memory required to process the data retention job.

* Issue **#541** : Marked old stream retention job as deprecated in description.

* Issue **#542** : Fix for lazy hibernate object initialisation when stepping cooked data.

* Issue **#524** : Remove dependency on stroom-proxy:stroom-proxy-repo and replaced with duplicated code from stroom-proxy-repo (commit b981e1e)

* Issue **#203** : Initial release of the new data receipt policy functionality.

* Issue **#202** : Initial release of the new data retention policy functionality.

* Issue **#521** : Fix for the job list screen to correct the help URL.

* Issue **#526** : Fix for XSLT functions that should return optional results but were being forced to return a single value.

* Issue **#527** : Fix for XSLT error reporting. All downstream errors were being reported as XSLT module errors and were
 hiding the underlying exception.

* Issue **#501** : Improve the database teardown process in integration tests to speed up builds.

* Issue **#511** : Fix NPE thrown during pipeline stepping by downstream XSLT.

* Issue **#521** : Fix for the job list screen to use the help URL system property for displaying context sensitive help.

* Issue **#511** : Fix for XSLT functions to allow null return values where a value cannot be returned due to an error etc.

* Issue **#515** : Fix handling of errors that occur before search starts sending.

* Issue **#506** : In v5 dashboard table filters were enhanced to allow parameters to be used in include/exclude filters. The implementation included the use of ` \ ` to escape `$` characters that were not to be considered part of a parameter reference. This change resulted in regular expressions requiring ` \ ` being escaped with additional ` \ ` characters. This escaping has now been removed and instead only `$` chars before `{` chars need escaping when necessary with double `$$` chars, e.g. use `$${something` if you actually want `${something` not to be replaced with a parameter.

* Issue **#505** : Fix the property UI so all edited value whitespace is trimmed

* Issue **#513** : Now only actively executing tasks are visible as server tasks

* Issue **#483** : When running stream retention jobs the transactions are now set to REQUIRE_NEW to hopefully ensure that the job is done in small batches rather than a larger transaction spanning multiple changes.

* Issue **#508** : Fix directory creation for index shards.

* Issue **#492** : Task producers were still not being marked as complete on termination which meant that the parent cluster task was not completing. This has now been fixed.

* Issue **#497** : DB connections obtained from the data source are now released back to the pool after use.

* Issue **#492** : Task producers were not being marked as complete on termination which meant that the parent cluster task was not completing. This has now been fixed.

* Issue **#497** : Change stream task creation to use straight JDBC rather than hibernate for inserts and use a configurable batch size (stroom.databaseMultiInsertMaxBatchSize) for the inserts.

* Issue **#502** : The task executor was not responding to shutdown and was therefore preventing the app from stopping gracefully.

* Issue **#476** : Stepping with dynamic XSLT or text converter properties now correctly falls back to the specified entity if a match cannot be found by name.

* Issue **#498** : The UI was adding more than one link between 'Source' and 'Parser' elements, this is now fixed.

* Issue **#492** : Search tasks were waiting for part of the data extraction task to run which was not checking for termination. The code for this has been changed and should now terminate when required.

* Issue **#494** : Fix problem of proxy aggregation never stopping if more files exist

* Issue **#490** : Fix errors in proxy aggregation due to a bounded thread pool size

* Issue **#484** : Remove custom finalize() methods to reduce memory overhead

* Issue **#475** : Fix memory leak of java.io.File references when proxy aggregation runs

* Issue **#470** : You can now correctly add destinations directly to the pipeline 'Source' element to enable raw streaming.

* Issue **#487** : Search result list trimming was throwing an illegal argument exception `Comparison method violates its general contract`, this should now be fixed.

* Issue **#488** : Permissions are now elevated to 'Use' for the purposes of reporting the data source being queried.

* Migrated to ehcache 3.4.0 to add options for off-heap and disk based caching to reduce memory overhead.

* Caches of pooled items no longer use Apache Commons Pool.

* Issue **#401** : Reference data was being cached per user to ensure a user centric view of reference data was being used. This required more memory so now reference data is built in the context of the internal processing user and then filtered during processing by user access to streams.

* The effective stream cache now holds 1000 items.

* Reduced the amount of cached reference data to 100 streams.

* Reduced the number of active queries to 100.

* Removed Ehcache and switched to Guava cache.

* Issue **#477** : Additional changes to ensure search sub tasks use threads fairly between multiple searches.

* Issue **#477** : Search sub tasks are now correctly linked to their parent task and can therefore be terminated by terminating parent tasks.

* Issue **#425** : Changed string replacement in pipeline migration code to use a literal match

* Issue **#469** : Add Heap Histogram internal statistics for memory use monitoring

* Issue **#463** : Made further improvements to the index shard writer cache to improve performance.

* Issue **#448** : Some search related tasks never seem to complete, presumably because an error is thrown at some point and so their callbacks do not get called normally. This fix changes the way task completion is recorded so that it isn't dependant on the callbacks being called correctly.

* Issue **#464** : When a user resets a password, the password now has an expiry date set in the future determined by the password expiry policy. Password that are reset by email still expire immediately as expected.

* Issue **#462** : Permission exceptions now carry details of the user that the exception applies to. This change allows error logging to record the user id in the message where appropriate.

* Issue **#463** : Many index shards are being corrupted which may be caused by insufficient locking of the shard writers and readers. This fix changes the locking mechanism to use the file system.

* Issue **#451** : Data paging was allowing the user to jump beyond the end of a stream whereby just the XML root elements were displayed. This is now fixed by adding a constraint to the page offset so that the user cannot jump beyond the last record. Because data paging assumes that segmented streams have a header and footer, text streams now include segments after a header and before a footer, even if neither are added, so that paging always works correctly regardless of the presence of a header or footer.

* Issue **#461** : The stream attributes on the filter dialog were not sorted alphabetically, they now are.

* Issue **#460** : In some instances error streams did not always have stream attributes added to them for fatal errors. This mainly occurred in instances where processing failed early on during pipeline creation. An error was recorded but stream attributes were not added to the meta data for the error stream. Processing now ensures that stream attributes are recorded for all error cases.

* Issue **#442** : Remove 'Old Internal Statistics' folder, improve import exception handling

* Issue **#457** : Add check to import to prevent duplicate root level entities

* Issue **#444** : Fix for segment markers when writing text to StreamAppender.

* Issue **#447** : Fix for AsyncSearchTask not being displayed as a child of EventSearchTask in the server tasks view.

* Issue **#421** : FileAppender now causes fatal error where no output path set.

* Issue **#427** : Pipelines with no source element will now only treat a single parser element as being a root element for backwards compatibility.

* Issue **#420** : Pipelines were producing errors in the UI when elements were deleted but still had properties set on them. The pipeline validator was attempting to set and validate properties for unknown elements. The validator now ignores properties and links to elements that are undeclared.

* Issue **#420** : The pipeline model now removes all properties and links for deleted elements on save.

* Issue **#458** : Only event searches should populate the `searchId`. Now `searchId` is only populated when a stream processor task is created by an event search as only event searches extract specific records from the source stream.

* Issue **#437** : The event log now includes source in move events.

* Issue **#419** : Fix multiple xml processing instructions appearing in output.

* Issue **#446** : Fix for deadlock on rolling appenders.

* Issue **#444** : Fix segment markers on RollingStreamAppender.

* Issue **#426** : Fix for incorrect processor filters. Old processor filters reference `systemGroupIdSet` rather than `folderIdSet`. The new migration updates them accordingly.

* Issue **#429** : Fix to remove `usePool` parser parameter.

* Issue **#439** : Fix for caches where elements were not eagerly evicted.

* Issue **#424** : Fix for cluster ping error display.

* Issue **#441** : Fix to ensure correct names are shown in pipeline properties.

* Issue **#433** : Fixed slow stream queries caused by feed permission restrictions.

* Issue **#385** : Individual index shards can now be deleted without deleting all shards.

* Issue **#391** : Users needed `Manage Processors` permission to initiate pipeline stepping. This is no longer required as the 'best fit' pipeline is now discovered as the internal processing user.

* Issue **#392** : Inherited pipelines now only require 'Use' permission to be used instead of requiring 'Read' permission.

* Issue **#394** : Pipeline stepping will now show errors with an alert popup.

* Issue **#396** : All queries associated with a dashboard should now be correctly deleted when a dashboard is deleted.

* Issue **#393** : All caches now cache items within the context of the current user so that different users do not have the possibility of having problems caused by others users not having read permissions on items.

* Issue **#358** : Schemas are now selected from a subset matching the criteria set on SchemaFilter by the user.

* Issue **#369** : Translation stepping wasn't showing any errors during stepping if a schema had an error in it.

* Issue **#364** : Switched index writer lock factory to a SingleInstanceLockFactory as index shards are accessed by a single process.

* Issue **#363** : IndexShardWriterCacheImpl now closes and flushes writers using an executor provided by the TaskManager. Writers are now also closed in LRU order when sweeping up writers that exceed TTL and TTI constraints.

* Issue **#361** : Information has been added to threads executing index writer and index searcher maintenance tasks.

* Issue **#356** : Changed the way index shard writers are cached to improve indexing performance and reduce blocking.

* Issue **#353** : Reduced expected error logging to debug.

* Issue **#354** : Changed the way search index shard readers get references to open writers so that any attempt to get an open writer will not cause, or have to wait for, a writer to close.

* Issue **#351** : Fixed ehcache item eviction issue caused by ehcache internally using a deprecated API.

* Issue **#347** : Added a 'Source' node to pipelines to establish a proper root for a pipeline rather than an assumed one based on elements with no parent.

* Issue **#350** : Removed 'Advanced Mode' from pipeline structure editor as it is no longer very useful.

* Issue **#349** : Improved index searcher cache to ensure searchers are not affected by writers closing.

* Issue **#342** : Changed the way indexing is performed to ensure index readers reference open writers correctly.

* Issue **#346** : Improved multi depth config content import.

* Issue **#328** : You can now delete corrupt shards from the UI.

* Issue **#343** : Fixed login expiry issue.

* Issue **#345** : Allowed for multi depth config content import.

* Issue **#341** : Fixed arg in SQL.

* Issue **#340** : Fixed headless and corresponding test.

* Issue **#333** : Fixed event-logging version in build.

* Issue **#334** : Improved entity sorting SQL and separated generation of SQL and HQL to help avoid future issues.

* Issue **#335** : Improved user management

* Issue **#337** : Added certificate auth option to export servlet and disabled the export config feature by default.

* Issue **#337** : Added basic auth option to export servlet to complement cert based auth.

* Issue **#332** : The index shard searcher cache now makes sure to get the current writer needed for the current searcher on open.

* Issue **#322** : The index cache and other caching beans should now throw exceptions on `get` that were generated during the creation of cached items.

* Issue **#325** : Query history is now cleaned with a separate job. Also query history is only recorded for manual querying, i.e. not when query is automated (on open or auto refresh). Queries are now recorded on a dashboard + query component basis and do not apply across multiple query components in a dashboard.

* Issue **#323** : Fixed an issue where parser elements were not being returned as 'processors' correctly when downstream of a reader.

* Issue **#322** : Index should now provide a more helpful message when an attempt is made to index data and no volumes have been assigned to an index.

* Issue **#316** : Search history is now only stored on initial query when using automated queries or when a user runs a query manually. Search history is also automatically purged to keep either a specified number of items defined by `stroom.query.history.itemsRetention` (default 100) or for a number of days specified by `stroom.query.history.daysRetention` (default 365).

* Issue **#317** : Users now need update permission on an index plus 'Manage Index Shards' permission to flush or close index shards. In addition to this a user needs delete permission to delete index shards.

* Issue **#319** : SaveAs now fetches the parent folder correctly so that users can copy items if they have permission to do so.

* Issue **#311** : Fixed request for `Pipeline` in `meta` XSLT function. Errors are now dealt with correctly so that the XSLT will not fail due to missing meta data.

* Issue **#313** : Fixed case of `xmlVersion` property on `InvalidXMLCharFilterReader`.

* Issue **#314** : Improved description of `tags` property in `BadTextXMLFilterReader`.

* Issue **#307** : Made some changes to avoid potential NPE caused by session serialisation.

* Issue **#306** : Added a stroom `meta` XSLT function. The XSLT function now exposes `Feed`, `StreamType`, `CreatedTime`, `EffectiveTime` and `Pipeline` meta attributes from the currently processing stream in addition to any other meta data that might apply. To access these meta data attributes of the current stream use `stroom:meta('StreamType')` etc. The `feed-attribute` function is now an alias for the `meta` function and should be considered to be deprecated.

* Issue **#303** : The stream delete job now uses cron in preference to a frequency.

* Issue **#152** : Changed the way indexing is performed so that a single indexer object is now responsible for indexing documents and adding them to the appropriate shard.

* Issue **#179** : Updated Saxon-HE to version 9.7.0-18 and added XSLTFilter option to `usePool` to see if caching might be responsible for issue.

* Issue **#288** : Made further changes to ensure that the IndexShardWriterCache doesn't try to reuse an index shard that has failed when adding any documents.

* Issue **#295** : Made the help URL absolute and not relative.

* Issue **#293** : Attempt to fix mismatch document count error being reported when index shards are opened.

* Issue **#292** : Fixed locking for rolling stream appender.

* Issue **#292** : Rolling stream output is no longer associated with a task, processor or pipeline to avoid future processing tasks from deleting rolling streams by thinking they are superseded.

* Issue **#292** : Data that we expect to be unavailable, e.g. locked and deleted streams, will no longer log exceptions when a user tries to view it and will instead return an appropriate message to the user in place of the data.

* Issue **#288** : The error condition 'Expected a new writer but got the same one back!!!' should no longer be encountered as the root cause should now be fixed. The original check has been reinstated so that processing will terminate if we do encounter this problem.

* Issue **#295** : Fixed the help property so that it can now be configured.

* Issue **#296** : Removed 'New' and 'Delete' buttons from the global property dialog.

* Issue **#279** : Fixed NPE thrown during proxy aggregation.

* Issue **#294** : Changing stream task status now tries multiple times to attempt to avoid a hibernate LockAcquisitionException.

* Issue **#287** : XSLT not found warnings property description now defaults to false.

* Issue **#261** : The save button is now only enabled when a dashboard or other item is made dirty and it is not read only.

* Issue **#286** : Dashboards now correctly save the selected tab when a tab is selected via the popup tab selector (visible when tabs are collapsed).

* Issue **#289** : Changed Log4J configuration to suppress logging from Hibernate SqlExceptionHandler for expected exceptions like constraint violations.

* Issue **#288** : Changed 'Expected a new writer...' fatal error to warning as the condition in question might be acceptable.

* Issue **#285** : Attempted fix for GWT RPC serialisation issue.

* Issue **#283** : Statistics for the stream task queue are now captured even if the size is zero.

* Issue **#226** : Fixed issue where querying an index failed with "User does not have the required permission (Manage Users)" message.

* Issue **#281** : Made further changes to cope with Files.list() and Files.walk() returning streams that should be closed with 'try with resources' construct.

* Issue **#224** : Removing an element from the pipeline structure now removes all child elements too.

* Issue **#282** : Users can now upload data with just 'Data - View' and 'Data - Import' application permissions, plus read permission on the appropriate feed.

* Issue **#199** : The explorer now scrolls selected items into view.

* Issue **#280** : Fixed 'No user is currently authenticated' issue when viewing jobs and nodes.

* Issue **#278** : The date picker now hides once you select a date.

* Issue **#281** : Directory streams etc are now auto closed to prevent systems running out of file handles.

* Issue **#263** : The explorer tree now allows you to collapse the root 'System' node after it is first displayed.

* Issue **#266** : The explorer tree now resets (clears and collapses all previously open nodes) and shows the currently selected item every time an explorer drop down in opened.

* Issue **#233** : Users now only see streams if they are administrators or have 'Data - View' permission. Non administrators will only see data that they have 'read' permission on for the associated feed and 'use' permission on for the associated pipeline if there is one.

* Issue **#265** : The stream filter now orders stream attributes alphabetically.

* Issue **#270** : Fixed security issue where null users were being treated as INTERNAL users.

* Issue **#270** : Improved security by pushing user tokens rather than just user names so that internal system (processing) users are clearly identifiable by the security system and cannot be spoofed by regular user accounts.

* Issue **#269** : When users are prevented from logging in with 'preventLogin' their failed login count is no longer incremented.

* Issue **#267** : The login page now shows the maintenance message.

* Issue **#276** : Session list now shows session user ids correctly.

* Issue **#201** : The permissions menu item is no longer available on the root 'System' folder.

* Issue **#176** : Improved performance of the explorer tree by increasing the size of the document permissions cache to 1M items and changing the eviction policy from LRU to LFU.

* Issue **#176** : Added an optimisation to the explorer tree that prevents the need for a server call when collapsing tree nodes.

* Issue **#273** : Removed an unnecessary script from the build.

* Issue **#277** : Fixed a layout issue that was causing the feed section of the processor filter popup to take up too much room.

* Issue **#274** : The editor pane was only returning the current user edited text when attached to the DOM which meant changes to text were ignored if an editor pane was not visible when save was pressed. This has now been fixed so that the current content of an editor pane is always returned even when it is in a detached state.

* Issue **#264** : Added created by/on and updated by/on info to pipeline stream processor info tooltips.

* Issue **#222** : Explorer items now auto expand when a quick filter is used.

* Issue **#205** : File permissions in distribution have now been changed to `0750` for directories and shell scripts and `0640` for all other files.

* Issue **#240** : Separate application permissions are now required to manage DB tables and tasks.

* Issue **#210** : The statistics tables are now listed in the database tables monitoring pane.

* Issue **#249** : Removed spaces between values and units.

* Issue **#237** : Users without 'Download Search Results' permission will no longer see the download button on the table component in a dashboard.

* Issue **#232** : Users can now inherit from pipelines that they have 'use' permissions on.

* Issue **#191** : Max stream size was not being treated as IEC value, e.g. Mebibytes etc.

* Issue **#235** : Users can now only view the processor filters that they have created if they have 'Manage Processors' permission unless they are an administrator in which case they will see all filters. Users without the 'Manage Processors' permission who are also not administrators will see no processor filters in the UI. Users with 'Manage Processors' permission who are not administrators will be able to update their own processor filters if they have 'update' permission on the associated pipeline. Administrators are able to update all processor filters.

* Issue **#212** : Changes made to text in any editor including those made with cut and paste are now correctly handled so that altered content is now saved.

* Issue **#247** : The editor pane now attempts to maintain the scroll position when formatting content.

* Issue **#251** : Volume and memory statistics are now recorded in bytes and not MiB.

* Issue **#243** : The error marker pane should now discover and display all error types even if they are preceded by over 1000 warnings.

* Issue **#254** : Fixed search result download.

* Issue **#209** : Statistics are now queryable in a dashboard if a user has 'use' permissions on a statistic.

* Issue **#255** : Fixed issue where error indicators were not being shown in the schema validator pane because the text needed to be formatted so that it spanned multiple lines before attempting to add annotations.

* Issue **#257** : The dashboard text pane now provides padding at the top to allow for tabs and controls.

* Issue **#174** : Index shard checking is now done asynchronously during startup to reduce startup time.

* Issue **#225** : Fixed NPE that was caused by processing instruction SAX events unexpectedly being fired by Xerces before start document events. This looks like it might be a bug in Xerces but the code now copes with the unexpected processing instruction event anyway.

* Issue **#230** : The maintenance message can now be set with the property 'stroom.maintenance.message' and the message now appears as a banner at the top of the screen rather than an annoying popup. Non admin users can also be prevented from logging on to the system by setting the 'stroom.maintenance.preventLogin' property to 'true'.

* Issue **#155** : Changed password values to be obfuscated in the UI as 20 asterisks regardless of length.

* Issue **#188** : All of the writers in a pipeline now display IO in the UI when stepping.

* Issue **#208** : Schema filter validation errors are now shown on the output pane during stepping.

* Issue **#211** : Turned off print margins in all editors.

* Issue **#200** : The stepping presenter now resizes the top pane to fit the tree structure even if it is several elements high.

* Issue **#168** : Code and IO is now loaded lazily into the element presenter panes during stepping which prevents the scrollbar in the editors being in the wrong position.

* Issue **#219** : Changed async dispatch code to work with new lambda classes rather than callbacks.

* Issue **#221** : Fixed issue where `*.zip.bad` files were being picked up for proxy aggregation.

* Issue **#242** : Improved the way properties are injected into some areas of the code to fix an issue where 'stroom.maxStreamSize' and other properties were not being set.

* Issue **#241** : XMLFilter now ignores the XSLT name pattern if an empty string is supplied.

* Issue **#236** : 'Manage Cache Permission' has been changed to 'Manage Cache'.

* Issue **#219** : Made further changes to use lambda expressions where possible to simplify code.

* Issue **#231** : Changed the way internal statistics are created so that multiple facets of a statistic, e.g. Free & Used Memory, are combined into a single statistic to allow combined visualisation.

* Issue **#172** : Further improvement to dashboard L&F.

* Issue **#194** : Fixed missing Roboto fonts.

* Issue **#195** : Improved font weights and removed underlines from link tabs.

* Issue **#196** : Reordered fields on stream, relative stream, volume and server task tables.

* Issue **#182** : Changed the way dates and times are parsed and formatted and improved the datebox control L&F.

* Issue **#198** : Renamed 'INTERNAL_PROCESSING_USER' to 'INTERNAL'.

* Issue **#154** : Active tasks are now sortable by processor filter priority.

* Issue **#204** : Pipeline processor statistics now include 'Node' as a tag.

* Issue **#170** : Changed import/export to delegate import/export responsibility to individual services. Import/export now only works with items that have valid UUIDs specified.

* Issue **#164** : Reduced caching to ensure tree items appear as soon as they are added.

* Issue **#177** : Removed 'Meta Data-Bytes Received' statistic as it was a duplicate.

* Issue **#152** : Changed the way index shard creation is locked so that only a single shard should be fetched from the cache with a given shard key at any one time.

* Issue **#189** : You now have to click within a checkbox to select it within a table rather than just clicking the cell the checkbox is in.

* Issue **#186** : Data is no longer artificially wrapped with the insertion of new lines server side. Instead the client now receives the data and an option to soft wrap lines has been added to the UI.

* Issue **#167** : Fixed formatting of JavaScript and JSON.

* Issue **#175** : Fixed visibility of items by inferred permissions.

* Issue **#178** : Added new properties and corresponding configuration to connect and create a separate SQL statistics DB.

* Issue **#172** : Improved dashboard L&F.

* Issue **#169** : Improved L&F of tables to make better use of screen real estate.

* Issue **#191** : Mebibytes (multiples of 1024) etc are now used as standard throughout the application for both memory and disk sizes and have single letter suffixes (B, K, M, G, T).

* Issue **#173** : Fixed the way XML formatter deals with spaces in attribute values.

* Issue **#151** : Fixed meta data statistics. 'metaDataStatistics' bean was declared as an interface and not a class.

* Issue **#158** : Added a new global property 'stroom.proxy.zipFilenameDelimiter' to enable Stroom proxy repositories to be processed that have a custom file name pattern.

* Issue **#153** : Clicking tick boxes and other cell components in tables no longer requires the row to be selected first.

* Issue **#148** : The stream browsing UI no longer throws an error when attempting to clear markers from the error markers pane.

* Issue **#160** : Stream processing tasks are now created within the security context of the user that created the associated stream processor filter.

* Issue **#157** : Data is now formatted by the editor automatically on display.

* Issue **#144** : Old processing output will now be deleted when content is reprocessed even if the new processing task does not produce output.

* Issue **#159** : Fixed NPE thrown during import.

* Issue **#166** : Fixed NPE thrown when searching statistics.

* Issue **#165** : Dashboards now add a query and result table from a template by default on creation. This was broken when adding permission inheritance to documents.

* Issue **#162** : The editor annotation popup now matches the style of other popups.

* Issue **#163** : Imported the Roboto Mono font to ensure consistency of the editor across platforms.

* Issue **#143** : Stroom now logs progress information about closing index shard writers during shutdown.

* Issue **#140** : Replaced code editor to improve UI performance and add additional code formatting & styling options.

* Issue **#146** : Object pool should no longer throw an error when abandoned objects are returned to the pool.

* Issue **#142** : Changed the way permissions are cached so that changes to permissions provide immediate access to documents.

* Issue **#123** : Changed the way entity service result caching works so that the underlying entity manager is cached instead of individual services. This allows entity result caching to be performed while still applying user permissions to cached results.

* Issue **#156** : Attempts to open items that that user does not have permission to open no longer show an error and spin the progress indicator forever, instead the item will just not open.

* Issue **#141** : Improved log output during entity reference migration and fixed statistic data source reference migration.

* Issue **#127** : Entity reference replacement should now work with references to 'StatisticsDataSource'.

* Issue **#125** : Fixed display of active tasks which was broken by changes to the task summary table selection model.

* Issue **#121** : Fixed cache clearing.

* Issue **#122** : Improved the look of the cache screen.

* Issue **#106** : Disabled users and groups are now displayed with greyed out icon in the UI.

* Issue **#132** : The explorer tree is now cleared on login so that users with different permissions do not see the previous users items.

* Issue **#128** : Improved error handling during login.

* Issue **#130** : Users with no permissions are no longer able to open folders including the root System folder to attempt data browsing.

* Issue **#120** : Entity chooser now treats 'None' as a special root level explorer node so that it can be selected in the same way as other nodes, e.g. visibly selected and responsive to double click.

* Issue **#129** : Fixed NPE.

* Issue **#119** : User permissions dialog now clears permissions when a user or group is deleted.

* Issue **#115** : User permissions on documents can now be inherited from parent folders on create, copy and move.

* Issue **#109** : Added packetSize="65536" property to AJP connector in server.xml template.

* Issue **#100** : Various list of items in stroom now allow multi selection for add/remove purposes.

* Issue **#112** : Removed 'pool' monitoring screen as all pools are now caches of one form or another.

* Issue **#105** : Users were not seeing 'New' menu for folders that they had some create child doc permissions for. This was due to DocumentType not implementing equals() and is now fixed.

* Issue **#111** : Fixed query favourites and history.

* Issue **#91** : Only CombinedParser was allowing code to be injected during stepping. Now DSParser and XMLFragmentParser support code injection during stepping.

* Issue **#107** : The UI now only shows new pipeline element items on the 'Add' menu that are allowed children of the selected element.

* Issue **#113** : User names are now validated against a regex specified by the 'stroom.security.userNamePattern' property.

* Issue **#116** : Rename is now only possible when a single explorer item is selected.

* Issue **#114** : Fixed selection manager so that the explorer tree does not select items when a node expander is clicked.

* Issue **#65** : Selection lists are now limited to 300px tall and show scrollbars if needed.

* Issue **#50** : Defaults table result fields to use local time without outputting the timezone.

* Issue **#15** : You can now express time zones in dashboard query expressions or just omit a time zone to use the locale of the browser.

* Issue **#49** : Dynamic XSLT selection now works with pipeline stepping.

* Issue **#63** : Entity selection control now shows current entity name even if it has changed since referencing entity was last saved.

* Issue **#70** : You can now select multiple explorer rows with ctrl and shift key modifiers and perform bulk actions such as copy, move, rename and delete.

* Issue **#85** : findDelete() no longer tries to add ORDER BY condition on UPDATE SQL when deleting streams.

* Issue **#89** : Warnings should now be present in processing logs for reference data lookups that don't specify feed or stream type. This was previously throwing a NullPointerException.

* Issue **#90** : Fixed entity selection dialog used outside of drop down selection control.

* Issue **#88** : Pipeline reference edit dialog now correctly selects the current stream type.

* Issue **#77** : Default index volume creation now sets stream status to INACTIVE rather than CLOSED and stream volume creation sets index status to INACTIVE rather than CLOSED.

* Issue **#93** : Fixed code so that the 'Item' menu is now visible.

* Issue **#97** : Index shard partition date range creation has been improved.

* Issue **#94** : Statistics searches now ignore expression terms with null or empty values so that the use of substitution parameters can be optional.

* Issue **#87** : Fixed explorer scrolling to the top by disabling keyboard selection.

* Issue **#104** : 'Query' no longer appears as an item that a user can allow 'create' on for permissions within a folder.

* Issue **#103** : Added 10 years as a supported data retention age.

* Issue **#86** : The stream delete button is now re-enabled when new items are selected for deletion.

* Issue **#81** : No exception will now be thrown if a client rejects a response for an EntityEvent.

* Issue **#79** : The client node no longer tries to create directories on the file system for a volume that may be owned by another node.

* Issue **#92** : Error summaries of multiple types no longer overlap each other at the top of the error markers list.

* Issue **#64** : Fixed Hessian serialisation of 'now' which was specified as a ZonedDateTime which cannot be serialised. This field is now a long representing millseconds since epoch.

* Issue **#62** : Task termination button is now enabled.

* Issue **#60** : Fixed validation of stream attributes prior to data upload to prevent null pointer exception.

* Issue **#9** : Created a new implementation of the expression parser that improved expression tokenisation and deals with BODMAS rules properly.

* Issue **#36** : Fixed and vastly improved the configuration of email so that more options can be set allowing for the use of other email services requiring more complex configuration such as gmail.

* Issue **#24** : Header and footer strings are now unescaped so that character sequences such as '\n' are translated into single characters as with standard Java strings, e.g. '\n' will become a new line and '\t' a tab.

* Issue **#40** : Changed Stroom docker container to be based on Alpine linux to save space

* Issue **#40** : Auto import of content packs on Stroom startup and added default content packs into the docker build for Stroom.

* Issue **#30** : Entering stepping mode was prompting for the pipeline to step with but also auto selecting a pipeline at the same time and entering stepping immediately.

* Dashboard auto refresh is now limited to a minimum interval of 10 seconds.

* Issue **#31** : Pipeline stepping was not including user changes immediately as parsers and XSLT filters were using cached content when they should have been ignoring the cache in stepping mode.

* Issue **#27** : Stroom now listens to window closing events and asks the user if they really want to leave the page. This replaces the previous crude attempts to block keys that affected the history or forced a browser refresh.

* Issue **#2** : The order of fields in the query editor is now alphabetical.

* Issue **#3** : When a filter is active on a dashboard table column, a filter icon now appears to indicate this.

* Issue **#5** : Replace() and Decode() dashboard table expression functions no longer ignore cells with null values.

* Issue **#7** : Dashboards are now able to query on open.

* Issue **#8** : Dashboards are now able to re-query automatically at fixed intervals.

* Updated GWT to v2.8.0 and Gin to v2.1.2.

* Issue **#12** : Dashboard queries can now evaluate relative date/time expressions such as now(), hour() etc. In addition to this the expressions also allow the addition or subtraction of durations, e.g. now - 5d.

* Issue **#14** : Dashboard query expressions can now be parameterised with any term able to accept a user defined parameter, e.g. ${user}. Once added parameters can be changed for the entire dashboard via a text box at the top of the dashboard screen which will then execute all queries when enter is pressed or it loses focus.

* Issue **#16** : Dashboard table filters can also accept user defined parameters, e.g. ${user}, to perform filtering when a query is executed.

* Fixed missing text presenter in dashboards.

* Issue **#18** : The data dashboard component will now show data relative to the last selected table row (even if there is more than one table component on the dashboard) if the data component has not been configured to listen to row selections for a specific table component.

* Changed table styling to colour alternate rows, add borders between rows and increase vertical padding

* Issue **#22** : Dashboard table columns can now be configured to wrap text via the format options.

* Issue **#28** : Dashboard component dependencies are now listed with the component name plus the component id in brackets rather than just the component id.

* Issue **#202** : Initial release of the new data retention policy functionality.

[Unreleased]: https://github.com/gchq/stroom/compare/v6.1.28...6.1
[v6.1.28]: https://github.com/gchq/stroom/compare/v6.1.27...v6.1.28
[v6.1.27]: https://github.com/gchq/stroom/compare/v6.1.26...v6.1.27
[v6.1.26]: https://github.com/gchq/stroom/compare/v6.1.25...v6.1.26
[v6.1.25]: https://github.com/gchq/stroom/compare/v6.1.24...v6.1.25
[v6.1.24]: https://github.com/gchq/stroom/compare/v6.1.23...v6.1.24
[v6.1.23]: https://github.com/gchq/stroom/compare/v6.1.22...v6.1.23
[v6.1.22]: https://github.com/gchq/stroom/compare/v6.1.21...v6.1.22
[v6.1.21]: https://github.com/gchq/stroom/compare/v6.1.20...v6.1.21
[v6.1.20]: https://github.com/gchq/stroom/compare/v6.1.19...v6.1.20
[v6.1.19]: https://github.com/gchq/stroom/compare/v6.1.18...v6.1.19
[v6.1.18]: https://github.com/gchq/stroom/compare/v6.1.17...v6.1.18
[v6.1.17]: https://github.com/gchq/stroom/compare/v6.1.16...v6.1.17
[v6.1.16]: https://github.com/gchq/stroom/compare/v6.1.15...v6.1.16
[v6.1.15]: https://github.com/gchq/stroom/compare/v6.1.14...v6.1.15
[v6.1.14]: https://github.com/gchq/stroom/compare/v6.1.13...v6.1.14
[v6.1.13]: https://github.com/gchq/stroom/compare/v6.1.12...v6.1.13
[v6.1.12]: https://github.com/gchq/stroom/compare/v6.1.11...v6.1.12
[v6.1.11]: https://github.com/gchq/stroom/compare/v6.1.10...v6.1.11
[v6.1.10]: https://github.com/gchq/stroom/compare/v6.1.9...v6.1.10
[v6.1.9]: https://github.com/gchq/stroom/compare/v6.1.8...v6.1.9
[v6.1.8]: https://github.com/gchq/stroom/compare/v6.1.7...v6.1.8
[v6.1.7]: https://github.com/gchq/stroom/compare/v6.1.6...v6.1.7
[v6.1.6]: https://github.com/gchq/stroom/compare/v6.1.5...v6.1.6
[v6.1.5]: https://github.com/gchq/stroom/compare/v6.1.4...v6.1.5
[v6.1.4]: https://github.com/gchq/stroom/compare/v6.1.3...v6.1.4
[v6.1.3]: https://github.com/gchq/stroom/compare/v6.1.2...v6.1.3
[v6.1.2]: https://github.com/gchq/stroom/compare/v6.1.1...v6.1.2
[v6.1.1]: https://github.com/gchq/stroom/compare/v6.1.0...v6.1.1
[v6.1.0]: https://github.com/gchq/stroom/compare/v6.1-beta.19...v6.1.0
[v6.1-beta.19]: https://github.com/gchq/stroom/compare/v6.1-beta.18...v6.1-beta.19
[v6.1-beta.18]: https://github.com/gchq/stroom/compare/v6.1-beta.17...v6.1-beta.18
[v6.1-beta.17]: https://github.com/gchq/stroom/compare/v6.1-beta.16...v6.1-beta.17
[v6.1-beta.16]: https://github.com/gchq/stroom/compare/v6.1-beta.15...v6.1-beta.16
[v6.1-beta.15]: https://github.com/gchq/stroom/compare/v6.1-beta.14...v6.1-beta.15
[v6.1-beta.14]: https://github.com/gchq/stroom/compare/v6.1-beta.13...v6.1-beta.14
[v6.1-beta.13]: https://github.com/gchq/stroom/compare/v6.1-beta.12...v6.1-beta.13
[v6.1-beta.12]: https://github.com/gchq/stroom/compare/v6.1-beta.11...v6.1-beta.12
[v6.1-beta.11]: https://github.com/gchq/stroom/compare/v6.1-beta.10...v6.1-beta.11
[v6.1-beta.10]: https://github.com/gchq/stroom/compare/v6.1-beta.9...v6.1-beta.10
[v6.1-beta.9]: https://github.com/gchq/stroom/compare/v6.1-beta.8...v6.1-beta.9
[v6.1-beta.8]: https://github.com/gchq/stroom/compare/v6.1-beta.7...v6.1-beta.8
[v6.1-beta.7]: https://github.com/gchq/stroom/compare/v6.1-beta.6...v6.1-beta.7
[v6.1-beta.6]: https://github.com/gchq/stroom/compare/v6.1-beta.5...v6.1-beta.6
[v6.1-beta.5]: https://github.com/gchq/stroom/compare/v6.1-beta.4...v6.1-beta.5
[v6.1-beta.4]: https://github.com/gchq/stroom/compare/v6.1-beta.3...v6.1-beta.4
[v6.1-beta.3]: https://github.com/gchq/stroom/compare/v6.1-beta.2...v6.1-beta.3
[v6.1-beta.2]: https://github.com/gchq/stroom/compare/v6.1-beta.1...v6.1-beta.2
[v6.1-beta.1]: https://github.com/gchq/stroom/compare/v6.0.7...v6.1-beta.1<|MERGE_RESOLUTION|>--- conflicted
+++ resolved
@@ -7,7 +7,11 @@
 
 ## [Unreleased]
 
-<<<<<<< HEAD
+* Changed default dashboard time zone to use UTC.
+
+* Fixed SQL statistics upsert statements for MySQL 5.7.
+
+
 ## [v6.1.28] - 2020-11-25
 
 * Issue **#1954** : Change code that sets ReceivedPath to try getting a value from DOCKER_HOST_(HOSTNAME|IP) env vars first.
@@ -159,12 +163,6 @@
 
 
 ## [v6.1.10] - 2020-07-31
-=======
-* Changed default dashboard time zone to use UTC.
-
-* Fixed SQL statistics upsert statements for MySQL 5.7.
-
->>>>>>> 42d365d3
 
 * Issue **#1762** : Fix for search jobs that do not terminate correctly.
 

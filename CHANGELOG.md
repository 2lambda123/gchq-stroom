# Change Log
All notable changes to this project will be documented in this file.

The format is based on [Keep a Changelog](http://keepachangelog.com/) 
and this project adheres to [Semantic Versioning](http://semver.org/).


## [Unreleased]

<<<<<<< HEAD
* Issue **#2179** Extend cron expression syntax. Both `/` (interval) and `-` (range) are now supported.
=======
* Issue **#2186** : Fix autologger handling of update operations on entities referenced by id alone.


## [v7.0-beta.108] - 2021-04-22

* Issue **#2183** : Improve error message when property values cannot be de-serialised. Change property DB migration to add conversion of legacy property values that are now a collection type, e.g. List<String>.


## [v7.0-beta.107] - 2021-04-22

* Issue **#2187** : Fixed issue editing a processing filter that has been changed.

* Issue **#2079** : Removed unused session resource code from React UI and backend.

* Issue **#2185** : Stroom now supports the use of an externally provided logout endpoint with the `logoutEndpoint` configuration property.

* Issue **#2188** : Changed all autologged REST methods to return a value (void is not compatible with autologger)

* Issue **#2184** : It should now be possible to use the Cognito OpenId configuration endpoint with Stroom. You should no longer need to set the `jwtClaimsResolver` in the Stroom config as the standard resolver should work. However, you will need to set the new `tokenExpectedInRequest` property to `true` as Cognito delivers fresh tokens with every request.

* Issue **#2177** : Stroom should no longer crash when it is unable to retrieve OpenId configuration.

* Issue **#2176** : Now avoids NPE and produces a proper error when a pipeline cannot be located when loading reference data.


## [v7.0-beta.106] - 2021-04-21
>>>>>>> 2dca6c26

* Issue **#2172** : To improve search performance local search results are no longer transferred with payloads to a secondary local store.

* Issue **#2172** : To improve search performance only primary search result stores using LMDB will serialise data, i.e. stores used for visualisations now just use search objects and not binary data.

* Issue **#2180** : Fix NPE when Stream Appender has no stream type defined.

* Issue **#2167** : Prevent autologger warning for `RestResourceAutoLoggerImpl`.

* Remove merge artifacts from `scripts.env`.

* Issue **#2172** : Changed the way keys and values are packed into LMDB.

* Issue **#2180** : Fix NPE when Stream Appender has no stream type defined.

* Issue **#2167** : Prevent autologger warning for `RestResourceAutoLoggerImpl`.

## [v7.1-beta.1] - 2021-04-13

* Ported Elasticsearch integration from v6, for compatibility with v7.

* Issue **#2034**: Fixed Solr column ordering in dashboard tables.

* Issue **#759** : Add GZIP support for `FileAppender` and `RollingFileAppender`.


## [v7.0-beta.104] - 2021-04-13

* Switched from `node-sass` to `sass`.

* Fix `node` and `swagger-typescript-api` versions.


## [v7.0-beta.103] - 2021-04-13

* Rebuild.


## [v7.0-beta.102] - 2021-04-09

* Issue **#2174** : The expression to DB condition converter is now more tolerant of missing value mappings.


## [v7.0-beta.101] - 2021-04-08

* Issue **#2172** : Limited the maximum size of LMDB keys and values.

* Issue **#2171** : Fixed dashboard table expression editor field insertion. 

* Issue **#2168** : Removed special columns from dashboard tables.

* Issue **#2154** : Fixed error adding text widget to a dashboard.

* Issue **#2025** : Added caching for DNS name resolution.

* Issue **#2025** : Event logging now attempts to use the `X-FORWARDED-FOR` request header to identify the originating client IP.


## [v7.0-beta.100] - 2021-04-02

* Issue **#1598** : Audit logging uplifted throughout codebase.

* Issue **#1613** : Added event logging to UserResourceImpl.


## [v7.0-beta.99] - 2021-04-01

* Issue **#1928**: Stroom will now redirect users to the root URL if the GWT UI is not hosted within the React wrapper. To develop GWT code it is still necessary to use the GWT UI directly outside of the wrapper so to enable this you can set the newly added `requireReactWrapper` property to false.

* Issue **#2156**: The properties screen now shows a warning triangle when there are unreachable nodes rather than showing an error for all property values.

* Issue **#2157**: Fixed issue where pager was causing an exception paging to last on API keys and Accounts list pages.

* Issue **#2153**: Fixed option to log all REST calls.

* Issue **#2085**: User now gets notification that a password has been changed.

* Issue **#2142**: Changed certificate authentication to ensure that if a certificate is presented then the DN from the cert will be used and no other header attribute.


## [v7.0-beta.98] - 2021-03-30

* Issue **#2138** : Fixed error thrown when updating a property due to the property being updated twice as a result of new event logging code. 

* Issue **#2150** : Added `topMenuTextColour` property to allow the top menu text colour to be changed. Renamed the `backgroundColor` property to `backgroundColour` for consistency. 

* Issue **#2152** : Session list now only shows user authenticated sessions.

* Issue **#2149** : Fixed index volume and index shard migration.


## [v7.0-beta.97] - 2021-03-26

* Issue **#2136** : Fixed sorting problems in users and API keys pages.

* Issue **#2146** : Fixed use of dashboard expression parameters.

* Issue **#2141** : Pre v7 index shards can now be used after upgrade.

* Issue **#2142** : Fixed certificate authentication issues.

* Issue **#2140** : Fixed migration issue that was causing the creation of unnecessary index volume groups. 

* Issue **#2137** : Data retention rules are now migrated from previous versions.

* Issue **#2107** : Removed `Feed Name` field and fixed UUID to field name resolution.

* Issue **#2142** : Added debug to help diagnose client cert auth issues.

* Issue **#2107** : Fixed issue where the processor filter UI was saying that no filter had been applied to feeds because the UI wasn't checking feed filtering by docref.


## [v7.0-beta.96] - 2021-03-23

* Issue **#2099** : Fix stepping source pane for segmented (cooked) data.

* Issue **#479** : Include folder names in audit events when exporting configuration.

* Provide audit log record for permission changes to explorer items (documents)


## [v7.0-beta.95] - 2021-03-18

* Issue **#2105** : Fixed migration of annotations DB.


## [v7.0-beta.94] - 2021-03-17

* Issue **#2104** : Fixed issue where the index creation stored procedure was trying to delete a procedure with the wrong name before creating a new one. 

* Issue **#2103** : Fixed statistics migration script to correctly check for empty tables.

* Issue **#2102** : Fixed query migration script.

* Removed unused properties `resilientReplicationCount` and `preferLocalVolumes`.

* Add null protection to `login_count` and `login_failures` in `users` to `account` table migration.


## [v7.0-beta.93] - 2021-03-16

* Issue **#2088** : Fixed retrieval of stored search results when not using extraction.

* Issue **#2088** : Fixed NullPointerException caused when stepping.

* Issue **#2084** : Fix Bad Request message and lockup after cancelling content import.


## [v7.0-beta.92] - 2021-03-15

* Issue **#2096** : Remove deprecated int display lengths when creating tables

* Issue **#2095** : Tidy upo statistics migration.

* Issue **#2094** : Corrected DB table creation to state the charset as `utf8mb4` and not `utf8` which is ambiguous in MySQL.


## [v7.0-beta.91] - 2021-03-14

* Refactor auth/identity DB migration scripts.

* Add pre migration SQL scripts.


## [v7.0-beta.90] - 2021-03-12

* Issue **#2087** : Fixed NPE caused during legacy migration.

* Uplift guice to v5.0.1.

* Issue **#1871** : Invalidate the users and user groups cache when the _manage_users_ command is run.

* Issue **#2064** : Delete empty directories left by running unit test.

* Add index to cluster_lock table to fix whole table locking for single lock key.

* Issue **#2059** : Add cluster lock protection to task creation. Stops duplicate task creation when master node changes.

* Change task creation by master node to try to wait for search tasks to complete and to try to only create the configured number of tasks.

* Refactor logic to determine master node into one place. Fixes discrepancies between UI and back-end.

* Change node monitoring screen to return nodes in name order.

* Issue **#2066** : Add data bars to node monitoring screen.

* Issue **#2059** : Fix `Duplicate key` error in task assignment.

* Issue **#2056** : Fix error sending permission change events to other cluster nodes.

* Add JVM OOM args to zip distribution scripts.

* Issue **#1866** : Change zip distribution shell scripts to execute from anywhere.


## [v7.0-beta.89] - 2021-02-26

* Change stroom/proxy docker image base to `adoptopenjdk/openjdk15:jdk-15.0.2_7-alpine`

* Add authentication config to swagger spec.


## [v7.0-beta.88] - 2021-02-26

* Fix travis release artefacts.


## [v7.0-beta.87] - 2021-02-25

* No changes


## [v7.0-beta.86] - 2021-02-25

* Fix travis release artefacts.


## [v7.0-beta.85] - 2021-02-24

* Change dockerfile to use Open JDK 15

* Change build to use Open JDK 15

* Fix travis build failure.

* Issue **#2028** : Don't autolog standard object fields by default


## [v7.0-beta.84] - 2021-02-24

* No changes, adding more release artefacts in Travis build.


## [v7.0-beta.83] - 2021-02-23

* Add -q flag to start/stop/migrate.sh to stop log tailing.

* Change migrate.sh to run the migration in the background.

* Add JVM OOM args to zip distribution scripts.

* Issue **#1866** : Change zip distribution shell scripts to execute from anywhere.

* Issue **#1742** : Ensure that an <Object> is always logged to guarantee schema compliance.


## [v7.0-beta.82] - 2021-02-18

* Issue **#2049** : Updated Swagger and moved to the OpenAPI 3.0 Specification.

* Issue **#2049** : Fixed some issues with the resource API that were preventing visualisations from loading. 


## [v7.0-beta.81] - 2021-02-16

* Issue **#2042** : Fixed an issue sorting search results that was making sorting very slow causing searches with large numbers of results to hang. 

* Issue **#2043** : Removed an artificial limit on the number of data points that will be returned to a dashboard visualisation. The UI code had been written to only request a maximum of 1000 data points which meant that some visualisations were missing expected data. It may be necessary to add some limitation to avoid the UI being overloaded but the limitation has been removed for now as it was not configurable and did not warn the user when the limit had been reached.

* Migrated new UI to use Swagger generated endpoints and types.

* Issue **#1414** : A User Id can no longer be changed once a user is created.

* Issue **#1862** : Email and name fields are no longer required when creating users.

* Issue **#1765** : Added confirmation dialog when deleting users and API keys.

* Issue **#2036** : Autologger now delegates exception handling.

* Issue **#2039** : Limit the amount of text data output by autologger.

* Issue **#2037** : Add config prop to ensure every REST call is logged

* Issue **#2038** : Allow autologger action to be modified (search and process)

* Issue **#2027** : Fix autologger update operation

* Issue **#1764** : The create API key page now loads users to select on open.

* Issue **#1766** : Removed comment from token.

* Issue **#1763** : Improved column sizes on API keys dialog.

* Issue **#1767** : Improved column sizes on account management dialog.

* Improve exception alerts in the UI.

* Issue **#2023** : Enable autologger to output multiple path or query parameters

* Issue **#2022** : Simplify consistent event logging with POJOs

* Issue **#2021** : Fix typo when autologger encounters class names ending in 'y'

* Issue **#2020** : Prevent autologger redacting boolean properties


## [v7.0-beta.80] - 2021-01-28

* Issue **#2018** : Fixed intermittent search issue that was sometimes causing search to complete too early without results.

* Fix dashboards not handling NUMERIC index fields.

* Fix bug in Negate expression function.

* Issue **#1995** : Add help info to the expression functions drop down menu.

* Issue **#1911** : Add a drop down menu for picking index fields in the expression editor.

* Issue **#2004** : Fix import of legacy v6 index so default volume group is assigned.

* Issue **#2017** : Fixed dashboard table filtering.

* Issue **#1946** : Removed unnecessary index shard state change error.


## [v7.0-beta.79] - 2021-01-26

* Issue **#2006** : Use UTC timezone when comparing date in repository folder name.

* Issue **#2006** : Use `ArrayList.size()` as a method, instead of a property in Gradle build.

* Issue **#2016** : Fixed StackOverflowException in document event log. 

* Issue **#2003** : Fixed some issues with LMDB search results.

* Issue **#2011** : Redacting obviously sensitive data in automatically generated logs.

* Introduce functionality to provide configurable, automatic logging for RESTful API calls.

* Add `search_results` dir to dockerfile.

* Fix NPE in StroomEventLoggingUtil.


## [v7.0-beta.78] - 2021-01-14

* Issue **#2000** : `RemoteSearchResultFactory.destroy()` is now performed as the processing user.

* Issue **#2000** : Fixed NPE affecting adding/removing columns on a dashboard table and changing column options like grouping and sorting.

* Issue **#2000** : Fixed dashboard table child result expansion.

* Issue **#2001** : Fixed intermittent test failure associated with byte buffers being used incorrectly with LMDB.

* Issue **#1997** : Fix missing _Format_ option on XSLT and TextConverter editors.

* Improved security for handling entity events.


## [v7.0-beta.77] - 2021-01-12

* Issue **#1867** : Cluster entity events are now sent to each node asynchronously to prevent delays caused by one or more slow/bad nodes.

* Issue **#1923** : Fixed an issue affecting sorting dashboard table values that have mixed data types. In addition you can now sort columns alphanumerically if the column format is set to text. 

* Issue **#1811** : Fixed issue where deleting or cutting/pasting text in a dashboard query editor was not marking the dashboard as dirty.

* Search results are now stored off-heap to reduce the chance of out of memory errors.

* Issue **#1911** : Add a drop down menu for picking index fields in the expression editor.

* Issue **#1990** : Change order of items in quick filter popup help.

* Change quick filter word boundary matching to handle a mix of delimited and canelCase, e.g. `stroom.prop.maxFileSize`.

* Issue **#1986** : Fix missing gutter warning/error icons in the stepper code editor.


## [v7.0-beta.76] - 2021-01-07

* No changes.


## [v7.0-beta.75] - 2021-01-06

* Issue **#1989** : Fix for dashboard tables that were only showing a total of 100 rows.

* Change event logging to use new fluent API.


## [v7.0-beta.74] - 2020-12-15

* No changes.


## [v7.0-beta.73] - 2020-12-15

* Change github tokens in travis build.


## [v7.0-beta.72] - 2020-12-15

* Issue **#1983** : Fix line number inconsistency in View Source when last char is a line break.

* Issue **#1971** : Fix 'no appender' errors when editing a Data volume.

* Issue **#1965** : Ignore gzipped data that has no uncompressed content.

* Issue **#1976** : Add an enabled check box and insert above button to retention rules list.

* Fix bug with retention rules impact summary when rows are identical.

* Replace two buttons with toggle button on retetion impact summary.

* Fix path for user event logs.

* Uplift send_to_stroom script to v3.0.

* Issue **#1978** : Fix Meta tab losing syntax highlighting when switching streams.

* Remove byte count in brackets on Info tab when size is below 1024 bytes.

* Fix help links on Jobs screen.

* Fix inability to select text on Info tab in Data viewer.

* Issue **#1963** : Fix data/source view progress bar showing blue when all data is visible.

* Issue **#1974** : Fix job screen only showing one job.

* Issue **#1970** : Fixed issue related to accidental execution of SearchDebugUtil outside of tests.

* Change reference data lookup request object to support string or epoch millis date.

* Add byte count to Info tab, make date values consistent.

* Fix problem of wrong charset being used.

* Fix syntax highlighting for Meta streams in Source view.

* Fix bug in PreviewInputStream read() method.

* Improve the way the YAML logger paths are modified on boot.

* Issue **#1964** : BGZIP files are now closed on exception.

* Changed default dashboard time zone to use UTC.

* Fixed SQL statistics upsert statements for MySQL 5.7.

* Issue **#1954** : Change code that sets ReceivedPath to try getting a value from DOCKER_HOST_(HOSTNAME|IP) env vars first.


## [v7.0-beta.71] - 2020-12-02

* Issue **#1957** : Fix invaldiation of the stat datasource caches on content import and other changes.

* Issue **#1960** : Fix the data preview display of empty streams.

* Moved content download to Java.

* All paths in the config YAML including logging config can now be made relative to the home dir.

* Issue **#1912** : Moved dashboard table conditional formatting logic to server.

* Fix missing favicon.

* Issue **#1808** : Fix bug with permission handling for Retention Policy feature.

* Issue **#1948** : Made UI report errors that occur during download.

* Issue **#1944** : You can now define a stroom home config property and all relative paths will become subpaths of this location. 

* Fix byte conversion bug with `read()` method in RASegmentInputStream.

* Add `viewType` and `displayType` args to `data(...)` dashboard expression.

* Fix task spinner appearing briefly on every poll and consumign a lot of CPU.

* Add _progress_ bar to Source Data view and Data Preview to show location in the file.

* Issue **#1678** : Fix data display in dashboard text pane.

* Issue **#1679** : Fix data display in dashboard text pane.

* Issue **#1777** : Fix sub stream tab selection when switching streams in data screen.

* Issue **#1647** : Right align numeric columns in data screen.

* Issue **#1872** : Fix display of source data when data has no line breaks.

* Add completion and snippets to dashboard expression builder.

* Issue **#1895** : Change dashboard field expression editor use the Ace editor like other edit screens.

* Replace stream Info icon on data screen with a sub-stream type tab.

* Add Source View tab available from Data Preview screen to show the unformatted source data.

* Fix highlighting while stepping single line data.

* Add completion and snippets to edit screens using the ACE editor.

* Add editor options to use Vim bindings, show invisble chracters, highlight current line, word wrap.

* Issue **#1949** : Fixed bug in download for streams from multiple feeds.


## [v7.0-beta.70] - 2020-11-16

* Issue **#1947** : Fixed NPE thrown when trying to unassign processing tasks by setting the assigned node to null.

* Issue **#1940** : Old searches are now terminated by the processing user.

* Issue **#1932** : Physical stream delete will no longer fail if a file or directory it wants to delete cannot be found, i.e. has been deleted by another external process.

* Fix log output counts for reference data.

* Add REST endpoint for purging reference data.

* Issue **#1938** : Fix missing ref loading errors/warnings, improve warning messages.


## [v7.0-beta.69] - 2020-11-10

* Improve handling of duplicates in reference data loads.

* Improve error messages for reference loading failures.

* Issue **#1936** : Fix reference data loaded not loading string values > 1000btyes.

* Improve PooledByteBufferOutputStream.

* Issue **#1807** : Remove need for Manage Nodes permission in order to list nodes (needed to manage volumes).

* Issue **#1806** : Remove need for Manage Nodes permission in order to list nodes (needed to manage tasks).

* Issue **#1925** : Fixed logging error that was happening on search.

* Issue **#1921** : Fixed problem with the dashboard text pane not migrating properly to the new special stream id and event id fields. 

* Issue **#1910** : Fixed issue preventing display of table data where a table had duplicate column names.

* Issue **#1919** : Fixed issue that was preventing dashboard tabs from being closed.

* Removed rxjava.

* Issue **#1919** : Dashboards now prevent tabs being closed from the close button if some nested tabs on the same pane are hidden.

* Issue **#1915** : Multiple statistic searches on a dashboard are now executed in parallel.

* Issue **#1915** : Fixed task context user identity for statistics searches.

* Issue **#1915** : Fixed task context for statistics searches.

* Merged external expression and query libraries into the source code and added Kryo serialisation to search results.

* Issue **#1910** : Duplicate fields in dashboard tables are now avoided by adding a numeric suffix to the field name when adding a duplicate.

* Issue **#1918** : Text presenter was losing track of stream and event id fields when settings were changed.

* Issue **#1906** : Added info about queue sizes to extraction task.

* Issue **#1906** : Made changes to allow early termination of searches if we have enough data.

* Issue **#1906** : Fixed node task nesting.

* Issue **#1906** : The maximum size of the stream event map is now configurable with the `stroom.search.extraction.maxStreamEventMapSize` property.

* Issue **#1906** : Improved the way search extractions events are grouped so we can extract more events per stream and therefore improve performance.

* Issue **#1907** : Fixed NPE.


## [v7.0-beta.68] - 2020-10-22

* Issue **#1733** : Support xsl:output options for XML output from pipeline (XMLWriter)

* Issue **#1893** : Change delimited string volume properties to lists of strings

* Issue **#1848** : Fix NPE when importing certain processor filters.

* Issue **#1894** : Improvements to search performance and fix for hanging searches.


## [v7.0-beta.67] - 2020-10-15

* Issue **#1901** : Create default (index) volume group if it is used prior to UI.

* Issue **#1900** : Fix inter-node task assignment, change how processing user equality is checked.

* Change dashboard field expression editor to be a bit wider and use a monospace font.

* Issue **#1887** : Fix searches hanging generally and specifically when streams have been deleted.

* Issue **#1877** : Change conditional formatting to support decimals.

* Change conditional formatting to set the available rule operators according to the format type of the column.

* Change conditional formatting to support date terms and date comparisons.

* Issue **#1885** : Fix annotations icon not being enabled on dashboard tables.

* Issue **#1883** : Code now deals with missing streams when performing search extraction.

* Issue **#1882** : Added capacity restriction to the stream event map used in search result extraction. The previous version was causing out of memory exceptions.

* Change names of hidden special table columns on dashboards to avoid name clashes.

* Make dashboard table settings popup bigger to accommodate the conditional formatting.

* Added logic to rename conditional formatting term fields on a column rename.

* Added logic to prevent renaming a column to an existing name.

* Issue **#1872** : Partially fixed to show the 1st 1k chars of the single line raw source. Full fix will come in v7.

* Issue **#1874** : Fixed dashboard tables not showing data if the stream id column is present.

* Issue **#1868** : Stop `Stream not found with id=nnn` errors during searching.

* Issue **#1864** : Added `*` wildcard to conditional formatting matches. 

* Issue **#1865** : Fixed NoSuchMethodError.

* Issue **#1854** : Changed search mechanism to poll for remote results to reduce the chances of hung searches.

* Uplift event-logging-schema content pack to v3.4.2.

* Uplift standard-pipelines content pack to v0.2.

* Uplift template-pipelines content pack to v0.3.

* Change the off-heap ref store to use xxHash for hashing its values.

* Change key widths used in ref data store. Existing stores will need to be deleted and re-generated.


## [v7.0-beta.66] - 2020-09-24

* Added code to authenticate against AWS ALB.


## [v7.0-beta.65] - 2020-09-24

* Added code to authenticate against AWS ALB.


## [v7.0-beta.64] - 2020-09-24

* Added code to authenticate against AWS ALB.


## [v7.0-beta.63] - 2020-09-22

* Added code to authenticate against AWS ALB.


## [v7.0-beta.62] - 2020-09-22

* Added code to authenticate against AWS ALB.


## [v7.0-beta.61] - 2020-09-22

* Added code to authenticate against AWS ALB.


## [v7.0-beta.60] - 2020-09-22

* Added code to authenticate against AWS ALB.


## [v7.0-beta.59] - 2020-09-22

* Added code to authenticate against AWS ALB.

* Changed default behaviour of `useDefaultOpenIdCredentials`.


## [v7.0-beta.58] - 2020-09-22

* Added code to authenticate against AWS ALB.


## [v7.0-beta.57] - 2020-09-18

* Failed build.


## [v7.0-beta.56] - 2020-09-18

* Added code to authenticate against AWS ALB.

* Remove requirement for Reference stream type in ref data API lookup requests.


## [v7.0-beta.55] - 2020-09-15

* Fix names in travis release plugin.


## [v7.0-beta.54] - 2020-09-15

* Rename release artefact `stroom-proxy-config.X.yml` to `stroom-proxy-app-config.X.yml`.


## [v7.0-beta.53] - 2020-09-15

* Change `prod.yml` and `proxy-prod.yml` to be templated so as to generate custom config for the zip and docker distributions.

* Add the docker config files to the release artefacts.

* Issue **#580** : Added conditional formatting options to dashboard tables.

* Add comments to `prod.yml`/`config.yml`.

* Change `reset_password` CLI command to also reset various locked/inactive type flags.

* Change stroom admin path from `admin` to `stroomAdmin` in the distribution.

* Fix `command not found` bug in distribution `start.sh`.

* Change `start.sh` to log pre-logback output to start.sh.log.

* Change logFormat to include time in `prod.yml` and `config.yml`.


## [v7.0-beta.52] - 2020-09-10

* Issue **#1850** : Add new command line commands `create_account`, `reset_password` and `manage_users` to enable the creation of accounts to bootstrap the application.

* Change `admin` to `stroomAdmin` in distribution shell scripts.


## [v7.0-beta.51] - 2020-09-09

* Added `formTokenRequest` property to OpenId config for use with AWS authentication. This forces the use of a form request when fetching tokens.

* Issue **#1824** : Fix for search hang when extraction is requested but no search pipeline is provided.

* Issue **#1083** : Added `any()`, `first()`, `last()`, `nth()`, `top()` and `bottom()` selection functions to select child values of grouped items.

* Issue **#1837** : Added `joining()` function to concatenate supplied fields in child rows.

* Issue **#1784** : Several functions were previously prevented from working on results from aggregate functions but are now applied regardless.

* Fix config file validation not working when hot loading config file changes.

* Change config file validation to be the first thing that happens on boot.

* Fix error when empty branches are in the config file.

* Add `pipeline.referenceData.getLmdbSystemLibraryPath` prop to support provided LMDB binary.

* Change extraction location of bundled LMDB binary to be the same as the store files.

* Change default value for `pipeline.referenceData.maxPutsBeforeCommit` to 0 (i.e. don't commit mid-load).


## [v7.0-beta.50] - 2020-09-07

* Add /api/refData/v1/lookup REST endpoint for doing ref data lookups.

* Issue **#1755** : Stepping now runs in a separate thread to prevent interruption of DW threads when trying to terminate stepping early.

* Issue **#1798** : Fixed REST serialisation issue that was preventing stepping XPath filters from being passed to the server.

* Issue **#1666** : Stepping now loads element documents that use name patterns.

* Issue **#1666** : Parsers now support name patterns for loading config documents. 

* Issue **#1835** : Fix error when viewing data as lowly user.

* Issue **#1836** : Fix Forbidden error when importing data.

* Issue **#1809** : Fix handling of import with no permissions except Import Configuration.

* Issue **#1657** : Remove INTERNAL_PROCESSING_USER from Users list in App Permissions screen.

* Issue **#1782** : Fix handling of empty NOT/AND/OR in stats queries and immprove the error handling for the remote data sources.

* Issue **#1781** : Fix SQL stats handling of NOT() with more than one term in the NOT.

* Issue **#1830** : Change quick filters on Annotations screen to use fuzzy filtering consistent with the rest of stroom. Disable the comment quick filter drop down if there are no standard comments configured. Remove the qualified fields from the quick filter tooltips.

* Issue **#1829** : Fix Annotations screen recording change history when clicking an empty title/subject.

* Issue **#1737** : Fix quick filter in users/groups popup.

* Issue **#1832** : Fix inability to add users/groups in the Document Permissions screen.


## [v7.0-beta.49] - 2020-09-02

* Fix accidental commit of broken code.


## [v7.0-beta.48] - 2020-09-02

* Fix duplicate call to bintray upload in travis script.


## [v7.0-beta.47] - 2020-09-02

* Issue **#1821** : Fix SQL Stat queries whose table doesn't use any datasource fields.

* Issue **#1694** : Fix UUID filtering in quick filters, now using `uuid:` field qualifier. Removed support for `#` prefix in Quick Filter and suggesters.

* Issue **#1699** : Add a docker managed volume for the ref data store.

* Add `pooledByteBufferCounts` to ref data config.

* Issue **#1700** : Stopped stepping happening on open.

* Uplift LMDB to v0.8.1.

* Changed implementaion of the byte buffer pool used in the ref data store to improve performance.

* Increase default value for ref data `maxPutsBeforeCommit` to improve load times.

* Fix instances of trace logging that are not using lambdas for complex args. This is particularly a problem in the ref data store code.

* Made stroom compatible with AWS authentication.

* Issue **#1707** : Fix reference data lookups picking the wrong effective stream.

* Issue **#1797** : Altered how search completion is recorded to try and prevent hanging. 

* Issue **#1762** : Fix for search jobs that do not terminate correctly.

* The build should now ensure GWT compilation only occurs after test has completed.

* Issue **#1790** : You can now provide `TYPE` as an optional HTTP header when sending data to Stroom. If provided this attribute is used to determine what data type to assign to the data being received. Data forwarding and aggregation also maintains this attribute and behaviour. 

* Issue **#1665** : Recognised meta types can now be specified in config and drop downs now allow selection in the pipeline editor.


## [v7.0-beta.46] - 2020-08-23

* Issue **#1702** : Fix namespace handling in XML reference data values.

* Issue **#1789** : Prevent dashboards without an extraction pipeline showing as "Missing" on dependency screen.

* Issue **#1803** : Fix `/api/export/v1` failing with NoSuchFileException.

* Issue **#1719** : Create rest endpoint to get rererence data store entries. Experimental feature at the moment.

* Issue **#1649** : Make the local reference data store searchable from the dashboard. Experimental feature at the moment.

* Issue **#1805** : Fix missing alert popup when document is saved but has been updated by another user/tab.

* Fix _No appender for stroom.docref.DocRef_ ERRORs in the log.


## [v7.0-beta.45] - 2020-08-14

* Issue **#1793** : Fixed Solr search query creation.

* Issue **#1791** : Fixed Solr connection test response.

* Update Gradle to v6.6

* Revert back to full build.


## [v7.0-beta.44] - 2020-08-14

* Reverted deploy changes until travis dpl v2 is stable.


## [v7.0-beta.43] - 2020-08-14

* Fixing release artefacts.


## [v7.0-beta.42] - 2020-08-13

* Issue **#1783** : Made change to prevent nodes called by the cluster from using localhost, 127.0.0.1 or the same URL as other nodes.

* Issue **#1706** : Terminating processing jobs early now writes appropriate termination errors to the processing info (error) stream and deletes other outputs.

* Issue **#1749** : Removed old benchmark job.


## [v7.0-beta.41] - 2020-08-12

* Issue **#1785** : Fix proxy not forwarding any data.

* Issue **#1675** : All dashboard table fields are now present in text pane settings even if they are hidden or special, e.g. internally added mandatory fields like StreamId and EventId. This change prevents the field settings from being altered incorrectly when these fields were not found.

* Issue **#1758** : Added file locations to meta details and improved tooltip layout.

* Issue **#1778** : Remove error streams following reprocessing when no new streams are created.

* Added support for time based expressions when searching for streams from UI. 

* Issue **#1760** : Support time based expressions for ProcessorTask data source

* Issue **#1761** : Allow processor id to be displayed when searching processor tasks data source.

* Issue **#1693** : Fix dependencies screen listing links to internal searchables as "missing".

* Issue **#1751** : Display correct UUID for "to" dependency in UI dependency screen.

* Issue **#1664** : Fix crash when all streams for pipeline are deleted.

* Issue **#1701** : Fix crash when alternative pipeline is selected/used for processing.

## [v7.0-beta.40] - 2020-07-27

* Issue **#1756** : Fix for IdEnrichmentFilter where is attempts to change attribute values that already exist.

* Issue **#1741** : Fix for search hanging issue.

* Issue **#1740** : `CombinedParser` now removes invalid XML 1.0 characters when `fixInvalidChars` is set and not XML 1.1.

* Add `readTimeout` property to `HTTPAppender` 

* Issue **#1747** : Nodes are now notified about changes to document permissions so that caches are cleared etc.

* Issue **#1752** : Meta info tooltips now show appropriate units for values.

* The `admin` account is now auto created if it doesn't exist.

* Issue **#1310** : Improved file cleanup between tests.

* Issue **#1533** : Improved meta data attribute value flushing to DB.

* Issue **#1634** : `FileSystemClean` will now only examine active data volumes.

* Issue **#1672** : Index shards are now only updated in the DB on flush when the document count or shard size changes.

* Issue **#1713** : Fixed issue where processor task start times were being displayed incorrectly.

* Issue **#1748** : Removed border from explorer quick filter.

* Issue **#1656** : Only managed jobs will now appear on the jobs page.

* Issue **#1669** : Changed the way next scheduled time is calculated based on current time.

* Issue **#1662** : Processor tasks and meta data sources now correctly show pipeline names in dashboard results.

* Issue **#1677** : Active tasks are now correctly filtered.

* Issue **#1718** : Added server task info for some tasks.

* Issue **#1731** : Fixed calendar date picker style that was broken by tooltip CSS changes.

* Issue **#1657** : `INTERNAL_PROCESSING_USER` is no longer visible in the UI.

* Issue **#1449** : You can now create users to associate permissions by clicking the create button in the `User Permissions` page.

* Issue **#1727** : Typo.

* Issue **#1501** : Multiple fixes for new UI.

* Issue **#1506** : Multiple fixes for new UI.

* Issue **#1561** : Multiple fixes for new UI.

* Issue **#1483** : Multiple fixes for new UI.

* Issue **#1525** : Multiple fixes for new UI.

* Issue **#1587** : Multiple fixes for new UI.

* Issue **#1526** : Multiple fixes for new UI.

* Issue **#1499** : Multiple fixes for new UI.

* Issue **#1481** : Multiple fixes for new UI.

* Issue **#1498** : Multiple fixes for new UI.

* Issue **#1660** : Multiple fixes for new UI.

* Issue **#1659** : Multiple fixes for new UI.

* Issue **#1725** : Fix Data Splitter onlyMatch using zero based instead of one based numbers.


## [v7.0-beta.39] - 2020-07-06

* Issue **#1716** : Prevent export of processor filters that are reprocess or deleted.

* Issue **#1638** : Suppress error when searching deleted streams.

* Issue **#1696** : Fix reprocessing from unfiltered meta data view.

* Issue **#1648** : Fix streams not being deleted following reprocessing.

* Issue **#1695** : Fix `Records` stream types not being identified correctly.

* Issue **#1668** : Fixed incorrect parameter count for XSLT `meta` function.

* Issue **#1619** : Fix delete stream summary.


## [v7.0-beta.38] - 2020-06-25

* Issue **#1670** : Stop _parse-uri_ XSLT function returning -1 for missing port numbers.

* Issue **#1673** : Increase limit for age spinner in retention rules to 9999.

* Issue **#1683** : Add `!` NOT operator to fuzzy match filtering.

* Add field searching to Activity quick filter.

* Add field searching to entity selection popups.

* Change entity selection popups to clear quick filter on show.

* Add column sorting and field searching to Properties screen.

* Add field searching to Explorer Tree quick filter.

* Add field searching to Properties quick filter.

* Add field searching to Server Tasks quick filter.

* Add field searching to dependencies quick filter.

* Improve info tooltip layouts.

* Issue **#1248** : Add quick filter to dependencies screen.

* Issue **#1650** : Use consistent blue colour.

* Issue **#1671** :Fix XSLT function `hex-to-oct`.

* Add `readTimeout` property to `HTTPAppender`.

* Issue **#1632** : SQL stats now compatible with MySQL 8 Group Replication

* Issue **#1650** : Use consistent blue colour.

* Issue **#1627** : Fix Up/Down buttons on Rule Set screen. Now keeps selection after use.

* Issue **#1277** : Fix Enable/Disable toggle button on Rule Set screen.


## [v7.0-beta.37] - 2020-06-15

* Add _Impact Summary_ tab to _Data Retention_ to show breakdown of counts of streams to be deleted.

* Add support for the `.` separator in the word boundary fuzzy matching.

* Change the fuzzy match filter to switch to a case sensitive wild-carded exact match when the input contains a `*`.

* Issue **#1640** : Fix server error when clicking disabled delete/info icon for deleted streams.

* Issue **#1639** : Default index volume group property changes.

* Issue **#1636** : Fix data retention deletion using wrong action for rules.

* Issue **#1280** : Fix creation of default index volumes.


## [v7.0-beta.36] - 2020-06-02

* Issue **#1621** : Fix NPE in proxy content syncing.

* Issue **#1462** : Stroom not working with MySQL 8.0 due to SQLException

* Issue **#1564** : Fix error in data retention section of stream info popup.

* Change data retention delete batching approach to use time ranges.

* Issue **#1611** : Change explorer tree filtering to also filter on an exact match of the entity's UUID.

* Add regex filtering with `/` prefix to fuzzy matching.

* Change word boundary matching to require a `?` prefix.


## [v7.0-beta.35] - 2020-05-28

* Issue **#1608** : Fixed NPE in UI data presenter.

* Issue **#1595** : Fixed names for imported items that already exist but are updated by import.

* Issue **#1603** : XSLT imports now error if more than one matching XSLT is found.

* Issue **#1604** : XSLT import resolution now accepts the use of UUIDs and DocRef strings.

* Issue **#1403** : Dashboard query download now retains expression parameters.

* Issue **#1514** : Fixed properties edit presenter issue.

* Issue **#1569** : Additional changes to improve the new `Data Delete` task that replaces the `File System Clean` task.

* Issue **#1565** : Stop data retention rules deleting all data.

* Add default data retention rule to the UI screen to make it clear what happens by default.

* Add fuzzy match filter to explorer tree.


## [v7.0-beta.34] - 2020-05-26

* Issue **#1569** : Removed recursive multi threading from file system clean as thread limit was being reached. 

* Issue **#1478** : Fixed data volume creation and other resource methods.

* Issue **#1594** : Now auto creates root explorer node on startup if it is missing.

* Issue **#1544** : Fixes for imported dashboards.

* Issue **#1586** : Fixed migration and initial population of standard meta type names.

* Issue **#1592** : Changed DB bit(1) columns to be tinyint(1) so that they show values correctly in the CLI.

* Issue **#1510** : Added logical delete for processor and processor filter to allow a user to force deletion without encountering a DB constraint. 

* Issue **#1557** : Process, reprocess, delete and download data functions now provide an impact summary before a user can proceed with the action.

* Issue **#1557** : The process data function in the data browser now provides the option to process or reprocess data. When selected a user can also choose: the priority of the process filters that will be created; to set the priority automatically based on previous filters; set the enabled state.

* Issue **#1557** : Reprocessing data no longer has a limitation on how many items can be reprocessed as it is now implemented by reprocess specific filters.

* Issue **#1585** : Fixed issue that was preventing viewing folders processors.

* Issue **#1557** : Added an impact summary to meta data actions such as delete, restore, process and download.

* Issue **#1593** : NPE copying empty expressions


## [v7.0-beta.33] - 2020-05-22

* Issue **#1588** : Fix processor filter import.

* Issue **#1566** : Fixed UI data restore behaviour.

* Make public port configurable


## [v7.0-beta.32] - 2020-05-19

* Issue **#1573** : Active tasks tab now only shows tasks related to the open feed.

* Issue **#1584** : Add @ApiParam to POST/PUT/DELETE endpoints so the request type appears in swagger-ui.

* Issue **#1581** : Change streamId to a path param in GET /api/data/v1.

* Issue **#1567** : Added error handling so the confirmation dialog continues to work even when there is a failure in a previous use.

* Issue **#1568** : Pipeline names should now be shown where needed in the UI.

* Issue **#1457** : Change field value suggester to use fuzzy matching.

* Issue **#1574** : Make feed suggestions return all feeds, not just ones with meta.

* Issue **#1544** : Imported dashboards from 6.1 now work.

* Issue **#1577** : Cluster node status is now updated when node settings are changed.

* Issue **#1396** : Completely changed DB migration and import/export compatibility code.

* Fix index creation stored procedure.

* Issue **#1508** : Tidy up property descriptions, change connection pool props to use Stroom Duration type.

* Issue **#473** : Fix value stats being ignored during in memory stat aggregation.

* Issue **#1141** : Make SQL stats aggregation delete unused stat keys at the end.


## [v7.0-beta.31] - 2020-05-12

* Issue **#1546** : Fixed opening and editing of data retention rules.

* Issue **#1494** : Scrollbars now have a white background unless used in a readonly text area.

* Issue **#1547** : Added pipeline names to processor task screens.

* Issue **#1543** : Prevent import/export of processor filters with id fields

* Issue **#1112** : You can now copy feeds along with other items and copies are named appropriately.

* Issue **#1112** : When copying a selection of several items, the dependencies between the items are altered in the resulting copies so that the copied items work together as a new set of content.

* Issue **#1112** : As part of fixing dependencies when copying items, the dependencies screen now works correctly and now also shows processor filters. 

* Issue **#1545** : Add property `enableDistributedJobsOnBootstrap` to enable/disable processing on first boot.


## [v7.0-beta.30] - 2020-05-06

* Issue **#1503** : Further fix for enabled/disabled expression items and dashboard tab visibility.

* Issue **#1511** : Data pages now show pipeline names rather than pipeline UUIDs.

* Issue **#1529** : Fix error when selecting datasource in new dashboard.

* Fix NPE in SystemInfoResource.get().

* Issue **#1527** : Fixed missing aud in API eky tokens.

* Add missing guice binding for SystemInfoResource.

* Make export add new line to the end of all files to adhere to POSIX standard.

* Issue **#1532** : Fixed index shard criteria in UI.

* Change SecurityFilter to return a 401 on authentication exceptions.

* Move some health checks into SystemInfoResource.

* Remove healthchecks from rest resources and servlets that never give an unhealthy result.

* Add error info to AppConfigMonitor health check.


## [v7.0-beta.29] - 2020-05-04

* Issue **#1496** : Fixed paging of processed data.

* Add stroom.statistics.internal.enabledStoreTypes and make internal stat processing respect it.

* Improve SQL stats shutdown processing so all in memory stats are flushed.

* Issue **#1521** : Dashboards with missing datasources break entirely.

* Issue **#1477** : Disable edit button on stream processor.

* Issue **#1497** : Fixed data list result paging.

* Issue **#1492** : Fixed data list result paging.

* Issue **#1513** : You can now view data in folders.

* Issue **#1500** : Fixed data delete/restore behaviour.

* Issue **#1515** : Fix proxyDir default when running in a stack.

* Issue **#1509** : Unable to update processor filter.

* Issue **#1495** : Speculative fix for missing swagger.json file in the fat jar.

* Issue **#1503** : Fixed Dashboard serialisation and JSON template.

* Issue **#1479** : Unable to set index volume limits.


## [v7.0-beta.28] - 2020-04-29

* Issue **#1489** : Reprocess streams feature failing.

* Issue **#1465** : Add default Open ID credentials to allow proxy to be able to authenticate out of the box.

* Issue **#1455** : Fix interactive search.

* Issue **#1471** : Pipeline name not shown on processors/filters in UI.

* Issue **#1491** : Download stream feature failing. 

* Issue **#1433** : StandardKafkaProducer failed when writing XML kafka payloads. 


## [v7.0-beta.27] - 2020-04-27

* Issue **#1417** : Allow processor filters to be exported with Pipelines. 

* Issue **#1480** : Index settings now shows index volume groups and allows selection. 

* Issue **#1450** : Further attempt to improve criteria filtering on data tab.

* Issue **#1467** : The cluster node state node uses NodeResource to determine active nodes.

* Issue **#1448** : The internal processing user now has a JWT and passes it when making calls to other nodes.


## [v7.0-beta.26] - 2020-04-22

* Fix gradle build for versioned builds


## [v7.0-beta.25] - 2020-04-22

* Assorted fixes to the new React UI pages.


## [v7.0-beta.24] - 2020-04-21

* Issue **#1450** : Stop data tabs showing all feeds.

* Issue **#1454** : Fix NPE in feed name suggestion box.

* Remove internal statistics from setup sample data.

* Fix issue of pipeline structure not showing when it contains a StatisticsFilter.

* Update auth flow for auth-into-stroom integration

* Issue **#1426** : Change /logout endpoint to /noauth/logout.

* Fix `Expecting a real user identity` errors on auto import of content packs.

* Increase wait timeout to 240s in `start.sh`.

* Issue **#1404** : Fixed issue with invalid XML character filter.

* Issue **#1413** : Attempt to fix search hanging issue.

* Issue **#1393** : The annotations data popup now formats content on load.

* Issue **#1399** : Removed error logging for expected exceptions in TaskExecutor.

* Issue **#1385** : File output param `streamId` now aliased to `sourceId` and `streamNo` is now aliased to `partNo` for consistency with new source tracking XSLT functions.

* Issue **#1392** : Downloading dashboard queries now provides the current query without the need to save the dashboard.

* Issue **#1427** : Change remote call to auth service to a local call.


## [v7.0-beta.23] - 2020-03-24

* Rename all legacy DB tables to `OLD_`.

* Issue **#1394** : Fix duplicate tables appearing in Monitoring -> Database Tables.

* Add NodeEndpointConfiguration. Change `node` table to hold the base endpoint.


## [v7.0-beta.22] - 2020-03-10

* Brought stroom-auth-service into stroom

* Issue **#563** : Kafka producer improvements - StandardKafkaProducer

* Issue **#1399** : Removed error logging for expected exceptions in TaskExecutor. 

* Fix missing $ in start.sh

* Issue **#1387** : Changed the way tasks are executed to reduce changes of unhandled execution errors.

* Issue **#1378** : Improved logging detail when processor filters fail.

* Issue **#1379** : Fixed issue where you couldn't open a processor filter if parts of the filter referenced deleted items.

* Issue **#1378** : Improved logging detail when processor filters fail.

* Issue **#1382** : Added `decode-url` and `encode-url` XSLT functions.

* Issue **#655** : Fixed SQL Stats queries ignoring the enabled state of the dashboard query terms.

* Issue **#1362** : Fixed issue where hiding dashboard annotation fields removed them.

* Issue **#1357** : Fixed dragging tabs in dashboard with hidden panes to create a new split.

* Issue **#1357** : Fixed dragging tabs in dashboard with hidden panes.

* Issue **#1368** : Fixed FindReplaceFilter as it wasn't working when used in conjunction with Data Splitter.

* Issue **#1361** : Changed the way headers are parsed for the HttpCall XSLT function.


## [v7.0-beta.21] - 2020-02-24

* Add null checks to DB migration.

* Add deletion of constraint `IDX_SHARD_FK_IDX_ID` to migration script.


## [v7.0-beta.20] - 2020-02-13

* Fix bug in `processor_task` migration script.


## [v7.0-beta.19] - 2020-02-10

* Fix bugs in DB migration scripts.


## [v7.0-beta.18] - 2020-02-05

* Re-locate index database migrations.

* Fix issues with migrating null audit columns.

* Improve output of TestYamlUtil.


## [v7.0-beta.17] - 2020-01-29

* Issue **#1355** : Fixed stepping from dashboard text pane.

* Issue **#1354** : Fixed double click to edit list items, e.g. properties.

* Issue **#1340** : Fixed issue with FindReplaceFilter where it failed in some cases when more than one filter was chained together.

* Issue **#1338** : You can now configure the max size of the map store cache.

* Issue **#1350** : Fixed scope of dictionaries when loaded in multiple XSLT pipeline steps.

* Issue **#1347** : Added SSL options to `http-call` XSLT method.

* Issue **#1352** : Fixed Hessian serialisation of user identities on tasks.

* Change docker image to allow us to pass in the dropwizard command to run, e.g. server|migrate.

* Stop MySQL outputing Note level warnings during migration about things that don't exist when we expect them not to.


## [v7.0-beta.13] - 2019-12-24

* Add `migrate` command line argument to run just the DB migrations.

* Updated API key to include audience and added client id and secret.

* Change `stroom.conf.sh` to also look for ip in `/sbin`

* Issue **#260** : You can now hide dashboard tabs.

* Issue **#1332** : The text pane can now be configured to show source data.

* Issue **#1311** : Improved source location tracking.


## [v7.0-beta.12] - 2019-12-04

* Change local.yml.sh to also look for ip in /sbin


## [v7.0-beta.11] - 2019-12-04

* Fix invalid SQL syntax in V07_00_00_012__Dictionary


## [v7.0-beta.10] - 2019-12-04

* Update auth api version

* Add clientId and clientSecret to config

* Update API keys (needed aud)

* Issue **#1338** : Added new config options to control the maximum size of some caches: `stroom.pipeline.parser.maxPoolSize`, `stroom.pipeline.schema.maxPoolSize`, `stroom.pipeline.schema.maxPoolSize`, `stroom.pipeline.xslt.maxPoolSize`, `stroom.entity.maxCacheSize`, `stroom.referenceData.mapStore.maxCacheSize`.

* Issue **#642** : Downloading query details now ignores hidden fields.

* Issue **#1337** : Fixed issue where downloading large numbers of search results in Excel format was exceeding maximum style count of 64000. 

* Issue **#1341** : Added XSRF protection to GWT RPC requests.

* Issue **#1335** : Made session cookie `Secure` and `HttpOnly`.

* Issue **#1334** : Fix 404 when accessing `/stroom/resourcestore/........`, i.e. fix Tools->Export.

* Issue **#1333** : Improved resilience against XSS attacks.

* Issue **#1330** : Allow configuration of `Content-Type` in HTTPAppender.

* Issue **#1327** : Improvements to annotations.

* Issue **#1328** : Increased size of data window and removed max size restrictions.

* Issue **#1324** : Improved logging and added SSL options for HTTPAppender.


## [v7.0-beta.9] - 2019-11-20

* Fix SSL connection failure on remote feed staus check.

* Remove ConfigServlet as the functionality is covered by ProxyConfigHealthCheck.

* Fix password masking in ProxyConfigHealthCheck.

* Change servlet path of ProxyStatusServlet from `/config` to `/status`.


## [v7.0-beta.8] - 2019-11-20

* Change precedence order for config properties. YAML > database > default. Change UI to show effective value. Add hot loading of YAML file changes.

* Issue **#1322** : Stroom now asks if you really want to leave site when stepping items are dirty. Also fixed `Save` and `Save All` menu items and dashboard param changes now correctly make a dashboard dirty.

* Issue **#1320** : Fixed formatting of XML where trailing spaces were being removed from content surrounded by start and end tags (data content) which should not happen. 

* Issue **#1321** : Make path relative in stroom distribution .zip.sha256 hash file.

* The auth service now supports the use of HTTPS without certificate verification and adds additional logging.

* Issue **gchq/stroom-auth#157** : Automatically refresh user's API key when it expires.

* Issue **#1243** : Dashboard visualisations now link with similar functions available to dashboard tables, e.g. `link()`, `dashboard()`, `annotation()`, `stepping()`, `data()`.

* Issue **#1316** : JSONParser now includes various parse options including handling comments.

* Issue **#48** : Added option to hide/show dashboard table columns.

* Issue **#1315** : Improved health check for missing API key.

* Updated stroom expression to v1.5.4 and added new field types.

* Issue **#1315** : Improved health check for missing API key.

* Issue **#1314** : Fixed NPE thrown when logging caused when viewing docs that can't be found.

* Issue **#1313** : Suggestion boxes now make suggestions immediately before the user even starts typing.

* Issue **#1043** : Added feature to allow floating point numbers to be indexed.

* Issue **#1312** : Dictionaries now change the entity name in the DB when renamed.

* Issue **#1312** : Fixed read only behaviour of dictionary settings UI.

* Issue **#1300** : Multiple changes to annotations.

* Issue **#1265** : Added `modulus()` function along with alias `mod()` and modulus operator `%`.

* Issue **#1300** : Added `annotation()` link creation function, `currentUser()` alias for `param('currentUser()')` and additional link creation functions for `data()` and `stepping()`.

* Issue **#67** : Table columns now display menu items on left click.

* Uplift stroom-query to v2.2.4 to add better diagnostic logging.

* Uplift Kafka client to v2.2.1.

* Issue **#1293** : Add more static file types to allow nginx/browser caching on.

* Issue **#1295** : Add authentication bypass for servlets such as /remoting, /status, /echo, etc.

* Issue **#1297** : The UI now supplies API tokens to the backend for resource calls.

* Issue **#1296** : Fixed NPE in StreamMapCreator caused when a stream can not be found.

## [v7.0-beta.7] - 2019-10-23

* Issue **#1288** : Streams now show the name of the pipeline used to create them even if the user doesn't have permission to see the pipeline.

* Issue **#1282** : Fixed issue where items were imported into the explorer even if not selected for import.

* Issue **#1291** : Fixed issue where empty dashboard table cells did not select table rows when clicked. 

* Issue **#1290** : Fixed issue where executor provider was not executing supplied runnable if parent task had terminated.

* Fix problem of missing fallback config in docker image.


## [v7.0-beta.6] - 2019-10-15

* Add default for stroom.security.authentication.durationToWarnBeforeExpiry

* Fix missing icons for Kafka Config and Rule Set.

* Fix Kafka Config entity serialisation.

* Issue **#1264** : Dashboards running in embedded mode will not always ask for the user to choose an activity if the users session has one set already.

* Issue **#1275** : Fixed permission filtering when showing related streams.

* Issue **#1274** : Fixed issue with batch search caused by Hibernate not returning pipeline details in stream processor filters.

* Issue **#1272** : Fixed saving query favourites.

* Issue **#1266** : Stroom will now lock the cluster before releasing owned tasks so it doesn't clash with other task related processes that lock the DB for long periods.

* Issue **#1264** : Added `embedded` mode for dashboards to hide dashboard chrome and save options.

* Issue **#1264** : Stroom no longer asks if you want to leave the web page if no content needs saving.

* Issue **#1263** : Fixed issues related to URL encoding/decoding with the `dashboard()` function.

* Issue **#1263** : Fixed issue where date expressions were being allowed without '+' or '-' signs to add or subtract durations.

* Add fallback config.yml file into the docker images for running outside of a stack.

* Issue **#1263** : Fixed issues related to URL encoding/decoding in dashboard expressions.

* Issue **#1262** : Improved behaviour of `+` when used for concatenation in dashboard expressions.

* Issue **#1259** : Fixed schema compliance when logging failed document update events.

* Issue **#1245** : Fixed various issues with session management and authentication.

* Issue **#1258** : Fixed issue affecting search expressions against keyword fields using dictionaries containing carriage returns.


## [v7.0-beta.5] - 2019-09-23

* Fixes to proxy


## [v7.0-beta.4] - 2019-09-16

* Fix stroom-proxy Dockerfile


## [v7.0-beta.3] - 2019-09-16

* Minor fixes, including an essential fix to config


## [v7.0-beta.2] - 2019-09-13

* Fix docker build


## [v7.0-beta.1] - 2019-09-11

* Issue **#1253** : Data retention policies containing just `AND` will now match everything.

* Issue **#1252** : Stream type suggestions no longer list internal types.

* Issue **#1218** : All stepping panes will now show line numbers automatically if there are indicators (errors, warnings etc) that need to be displayed.  

* Issue **#1254** : Added option to allow non Java escaped find and replacement text to be used in `FindReplaceFilter`. 

* Issue **#1250** : Fixed logging description for reading and writing documents.

* Issue **#1251** : Copy permissions from a parent now shows changes prior to the user clicking ok.

* Issue **#758** : You no longer need the `Manage Processors` privilege to call `stroom:meta('Pipeline')` in XSLT.

* Issue **#1256** : Fix error caused when logging data source name when downloading search results.

* Issue **#399** : Fix for error message when stepping that said user needed `read` permission on parent pipeline and not just `use`.

* Issue **#1242** : Fix for pipeline corruption caused when moving elements back to inherited parents.

* Issue **#1244** : Updated Dropwizard to version 1.3.14 to fix session based memory leak.

* Issue **#1246** : Removed elastic search document type, menu items and filter.

* Issue **#1247** : Added XSLT functions (`source`, `sourceId`, `partNo`, `recordNo`, `lineFrom`, `colFrom`, `lineTo`, `colTo`) to determine the current source location so it can be embedded in a cooked event. Events containing raw source location info can be made into links in dashboard tables or the text pane so that a user can see raw source data or jump directly to stepping that raw record.

* Add data retention feature and index optimisation to Solr indexes.

* Initial support for Solr indexing and search.

* Issue **#1244** : Updated Dropwizard to version 1.3.14 to fix session based memory leak.

* Issue **#1246** : Removed elastic search document type, menu items and filter.

* Issue **#1214** : Fixed issue where the max results setting in dashboard tables was not always being obeyed. Also fixed some dashboard table result page size issues.

* Issue **#1238** : During proxy clean task we no longer show a failed attempt to delete an empty directory as an error as this condition is expected.

* Issue **#1237** : Fixed issue where explorer model requests were failing outside of user sessions, e.g. when we want to find folder descendants for processing.

* Issue **#1230** : Fix test.

* Issue **#1230** : Search expressions no longer have the `contains` condition. 

* Issue **#1220** : Fixed attempt to open newly created index shards as if they were old existing shards.

* Issue **#1232** : Fixed handling of enter key on pipeline element editor dialog.

* Issue **#1229** : Fixed issue where users needed `Read` permission on an index instead of just `Use` permission to search it.

* Issue **#1207** : Removed task id from meta to reduce DB size and complexity especially given the fact tasks are transient. Superseded output is now found by querying the processor task service when new output is written rather than using task ids on meta.

* Uplift HBase to 2.1.5 and refactor code accordingly

* Uplift Kafka to 2.1.1 and refactor code accordingly

* Uplift Curator to 4.2.0

* Issue **#1143** : Added mechanism to inject dashboard parameters into expressions using the `param` and `params` functions so that dashboard parameters can be echoed by expressions to create dashboard links.

* Issue **#1205** : Change proxy repo clean to not delete configured rootRepoDir.

* Issue **#1204** : Fix ProxySecurityFilter to use correct API key on feedStatus requests.

* Issue **#1211** : Added a quick filter to the server tasks page.

* Issue **#1206** : Fixed sorting active tasks when clicking column header.

* Issue **#1201** : Fixed dependencies.

* Issue **#1201** : Fixed tests.

* Issue **#1201** : Document permission changes now mutate the user document permissions cache rather than clearing it.

* Issue **#1153** : Changed security context to be a Spring singleton to improve explorer performance.

* Issue **#1202** : Fixed NumberFormatException in StreamAttributeMapUtil.

* Issue **#1203** : Fixed event logging detail for dictionaries.

* Issue **#1197** : Restored Save As functionality.

* Issue **#1199** : The index fields page now copes with more than 100 index fields.

* Issue **#1200** : Removed blocking queue that was causing search to hang when full.

* Issue **#1198** : Filtering by empty folders now works correctly.

* Comment out rollCron in proxy-prod.yml

* Change swagger UI at gchq.github.io/stroom to work off 6.0 branch

* Issue **#1195** : Fixed issue where combination of quick filter and type filter were not displaying explorer items correctly.

* Issue **#1153** : Changed the way document permissions are retrieved and cached to improve explorer performance.

* Issue **#1196** : Added code to resolve data source names from doc refs if the name is missing when logging.

* Issue **#1165** : Fixed corruption of pipeline structure when adding items to Source.

* Issue **#1193** : Added optional validation to activities.

* Change default config for proxy repositoryFormat to "${executionUuid}/${year}-${month}-${day}/${feed}/${pathId}/${id}"

* Issue **#1194** : Fixed NPE in FindTaskProgressCriteria.

* Issue **#1191** : SQL statistics search tasks now show appropriate information in the server tasks pane.

* Issue **#1192** : Executor provider tasks now run as the current user.

* Issue **#1190** : Copied indexes now retain associated index volumes.

* Issue **#1177** : Data retention now works with is doc refs.

* Issue **#1160** : Proxy repositories now only roll if all output streams for a repository are closed. Proxy repositories also only calculate the current max id if the `executionUuid` repo format param is not used.

* Issue **#1186** : Volume status is now refreshed every 5 minutes.

* Fix incorrect default keystore in proxy config yaml.

* Rename environment variables in proxy config yaml.

* Issue **#1170** : The UI should now treat the `None` tree node as a null selection.

* Issue **#1184** : Remove dropwizard yaml files from docker images.

* Issue **#1181** : Remove dropwizard config yaml from the docker images.

* Issue **#1152** : You can now control the maximum number of files that are fragmented prior to proxy aggregation with `stroom.maxFileScan`.

* Issue **#1182** : Fixed use of `in folder` for data retention and receipt policies.

* Updated to allow stacks to be built at this version.

* Issue **#1154** : Search now terminates during result creation if it is asked to do so.

* Issue **#1167** : Fix for proxy to deal with lack of explorer folder based collections.

* Issue **#1172** : Fixed logging detail for viewing docs.

* Issue **#1166** : Fixed issue where users with only read permission could not copy items.

* Issue **#1174** : Reduced hits on the document permission cache.

* Issue **#1168** : Statistics searches now work when user only has `Use` permission.

* Issue **#1170** : Extra validation to check valid feed provided for stream appender.

* Issue **#1174** : The size of the document permissions cache is now configurable via the `stroom.security.documentPermissions.maxCacheSize` property.

* Issue **#1176** : Created index on document permissions to improve performance.

* Issue **#1175** : Dropping unnecessary index `explorerTreePath_descendant_idx`.

* Issue **#747** : XSLT can now reference dictionaries by UUID.

* Issue **#1167** : Use of folders to include child feeds and pipelines is now supported.

* Issue **#1153** : The explorer tree is now built with fewer DB queries.

* Issue **#1163** : Added indexes to the DB to improve explorer performance.

* Issue **#1153** : The explorer tree now only rebuilds synchronously for users who alter the tree, if has never been built or is very old. All other rebuilds of the explorer tree required to keep it fresh will happen asynchronously.

* Issue **#1162** : Proxy aggregation will no longer recurse parts directories when creating parts.

* Issue **#1157** : Migration now adds dummy feeds etc to processor filters if the original doc can't be found. This will prevent filters from matching more items than they should if migration fails to map feeds etc because they can't be found.

* Issue **#1162** : Remove invalid CopyOption in move() call.

* Issue **#1159** : Fix NPE in rolling appenders with no frequency value.

* Issue **#1160** : Proxy repositories will no longer scan contents on open if they are set to be read only.

* Issue **#1162** : Added buffering etc to improve the performance of proxy aggregation.

* Issue **#1156** : Added code to reduce unlikely chance of NPE or uncontrolled processing in the event of a null or empty processing filter.

* Issue **#1149** : Changed the way EntryIdSet is unmarshalled so jaxb can now use the getter to add items to a collection.

* Ignore broken junit test that cannot work as it stands

* Fix NPE in DictionaryStoreImpl.findByName().

* Issue **#1146** : Added `encodeUrl()`, `decodeUrl()` and `dashboard()` functions to dashboard tables to make dashboard linking easier. The `link()` function now automatically encodes/decodes each param so that parameters do not break the link format, e.g. `[Click Here](http://www.somehost.com/somepath){dialog|Dialog Title}`.

* Issue **#1144** : Changed StreamRange to account for inclusive stream id ranges in v6.0 that was causing an issue with file system maintenance.

* Mask passwords on the proxy admin page.

* Add exception to wrapped exception in the feedStatus service.

* Issue **#1140** : Add health check for proxy feed status url.

* Issue **#1138** : Stroom proxy now deletes empty repository directories based on creation time and depth first so that pruning empty directories is quicker and generally more successful.

* Issue **#1137** : Change proxy remote url health check to accept a 406 code as the feed will not be specified.

* Issue **#1135** : Data retention policies are now migrated to use `Type` and not `Stream Type`.

* Issue **#1136** : Remove recursive chown from stroom and proxy docker entrypoint scripts.


## [v7.0-alpha.5] - 2019-06-12

* Fix YAML substitution.


## [v7.0-alpha.4] - 2019-06-11

* Update API paths


## [v7.0-alpha.3] - 2019-05-10

* Fix config


## [v7.0-alpha.2] - 2019-05-10

* Fix config

* Issue **#1134** : Proxy now requires feed name to always be supplied.

* Expose proxy api key in yaml config via SYNC_API_KEY

* Issue **#1130** : Change `start.sh` so it works when realpath is not installed.

* Issue **#1129** : Fixed stream download from the UI.

* Issue **#1119** : StreamDumpTool will now dump data to zip files containing all data and associated meta and context data. This now behaves the same way as downloading data from the UI and can be used as an input to proxy aggregation or uploaded manually.


## [v7.0-alpha.1] - 2019-04-23

* Fix config issue

* Fixed NPE created when using empty config sections.

* Issue **#1122** : Fixed hessian communication between stroom and stroom proxy used to establish feed receive status. Added restful endpoints for feed status to stroom and stroom proxy. Proxy will now be able to request feed status from upstream stroom or stroom proxy instances.

* Fixed incompatibility issues with MySQL 5.7 and 8.0.

* Added debug to help diagnose search failures

* Issue **#382** : Large zip files are now broken apart prior to proxy aggregation.

* Change start script to use absolute paths for jar, config and logs to distinguish stroom and proxy instances.

* Issue **#1116** : Better implementation of proxy aggregation.

* Issue **#1116** : Changed the way tasks are executed to ensure thread pools expand to the maximum number of threads specified rather than just queueing all tasks and only providing core threads.

* Remove full path from file in sha256 hash file release artifact.

* Issue **#1115** : Add missing super.startProcessing to AbstractKafkaProducerFilter.

* Improve exception handling and logging in RemoteDataSourceProvider. Now the full url is included in dashboard connection errors.

* Change Travis build to generate sha256 hashes for release zip/jars.

* Uplift the visualisations content pack to v3.2.1

* Issue **#1100** : Fix incorrect sort direction being sent to visualisations.

* Add guard against race condition

* Add migration script to remove property `stroom.node.status.heapHistogram.jMapExecutable`.

* Uplift base docker image to openjdk:8u191-jdk-alpine3.9, reverting back to JDK for access to diagnostic tools.

* Issue **#1084** : Change heap histogram statistics to java MBean approach rather than jmap binary. Remove stroom.node.status.heapHistogram.jMapExecutable property.

* Improve resource for setting user's status

* Issue **#1079** : Improved the logging of permission errors encountered during stream processing

* Issue **#1058** : Added property `stroom.pipeline.parser.secureProcessing` to enable/disable the XML secure processing feature.

* Issue **#1062** : Add env var for UI path

* Uplift distribution visualisation content pack to v3.1.0

* Add transform_user_extract.py, for pre-6.0 to 6.0 user migration

* Issue **#1059** : Fix guice errors on stroom-proxy startup.

* Issue **#1010** : Improve distribution start/stop/etc scripts by adding monochrome switch and background log tailing.

* Issue **#1053** : Add API to disabled authorisation users

* Issue **#1042** : Improve error message for an ApiException when requesting a user's token.

* Issue **#1050** : Prevent creation of permission entries if key already exists.

* Issue **#1015** : Add sortDirections[] and keySortDirection to visualisation data object to fix sorting in the visualisations.

* Issue **#1019** : Fix visualisations settings dialog so you can un-set text and list controls.

* Issue **#1041** : Add a healthcheck to Stroom to alert for API key expiry

* Issue **#1040** : Fix for visualisations that do not require nested data.

* Issue **#1036** : Fix for scrollbar position on explorer popup windows.

* Issue **#1037** : Updated `moment.js` for parsing/formatting dates and times.

* Issue **#1021** : Dashboard links now allow `{}` characters to be used without URL encoding.

* Issue **#1018** : Added Health Checks for the external connectors that are registered via plugins

* Issue **#1025** : Fixed ACE editor resize issue where horizontal scroll bar was not always correctly shown.

* Issue **#1025** : Updated ACE editor to v1.4.2.

* Issue **#1022** : Added `Contains` condition to all search expression fields so that regex terms can be used.

* Issue **#1024** : Superseded output helper no longer expects initialisation in all cases.

* Issue **#1021** : Multiple changes to improve vis, dashboard and external linking in Stroom.

* Issue **#1019** : Fix visualisations settings dialog so you can un-set text and list controls.

* Issue **#986** : Fix direct dashboard links.

* Issue **#1006** : Added Exception Mapper for PermissionExceptions to return HTTP FORBIDDEN.

* Issue **#1012** : Fix for NPE caused when checking if an output is superseded.

* Issue **#1011** : Old UI versions running in browsers often cause Stroom to throw an NPE as it can't find the appropriate GWT serialisation policy. Stroom will no longer throw an NPE but will report an `IncompatibleRemoteServiceException` instead. This is the default GWT behaviour.

* Issue **#1007** : Max visualisation results are now limited by default to the maximum number of results defined for the first level of the parent table. This can be further limited by settings in the visualisation.

* Issue **#1004** : Table cells now support multiple links.

* Issue **#1001** : Changed link types to `tab`, `dialog`, `dashboard`, `browser`.

* Issue **#1001** : Added dashboard link option to link to a dashboard from within a vis, e.g. `stroomLink(d.name, 'type=Dashboard&uuid=<TARGET_DASHBOARD_UUID>&params=userId%3D' + d.name, 'DASHBOARD')`.

* Issue **#1001** : Added dashboard link option to link to a dashboard using the `DASHBOARD` target name, e.g. `link(${UserId}, concat('type=Dashboard&uuid=<TARGET_DASHBOARD_UUID>', ${UserId}), '', 'DASHBOARD')`.

* Issue **#1002** : Popup dialogs shown when clicking dashboard hyperlinks are now resizable.

* Issue **#993** : Moving documents in the explorer no longer affects items that are being edited as they are not updated in the process.

* Issue **#996** : Updated functions in dashboard function picker.

* Issue **#981** : Fixed dashboard deletion

* Issue **#989** : Upgraded stroom-expression to v1.4.13 to add new dashboard `link` function.

* Issue **#988** : Changed `generate-url` XSLT function to `link` so it matches the dashboard expression. Changed the parameters to create 4 variants of the function to make creation of simple links easier.

* Issue **#980** : Fix for NPE when fetching dependencies for scripts.

* Issue **#978** : Re-ordering the fields in stream data source

* Issue **gchq/stroom-content#31** : Uplift stroom-logs content pack to v2.0-alpha.5.

* Issue **#982** : Stop proxy trying to health check the content syncing if it isn't enabled.

* Change error logging in ContentSyncService to log stack trace

* Uplift send_to_stroom.sh in the distribution to v2.0

* Issue **#973** : Export servlet changed to a Resource API, added permission check, improved error responses.

* Issue **#969** : The code now suppresses errors for index shards being locked for writing as it is expected. We now lock shards using maps rather than the file system as it is more reliable between restarts.

* Issue **#941** : Internal Meta Stats are now being written

* Issue **#970** : Add stream type of `Records` for translated stroom app events.

* Issue **#966** : Proxy was always reporting zero bytes for the request content in the receive log.

* Issue **#938** : Fixed an NPE in authentication session state.

* Change the proxy yaml configuration for the stack to add `remotedn` and `remotecertexpiry` headers to the receive log

* Change logback archived logs to be gzip compressed for stroom and proxy

* Uplift stroom-logs content pack to v2.0-alpha.3

* Uplift send_to_stroom script to v1.8.1

* Issue **#324** : Changed XML serialisation so that forbidden XML characters U+FFFE and U+FFFF are not written. Note that these characters are not even allowed as character references so they are ignored entirely.

* Issue **#945** : More changes to fix some visualisations only showing 10 data points.

* Issue **#945** : Visualisations now show an unlimited number of data points unless constrained by their parent table or their own maximum value setting.

* Issue **#948** : Catching Spring initialisation runtime errors and ensuring they are logged.

* Add `set_log_levels.sh` script to the distribution

* Uplift visualisations content pack to v3.0.6 in the gradle build

* Issue **#952** : Remote data sources now execute calls within the context of the user for the active query. As a result all running search `destroy()` calls will now be made as the same user that initiated the search.

* Issue **#566** : Info and warning icons are now displayed in stepping screen when needed.

* Issue **#923** : Dashboard queries will now terminate if there are no index shards to search.

* Issue **#959** : Remove Material UI from Login and from password management pages

* Issue **#933** : Add health check for password resets

* Issue **#929** : Add more comprehensive password validation

* Issue **#876** : Fix password reset issues

* Issue **#768** : Preventing deletion of /store in empty volumes

* Issue **#939** : Including Subject DN in receive.log

* Issue **#940** : Capturing User DN and cert expiry on DW terminated SSL

* Issue **#744** : Improved reporting of error when running query with no search extraction pipeline

* Issue **#134** : Copy permissions from parent button

* Issue **#688** : Cascading permissions when moving/copying folder into a destination

* Issue **#788** : Adding DocRef and IsDocRef to stroom query to allow doc ref related filtering. Migration of stream filters uses this.

* Issue **#936** : Add conversion of header `X-SSL-Client-V-End` into `RemoteCertExpiry`, translating date format in the process.

* Issue **#953** : Fixed NPE.

* Issue **#947** : Fixed issue where data retention policy contains incorrect field names.

* Remove Material UI from the Users and API Keys pages

* Add content packs to stroom distribution

* Change distribution to use send_to_stroom.sh v1.7

* Updated stroom expression to v1.4.12 to improve handling or errors values and add new type checking functions `isBoolean()`, `isDouble()`, `isError()`, `isInteger()`, `isLong()`, `isNull()`, `isNumber()`, `isString()`, `isValue()`. Testing equality of null with `x=null()` is no longer valid and must be replaced with `isNull(x)`.

* Issue **#920** : Fix error handling for sql stats queries

* Remove log sending cron process from docker images (now handled by stroom-log-sender).

* Issue **#924** : The `FindReplaceFilter` now records the location of errors.

* Issue **#939** : Added `remotedn` to default list of keys to include in `receive.log`.

* Add git_tag and git_commit labels to docker images

* Uplift stroom-logs content pack in docker image to` v2.0-alpha.2`

* Stop truncation of `logger` in logback console logs

* Issue **#921** : Renaming open documents now correctly changes their tab name. Documents that are being edited now prevent the rename operation until they are saved.

* Issue **#922** : The explorer now changes the selection on a right click if the item clicked is not already selected (could be part of a multi select).

* Issue **#903** : Feed names can now contain wildcard characters when filtering in the data browser.

* Add API to allow creation of an internal Stroom user.

* Fix logger configuration for SqlExceptionHelper

* Add template-pipelines and standard-pipelines content packs to docker image

* Issue **#904** : The UI now shows dictionary names in expressions without the need to enter edit mode.

* Updated ACE editor to v1.4.1.

* Add colours to console logs in docker.

* Issue **#869** : Delete will now properly delete all descendant nodes and documents when deleting folders but will not delete items from the tree if they cannot be deleted, e.g. feeds that have associated data.

* Issue **#916** : You can no longer export empty folders or import nothing.

* Issue **#911** : Changes to feeds and pipelines no longer clear data browsing filters.

* Issue **#907** : Default volumes are now created as soon as they are needed.

* Issue **#910** : Changes to index settings in the UI now register as changes and enable save.

* Issue **#913** : Improve FindReplaceFilter to cope with more complex conditions.

* Change log level for SqlExceptionHelper to OFF, to stop expected exceptions from polluting the logs

* Fix invalid requestLog logFormat in proxy configuration

* Stop service discovery health checks being registered if stroom.serviceDiscovery.enabled=false

* Add fixed version of send_to_stroom.sh to release distribution

* Uplift docker base image for stroom & proxy to openjdk:8u181-jdk-alpine3.8

* Add a health check for getting a public key from the authentication service.

* Issue **#897** : Import no longer attempts to rename or move existing items but will still update content.

* Issue **#902** : Improved the XSLT `format-date` function to better cope with week based dates and to default values to the stream time where year etc are omitted.

* Issue **#905** : Popup resize and move operations are now constrained to ensure that a popup cannot be dragged off screen or resized to be bigger than the current browser window size.

* Issue **#898** : Improved the way many read only aspects of the UI behave.

* Issue **#894** : The system now generates and displays errors to the user when you attempt to copy a feed.

* Issue **#896** : Extended folder `create` permissions are now correctly cached.

* Issue **#893** : You can now manage volumes without the `Manage Nodes` permission.

* Issue **#892** : The volume editor now waits for the node list to be loaded before opening.

* Issue **#889** : Index field editing in the UI now works correctly.

* Issue **#891** : `StreamAppender` now keeps track of it's own record write count and no longer makes use of any other write counting pipeline element.

* Issue **#885** : Improved the way import works to ensure updates to entities are at least attempted when creating an import confirmation.

* Issue **#892** : Changed `Ok` to `OK`.

* Issue **#883** : Output streams are now immediately unlocked as soon as they are closed.

* Removed unnecessary OR operator that was being inserted into expressions where only a single child term was being used. This happened when reprocessing single streams.

* Issue **#882** : Splitting aggregated streams now works when using `FindReplaceFilter`. This functionality was previously broken because various reader elements were not passing the `endStream` event on.

* Issue **#881** : The find and replace strings specified for the `FindReplaceFilter` are now treated as unescaped Java strings and now support new line characters etc.

* Issue **#880** : Increased the maximum value a numeric pipeline property can be set to via the UI to 10000000.

* Issue **#888** : The dependencies listing now copes with external dependencies failing to provide data due to authentication issues.

* Issue **#890** : Dictionaries now show the words tab by default.

* Add admin healthchecks to stroom-proxy

* Add stroom-proxy docker image

* Refactor stroom docker images to reduce image size

* Add enabled flag to storing, forwarding and synching in stroom-proxy configuration

* Issue **#884** : Added extra fonts to stroom docker image to fix bug downloading xls search results.

* Issue **#879** : Fixed bug where reprocess and delete did not work if no stream status was set in the filter.

* Issue **#878** : Changed the appearance of stream filter fields to be more user friendly, e.g. `feedName` is now `Feed` etc.

* Issue **#809** : Changed default job frequency for `Stream Attributes Retention` and `Stream Task Retention` to `1d` (one day).

* Issue **#813** : Turned on secure processing feature for XML parsers and XML transformers so that external entities are not resolved. This prevents DoS attacks and gaining unauthorised access to the local machine.

* Issue **#871** : Fix for OptimisticLockException when processing streams.

* Issue **#872** : The parser cache is now automatically cleared when a schema changes as this can affect the way a data splitter parser is created.

* Add a health check for getting a public key from the authentication service.

* Issue **#897** : Import no longer attempts to rename or move existing items but will still update content.

* Issue **#902** : Improved the XSLT `format-date` function to better cope with week based dates and to default values to the stream time where year etc are omitted.

* Issue **#905** : Popup resize and move operations are now constrained to ensure that a popup cannot be dragged off screen or resized to be bigger than the current browser window size.

* Issue **#898** : Improved the way many read only aspects of the UI behave.

* Issue **#894** : The system now generates and displays errors to the user when you attempt to copy a feed.

* Issue **#896** : Extended folder `create` permissions are now correctly cached.

* Issue **#893** : You can now manage volumes without the `Manage Nodes` permission.

* Issue **#892** : The volume editor now waits for the node list to be loaded before opening.

* Issue **#889** : Index field editing in the UI now works correctly.

* Issue **#891** : `StreamAppender` now keeps track of it's own record write count and no longer makes use of any other write counting pipeline element.

* Issue **#885** : Improved the way import works to ensure updates to entities are at least attempted when creating an import confirmation.

* Issue **#892** : Changed `Ok` to `OK`.

* Issue **#883** : Output streams are now immediately unlocked as soon as they are closed.

* Removed unnecessary OR operator that was being inserted into expressions where only a single child term was being used. This happened when reprocessing single streams.

* Issue **#882** : Splitting aggregated streams now works when using `FindReplaceFilter`. This functionality was previously broken because various reader elements were not passing the `endStream` event on.

* Issue **#881** : The find and replace strings specified for the `FindReplaceFilter` are now treated as unescaped Java strings and now support new line characters etc.

* Issue **#880** : Increased the maximum value a numeric pipeline property can be set to via the UI to 10000000.

* Issue **#888** : The dependencies listing now copes with external dependencies failing to provide data due to authentication issues.

* Issue **#890** : Dictionaries now show the words tab by default.

* Add admin healthchecks to stroom-proxy

* Add stroom-proxy docker image

* Refactor stroom docker images to reduce image size

* Add enabled flag to storing, forwarding and synching in stroom-proxy configuration

* Issue **#884** : Added extra fonts to stroom docker image to fix bug downloading xls search results.

* Issue **#879** : Fixed bug where reprocess and delete did not work if no stream status was set in the filter.

* Issue **#878** : Changed the appearance of stream filter fields to be more user friendly, e.g. `feedName` is now `Feed` etc.

* Issue **#809** : Changed default job frequency for `Stream Attributes Retention` and `Stream Task Retention` to `1d` (one day).

* Issue **#813** : Turned on secure processing feature for XML parsers and XML transformers so that external entities are not resolved. This prevents DoS attacks and gaining unauthorised access to the local machine.

* Issue **#871** : Fix for OptimisticLockException when processing streams.

* Issue **#872** : The parser cache is now automatically cleared when a schema changes as this can affect the way a data splitter parser is created.

* Issue **#865** : Made `stroom.conf` location relative to YAML file when `externalConfig` YAML property is set.

* Issue **#867** : Added an option `showReplacementCount` to the find replace filter to choose whether to report total replacements on process completion.

* Issue **#867** : Find replace filter now creates an error if an invalid regex is used.

* Issue **#855** : Further fixes for stepping data that contains a BOM.

* Changed selected default tab for pipelines to be `Data`.

* Issue **#860** : Fixed issue where stepping failed when using any sort of input filter or reader before the parser.

* Issue **#867** : Added an option `showReplacementCount` to the find replace filter to choose whether to report total replacements on process completion.

* Improved Stroom instance management scripts

* Add contentPack import

* Fix typo in Dockerfile

* Issue **#859** : Change application startup to keep retrying when establishing a DB connection except for certain connection errors like access denied.

* Issue **#730** : The `System` folder now displays data and processors. This is a bug fix related to changing the default initial page for some document types.

* Issue **#854** : The activity screen no longer shows a permission error when shown to non admin users.

* Issue **#853** : The activity chooser will no longer display on startup if activity tracking is not enabled.

* Issue **#855** : Fixed stepping data that contains a BOM.

* Change base docker image to openjdk:8u171-jdk-alpine

* Improved loading of activity list prior to showing the chooser dialog.

* Issue **#852** : Fix for more required permissions when logging other 'find' events.

* Issue **#730** : Changed the default initial page for some document types.

* Issue **#852** : Fix for required permission when logging 'find' events.

* Changed the way the root pane loads so that error popups that appear when the main page is loading are not hidden.

* Issue **#851** : Added additional type info to type id when logging events.

* Issue **#848** : Fixed various issues related to stream processor filter editor.

* Issue **#815** : `stroom.pageTitle` property changed to `stroom.htmlTitle`.

* Issue **#732** : Added `host-address` and `host-name` XSLT functions.

* Issue **#338** : Added `splitAggregatedStreams` property to `StreamAppender`, `FileAppender` and `HDFSFileAppender` so that aggregated streams can be split into separate streams on output.

* Issue **#338** : Added `streamNo` path replacement variable for files to record the stream number within an aggregate.

* Added tests and fixed sorting of server tasks.

* Improved the way text input and output is buffered and recorded when stepping.

* The find and replace filter now resets the match count in between nested streams so that each stream is treated the same way, i.e. it can have the same number of text replacements.

* Added multiple fixes and improvements to the find and replace filter including limited support of input/output recording when stepping.

* Issue **#827** : Added `TextReplacementFilterReader` pipeline element.

* Issue **#736** : Added sorting to server tasks table.

* Inverted the behaviour of `disableQueryInfo` to now be `requireQueryInfo`.

* Issue **#596** : Rolling stream and file appenders can now roll on a cron schedule in addition to a frequency.

* The accept button now enabled on splash screen.

* Added additional event logging to stepping.

* An activity property with an id of `disableQueryInfo` can now be used to disable the query info popup on a per activity basis.

* Activity properties can now include the attributes `id`, `name`, `showInSelection` and `showInList` to determine their appearance and behaviour;

* Nested elements are now usable in the activity editor HTML.

* Record counts are now recorded on a per output stream basis even when splitting output streams.

* Splash presenter buttons are now always enabled.

* Fix background colour to white on activity pane.

* Changed `splitWhenBiggerThan` property to `rollSize` and added the property to the rolling appenders for consistency.

* Issue **#838** : Fix bug where calculation of written and read bytes was being accounted for twice due to the use of Java internal `FilterInputStream` and `FilterOutputStream` behaviour. This was leading to files being split at half od the expected size. Replaced Java internal classes with our own `WrappedInputStream` and `WrappedOutputStream` code.

* Issue **#837** : Fix bug to no longer try and record set activity events for null activities.

* Issue **#595** : Added stream appender and file appender property `splitWhenBiggerThan` to limit the size of output streams.

* Now logs activity change correctly.

* Add support for checkbox and selection control types to activity descriptions.

* Issue **#833** : The global property edit dialog can now be made larger.

* Fixed some issues in the activity manager.

* Issue **#722** : Change pipeline reference data loader to store its reference data in an off-heap disk backed LMDB store to reduce Java heap usage. See the `stroom.refloader.*` properties for configuration of the off-heap store.

* Issue **#794** : Automatically suggest a pipeline element name when creating it

* Issue **#792** : Preferred order of properties for Pipeline Elements

* Issue **824** : Fix for replace method in PathCreator also found in stroom proxy.

* Issue **#828** : Changed statistics store caches to 10 minute time to live so that they will definitely pick up new statistics store definitions after 10 minutes.

* Issue **#774** : Event logging now logs find stream criteria correctly so that feeds ids are included.

* Issue **#829** : Stroom now logs event id when viewing individual events.

* Added functionality to record actions against user defined activities.

* Added functionality to show a splash screen on login.

* Issue **#791** : Fixed broken equals method so query total row count gets updated correctly.

* Issue **#830** : Fix for API queries not returning before timing out.

* Issue **#824** : Fix for replace method in PathCreator also found in stroom proxy.

* Issue **#820** : Fix updating index shards so that they are loaded, updated and saved under lock.

* Issue **#819** : Updated `stroom-expression` to v1.4.3 to fix violation of contract exception when sorting search results.

* Issue **#817** : Increased maximum number of concurrent stream processor tasks to 1000 per node.

* Moved Index entities over to the new multi part document store.

* Moved Pipeline entities over to the new multi part document store.

* Moved both Statistic Store entity types over to the new multi part document store.

* Moved XSLT entities over to the new multi part document store.

* Moved Visualisation entities over to the new multi part document store.

* Moved Script entities over to the new multi part document store.

* Moved Dashboard entities over to the new multi part document store.

* Moved XmlSchema entities over to the new multi part document store.

* Moved TextConverter entities over to the new multi part document store.

* Modified the storage of dictionaries to use the new multi part document store.

* Changed the document store to hold multiple entries for a document so that various parts of a document can be written separately, e.g. the meta data about a dictionary and the dictionary text are now written as separate DB entries. Entries are combined during the serialisation/deserialisation process.

* Changed the import export API to use byte arrays to hold values rather than strings. *POSSIBLE BREAKING CHANGE*
Issue **gchq/stroom-expression#22** : Add `typeOf(...)` function to dashboard.

* Issue **#697** : Fix for reference data sometimes failing to find the appropriate effective stream due to the incorrect use of the effective stream cache. It was incorrectly configured to use a time to idle (TTI) expiry rather than a time to live (TTL) expiry meaning that heavy use of the cache would prevent the cached effective streams being refreshed.

* Issue **#806** : Fix for clearing previous dashboard table results if search results deliver no data.

* Issue **#805** : Fix for dashboard date time formatting to use local time zone.

* Issue **#803** : Fix for group key conversion to an appropriate value for visualisations.

* Issue **#802** : Restore lucene-backward-codecs to the build

* Issue **#800** : Add DB migration script 33 to replace references to the `Stream Type` type in the STRM_PROC_FILT table with `streamTypeName`.

* Issue **#798** : Add DB migration script 32 to replace references to the `NStatFilter` type in the PIPE table with `StatisticsFilter`.

* Fix data receipt policy defect

* Issue **#791** : Search completion signal is now only sent to the UI once all pending search result merges are completed.

* Issue **#795** : Import and export now works with appropriate application permissions. Read permission is required to export items and Create/Update permissions are required to import items depending on whether the update will create a new item or update an existing one.

* Improve configurabilty of stroom-proxy.

* Issue **#783** : Reverted code that ignored duplicate selection to fix double click in tables.

* Issue **#782** : Fix for NPE thrown when using CountGroups when GroupKey string was null due to non grouped child rows.

* Issue **#778** : Fix for text selection on tooltips etc in the latest version of Chrome.

* Uplift stroom-expression to v1.4.1

* Issue **#776** : Removal of index shard searcher caching to hopefully fix Lucene directory closing issue.

* Issue **#779** : Fix permissions defect.

* Issue **gchq/stroom-expression#22** : Add `typeOf(...)` function to dashboard.

* Issue **#766** : Fix NullPointerExceptions when downloading table results to Excel format.

* Issue **#770** : Speculative fix for memory leak in SQL Stats queries.

* Issue **#761** : New fix for premature truncation of SQL stats queries due to thread interruption.

* Issue **#748** : Fix build issue resulting from a change to SafeXMLFilter.

* Issue **#748** : Added a command line interface (CLI) in addition to headless execution so that full pipelines can be run against input files.

* Issue **#748** : Fixes for error output for headless mode.

* Issue **#761** : Fixed statistic searches failing to search more than once.

* Issue **#756** : Fix for state being held by `InheritableThreadLocal` causing objects to be held in memory longer than necessary.

* Issue **#761** : Fixed premature truncation of SQL stats queries due to thread interruption.

* Added `pipeline-name` and `put` XSLT functions back into the code as they were lost in a merge.

* Issue **#749** : Fix inability to query with only `use` privileges on the index.

* Issue **#613** : Fixed visualisation display in latest Firefox and Chrome.

* Added permission caching to reference data lookup.

* Updated to stroom-expression 1.3.1

    Added cast functions `toBoolean`, `toDouble`, `toInteger`, `toLong` and `toString`.
    Added `include` and `exclude` functions.
    Added `if` and `not` functions.
    Added value functions `true()`, `false()`, `null()` and `err()`.
    Added `match` boolean function.
    Added `variance` and `stDev` functions.
    Added `hash` function.
    Added `formatDate` function.
    Added `parseDate` function.
    Made `substring` and `decode` functions capable of accepting functional parameters.
    Added `substringBefore`, `substringAfter`, `indexOf` and `lastIndexOf` functions.
    Added `countUnique` function.

* Issue **#613** : Fixed visualisation display in latest Firefox and Chrome.

* Issue **#753** : Fixed script editing in UI.

* Issue **#751** : Fix inability to query on a dashboard with only use+read rights.

* Issue **#719** : Fix creation of headless Jar to ensure logback is now included.

* Issue **#735** : Change the format-date xslt function to parse dates in a case insensitive way.

* Issue **#719** : Fix creation of headless Jar. Exclude gwt-unitCache folder from build JARs.

* Issue **#720** : Fix for Hessian serialisation of table coprocessor settings.

* Issue **#217** : Add an 'all/none' checkbox to the Explorer Tree's quick filter.

* Issue **#400** : Shows a warning when cascading folder permissions.

* Issue **#405** : Fixed quick filter on permissions dialog, for users and for groups. It will now match anywhere in the user or group name, not just at the start.

* Issue **#708** : Removed parent folder UUID from ExplorerActionHandler.

* Application security code is now implemented using lambda expressions rather than AOP. This simplifies debugging and makes the code easier to understand.

* Changed the task system to allow task threads to be interrupted from the task UI.

* Made changes to improve search performance by making various parts of search wait for interruptible conditions.

* Migrated code from Spring to Guice for managing dependency injection.

* Issue **#229** : When a user 'OKs' a folder permission change it can take a while to return. This disables the ok/cancel buttons while Stroom is processing the permission change.

* Issue **#405** : Fixed quick filter on permissions dialog, for users and for groups. It will now match anywhere in the user or group name, not just at the start.

* Issue **#588** : Fixed display of horizontal scrollbar on explorer tree in export, create, copy and move dialogs.

* Issue **#691** : Volumes now reload on edit so that the entities are no longer stale the second time they are edited.

* Issue **#692** : Properties now reload on edit so that the entities are no longer stale the second time they are edited.

* Issue **#703** : Removed logging of InterruptedException stack trace on SQL stat queries, improved concurrency code.

* Issue **#697** : Improved XSLT `Lookup` trace messages.

* Issue **#697** : Added a feature to trace XSLT `Lookup` attempts so that reference data lookups can be debugged.

* Issue **#702** : Fix for hanging search extraction tasks

* Issue **#701** : The search `maxDocIdQueueSize` is now 1000 by default.

* Issue **#700** : The format-date XSLT function now defaults years, months and days to the stream receipt time regardless of whether the input date pattern specifies them.

* Issue **#657** : Change SQL Stats query code to process/transform the data as it comes back from the database rather than holding the full resultset before processing. This will reduce memory overhead and improve performance.

* Issue **#634** : Remove excessive thread sleeping in index shard searching. Sleeps were causing a significant percentage of inactivity and increasing memory use as data backed up. Add more logging and logging of durations of chunks of code. Add an integration test for testing index searching for large data volumes.

* Issue **#698** : Migration of Processing Filters now protects against folders that have since been deleted

* Issue **#634** : Remove excessive thread sleeping in index shard searching. Sleeps were causing a significant percentage of inactivity and increasing memory use as data backed up. Add more logging and logging of durations of chunks of code. Add an integration test for testing index searching for large data volumes.

* Issue **#659** : Made format-date XSLT function default year if none specified to the year the data was received unless this would make the date later then the received time in which case a year is subtracted.

* Issue **#658** : Added a hashing function for XSLT translations.

* Issue **#680** : Fixed the order of streams in the data viewer to descending by date

* Issue **#679** : Fixed the editing of Stroom properties that are 'persistent'.

* Issue **#681** : Added dry run to check processor filters will convert to find stream criteria. Throws error to UI if fails.

* Issue **#676** : Fixed use of custom stream type values in expression based processing filters.

* Issue **#673** : Fixed issue with Stream processing filters that specify Create Time

* Issue **#675** : Fixed issue with datafeed requests authenticating incorrectly

* Issue **#666** : Fixed the duplicate dictionary issue in processing filter migrations, made querying more efficient too
* Database migration fixes and tools

* Issue **#668** : Fixed the issue that prevented editing of stroom volumes

* Issue **#669** : Elastic Index Filter now uses stroomServiceUser to retrieve the index config from the Query Elastic service.

* Minor fix to migrations

* Add logging to migrations

* Add logging to migrations

* Issue **#651** : Removed the redundant concept of Pipeline Types, it's half implementation prevented certain picker dialogs from working.

* Issue **#481** : Fix handling of non-incremental index queries on the query API. Adds timeout option in request and blocking code to wait for the query to complete. Exit early from wait loops in index/event search.

* Issue **#626** : Fixed issue with document settings not being persisted

* Issue **#621** : Changed the document info to prevent requests for multi selections

* Issue **#620** : Copying a directory now recursively copies it's contents, plus renaming copies is done more intelligently.

* Issue **#546** : Fixed race conditions with the Explorer Tree, it was causing odd delays to population of the explorer in various places.

* Issue **#495** : Fixed the temporary expansion of the Explorer Tree caused by filtering

* Issue **#376** : Welcome tab details fixed since move to gradle

* Issue **#523** : Changed permission behaviours for copy and move to support `None`, `Source`, `Destination` and `Combined` behaviours. Creating new items now allows for `None` and `Destination` permission behaviours. Also imported items now receive permissions from the destination folder. Event logging now indicates the permission behaviour used during copy, move and create operations.

* Issue **#480** : Change the downloaded search request API JSON to have a fetch type of ALL.

* Issue **#623** : Fixed issue where items were being added to sublist causing a stack overflow exception during data retention processing.

* Issue **#617** : Introduced a concept of `system` document types that prevents the root `System` folder type from being created, copied, deleted, moved, renamed etc.

* Issue **#622** : Fix incorrect service discovery based api paths, remove authentication and authorisation from service discovery

* Issue **#568** : Fixed filtering streams by pipeline in the pipeline screen.

* Issue **#565** : Fixed authorisation issue on dashboards.

* Issue **#592** : Mount stroom at /stroom.

* Issue **#608** : Fixed stream grep and stream dump tools and added tests to ensure continued operation.

* Issue **#603** : Changed property description from `tags` to `XML elements` in `BadTextXMLFilterReader`.

* Issue **#600** : Added debug to help diagnose cause of missing index shards in shard list.

* Issue **#611** : Changed properties to be defined in code rather than Spring XML.

* Issue **#605** : Added a cache for retrieving user by name to reduce DB use when pushing users for each task.

* Issue **#610** : Added `USE INDEX (PRIMARY)` hint to data retention select SQL to improve performance.

* Issue **#607** : Multiple improvements to the code to ensure DB connections, prepared statements, result sets etc use try-with-resources constructs wherever possible to ensure no DB resources are leaked. Also all connections obtained from a data source are now returned appropriately so that connections from pools are reused.

* Issue **#602** : Changed the data retention rule table column order.

* Issue **#606** : Added more stroom properties to tune the c3P0 connection pool. The properties are prefixed by `stroom.db.connectionPool` and `stroom.statistics.sql.db.connectionPool`.

* Issue **#601** : Fixed NPE generated during index shard retention process that was caused by a shard being deleted from the DB at the same time as the index shard retention job running.

* Issue **#609** : Add configurable regex to replace IDs in heap histogram class names, e.g. `....$Proxy54` becomes `....$Proxy--ID-REMOVED--`

* Issue **#570** : Refactor the heap histogram internal statistics for the new InternalStatisticsReceiver

* Issue **#599** : DocumentServiceWriteAction was being used in the wrong places where EntityServiceSaveAction should have been used instead to save entities that aren't document entities.

* Issue **#593** : Fixed node save RPC call.

* Issue **#591** : Made the query info popup more configurable with a title, validation regex etc. The popup will now only be displayed when enabled and when a manual user action takes place, e.g. clicking a search button or running a parameterised execution with one or more queries.

* Added 'prompt' option to force the identity provider to ask for a login.

* Issue **#549** : Change to not try to connect to kafka when kafka is not configured and improve failure handling

* Issue **#573** : Fixed viewing folders with no permitted underlying feeds. It now correctly shows blank data screen, rather than System/Data.

* Issue **#150** : Added a feature to optionally require specification of search purpose.

* Issue **#572** : Added a feature to allow easy download of dictionary contents as a text file.

* Generate additional major and minor floating docker tags in travis build, e.g. v6-LATEST and v6.0-LATEST

* Change docker image to be based on openjdk:8u151-jre-alpine

* Added a feature to list dependencies for all document entities and indicate where dependencies are missing.

* Issue **#540** : Improve description text for stroom.statistics.sql.maxProcessingAge property

* Issue **#538** : Lists of items such as users or user groups were sometimes not being converted into result pages correctly, this is now fixed.

* Issue **#537** : Users without `Manage Policies` permission can now view streams.

* Issue **#522** : Selection of data retention rules now remains when moving rules up or down.

* Issue **#411** : When data retention rules are disabled they are now shown greyed out to indicate this.

* Issue **#536** : Fix for missing visualisation icons.

* Issue **#368** : Fixed hidden job type button on job node list screen when a long cron pattern is used.

* Issue **#507** : Added dictionary inheritance via import references.

* Issue **#554** : Added a `parseUri` XSLT function.

* Issue **#557** : Added dashboard functions to parse and output URI parts.

* Issue **#552** : Fix for NPE caused by bad XSLT during search data extraction.

* Issue **#560** : Replaced instances of `Files.walk()` with `Files.walkFileTree()`. `Files.walk()` throws errors if any files are deleted or are not accessible during the walk operation. This is a major issue with the Java design for walking files using Java 8 streams. To avoid this issue `Files.walkFileTree()` has now been used in place of `Files.walk()`.

* Issue **#567** : Changed `parseUri` to be `parse-uri` to keep it consistently named with respect to other XSLT functions. The old name `parseUri` still works but is deprecated and will be removed in a later version.

* Issue **#567** : The XSLT function `parse-uri` now correctly returns a `schemeSpecificPart` element rather than the incorrectly named `schemeSpecificPort`.

* Issue **#567** : The dashboard expression function `extractSchemeSpecificPortFromUri` has now been corrected to be called `extractSchemeSpecificPartFromUri`.

* Issue **#567** : The missing dashboard expression function `extractQueryFromUri` has been added.

* Issue **#571** : Streams are now updated to have a status of deleted in batches using native SQL and prepared statements rather than using the stream store.

* Issue **#559** : Changed CSS to allow table text selection in newer browsers.

* Issue **#574** : Fixed SQL debug trace output.

* Issue **#574** : Fixed SQL UNION code that was resulting in missing streams in the data browser when paging.

* Issue **#590** : Improved data browser performance by using a local cache to remember feeds, stream types, processors, pipelines etc while decorating streams.

* Issue **#150** : Added a property to optionally require specification of search purpose.

* New authentication flow based around OpenId

* New user management screens

* The ability to issue API keys

* Issue **#501** : Improve the database teardown process in integration tests to speed up builds

* Relax regex in build script to allow tags like v6.0-alpha.3 to be published to Bintray

* Add Bintray publish plugin to Gradle build

* Issue **#75** : Upgraded to Lucene 5.

* Issue **#135** : [BREAKING CHANGE] Removed JODA Time library and replaced with Java 7 Time API. This change breaks time zone output previously formatted with `ZZ` or `ZZZ`.

* Added XSLT functions generate-url and fetch-json

* Added ability to put clickable hyperlinks in Dashboard tables

* Added an HTTP appender.

* Added an appender for the proxy store.

* Issue **#412** : Fixed no-column table breakage

* Issue **#380** : Fixed build details on welcome/about

* Issue **#348** : Fixed new menu icons.

* Issue **98** : Fix premature trimming of results in the store

* Issue **360** : Fix inability to sort sql stats results in the dashboard table

* Issue **#550** : Fix for info message output for data retention.

* Issue **#551** : Improved server task detail for data retention job.

* Issue **#541** : Changed stream retention job descriptions.

* Issue **#553** : The data retention job now terminates if requested to do so and also tracks progress in a local temp file so a nodes progress will survive application restarts.

* Change docker image to use openjdk:8u151-jre-alpine as a base

* Issue **#539** : Fix issue of statistic search failing after it is imported

* Issue **#547** : Data retention processing is now performed in batches (size determined by `stroom.stream.deleteBatchSize`). This change should reduce the memory required to process the data retention job.

* Issue **#541** : Marked old stream retention job as deprecated in description.

* Issue **#542** : Fix for lazy hibernate object initialisation when stepping cooked data.

* Issue **#524** : Remove dependency on stroom-proxy:stroom-proxy-repo and replaced with duplicated code from stroom-proxy-repo (commit b981e1e)

* Issue **#203** : Initial release of the new data receipt policy functionality.

* Issue **#202** : Initial release of the new data retention policy functionality.

* Issue **#521** : Fix for the job list screen to correct the help URL.

* Issue **#526** : Fix for XSLT functions that should return optional results but were being forced to return a single value.

* Issue **#527** : Fix for XSLT error reporting. All downstream errors were being reported as XSLT module errors and were
 hiding the underlying exception.

* Issue **#501** : Improve the database teardown process in integration tests to speed up builds.

* Issue **#511** : Fix NPE thrown during pipeline stepping by downstream XSLT.

* Issue **#521** : Fix for the job list screen to use the help URL system property for displaying context sensitive help.

* Issue **#511** : Fix for XSLT functions to allow null return values where a value cannot be returned due to an error etc.

* Issue **#515** : Fix handling of errors that occur before search starts sending.

* Issue **#506** : In v5 dashboard table filters were enhanced to allow parameters to be used in include/exclude filters. The implementation included the use of ` \ ` to escape `$` characters that were not to be considered part of a parameter reference. This change resulted in regular expressions requiring ` \ ` being escaped with additional ` \ ` characters. This escaping has now been removed and instead only `$` chars before `{` chars need escaping when necessary with double `$$` chars, e.g. use `$${something` if you actually want `${something` not to be replaced with a parameter.

* Issue **#505** : Fix the property UI so all edited value whitespace is trimmed

* Issue **#513** : Now only actively executing tasks are visible as server tasks

* Issue **#483** : When running stream retention jobs the transactions are now set to REQUIRE_NEW to hopefully ensure that the job is done in small batches rather than a larger transaction spanning multiple changes.

* Issue **#508** : Fix directory creation for index shards.

* Issue **#492** : Task producers were still not being marked as complete on termination which meant that the parent cluster task was not completing. This has now been fixed.

* Issue **#497** : DB connections obtained from the data source are now released back to the pool after use.

* Issue **#492** : Task producers were not being marked as complete on termination which meant that the parent cluster task was not completing. This has now been fixed.

* Issue **#497** : Change stream task creation to use straight JDBC rather than hibernate for inserts and use a configurable batch size (stroom.databaseMultiInsertMaxBatchSize) for the inserts.

* Issue **#502** : The task executor was not responding to shutdown and was therefore preventing the app from stopping gracefully.

* Issue **#476** : Stepping with dynamic XSLT or text converter properties now correctly falls back to the specified entity if a match cannot be found by name.

* Issue **#498** : The UI was adding more than one link between 'Source' and 'Parser' elements, this is now fixed.

* Issue **#492** : Search tasks were waiting for part of the data extraction task to run which was not checking for termination. The code for this has been changed and should now terminate when required.

* Issue **#494** : Fix problem of proxy aggregation never stopping if more files exist

* Issue **#490** : Fix errors in proxy aggregation due to a bounded thread pool size

* Issue **#484** : Remove custom finalize() methods to reduce memory overhead

* Issue **#475** : Fix memory leak of java.io.File references when proxy aggregation runs

* Issue **#470** : You can now correctly add destinations directly to the pipeline 'Source' element to enable raw streaming.

* Issue **#487** : Search result list trimming was throwing an illegal argument exception `Comparison method violates its general contract`, this should now be fixed.

* Issue **#488** : Permissions are now elevated to 'Use' for the purposes of reporting the data source being queried.

* Migrated to ehcache 3.4.0 to add options for off-heap and disk based caching to reduce memory overhead.

* Caches of pooled items no longer use Apache Commons Pool.

* Issue **#401** : Reference data was being cached per user to ensure a user centric view of reference data was being used. This required more memory so now reference data is built in the context of the internal processing user and then filtered during processing by user access to streams.

* The effective stream cache now holds 1000 items.

* Reduced the amount of cached reference data to 100 streams.

* Reduced the number of active queries to 100.

* Removed Ehcache and switched to Guava cache.

* Issue **#477** : Additional changes to ensure search sub tasks use threads fairly between multiple searches.

* Issue **#477** : Search sub tasks are now correctly linked to their parent task and can therefore be terminated by terminating parent tasks.

* Issue **#425** : Changed string replacement in pipeline migration code to use a literal match

* Issue **#469** : Add Heap Histogram internal statistics for memory use monitoring

* Issue **#463** : Made further improvements to the index shard writer cache to improve performance.

* Issue **#448** : Some search related tasks never seem to complete, presumably because an error is thrown at some point and so their callbacks do not get called normally. This fix changes the way task completion is recorded so that it isn't dependant on the callbacks being called correctly.

* Issue **#464** : When a user resets a password, the password now has an expiry date set in the future determined by the password expiry policy. Password that are reset by email still expire immediately as expected.

* Issue **#462** : Permission exceptions now carry details of the user that the exception applies to. This change allows error logging to record the user id in the message where appropriate.

* Issue **#463** : Many index shards are being corrupted which may be caused by insufficient locking of the shard writers and readers. This fix changes the locking mechanism to use the file system.

* Issue **#451** : Data paging was allowing the user to jump beyond the end of a stream whereby just the XML root elements were displayed. This is now fixed by adding a constraint to the page offset so that the user cannot jump beyond the last record. Because data paging assumes that segmented streams have a header and footer, text streams now include segments after a header and before a footer, even if neither are added, so that paging always works correctly regardless of the presence of a header or footer.

* Issue **#461** : The stream attributes on the filter dialog were not sorted alphabetically, they now are.

* Issue **#460** : In some instances error streams did not always have stream attributes added to them for fatal errors. This mainly occurred in instances where processing failed early on during pipeline creation. An error was recorded but stream attributes were not added to the meta data for the error stream. Processing now ensures that stream attributes are recorded for all error cases.

* Issue **#442** : Remove 'Old Internal Statistics' folder, improve import exception handling

* Issue **#457** : Add check to import to prevent duplicate root level entities

* Issue **#444** : Fix for segment markers when writing text to StreamAppender.

* Issue **#447** : Fix for AsyncSearchTask not being displayed as a child of EventSearchTask in the server tasks view.

* Issue **#421** : FileAppender now causes fatal error where no output path set.

* Issue **#427** : Pipelines with no source element will now only treat a single parser element as being a root element for backwards compatibility.

* Issue **#420** : Pipelines were producing errors in the UI when elements were deleted but still had properties set on them. The pipeline validator was attempting to set and validate properties for unknown elements. The validator now ignores properties and links to elements that are undeclared.

* Issue **#420** : The pipeline model now removes all properties and links for deleted elements on save.

* Issue **#458** : Only event searches should populate the `searchId`. Now `searchId` is only populated when a stream processor task is created by an event search as only event searches extract specific records from the source stream.

* Issue **#437** : The event log now includes source in move events.

* Issue **#419** : Fix multiple xml processing instructions appearing in output.

* Issue **#446** : Fix for deadlock on rolling appenders.

* Issue **#444** : Fix segment markers on RollingStreamAppender.

* Issue **#426** : Fix for incorrect processor filters. Old processor filters reference `systemGroupIdSet` rather than `folderIdSet`. The new migration updates them accordingly.

* Issue **#429** : Fix to remove `usePool` parser parameter.

* Issue **#439** : Fix for caches where elements were not eagerly evicted.

* Issue **#424** : Fix for cluster ping error display.

* Issue **#441** : Fix to ensure correct names are shown in pipeline properties.

* Issue **#433** : Fixed slow stream queries caused by feed permission restrictions.

* Issue **#385** : Individual index shards can now be deleted without deleting all shards.

* Issue **#391** : Users needed `Manage Processors` permission to initiate pipeline stepping. This is no longer required as the 'best fit' pipeline is now discovered as the internal processing user.

* Issue **#392** : Inherited pipelines now only require 'Use' permission to be used instead of requiring 'Read' permission.

* Issue **#394** : Pipeline stepping will now show errors with an alert popup.

* Issue **#396** : All queries associated with a dashboard should now be correctly deleted when a dashboard is deleted.

* Issue **#393** : All caches now cache items within the context of the current user so that different users do not have the possibility of having problems caused by others users not having read permissions on items.

* Issue **#358** : Schemas are now selected from a subset matching the criteria set on SchemaFilter by the user.

* Issue **#369** : Translation stepping wasn't showing any errors during stepping if a schema had an error in it.

* Issue **#364** : Switched index writer lock factory to a SingleInstanceLockFactory as index shards are accessed by a single process.

* Issue **#363** : IndexShardWriterCacheImpl now closes and flushes writers using an executor provided by the TaskManager. Writers are now also closed in LRU order when sweeping up writers that exceed TTL and TTI constraints.

* Issue **#361** : Information has been added to threads executing index writer and index searcher maintenance tasks.

* Issue **#356** : Changed the way index shard writers are cached to improve indexing performance and reduce blocking.

* Issue **#353** : Reduced expected error logging to debug.

* Issue **#354** : Changed the way search index shard readers get references to open writers so that any attempt to get an open writer will not cause, or have to wait for, a writer to close.

* Issue **#351** : Fixed ehcache item eviction issue caused by ehcache internally using a deprecated API.

* Issue **#347** : Added a 'Source' node to pipelines to establish a proper root for a pipeline rather than an assumed one based on elements with no parent.

* Issue **#350** : Removed 'Advanced Mode' from pipeline structure editor as it is no longer very useful.

* Issue **#349** : Improved index searcher cache to ensure searchers are not affected by writers closing.

* Issue **#342** : Changed the way indexing is performed to ensure index readers reference open writers correctly.

* Issue **#346** : Improved multi depth config content import.

* Issue **#328** : You can now delete corrupt shards from the UI.

* Issue **#343** : Fixed login expiry issue.

* Issue **#345** : Allowed for multi depth config content import.

* Issue **#341** : Fixed arg in SQL.

* Issue **#340** : Fixed headless and corresponding test.

* Issue **#333** : Fixed event-logging version in build.

* Issue **#334** : Improved entity sorting SQL and separated generation of SQL and HQL to help avoid future issues.

* Issue **#335** : Improved user management

* Issue **#337** : Added certificate auth option to export servlet and disabled the export config feature by default.

* Issue **#337** : Added basic auth option to export servlet to complement cert based auth.

* Issue **#332** : The index shard searcher cache now makes sure to get the current writer needed for the current searcher on open.

* Issue **#322** : The index cache and other caching beans should now throw exceptions on `get` that were generated during the creation of cached items.

* Issue **#325** : Query history is now cleaned with a separate job. Also query history is only recorded for manual querying, i.e. not when query is automated (on open or auto refresh). Queries are now recorded on a dashboard + query component basis and do not apply across multiple query components in a dashboard.

* Issue **#323** : Fixed an issue where parser elements were not being returned as 'processors' correctly when downstream of a reader.

* Issue **#322** : Index should now provide a more helpful message when an attempt is made to index data and no volumes have been assigned to an index.

* Issue **#316** : Search history is now only stored on initial query when using automated queries or when a user runs a query manually. Search history is also automatically purged to keep either a specified number of items defined by `stroom.query.history.itemsRetention` (default 100) or for a number of days specified by `stroom.query.history.daysRetention` (default 365).

* Issue **#317** : Users now need update permission on an index plus 'Manage Index Shards' permission to flush or close index shards. In addition to this a user needs delete permission to delete index shards.

* Issue **#319** : SaveAs now fetches the parent folder correctly so that users can copy items if they have permission to do so.

* Issue **#311** : Fixed request for `Pipeline` in `meta` XSLT function. Errors are now dealt with correctly so that the XSLT will not fail due to missing meta data.

* Issue **#313** : Fixed case of `xmlVersion` property on `InvalidXMLCharFilterReader`.

* Issue **#314** : Improved description of `tags` property in `BadTextXMLFilterReader`.

* Issue **#307** : Made some changes to avoid potential NPE caused by session serialisation.

* Issue **#306** : Added a stroom `meta` XSLT function. The XSLT function now exposes `Feed`, `StreamType`, `CreatedTime`, `EffectiveTime` and `Pipeline` meta attributes from the currently processing stream in addition to any other meta data that might apply. To access these meta data attributes of the current stream use `stroom:meta('StreamType')` etc. The `feed-attribute` function is now an alias for the `meta` function and should be considered to be deprecated.

* Issue **#303** : The stream delete job now uses cron in preference to a frequency.

* Issue **#152** : Changed the way indexing is performed so that a single indexer object is now responsible for indexing documents and adding them to the appropriate shard.

* Issue **#179** : Updated Saxon-HE to version 9.7.0-18 and added XSLTFilter option to `usePool` to see if caching might be responsible for issue.

* Issue **#288** : Made further changes to ensure that the IndexShardWriterCache doesn't try to reuse an index shard that has failed when adding any documents.

* Issue **#295** : Made the help URL absolute and not relative.

* Issue **#293** : Attempt to fix mismatch document count error being reported when index shards are opened.

* Issue **#292** : Fixed locking for rolling stream appender.

* Issue **#292** : Rolling stream output is no longer associated with a task, processor or pipeline to avoid future processing tasks from deleting rolling streams by thinking they are superseded.

* Issue **#292** : Data that we expect to be unavailable, e.g. locked and deleted streams, will no longer log exceptions when a user tries to view it and will instead return an appropriate message to the user in place of the data.

* Issue **#288** : The error condition 'Expected a new writer but got the same one back!!!' should no longer be encountered as the root cause should now be fixed. The original check has been reinstated so that processing will terminate if we do encounter this problem.

* Issue **#295** : Fixed the help property so that it can now be configured.

* Issue **#296** : Removed 'New' and 'Delete' buttons from the global property dialog.

* Issue **#279** : Fixed NPE thrown during proxy aggregation.

* Issue **#294** : Changing stream task status now tries multiple times to attempt to avoid a hibernate LockAcquisitionException.

* Issue **#287** : XSLT not found warnings property description now defaults to false.

* Issue **#261** : The save button is now only enabled when a dashboard or other item is made dirty and it is not read only.

* Issue **#286** : Dashboards now correctly save the selected tab when a tab is selected via the popup tab selector (visible when tabs are collapsed).

* Issue **#289** : Changed Log4J configuration to suppress logging from Hibernate SqlExceptionHandler for expected exceptions like constraint violations.

* Issue **#288** : Changed 'Expected a new writer...' fatal error to warning as the condition in question might be acceptable.

* Issue **#285** : Attempted fix for GWT RPC serialisation issue.

* Issue **#283** : Statistics for the stream task queue are now captured even if the size is zero.

* Issue **#226** : Fixed issue where querying an index failed with "User does not have the required permission (Manage Users)" message.

* Issue **#281** : Made further changes to cope with Files.list() and Files.walk() returning streams that should be closed with 'try with resources' construct.

* Issue **#224** : Removing an element from the pipeline structure now removes all child elements too.

* Issue **#282** : Users can now upload data with just 'Data - View' and 'Data - Import' application permissions, plus read permission on the appropriate feed.

* Issue **#199** : The explorer now scrolls selected items into view.

* Issue **#280** : Fixed 'No user is currently authenticated' issue when viewing jobs and nodes.

* Issue **#278** : The date picker now hides once you select a date.

* Issue **#281** : Directory streams etc are now auto closed to prevent systems running out of file handles.

* Issue **#263** : The explorer tree now allows you to collapse the root 'System' node after it is first displayed.

* Issue **#266** : The explorer tree now resets (clears and collapses all previously open nodes) and shows the currently selected item every time an explorer drop down in opened.

* Issue **#233** : Users now only see streams if they are administrators or have 'Data - View' permission. Non administrators will only see data that they have 'read' permission on for the associated feed and 'use' permission on for the associated pipeline if there is one.

* Issue **#265** : The stream filter now orders stream attributes alphabetically.

* Issue **#270** : Fixed security issue where null users were being treated as INTERNAL users.

* Issue **#270** : Improved security by pushing user tokens rather than just user names so that internal system (processing) users are clearly identifiable by the security system and cannot be spoofed by regular user accounts.

* Issue **#269** : When users are prevented from logging in with 'preventLogin' their failed login count is no longer incremented.

* Issue **#267** : The login page now shows the maintenance message.

* Issue **#276** : Session list now shows session user ids correctly.

* Issue **#201** : The permissions menu item is no longer available on the root 'System' folder.

* Issue **#176** : Improved performance of the explorer tree by increasing the size of the document permissions cache to 1M items and changing the eviction policy from LRU to LFU.

* Issue **#176** : Added an optimisation to the explorer tree that prevents the need for a server call when collapsing tree nodes.

* Issue **#273** : Removed an unnecessary script from the build.

* Issue **#277** : Fixed a layout issue that was causing the feed section of the processor filter popup to take up too much room.

* Issue **#274** : The editor pane was only returning the current user edited text when attached to the DOM which meant changes to text were ignored if an editor pane was not visible when save was pressed. This has now been fixed so that the current content of an editor pane is always returned even when it is in a detached state.

* Issue **#264** : Added created by/on and updated by/on info to pipeline stream processor info tooltips.

* Issue **#222** : Explorer items now auto expand when a quick filter is used.

* Issue **#205** : File permissions in distribution have now been changed to `0750` for directories and shell scripts and `0640` for all other files.

* Issue **#240** : Separate application permissions are now required to manage DB tables and tasks.

* Issue **#210** : The statistics tables are now listed in the database tables monitoring pane.

* Issue **#249** : Removed spaces between values and units.

* Issue **#237** : Users without 'Download Search Results' permission will no longer see the download button on the table component in a dashboard.

* Issue **#232** : Users can now inherit from pipelines that they have 'use' permissions on.

* Issue **#191** : Max stream size was not being treated as IEC value, e.g. Mebibytes etc.

* Issue **#235** : Users can now only view the processor filters that they have created if they have 'Manage Processors' permission unless they are an administrator in which case they will see all filters. Users without the 'Manage Processors' permission who are also not administrators will see no processor filters in the UI. Users with 'Manage Processors' permission who are not administrators will be able to update their own processor filters if they have 'update' permission on the associated pipeline. Administrators are able to update all processor filters.

* Issue **#212** : Changes made to text in any editor including those made with cut and paste are now correctly handled so that altered content is now saved.

* Issue **#247** : The editor pane now attempts to maintain the scroll position when formatting content.

* Issue **#251** : Volume and memory statistics are now recorded in bytes and not MiB.

* Issue **#243** : The error marker pane should now discover and display all error types even if they are preceded by over 1000 warnings.

* Issue **#254** : Fixed search result download.

* Issue **#209** : Statistics are now queryable in a dashboard if a user has 'use' permissions on a statistic.

* Issue **#255** : Fixed issue where error indicators were not being shown in the schema validator pane because the text needed to be formatted so that it spanned multiple lines before attempting to add annotations.

* Issue **#257** : The dashboard text pane now provides padding at the top to allow for tabs and controls.

* Issue **#174** : Index shard checking is now done asynchronously during startup to reduce startup time.

* Issue **#225** : Fixed NPE that was caused by processing instruction SAX events unexpectedly being fired by Xerces before start document events. This looks like it might be a bug in Xerces but the code now copes with the unexpected processing instruction event anyway.

* Issue **#230** : The maintenance message can now be set with the property 'stroom.maintenance.message' and the message now appears as a banner at the top of the screen rather than an annoying popup. Non admin users can also be prevented from logging on to the system by setting the 'stroom.maintenance.preventLogin' property to 'true'.

* Issue **#155** : Changed password values to be obfuscated in the UI as 20 asterisks regardless of length.

* Issue **#188** : All of the writers in a pipeline now display IO in the UI when stepping.

* Issue **#208** : Schema filter validation errors are now shown on the output pane during stepping.

* Issue **#211** : Turned off print margins in all editors.

* Issue **#200** : The stepping presenter now resizes the top pane to fit the tree structure even if it is several elements high.

* Issue **#168** : Code and IO is now loaded lazily into the element presenter panes during stepping which prevents the scrollbar in the editors being in the wrong position.

* Issue **#219** : Changed async dispatch code to work with new lambda classes rather than callbacks.

* Issue **#221** : Fixed issue where `*.zip.bad` files were being picked up for proxy aggregation.

* Issue **#242** : Improved the way properties are injected into some areas of the code to fix an issue where 'stroom.maxStreamSize' and other properties were not being set.

* Issue **#241** : XMLFilter now ignores the XSLT name pattern if an empty string is supplied.

* Issue **#236** : 'Manage Cache Permission' has been changed to 'Manage Cache'.

* Issue **#219** : Made further changes to use lambda expressions where possible to simplify code.

* Issue **#231** : Changed the way internal statistics are created so that multiple facets of a statistic, e.g. Free & Used Memory, are combined into a single statistic to allow combined visualisation.

* Issue **#172** : Further improvement to dashboard L&F.

* Issue **#194** : Fixed missing Roboto fonts.

* Issue **#195** : Improved font weights and removed underlines from link tabs.

* Issue **#196** : Reordered fields on stream, relative stream, volume and server task tables.

* Issue **#182** : Changed the way dates and times are parsed and formatted and improved the datebox control L&F.

* Issue **#198** : Renamed 'INTERNAL_PROCESSING_USER' to 'INTERNAL'.

* Issue **#154** : Active tasks are now sortable by processor filter priority.

* Issue **#204** : Pipeline processor statistics now include 'Node' as a tag.

* Issue **#170** : Changed import/export to delegate import/export responsibility to individual services. Import/export now only works with items that have valid UUIDs specified.

* Issue **#164** : Reduced caching to ensure tree items appear as soon as they are added.

* Issue **#177** : Removed 'Meta Data-Bytes Received' statistic as it was a duplicate.

* Issue **#152** : Changed the way index shard creation is locked so that only a single shard should be fetched from the cache with a given shard key at any one time.

* Issue **#189** : You now have to click within a checkbox to select it within a table rather than just clicking the cell the checkbox is in.

* Issue **#186** : Data is no longer artificially wrapped with the insertion of new lines server side. Instead the client now receives the data and an option to soft wrap lines has been added to the UI.

* Issue **#167** : Fixed formatting of JavaScript and JSON.

* Issue **#175** : Fixed visibility of items by inferred permissions.

* Issue **#178** : Added new properties and corresponding configuration to connect and create a separate SQL statistics DB.

* Issue **#172** : Improved dashboard L&F.

* Issue **#169** : Improved L&F of tables to make better use of screen real estate.

* Issue **#191** : Mebibytes (multiples of 1024) etc are now used as standard throughout the application for both memory and disk sizes and have single letter suffixes (B, K, M, G, T).

* Issue **#173** : Fixed the way XML formatter deals with spaces in attribute values.

* Issue **#151** : Fixed meta data statistics. 'metaDataStatistics' bean was declared as an interface and not a class.

* Issue **#158** : Added a new global property 'stroom.proxy.zipFilenameDelimiter' to enable Stroom proxy repositories to be processed that have a custom file name pattern.

* Issue **#153** : Clicking tick boxes and other cell components in tables no longer requires the row to be selected first.

* Issue **#148** : The stream browsing UI no longer throws an error when attempting to clear markers from the error markers pane.

* Issue **#160** : Stream processing tasks are now created within the security context of the user that created the associated stream processor filter.

* Issue **#157** : Data is now formatted by the editor automatically on display.

* Issue **#144** : Old processing output will now be deleted when content is reprocessed even if the new processing task does not produce output.

* Issue **#159** : Fixed NPE thrown during import.

* Issue **#166** : Fixed NPE thrown when searching statistics.

* Issue **#165** : Dashboards now add a query and result table from a template by default on creation. This was broken when adding permission inheritance to documents.

* Issue **#162** : The editor annotation popup now matches the style of other popups.

* Issue **#163** : Imported the Roboto Mono font to ensure consistency of the editor across platforms.

* Issue **#143** : Stroom now logs progress information about closing index shard writers during shutdown.

* Issue **#140** : Replaced code editor to improve UI performance and add additional code formatting & styling options.

* Issue **#146** : Object pool should no longer throw an error when abandoned objects are returned to the pool.

* Issue **#142** : Changed the way permissions are cached so that changes to permissions provide immediate access to documents.

* Issue **#123** : Changed the way entity service result caching works so that the underlying entity manager is cached instead of individual services. This allows entity result caching to be performed while still applying user permissions to cached results.

* Issue **#156** : Attempts to open items that that user does not have permission to open no longer show an error and spin the progress indicator forever, instead the item will just not open.

* Issue **#141** : Improved log output during entity reference migration and fixed statistic data source reference migration.

* Issue **#127** : Entity reference replacement should now work with references to 'StatisticsDataSource'.

* Issue **#125** : Fixed display of active tasks which was broken by changes to the task summary table selection model.

* Issue **#121** : Fixed cache clearing.

* Issue **#122** : Improved the look of the cache screen.

* Issue **#106** : Disabled users and groups are now displayed with greyed out icon in the UI.

* Issue **#132** : The explorer tree is now cleared on login so that users with different permissions do not see the previous users items.

* Issue **#128** : Improved error handling during login.

* Issue **#130** : Users with no permissions are no longer able to open folders including the root System folder to attempt data browsing.

* Issue **#120** : Entity chooser now treats 'None' as a special root level explorer node so that it can be selected in the same way as other nodes, e.g. visibly selected and responsive to double click.

* Issue **#129** : Fixed NPE.

* Issue **#119** : User permissions dialog now clears permissions when a user or group is deleted.

* Issue **#115** : User permissions on documents can now be inherited from parent folders on create, copy and move.

* Issue **#109** : Added packetSize="65536" property to AJP connector in server.xml template.

* Issue **#100** : Various list of items in stroom now allow multi selection for add/remove purposes.

* Issue **#112** : Removed 'pool' monitoring screen as all pools are now caches of one form or another.

* Issue **#105** : Users were not seeing 'New' menu for folders that they had some create child doc permissions for. This was due to DocumentType not implementing equals() and is now fixed.

* Issue **#111** : Fixed query favourites and history.

* Issue **#91** : Only CombinedParser was allowing code to be injected during stepping. Now DSParser and XMLFragmentParser support code injection during stepping.

* Issue **#107** : The UI now only shows new pipeline element items on the 'Add' menu that are allowed children of the selected element.

* Issue **#113** : User names are now validated against a regex specified by the 'stroom.security.userNamePattern' property.

* Issue **#116** : Rename is now only possible when a single explorer item is selected.

* Issue **#114** : Fixed selection manager so that the explorer tree does not select items when a node expander is clicked.

* Issue **#65** : Selection lists are now limited to 300px tall and show scrollbars if needed.

* Issue **#50** : Defaults table result fields to use local time without outputting the timezone.

* Issue **#15** : You can now express time zones in dashboard query expressions or just omit a time zone to use the locale of the browser.

* Issue **#49** : Dynamic XSLT selection now works with pipeline stepping.

* Issue **#63** : Entity selection control now shows current entity name even if it has changed since referencing entity was last saved.

* Issue **#70** : You can now select multiple explorer rows with ctrl and shift key modifiers and perform bulk actions such as copy, move, rename and delete.

* Issue **#85** : findDelete() no longer tries to add ORDER BY condition on UPDATE SQL when deleting streams.

* Issue **#89** : Warnings should now be present in processing logs for reference data lookups that don't specify feed or stream type. This was previously throwing a NullPointerException.

* Issue **#90** : Fixed entity selection dialog used outside of drop down selection control.

* Issue **#88** : Pipeline reference edit dialog now correctly selects the current stream type.

* Issue **#77** : Default index volume creation now sets stream status to INACTIVE rather than CLOSED and stream volume creation sets index status to INACTIVE rather than CLOSED.

* Issue **#93** : Fixed code so that the 'Item' menu is now visible.

* Issue **#97** : Index shard partition date range creation has been improved.

* Issue **#94** : Statistics searches now ignore expression terms with null or empty values so that the use of substitution parameters can be optional.

* Issue **#87** : Fixed explorer scrolling to the top by disabling keyboard selection.

* Issue **#104** : 'Query' no longer appears as an item that a user can allow 'create' on for permissions within a folder.

* Issue **#103** : Added 10 years as a supported data retention age.

* Issue **#86** : The stream delete button is now re-enabled when new items are selected for deletion.

* Issue **#81** : No exception will now be thrown if a client rejects a response for an EntityEvent.

* Issue **#79** : The client node no longer tries to create directories on the file system for a volume that may be owned by another node.

* Issue **#92** : Error summaries of multiple types no longer overlap each other at the top of the error markers list.

* Issue **#64** : Fixed Hessian serialisation of 'now' which was specified as a ZonedDateTime which cannot be serialised. This field is now a long representing millseconds since epoch.

* Issue **#62** : Task termination button is now enabled.

* Issue **#60** : Fixed validation of stream attributes prior to data upload to prevent null pointer exception.

* Issue **#9** : Created a new implementation of the expression parser that improved expression tokenisation and deals with BODMAS rules properly.

* Issue **#36** : Fixed and vastly improved the configuration of email so that more options can be set allowing for the use of other email services requiring more complex configuration such as gmail.

* Issue **#24** : Header and footer strings are now unescaped so that character sequences such as '\n' are translated into single characters as with standard Java strings, e.g. '\n' will become a new line and '\t' a tab.

* Issue **#40** : Changed Stroom docker container to be based on Alpine linux to save space

* Issue **#40** : Auto import of content packs on Stroom startup and added default content packs into the docker build for Stroom.

* Issue **#30** : Entering stepping mode was prompting for the pipeline to step with but also auto selecting a pipeline at the same time and entering stepping immediately.

* Dashboard auto refresh is now limited to a minimum interval of 10 seconds.

* Issue **#31** : Pipeline stepping was not including user changes immediately as parsers and XSLT filters were using cached content when they should have been ignoring the cache in stepping mode.

* Issue **#27** : Stroom now listens to window closing events and asks the user if they really want to leave the page. This replaces the previous crude attempts to block keys that affected the history or forced a browser refresh.

* Issue **#2** : The order of fields in the query editor is now alphabetical.

* Issue **#3** : When a filter is active on a dashboard table column, a filter icon now appears to indicate this.

* Issue **#5** : Replace() and Decode() dashboard table expression functions no longer ignore cells with null values.

* Issue **#7** : Dashboards are now able to query on open.

* Issue **#8** : Dashboards are now able to re-query automatically at fixed intervals.

* Updated GWT to v2.8.0 and Gin to v2.1.2.

* Issue **#12** : Dashboard queries can now evaluate relative date/time expressions such as now(), hour() etc. In addition to this the expressions also allow the addition or subtraction of durations, e.g. now - 5d.

* Issue **#14** : Dashboard query expressions can now be parameterised with any term able to accept a user defined parameter, e.g. ${user}. Once added parameters can be changed for the entire dashboard via a text box at the top of the dashboard screen which will then execute all queries when enter is pressed or it loses focus.

* Issue **#16** : Dashboard table filters can also accept user defined parameters, e.g. ${user}, to perform filtering when a query is executed.

* Fixed missing text presenter in dashboards.

* Issue **#18** : The data dashboard component will now show data relative to the last selected table row (even if there is more than one table component on the dashboard) if the data component has not been configured to listen to row selections for a specific table component.

* Changed table styling to colour alternate rows, add borders between rows and increase vertical padding

* Issue **#22** : Dashboard table columns can now be configured to wrap text via the format options.

* Issue **#28** : Dashboard component dependencies are now listed with the component name plus the component id in brackets rather than just the component id.

* Issue **#202** : Initial release of the new data retention policy functionality.

[Unreleased]: https://github.com/gchq/stroom/compare/v7.1-beta.1...HEAD
[v7.1-beta.1]: https://github.com/gchq/stroom/compare/v7.0-beta.104...v7.1-beta.1
[v7.0-beta.104]: https://github.com/gchq/stroom/compare/v7.0-beta.103...v7.0-beta.104
[v7.0-beta.103]: https://github.com/gchq/stroom/compare/v7.0-beta.102...v7.0-beta.103
[v7.0-beta.102]: https://github.com/gchq/stroom/compare/v7.0-beta.101...v7.0-beta.102
[v7.0-beta.101]: https://github.com/gchq/stroom/compare/v7.0-beta.100...v7.0-beta.101
[v7.0-beta.100]: https://github.com/gchq/stroom/compare/v7.0-beta.99...v7.0-beta.100
[v7.0-beta.99]: https://github.com/gchq/stroom/compare/v7.0-beta.98...v7.0-beta.99
[v7.0-beta.98]: https://github.com/gchq/stroom/compare/v7.0-beta.97...v7.0-beta.98
[v7.0-beta.97]: https://github.com/gchq/stroom/compare/v7.0-beta.96...v7.0-beta.97
[v7.0-beta.96]: https://github.com/gchq/stroom/compare/v7.0-beta.95...v7.0-beta.96
[v7.0-beta.95]: https://github.com/gchq/stroom/compare/v7.0-beta.94...v7.0-beta.95
[v7.0-beta.94]: https://github.com/gchq/stroom/compare/v7.0-beta.93...v7.0-beta.94
[v7.0-beta.93]: https://github.com/gchq/stroom/compare/v7.0-beta.92...v7.0-beta.93
[v7.0-beta.92]: https://github.com/gchq/stroom/compare/v7.0-beta.91...v7.0-beta.92
[v7.0-beta.91]: https://github.com/gchq/stroom/compare/v7.0-beta.90...v7.0-beta.91
[v7.0-beta.90]: https://github.com/gchq/stroom/compare/v7.0-beta.89...v7.0-beta.90
[v7.0-beta.89]: https://github.com/gchq/stroom/compare/v7.0-beta.88...v7.0-beta.89
[v7.0-beta.88]: https://github.com/gchq/stroom/compare/v7.0-beta.87...v7.0-beta.88
[v7.0-beta.87]: https://github.com/gchq/stroom/compare/v7.0-beta.86...v7.0-beta.87
[v7.0-beta.86]: https://github.com/gchq/stroom/compare/v7.0-beta.85...v7.0-beta.86
[v7.0-beta.85]: https://github.com/gchq/stroom/compare/v7.0-beta.84...v7.0-beta.85
[v7.0-beta.84]: https://github.com/gchq/stroom/compare/v7.0-beta.83...v7.0-beta.84
[v7.0-beta.83]: https://github.com/gchq/stroom/compare/v7.0-beta.82...v7.0-beta.83
[v7.0-beta.82]: https://github.com/gchq/stroom/compare/v7.0-beta.81...v7.0-beta.82
[v7.0-beta.81]: https://github.com/gchq/stroom/compare/v7.0-beta.80...v7.0-beta.81
[v7.0-beta.80]: https://github.com/gchq/stroom/compare/v7.0-beta.79...v7.0-beta.80
[v7.0-beta.79]: https://github.com/gchq/stroom/compare/v7.0-beta.78...v7.0-beta.79
[v7.0-beta.78]: https://github.com/gchq/stroom/compare/v7.0-beta.77...v7.0-beta.78
[v7.0-beta.77]: https://github.com/gchq/stroom/compare/v7.0-beta.76...v7.0-beta.77
[v7.0-beta.76]: https://github.com/gchq/stroom/compare/v7.0-beta.75...v7.0-beta.76
[v7.0-beta.75]: https://github.com/gchq/stroom/compare/v7.0-beta.74...v7.0-beta.75
[v7.0-beta.74]: https://github.com/gchq/stroom/compare/v7.0-beta.73...v7.0-beta.74
[v7.0-beta.73]: https://github.com/gchq/stroom/compare/v7.0-beta.72...v7.0-beta.73
[v7.0-beta.72]: https://github.com/gchq/stroom/compare/v7.0-beta.71...v7.0-beta.72
[v7.0-beta.71]: https://github.com/gchq/stroom/compare/v7.0-beta.70...v7.0-beta.71
[v7.0-beta.70]: https://github.com/gchq/stroom/compare/v7.0-beta.69...v7.0-beta.70
[v7.0-beta.69]: https://github.com/gchq/stroom/compare/v7.0-beta.68...v7.0-beta.69
[v7.0-beta.68]: https://github.com/gchq/stroom/compare/v7.0-beta.67...v7.0-beta.68
[v7.0-beta.67]: https://github.com/gchq/stroom/compare/v7.0-beta.66...v7.0-beta.67
[v7.0-beta.66]: https://github.com/gchq/stroom/compare/v7.0-beta.65...v7.0-beta.66
[v7.0-beta.65]: https://github.com/gchq/stroom/compare/v7.0-beta.64...v7.0-beta.65
[v7.0-beta.64]: https://github.com/gchq/stroom/compare/v7.0-beta.63...v7.0-beta.64
[v7.0-beta.63]: https://github.com/gchq/stroom/compare/v7.0-beta.62...v7.0-beta.63
[v7.0-beta.62]: https://github.com/gchq/stroom/compare/v7.0-beta.61...v7.0-beta.62
[v7.0-beta.61]: https://github.com/gchq/stroom/compare/v7.0-beta.60...v7.0-beta.61
[v7.0-beta.60]: https://github.com/gchq/stroom/compare/v7.0-beta.59...v7.0-beta.60
[v7.0-beta.59]: https://github.com/gchq/stroom/compare/v7.0-beta.58...v7.0-beta.59
[v7.0-beta.58]: https://github.com/gchq/stroom/compare/v7.0-beta.57...v7.0-beta.58
[v7.0-beta.57]: https://github.com/gchq/stroom/compare/v7.0-beta.56...v7.0-beta.57
[v7.0-beta.56]: https://github.com/gchq/stroom/compare/v7.0-beta.55...v7.0-beta.56
[v7.0-beta.55]: https://github.com/gchq/stroom/compare/v7.0-beta.54...v7.0-beta.55
[v7.0-beta.54]: https://github.com/gchq/stroom/compare/v7.0-beta.53...v7.0-beta.54
[v7.0-beta.53]: https://github.com/gchq/stroom/compare/v7.0-beta.52...v7.0-beta.53
[v7.0-beta.52]: https://github.com/gchq/stroom/compare/v7.0-beta.51...v7.0-beta.52
[v7.0-beta.51]: https://github.com/gchq/stroom/compare/v7.0-beta.50...v7.0-beta.51
[v7.0-beta.50]: https://github.com/gchq/stroom/compare/v7.0-beta.49...v7.0-beta.50
[v7.0-beta.49]: https://github.com/gchq/stroom/compare/v7.0-beta.48...v7.0-beta.49
[v7.0-beta.48]: https://github.com/gchq/stroom/compare/v7.0-beta.47...v7.0-beta.48
[v7.0-beta.47]: https://github.com/gchq/stroom/compare/v7.0-beta.46...v7.0-beta.47
[v7.0-beta.46]: https://github.com/gchq/stroom/compare/v7.0-beta.45...v7.0-beta.46
[v7.0-beta.45]: https://github.com/gchq/stroom/compare/v7.0-beta.44...v7.0-beta.45
[v7.0-beta.44]: https://github.com/gchq/stroom/compare/v7.0-beta.43...v7.0-beta.44
[v7.0-beta.43]: https://github.com/gchq/stroom/compare/v7.0-beta.42...v7.0-beta.43
[v7.0-beta.42]: https://github.com/gchq/stroom/compare/v7.0-beta.41...v7.0-beta.42
[v7.0-beta.41]: https://github.com/gchq/stroom/compare/v7.0-beta.40...v7.0-beta.41
[v7.0-beta.40]: https://github.com/gchq/stroom/compare/v7.0-beta.39...v7.0-beta.40
[v7.0-beta.39]: https://github.com/gchq/stroom/compare/v7.0-beta.38...v7.0-beta.39
[v7.0-beta.38]: https://github.com/gchq/stroom/compare/v7.0-beta.37...v7.0-beta.38
[v7.0-beta.37]: https://github.com/gchq/stroom/compare/v7.0-beta.36...v7.0-beta.37
[v7.0-beta.36]: https://github.com/gchq/stroom/compare/v7.0-beta.35...v7.0-beta.36
[v7.0-beta.35]: https://github.com/gchq/stroom/compare/v7.0-beta.34...v7.0-beta.35
[v7.0-beta.34]: https://github.com/gchq/stroom/compare/v7.0-beta.33...v7.0-beta.34
[v7.0-beta.33]: https://github.com/gchq/stroom/compare/v7.0-beta.32...v7.0-beta.33
[v7.0-beta.32]: https://github.com/gchq/stroom/compare/v7.0-beta.31...v7.0-beta.32
[v7.0-beta.31]: https://github.com/gchq/stroom/compare/v7.0-beta.30...v7.0-beta.31
[v7.0-beta.30]: https://github.com/gchq/stroom/compare/v7.0-beta.29...v7.0-beta.30
[v7.0-beta.29]: https://github.com/gchq/stroom/compare/v7.0-beta.28...v7.0-beta.29
[v7.0-beta.28]: https://github.com/gchq/stroom/compare/v7.0-beta.27...v7.0-beta.28
[v7.0-beta.27]: https://github.com/gchq/stroom/compare/v7.0-beta.26...v7.0-beta.27
[v7.0-beta.26]: https://github.com/gchq/stroom/compare/v7.0-beta.25...v7.0-beta.26
[v7.0-beta.25]: https://github.com/gchq/stroom/compare/v7.0-beta.24...v7.0-beta.25
[v7.0-beta.24]: https://github.com/gchq/stroom/compare/v7.0-beta.23...v7.0-beta.24
[v7.0-beta.23]: https://github.com/gchq/stroom/compare/v7.0-beta.22...v7.0-beta.23
[v7.0-beta.22]: https://github.com/gchq/stroom/compare/v7.0-beta.21...v7.0-beta.22
[v7.0-beta.21]: https://github.com/gchq/stroom/compare/v7.0-beta.20...v7.0-beta.21
[v7.0-beta.20]: https://github.com/gchq/stroom/compare/v7.0-beta.19...v7.0-beta.20
[v7.0-beta.19]: https://github.com/gchq/stroom/compare/v7.0-beta.18...v7.0-beta.19
[v7.0-beta.18]: https://github.com/gchq/stroom/compare/v7.0-beta.17...v7.0-beta.18
[v7.0-beta.17]: https://github.com/gchq/stroom/compare/v7.0-beta.16...v7.0-beta.17
[v7.0-beta.16]: https://github.com/gchq/stroom/compare/v7.0-beta.15...v7.0-beta.16
[v7.0-beta.15]: https://github.com/gchq/stroom/compare/v7.0-beta.14...v7.0-beta.15
[v7.0-beta.14]: https://github.com/gchq/stroom/compare/v7.0-beta.13...v7.0-beta.14
[v7.0-beta.13]: https://github.com/gchq/stroom/compare/v7.0-beta.12...v7.0-beta.13
[v7.0-beta.12]: https://github.com/gchq/stroom/compare/v7.0-beta.11...v7.0-beta.12
[v7.0-beta.11]: https://github.com/gchq/stroom/compare/v7.0-beta.10...v7.0-beta.11
[v7.0-beta.10]: https://github.com/gchq/stroom/compare/v7.0-beta.9...v7.0-beta.10
[v7.0-beta.9]: https://github.com/gchq/stroom/compare/v7.0-beta.8...v7.0-beta.9
[v7.0-beta.8]: https://github.com/gchq/stroom/compare/v7.0-beta.7...v7.0-beta.8
[v7.0-beta.7]: https://github.com/gchq/stroom/compare/v7.0-beta.6...v7.0-beta.7
[v7.0-beta.6]: https://github.com/gchq/stroom/compare/v7.0-beta.5...v7.0-beta.6
[v7.0-beta.5]: https://github.com/gchq/stroom/compare/v7.0-beta.4...v7.0-beta.5
[v7.0-beta.4]: https://github.com/gchq/stroom/compare/v7.0-beta.3...v7.0-beta.4
[v7.0-beta.3]: https://github.com/gchq/stroom/compare/v7.0-beta.2...v7.0-beta.3
[v7.0-beta.2]: https://github.com/gchq/stroom/compare/v7.0-beta.1...v7.0-beta.2
[v7.0-beta.1]: https://github.com/gchq/stroom/compare/v7.0-alpha.5...v7.0-beta.1
[v7.0-alpha.5]: https://github.com/gchq/stroom/compare/v7.0-alpha.4...v7.0-alpha.5
[v7.0-alpha.4]: https://github.com/gchq/stroom/compare/v7.0-alpha.3...v7.0-alpha.4
[v7.0-alpha.3]: https://github.com/gchq/stroom/compare/v7.0-alpha.2...v7.0-alpha.3
[v7.0-alpha.2]: https://github.com/gchq/stroom/compare/v7.0-alpha.1...v7.0-alpha.2
[v7.0-alpha.1]: https://github.com/gchq/stroom/compare/v6.0.0...v7.0-alpha.1
[v6.0.0]: https://github.com/gchq/stroom/compare/v5.4.0...v6.0.0<|MERGE_RESOLUTION|>--- conflicted
+++ resolved
@@ -7,36 +7,25 @@
 
 ## [Unreleased]
 
-<<<<<<< HEAD
+* Issue **#2186** : Fix autologger handling of update operations on entities referenced by id alone.
+
+* Issue **#2183** : Improve error message when property values cannot be de-serialised. Change property DB migration to add conversion of legacy property values that are now a collection type, e.g. List<String>.
+
+* Issue **#2187** : Fixed issue editing a processing filter that has been changed.
+
+* Issue **#2079** : Removed unused session resource code from React UI and backend.
+
+* Issue **#2185** : Stroom now supports the use of an externally provided logout endpoint with the `logoutEndpoint` configuration property.
+
+* Issue **#2188** : Changed all autologged REST methods to return a value (void is not compatible with autologger)
+
+* Issue **#2184** : It should now be possible to use the Cognito OpenId configuration endpoint with Stroom. You should no longer need to set the `jwtClaimsResolver` in the Stroom config as the standard resolver should work. However, you will need to set the new `tokenExpectedInRequest` property to `true` as Cognito delivers fresh tokens with every request.
+
+* Issue **#2177** : Stroom should no longer crash when it is unable to retrieve OpenId configuration.
+
+* Issue **#2176** : Now avoids NPE and produces a proper error when a pipeline cannot be located when loading reference data.
+
 * Issue **#2179** Extend cron expression syntax. Both `/` (interval) and `-` (range) are now supported.
-=======
-* Issue **#2186** : Fix autologger handling of update operations on entities referenced by id alone.
-
-
-## [v7.0-beta.108] - 2021-04-22
-
-* Issue **#2183** : Improve error message when property values cannot be de-serialised. Change property DB migration to add conversion of legacy property values that are now a collection type, e.g. List<String>.
-
-
-## [v7.0-beta.107] - 2021-04-22
-
-* Issue **#2187** : Fixed issue editing a processing filter that has been changed.
-
-* Issue **#2079** : Removed unused session resource code from React UI and backend.
-
-* Issue **#2185** : Stroom now supports the use of an externally provided logout endpoint with the `logoutEndpoint` configuration property.
-
-* Issue **#2188** : Changed all autologged REST methods to return a value (void is not compatible with autologger)
-
-* Issue **#2184** : It should now be possible to use the Cognito OpenId configuration endpoint with Stroom. You should no longer need to set the `jwtClaimsResolver` in the Stroom config as the standard resolver should work. However, you will need to set the new `tokenExpectedInRequest` property to `true` as Cognito delivers fresh tokens with every request.
-
-* Issue **#2177** : Stroom should no longer crash when it is unable to retrieve OpenId configuration.
-
-* Issue **#2176** : Now avoids NPE and produces a proper error when a pipeline cannot be located when loading reference data.
-
-
-## [v7.0-beta.106] - 2021-04-21
->>>>>>> 2dca6c26
 
 * Issue **#2172** : To improve search performance local search results are no longer transferred with payloads to a secondary local store.
 

--- conflicted
+++ resolved
@@ -7,7 +7,6 @@
 
 ## [Unreleased]
 
-<<<<<<< HEAD
 * Issue **#1592** : Changed DB bit(1) columns to be tinyint(1) so that they show values correctly in the CLI.
 
 * Issue **#1510** : Added logical delete for processor and processor filter to allow a user to force deletion without encountering a DB constraint. 
@@ -21,12 +20,11 @@
 * Issue **#1585** : Fixed issue that was preventing viewing folders processors.
 
 * Issue **#1557** : Added an impact summary to meta data actions such as delete, restore, process and download.
-=======
+
 * Issue **#1593** : NPE copying empty expressions
 
 
 ## [v7.0-beta.33] - 2020-05-22
->>>>>>> a5afaa89
 
 * Issue **#1588** : Fix processor filter import.
 

# Change Log
All notable changes to this project will be documented in this file.

The format is based on [Keep a Changelog](http://keepachangelog.com/) 
and this project adheres to [Semantic Versioning](http://semver.org/).

## [Unreleased]

<<<<<<< HEAD
* Issue **#1632** : SQL stats now compatible with MySQL 8 Group Replication

* Issue **#1650** : Use consitent blue colour.

* Issue **#1627** : Fix Up/Down buttons on Rule Set screen. Now keeps selection after use.

* Issue **#1277** : Fix Enable/Disable toggle button on Rule Set screen.


## [v7.0-beta.37] - 2020-06-15

* Add _Impact Summary_ tab to _Data Retention_ to show breakdown of counts of streams to be deleted.

* Add support for the `.` separator in the word boundary fuzzy matching.

* Change the fuzzy match filter to switch to a case sensitive wild-carded exact match when the input contains a `*`.

* Issue **#1640** : Fix server error when clicking disabled delete/info icon for deleted streams.

* Issue **#1639** : Default index volume group property changes.

* Issue **#1636** : Fix data retention deletion using wrong action for rules.

* Issue **#1280** : Fix creation of default index volumes.


## [v7.0-beta.36] - 2020-06-02

* Issue **#1621** : Fix NPE in proxy content syncing.

* Issue **#1462** : Stroom not working with MySQL 8.0 due to SQLException

* Issue **#1564** : Fix error in data retention section of stream info popup.

* Change data retention delete batching approach to use time ranges.

* Issue **#1611** : Change explorer tree filtering to also filter on an exact match of the entity's UUID.

* Add regex filtering with `/` prefix to fuzzy matching.

* Change word boundary matching to require a `?` prefix.


## [v7.0-beta.35] - 2020-05-28

* Issue **#1608** : Fixed NPE in UI data presenter.

* Issue **#1595** : Fixed names for imported items that already exist but are updated by import.

* Issue **#1603** : XSLT imports now error if more than one matching XSLT is found.

* Issue **#1604** : XSLT import resolution now accepts the use of UUIDs and DocRef strings.

* Issue **#1403** : Dashboard query download now retains expression parameters.

* Issue **#1514** : Fixed properties edit presenter issue.

* Issue **#1569** : Additional changes to improve the new `Data Delete` task that replaces the `File System Clean` task.

* Issue **#1565** : Stop data retention rules deleting all data.

* Add default data retention rule to the UI screen to make it clear what happens by default.

* Add fuzzy match filter to explorer tree.


## [v7.0-beta.34] - 2020-05-26

* Issue **#1569** : Removed recursive multi threading from file system clean as thread limit was being reached. 

* Issue **#1478** : Fixed data volume creation and other resource methods.

* Issue **#1594** : Now auto creates root explorer node on startup if it is missing.

* Issue **#1544** : Fixes for imported dashboards.

* Issue **#1586** : Fixed migration and initial population of standard meta type names.

* Issue **#1592** : Changed DB bit(1) columns to be tinyint(1) so that they show values correctly in the CLI.

* Issue **#1510** : Added logical delete for processor and processor filter to allow a user to force deletion without encountering a DB constraint. 

* Issue **#1557** : Process, reprocess, delete and download data functions now provide an impact summary before a user can proceed with the action.

* Issue **#1557** : The process data function in the data browser now provides the option to process or reprocess data. When selected a user can also choose: the priority of the process filters that will be created; to set the priority automatically based on previous filters; set the enabled state.

* Issue **#1557** : Reprocessing data no longer has a limitation on how many items can be reprocessed as it is now implemented by reprocess specific filters.

* Issue **#1585** : Fixed issue that was preventing viewing folders processors.

* Issue **#1557** : Added an impact summary to meta data actions such as delete, restore, process and download.

* Issue **#1593** : NPE copying empty expressions


## [v7.0-beta.33] - 2020-05-22

* Issue **#1588** : Fix processor filter import.

* Issue **#1566** : Fixed UI data restore behaviour.

* Make public port configurable


## [v7.0-beta.32] - 2020-05-19

* Issue **#1573** : Active tasks tab now only shows tasks related to the open feed.

* Issue **#1584** : Add @ApiParam to POST/PUT/DELETE endpoints so the request type appears in swagger-ui.

* Issue **#1581** : Change streamId to a path param in GET /api/data/v1.

* Issue **#1567** : Added error handling so the confirmation dialog continues to work even when there is a failure in a previous use.

* Issue **#1568** : Pipeline names should now be shown where needed in the UI.

* Issue **#1457** : Change field value suggester to use fuzzy matching.

* Issue **#1574** : Make feed suggestions return all feeds, not just ones with meta.

* Issue **#1544** : Imported dashboards from 6.1 now work.

* Issue **#1577** : Cluster node status is now updated when node settings are changed.

* Issue **#1396** : Completely changed DB migration and import/export compatibility code.

* Fix index creation stored procedure.

* Issue **#1508** : Tidy up property descriptions, change connection pool props to use Stroom Duration type.

* Issue **#473** : Fix value stats being ignored during in memory stat aggregation.

* Issue **#1141** : Make SQL stats aggregation delete unused stat keys at the end.


## [v7.0-beta.31] - 2020-05-12

* Issue **#1546** : Fixed opening and editing of data retention rules.

* Issue **#1494** : Scrollbars now have a white background unless used in a readonly text area.

* Issue **#1547** : Added pipeline names to processor task screens.

* Issue **#1543** : Prevent import/export of processor filters with id fields

* Issue **#1112** : You can now copy feeds along with other items and copies are named appropriately.

* Issue **#1112** : When copying a selection of several items, the dependencies between the items are altered in the resulting copies so that the copied items work together as a new set of content.

* Issue **#1112** : As part of fixing dependencies when copying items, the dependencies screen now works correctly and now also shows processor filters. 

* Issue **#1545** : Add property `enableDistributedJobsOnBootstrap` to enable/disable processing on first boot.


## [v7.0-beta.30] - 2020-05-06

* Issue **#1503** : Further fix for enabled/disabled expression items and dashboard tab visibility.

* Issue **#1511** : Data pages now show pipeline names rather than pipeline UUIDs.

* Issue **#1529** : Fix error when selecting datasource in new dashboard.

* Fix NPE in SystemInfoResource.get().

* Issue **#1527** : Fixed missing aud in API eky tokens.

* Add missing guice binding for SystemInfoResource.

* Make export add new line to the end of all files to adhere to POSIX standard.

* Issue **#1532** : Fixed index shard criteria in UI.

* Change SecurityFilter to return a 401 on authentication exceptions.

* Move some health checks into SystemInfoResource.

* Remove healthchecks from rest resources and servlets that never give an unhealthy result.

* Add error info to AppConfigMonitor health check.


## [v7.0-beta.29] - 2020-05-04

* Issue **#1496** : Fixed paging of processed data.

* Add stroom.statistics.internal.enabledStoreTypes and make internal stat processing respect it.

* Improve SQL stats shutdown processing so all in memory stats are flushed.

* Issue **#1521** : Dashboards with missing datasources break entirely.

* Issue **#1477** : Disable edit button on stream processor.

* Issue **#1497** : Fixed data list result paging.

* Issue **#1492** : Fixed data list result paging.

* Issue **#1513** : You can now view data in folders.

* Issue **#1500** : Fixed data delete/restore behaviour.

* Issue **#1515** : Fix proxyDir default when running in a stack.

* Issue **#1509** : Unable to update processor filter.

* Issue **#1495** : Speculative fix for missing swagger.json file in the fat jar.

* Issue **#1503** : Fixed Dashboard serialisation and JSON template.

* Issue **#1479** : Unable to set index volume limits.


## [v7.0-beta.28] - 2020-04-29

* Issue **#1489** : Reprocess streams feature failing.

* Issue **#1465** : Add default Open ID credentials to allow proxy to be able to authenticate out of the box.

* Issue **#1455** : Fix interactive search.

* Issue **#1471** : Pipeline name not shown on processors/filters in UI.

* Issue **#1491** : Download stream feature failing. 

* Issue **#1433** : StandardKafkaProducer failed when writing XML kafka payloads. 


## [v7.0-beta.27] - 2020-04-27

* Issue **#1417** : Allow processor filters to be exported with Pipelines. 

* Issue **#1480** : Index settings now shows index volume groups and allows selection. 

* Issue **#1450** : Further attempt to improve criteria filtering on data tab.

* Issue **#1467** : The cluster node state node uses NodeResource to determine active nodes.

* Issue **#1448** : The internal processing user now has a JWT and passes it when making calls to other nodes.


## [v7.0-beta.26] - 2020-04-22

* Fix gradle build for versioned builds


## [v7.0-beta.25] - 2020-04-22

* Assorted fixes to the new React UI pages.


## [v7.0-beta.24] - 2020-04-21

* Issue **#1450** : Stop data tabs showing all feeds.

* Issue **#1454** : Fix NPE in feed name suggestion box.

* Remove internal statistics from setup sample data.

* Fix issue of pipeling structure not showing when it contains a StatisticsFilter.

* Update auth flow for auth-into-stroom integration

* Issue **#1426** : Change /logout endpoint to /noauth/logout.
=======
* Add `readTimeout` property to `HTTPAppender` 
>>>>>>> c3ef7bf1

* Fix `Expecting a real user identity` errors on auto import of content packs.

* Increase wait timeout to 240s in `start.sh`.

* Issue **#1404** : Fixed issue with invalid XML character filter.

* Issue **#1413** : Attempt to fix search hanging issue.

* Issue **#1393** : The annotations data popup now formats content on load.

* Issue **#1399** : Removed error logging for expected exceptions in TaskExecutor.

* Issue **#1385** : File output param `streamId` now aliased to `sourceId` and `streamNo` is now aliased to `partNo` for consistency with new source tracking XSLT functions.

* Issue **#1392** : Downloading dashboard queries now provides the current query without the need to save the dashboard.

* Issue **#1427** : Change remote call to auth service to a local call.


## [v7.0-beta.23] - 2020-03-24

* Rename all legacy DB tables to `OLD_`.

* Issue **#1394** : Fix duplicate tables appearing in Monitoring -> Database Tables.

* Add NodeEndpointConfiguration. Change `node` table to hold the base endpoint.


## [v7.0-beta.22] - 2020-03-10

* Brought stroom-auth-service into stroom

* Issue **#563** : Kafka producer improvements - StandardKafkaProducer

* Issue **#1399** : Removed error logging for expected exceptions in TaskExecutor. 

* Fix missing $ in start.sh

* Issue **#1387** : Changed the way tasks are executed to reduce changes of unhandled execution errors.

* Issue **#1378** : Improved logging detail when processor filters fail.

* Issue **#1379** : Fixed issue where you couldn't open a processor filter if parts of the filter referenced deleted items.

* Issue **#1378** : Improved logging detail when processor filters fail.

* Issue **#1382** : Added `decode-url` and `encode-url` XSLT functions.

* Issue **#655** : Fixed SQL Stats queries ignoring the enabled state of the dashboard query terms.

* Issue **#1362** : Fixed issue where hiding dashboard annotation fields removed them.

* Issue **#1357** : Fixed dragging tabs in dashboard with hidden panes to create a new split.

* Issue **#1357** : Fixed dragging tabs in dashboard with hidden panes.

* Issue **#1368** : Fixed FindReplaceFilter as it wasn't working when used in conjunction with Data Splitter.

* Issue **#1361** : Changed the way headers are parsed for the HttpCall XSLT function.


## [v7.0-beta.21] - 2020-02-24

* Add null checks to DB migration.

* Add deletion of constraint `IDX_SHARD_FK_IDX_ID` to migration script.


## [v7.0-beta.20] - 2020-02-13

* Fix bug in `processor_task` migration script.


## [v7.0-beta.19] - 2020-02-10

* Fix bugs in DB migration scripts.


## [v7.0-beta.18] - 2020-02-05

* Re-locate index database migrations.

* Fix issues with migrating null audit columns.

* Improve output of TestYamlUtil.


## [v7.0-beta.17] - 2020-01-29

* Issue **#1355** : Fixed stepping from dashboard text pane.

* Issue **#1354** : Fixed double click to edit list items, e.g. properties.

* Issue **#1340** : Fixed issue with FindReplaceFilter where it failed in some cases when more than one filter was chained together.

* Issue **#1338** : You can now configure the max size of the map store cache.

* Issue **#1350** : Fixed scope of dictionaries when loaded in multiple XSLT pipeline steps.

* Issue **#1347** : Added SSL options to `http-call` XSLT method.

* Issue **#1352** : Fixed Hessian serialisation of user identities on tasks.

* Change docker image to allow us to pass in the dropwizard command to run, e.g. server|migrate.

* Stop MySQL outputing Note level warnings during migration about things that don't exist when we expect them not to.


## [v7.0-beta.13] - 2019-12-24

* Add `migrate` command line argument to run just the DB migrations.

* Updated API key to include audience and added client id and secret.

* Change `stroom.conf.sh` to also look for ip in `/sbin`

* Issue **#260** : You can now hide dashboard tabs.

* Issue **#1332** : The text pane can now be configured to show source data.

* Issue **#1311** : Improved source location tracking.


## [v7.0-beta.12] - 2019-12-04

* Change local.yml.sh to also look for ip in /sbin


## [v7.0-beta.11] - 2019-12-04

* Fix invalid SQL syntax in V07_00_00_012__Dictionary


## [v7.0-beta.10] - 2019-12-04

* Update auth api version

* Add clientId and clientSecret to config

* Update API keys (needed aud)

* Issue **#1338** : Added new config options to control the maximum size of some caches: `stroom.pipeline.parser.maxPoolSize`, `stroom.pipeline.schema.maxPoolSize`, `stroom.pipeline.schema.maxPoolSize`, `stroom.pipeline.xslt.maxPoolSize`, `stroom.entity.maxCacheSize`, `stroom.referenceData.mapStore.maxCacheSize`.

* Issue **#642** : Downloading query details now ignores hidden fields.

* Issue **#1337** : Fixed issue where downloading large numbers of search results in Excel format was exceeding maximum style count of 64000. 

* Issue **#1341** : Added XSRF protection to GWT RPC requests.

* Issue **#1335** : Made session cookie `Secure` and `HttpOnly`.

* Issue **#1334** : Fix 404 when accessing `/stroom/resourcestore/........`, i.e. fix Tools->Export.

* Issue **#1333** : Improved resilience against XSS attacks.

* Issue **#1330** : Allow configuration of `Content-Type` in HTTPAppender.

* Issue **#1327** : Improvements to annotations.

* Issue **#1328** : Increased size of data window and removed max size restrictions.

* Issue **#1324** : Improved logging and added SSL options for HTTPAppender.


## [v7.0-beta.9] - 2019-11-20

* Fix SSL connection failure on remote feed staus check.

* Remove ConfigServlet as the functionality is covered by ProxyConfigHealthCheck.

* Fix password masking in ProxyConfigHealthCheck.

* Change servlet path of ProxyStatusServlet from `/config` to `/status`.


## [v7.0-beta.8] - 2019-11-20

* Change precedence order for config properties. YAML > database > default. Change UI to show effective value. Add hot loading of YAML file changes.

* Issue **#1322** : Stroom now asks if you really want to leave site when stepping items are dirty. Also fixed `Save` and `Save All` menu items and dashboard param changes now correctly make a dashboard dirty.

* Issue **#1320** : Fixed formatting of XML where trailing spaces were being removed from content surrounded by start and end tags (data content) which should not happen. 

* Issue **#1321** : Make path relative in stroom distribution .zip.sha256 hash file.

* The auth service now supports the use of HTTPS without certificate verification and adds additional logging.

* Issue **gchq/stroom-auth#157** : Automatically refresh user's API key when it expires.

* Issue **#1243** : Dashboard visualisations now link with similar functions available to dashboard tables, e.g. `link()`, `dashboard()`, `annotation()`, `stepping()`, `data()`.

* Issue **#1316** : JSONParser now includes various parse options including handling comments.

* Issue **#48** : Added option to hide/show dashboard table columns.

* Issue **#1315** : Improved health check for missing API key.

* Updated stroom expression to v1.5.4 and added new field types.

* Issue **#1315** : Improved health check for missing API key.

* Issue **#1314** : Fixed NPE thrown when logging caused when viewing docs that can't be found.

* Issue **#1313** : Suggestion boxes now make suggestions immediately before the user even starts typing.

* Issue **#1043** : Added feature to allow floating point numbers to be indexed.

* Issue **#1312** : Dictionaries now change the entity name in the DB when renamed.

* Issue **#1312** : Fixed read only behaviour of dictionary settings UI.

* Issue **#1300** : Multiple changes to annotations.

* Issue **#1265** : Added `modulus()` function along with alias `mod()` and modulus operator `%`.

* Issue **#1300** : Added `annotation()` link creation function, `currentUser()` alias for `param('currentUser()')` and additional link creation functions for `data()` and `stepping()`.

* Issue **#67** : Table columns now display menu items on left click.

* Uplift stroom-query to v2.2.4 to add better diagnostic logging.

* Uplift Kafka client to v2.2.1.

* Issue **#1293** : Add more static file types to allow nginx/browser caching on.

* Issue **#1295** : Add authentication bypass for servlets such as /remoting, /status, /echo, etc.

* Issue **#1297** : The UI now supplies API tokens to the backend for resource calls.

* Issue **#1296** : Fixed NPE in StreamMapCreator caused when a stream can not be found.

## [v7.0-beta.7] - 2019-10-23

* Issue **#1288** : Streams now show the name of the pipeline used to create them even if the user doesn't have permission to see the pipeline.

* Issue **#1282** : Fixed issue where items were imported into the explorer even if not selected for import.

* Issue **#1291** : Fixed issue where empty dashboard table cells did not select table rows when clicked. 

* Issue **#1290** : Fixed issue where executor provider was not executing supplied runnable if parent task had terminated.

* Fix problem of missing fallback config in docker image.


## [v7.0-beta.6] - 2019-10-15

* Add default for stroom.security.authentication.durationToWarnBeforeExpiry

* Fix missing icons for Kafka Config and Rule Set.

* Fix Kafka Config entity serialisation.

* Issue **#1264** : Dashboards running in embedded mode will not always ask for the user to choose an activity if the users session has one set already.

* Issue **#1275** : Fixed permission filtering when showing related streams.

* Issue **#1274** : Fixed issue with batch search caused by Hibernate not returning pipeline details in stream processor filters.

* Issue **#1272** : Fixed saving query favourites.

* Issue **#1266** : Stroom will now lock the cluster before releasing owned tasks so it doesn't clash with other task related processes that lock the DB for long periods.

* Issue **#1264** : Added `embedded` mode for dashboards to hide dashboard chrome and save options.

* Issue **#1264** : Stroom no longer asks if you want to leave the web page if no content needs saving.

* Issue **#1263** : Fixed issues related to URL encoding/decoding with the `dashboard()` function.

* Issue **#1263** : Fixed issue where date expressions were being allowed without '+' or '-' signs to add or subtract durations.

* Add fallback config.yml file into the docker images for running outside of a stack.

* Issue **#1263** : Fixed issues related to URL encoding/decoding in dashboard expressions.

* Issue **#1262** : Improved behaviour of `+` when used for concatenation in dashboard expressions.

* Issue **#1259** : Fixed schema compliance when logging failed document update events.

* Issue **#1245** : Fixed various issues with session management and authentication.

* Issue **#1258** : Fixed issue affecting search expressions against keyword fields using dictionaries containing carriage returns.


## [v7.0-beta.5] - 2019-09-23

* Fixes to proxy


## [v7.0-beta.4] - 2019-09-16

* Fix stroom-proxy Dockerfile


## [v7.0-beta.3] - 2019-09-16

* Minor fixes, including an essential fix to config


## [v7.0-beta.2] - 2019-09-13

* Fix docker build


## [v7.0-beta.1] - 2019-09-11

* Issue **#1253** : Data retention policies containing just `AND` will now match everything.

* Issue **#1252** : Stream type suggestions no longer list internal types.

* Issue **#1218** : All stepping panes will now show line numbers automatically if there are indicators (errors, warnings etc) that need to be displayed.  

* Issue **#1254** : Added option to allow non Java escaped find and replacement text to be used in `FindReplaceFilter`. 

* Issue **#1250** : Fixed logging description for reading and writing documents.

* Issue **#1251** : Copy permissions from a parent now shows changes prior to the user clicking ok.

* Issue **#758** : You no longer need the `Manage Processors` privilege to call `stroom:meta('Pipeline')` in XSLT.

* Issue **#1256** : Fix error caused when logging data source name when downloading search results.

* Issue **#399** : Fix for error message when stepping that said user needed `read` permission on parent pipeline and not just `use`.

* Issue **#1242** : Fix for pipeline corruption caused when moving elements back to inherited parents.

* Issue **#1244** : Updated Dropwizard to version 1.3.14 to fix session based memory leak.

* Issue **#1246** : Removed elastic search document type, menu items and filter.

* Issue **#1247** : Added XSLT functions (`source`, `sourceId`, `partNo`, `recordNo`, `lineFrom`, `colFrom`, `lineTo`, `colTo`) to determine the current source location so it can be embedded in a cooked event. Events containing raw source location info can be made into links in dashboard tables or the text pane so that a user can see raw source data or jump directly to stepping that raw record.

* Add data retention feature and index optimisation to Solr indexes.

* Initial support for Solr indexing and search.

* Issue **#1244** : Updated Dropwizard to version 1.3.14 to fix session based memory leak.

* Issue **#1246** : Removed elastic search document type, menu items and filter.

* Issue **#1214** : Fixed issue where the max results setting in dashboard tables was not always being obeyed. Also fixed some dashboard table result page size issues.

* Issue **#1238** : During proxy clean task we no longer show a failed attempt to delete an empty directory as an error as this condition is expected.

* Issue **#1237** : Fixed issue where explorer model requests were failing outside of user sessions, e.g. when we want to find folder descendants for processing.

* Issue **#1230** : Fix test.

* Issue **#1230** : Search expressions no longer have the `contains` condition. 

* Issue **#1220** : Fixed attempt to open newly created index shards as if they were old existing shards.

* Issue **#1232** : Fixed handling of enter key on pipeline element editor dialog.

* Issue **#1229** : Fixed issue where users needed `Read` permission on an index instead of just `Use` permission to search it.

* Issue **#1207** : Removed task id from meta to reduce DB size and complexity especially given the fact tasks are transient. Superseded output is now found by querying the processor task service when new output is written rather than using task ids on meta.

* Uplift HBase to 2.1.5 and refactor code accordingly

* Uplift Kafka to 2.1.1 and refactor code accordingly

* Uplift Curator to 4.2.0

* Issue **#1143** : Added mechanism to inject dashboard parameters into expressions using the `param` and `params` functions so that dashboard parameters can be echoed by expressions to create dashboard links.

* Issue **#1205** : Change proxy repo clean to not delete configured rootRepoDir.

* Issue **#1204** : Fix ProxySecurityFilter to use correct API key on feedStatus requests.

* Issue **#1211** : Added a quick filter to the server tasks page.

* Issue **#1206** : Fixed sorting active tasks when clicking column header.

* Issue **#1201** : Fixed dependencies.

* Issue **#1201** : Fixed tests.

* Issue **#1201** : Document permission changes now mutate the user document permissions cache rather than clearing it.

* Issue **#1153** : Changed security context to be a Spring singleton to improve explorer performance.

* Issue **#1202** : Fixed NumberFormatException in StreamAttributeMapUtil.

* Issue **#1203** : Fixed event logging detail for dictionaries.

* Issue **#1197** : Restored Save As functionality.

* Issue **#1199** : The index fields page now copes with more than 100 index fields.

* Issue **#1200** : Removed blocking queue that was causing search to hang when full.

* Issue **#1198** : Filtering by empty folders now works correctly.

* Comment out rollCron in proxy-prod.yml

* Change swagger UI at gchq.github.io/stroom to work off 6.0 branch

* Issue **#1195** : Fixed issue where combination of quick filter and type filter were not displaying explorer items correctly.

* Issue **#1153** : Changed the way document permissions are retrieved and cached to improve explorer performance.

* Issue **#1196** : Added code to resolve data source names from doc refs if the name is missing when logging.

* Issue **#1165** : Fixed corruption of pipeline structure when adding items to Source.

* Issue **#1193** : Added optional validation to activities.

* Change default config for proxy repositoryFormat to "${executionUuid}/${year}-${month}-${day}/${feed}/${pathId}/${id}"

* Issue **#1194** : Fixed NPE in FindTaskProgressCriteria.

* Issue **#1191** : SQL statistics search tasks now show appropriate information in the server tasks pane.

* Issue **#1192** : Executor provider tasks now run as the current user.

* Issue **#1190** : Copied indexes now retain associated index volumes.

* Issue **#1177** : Data retention now works with is doc refs.

* Issue **#1160** : Proxy repositories now only roll if all output streams for a repository are closed. Proxy repositories also only calculate the current max id if the `executionUuid` repo format param is not used.

* Issue **#1186** : Volume status is now refreshed every 5 minutes.

* Fix incorrect default keystore in proxy config yaml.

* Rename environment variables in proxy config yaml.

* Issue **#1170** : The UI should now treat the `None` tree node as a null selection.

* Issue **#1184** : Remove dropwizard yaml files from docker images.

* Issue **#1181** : Remove dropwizard config yaml from the docker images.

* Issue **#1152** : You can now control the maximum number of files that are fragmented prior to proxy aggregation with `stroom.maxFileScan`.

* Issue **#1182** : Fixed use of `in folder` for data retention and receipt policies.

* Updated to allow stacks to be built at this version.

* Issue **#1154** : Search now terminates during result creation if it is asked to do so.

* Issue **#1167** : Fix for proxy to deal with lack of explorer folder based collections.

* Issue **#1172** : Fixed logging detail for viewing docs.

* Issue **#1166** : Fixed issue where users with only read permission could not copy items.

* Issue **#1174** : Reduced hits on the document permission cache.

* Issue **#1168** : Statistics searches now work when user only has `Use` permission.

* Issue **#1170** : Extra validation to check valid feed provided for stream appender.

* Issue **#1174** : The size of the document permissions cache is now configurable via the `stroom.security.documentPermissions.maxCacheSize` property.

* Issue **#1176** : Created index on document permissions to improve performance.

* Issue **#1175** : Dropping unnecessary index `explorerTreePath_descendant_idx`.

* Issue **#747** : XSLT can now reference dictionaries by UUID.

* Issue **#1167** : Use of folders to include child feeds and pipelines is now supported.

* Issue **#1153** : The explorer tree is now built with fewer DB queries.

* Issue **#1163** : Added indexes to the DB to improve explorer performance.

* Issue **#1153** : The explorer tree now only rebuilds synchronously for users who alter the tree, if has never been built or is very old. All other rebuilds of the explorer tree required to keep it fresh will happen asynchronously.

* Issue **#1162** : Proxy aggregation will no longer recurse parts directories when creating parts.

* Issue **#1157** : Migration now adds dummy feeds etc to processor filters if the original doc can't be found. This will prevent filters from matching more items than they should if migration fails to map feeds etc because they can't be found.

* Issue **#1162** : Remove invalid CopyOption in move() call.

* Issue **#1159** : Fix NPE in rolling appenders with no frequency value.

* Issue **#1160** : Proxy repositories will no longer scan contents on open if they are set to be read only.

* Issue **#1162** : Added buffering etc to improve the performance of proxy aggregation.

* Issue **#1156** : Added code to reduce unlikely chance of NPE or uncontrolled processing in the event of a null or empty processing filter.

* Issue **#1149** : Changed the way EntryIdSet is unmarshalled so jaxb can now use the getter to add items to a collection.

* Ignore broken junit test that cannot work as it stands

* Fix NPE in DictionaryStoreImpl.findByName().

* Issue **#1146** : Added `encodeUrl()`, `decodeUrl()` and `dashboard()` functions to dashboard tables to make dashboard linking easier. The `link()` function now automatically encodes/decodes each param so that parameters do not break the link format, e.g. `[Click Here](http://www.somehost.com/somepath){dialog|Dialog Title}`.

* Issue **#1144** : Changed StreamRange to account for inclusive stream id ranges in v6.0 that was causing an issue with file system maintenance.

* Mask passwords on the proxy admin page.

* Add exception to wrapped exception in the feedStatus service.

* Issue **#1140** : Add health check for proxy feed status url.

* Issue **#1138** : Stroom proxy now deletes empty repository directories based on creation time and depth first so that pruning empty directories is quicker and generally more successful.

* Issue **#1137** : Change proxy remote url health check to accept a 406 code as the feed will not be specified.

* Issue **#1135** : Data retention policies are now migrated to use `Type` and not `Stream Type`.

* Issue **#1136** : Remove recursive chown from stroom and proxy docker entrypoint scripts.


## [v7.0-alpha.5] - 2019-06-12

* Fix YAML substitution.


## [v7.0-alpha.4] - 2019-06-11

* Update API paths


## [v7.0-alpha.3] - 2019-05-10

* Fix config


## [v7.0-alpha.2] - 2019-05-10

* Fix config

* Issue **#1134** : Proxy now requires feed name to always be supplied.

* Expose proxy api key in yaml config via SYNC_API_KEY

* Issue **#1130** : Change `start.sh` so it works when realpath is not installed.

* Issue **#1129** : Fixed stream download from the UI.

* Issue **#1119** : StreamDumpTool will now dump data to zip files containing all data and associated meta and context data. This now behaves the same way as downloading data from the UI and can be used as an input to proxy aggregation or uploaded manually.


## [v7.0-alpha.1] - 2019-04-23

* Fix config issue

* Fixed NPE created when using empty config sections.

* Issue **#1122** : Fixed hessian communication between stroom and stroom proxy used to establish feed receive status. Added restful endpoints for feed status to stroom and stroom proxy. Proxy will now be able to request feed status from upstream stroom or stroom proxy instances.

* Fixed incompatibility issues with MySQL 5.7 and 8.0.

* Added debug to help diagnose search failures

* Issue **#382** : Large zip files are now broken apart prior to proxy aggregation.

* Change start script to use absolute paths for jar, config and logs to distinguish stroom and proxy instances.

* Issue **#1116** : Better implementation of proxy aggregation.

* Issue **#1116** : Changed the way tasks are executed to ensure thread pools expand to the maximum number of threads specified rather than just queueing all tasks and only providing core threads.

* Remove full path from file in sha256 hash file release artifact.

* Issue **#1115** : Add missing super.startProcessing to AbstractKafkaProducerFilter.

* Improve exception handling and logging in RemoteDataSourceProvider. Now the full url is included in dashboard connection errors.

* Change Travis build to generate sha256 hashes for release zip/jars.

* Uplift the visualisations content pack to v3.2.1

* Issue **#1100** : Fix incorrect sort direction being sent to visualisations.

* Add guard against race condition

* Add migration script to remove property `stroom.node.status.heapHistogram.jMapExecutable`.

* Uplift base docker image to openjdk:8u191-jdk-alpine3.9, reverting back to JDK for access to diagnostic tools.

* Issue **#1084** : Change heap histogram statistics to java MBean approach rather than jmap binary. Remove stroom.node.status.heapHistogram.jMapExecutable property.

* Improve resource for setting user's status

* Issue **#1079** : Improved the logging of permission errors encountered during stream processing

* Issue **#1058** : Added property `stroom.pipeline.parser.secureProcessing` to enable/disable the XML secure processing feature.

* Issue **#1062** : Add env var for UI path

* Uplift distribution visualisation content pack to v3.1.0

* Add transform_user_extract.py, for pre-6.0 to 6.0 user migration

* Issue **#1059** : Fix guice errors on stroom-proxy startup.

* Issue **#1010** : Improve distribution start/stop/etc scripts by adding monochrome switch and background log tailing.

* Issue **#1053** : Add API to disabled authorisation users

* Issue **#1042** : Improve error message for an ApiException when requesting a user's token.

* Issue **#1050** : Prevent creation of permission entries if key already exists.

* Issue **#1015** : Add sortDirections[] and keySortDirection to visualisation data object to fix sorting in the visualisations.

* Issue **#1019** : Fix visualisations settings dialog so you can un-set text and list controls.

* Issue **#1041** : Add a healthcheck to Stroom to alert for API key expiry

* Issue **#1040** : Fix for visualisations that do not require nested data.

* Issue **#1036** : Fix for scrollbar position on explorer popup windows.

* Issue **#1037** : Updated `moment.js` for parsing/formatting dates and times.

* Issue **#1021** : Dashboard links now allow `{}` characters to be used without URL encoding.

* Issue **#1018** : Added Health Checks for the external connectors that are registered via plugins

* Issue **#1025** : Fixed ACE editor resize issue where horizontal scroll bar was not always correctly shown.

* Issue **#1025** : Updated ACE editor to v1.4.2.

* Issue **#1022** : Added `Contains` condition to all search expression fields so that regex terms can be used.

* Issue **#1024** : Superseded output helper no longer expects initialisation in all cases.

* Issue **#1021** : Multiple changes to improve vis, dashboard and external linking in Stroom.

* Issue **#1019** : Fix visualisations settings dialog so you can un-set text and list controls.

* Issue **#986** : Fix direct dashboard links.

* Issue **#1006** : Added Exception Mapper for PermissionExceptions to return HTTP FORBIDDEN.

* Issue **#1012** : Fix for NPE caused when checking if an output is superseded.

* Issue **#1011** : Old UI versions running in browsers often cause Stroom to throw an NPE as it can't find the appropriate GWT serialisation policy. Stroom will no longer throw an NPE but will report an `IncompatibleRemoteServiceException` instead. This is the default GWT behaviour.

* Issue **#1007** : Max visualisation results are now limited by default to the maximum number of results defined for the first level of the parent table. This can be further limited by settings in the visualisation.

* Issue **#1004** : Table cells now support multiple links.

* Issue **#1001** : Changed link types to `tab`, `dialog`, `dashboard`, `browser`.

* Issue **#1001** : Added dashboard link option to link to a dashboard from within a vis, e.g. `stroomLink(d.name, 'type=Dashboard&uuid=<TARGET_DASHBOARD_UUID>&params=userId%3D' + d.name, 'DASHBOARD')`.

* Issue **#1001** : Added dashboard link option to link to a dashboard using the `DASHBOARD` target name, e.g. `link(${UserId}, concat('type=Dashboard&uuid=<TARGET_DASHBOARD_UUID>', ${UserId}), '', 'DASHBOARD')`.

* Issue **#1002** : Popup dialogs shown when clicking dashboard hyperlinks are now resizable.

* Issue **#993** : Moving documents in the explorer no longer affects items that are being edited as they are not updated in the process.

* Issue **#996** : Updated functions in dashboard function picker.

* Issue **#981** : Fixed dashboard deletion

* Issue **#989** : Upgraded stroom-expression to v1.4.13 to add new dashboard `link` function.

* Issue **#988** : Changed `generate-url` XSLT function to `link` so it matches the dashboard expression. Changed the parameters to create 4 variants of the function to make creation of simple links easier.

* Issue **#980** : Fix for NPE when fetching dependencies for scripts.

* Issue **#978** : Re-ordering the fields in stream data source

* Issue **gchq/stroom-content#31** : Uplift stroom-logs content pack to v2.0-alpha.5.

* Issue **#982** : Stop proxy trying to health check the content syncing if it isn't enabled.

* Change error logging in ContentSyncService to log stack trace

* Uplift send_to_stroom.sh in the distribution to v2.0

* Issue **#973** : Export servlet changed to a Resource API, added permission check, improved error responses.

* Issue **#969** : The code now suppresses errors for index shards being locked for writing as it is expected. We now lock shards using maps rather than the file system as it is more reliable between restarts.

* Issue **#941** : Internal Meta Stats are now being written

* Issue **#970** : Add stream type of `Records` for translated stroom app events.

* Issue **#966** : Proxy was always reporting zero bytes for the request content in the receive log.

* Issue **#938** : Fixed an NPE in authentication session state.

* Change the proxy yaml configuration for the stack to add `remotedn` and `remotecertexpiry` headers to the receive log

* Change logback archived logs to be gzip compressed for stroom and proxy

* Uplift stroom-logs content pack to v2.0-alpha.3

* Uplift send_to_stroom script to v1.8.1

* Issue **#324** : Changed XML serialisation so that forbidden XML characters U+FFFE and U+FFFF are not written. Note that these characters are not even allowed as character references so they are ignored entirely.

* Issue **#945** : More changes to fix some visualisations only showing 10 data points.

* Issue **#945** : Visualisations now show an unlimited number of data points unless constrained by their parent table or their own maximum value setting.

* Issue **#948** : Catching Spring initialisation runtime errors and ensuring they are logged.

* Add `set_log_levels.sh` script to the distribution

* Uplift visualisations content pack to v3.0.6 in the gradle build

* Issue **#952** : Remote data sources now execute calls within the context of the user for the active query. As a result all running search `destroy()` calls will now be made as the same user that initiated the search.

* Issue **#566** : Info and warning icons are now displayed in stepping screen when needed.

* Issue **#923** : Dashboard queries will now terminate if there are no index shards to search.

* Issue **#959** : Remove Material UI from Login and from password management pages

* Issue **#933** : Add health check for password resets

* Issue **#929** : Add more comprehensive password validation

* Issue **#876** : Fix password reset issues

* Issue **#768** : Preventing deletion of /store in empty volumes

* Issue **#939** : Including Subject DN in receive.log

* Issue **#940** : Capturing User DN and cert expiry on DW terminated SSL

* Issue **#744** : Improved reporting of error when running query with no search extraction pipeline

* Issue **#134** : Copy permissions from parent button

* Issue **#688** : Cascading permissions when moving/copying folder into a destination

* Issue **#788** : Adding DocRef and IsDocRef to stroom query to allow doc ref related filtering. Migration of stream filters uses this.

* Issue **#936** : Add conversion of header `X-SSL-Client-V-End` into `RemoteCertExpiry`, translating date format in the process.

* Issue **#953** : Fixed NPE.

* Issue **#947** : Fixed issue where data retention policy contains incorrect field names.

* Remove Material UI from the Users and API Keys pages

* Add content packs to stroom distribution

* Change distribution to use send_to_stroom.sh v1.7

* Updated stroom expression to v1.4.12 to improve handling or errors values and add new type checking functions `isBoolean()`, `isDouble()`, `isError()`, `isInteger()`, `isLong()`, `isNull()`, `isNumber()`, `isString()`, `isValue()`. Testing equality of null with `x=null()` is no longer valid and must be replaced with `isNull(x)`.

* Issue **#920** : Fix error handling for sql stats queries

* Remove log sending cron process from docker images (now handled by stroom-log-sender).

* Issue **#924** : The `FindReplaceFilter` now records the location of errors.

* Issue **#939** : Added `remotedn` to default list of keys to include in `receive.log`.

* Add git_tag and git_commit labels to docker images

* Uplift stroom-logs content pack in docker image to` v2.0-alpha.2`

* Stop truncation of `logger` in logback console logs

* Issue **#921** : Renaming open documents now correctly changes their tab name. Documents that are being edited now prevent the rename operation until they are saved.

* Issue **#922** : The explorer now changes the selection on a right click if the item clicked is not already selected (could be part of a multi select).

* Issue **#903** : Feed names can now contain wildcard characters when filtering in the data browser.

* Add API to allow creation of an internal Stroom user.

* Fix logger configuration for SqlExceptionHelper

* Add template-pipelines and standard-pipelines content packs to docker image

* Issue **#904** : The UI now shows dictionary names in expressions without the need to enter edit mode.

* Updated ACE editor to v1.4.1.

* Add colours to console logs in docker.

* Issue **#869** : Delete will now properly delete all descendant nodes and documents when deleting folders but will not delete items from the tree if they cannot be deleted, e.g. feeds that have associated data.

* Issue **#916** : You can no longer export empty folders or import nothing.

* Issue **#911** : Changes to feeds and pipelines no longer clear data browsing filters.

* Issue **#907** : Default volumes are now created as soon as they are needed.

* Issue **#910** : Changes to index settings in the UI now register as changes and enable save.

* Issue **#913** : Improve FindReplaceFilter to cope with more complex conditions.

* Change log level for SqlExceptionHelper to OFF, to stop expected exceptions from polluting the logs

* Fix invalid requestLog logFormat in proxy configuration

* Stop service discovery health checks being registered if stroom.serviceDiscovery.enabled=false

* Add fixed version of send_to_stroom.sh to release distribution

* Uplift docker base image for stroom & proxy to openjdk:8u181-jdk-alpine3.8

* Add a health check for getting a public key from the authentication service.

* Issue **#897** : Import no longer attempts to rename or move existing items but will still update content.

* Issue **#902** : Improved the XSLT `format-date` function to better cope with week based dates and to default values to the stream time where year etc are omitted.

* Issue **#905** : Popup resize and move operations are now constrained to ensure that a popup cannot be dragged off screen or resized to be bigger than the current browser window size.

* Issue **#898** : Improved the way many read only aspects of the UI behave.

* Issue **#894** : The system now generates and displays errors to the user when you attempt to copy a feed.

* Issue **#896** : Extended folder `create` permissions are now correctly cached.

* Issue **#893** : You can now manage volumes without the `Manage Nodes` permission.

* Issue **#892** : The volume editor now waits for the node list to be loaded before opening.

* Issue **#889** : Index field editing in the UI now works correctly.

* Issue **#891** : `StreamAppender` now keeps track of it's own record write count and no longer makes use of any other write counting pipeline element.

* Issue **#885** : Improved the way import works to ensure updates to entities are at least attempted when creating an import confirmation.

* Issue **#892** : Changed `Ok` to `OK`.

* Issue **#883** : Output streams are now immediately unlocked as soon as they are closed.

* Removed unnecessary OR operator that was being inserted into expressions where only a single child term was being used. This happened when reprocessing single streams.

* Issue **#882** : Splitting aggregated streams now works when using `FindReplaceFilter`. This functionality was previously broken because various reader elements were not passing the `endStream` event on.

* Issue **#881** : The find and replace strings specified for the `FindReplaceFilter` are now treated as unescaped Java strings and now support new line characters etc.

* Issue **#880** : Increased the maximum value a numeric pipeline property can be set to via the UI to 10000000.

* Issue **#888** : The dependencies listing now copes with external dependencies failing to provide data due to authentication issues.

* Issue **#890** : Dictionaries now show the words tab by default.

* Add admin healthchecks to stroom-proxy

* Add stroom-proxy docker image

* Refactor stroom docker images to reduce image size

* Add enabled flag to storing, forwarding and synching in stroom-proxy configuration

* Issue **#884** : Added extra fonts to stroom docker image to fix bug downloading xls search results.

* Issue **#879** : Fixed bug where reprocess and delete did not work if no stream status was set in the filter.

* Issue **#878** : Changed the appearance of stream filter fields to be more user friendly, e.g. `feedName` is now `Feed` etc.

* Issue **#809** : Changed default job frequency for `Stream Attributes Retention` and `Stream Task Retention` to `1d` (one day).

* Issue **#813** : Turned on secure processing feature for XML parsers and XML transformers so that external entities are not resolved. This prevents DoS attacks and gaining unauthorised access to the local machine.

* Issue **#871** : Fix for OptimisticLockException when processing streams.

* Issue **#872** : The parser cache is now automatically cleared when a schema changes as this can affect the way a data splitter parser is created.

* Add a health check for getting a public key from the authentication service.

* Issue **#897** : Import no longer attempts to rename or move existing items but will still update content.

* Issue **#902** : Improved the XSLT `format-date` function to better cope with week based dates and to default values to the stream time where year etc are omitted.

* Issue **#905** : Popup resize and move operations are now constrained to ensure that a popup cannot be dragged off screen or resized to be bigger than the current browser window size.

* Issue **#898** : Improved the way many read only aspects of the UI behave.

* Issue **#894** : The system now generates and displays errors to the user when you attempt to copy a feed.

* Issue **#896** : Extended folder `create` permissions are now correctly cached.

* Issue **#893** : You can now manage volumes without the `Manage Nodes` permission.

* Issue **#892** : The volume editor now waits for the node list to be loaded before opening.

* Issue **#889** : Index field editing in the UI now works correctly.

* Issue **#891** : `StreamAppender` now keeps track of it's own record write count and no longer makes use of any other write counting pipeline element.

* Issue **#885** : Improved the way import works to ensure updates to entities are at least attempted when creating an import confirmation.

* Issue **#892** : Changed `Ok` to `OK`.

* Issue **#883** : Output streams are now immediately unlocked as soon as they are closed.

* Removed unnecessary OR operator that was being inserted into expressions where only a single child term was being used. This happened when reprocessing single streams.

* Issue **#882** : Splitting aggregated streams now works when using `FindReplaceFilter`. This functionality was previously broken because various reader elements were not passing the `endStream` event on.

* Issue **#881** : The find and replace strings specified for the `FindReplaceFilter` are now treated as unescaped Java strings and now support new line characters etc.

* Issue **#880** : Increased the maximum value a numeric pipeline property can be set to via the UI to 10000000.

* Issue **#888** : The dependencies listing now copes with external dependencies failing to provide data due to authentication issues.

* Issue **#890** : Dictionaries now show the words tab by default.

* Add admin healthchecks to stroom-proxy

* Add stroom-proxy docker image

* Refactor stroom docker images to reduce image size

* Add enabled flag to storing, forwarding and synching in stroom-proxy configuration

* Issue **#884** : Added extra fonts to stroom docker image to fix bug downloading xls search results.

* Issue **#879** : Fixed bug where reprocess and delete did not work if no stream status was set in the filter.

* Issue **#878** : Changed the appearance of stream filter fields to be more user friendly, e.g. `feedName` is now `Feed` etc.

* Issue **#809** : Changed default job frequency for `Stream Attributes Retention` and `Stream Task Retention` to `1d` (one day).

* Issue **#813** : Turned on secure processing feature for XML parsers and XML transformers so that external entities are not resolved. This prevents DoS attacks and gaining unauthorised access to the local machine.

* Issue **#871** : Fix for OptimisticLockException when processing streams.

* Issue **#872** : The parser cache is now automatically cleared when a schema changes as this can affect the way a data splitter parser is created.

* Issue **#865** : Made `stroom.conf` location relative to YAML file when `externalConfig` YAML property is set.

* Issue **#867** : Added an option `showReplacementCount` to the find replace filter to choose whether to report total replacements on process completion.

* Issue **#867** : Find replace filter now creates an error if an invalid regex is used.

* Issue **#855** : Further fixes for stepping data that contains a BOM.

* Changed selected default tab for pipelines to be `Data`.

* Issue **#860** : Fixed issue where stepping failed when using any sort of input filter or reader before the parser.

* Issue **#867** : Added an option `showReplacementCount` to the find replace filter to choose whether to report total replacements on process completion.

* Improved Stroom instance management scripts

* Add contentPack import

* Fix typo in Dockerfile

* Issue **#859** : Change application startup to keep retrying when establishing a DB connection except for certain connection errors like access denied.

* Issue **#730** : The `System` folder now displays data and processors. This is a bug fix related to changing the default initial page for some document types.

* Issue **#854** : The activity screen no longer shows a permission error when shown to non admin users.

* Issue **#853** : The activity chooser will no longer display on startup if activity tracking is not enabled.

* Issue **#855** : Fixed stepping data that contains a BOM.

* Change base docker image to openjdk:8u171-jdk-alpine

* Improved loading of activity list prior to showing the chooser dialog.

* Issue **#852** : Fix for more required permissions when logging other 'find' events.

* Issue **#730** : Changed the default initial page for some document types.

* Issue **#852** : Fix for required permission when logging 'find' events.

* Changed the way the root pane loads so that error popups that appear when the main page is loading are not hidden.

* Issue **#851** : Added additional type info to type id when logging events.

* Issue **#848** : Fixed various issues related to stream processor filter editor.

* Issue **#815** : `stroom.pageTitle` property changed to `stroom.htmlTitle`.

* Issue **#732** : Added `host-address` and `host-name` XSLT functions.

* Issue **#338** : Added `splitAggregatedStreams` property to `StreamAppender`, `FileAppender` and `HDFSFileAppender` so that aggregated streams can be split into separate streams on output.

* Issue **#338** : Added `streamNo` path replacement variable for files to record the stream number within an aggregate.

* Added tests and fixed sorting of server tasks.

* Improved the way text input and output is buffered and recorded when stepping.

* The find and replace filter now resets the match count in between nested streams so that each stream is treated the same way, i.e. it can have the same number of text replacements.

* Added multiple fixes and improvements to the find and replace filter including limited support of input/output recording when stepping.

* Issue **#827** : Added `TextReplacementFilterReader` pipeline element.

* Issue **#736** : Added sorting to server tasks table.

* Inverted the behaviour of `disableQueryInfo` to now be `requireQueryInfo`.

* Issue **#596** : Rolling stream and file appenders can now roll on a cron schedule in addition to a frequency.

* The accept button now enabled on splash screen.

* Added additional event logging to stepping.

* An activity property with an id of `disableQueryInfo` can now be used to disable the query info popup on a per activity basis.

* Activity properties can now include the attributes `id`, `name`, `showInSelection` and `showInList` to determine their appearance and behaviour;

* Nested elements are now usable in the activity editor HTML.

* Record counts are now recorded on a per output stream basis even when splitting output streams.

* Splash presenter buttons are now always enabled.

* Fix background colour to white on activity pane.

* Changed `splitWhenBiggerThan` property to `rollSize` and added the property to the rolling appenders for consistency.

* Issue **#838** : Fix bug where calculation of written and read bytes was being accounted for twice due to the use of Java internal `FilterInputStream` and `FilterOutputStream` behaviour. This was leading to files being split at half od the expected size. Replaced Java internal classes with our own `WrappedInputStream` and `WrappedOutputStream` code.

* Issue **#837** : Fix bug to no longer try and record set activity events for null activities.

* Issue **#595** : Added stream appender and file appender property `splitWhenBiggerThan` to limit the size of output streams.

* Now logs activity change correctly.

* Add support for checkbox and selection control types to activity descriptions.

* Issue **#833** : The global property edit dialog can now be made larger.

* Fixed some issues in the activity manager.

* Issue **#722** : Change pipeline reference data loader to store its reference data in an off-heap disk backed LMDB store to reduce Java heap usage. See the `stroom.refloader.*` properties for configuration of the off-heap store.

* Issue **#794** : Automatically suggest a pipeline element name when creating it

* Issue **#792** : Preferred order of properties for Pipeline Elements

* Issue **824** : Fix for replace method in PathCreator also found in stroom proxy.

* Issue **#828** : Changed statistics store caches to 10 minute time to live so that they will definitely pick up new statistics store definitions after 10 minutes.

* Issue **#774** : Event logging now logs find stream criteria correctly so that feeds ids are included.

* Issue **#829** : Stroom now logs event id when viewing individual events.

* Added functionality to record actions against user defined activities.

* Added functionality to show a splash screen on login.

* Issue **#791** : Fixed broken equals method so query total row count gets updated correctly.

* Issue **#830** : Fix for API queries not returning before timing out.

* Issue **#824** : Fix for replace method in PathCreator also found in stroom proxy.

* Issue **#820** : Fix updating index shards so that they are loaded, updated and saved under lock.

* Issue **#819** : Updated `stroom-expression` to v1.4.3 to fix violation of contract exception when sorting search results.

* Issue **#817** : Increased maximum number of concurrent stream processor tasks to 1000 per node.

* Moved Index entities over to the new multi part document store.

* Moved Pipeline entities over to the new multi part document store.

* Moved both Statistic Store entity types over to the new multi part document store.

* Moved XSLT entities over to the new multi part document store.

* Moved Visualisation entities over to the new multi part document store.

* Moved Script entities over to the new multi part document store.

* Moved Dashboard entities over to the new multi part document store.

* Moved XmlSchema entities over to the new multi part document store.

* Moved TextConverter entities over to the new multi part document store.

* Modified the storage of dictionaries to use the new multi part document store.

* Changed the document store to hold multiple entries for a document so that various parts of a document can be written separately, e.g. the meta data about a dictionary and the dictionary text are now written as separate DB entries. Entries are combined during the serialisation/deserialisation process.

* Changed the import export API to use byte arrays to hold values rather than strings. *POSSIBLE BREAKING CHANGE*
Issue **gchq/stroom-expression#22** : Add `typeOf(...)` function to dashboard.

* Issue **#697** : Fix for reference data sometimes failing to find the appropriate effective stream due to the incorrect use of the effective stream cache. It was incorrectly configured to use a time to idle (TTI) expiry rather than a time to live (TTL) expiry meaning that heavy use of the cache would prevent the cached effective streams being refreshed.

* Issue **#806** : Fix for clearing previous dashboard table results if search results deliver no data.

* Issue **#805** : Fix for dashboard date time formatting to use local time zone.

* Issue **#803** : Fix for group key conversion to an appropriate value for visualisations.

* Issue **#802** : Restore lucene-backward-codecs to the build

* Issue **#800** : Add DB migration script 33 to replace references to the `Stream Type` type in the STRM_PROC_FILT table with `streamTypeName`.

* Issue **#798** : Add DB migration script 32 to replace references to the `NStatFilter` type in the PIPE table with `StatisticsFilter`.

* Fix data receipt policy defect

* Issue **#791** : Search completion signal is now only sent to the UI once all pending search result merges are completed.

* Issue **#795** : Import and export now works with appropriate application permissions. Read permission is required to export items and Create/Update permissions are required to import items depending on whether the update will create a new item or update an existing one.

* Improve configurabilty of stroom-proxy.

* Issue **#783** : Reverted code that ignored duplicate selection to fix double click in tables.

* Issue **#782** : Fix for NPE thrown when using CountGroups when GroupKey string was null due to non grouped child rows.

* Issue **#778** : Fix for text selection on tooltips etc in the latest version of Chrome.

* Uplift stroom-expression to v1.4.1

* Issue **#776** : Removal of index shard searcher caching to hopefully fix Lucene directory closing issue.

* Issue **#779** : Fix permissions defect.

* Issue **gchq/stroom-expression#22** : Add `typeOf(...)` function to dashboard.

* Issue **#766** : Fix NullPointerExceptions when downloading table results to Excel format.

* Issue **#770** : Speculative fix for memory leak in SQL Stats queries.

* Issue **#761** : New fix for premature truncation of SQL stats queries due to thread interruption.

* Issue **#748** : Fix build issue resulting from a change to SafeXMLFilter.

* Issue **#748** : Added a command line interface (CLI) in addition to headless execution so that full pipelines can be run against input files.

* Issue **#748** : Fixes for error output for headless mode.

* Issue **#761** : Fixed statistic searches failing to search more than once.

* Issue **#756** : Fix for state being held by `InheritableThreadLocal` causing objects to be held in memory longer than necessary.

* Issue **#761** : Fixed premature truncation of SQL stats queries due to thread interruption.

* Added `pipeline-name` and `put` XSLT functions back into the code as they were lost in a merge.

* Issue **#749** : Fix inability to query with only `use` privileges on the index.

* Issue **#613** : Fixed visualisation display in latest Firefox and Chrome.

* Added permission caching to reference data lookup.

* Updated to stroom-expression 1.3.1

    Added cast functions `toBoolean`, `toDouble`, `toInteger`, `toLong` and `toString`.
    Added `include` and `exclude` functions.
    Added `if` and `not` functions.
    Added value functions `true()`, `false()`, `null()` and `err()`.
    Added `match` boolean function.
    Added `variance` and `stDev` functions.
    Added `hash` function.
    Added `formatDate` function.
    Added `parseDate` function.
    Made `substring` and `decode` functions capable of accepting functional parameters.
    Added `substringBefore`, `substringAfter`, `indexOf` and `lastIndexOf` functions.
    Added `countUnique` function.

* Issue **#613** : Fixed visualisation display in latest Firefox and Chrome.

* Issue **#753** : Fixed script editing in UI.

* Issue **#751** : Fix inability to query on a dashboard with only use+read rights.


## [v6.0-alpha.22]

* Issue **#719** : Fix creation of headless Jar to ensure logback is now included.

* Issue **#735** : Change the format-date xslt function to parse dates in a case insensitive way.

* Issue **#719** : Fix creation of headless Jar. Exclude gwt-unitCache folder from build JARs.

* Issue **#720** : Fix for Hessian serialisation of table coprocessor settings.

* Issue **#217** : Add an 'all/none' checkbox to the Explorer Tree's quick filter.

* Issue **#400** : Shows a warning when cascading folder permissions.

* Issue **#405** : Fixed quick filter on permissions dialog, for users and for groups. It will now match anywhere in the user or group name, not just at the start.

* Issue **#708** : Removed parent folder UUID from ExplorerActionHandler.

* Application security code is now implemented using lambda expressions rather than AOP. This simplifies debugging and makes the code easier to understand.

* Changed the task system to allow task threads to be interrupted from the task UI.

* Made changes to improve search performance by making various parts of search wait for interruptible conditions.

* Migrated code from Spring to Guice for managing dependency injection.

* Issue **#229** : When a user 'OKs' a folder permission change it can take a while to return. This disables the ok/cancel buttons while Stroom is processing the permission change.

* Issue **#405** : Fixed quick filter on permissions dialog, for users and for groups. It will now match anywhere in the user or group name, not just at the start.

* Issue **#588** : Fixed display of horizontal scrollbar on explorer tree in export, create, copy and move dialogs.

* Issue **#691** : Volumes now reload on edit so that the entities are no longer stale the second time they are edited.

* Issue **#692** : Properties now reload on edit so that the entities are no longer stale the second time they are edited.

* Issue **#703** : Removed logging of InterruptedException stack trace on SQL stat queries, improved concurrency code.

* Issue **#697** : Improved XSLT `Lookup` trace messages.

* Issue **#697** : Added a feature to trace XSLT `Lookup` attempts so that reference data lookups can be debugged.

* Issue **#702** : Fix for hanging search extraction tasks

* Issue **#701** : The search `maxDocIdQueueSize` is now 1000 by default.

* Issue **#700** : The format-date XSLT function now defaults years, months and days to the stream receipt time regardless of whether the input date pattern specifies them.

* Issue **#657** : Change SQL Stats query code to process/transform the data as it comes back from the database rather than holding the full resultset before processing. This will reduce memory overhead and improve performance.

* Issue **#634** : Remove excessive thread sleeping in index shard searching. Sleeps were causing a significant percentage of inactivity and increasing memory use as data backed up. Add more logging and logging of durations of chunks of code. Add an integration test for testing index searching for large data volumes.

* Issue **#698** : Migration of Processing Filters now protects against folders that have since been deleted

* Issue **#634** : Remove excessive thread sleeping in index shard searching. Sleeps were causing a significant percentage of inactivity and increasing memory use as data backed up. Add more logging and logging of durations of chunks of code. Add an integration test for testing index searching for large data volumes.

* Issue **#659** : Made format-date XSLT function default year if none specified to the year the data was received unless this would make the date later then the received time in which case a year is subtracted.

* Issue **#658** : Added a hashing function for XSLT translations.

* Issue **#680** : Fixed the order of streams in the data viewer to descending by date

* Issue **#679** : Fixed the editing of Stroom properties that are 'persistent'.

* Issue **#681** : Added dry run to check processor filters will convert to find stream criteria. Throws error to UI if fails.

* Issue **#676** : Fixed use of custom stream type values in expression based processing filters.

* Issue **#673** : Fixed issue with Stream processing filters that specify Create Time

* Issue **#675** : Fixed issue with datafeed requests authenticating incorrectly

* Issue **#666** : Fixed the duplicate dictionary issue in processing filter migrations, made querying more efficient too
* Database migration fixes and tools

* Issue **#668** : Fixed the issue that prevented editing of stroom volumes

* Issue **#669** : Elastic Index Filter now uses stroomServiceUser to retrieve the index config from the Query Elastic service.

* Minor fix to migrations

* Add logging to migrations

* Add logging to migrations

* Issue **#651** : Removed the redundant concept of Pipeline Types, it's half implementation prevented certain picker dialogs from working.

* Issue **#481** : Fix handling of non-incremental index queries on the query API. Adds timeout option in request and blocking code to wait for the query to complete. Exit early from wait loops in index/event search.

* Issue **#626** : Fixed issue with document settings not being persisted

* Issue **#621** : Changed the document info to prevent requests for multi selections

* Issue **#620** : Copying a directory now recursively copies it's contents, plus renaming copies is done more intelligently.

* Issue **#546** : Fixed race conditions with the Explorer Tree, it was causing odd delays to population of the explorer in various places.

* Issue **#495** : Fixed the temporary expansion of the Explorer Tree caused by filtering

* Issue **#376** : Welcome tab details fixed since move to gradle

* Issue **#523** : Changed permission behaviours for copy and move to support `None`, `Source`, `Destination` and `Combined` behaviours. Creating new items now allows for `None` and `Destination` permission behaviours. Also imported items now receive permissions from the destination folder. Event logging now indicates the permission behaviour used during copy, move and create operations.

* Issue **#480** : Change the downloaded search request API JSON to have a fetch type of ALL.

* Issue **#623** : Fixed issue where items were being added to sublist causing a stack overflow exception during data retention processing.

* Issue **#617** : Introduced a concept of `system` document types that prevents the root `System` folder type from being created, copied, deleted, moved, renamed etc.

* Issue **#622** : Fix incorrect service discovery based api paths, remove authentication and authorisation from service discovery

* Issue **#568** : Fixed filtering streams by pipeline in the pipeline screen.

* Issue **#565** : Fixed authorisation issue on dashboards.

* Issue **#592** : Mount stroom at /stroom.

* Issue **#608** : Fixed stream grep and stream dump tools and added tests to ensure continued operation.

* Issue **#603** : Changed property description from `tags` to `XML elements` in `BadTextXMLFilterReader`.

* Issue **#600** : Added debug to help diagnose cause of missing index shards in shard list.

* Issue **#611** : Changed properties to be defined in code rather than Spring XML.

* Issue **#605** : Added a cache for retrieving user by name to reduce DB use when pushing users for each task.

* Issue **#610** : Added `USE INDEX (PRIMARY)` hint to data retention select SQL to improve performance.

* Issue **#607** : Multiple improvements to the code to ensure DB connections, prepared statements, result sets etc use try-with-resources constructs wherever possible to ensure no DB resources are leaked. Also all connections obtained from a data source are now returned appropriately so that connections from pools are reused.

* Issue **#602** : Changed the data retention rule table column order.

* Issue **#606** : Added more stroom properties to tune the c3P0 connection pool. The properties are prefixed by `stroom.db.connectionPool` and `stroom.statistics.sql.db.connectionPool`.

* Issue **#601** : Fixed NPE generated during index shard retention process that was caused by a shard being deleted from the DB at the same time as the index shard retention job running.

* Issue **#609** : Add configurable regex to replace IDs in heap histogram class names, e.g. `....$Proxy54` becomes `....$Proxy--ID-REMOVED--`

* Issue **#570** : Refactor the heap histogram internal statistics for the new InternalStatisticsReceiver

* Issue **#599** : DocumentServiceWriteAction was being used in the wrong places where EntityServiceSaveAction should have been used instead to save entities that aren't document entities.

* Issue **#593** : Fixed node save RPC call.

* Issue **#591** : Made the query info popup more configurable with a title, validation regex etc. The popup will now only be displayed when enabled and when a manual user action takes place, e.g. clicking a search button or running a parameterised execution with one or more queries.

* Added 'prompt' option to force the identity provider to ask for a login.

* Issue **#549** : Change to not try to connect to kafka when kafka is not configured and improve failure handling

* Issue **#573** : Fixed viewing folders with no permitted underlying feeds. It now correctly shows blank data screen, rather than System/Data.

* Issue **#150** : Added a feature to optionally require specification of search purpose.

* Issue **#572** : Added a feature to allow easy download of dictionary contents as a text file.

* Generate additional major and minor floating docker tags in travis build, e.g. v6-LATEST and v6.0-LATEST

* Change docker image to be based on openjdk:8u151-jre-alpine

* Added a feature to list dependencies for all document entities and indicate where dependencies are missing.

* Issue **#540** : Improve description text for stroom.statistics.sql.maxProcessingAge property

* Issue **#538** : Lists of items such as users or user groups were sometimes not being converted into result pages correctly, this is now fixed.

* Issue **#537** : Users without `Manage Policies` permission can now view streams.

* Issue **#522** : Selection of data retention rules now remains when moving rules up or down.

* Issue **#411** : When data retention rules are disabled they are now shown greyed out to indicate this.

* Issue **#536** : Fix for missing visualisation icons.

* Issue **#368** : Fixed hidden job type button on job node list screen when a long cron pattern is used.

* Issue **#507** : Added dictionary inheritance via import references.

* Issue **#554** : Added a `parseUri` XSLT function.

* Issue **#557** : Added dashboard functions to parse and output URI parts.

* Issue **#552** : Fix for NPE caused by bad XSLT during search data extraction.

* Issue **#560** : Replaced instances of `Files.walk()` with `Files.walkFileTree()`. `Files.walk()` throws errors if any files are deleted or are not accessible during the walk operation. This is a major issue with the Java design for walking files using Java 8 streams. To avoid this issue `Files.walkFileTree()` has now been used in place of `Files.walk()`.

* Issue **#567** : Changed `parseUri` to be `parse-uri` to keep it consistently named with respect to other XSLT functions. The old name `parseUri` still works but is deprecated and will be removed in a later version.

* Issue **#567** : The XSLT function `parse-uri` now correctly returns a `schemeSpecificPart` element rather than the incorrectly named `schemeSpecificPort`.

* Issue **#567** : The dashboard expression function `extractSchemeSpecificPortFromUri` has now been corrected to be called `extractSchemeSpecificPartFromUri`.

* Issue **#567** : The missing dashboard expression function `extractQueryFromUri` has been added.

* Issue **#571** : Streams are now updated to have a status of deleted in batches using native SQL and prepared statements rather than using the stream store.

* Issue **#559** : Changed CSS to allow table text selection in newer browsers.

* Issue **#574** : Fixed SQL debug trace output.

* Issue **#574** : Fixed SQL UNION code that was resulting in missing streams in the data browser when paging.

* Issue **#590** : Improved data browser performance by using a local cache to remember feeds, stream types, processors, pipelines etc while decorating streams.

* Issue **#150** : Added a property to optionally require specification of search purpose.

* New authentication flow based around OpenId

* New user management screens

* The ability to issue API keys

* Issue **#501** : Improve the database teardown process in integration tests to speed up builds

* Relax regex in build script to allow tags like v6.0-alpha.3 to be published to Bintray

* Add Bintray publish plugin to Gradle build

* Issue **#75** : Upgraded to Lucene 5.

* Issue **#135** : [BREAKING CHANGE] Removed JODA Time library and replaced with Java 7 Time API. This change breaks time zone output previously formatted with `ZZ` or `ZZZ`.

* Added XSLT functions generate-url and fetch-json

* Added ability to put clickable hyperlinks in Dashboard tables

* Added an HTTP appender.

* Added an appender for the proxy store.

* Issue **#412** : Fixed no-column table breakage

* Issue **#380** : Fixed build details on welcome/about

* Issue **#348** : Fixed new menu icons.

* Issue **98** : Fix premature trimming of results in the store

* Issue **360** : Fix inability to sort sql stats results in the dashboard table

* Issue **#550** : Fix for info message output for data retention.

* Issue **#551** : Improved server task detail for data retention job.

* Issue **#541** : Changed stream retention job descriptions.

* Issue **#553** : The data retention job now terminates if requested to do so and also tracks progress in a local temp file so a nodes progress will survive application restarts.

* Change docker image to use openjdk:8u151-jre-alpine as a base

* Issue **#539** : Fix issue of statistic search failing after it is imported

* Issue **#547** : Data retention processing is now performed in batches (size determined by `stroom.stream.deleteBatchSize`). This change should reduce the memory required to process the data retention job.

* Issue **#541** : Marked old stream retention job as deprecated in description.

* Issue **#542** : Fix for lazy hibernate object initialisation when stepping cooked data.

* Issue **#524** : Remove dependency on stroom-proxy:stroom-proxy-repo and replaced with duplicated code from stroom-proxy-repo (commit b981e1e)

* Issue **#203** : Initial release of the new data receipt policy functionality.

* Issue **#202** : Initial release of the new data retention policy functionality.

* Issue **#521** : Fix for the job list screen to correct the help URL.

* Issue **#526** : Fix for XSLT functions that should return optional results but were being forced to return a single value.

* Issue **#527** : Fix for XSLT error reporting. All downstream errors were being reported as XSLT module errors and were
 hiding the underlying exception.

* Issue **#501** : Improve the database teardown process in integration tests to speed up builds.

* Issue **#511** : Fix NPE thrown during pipeline stepping by downstream XSLT.

* Issue **#521** : Fix for the job list screen to use the help URL system property for displaying context sensitive help.

* Issue **#511** : Fix for XSLT functions to allow null return values where a value cannot be returned due to an error etc.

* Issue **#515** : Fix handling of errors that occur before search starts sending.

* Issue **#506** : In v5 dashboard table filters were enhanced to allow parameters to be used in include/exclude filters. The implementation included the use of ` \ ` to escape `$` characters that were not to be considered part of a parameter reference. This change resulted in regular expressions requiring ` \ ` being escaped with additional ` \ ` characters. This escaping has now been removed and instead only `$` chars before `{` chars need escaping when necessary with double `$$` chars, e.g. use `$${something` if you actually want `${something` not to be replaced with a parameter.

* Issue **#505** : Fix the property UI so all edited value whitespace is trimmed

* Issue **#513** : Now only actively executing tasks are visible as server tasks

* Issue **#483** : When running stream retention jobs the transactions are now set to REQUIRE_NEW to hopefully ensure that the job is done in small batches rather than a larger transaction spanning multiple changes.

* Issue **#508** : Fix directory creation for index shards.

* Issue **#492** : Task producers were still not being marked as complete on termination which meant that the parent cluster task was not completing. This has now been fixed.

* Issue **#497** : DB connections obtained from the data source are now released back to the pool after use.

* Issue **#492** : Task producers were not being marked as complete on termination which meant that the parent cluster task was not completing. This has now been fixed.

* Issue **#497** : Change stream task creation to use straight JDBC rather than hibernate for inserts and use a configurable batch size (stroom.databaseMultiInsertMaxBatchSize) for the inserts.

* Issue **#502** : The task executor was not responding to shutdown and was therefore preventing the app from stopping gracefully.

* Issue **#476** : Stepping with dynamic XSLT or text converter properties now correctly falls back to the specified entity if a match cannot be found by name.

* Issue **#498** : The UI was adding more than one link between 'Source' and 'Parser' elements, this is now fixed.

* Issue **#492** : Search tasks were waiting for part of the data extraction task to run which was not checking for termination. The code for this has been changed and should now terminate when required.

* Issue **#494** : Fix problem of proxy aggregation never stopping if more files exist

* Issue **#490** : Fix errors in proxy aggregation due to a bounded thread pool size

* Issue **#484** : Remove custom finalize() methods to reduce memory overhead

* Issue **#475** : Fix memory leak of java.io.File references when proxy aggregation runs

* Issue **#470** : You can now correctly add destinations directly to the pipeline 'Source' element to enable raw streaming.

* Issue **#487** : Search result list trimming was throwing an illegal argument exception `Comparison method violates its general contract`, this should now be fixed.

* Issue **#488** : Permissions are now elevated to 'Use' for the purposes of reporting the data source being queried.

* Migrated to ehcache 3.4.0 to add options for off-heap and disk based caching to reduce memory overhead.

* Caches of pooled items no longer use Apache Commons Pool.

* Issue **#401** : Reference data was being cached per user to ensure a user centric view of reference data was being used. This required more memory so now reference data is built in the context of the internal processing user and then filtered during processing by user access to streams.

* The effective stream cache now holds 1000 items.

* Reduced the amount of cached reference data to 100 streams.

* Reduced the number of active queries to 100.

* Removed Ehcache and switched to Guava cache.

* Issue **#477** : Additional changes to ensure search sub tasks use threads fairly between multiple searches.

* Issue **#477** : Search sub tasks are now correctly linked to their parent task and can therefore be terminated by terminating parent tasks.

* Issue **#425** : Changed string replacement in pipeline migration code to use a literal match

* Issue **#469** : Add Heap Histogram internal statistics for memory use monitoring

* Issue **#463** : Made further improvements to the index shard writer cache to improve performance.

* Issue **#448** : Some search related tasks never seem to complete, presumably because an error is thrown at some point and so their callbacks do not get called normally. This fix changes the way task completion is recorded so that it isn't dependant on the callbacks being called correctly.

* Issue **#464** : When a user resets a password, the password now has an expiry date set in the future determined by the password expiry policy. Password that are reset by email still expire immediately as expected.

* Issue **#462** : Permission exceptions now carry details of the user that the exception applies to. This change allows error logging to record the user id in the message where appropriate.

* Issue **#463** : Many index shards are being corrupted which may be caused by insufficient locking of the shard writers and readers. This fix changes the locking mechanism to use the file system.

* Issue **#451** : Data paging was allowing the user to jump beyond the end of a stream whereby just the XML root elements were displayed. This is now fixed by adding a constraint to the page offset so that the user cannot jump beyond the last record. Because data paging assumes that segmented streams have a header and footer, text streams now include segments after a header and before a footer, even if neither are added, so that paging always works correctly regardless of the presence of a header or footer.

* Issue **#461** : The stream attributes on the filter dialog were not sorted alphabetically, they now are.

* Issue **#460** : In some instances error streams did not always have stream attributes added to them for fatal errors. This mainly occurred in instances where processing failed early on during pipeline creation. An error was recorded but stream attributes were not added to the meta data for the error stream. Processing now ensures that stream attributes are recorded for all error cases.

* Issue **#442** : Remove 'Old Internal Statistics' folder, improve import exception handling

* Issue **#457** : Add check to import to prevent duplicate root level entities

* Issue **#444** : Fix for segment markers when writing text to StreamAppender.

* Issue **#447** : Fix for AsyncSearchTask not being displayed as a child of EventSearchTask in the server tasks view.

* Issue **#421** : FileAppender now causes fatal error where no output path set.

* Issue **#427** : Pipelines with no source element will now only treat a single parser element as being a root element for backwards compatibility.

* Issue **#420** : Pipelines were producing errors in the UI when elements were deleted but still had properties set on them. The pipeline validator was attempting to set and validate properties for unknown elements. The validator now ignores properties and links to elements that are undeclared.

* Issue **#420** : The pipeline model now removes all properties and links for deleted elements on save.

* Issue **#458** : Only event searches should populate the `searchId`. Now `searchId` is only populated when a stream processor task is created by an event search as only event searches extract specific records from the source stream.

* Issue **#437** : The event log now includes source in move events.

* Issue **#419** : Fix multiple xml processing instructions appearing in output.

* Issue **#446** : Fix for deadlock on rolling appenders.

* Issue **#444** : Fix segment markers on RollingStreamAppender.

* Issue **#426** : Fix for incorrect processor filters. Old processor filters reference `systemGroupIdSet` rather than `folderIdSet`. The new migration updates them accordingly.

* Issue **#429** : Fix to remove `usePool` parser parameter.

* Issue **#439** : Fix for caches where elements were not eagerly evicted.

* Issue **#424** : Fix for cluster ping error display.

* Issue **#441** : Fix to ensure correct names are shown in pipeline properties.

* Issue **#433** : Fixed slow stream queries caused by feed permission restrictions.

* Issue **#385** : Individual index shards can now be deleted without deleting all shards.

* Issue **#391** : Users needed `Manage Processors` permission to initiate pipeline stepping. This is no longer required as the 'best fit' pipeline is now discovered as the internal processing user.

* Issue **#392** : Inherited pipelines now only require 'Use' permission to be used instead of requiring 'Read' permission.

* Issue **#394** : Pipeline stepping will now show errors with an alert popup.

* Issue **#396** : All queries associated with a dashboard should now be correctly deleted when a dashboard is deleted.

* Issue **#393** : All caches now cache items within the context of the current user so that different users do not have the possibility of having problems caused by others users not having read permissions on items.

* Issue **#358** : Schemas are now selected from a subset matching the criteria set on SchemaFilter by the user.

* Issue **#369** : Translation stepping wasn't showing any errors during stepping if a schema had an error in it.

* Issue **#364** : Switched index writer lock factory to a SingleInstanceLockFactory as index shards are accessed by a single process.

* Issue **#363** : IndexShardWriterCacheImpl now closes and flushes writers using an executor provided by the TaskManager. Writers are now also closed in LRU order when sweeping up writers that exceed TTL and TTI constraints.

* Issue **#361** : Information has been added to threads executing index writer and index searcher maintenance tasks.

* Issue **#356** : Changed the way index shard writers are cached to improve indexing performance and reduce blocking.

* Issue **#353** : Reduced expected error logging to debug.

* Issue **#354** : Changed the way search index shard readers get references to open writers so that any attempt to get an open writer will not cause, or have to wait for, a writer to close.

* Issue **#351** : Fixed ehcache item eviction issue caused by ehcache internally using a deprecated API.

* Issue **#347** : Added a 'Source' node to pipelines to establish a proper root for a pipeline rather than an assumed one based on elements with no parent.

* Issue **#350** : Removed 'Advanced Mode' from pipeline structure editor as it is no longer very useful.

* Issue **#349** : Improved index searcher cache to ensure searchers are not affected by writers closing.

* Issue **#342** : Changed the way indexing is performed to ensure index readers reference open writers correctly.

* Issue **#346** : Improved multi depth config content import.

* Issue **#328** : You can now delete corrupt shards from the UI.

* Issue **#343** : Fixed login expiry issue.

* Issue **#345** : Allowed for multi depth config content import.

* Issue **#341** : Fixed arg in SQL.

* Issue **#340** : Fixed headless and corresponding test.

* Issue **#333** : Fixed event-logging version in build.

* Issue **#334** : Improved entity sorting SQL and separated generation of SQL and HQL to help avoid future issues.

* Issue **#335** : Improved user management

* Issue **#337** : Added certificate auth option to export servlet and disabled the export config feature by default.

* Issue **#337** : Added basic auth option to export servlet to complement cert based auth.

* Issue **#332** : The index shard searcher cache now makes sure to get the current writer needed for the current searcher on open.

* Issue **#322** : The index cache and other caching beans should now throw exceptions on `get` that were generated during the creation of cached items.

* Issue **#325** : Query history is now cleaned with a separate job. Also query history is only recorded for manual querying, i.e. not when query is automated (on open or auto refresh). Queries are now recorded on a dashboard + query component basis and do not apply across multiple query components in a dashboard.

* Issue **#323** : Fixed an issue where parser elements were not being returned as 'processors' correctly when downstream of a reader.

* Issue **#322** : Index should now provide a more helpful message when an attempt is made to index data and no volumes have been assigned to an index.

* Issue **#316** : Search history is now only stored on initial query when using automated queries or when a user runs a query manually. Search history is also automatically purged to keep either a specified number of items defined by `stroom.query.history.itemsRetention` (default 100) or for a number of days specified by `stroom.query.history.daysRetention` (default 365).

* Issue **#317** : Users now need update permission on an index plus 'Manage Index Shards' permission to flush or close index shards. In addition to this a user needs delete permission to delete index shards.

* Issue **#319** : SaveAs now fetches the parent folder correctly so that users can copy items if they have permission to do so.

* Issue **#311** : Fixed request for `Pipeline` in `meta` XSLT function. Errors are now dealt with correctly so that the XSLT will not fail due to missing meta data.

* Issue **#313** : Fixed case of `xmlVersion` property on `InvalidXMLCharFilterReader`.

* Issue **#314** : Improved description of `tags` property in `BadTextXMLFilterReader`.

* Issue **#307** : Made some changes to avoid potential NPE caused by session serialisation.

* Issue **#306** : Added a stroom `meta` XSLT function. The XSLT function now exposes `Feed`, `StreamType`, `CreatedTime`, `EffectiveTime` and `Pipeline` meta attributes from the currently processing stream in addition to any other meta data that might apply. To access these meta data attributes of the current stream use `stroom:meta('StreamType')` etc. The `feed-attribute` function is now an alias for the `meta` function and should be considered to be deprecated.

* Issue **#303** : The stream delete job now uses cron in preference to a frequency.

* Issue **#152** : Changed the way indexing is performed so that a single indexer object is now responsible for indexing documents and adding them to the appropriate shard.

* Issue **#179** : Updated Saxon-HE to version 9.7.0-18 and added XSLTFilter option to `usePool` to see if caching might be responsible for issue.

* Issue **#288** : Made further changes to ensure that the IndexShardWriterCache doesn't try to reuse an index shard that has failed when adding any documents.

* Issue **#295** : Made the help URL absolute and not relative.

* Issue **#293** : Attempt to fix mismatch document count error being reported when index shards are opened.

* Issue **#292** : Fixed locking for rolling stream appender.

* Issue **#292** : Rolling stream output is no longer associated with a task, processor or pipeline to avoid future processing tasks from deleting rolling streams by thinking they are superseded.

* Issue **#292** : Data that we expect to be unavailable, e.g. locked and deleted streams, will no longer log exceptions when a user tries to view it and will instead return an appropriate message to the user in place of the data.

* Issue **#288** : The error condition 'Expected a new writer but got the same one back!!!' should no longer be encountered as the root cause should now be fixed. The original check has been reinstated so that processing will terminate if we do encounter this problem.

* Issue **#295** : Fixed the help property so that it can now be configured.

* Issue **#296** : Removed 'New' and 'Delete' buttons from the global property dialog.

* Issue **#279** : Fixed NPE thrown during proxy aggregation.

* Issue **#294** : Changing stream task status now tries multiple times to attempt to avoid a hibernate LockAcquisitionException.

* Issue **#287** : XSLT not found warnings property description now defaults to false.

* Issue **#261** : The save button is now only enabled when a dashboard or other item is made dirty and it is not read only.

* Issue **#286** : Dashboards now correctly save the selected tab when a tab is selected via the popup tab selector (visible when tabs are collapsed).

* Issue **#289** : Changed Log4J configuration to suppress logging from Hibernate SqlExceptionHandler for expected exceptions like constraint violations.

* Issue **#288** : Changed 'Expected a new writer...' fatal error to warning as the condition in question might be acceptable.

* Issue **#285** : Attempted fix for GWT RPC serialisation issue.

* Issue **#283** : Statistics for the stream task queue are now captured even if the size is zero.

* Issue **#226** : Fixed issue where querying an index failed with "User does not have the required permission (Manage Users)" message.

* Issue **#281** : Made further changes to cope with Files.list() and Files.walk() returning streams that should be closed with 'try with resources' construct.

* Issue **#224** : Removing an element from the pipeline structure now removes all child elements too.

* Issue **#282** : Users can now upload data with just 'Data - View' and 'Data - Import' application permissions, plus read permission on the appropriate feed.

* Issue **#199** : The explorer now scrolls selected items into view.

* Issue **#280** : Fixed 'No user is currently authenticated' issue when viewing jobs and nodes.

* Issue **#278** : The date picker now hides once you select a date.

* Issue **#281** : Directory streams etc are now auto closed to prevent systems running out of file handles.

* Issue **#263** : The explorer tree now allows you to collapse the root 'System' node after it is first displayed.

* Issue **#266** : The explorer tree now resets (clears and collapses all previously open nodes) and shows the currently selected item every time an explorer drop down in opened.

* Issue **#233** : Users now only see streams if they are administrators or have 'Data - View' permission. Non administrators will only see data that they have 'read' permission on for the associated feed and 'use' permission on for the associated pipeline if there is one.

* Issue **#265** : The stream filter now orders stream attributes alphabetically.

* Issue **#270** : Fixed security issue where null users were being treated as INTERNAL users.

* Issue **#270** : Improved security by pushing user tokens rather than just user names so that internal system (processing) users are clearly identifiable by the security system and cannot be spoofed by regular user accounts.

* Issue **#269** : When users are prevented from logging in with 'preventLogin' their failed login count is no longer incremented.

* Issue **#267** : The login page now shows the maintenance message.

* Issue **#276** : Session list now shows session user ids correctly.

* Issue **#201** : The permissions menu item is no longer available on the root 'System' folder.

* Issue **#176** : Improved performance of the explorer tree by increasing the size of the document permissions cache to 1M items and changing the eviction policy from LRU to LFU.

* Issue **#176** : Added an optimisation to the explorer tree that prevents the need for a server call when collapsing tree nodes.

* Issue **#273** : Removed an unnecessary script from the build.

* Issue **#277** : Fixed a layout issue that was causing the feed section of the processor filter popup to take up too much room.

* Issue **#274** : The editor pane was only returning the current user edited text when attached to the DOM which meant changes to text were ignored if an editor pane was not visible when save was pressed. This has now been fixed so that the current content of an editor pane is always returned even when it is in a detached state.

* Issue **#264** : Added created by/on and updated by/on info to pipeline stream processor info tooltips.

* Issue **#222** : Explorer items now auto expand when a quick filter is used.

* Issue **#205** : File permissions in distribution have now been changed to `0750` for directories and shell scripts and `0640` for all other files.

* Issue **#240** : Separate application permissions are now required to manage DB tables and tasks.

* Issue **#210** : The statistics tables are now listed in the database tables monitoring pane.

* Issue **#249** : Removed spaces between values and units.

* Issue **#237** : Users without 'Download Search Results' permission will no longer see the download button on the table component in a dashboard.

* Issue **#232** : Users can now inherit from pipelines that they have 'use' permissions on.

* Issue **#191** : Max stream size was not being treated as IEC value, e.g. Mebibytes etc.

* Issue **#235** : Users can now only view the processor filters that they have created if they have 'Manage Processors' permission unless they are an administrator in which case they will see all filters. Users without the 'Manage Processors' permission who are also not administrators will see no processor filters in the UI. Users with 'Manage Processors' permission who are not administrators will be able to update their own processor filters if they have 'update' permission on the associated pipeline. Administrators are able to update all processor filters.

* Issue **#212** : Changes made to text in any editor including those made with cut and paste are now correctly handled so that altered content is now saved.

* Issue **#247** : The editor pane now attempts to maintain the scroll position when formatting content.

* Issue **#251** : Volume and memory statistics are now recorded in bytes and not MiB.

* Issue **#243** : The error marker pane should now discover and display all error types even if they are preceded by over 1000 warnings.

* Issue **#254** : Fixed search result download.

* Issue **#209** : Statistics are now queryable in a dashboard if a user has 'use' permissions on a statistic.

* Issue **#255** : Fixed issue where error indicators were not being shown in the schema validator pane because the text needed to be formatted so that it spanned multiple lines before attempting to add annotations.

* Issue **#257** : The dashboard text pane now provides padding at the top to allow for tabs and controls.

* Issue **#174** : Index shard checking is now done asynchronously during startup to reduce startup time.

* Issue **#225** : Fixed NPE that was caused by processing instruction SAX events unexpectedly being fired by Xerces before start document events. This looks like it might be a bug in Xerces but the code now copes with the unexpected processing instruction event anyway.

* Issue **#230** : The maintenance message can now be set with the property 'stroom.maintenance.message' and the message now appears as a banner at the top of the screen rather than an annoying popup. Non admin users can also be prevented from logging on to the system by setting the 'stroom.maintenance.preventLogin' property to 'true'.

* Issue **#155** : Changed password values to be obfuscated in the UI as 20 asterisks regardless of length.

* Issue **#188** : All of the writers in a pipeline now display IO in the UI when stepping.

* Issue **#208** : Schema filter validation errors are now shown on the output pane during stepping.

* Issue **#211** : Turned off print margins in all editors.

* Issue **#200** : The stepping presenter now resizes the top pane to fit the tree structure even if it is several elements high.

* Issue **#168** : Code and IO is now loaded lazily into the element presenter panes during stepping which prevents the scrollbar in the editors being in the wrong position.

* Issue **#219** : Changed async dispatch code to work with new lambda classes rather than callbacks.

* Issue **#221** : Fixed issue where `*.zip.bad` files were being picked up for proxy aggregation.

* Issue **#242** : Improved the way properties are injected into some areas of the code to fix an issue where 'stroom.maxStreamSize' and other properties were not being set.

* Issue **#241** : XMLFilter now ignores the XSLT name pattern if an empty string is supplied.

* Issue **#236** : 'Manage Cache Permission' has been changed to 'Manage Cache'.

* Issue **#219** : Made further changes to use lambda expressions where possible to simplify code.

* Issue **#231** : Changed the way internal statistics are created so that multiple facets of a statistic, e.g. Free & Used Memory, are combined into a single statistic to allow combined visualisation.

* Issue **#172** : Further improvement to dashboard L&F.

* Issue **#194** : Fixed missing Roboto fonts.

* Issue **#195** : Improved font weights and removed underlines from link tabs.

* Issue **#196** : Reordered fields on stream, relative stream, volume and server task tables.

* Issue **#182** : Changed the way dates and times are parsed and formatted and improved the datebox control L&F.

* Issue **#198** : Renamed 'INTERNAL_PROCESSING_USER' to 'INTERNAL'.

* Issue **#154** : Active tasks are now sortable by processor filter priority.

* Issue **#204** : Pipeline processor statistics now include 'Node' as a tag.

* Issue **#170** : Changed import/export to delegate import/export responsibility to individual services. Import/export now only works with items that have valid UUIDs specified.

* Issue **#164** : Reduced caching to ensure tree items appear as soon as they are added.

* Issue **#177** : Removed 'Meta Data-Bytes Received' statistic as it was a duplicate.

* Issue **#152** : Changed the way index shard creation is locked so that only a single shard should be fetched from the cache with a given shard key at any one time.

* Issue **#189** : You now have to click within a checkbox to select it within a table rather than just clicking the cell the checkbox is in.

* Issue **#186** : Data is no longer artificially wrapped with the insertion of new lines server side. Instead the client now receives the data and an option to soft wrap lines has been added to the UI.

* Issue **#167** : Fixed formatting of JavaScript and JSON.

* Issue **#175** : Fixed visibility of items by inferred permissions.

* Issue **#178** : Added new properties and corresponding configuration to connect and create a separate SQL statistics DB.

* Issue **#172** : Improved dashboard L&F.

* Issue **#169** : Improved L&F of tables to make better use of screen real estate.

* Issue **#191** : Mebibytes (multiples of 1024) etc are now used as standard throughout the application for both memory and disk sizes and have single letter suffixes (B, K, M, G, T).

* Issue **#173** : Fixed the way XML formatter deals with spaces in attribute values.

* Issue **#151** : Fixed meta data statistics. 'metaDataStatistics' bean was declared as an interface and not a class.

* Issue **#158** : Added a new global property 'stroom.proxy.zipFilenameDelimiter' to enable Stroom proxy repositories to be processed that have a custom file name pattern.

* Issue **#153** : Clicking tick boxes and other cell components in tables no longer requires the row to be selected first.

* Issue **#148** : The stream browsing UI no longer throws an error when attempting to clear markers from the error markers pane.

* Issue **#160** : Stream processing tasks are now created within the security context of the user that created the associated stream processor filter.

* Issue **#157** : Data is now formatted by the editor automatically on display.

* Issue **#144** : Old processing output will now be deleted when content is reprocessed even if the new processing task does not produce output.

* Issue **#159** : Fixed NPE thrown during import.

* Issue **#166** : Fixed NPE thrown when searching statistics.

* Issue **#165** : Dashboards now add a query and result table from a template by default on creation. This was broken when adding permission inheritance to documents.

* Issue **#162** : The editor annotation popup now matches the style of other popups.

* Issue **#163** : Imported the Roboto Mono font to ensure consistency of the editor across platforms.

* Issue **#143** : Stroom now logs progress information about closing index shard writers during shutdown.

* Issue **#140** : Replaced code editor to improve UI performance and add additional code formatting & styling options.

* Issue **#146** : Object pool should no longer throw an error when abandoned objects are returned to the pool.

* Issue **#142** : Changed the way permissions are cached so that changes to permissions provide immediate access to documents.

* Issue **#123** : Changed the way entity service result caching works so that the underlying entity manager is cached instead of individual services. This allows entity result caching to be performed while still applying user permissions to cached results.

* Issue **#156** : Attempts to open items that that user does not have permission to open no longer show an error and spin the progress indicator forever, instead the item will just not open.

* Issue **#141** : Improved log output during entity reference migration and fixed statistic data source reference migration.

* Issue **#127** : Entity reference replacement should now work with references to 'StatisticsDataSource'.

* Issue **#125** : Fixed display of active tasks which was broken by changes to the task summary table selection model.

* Issue **#121** : Fixed cache clearing.

* Issue **#122** : Improved the look of the cache screen.

* Issue **#106** : Disabled users and groups are now displayed with greyed out icon in the UI.

* Issue **#132** : The explorer tree is now cleared on login so that users with different permissions do not see the previous users items.

* Issue **#128** : Improved error handling during login.

* Issue **#130** : Users with no permissions are no longer able to open folders including the root System folder to attempt data browsing.

* Issue **#120** : Entity chooser now treats 'None' as a special root level explorer node so that it can be selected in the same way as other nodes, e.g. visibly selected and responsive to double click.

* Issue **#129** : Fixed NPE.

* Issue **#119** : User permissions dialog now clears permissions when a user or group is deleted.

* Issue **#115** : User permissions on documents can now be inherited from parent folders on create, copy and move.

* Issue **#109** : Added packetSize="65536" property to AJP connector in server.xml template.

* Issue **#100** : Various list of items in stroom now allow multi selection for add/remove purposes.

* Issue **#112** : Removed 'pool' monitoring screen as all pools are now caches of one form or another.

* Issue **#105** : Users were not seeing 'New' menu for folders that they had some create child doc permissions for. This was due to DocumentType not implementing equals() and is now fixed.

* Issue **#111** : Fixed query favourites and history.

* Issue **#91** : Only CombinedParser was allowing code to be injected during stepping. Now DSParser and XMLFragmentParser support code injection during stepping.

* Issue **#107** : The UI now only shows new pipeline element items on the 'Add' menu that are allowed children of the selected element.

* Issue **#113** : User names are now validated against a regex specified by the 'stroom.security.userNamePattern' property.

* Issue **#116** : Rename is now only possible when a single explorer item is selected.

* Issue **#114** : Fixed selection manager so that the explorer tree does not select items when a node expander is clicked.

* Issue **#65** : Selection lists are now limited to 300px tall and show scrollbars if needed.

* Issue **#50** : Defaults table result fields to use local time without outputting the timezone.

* Issue **#15** : You can now express time zones in dashboard query expressions or just omit a time zone to use the locale of the browser.

* Issue **#49** : Dynamic XSLT selection now works with pipeline stepping.

* Issue **#63** : Entity selection control now shows current entity name even if it has changed since referencing entity was last saved.

* Issue **#70** : You can now select multiple explorer rows with ctrl and shift key modifiers and perform bulk actions such as copy, move, rename and delete.

* Issue **#85** : findDelete() no longer tries to add ORDER BY condition on UPDATE SQL when deleting streams.

* Issue **#89** : Warnings should now be present in processing logs for reference data lookups that don't specify feed or stream type. This was previously throwing a NullPointerException.

* Issue **#90** : Fixed entity selection dialog used outside of drop down selection control.

* Issue **#88** : Pipeline reference edit dialog now correctly selects the current stream type.

* Issue **#77** : Default index volume creation now sets stream status to INACTIVE rather than CLOSED and stream volume creation sets index status to INACTIVE rather than CLOSED.

* Issue **#93** : Fixed code so that the 'Item' menu is now visible.

* Issue **#97** : Index shard partition date range creation has been improved.

* Issue **#94** : Statistics searches now ignore expression terms with null or empty values so that the use of substitution parameters can be optional.

* Issue **#87** : Fixed explorer scrolling to the top by disabling keyboard selection.

* Issue **#104** : 'Query' no longer appears as an item that a user can allow 'create' on for permissions within a folder.

* Issue **#103** : Added 10 years as a supported data retention age.

* Issue **#86** : The stream delete button is now re-enabled when new items are selected for deletion.

* Issue **#81** : No exception will now be thrown if a client rejects a response for an EntityEvent.

* Issue **#79** : The client node no longer tries to create directories on the file system for a volume that may be owned by another node.

* Issue **#92** : Error summaries of multiple types no longer overlap each other at the top of the error markers list.

* Issue **#64** : Fixed Hessian serialisation of 'now' which was specified as a ZonedDateTime which cannot be serialised. This field is now a long representing millseconds since epoch.

* Issue **#62** : Task termination button is now enabled.

* Issue **#60** : Fixed validation of stream attributes prior to data upload to prevent null pointer exception.

* Issue **#9** : Created a new implementation of the expression parser that improved expression tokenisation and deals with BODMAS rules properly.

* Issue **#36** : Fixed and vastly improved the configuration of email so that more options can be set allowing for the use of other email services requiring more complex configuration such as gmail.

* Issue **#24** : Header and footer strings are now unescaped so that character sequences such as '\n' are translated into single characters as with standard Java strings, e.g. '\n' will become a new line and '\t' a tab.

* Issue **#40** : Changed Stroom docker container to be based on Alpine linux to save space

* Issue **#40** : Auto import of content packs on Stroom startup and added default content packs into the docker build for Stroom.

* Issue **#30** : Entering stepping mode was prompting for the pipeline to step with but also auto selecting a pipeline at the same time and entering stepping immediately.

* Dashboard auto refresh is now limited to a minimum interval of 10 seconds.

* Issue **#31** : Pipeline stepping was not including user changes immediately as parsers and XSLT filters were using cached content when they should have been ignoring the cache in stepping mode.

* Issue **#27** : Stroom now listens to window closing events and asks the user if they really want to leave the page. This replaces the previous crude attempts to block keys that affected the history or forced a browser refresh.

* Issue **#2** : The order of fields in the query editor is now alphabetical.

* Issue **#3** : When a filter is active on a dashboard table column, a filter icon now appears to indicate this.

* Issue **#5** : Replace() and Decode() dashboard table expression functions no longer ignore cells with null values.

* Issue **#7** : Dashboards are now able to query on open.

* Issue **#8** : Dashboards are now able to re-query automatically at fixed intervals.

* Updated GWT to v2.8.0 and Gin to v2.1.2.

* Issue **#12** : Dashboard queries can now evaluate relative date/time expressions such as now(), hour() etc. In addition to this the expressions also allow the addition or subtraction of durations, e.g. now - 5d.

* Issue **#14** : Dashboard query expressions can now be parameterised with any term able to accept a user defined parameter, e.g. ${user}. Once added parameters can be changed for the entire dashboard via a text box at the top of the dashboard screen which will then execute all queries when enter is pressed or it loses focus.

* Issue **#16** : Dashboard table filters can also accept user defined parameters, e.g. ${user}, to perform filtering when a query is executed.

* Fixed missing text presenter in dashboards.

* Issue **#18** : The data dashboard component will now show data relative to the last selected table row (even if there is more than one table component on the dashboard) if the data component has not been configured to listen to row selections for a specific table component.

* Changed table styling to colour alternate rows, add borders between rows and increase vertical padding

* Issue **#22** : Dashboard table columns can now be configured to wrap text via the format options.

* Issue **#28** : Dashboard component dependencies are now listed with the component name plus the component id in brackets rather than just the component id.

* Issue **#202** : Initial release of the new data retention policy functionality.

[Unreleased]: https://github.com/gchq/stroom/compare/v7.0-beta.37...HEAD
[v7.0-beta.37]: https://github.com/gchq/stroom/compare/v7.0-beta.36...v7.0-beta.37
[v7.0-beta.36]: https://github.com/gchq/stroom/compare/v7.0-beta.35...v7.0-beta.36
[v7.0-beta.35]: https://github.com/gchq/stroom/compare/v7.0-beta.34...v7.0-beta.35
[v7.0-beta.34]: https://github.com/gchq/stroom/compare/v7.0-beta.33...v7.0-beta.34
[v7.0-beta.33]: https://github.com/gchq/stroom/compare/v7.0-beta.32...v7.0-beta.33
[v7.0-beta.32]: https://github.com/gchq/stroom/compare/v7.0-beta.31...v7.0-beta.32
[v7.0-beta.31]: https://github.com/gchq/stroom/compare/v7.0-beta.30...v7.0-beta.31
[v7.0-beta.30]: https://github.com/gchq/stroom/compare/v7.0-beta.29...v7.0-beta.30
[v7.0-beta.29]: https://github.com/gchq/stroom/compare/v7.0-beta.28...v7.0-beta.29
[v7.0-beta.28]: https://github.com/gchq/stroom/compare/v7.0-beta.27...v7.0-beta.28
[v7.0-beta.27]: https://github.com/gchq/stroom/compare/v7.0-beta.26...v7.0-beta.27
[v7.0-beta.26]: https://github.com/gchq/stroom/compare/v7.0-beta.25...v7.0-beta.26
[v7.0-beta.25]: https://github.com/gchq/stroom/compare/v7.0-beta.24...v7.0-beta.25
[v7.0-beta.24]: https://github.com/gchq/stroom/compare/v7.0-beta.23...v7.0-beta.24
[v7.0-beta.23]: https://github.com/gchq/stroom/compare/v7.0-beta.22...v7.0-beta.23
[v7.0-beta.22]: https://github.com/gchq/stroom/compare/v7.0-beta.21...v7.0-beta.22
[v7.0-beta.21]: https://github.com/gchq/stroom/compare/v7.0-beta.20...v7.0-beta.21
[v7.0-beta.20]: https://github.com/gchq/stroom/compare/v7.0-beta.19...v7.0-beta.20
[v7.0-beta.19]: https://github.com/gchq/stroom/compare/v7.0-beta.18...v7.0-beta.19
[v7.0-beta.18]: https://github.com/gchq/stroom/compare/v7.0-beta.17...v7.0-beta.18
[v7.0-beta.17]: https://github.com/gchq/stroom/compare/v7.0-beta.16...v7.0-beta.17
[v7.0-beta.16]: https://github.com/gchq/stroom/compare/v7.0-beta.15...v7.0-beta.16
[v7.0-beta.15]: https://github.com/gchq/stroom/compare/v7.0-beta.14...v7.0-beta.15
[v7.0-beta.14]: https://github.com/gchq/stroom/compare/v7.0-beta.13...v7.0-beta.14
[v7.0-beta.13]: https://github.com/gchq/stroom/compare/v7.0-beta.12...v7.0-beta.13
[v7.0-beta.12]: https://github.com/gchq/stroom/compare/v7.0-beta.11...v7.0-beta.12
[v7.0-beta.11]: https://github.com/gchq/stroom/compare/v7.0-beta.10...v7.0-beta.11
[v7.0-beta.10]: https://github.com/gchq/stroom/compare/v7.0-beta.9...v7.0-beta.10
[v7.0-beta.9]: https://github.com/gchq/stroom/compare/v7.0-beta.8...v7.0-beta.9
[v7.0-beta.8]: https://github.com/gchq/stroom/compare/v7.0-beta.7...v7.0-beta.8
[v7.0-beta.7]: https://github.com/gchq/stroom/compare/v7.0-beta.6...v7.0-beta.7
[v7.0-beta.6]: https://github.com/gchq/stroom/compare/v7.0-beta.5...v7.0-beta.6
[v7.0-beta.5]: https://github.com/gchq/stroom/compare/v7.0-beta.4...v7.0-beta.5
[v7.0-beta.4]: https://github.com/gchq/stroom/compare/v7.0-beta.3...v7.0-beta.4
[v7.0-beta.3]: https://github.com/gchq/stroom/compare/v7.0-beta.2...v7.0-beta.3
[v7.0-beta.2]: https://github.com/gchq/stroom/compare/v7.0-beta.1...v7.0-beta.2
[v7.0-beta.1]: https://github.com/gchq/stroom/compare/v7.0-alpha.5...v7.0-beta.1
[v7.0-alpha.5]: https://github.com/gchq/stroom/compare/v7.0-alpha.4...v7.0-alpha.5
[v7.0-alpha.4]: https://github.com/gchq/stroom/compare/v7.0-alpha.3...v7.0-alpha.4
[v7.0-alpha.3]: https://github.com/gchq/stroom/compare/v7.0-alpha.2...v7.0-alpha.3
[v7.0-alpha.2]: https://github.com/gchq/stroom/compare/v7.0-alpha.1...v7.0-alpha.2
[v7.0-alpha.1]: https://github.com/gchq/stroom/compare/v6.0.0...v7.0-alpha.1
[v6.0.0]: https://github.com/gchq/stroom/compare/v5.4.0...v6.0.0<|MERGE_RESOLUTION|>--- conflicted
+++ resolved
@@ -6,10 +6,11 @@
 
 ## [Unreleased]
 
-<<<<<<< HEAD
+* Add `readTimeout` property to `HTTPAppender`.
+
 * Issue **#1632** : SQL stats now compatible with MySQL 8 Group Replication
 
-* Issue **#1650** : Use consitent blue colour.
+* Issue **#1650** : Use consistent blue colour.
 
 * Issue **#1627** : Fix Up/Down buttons on Rule Set screen. Now keeps selection after use.
 
@@ -270,9 +271,6 @@
 * Update auth flow for auth-into-stroom integration
 
 * Issue **#1426** : Change /logout endpoint to /noauth/logout.
-=======
-* Add `readTimeout` property to `HTTPAppender` 
->>>>>>> c3ef7bf1
 
 * Fix `Expecting a real user identity` errors on auto import of content packs.
 

# Change Log
All notable changes to this project will be documented in this file.

The format is based on [Keep a Changelog](http://keepachangelog.com/) 
and this project adheres to [Semantic Versioning](http://semver.org/).


## [Unreleased]

<<<<<<< HEAD
* Issue **#1877** : Change conditional formatting to support decimals.

* Change conditional formatting to set the available rule operators according to the format type of the column.

* Change conditional formatting to support date terms and date comparisons.
=======
* Issue **#1883** : Code now deals with missing streams when performing search extraction.

* Issue **#1882** : Added capacity restriction to the stream event map used in search result extraction. The previous version was causing out of memory exceptions.
>>>>>>> 41145c5c


## [v6.1.16] - 2020-09-30

* Change names of hidden special table columns on dashboards to avoid name clashes.

* Make dashboard table settings popup bigger to accommodate the conditional formatting.

* Added logic to rename conditional formatting term fields on a column rename.

* Added logic to prevent renaming a column to an existing name.

* Issue **#1872** : Partially fixed to show the 1st 1k chars of the single line raw source. Full fix will come in v7.

* Issue **#1874** : Fixed dashboard tables not showing data if the stream id column is present.

* Issue **#1868** : Stop `Stream not found with id=nnn` errors during searching.


## [v6.1.15] - 2020-09-21

* Failed build.


## [v6.1.14] - 2020-09-21

* Issue **#1864** : Added `*` wildcard to conditional formatting matches. 

* Issue **#1865** : Fixed NoSuchMethodError.


## [v6.1.13] - 2020-09-15

* Issue **#1854** : Changed search mechanism to poll for remote results to reduce the chances of hung searches.

* Issue **#580** : Added conditional formatting options to dashboard tables.

* Change stroom admin path from `admin` to `stroomAdmin` in the distribution.

* Fix `command not found` bug in distribution `start.sh`.

* Change `start.sh` to log pre-logback output to start.sh.log.

* Change logFormat to include time in `prod.yml` and `config.yml`.


## [v6.1.12] - 2020-09-08

* Issue **#1824** : Fix for search hang when extraction is requested but no search pipeline is provided.

* Issue **#1083** : Added `any()`, `first()`, `last()`, `nth()`, `top()` and `bottom()` selection functions to select child values of grouped items.

* Issue **#1837** : Added `joining()` function to concatenate supplied fields in child rows.

* Issue **#1784** : Several functions were previously prevented from working on results from aggregate functions but are now applied regardless.


## [v6.1.11] - 2020-08-26

* Issue **#1797** : Altered how search completion is recorded to try and prevent hanging. 


## [v6.1.10] - 2020-07-31

* Issue **#1762** : Fix for search jobs that do not terminate correctly.


## [v6.1.9] - 2020-07-27

* Issue **#1756** : Fix for IdEnrichmentFilter where is attempts to change attribute values that already exist.


## [v6.1.8] - 2020-07-20

* Issue **#1741** : Fix for search hanging issue.


## [v6.1.7] - 2020-07-17

* Issue **#1740** : `CombinedParser` now removes invalid XML 1.0 characters when `fixInvalidChars` is set and not XML 1.1.


## [v6.1.6] - 2020-06-23

* Add `readTimeout` property to `HTTPAppender` 

* Fix `Expecting a real user identity` errors on auto import of content packs.

* Increase wait timeout to 240s in `start.sh`.

* Issue **#1404** : Fixed issue with invalid XML character filter.


## [v6.1.5] - 2020-03-12

* Issue **#1413** : Attempt to fix search hanging issue.

* Issue **#1393** : The annotations data popup now formats content on load.

* Issue **#1399** : Removed error logging for expected exceptions in TaskExecutor.

* Issue **#1385** : File output param `streamId` now aliased to `sourceId` and `streamNo` is now aliased to `partNo` for consistency with new source tracking XSLT functions.

* Issue **#1392** : Downloading dashboard queries now provides the current query without the need to save the dashboard.


## [v6.1.4] - 2020-03-04

* Build for 6.1.3 failed.


## [v6.1.3] - 2020-03-04

* Issue **#1399** : Removed error logging for expected exceptions in TaskExecutor. 

* Fix missing $ in start.sh


## [v6.1.2] - 2020-03-01

* Issue **#1387** : Changed the way tasks are executed to reduce changes of unhandled execution errors.


## [v6.1.1] - 2020-02-14

* Issue **#1378** : Improved logging detail when processor filters fail.


## [v6.1.0] - 2020-02-14

* Issue **#1379** : Fixed issue where you couldn't open a processor filter if parts of the filter referenced deleted items.

* Issue **#1378** : Improved logging detail when processor filters fail.

* Issue **#1382** : Added `decode-url` and `encode-url` XSLT functions.

* Issue **#655** : Fixed SQL Stats queries ignoring the enabled state of the dashboard query terms.


## [v6.1-beta.19] - 2020-02-13

* Issue **#1362** : Fixed issue where hiding dashboard annotation fields removed them.

* Issue **#1357** : Fixed dragging tabs in dashboard with hidden panes to create a new split.


## [v6.1-beta.18] - 2020-02-03

* Issue **#1357** : Fixed dragging tabs in dashboard with hidden panes.

* Issue **#1368** : Fixed FindReplaceFilter as it wasn't working when used in conjunction with Data Splitter.

* Issue **#1361** : Changed the way headers are parsed for the HttpCall XSLT function.


## [v6.1-beta.17] - 2020-01-21

* Issue **#1355** : Fixed stepping from dashboard text pane.

* Issue **#1354** : Fixed double click to edit list items, e.g. properties.

* Issue **#1340** : Fixed issue with FindReplaceFilter where it failed in some cases when more than one filter was chained together.

* Issue **#1338** : You can now configure the max size of the map store cache.

* Issue **#1350** : Fixed scope of dictionaries when loaded in multiple XSLT pipeline steps.

* Issue **#1347** : Added SSL options to `http-call` XSLT method.


## [v6.1-beta.16] - 2020-01-14

* Issue **#1352** : Fixed Hessian serialisation of user identities on tasks.


## [v6.1-beta.15] - 2020-01-10

* Issue **#1353** : Removed session identities from tasks.

* Issue **#1352** : Removed internal API token.

* Issue **#1347** : Added `http-call` method to XSLT.

## [v6.1-beta.14] - 2019-12-05

* Updated API key to include audience and added client id and secret.

* Change `stroom.conf.sh` to also look for ip in `/sbin`

## [v6.1-beta.13] - 2019-12-05

* Issue **#260** : You can now hide dashboard tabs.

* Issue **#1332** : The text pane can now be configured to show source data.

* Issue **#1311** : Improved source location tracking.

* Issue **#1338** : Added new config options to control the maximum size of some caches: `stroom.pipeline.parser.maxPoolSize`, `stroom.pipeline.schema.maxPoolSize`, `stroom.pipeline.schema.maxPoolSize`, `stroom.pipeline.xslt.maxPoolSize`, `stroom.entity.maxCacheSize`, `stroom.referenceData.mapStore.maxCacheSize`.

* Issue **#642** : Downloading query details now ignores hidden fields.

* Issue **#1337** : Fixed issue where downloading large numbers of search results in Excel format was exceeding maximum style count of 64000. 

* Issue **#1341** : Added XSRF protection to GWT RPC requests.

* Issue **#1335** : Made session cookie `Secure` and `HttpOnly`.

## [v6.1-beta.12] - 2019-11-18

* Fix build dependencies.

## [v6.1-beta.11] - 2019-11-18

* Issue **#1334** : Fix 404 when accessing `/stroom/resourcestore/........`, i.e. fix Tools->Export.

* Issue **#1333** : Improved resilience against XSS attacks.

* Issue **#1330** : Allow configuration of `Content-Type` in HTTPAppender.

* Issue **#1327** : Improvements to annotations.

* Issue **#1328** : Increased size of data window and removed max size restrictions.

* Issue **#1324** : Improved logging and added SSL options for HTTPAppender.

* Issue **#1322** : Stroom now asks if you really want to leave site when stepping items are dirty. Also fixed `Save` and `Save All` menu items and dashboard param changes now correctly make a dashboard dirty.

* Issue **#1320** : Fixed formatting of XML where trailing spaces were being removed from content surrounded by start and end tags (data content) which should not happen. 

* Issue **#1321** : Make path relative in stroom distribution .zip.sha256 hash file.

* The auth service now supports the use of HTTPS without certificate verification and adds additional logging.

* Issue **gchq/stroom-auth#157** : Automatically refresh user's API key when it expires.

## [v6.1-beta.10] - 2019-11-05

* Issue **#1243** : Dashboard visualisations now link with similar functions available to dashboard tables, e.g. `link()`, `dashboard()`, `annotation()`, `stepping()`, `data()`.

* Issue **#1316** : JSONParser now includes various parse options including handling comments.

* Issue **#48** : Added option to hide/show dashboard table columns.

* Issue **#1315** : Improved health check for missing API key.

* Updated stroom expression to v1.5.4 and added new field types.

* Issue **#1315** : Improved health check for missing API key.

* Issue **#1314** : Fixed NPE thrown when logging caused when viewing docs that can't be found.

* Issue **#1313** : Suggestion boxes now make suggestions immediately before the user even starts typing.

* Issue **#1043** : Added feature to allow floating point numbers to be indexed.

* Issue **#1312** : Dictionaries now change the entity name in the DB when renamed.

* Issue **#1312** : Fixed read only behaviour of dictionary settings UI.

## [v6.1-beta.9] - 2019-10-31

* Issue **#1300** : Multiple changes to annotations.

* Issue **#1265** : Added `modulus()` function along with alias `mod()` and modulus operator `%`.

* Issue **#1300** : Added `annotation()` link creation function, `currentUser()` alias for `param('currentUser()')` and additional link creation functions for `data()` and `stepping()`.

* Issue **#67** : Table columns now display menu items on left click.

* Uplift stroom-query to v2.2.4 to add better diagnostic logging.

## [v6.1-beta.8] - 2019-10-23

* Uplift Kafka client to v2.2.1.

* Issue **#1293** : Add more static file types to allow nginx/browser caching on.

* Issue **#1295** : Add authentication bypass for servlets such as /remoting, /status, /echo, etc.

* Issue **#1297** : The UI now supplies API tokens to the backend for resource calls.

* Issue **#1296** : Fixed NPE in StreamMapCreator caused when a stream can not be found.

## [v6.1-beta.7] - 2019-10-16

* Fixed some annotations issues.

## [v6.1-beta.6] - 2019-10-15

* Fixed dependencies.

## [v6.1-beta.5] - 2019-10-14

* Issue **#1288** : Streams now show the name of the pipeline used to create them even if the user doesn't have permission to see the pipeline.

* Issue **#1282** : Fixed issue where items were imported into the explorer even if not selected for import.

* Issue **#1291** : Fixed issue where empty dashboard table cells did not select table rows when clicked. 

* Issue **#1290** : Fixed issue where executor provider was not executing supplied runnable if parent task had terminated.

* Issue **#1264** : Dashboards running in embedded mode will not always ask for the user to choose an activity if the users session has one set already.

* Issue **#1275** : Fixed permission filtering when showing related streams.

* Issue **#1274** : Fixed issue with batch search caused by Hibernate not returning pipeline details in stream processor filters.

* Issue **#1272** : Fixed saving query favourites.

* Issue **#1266** : Stroom will now lock the cluster before releasing owned tasks so it doesn't clash with other task related processes that lock the DB for long periods.

* Issue **#1264** : Added `embedded` mode for dashboards to hide dashboard chrome and save options.

* Issue **#1264** : Stroom no longer asks if you want to leave the web page if no content needs saving.

* Issue **#1263** : Fixed issues related to URL encoding/decoding with the `dashboard()` function.

* Issue **#1263** : Fixed issue where date expressions were being allowed without '+' or '-' signs to add or subtract durations.

* Add fallback config.yml file into the docker images for running outside of a stack.

* Issue **#1263** : Fixed issues related to URL encoding/decoding in dashboard expressions.

* Issue **#1262** : Improved behaviour of `+` when used for concatenation in dashboard expressions.

* Issue **#1259** : Fixed schema compliance when logging failed document update events.

* Issue **#1245** : Fixed various issues with session management and authentication.

* Issue **#1258** : Fixed issue affecting search expressions against keyword fields using dictionaries containing carriage returns.


## [v6.1-beta.4] - 2019-09-04

* Issue **#1253** : Data retention policies containing just `AND` will now match everything.

* Issue **#1252** : Stream type suggestions no longer list internal types.

* Issue **#1218** : All stepping panes will now show line numbers automatically if there are indicators (errors, warnings etc) that need to be displayed.  

* Issue **#1254** : Added option to allow non Java escaped find and replacement text to be used in `FindReplaceFilter`. 

* Issue **#1250** : Fixed logging description for reading and writing documents.

* Issue **#1251** : Copy permissions from a parent now shows changes prior to the user clicking ok.

* Issue **#758** : You no longer need the `Manage Processors` privilege to call `stroom:meta('Pipeline')` in XSLT.

* Issue **#1256** : Fix error caused when logging data source name when downloading search results.

* Issue **#399** : Fix for error message when stepping that said user needed `read` permission on parent pipeline and not just `use`.

* Issue **#1242** : Fix for pipeline corruption caused when moving elements back to inherited parents.

* Issue **#1244** : Updated Dropwizard to version 1.3.14 to fix session based memory leak.

* Issue **#1246** : Removed elastic search document type, menu items and filter.

* Issue **#1247** : Added XSLT functions (`source`, `sourceId`, `partNo`, `recordNo`, `lineFrom`, `colFrom`, `lineTo`, `colTo`) to determine the current source location so it can be embedded in a cooked event. Events containing raw source location info can be made into links in dashboard tables or the text pane so that a user can see raw source data or jump directly to stepping that raw record.


## [v6.1-beta.3] - 2019-08-21

* Fix build.


## [v6.1-beta.2] - 2019-08-21

* Add data retention feature and index optimisation to Solr indexes.


## [v6.1-beta.1] - 2019-08-19

* Initial support for Solr indexing and search.


## [v6.0.7] - 2019-08-08

* Issue **#1214** : Fixed issue where the max results setting in dashboard tables was not always being obeyed. Also fixed some dashboard table result page size issues.


## [v6.0.6] - 2019-08-08

* Issue **#1238** : During proxy clean task we no longer show a failed attempt to delete an empty directory as an error as this condition is expected.


## [v6.0.5] - 2019-08-07

* Issue **#1237** : Fixed issue where explorer model requests were failing outside of user sessions, e.g. when we want to find folder descendants for processing.


## [v6.0.4] - 2019-08-05

* Fixed build.


## [v6.0.3] - 2019-08-02

* Fixed test.


## [v6.0.2] - 2019-08-02

* Issue **#1230** : Fix test.
 

## [v6.0.1] - 2019-08-02

* Issue **#1230** : Search expressions no longer have the `contains` condition. 

* Issue **#1220** : Fixed attempt to open newly created index shards as if they were old existing shards.

* Issue **#1232** : Fixed handling of enter key on pipeline element editor dialog.

* Issue **#1229** : Fixed issue where users needed `Read` permission on an index instead of just `Use` permission to search it.


## [v6.0-beta.66] - 2019-07-24

* Uplift HBase to 2.1.5 and refactor code accordingly

* Uplift Kafka to 2.1.1 and refactor code accordingly

* Uplift Curator to 4.2.0


## [v6.0-beta.65] - 2019-07-19

* Issue **#1143** : Added mechanism to inject dashboard parameters into expressions using the `param` and `params` functions so that dashboard parameters can be echoed by expressions to create dashboard links.


## [v6.0-beta.64] - 2019-07-19

* Issue **#1205** : Change proxy repo clean to not delete configured rootRepoDir.

* Issue **#1204** : Fix ProxySecurityFilter to use correct API key on feedStatus requests.

* Issue **#1211** : Added a quick filter to the server tasks page.

* Issue **#1206** : Fixed sorting active tasks when clicking column header.


## [v6.0-beta.63] - 2019-07-17

* Issue **#1201** : Fixed dependencies.


## [v6.0-beta.62] - 2019-07-17

* Issue **#1201** : Fixed tests.


## [v6.0-beta.61] - 2019-07-17

* Issue **#1201** : Document permission changes now mutate the user document permissions cache rather than clearing it.

* Issue **#1153** : Changed security context to be a Spring singleton to improve explorer performance.

* Issue **#1202** : Fixed NumberFormatException in StreamAttributeMapUtil.

* Issue **#1203** : Fixed event logging detail for dictionaries.


## [v6.0-beta.60] - 2019-07-16

* Issue **#1197** : Restored Save As functionality.


## [v6.0-beta.59] - 2019-07-16

* Issue **#1199** : The index fields page now copes with more than 100 index fields.


## [v6.0-beta.58] - 2019-07-16

* Issue **#1200** : Removed blocking queue that was causing search to hang when full.


## [v6.0-beta.57] - 2019-07-15

* Issue **#1198** : Filtering by empty folders now works correctly.


## [v6.0-beta.56] - 2019-07-15

* Comment out rollCron in proxy-prod.yml

* Change swagger UI at gchq.github.io/stroom to work off 6.0 branch

* Issue **#1195** : Fixed issue where combination of quick filter and type filter were not displaying explorer items correctly.

* Issue **#1153** : Changed the way document permissions are retrieved and cached to improve explorer performance.

* Issue **#1196** : Added code to resolve data source names from doc refs if the name is missing when logging.

* Issue **#1165** : Fixed corruption of pipeline structure when adding items to Source.


## [v6.0-beta.55] - 2019-07-11

* Issue **#1193** : Added optional validation to activities.


## [v6.0-beta.54] - 2019-07-11

* Change default config for proxy repositoryFormat to "${executionUuid}/${year}-${month}-${day}/${feed}/${pathId}/${id}"

* Issue **#1194** : Fixed NPE in FindTaskProgressCriteria.

* Issue **#1191** : SQL statistics search tasks now show appropriate information in the server tasks pane.

* Issue **#1192** : Executor provider tasks now run as the current user.


## [v6.0-beta.53] - 2019-07-11

* Issue **#1190** : Copied indexes now retain associated index volumes.


## [v6.0-beta.52] - 2019-07-10

* Issue **#1177** : Data retention now works with is doc refs.

* Issue **#1160** : Proxy repositories now only roll if all output streams for a repository are closed. Proxy repositories also only calculate the current max id if the `executionUuid` repo format param is not used.

* Issue **#1186** : Volume status is now refreshed every 5 minutes.


## [v6.0-beta.51] - 2019-06-28

* Fix incorrect default keystore in proxy config yaml.

* Rename environment variables in proxy config yaml.

* Issue **#1170** : The UI should now treat the `None` tree node as a null selection.


## [v6.0-beta.50] - 2019-06-28

* Issue **#1184** : Remove dropwizard yaml files from docker images.

* Issue **#1181** : Remove dropwizard config yaml from the docker images.

* Issue **#1152** : You can now control the maximum number of files that are fragmented prior to proxy aggregation with `stroom.maxFileScan`.

* Issue **#1182** : Fixed use of `in folder` for data retention and receipt policies.


## [v6.0-beta.49] - 2019-06-24

* Updated to allow stacks to be built at this version.


## [v6.0-beta.48] - 2019-06-24

* Issue **#1154** : Search now terminates during result creation if it is asked to do so.

* Issue **#1167** : Fix for proxy to deal with lack of explorer folder based collections.


## [v6.0-beta.47] - 2019-06-21

* Issue **#1172** : Fixed logging detail for viewing docs.

* Issue **#1166** : Fixed issue where users with only read permission could not copy items.

* Issue **#1174** : Reduced hits on the document permission cache.

* Issue **#1168** : Statistics searches now work when user only has `Use` permission.

* Issue **#1170** : Extra validation to check valid feed provided for stream appender.

* Issue **#1174** : The size of the document permissions cache is now configurable via the `stroom.security.documentPermissions.maxCacheSize` property.

* Issue **#1176** : Created index on document permissions to improve performance.

* Issue **#1175** : Dropping unnecessary index `explorerTreePath_descendant_idx`.

* Issue **#747** : XSLT can now reference dictionaries by UUID.

* Issue **#1167** : Use of folders to include child feeds and pipelines is now supported.


## [v6.0-beta.46] - 2019-06-11

* Issue **#1153** : The explorer tree is now built with fewer DB queries.

* Issue **#1163** : Added indexes to the DB to improve explorer performance.

* Issue **#1153** : The explorer tree now only rebuilds synchronously for users who alter the tree, if has never been built or is very old. All other rebuilds of the explorer tree required to keep it fresh will happen asynchronously.


## [v6.0-beta.45] - 2019-06-06

* Issue **#1162** : Proxy aggregation will no longer recurse parts directories when creating parts.

* Issue **#1157** : Migration now adds dummy feeds etc to processor filters if the original doc can't be found. This will prevent filters from matching more items than they should if migration fails to map feeds etc because they can't be found.


## [v6.0-beta.44] - 2019-06-06

* Issue **#1162** : Remove invalid CopyOption in move() call.


## [v6.0-beta.43] - 2019-06-06

* Issue **#1159** : Fix NPE in rolling appenders with no frequency value.

* Issue **#1160** : Proxy repositories will no longer scan contents on open if they are set to be read only.

* Issue **#1162** : Added buffering etc to improve the performance of proxy aggregation.

* Issue **#1156** : Added code to reduce unlikely chance of NPE or uncontrolled processing in the event of a null or empty processing filter.


## [v6.0-beta.42] - 2019-06-05

* Issue **#1149** : Changed the way EntryIdSet is unmarshalled so jaxb can now use the getter to add items to a collection.

* Ignore broken junit test that cannot work as it stands

* Fix NPE in DictionaryStoreImpl.findByName().

* Issue **#1146** : Added `encodeUrl()`, `decodeUrl()` and `dashboard()` functions to dashboard tables to make dashboard linking easier. The `link()` function now automatically encodes/decodes each param so that parameters do not break the link format, e.g. `[Click Here](http://www.somehost.com/somepath){dialog|Dialog Title}`.


## [v6.0-beta.41] - 2019-05-24

* Issue **#1144** : Changed StreamRange to account for inclusive stream id ranges in v6.0 that was causing an issue with file system maintenance.


## [v6.0-beta.40] - 2019-05-21

* Mask passwords on the proxy admin page.

* Add exception to wrapped exception in the feedStatus service.


## [v6.0-beta.39] - 2019-05-17

* Issue **#1140** : Add health check for proxy feed status url.

* Issue **#1138** : Stroom proxy now deletes empty repository directories based on creation time and depth first so that pruning empty directories is quicker and generally more successful.

* Issue **#1137** : Change proxy remote url health check to accept a 406 code as the feed will not be specified.

* Issue **#1135** : Data retention policies are now migrated to use `Type` and not `Stream Type`.


## [v6.0-beta.38] - 2019-05-13

* Issue **#1136** : Remove recursive chown from stroom and proxy docker entrypoint scripts.


## [v6.0-beta.37] - 2019-05-10

* Issue **#1134** : Proxy now requires feed name to always be supplied.


## [v6.0-beta.36] - 2019-05-08

* Expose proxy api key in yaml config via SYNC_API_KEY


## [v6.0-beta.35] - 2019-05-07

* Test release, no changes


## [v6.0-beta.34] - 2019-04-29

* Issue **#1130** : Change `start.sh` so it works when realpath is not installed.

* Issue **#1129** : Fixed stream download from the UI.

* Issue **#1119** : StreamDumpTool will now dump data to zip files containing all data and associated meta and context data. This now behaves the same way as downloading data from the UI and can be used as an input to proxy aggregation or uploaded manually.


## [v6.0-beta.33] - 2019-04-17

* Fixed NPE created when using empty config sections.


## [v6.0-beta.32] - 2019-04-17

* Issue **#1122** : Fixed hessian communication between stroom and stroom proxy used to establish feed receive status. Added restful endpoints for feed status to stroom and stroom proxy. Proxy will now be able to request feed status from upstream stroom or stroom proxy instances.

* Fixed incompatibility issues with MySQL 5.7 and 8.0.


## [v6.0-beta.31] - 2019-03-25

* Added debug to help diagnose search failures

* Issue **#382** : Large zip files are now broken apart prior to proxy aggregation.

* Change start script to use absolute paths for jar, config and logs to distinguish stroom and proxy instances.


## [v6.0-beta.30] - 2019-03-17

* Issue **#1116** : Better implementation of proxy aggregation.

* Issue **#1116** : Changed the way tasks are executed to ensure thread pools expand to the maximum number of threads specified rather than just queueing all tasks and only providing core threads.

* Remove full path from file in sha256 hash file release artifact.


## [v6.0-beta.29] - 2019-03-13

* Issue **#1115** : Add missing super.startProcessing to AbstractKafkaProducerFilter.

* Improve exception handling and logging in RemoteDataSourceProvider. Now the full url is included in dashboard connection errors.

* Change Travis build to generate sha256 hashes for release zip/jars.

* Uplift the visualisations content pack to v3.2.1

* Issue **#1100** : Fix incorrect sort direction being sent to visualisations.


## [v6.0-beta.28] - 2019-02-20

* Add guard against race condition

* Add migration script to remove property `stroom.node.status.heapHistogram.jMapExecutable`.


## [v6.0-beta.27] - 2019-02-07

* Uplift base docker image to openjdk:8u191-jdk-alpine3.9, reverting back to JDK for access to diagnostic tools.


## [v6.0-beta.26] - 2019-02-05

* Issue **#1084** : Change heap histogram statistics to java MBean approach rather than jmap binary. Remove stroom.node.status.heapHistogram.jMapExecutable property.

* Improve resource for setting user's status


## [v6.0-beta.25] - 2019-01-30

* Issue **#1079** : Improved the logging of permission errors encountered during stream processing

* Issue **#1058** : Added property `stroom.pipeline.parser.secureProcessing` to enable/disable the XML secure processing feature.

* Issue **#1062** : Add env var for UI path

* Uplift distribution visualisation content pack to v3.1.0

* Add transform_user_extract.py, for pre-6.0 to 6.0 user migration


## [v6.0-beta.24] - 2019-01-03

* Issue **#1059** : Fix guice errors on stroom-proxy startup.


## [v6.0-beta.23] - 2019-01-03

* Issue **#1010** : Improve distribution start/stop/etc scripts by adding monochrome switch and background log tailing.


## [v6.0-beta.22] - 2019-01-02

* Issue **#1053** : Add API to disabled authorisation users

* Issue **#1042** : Improve error message for an ApiException when requesting a user's token.

* Issue **#1050** : Prevent creation of permission entries if key already exists.

* Issue **#1015** : Add sortDirections[] and keySortDirection to visualisation data object to fix sorting in the visualisations.

* Issue **#1019** : Fix visualisations settings dialog so you can un-set text and list controls.

* Issue **#1041** : Add a healthcheck to Stroom to alert for API key expiry

* Issue **#1040** : Fix for visualisations that do not require nested data.

* Issue **#1036** : Fix for scrollbar position on explorer popup windows.

* Issue **#1037** : Updated `moment.js` for parsing/formatting dates and times.

* Issue **#1021** : Dashboard links now allow `{}` characters to be used without URL encoding.

* Issue **#1018** : Added Health Checks for the external connectors that are registered via plugins

* Issue **#1025** : Fixed ACE editor resize issue where horizontal scroll bar was not always correctly shown.

* Issue **#1025** : Updated ACE editor to v1.4.2.


## [v6.0-beta.21] - 2018-12-13

* Issue **#1022** : Added `Contains` condition to all search expression fields so that regex terms can be used.

* Issue **#1024** : Superseded output helper no longer expects initialisation in all cases.


## [v6.0-beta.20] - 2018-12-13

* Issue **#1021** : Multiple changes to improve vis, dashboard and external linking in Stroom.

* Issue **#1019** : Fix visualisations settings dialog so you can un-set text and list controls.

* Issue **#986** : Fix direct dashboard links.

* Issue **#1006** : Added Exception Mapper for PermissionExceptions to return HTTP FORBIDDEN.


## [v6.0-beta.19] - 2018-12-11

* Issue **#1012** : Fix for NPE caused when checking if an output is superseded.

* Issue **#1011** : Old UI versions running in browsers often cause Stroom to throw an NPE as it can't find the appropriate GWT serialisation policy. Stroom will no longer throw an NPE but will report an `IncompatibleRemoteServiceException` instead. This is the default GWT behaviour.

* Issue **#1007** : Max visualisation results are now limited by default to the maximum number of results defined for the first level of the parent table. This can be further limited by settings in the visualisation.

* Issue **#1004** : Table cells now support multiple links.

* Issue **#1001** : Changed link types to `tab`, `dialog`, `dashboard`, `browser`.

* Issue **#1001** : Added dashboard link option to link to a dashboard from within a vis, e.g. `stroomLink(d.name, 'type=Dashboard&uuid=<TARGET_DASHBOARD_UUID>&params=userId%3D' + d.name, 'DASHBOARD')`.

* Issue **#1001** : Added dashboard link option to link to a dashboard using the `DASHBOARD` target name, e.g. `link(${UserId}, concat('type=Dashboard&uuid=<TARGET_DASHBOARD_UUID>', ${UserId}), '', 'DASHBOARD')`.

* Issue **#1002** : Popup dialogs shown when clicking dashboard hyperlinks are now resizable.

* Issue **#993** : Moving documents in the explorer no longer affects items that are being edited as they are not updated in the process.

* Issue **#996** : Updated functions in dashboard function picker.


## [v6.0-beta.18] - 2018-12-07

* Issue **#981** : Fixed dashboard deletion

* Issue **#989** : Upgraded stroom-expression to v1.4.13 to add new dashboard `link` function.

* Issue **#988** : Changed `generate-url` XSLT function to `link` so it matches the dashboard expression. Changed the parameters to create 4 variants of the function to make creation of simple links easier.

* Issue **#980** : Fix for NPE when fetching dependencies for scripts.

* Issue **#978** : Re-ordering the fields in stream data source

* Issue **gchq/stroom-content#31** : Uplift stroom-logs content pack to v2.0-alpha.5.

* Issue **#982** : Stop proxy trying to health check the content syncing if it isn't enabled.

* Change error logging in ContentSyncService to log stack trace

* Uplift send_to_stroom.sh in the distribution to v2.0

* Issue **#973** : Export servlet changed to a Resource API, added permission check, improved error responses.


## [v6.0-beta.17] - 2018-12-04

* Issue **#969** : The code now suppresses errors for index shards being locked for writing as it is expected. We now lock shards using maps rather than the file system as it is more reliable between restarts.

* Issue **#941** : Internal Meta Stats are now being written


## [v6.0-beta.16] - 2018-12-04

* Issue **#970** : Add stream type of `Records` for translated stroom app events.


## [v6.0-beta.15] - 2018-12-03

* Issue **#966** : Proxy was always reporting zero bytes for the request content in the receive log.

* Issue **#938** : Fixed an NPE in authentication session state.

* Change the proxy yaml configuration for the stack to add `remotedn` and `remotecertexpiry` headers to the receive log

* Change logback archived logs to be gzip compressed for stroom and proxy

* Uplift stroom-logs content pack to v2.0-alpha.3

* Uplift send_to_stroom script to v1.8.1

* Issue **#324** : Changed XML serialisation so that forbidden XML characters U+FFFE and U+FFFF are not written. Note that these characters are not even allowed as character references so they are ignored entirely.

* Issue **#945** : More changes to fix some visualisations only showing 10 data points.


## [v6.0-beta.14] - 2018-11-28

* Issue **#945** : Visualisations now show an unlimited number of data points unless constrained by their parent table or their own maximum value setting.

* Issue **#948** : Catching Spring initialisation runtime errors and ensuring they are logged.

* Add `set_log_levels.sh` script to the distribution

* Uplift visualisations content pack to v3.0.6 in the gradle build

* Issue **#952** : Remote data sources now execute calls within the context of the user for the active query. As a result all running search `destroy()` calls will now be made as the same user that initiated the search.

* Issue **#566** : Info and warning icons are now displayed in stepping screen when needed.

* Issue **#923** : Dashboard queries will now terminate if there are no index shards to search.

* Issue **#959** : Remove Material UI from Login and from password management pages

* Issue **#933** : Add health check for password resets

* Issue **#929** : Add more comprehensive password validation

* Issue **#876** : Fix password reset issues

* Issue **#768** : Preventing deletion of /store in empty volumes

* Issue **#939** : Including Subject DN in receive.log

* Issue **#940** : Capturing User DN and cert expiry on DW terminated SSL

* Issue **#744** : Improved reporting of error when running query with no search extraction pipeline

* Issue **#134** : Copy permissions from parent button

* Issue **#688** : Cascading permissions when moving/copying folder into a destination

* Issue **#788** : Adding DocRef and IsDocRef to stroom query to allow doc ref related filtering. Migration of stream filters uses this.

* Issue **#936** : Add conversion of header `X-SSL-Client-V-End` into `RemoteCertExpiry`, translating date format in the process.

* Issue **#953** : Fixed NPE.

* Issue **#947** : Fixed issue where data retention policy contains incorrect field names.

* Remove Material UI from the Users and API Keys pages

* Add content packs to stroom distribution

* Change distribution to use send_to_stroom.sh v1.7

* Updated stroom expression to v1.4.12 to improve handling or errors values and add new type checking functions `isBoolean()`, `isDouble()`, `isError()`, `isInteger()`, `isLong()`, `isNull()`, `isNumber()`, `isString()`, `isValue()`. Testing equality of null with `x=null()` is no longer valid and must be replaced with `isNull(x)`.

* Issue **#920** : Fix error handling for sql stats queries


## [v6.0-beta.13] - 2018-11-19

* Remove log sending cron process from docker images (now handled by stroom-log-sender).

* Issue **#924** : The `FindReplaceFilter` now records the location of errors.

* Issue **#939** : Added `remotedn` to default list of keys to include in `receive.log`.

* Add git_tag and git_commit labels to docker images

* Uplift stroom-logs content pack in docker image to` v2.0-alpha.2`

* Stop truncation of `logger` in logback console logs

* Issue **#921** : Renaming open documents now correctly changes their tab name. Documents that are being edited now prevent the rename operation until they are saved.

* Issue **#922** : The explorer now changes the selection on a right click if the item clicked is not already selected (could be part of a multi select).

* Issue **#903** : Feed names can now contain wildcard characters when filtering in the data browser.


## [v6.0-beta.12] - 2018-11-14

* Add API to allow creation of an internal Stroom user.

* Fix logger configuration for SqlExceptionHelper

* Add template-pipelines and standard-pipelines content packs to docker image

* Issue **#904** : The UI now shows dictionary names in expressions without the need to enter edit mode.

* Updated ACE editor to v1.4.1.

* Add colours to console logs in docker.

* Issue **#869** : Delete will now properly delete all descendant nodes and documents when deleting folders but will not delete items from the tree if they cannot be deleted, e.g. feeds that have associated data.

* Issue **#916** : You can no longer export empty folders or import nothing.

* Issue **#911** : Changes to feeds and pipelines no longer clear data browsing filters.

* Issue **#907** : Default volumes are now created as soon as they are needed.

* Issue **#910** : Changes to index settings in the UI now register as changes and enable save.

* Issue **#913** : Improve FindReplaceFilter to cope with more complex conditions.

* Change log level for SqlExceptionHelper to OFF, to stop expected exceptions from polluting the logs

* Fix invalid requestLog logFormat in proxy configuration


## [v6.0-beta.11] - 2018-11-07

* Stop service discovery health checks being registered if stroom.serviceDiscovery.enabled=false


## [v6.0-beta.10] - 2018-11-06

* Add fixed version of send_to_stroom.sh to release distribution

* Uplift docker base image for stroom & proxy to openjdk:8u181-jdk-alpine3.8


## [v6.0-beta.9] - 2018-11-02

* Add a health check for getting a public key from the authentication service.

* Issue **#897** : Import no longer attempts to rename or move existing items but will still update content.

* Issue **#902** : Improved the XSLT `format-date` function to better cope with week based dates and to default values to the stream time where year etc are omitted.

* Issue **#905** : Popup resize and move operations are now constrained to ensure that a popup cannot be dragged off screen or resized to be bigger than the current browser window size.

* Issue **#898** : Improved the way many read only aspects of the UI behave.

* Issue **#894** : The system now generates and displays errors to the user when you attempt to copy a feed.

* Issue **#896** : Extended folder `create` permissions are now correctly cached.

* Issue **#893** : You can now manage volumes without the `Manage Nodes` permission.

* Issue **#892** : The volume editor now waits for the node list to be loaded before opening.

* Issue **#889** : Index field editing in the UI now works correctly.

* Issue **#891** : `StreamAppender` now keeps track of it's own record write count and no longer makes use of any other write counting pipeline element.

* Issue **#885** : Improved the way import works to ensure updates to entities are at least attempted when creating an import confirmation.

* Issue **#892** : Changed `Ok` to `OK`.

* Issue **#883** : Output streams are now immediately unlocked as soon as they are closed.

* Removed unnecessary OR operator that was being inserted into expressions where only a single child term was being used. This happened when reprocessing single streams.

* Issue **#882** : Splitting aggregated streams now works when using `FindReplaceFilter`. This functionality was previously broken because various reader elements were not passing the `endStream` event on.

* Issue **#881** : The find and replace strings specified for the `FindReplaceFilter` are now treated as unescaped Java strings and now support new line characters etc.

* Issue **#880** : Increased the maximum value a numeric pipeline property can be set to via the UI to 10000000.

* Issue **#888** : The dependencies listing now copes with external dependencies failing to provide data due to authentication issues.

* Issue **#890** : Dictionaries now show the words tab by default.

* Add admin healthchecks to stroom-proxy

* Add stroom-proxy docker image

* Refactor stroom docker images to reduce image size

* Add enabled flag to storing, forwarding and synching in stroom-proxy configuration

* Issue **#884** : Added extra fonts to stroom docker image to fix bug downloading xls search results.


## [v6.0-beta.8] - 2018-10-17

* Issue **#879** : Fixed bug where reprocess and delete did not work if no stream status was set in the filter.

* Issue **#878** : Changed the appearance of stream filter fields to be more user friendly, e.g. `feedName` is now `Feed` etc.

* Issue **#809** : Changed default job frequency for `Stream Attributes Retention` and `Stream Task Retention` to `1d` (one day).

* Issue **#813** : Turned on secure processing feature for XML parsers and XML transformers so that external entities are not resolved. This prevents DoS attacks and gaining unauthorised access to the local machine.

* Issue **#871** : Fix for OptimisticLockException when processing streams.

* Issue **#872** : The parser cache is now automatically cleared when a schema changes as this can affect the way a data splitter parser is created.

* Issue **#865** : Made `stroom.conf` location relative to YAML file when `externalConfig` YAML property is set.

* Issue **#867** : Added an option `showReplacementCount` to the find replace filter to choose whether to report total replacements on process completion.

* Issue **#867** : Find replace filter now creates an error if an invalid regex is used.

* Issue **#855** : Further fixes for stepping data that contains a BOM.

* Changed selected default tab for pipelines to be `Data`.

* Issue **#860** : Fixed issue where stepping failed when using any sort of input filter or reader before the parser.

* Issue **#867** : Added an option `showReplacementCount` to the find replace filter to choose whether to report total replacements on process completion.

* Improved Stroom instance management scripts


## [v6.0-beta.7] - 2018-10-12

* Add contentPack import


## [v6.0-beta.6] - 2018-10-10

* Fix typo in Dockerfile


## [v6.0-beta.5] - 2018-10-10

* Issue **#859** : Change application startup to keep retrying when establishing a DB connection except for certain connection errors like access denied.

* Issue **#730** : The `System` folder now displays data and processors. This is a bug fix related to changing the default initial page for some document types.

* Issue **#854** : The activity screen no longer shows a permission error when shown to non admin users.

* Issue **#853** : The activity chooser will no longer display on startup if activity tracking is not enabled.

* Issue **#855** : Fixed stepping data that contains a BOM.


## [v6.0-beta.4] - 2018-10-04

* Change base docker image to openjdk:8u171-jdk-alpine

* Improved loading of activity list prior to showing the chooser dialog.

* Issue **#852** : Fix for more required permissions when logging other 'find' events.

* Issue **#730** : Changed the default initial page for some document types.

* Issue **#852** : Fix for required permission when logging 'find' events.

* Changed the way the root pane loads so that error popups that appear when the main page is loading are not hidden.

* Issue **#851** : Added additional type info to type id when logging events.

* Issue **#848** : Fixed various issues related to stream processor filter editor.

* Issue **#815** : `stroom.pageTitle` property changed to `stroom.htmlTitle`.

* Issue **#732** : Added `host-address` and `host-name` XSLT functions.

* Issue **#338** : Added `splitAggregatedStreams` property to `StreamAppender`, `FileAppender` and `HDFSFileAppender` so that aggregated streams can be split into separate streams on output.

* Issue **#338** : Added `streamNo` path replacement variable for files to record the stream number within an aggregate.

* Added tests and fixed sorting of server tasks.

* Improved the way text input and output is buffered and recorded when stepping.

* The find and replace filter now resets the match count in between nested streams so that each stream is treated the same way, i.e. it can have the same number of text replacements.

* Added multiple fixes and improvements to the find and replace filter including limited support of input/output recording when stepping.

* Issue **#827** : Added `TextReplacementFilterReader` pipeline element.

* Issue **#736** : Added sorting to server tasks table.

* Inverted the behaviour of `disableQueryInfo` to now be `requireQueryInfo`.

* Issue **#596** : Rolling stream and file appenders can now roll on a cron schedule in addition to a frequency.

* The accept button now enabled on splash screen.

* Added additional event logging to stepping.

* An activity property with an id of `disableQueryInfo` can now be used to disable the query info popup on a per activity basis.

* Activity properties can now include the attributes `id`, `name`, `showInSelection` and `showInList` to determine their appearance and behaviour;

* Nested elements are now usable in the activity editor HTML.

* Record counts are now recorded on a per output stream basis even when splitting output streams.

* Splash presenter buttons are now always enabled.

* Fix background colour to white on activity pane.


## [v6.0-beta.3] - 2018-09-18

* Changed `splitWhenBiggerThan` property to `rollSize` and added the property to the rolling appenders for consistency.

* Issue **#838** : Fix bug where calculation of written and read bytes was being accounted for twice due to the use of Java internal `FilterInputStream` and `FilterOutputStream` behaviour. This was leading to files being split at half od the expected size. Replaced Java internal classes with our own `WrappedInputStream` and `WrappedOutputStream` code.

* Issue **#837** : Fix bug to no longer try and record set activity events for null activities.

* Issue **#595** : Added stream appender and file appender property `splitWhenBiggerThan` to limit the size of output streams.

* Now logs activity change correctly.

* Add support for checkbox and selection control types to activity descriptions.

* Issue **#833** : The global property edit dialog can now be made larger.

* Fixed some issues in the activity manager.

* Issue **#828** : Changed statistics store caches to 10 minute time to live so that they will definitely pick up new statistics store definitions after 10 minutes.

* Issue **#774** : Event logging now logs find stream criteria correctly so that feeds ids are included.

* Issue **#829** : Stroom now logs event id when viewing individual events.

* Added functionality to record actions against user defined activities.

* Added functionality to show a splash screen on login.

* Issue **#791** : Fixed broken equals method so query total row count gets updated correctly.

* Issue **#830** : Fix for API queries not returning before timing out.

* Issue **#824** : Fix for replace method in PathCreator also found in stroom proxy.

* Issue **#820** : Fix updating index shards so that they are loaded, updated and saved under lock.

* Issue **#819** : Updated `stroom-expression` to v1.4.3 to fix violation of contract exception when sorting search results.

* Issue **#817** : Increased maximum number of concurrent stream processor tasks to 1000 per node.

* Issue **#697** : Fix for reference data sometimes failing to find the appropriate effective stream due to the incorrect use of the effective stream cache. It was incorrectly configured to use a time to idle (TTI) expiry rather than a time to live (TTL) expiry meaning that heavy use of the cache would prevent the cached effective streams being refreshed.

* Issue **#806** : Fix for clearing previous dashboard table results if search results deliver no data.

* Issue **#805** : Fix for dashboard date time formatting to use local time zone.


## [v6.0-beta.2] - 2018-07-09

* Issue **#803** : Fix for group key conversion to an appropriate value for visualisations.


## [v6.0-beta.1] - 2018-07-04

* Issue **#802** : Restore lucene-backward-codecs to the build

* Issue **#800** : Add DB migration script 33 to replace references to the `Stream Type` type in the STRM_PROC_FILT table with `streamTypeName`.

* Issue **#798** : Add DB migration script 32 to replace references to the `NStatFilter` type in the PIPE table with `StatisticsFilter`.


## [v6.0-alpha.27]

* Fix data receipt policy defect

* Issue **#791** : Search completion signal is now only sent to the UI once all pending search result merges are completed.

* Issue **#795** : Import and export now works with appropriate application permissions. Read permission is required to export items and Create/Update permissions are required to import items depending on whether the update will create a new item or update an existing one.


## [v6.0-alpha.26]

* Improve configurabilty of stroom-proxy.

* Issue **#783** : Reverted code that ignored duplicate selection to fix double click in tables.

* Issue **#782** : Fix for NPE thrown when using CountGroups when GroupKey string was null due to non grouped child rows.

* Issue **#778** : Fix for text selection on tooltips etc in the latest version of Chrome.

* Issue **#776** : Removal of index shard searcher caching to hopefully fix Lucene directory closing issue.


## [v6.0-alpha.25]

* Issue **#779** : Fix permissions defect.

* Issue **gchq/stroom-expression#22** : Add `typeOf(...)` function to dashboard.

* Uplift stroom-expression to v1.4.1

* Issue **#766** : Fix NullPointerExceptions when downloading table results to Excel format.

* Issue **#770** : Speculative fix for memory leak in SQL Stats queries.

* Issue **#761** : New fix for premature truncation of SQL stats queries due to thread interruption.


## [v6.0-alpha.24]

* Issue **#748** : Fix build issue resulting from a change to SafeXMLFilter.


## [v6.0-alpha.23]

* Issue **#748** : Added a command line interface (CLI) in addition to headless execution so that full pipelines can be run against input files.

* Issue **#748** : Fixes for error output for headless mode.

* Issue **#761** : Fixed statistic searches failing to search more than once.

* Issue **#756** : Fix for state being held by `InheritableThreadLocal` causing objects to be held in memory longer than necessary.

* Issue **#761** : Fixed premature truncation of SQL stats queries due to thread interruption.

* Added `pipeline-name` and `put` XSLT functions back into the code as they were lost in a merge.

* Issue **#749** : Fix inability to query with only `use` privileges on the index.

* Issue **#613** : Fixed visualisation display in latest Firefox and Chrome.

* Added permission caching to reference data lookup.

* Updated to stroom-expression 1.3.1

    Added cast functions `toBoolean`, `toDouble`, `toInteger`, `toLong` and `toString`.
    Added `include` and `exclude` functions.
    Added `if` and `not` functions.
    Added value functions `true()`, `false()`, `null()` and `err()`.
    Added `match` boolean function.
    Added `variance` and `stDev` functions.
    Added `hash` function.
    Added `formatDate` function.
    Added `parseDate` function.
    Made `substring` and `decode` functions capable of accepting functional parameters.
    Added `substringBefore`, `substringAfter`, `indexOf` and `lastIndexOf` functions.
    Added `countUnique` function.

* Issue **#613** : Fixed visualisation display in latest Firefox and Chrome.

* Issue **#753** : Fixed script editing in UI.

* Issue **#751** : Fix inability to query on a dashboard with only use+read rights.


## [v6.0-alpha.22]

* Issue **#719** : Fix creation of headless Jar to ensure logback is now included.

* Issue **#735** : Change the format-date xslt function to parse dates in a case insensitive way.


## [v6.0-alpha.21]

* Issue **#719** : Fix creation of headless Jar. Exclude gwt-unitCache folder from build JARs.


## [v6.0-alpha.20]

* Issue **#720** : Fix for Hessian serialisation of table coprocessor settings.

* Issue **#405** : Fixed quick filter on permissions dialog, for users and for groups. It will now match anywhere in the user or group name, not just at the start.


## [v6.0-alpha.19]

* Issue **#588** : Fixed display of horizontal scrollbar on explorer tree in export, create, copy and move dialogs.

* Issue **#691** : Volumes now reload on edit so that the entities are no longer stale the second time they are edited.

* Issue **#692** : Properties now reload on edit so that the entities are no longer stale the second time they are edited.

* Issue **#703** : Removed logging of InterruptedException stack trace on SQL stat queries, improved concurrency code.

* Issue **#697** : Improved XSLT `Lookup` trace messages.

* Issue **#697** : Added a feature to trace XSLT `Lookup` attempts so that reference data lookups can be debugged.

* Issue **#702** : Fix for hanging search extraction tasks

* Issue **#701** : The search `maxDocIdQueueSize` is now 1000 by default.

* Issue **#700** : The format-date XSLT function now defaults years, months and days to the stream receipt time regardless of whether the input date pattern specifies them.

* Issue **#657** : Change SQL Stats query code to process/transform the data as it comes back from the database rather than holding the full resultset before processing. This will reduce memory overhead and improve performance.

* Issue **#634** : Remove excessive thread sleeping in index shard searching. Sleeps were causing a significant percentage of inactivity and increasing memory use as data backed up. Add more logging and logging of durations of chunks of code. Add an integration test for testing index searching for large data volumes.


## [v6.0-alpha.18]

* Issue **#698** : Migration of Processing Filters now protects against folders that have since been deleted

* Issue **#634** : Remove excessive thread sleeping in index shard searching. Sleeps were causing a significant percentage of inactivity and increasing memory use as data backed up. Add more logging and logging of durations of chunks of code. Add an integration test for testing index searching for large data volumes.

* Issue **#659** : Made format-date XSLT function default year if none specified to the year the data was received unless this would make the date later then the received time in which case a year is subtracted.

* Issue **#658** : Added a hashing function for XSLT translations.

* Issue **#680** : Fixed the order of streams in the data viewer to descending by date

* Issue **#679** : Fixed the editing of Stroom properties that are 'persistent'.

* Issue **#681** : Added dry run to check processor filters will convert to find stream criteria. Throws error to UI if fails.


## [v6.0-alpha.17]

* Issue **#676** : Fixed use of custom stream type values in expression based processing filters.


## [v6.0-alpha.16]

* Issue **#673** : Fixed issue with Stream processing filters that specify Create Time

* Issue **#675** : Fixed issue with datafeed requests authenticating incorrectly


## [v6.0-alpha.15]

* Issue **#666** : Fixed the duplicate dictionary issue in processing filter migrations, made querying more efficient too
* Database migration fixes and tools

* Issue **#668** : Fixed the issue that prevented editing of stroom volumes

* Issue **#669** : Elastic Index Filter now uses stroomServiceUser to retrieve the index config from the Query Elastic service.


## [v6.0-alpha.14]

* Minor fix to migrations


## [v6.0-alpha.13]

* Add logging to migrations


## [v6.0-alpha.12]

* Add logging to migrations


## [v6.0-alpha.11]

* Issue **#651** : Removed the redundant concept of Pipeline Types, it's half implementation prevented certain picker dialogs from working.

* Issue **#481** : Fix handling of non-incremental index queries on the query API. Adds timeout option in request and blocking code to wait for the query to complete. Exit early from wait loops in index/event search.

* Issue **#626** : Fixed issue with document settings not being persisted

* Issue **#621** : Changed the document info to prevent requests for multi selections

* Issue **#620** : Copying a directory now recursively copies it's contents, plus renaming copies is done more intelligently.

* Issue **#546** : Fixed race conditions with the Explorer Tree, it was causing odd delays to population of the explorer in various places.

* Issue **#495** : Fixed the temporary expansion of the Explorer Tree caused by filtering

* Issue **#376** : Welcome tab details fixed since move to gradle


## [v6.0-alpha.10]

* Issue **#523** : Changed permission behaviours for copy and move to support `None`, `Source`, `Destination` and `Combined` behaviours. Creating new items now allows for `None` and `Destination` permission behaviours. Also imported items now receive permissions from the destination folder. Event logging now indicates the permission behaviour used during copy, move and create operations.

* Issue **#480** : Change the downloaded search request API JSON to have a fetch type of ALL.

* Issue **#623** : Fixed issue where items were being added to sublist causing a stack overflow exception during data retention processing.

* Issue **#617** : Introduced a concept of `system` document types that prevents the root `System` folder type from being created, copied, deleted, moved, renamed etc.

* Issue **#622** : Fix incorrect service discovery based api paths, remove authentication and authorisation from service discovery

* Issue **#568** : Fixed filtering streams by pipeline in the pipeline screen.

* Issue **#565** : Fixed authorisation issue on dashboards.


## [v6.0-alpha.9]

* Issue **#592** : Mount stroom at /stroom.

* Issue **#608** : Fixed stream grep and stream dump tools and added tests to ensure continued operation.

* Issue **#603** : Changed property description from `tags` to `XML elements` in `BadTextXMLFilterReader`.

* Issue **#600** : Added debug to help diagnose cause of missing index shards in shard list.

* Issue **#611** : Changed properties to be defined in code rather than Spring XML.

* Issue **#605** : Added a cache for retrieving user by name to reduce DB use when pushing users for each task.

* Issue **#610** : Added `USE INDEX (PRIMARY)` hint to data retention select SQL to improve performance.

* Issue **#607** : Multiple improvements to the code to ensure DB connections, prepared statements, result sets etc use try-with-resources constructs wherever possible to ensure no DB resources are leaked. Also all connections obtained from a data source are now returned appropriately so that connections from pools are reused.

* Issue **#602** : Changed the data retention rule table column order.

* Issue **#606** : Added more stroom properties to tune the c3P0 connection pool. The properties are prefixed by `stroom.db.connectionPool` and `stroom.statistics.sql.db.connectionPool`.

* Issue **#601** : Fixed NPE generated during index shard retention process that was caused by a shard being deleted from the DB at the same time as the index shard retention job running.

* Issue **#609** : Add configurable regex to replace IDs in heap histogram class names, e.g. `....$Proxy54` becomes `....$Proxy--ID-REMOVED--`

* Issue **#570** : Refactor the heap histogram internal statistics for the new InternalStatisticsReceiver

* Issue **#599** : DocumentServiceWriteAction was being used in the wrong places where EntityServiceSaveAction should have been used instead to save entities that aren't document entities.


## [v6.0-alpha.8]

* Issue **#593** : Fixed node save RPC call.

* Issue **#591** : Made the query info popup more configurable with a title, validation regex etc. The popup will now only be displayed when enabled and when a manual user action takes place, e.g. clicking a search button or running a parameterised execution with one or more queries.

* Added 'prompt' option to force the identity provider to ask for a login.


## [v6.0-alpha.7]

* Issue **#549** : Change to not try to connect to kafka when kafka is not configured and improve failure handling

* Issue **#573** : Fixed viewing folders with no permitted underlying feeds. It now correctly shows blank data screen, rather than System/Data.

* Issue **#150** : Added a feature to optionally require specification of search purpose.

* Issue **#572** : Added a feature to allow easy download of dictionary contents as a text file.

* Generate additional major and minor floating docker tags in travis build, e.g. v6-LATEST and v6.0-LATEST

* Change docker image to be based on openjdk:8u151-jre-alpine

* Added a feature to list dependencies for all document entities and indicate where dependencies are missing.

* Issue **#540** : Improve description text for stroom.statistics.sql.maxProcessingAge property

* Issue **#538** : Lists of items such as users or user groups were sometimes not being converted into result pages correctly, this is now fixed.

* Issue **#537** : Users without `Manage Policies` permission can now view streams.

* Issue **#522** : Selection of data retention rules now remains when moving rules up or down.

* Issue **#411** : When data retention rules are disabled they are now shown greyed out to indicate this.

* Issue **#536** : Fix for missing visualisation icons.

* Issue **#368** : Fixed hidden job type button on job node list screen when a long cron pattern is used.

* Issue **#507** : Added dictionary inheritance via import references.

* Issue **#554** : Added a `parseUri` XSLT function.

* Issue **#557** : Added dashboard functions to parse and output URI parts.

* Issue **#552** : Fix for NPE caused by bad XSLT during search data extraction.

* Issue **#560** : Replaced instances of `Files.walk()` with `Files.walkFileTree()`. `Files.walk()` throws errors if any files are deleted or are not accessible during the walk operation. This is a major issue with the Java design for walking files using Java 8 streams. To avoid this issue `Files.walkFileTree()` has now been used in place of `Files.walk()`.

* Issue **#567** : Changed `parseUri` to be `parse-uri` to keep it consistently named with respect to other XSLT functions. The old name `parseUri` still works but is deprecated and will be removed in a later version.

* Issue **#567** : The XSLT function `parse-uri` now correctly returns a `schemeSpecificPart` element rather than the incorrectly named `schemeSpecificPort`.

* Issue **#567** : The dashboard expression function `extractSchemeSpecificPortFromUri` has now been corrected to be called `extractSchemeSpecificPartFromUri`.

* Issue **#567** : The missing dashboard expression function `extractQueryFromUri` has been added.

* Issue **#571** : Streams are now updated to have a status of deleted in batches using native SQL and prepared statements rather than using the stream store.

* Issue **#559** : Changed CSS to allow table text selection in newer browsers.

* Issue **#574** : Fixed SQL debug trace output.

* Issue **#574** : Fixed SQL UNION code that was resulting in missing streams in the data browser when paging.

* Issue **#590** : Improved data browser performance by using a local cache to remember feeds, stream types, processors, pipelines etc while decorating streams.

* Issue **#150** : Added a property to optionally require specification of search purpose.


## [v6.0-alpha.4]

* New authentication flow based around OpenId

* New user management screens

* The ability to issue API keys

* Issue **#501** : Improve the database teardown process in integration tests to speed up builds

* Relax regex in build script to allow tags like v6.0-alpha.3 to be published to Bintray

* Add Bintray publish plugin to Gradle build

* Issue **#75** : Upgraded to Lucene 5.

* Issue **#135** : [BREAKING CHANGE] Removed JODA Time library and replaced with Java 7 Time API. This change breaks time zone output previously formatted with `ZZ` or `ZZZ`.

* Added XSLT functions generate-url and fetch-json

* Added ability to put clickable hyperlinks in Dashboard tables

* Added an HTTP appender.

* Added an appender for the proxy store.

* Issue **#412** : Fixed no-column table breakage

* Issue **#380** : Fixed build details on welcome/about

* Issue **#348** : Fixed new menu icons.

* Issue **98** : Fix premature trimming of results in the store

* Issue **360** : Fix inability to sort sql stats results in the dashboard table

* Issue **#550** : Fix for info message output for data retention.

* Issue **#551** : Improved server task detail for data retention job.

* Issue **#541** : Changed stream retention job descriptions.

* Issue **#553** : The data retention job now terminates if requested to do so and also tracks progress in a local temp file so a nodes progress will survive application restarts.

* Change docker image to use openjdk:8u151-jre-alpine as a base

* Issue **#539** : Fix issue of statistic search failing after it is imported

* Issue **#547** : Data retention processing is now performed in batches (size determined by `stroom.stream.deleteBatchSize`). This change should reduce the memory required to process the data retention job.

* Issue **#541** : Marked old stream retention job as deprecated in description.

* Issue **#542** : Fix for lazy hibernate object initialisation when stepping cooked data.

* Issue **#524** : Remove dependency on stroom-proxy:stroom-proxy-repo and replaced with duplicated code from stroom-proxy-repo (commit b981e1e)

* Issue **#203** : Initial release of the new data receipt policy functionality.

* Issue **#202** : Initial release of the new data retention policy functionality.

* Issue **#521** : Fix for the job list screen to correct the help URL.

* Issue **#526** : Fix for XSLT functions that should return optional results but were being forced to return a single value.

* Issue **#527** : Fix for XSLT error reporting. All downstream errors were being reported as XSLT module errors and were
 hiding the underlying exception.

* Issue **#501** : Improve the database teardown process in integration tests to speed up builds.

* Issue **#511** : Fix NPE thrown during pipeline stepping by downstream XSLT.

* Issue **#521** : Fix for the job list screen to use the help URL system property for displaying context sensitive help.

* Issue **#511** : Fix for XSLT functions to allow null return values where a value cannot be returned due to an error etc.

* Issue **#515** : Fix handling of errors that occur before search starts sending.

* Issue **#506** : In v5 dashboard table filters were enhanced to allow parameters to be used in include/exclude filters. The implementation included the use of ` \ ` to escape `$` characters that were not to be considered part of a parameter reference. This change resulted in regular expressions requiring ` \ ` being escaped with additional ` \ ` characters. This escaping has now been removed and instead only `$` chars before `{` chars need escaping when necessary with double `$$` chars, e.g. use `$${something` if you actually want `${something` not to be replaced with a parameter.

* Issue **#505** : Fix the property UI so all edited value whitespace is trimmed

* Issue **#513** : Now only actively executing tasks are visible as server tasks

* Issue **#483** : When running stream retention jobs the transactions are now set to REQUIRE_NEW to hopefully ensure that the job is done in small batches rather than a larger transaction spanning multiple changes.

* Issue **#508** : Fix directory creation for index shards.

* Issue **#492** : Task producers were still not being marked as complete on termination which meant that the parent cluster task was not completing. This has now been fixed.

* Issue **#497** : DB connections obtained from the data source are now released back to the pool after use.

* Issue **#492** : Task producers were not being marked as complete on termination which meant that the parent cluster task was not completing. This has now been fixed.

* Issue **#497** : Change stream task creation to use straight JDBC rather than hibernate for inserts and use a configurable batch size (stroom.databaseMultiInsertMaxBatchSize) for the inserts.

* Issue **#502** : The task executor was not responding to shutdown and was therefore preventing the app from stopping gracefully.

* Issue **#476** : Stepping with dynamic XSLT or text converter properties now correctly falls back to the specified entity if a match cannot be found by name.

* Issue **#498** : The UI was adding more than one link between 'Source' and 'Parser' elements, this is now fixed.

* Issue **#492** : Search tasks were waiting for part of the data extraction task to run which was not checking for termination. The code for this has been changed and should now terminate when required.

* Issue **#494** : Fix problem of proxy aggregation never stopping if more files exist

* Issue **#490** : Fix errors in proxy aggregation due to a bounded thread pool size

* Issue **#484** : Remove custom finalize() methods to reduce memory overhead

* Issue **#475** : Fix memory leak of java.io.File references when proxy aggregation runs

* Issue **#470** : You can now correctly add destinations directly to the pipeline 'Source' element to enable raw streaming.

* Issue **#487** : Search result list trimming was throwing an illegal argument exception `Comparison method violates its general contract`, this should now be fixed.

* Issue **#488** : Permissions are now elevated to 'Use' for the purposes of reporting the data source being queried.

* Migrated to ehcache 3.4.0 to add options for off-heap and disk based caching to reduce memory overhead.

* Caches of pooled items no longer use Apache Commons Pool.

* Issue **#401** : Reference data was being cached per user to ensure a user centric view of reference data was being used. This required more memory so now reference data is built in the context of the internal processing user and then filtered during processing by user access to streams.

* The effective stream cache now holds 1000 items.

* Reduced the amount of cached reference data to 100 streams.

* Reduced the number of active queries to 100.

* Removed Ehcache and switched to Guava cache.

* Issue **#477** : Additional changes to ensure search sub tasks use threads fairly between multiple searches.

* Issue **#477** : Search sub tasks are now correctly linked to their parent task and can therefore be terminated by terminating parent tasks.

* Issue **#425** : Changed string replacement in pipeline migration code to use a literal match

* Issue **#469** : Add Heap Histogram internal statistics for memory use monitoring

* Issue **#463** : Made further improvements to the index shard writer cache to improve performance.

* Issue **#448** : Some search related tasks never seem to complete, presumably because an error is thrown at some point and so their callbacks do not get called normally. This fix changes the way task completion is recorded so that it isn't dependant on the callbacks being called correctly.

* Issue **#464** : When a user resets a password, the password now has an expiry date set in the future determined by the password expiry policy. Password that are reset by email still expire immediately as expected.

* Issue **#462** : Permission exceptions now carry details of the user that the exception applies to. This change allows error logging to record the user id in the message where appropriate.

* Issue **#463** : Many index shards are being corrupted which may be caused by insufficient locking of the shard writers and readers. This fix changes the locking mechanism to use the file system.

* Issue **#451** : Data paging was allowing the user to jump beyond the end of a stream whereby just the XML root elements were displayed. This is now fixed by adding a constraint to the page offset so that the user cannot jump beyond the last record. Because data paging assumes that segmented streams have a header and footer, text streams now include segments after a header and before a footer, even if neither are added, so that paging always works correctly regardless of the presence of a header or footer.

* Issue **#461** : The stream attributes on the filter dialog were not sorted alphabetically, they now are.

* Issue **#460** : In some instances error streams did not always have stream attributes added to them for fatal errors. This mainly occurred in instances where processing failed early on during pipeline creation. An error was recorded but stream attributes were not added to the meta data for the error stream. Processing now ensures that stream attributes are recorded for all error cases.

* Issue **#442** : Remove 'Old Internal Statistics' folder, improve import exception handling

* Issue **#457** : Add check to import to prevent duplicate root level entities

* Issue **#444** : Fix for segment markers when writing text to StreamAppender.

* Issue **#447** : Fix for AsyncSearchTask not being displayed as a child of EventSearchTask in the server tasks view.

* Issue **#421** : FileAppender now causes fatal error where no output path set.

* Issue **#427** : Pipelines with no source element will now only treat a single parser element as being a root element for backwards compatibility.

* Issue **#420** : Pipelines were producing errors in the UI when elements were deleted but still had properties set on them. The pipeline validator was attempting to set and validate properties for unknown elements. The validator now ignores properties and links to elements that are undeclared.

* Issue **#420** : The pipeline model now removes all properties and links for deleted elements on save.

* Issue **#458** : Only event searches should populate the `searchId`. Now `searchId` is only populated when a stream processor task is created by an event search as only event searches extract specific records from the source stream.

* Issue **#437** : The event log now includes source in move events.

* Issue **#419** : Fix multiple xml processing instructions appearing in output.

* Issue **#446** : Fix for deadlock on rolling appenders.

* Issue **#444** : Fix segment markers on RollingStreamAppender.

* Issue **#426** : Fix for incorrect processor filters. Old processor filters reference `systemGroupIdSet` rather than `folderIdSet`. The new migration updates them accordingly.

* Issue **#429** : Fix to remove `usePool` parser parameter.

* Issue **#439** : Fix for caches where elements were not eagerly evicted.

* Issue **#424** : Fix for cluster ping error display.

* Issue **#441** : Fix to ensure correct names are shown in pipeline properties.

* Issue **#433** : Fixed slow stream queries caused by feed permission restrictions.

* Issue **#385** : Individual index shards can now be deleted without deleting all shards.

* Issue **#391** : Users needed `Manage Processors` permission to initiate pipeline stepping. This is no longer required as the 'best fit' pipeline is now discovered as the internal processing user.

* Issue **#392** : Inherited pipelines now only require 'Use' permission to be used instead of requiring 'Read' permission.

* Issue **#394** : Pipeline stepping will now show errors with an alert popup.

* Issue **#396** : All queries associated with a dashboard should now be correctly deleted when a dashboard is deleted.

* Issue **#393** : All caches now cache items within the context of the current user so that different users do not have the possibility of having problems caused by others users not having read permissions on items.

* Issue **#358** : Schemas are now selected from a subset matching the criteria set on SchemaFilter by the user.

* Issue **#369** : Translation stepping wasn't showing any errors during stepping if a schema had an error in it.

* Issue **#364** : Switched index writer lock factory to a SingleInstanceLockFactory as index shards are accessed by a single process.

* Issue **#363** : IndexShardWriterCacheImpl now closes and flushes writers using an executor provided by the TaskManager. Writers are now also closed in LRU order when sweeping up writers that exceed TTL and TTI constraints.

* Issue **#361** : Information has been added to threads executing index writer and index searcher maintenance tasks.

* Issue **#356** : Changed the way index shard writers are cached to improve indexing performance and reduce blocking.

* Issue **#353** : Reduced expected error logging to debug.

* Issue **#354** : Changed the way search index shard readers get references to open writers so that any attempt to get an open writer will not cause, or have to wait for, a writer to close.

* Issue **#351** : Fixed ehcache item eviction issue caused by ehcache internally using a deprecated API.

* Issue **#347** : Added a 'Source' node to pipelines to establish a proper root for a pipeline rather than an assumed one based on elements with no parent.

* Issue **#350** : Removed 'Advanced Mode' from pipeline structure editor as it is no longer very useful.

* Issue **#349** : Improved index searcher cache to ensure searchers are not affected by writers closing.

* Issue **#342** : Changed the way indexing is performed to ensure index readers reference open writers correctly.

* Issue **#346** : Improved multi depth config content import.

* Issue **#328** : You can now delete corrupt shards from the UI.

* Issue **#343** : Fixed login expiry issue.

* Issue **#345** : Allowed for multi depth config content import.

* Issue **#341** : Fixed arg in SQL.

* Issue **#340** : Fixed headless and corresponding test.

* Issue **#333** : Fixed event-logging version in build.

* Issue **#334** : Improved entity sorting SQL and separated generation of SQL and HQL to help avoid future issues.

* Issue **#335** : Improved user management

* Issue **#337** : Added certificate auth option to export servlet and disabled the export config feature by default.

* Issue **#337** : Added basic auth option to export servlet to complement cert based auth.

* Issue **#332** : The index shard searcher cache now makes sure to get the current writer needed for the current searcher on open.

* Issue **#322** : The index cache and other caching beans should now throw exceptions on `get` that were generated during the creation of cached items.

* Issue **#325** : Query history is now cleaned with a separate job. Also query history is only recorded for manual querying, i.e. not when query is automated (on open or auto refresh). Queries are now recorded on a dashboard + query component basis and do not apply across multiple query components in a dashboard.

* Issue **#323** : Fixed an issue where parser elements were not being returned as 'processors' correctly when downstream of a reader.

* Issue **#322** : Index should now provide a more helpful message when an attempt is made to index data and no volumes have been assigned to an index.

* Issue **#316** : Search history is now only stored on initial query when using automated queries or when a user runs a query manually. Search history is also automatically purged to keep either a specified number of items defined by `stroom.query.history.itemsRetention` (default 100) or for a number of days specified by `stroom.query.history.daysRetention` (default 365).

* Issue **#317** : Users now need update permission on an index plus 'Manage Index Shards' permission to flush or close index shards. In addition to this a user needs delete permission to delete index shards.

* Issue **#319** : SaveAs now fetches the parent folder correctly so that users can copy items if they have permission to do so.

* Issue **#311** : Fixed request for `Pipeline` in `meta` XSLT function. Errors are now dealt with correctly so that the XSLT will not fail due to missing meta data.

* Issue **#313** : Fixed case of `xmlVersion` property on `InvalidXMLCharFilterReader`.

* Issue **#314** : Improved description of `tags` property in `BadTextXMLFilterReader`.

* Issue **#307** : Made some changes to avoid potential NPE caused by session serialisation.

* Issue **#306** : Added a stroom `meta` XSLT function. The XSLT function now exposes `Feed`, `StreamType`, `CreatedTime`, `EffectiveTime` and `Pipeline` meta attributes from the currently processing stream in addition to any other meta data that might apply. To access these meta data attributes of the current stream use `stroom:meta('StreamType')` etc. The `feed-attribute` function is now an alias for the `meta` function and should be considered to be deprecated.

* Issue **#303** : The stream delete job now uses cron in preference to a frequency.

* Issue **#152** : Changed the way indexing is performed so that a single indexer object is now responsible for indexing documents and adding them to the appropriate shard.

* Issue **#179** : Updated Saxon-HE to version 9.7.0-18 and added XSLTFilter option to `usePool` to see if caching might be responsible for issue.

* Issue **#288** : Made further changes to ensure that the IndexShardWriterCache doesn't try to reuse an index shard that has failed when adding any documents.

* Issue **#295** : Made the help URL absolute and not relative.

* Issue **#293** : Attempt to fix mismatch document count error being reported when index shards are opened.

* Issue **#292** : Fixed locking for rolling stream appender.

* Issue **#292** : Rolling stream output is no longer associated with a task, processor or pipeline to avoid future processing tasks from deleting rolling streams by thinking they are superseded.

* Issue **#292** : Data that we expect to be unavailable, e.g. locked and deleted streams, will no longer log exceptions when a user tries to view it and will instead return an appropriate message to the user in place of the data.

* Issue **#288** : The error condition 'Expected a new writer but got the same one back!!!' should no longer be encountered as the root cause should now be fixed. The original check has been reinstated so that processing will terminate if we do encounter this problem.

* Issue **#295** : Fixed the help property so that it can now be configured.

* Issue **#296** : Removed 'New' and 'Delete' buttons from the global property dialog.

* Issue **#279** : Fixed NPE thrown during proxy aggregation.

* Issue **#294** : Changing stream task status now tries multiple times to attempt to avoid a hibernate LockAcquisitionException.

* Issue **#287** : XSLT not found warnings property description now defaults to false.

* Issue **#261** : The save button is now only enabled when a dashboard or other item is made dirty and it is not read only.

* Issue **#286** : Dashboards now correctly save the selected tab when a tab is selected via the popup tab selector (visible when tabs are collapsed).

* Issue **#289** : Changed Log4J configuration to suppress logging from Hibernate SqlExceptionHandler for expected exceptions like constraint violations.

* Issue **#288** : Changed 'Expected a new writer...' fatal error to warning as the condition in question might be acceptable.

* Issue **#285** : Attempted fix for GWT RPC serialisation issue.

* Issue **#283** : Statistics for the stream task queue are now captured even if the size is zero.

* Issue **#226** : Fixed issue where querying an index failed with "User does not have the required permission (Manage Users)" message.

* Issue **#281** : Made further changes to cope with Files.list() and Files.walk() returning streams that should be closed with 'try with resources' construct.

* Issue **#224** : Removing an element from the pipeline structure now removes all child elements too.

* Issue **#282** : Users can now upload data with just 'Data - View' and 'Data - Import' application permissions, plus read permission on the appropriate feed.

* Issue **#199** : The explorer now scrolls selected items into view.

* Issue **#280** : Fixed 'No user is currently authenticated' issue when viewing jobs and nodes.

* Issue **#278** : The date picker now hides once you select a date.

* Issue **#281** : Directory streams etc are now auto closed to prevent systems running out of file handles.

* Issue **#263** : The explorer tree now allows you to collapse the root 'System' node after it is first displayed.

* Issue **#266** : The explorer tree now resets (clears and collapses all previously open nodes) and shows the currently selected item every time an explorer drop down in opened.

* Issue **#233** : Users now only see streams if they are administrators or have 'Data - View' permission. Non administrators will only see data that they have 'read' permission on for the associated feed and 'use' permission on for the associated pipeline if there is one.

* Issue **#265** : The stream filter now orders stream attributes alphabetically.

* Issue **#270** : Fixed security issue where null users were being treated as INTERNAL users.

* Issue **#270** : Improved security by pushing user tokens rather than just user names so that internal system (processing) users are clearly identifiable by the security system and cannot be spoofed by regular user accounts.

* Issue **#269** : When users are prevented from logging in with 'preventLogin' their failed login count is no longer incremented.

* Issue **#267** : The login page now shows the maintenance message.

* Issue **#276** : Session list now shows session user ids correctly.

* Issue **#201** : The permissions menu item is no longer available on the root 'System' folder.

* Issue **#176** : Improved performance of the explorer tree by increasing the size of the document permissions cache to 1M items and changing the eviction policy from LRU to LFU.

* Issue **#176** : Added an optimisation to the explorer tree that prevents the need for a server call when collapsing tree nodes.

* Issue **#273** : Removed an unnecessary script from the build.

* Issue **#277** : Fixed a layout issue that was causing the feed section of the processor filter popup to take up too much room.

* Issue **#274** : The editor pane was only returning the current user edited text when attached to the DOM which meant changes to text were ignored if an editor pane was not visible when save was pressed. This has now been fixed so that the current content of an editor pane is always returned even when it is in a detached state.

* Issue **#264** : Added created by/on and updated by/on info to pipeline stream processor info tooltips.

* Issue **#222** : Explorer items now auto expand when a quick filter is used.

* Issue **#205** : File permissions in distribution have now been changed to `0750` for directories and shell scripts and `0640` for all other files.

* Issue **#240** : Separate application permissions are now required to manage DB tables and tasks.

* Issue **#210** : The statistics tables are now listed in the database tables monitoring pane.

* Issue **#249** : Removed spaces between values and units.

* Issue **#237** : Users without 'Download Search Results' permission will no longer see the download button on the table component in a dashboard.

* Issue **#232** : Users can now inherit from pipelines that they have 'use' permissions on.

* Issue **#191** : Max stream size was not being treated as IEC value, e.g. Mebibytes etc.

* Issue **#235** : Users can now only view the processor filters that they have created if they have 'Manage Processors' permission unless they are an administrator in which case they will see all filters. Users without the 'Manage Processors' permission who are also not administrators will see no processor filters in the UI. Users with 'Manage Processors' permission who are not administrators will be able to update their own processor filters if they have 'update' permission on the associated pipeline. Administrators are able to update all processor filters.

* Issue **#212** : Changes made to text in any editor including those made with cut and paste are now correctly handled so that altered content is now saved.

* Issue **#247** : The editor pane now attempts to maintain the scroll position when formatting content.

* Issue **#251** : Volume and memory statistics are now recorded in bytes and not MiB.

* Issue **#243** : The error marker pane should now discover and display all error types even if they are preceded by over 1000 warnings.

* Issue **#254** : Fixed search result download.

* Issue **#209** : Statistics are now queryable in a dashboard if a user has 'use' permissions on a statistic.

* Issue **#255** : Fixed issue where error indicators were not being shown in the schema validator pane because the text needed to be formatted so that it spanned multiple lines before attempting to add annotations.

* Issue **#257** : The dashboard text pane now provides padding at the top to allow for tabs and controls.

* Issue **#174** : Index shard checking is now done asynchronously during startup to reduce startup time.

* Issue **#225** : Fixed NPE that was caused by processing instruction SAX events unexpectedly being fired by Xerces before start document events. This looks like it might be a bug in Xerces but the code now copes with the unexpected processing instruction event anyway.

* Issue **#230** : The maintenance message can now be set with the property 'stroom.maintenance.message' and the message now appears as a banner at the top of the screen rather than an annoying popup. Non admin users can also be prevented from logging on to the system by setting the 'stroom.maintenance.preventLogin' property to 'true'.

* Issue **#155** : Changed password values to be obfuscated in the UI as 20 asterisks regardless of length.

* Issue **#188** : All of the writers in a pipeline now display IO in the UI when stepping.

* Issue **#208** : Schema filter validation errors are now shown on the output pane during stepping.

* Issue **#211** : Turned off print margins in all editors.

* Issue **#200** : The stepping presenter now resizes the top pane to fit the tree structure even if it is several elements high.

* Issue **#168** : Code and IO is now loaded lazily into the element presenter panes during stepping which prevents the scrollbar in the editors being in the wrong position.

* Issue **#219** : Changed async dispatch code to work with new lambda classes rather than callbacks.

* Issue **#221** : Fixed issue where `*.zip.bad` files were being picked up for proxy aggregation.

* Issue **#242** : Improved the way properties are injected into some areas of the code to fix an issue where 'stroom.maxStreamSize' and other properties were not being set.

* Issue **#241** : XMLFilter now ignores the XSLT name pattern if an empty string is supplied.

* Issue **#236** : 'Manage Cache Permission' has been changed to 'Manage Cache'.

* Issue **#219** : Made further changes to use lambda expressions where possible to simplify code.

* Issue **#231** : Changed the way internal statistics are created so that multiple facets of a statistic, e.g. Free & Used Memory, are combined into a single statistic to allow combined visualisation.

* Issue **#172** : Further improvement to dashboard L&F.

* Issue **#194** : Fixed missing Roboto fonts.

* Issue **#195** : Improved font weights and removed underlines from link tabs.

* Issue **#196** : Reordered fields on stream, relative stream, volume and server task tables.

* Issue **#182** : Changed the way dates and times are parsed and formatted and improved the datebox control L&F.

* Issue **#198** : Renamed 'INTERNAL_PROCESSING_USER' to 'INTERNAL'.

* Issue **#154** : Active tasks are now sortable by processor filter priority.

* Issue **#204** : Pipeline processor statistics now include 'Node' as a tag.

* Issue **#170** : Changed import/export to delegate import/export responsibility to individual services. Import/export now only works with items that have valid UUIDs specified.

* Issue **#164** : Reduced caching to ensure tree items appear as soon as they are added.

* Issue **#177** : Removed 'Meta Data-Bytes Received' statistic as it was a duplicate.

* Issue **#152** : Changed the way index shard creation is locked so that only a single shard should be fetched from the cache with a given shard key at any one time.

* Issue **#189** : You now have to click within a checkbox to select it within a table rather than just clicking the cell the checkbox is in.

* Issue **#186** : Data is no longer artificially wrapped with the insertion of new lines server side. Instead the client now receives the data and an option to soft wrap lines has been added to the UI.

* Issue **#167** : Fixed formatting of JavaScript and JSON.

* Issue **#175** : Fixed visibility of items by inferred permissions.

* Issue **#178** : Added new properties and corresponding configuration to connect and create a separate SQL statistics DB.

* Issue **#172** : Improved dashboard L&F.

* Issue **#169** : Improved L&F of tables to make better use of screen real estate.

* Issue **#191** : Mebibytes (multiples of 1024) etc are now used as standard throughout the application for both memory and disk sizes and have single letter suffixes (B, K, M, G, T).

* Issue **#173** : Fixed the way XML formatter deals with spaces in attribute values.

* Issue **#151** : Fixed meta data statistics. 'metaDataStatistics' bean was declared as an interface and not a class.

* Issue **#158** : Added a new global property 'stroom.proxy.zipFilenameDelimiter' to enable Stroom proxy repositories to be processed that have a custom file name pattern.

* Issue **#153** : Clicking tick boxes and other cell components in tables no longer requires the row to be selected first.

* Issue **#148** : The stream browsing UI no longer throws an error when attempting to clear markers from the error markers pane.

* Issue **#160** : Stream processing tasks are now created within the security context of the user that created the associated stream processor filter.

* Issue **#157** : Data is now formatted by the editor automatically on display.

* Issue **#144** : Old processing output will now be deleted when content is reprocessed even if the new processing task does not produce output.

* Issue **#159** : Fixed NPE thrown during import.

* Issue **#166** : Fixed NPE thrown when searching statistics.

* Issue **#165** : Dashboards now add a query and result table from a template by default on creation. This was broken when adding permission inheritance to documents.

* Issue **#162** : The editor annotation popup now matches the style of other popups.

* Issue **#163** : Imported the Roboto Mono font to ensure consistency of the editor across platforms.

* Issue **#143** : Stroom now logs progress information about closing index shard writers during shutdown.

* Issue **#140** : Replaced code editor to improve UI performance and add additional code formatting & styling options.

* Issue **#146** : Object pool should no longer throw an error when abandoned objects are returned to the pool.

* Issue **#142** : Changed the way permissions are cached so that changes to permissions provide immediate access to documents.

* Issue **#123** : Changed the way entity service result caching works so that the underlying entity manager is cached instead of individual services. This allows entity result caching to be performed while still applying user permissions to cached results.

* Issue **#156** : Attempts to open items that that user does not have permission to open no longer show an error and spin the progress indicator forever, instead the item will just not open.

* Issue **#141** : Improved log output during entity reference migration and fixed statistic data source reference migration.

* Issue **#127** : Entity reference replacement should now work with references to 'StatisticsDataSource'.

* Issue **#125** : Fixed display of active tasks which was broken by changes to the task summary table selection model.

* Issue **#121** : Fixed cache clearing.

* Issue **#122** : Improved the look of the cache screen.

* Issue **#106** : Disabled users and groups are now displayed with greyed out icon in the UI.

* Issue **#132** : The explorer tree is now cleared on login so that users with different permissions do not see the previous users items.

* Issue **#128** : Improved error handling during login.

* Issue **#130** : Users with no permissions are no longer able to open folders including the root System folder to attempt data browsing.

* Issue **#120** : Entity chooser now treats 'None' as a special root level explorer node so that it can be selected in the same way as other nodes, e.g. visibly selected and responsive to double click.

* Issue **#129** : Fixed NPE.

* Issue **#119** : User permissions dialog now clears permissions when a user or group is deleted.

* Issue **#115** : User permissions on documents can now be inherited from parent folders on create, copy and move.

* Issue **#109** : Added packetSize="65536" property to AJP connector in server.xml template.

* Issue **#100** : Various list of items in stroom now allow multi selection for add/remove purposes.

* Issue **#112** : Removed 'pool' monitoring screen as all pools are now caches of one form or another.

* Issue **#105** : Users were not seeing 'New' menu for folders that they had some create child doc permissions for. This was due to DocumentType not implementing equals() and is now fixed.

* Issue **#111** : Fixed query favourites and history.

* Issue **#91** : Only CombinedParser was allowing code to be injected during stepping. Now DSParser and XMLFragmentParser support code injection during stepping.

* Issue **#107** : The UI now only shows new pipeline element items on the 'Add' menu that are allowed children of the selected element.

* Issue **#113** : User names are now validated against a regex specified by the 'stroom.security.userNamePattern' property.

* Issue **#116** : Rename is now only possible when a single explorer item is selected.

* Issue **#114** : Fixed selection manager so that the explorer tree does not select items when a node expander is clicked.

* Issue **#65** : Selection lists are now limited to 300px tall and show scrollbars if needed.

* Issue **#50** : Defaults table result fields to use local time without outputting the timezone.

* Issue **#15** : You can now express time zones in dashboard query expressions or just omit a time zone to use the locale of the browser.

* Issue **#49** : Dynamic XSLT selection now works with pipeline stepping.

* Issue **#63** : Entity selection control now shows current entity name even if it has changed since referencing entity was last saved.

* Issue **#70** : You can now select multiple explorer rows with ctrl and shift key modifiers and perform bulk actions such as copy, move, rename and delete.

* Issue **#85** : findDelete() no longer tries to add ORDER BY condition on UPDATE SQL when deleting streams.

* Issue **#89** : Warnings should now be present in processing logs for reference data lookups that don't specify feed or stream type. This was previously throwing a NullPointerException.

* Issue **#90** : Fixed entity selection dialog used outside of drop down selection control.

* Issue **#88** : Pipeline reference edit dialog now correctly selects the current stream type.

* Issue **#77** : Default index volume creation now sets stream status to INACTIVE rather than CLOSED and stream volume creation sets index status to INACTIVE rather than CLOSED.

* Issue **#93** : Fixed code so that the 'Item' menu is now visible.

* Issue **#97** : Index shard partition date range creation has been improved.

* Issue **#94** : Statistics searches now ignore expression terms with null or empty values so that the use of substitution parameters can be optional.

* Issue **#87** : Fixed explorer scrolling to the top by disabling keyboard selection.

* Issue **#104** : 'Query' no longer appears as an item that a user can allow 'create' on for permissions within a folder.

* Issue **#103** : Added 10 years as a supported data retention age.

* Issue **#86** : The stream delete button is now re-enabled when new items are selected for deletion.

* Issue **#81** : No exception will now be thrown if a client rejects a response for an EntityEvent.

* Issue **#79** : The client node no longer tries to create directories on the file system for a volume that may be owned by another node.

* Issue **#92** : Error summaries of multiple types no longer overlap each other at the top of the error markers list.

* Issue **#64** : Fixed Hessian serialisation of 'now' which was specified as a ZonedDateTime which cannot be serialised. This field is now a long representing millseconds since epoch.

* Issue **#62** : Task termination button is now enabled.

* Issue **#60** : Fixed validation of stream attributes prior to data upload to prevent null pointer exception.

* Issue **#9** : Created a new implementation of the expression parser that improved expression tokenisation and deals with BODMAS rules properly.

* Issue **#36** : Fixed and vastly improved the configuration of email so that more options can be set allowing for the use of other email services requiring more complex configuration such as gmail.

* Issue **#24** : Header and footer strings are now unescaped so that character sequences such as '\n' are translated into single characters as with standard Java strings, e.g. '\n' will become a new line and '\t' a tab.

* Issue **#40** : Changed Stroom docker container to be based on Alpine linux to save space

* Issue **#40** : Auto import of content packs on Stroom startup and added default content packs into the docker build for Stroom.

* Issue **#30** : Entering stepping mode was prompting for the pipeline to step with but also auto selecting a pipeline at the same time and entering stepping immediately.

* Dashboard auto refresh is now limited to a minimum interval of 10 seconds.

* Issue **#31** : Pipeline stepping was not including user changes immediately as parsers and XSLT filters were using cached content when they should have been ignoring the cache in stepping mode.

* Issue **#27** : Stroom now listens to window closing events and asks the user if they really want to leave the page. This replaces the previous crude attempts to block keys that affected the history or forced a browser refresh.

* Issue **#2** : The order of fields in the query editor is now alphabetical.

* Issue **#3** : When a filter is active on a dashboard table column, a filter icon now appears to indicate this.

* Issue **#5** : Replace() and Decode() dashboard table expression functions no longer ignore cells with null values.

* Issue **#7** : Dashboards are now able to query on open.

* Issue **#8** : Dashboards are now able to re-query automatically at fixed intervals.

* Updated GWT to v2.8.0 and Gin to v2.1.2.

* Issue **#12** : Dashboard queries can now evaluate relative date/time expressions such as now(), hour() etc. In addition to this the expressions also allow the addition or subtraction of durations, e.g. now - 5d.

* Issue **#14** : Dashboard query expressions can now be parameterised with any term able to accept a user defined parameter, e.g. ${user}. Once added parameters can be changed for the entire dashboard via a text box at the top of the dashboard screen which will then execute all queries when enter is pressed or it loses focus.

* Issue **#16** : Dashboard table filters can also accept user defined parameters, e.g. ${user}, to perform filtering when a query is executed.

* Fixed missing text presenter in dashboards.

* Issue **#18** : The data dashboard component will now show data relative to the last selected table row (even if there is more than one table component on the dashboard) if the data component has not been configured to listen to row selections for a specific table component.

* Changed table styling to colour alternate rows, add borders between rows and increase vertical padding

* Issue **#22** : Dashboard table columns can now be configured to wrap text via the format options.

* Issue **#28** : Dashboard component dependencies are now listed with the component name plus the component id in brackets rather than just the component id.

* Issue **#202** : Initial release of the new data retention policy functionality.

[Unreleased]: https://github.com/gchq/stroom/compare/v6.1.16...6.1
[v6.1.16]: https://github.com/gchq/stroom/compare/v6.1.15...v6.1.16
[v6.1.15]: https://github.com/gchq/stroom/compare/v6.1.14...v6.1.15
[v6.1.14]: https://github.com/gchq/stroom/compare/v6.1.13...v6.1.14
[v6.1.13]: https://github.com/gchq/stroom/compare/v6.1.12...v6.1.13
[v6.1.12]: https://github.com/gchq/stroom/compare/v6.1.11...v6.1.12
[v6.1.11]: https://github.com/gchq/stroom/compare/v6.1.10...v6.1.11
[v6.1.10]: https://github.com/gchq/stroom/compare/v6.1.9...v6.1.10
[v6.1.9]: https://github.com/gchq/stroom/compare/v6.1.8...v6.1.9
[v6.1.8]: https://github.com/gchq/stroom/compare/v6.1.7...v6.1.8
[v6.1.7]: https://github.com/gchq/stroom/compare/v6.1.6...v6.1.7
[v6.1.6]: https://github.com/gchq/stroom/compare/v6.1.5...v6.1.6
[v6.1.5]: https://github.com/gchq/stroom/compare/v6.1.4...v6.1.5
[v6.1.4]: https://github.com/gchq/stroom/compare/v6.1.3...v6.1.4
[v6.1.3]: https://github.com/gchq/stroom/compare/v6.1.2...v6.1.3
[v6.1.2]: https://github.com/gchq/stroom/compare/v6.1.1...v6.1.2
[v6.1.1]: https://github.com/gchq/stroom/compare/v6.1.0...v6.1.1
[v6.1.0]: https://github.com/gchq/stroom/compare/v6.1-beta.19...v6.1.0
[v6.1-beta.19]: https://github.com/gchq/stroom/compare/v6.1-beta.18...v6.1-beta.19
[v6.1-beta.18]: https://github.com/gchq/stroom/compare/v6.1-beta.17...v6.1-beta.18
[v6.1-beta.17]: https://github.com/gchq/stroom/compare/v6.1-beta.16...v6.1-beta.17
[v6.1-beta.16]: https://github.com/gchq/stroom/compare/v6.1-beta.15...v6.1-beta.16
[v6.1-beta.15]: https://github.com/gchq/stroom/compare/v6.1-beta.14...v6.1-beta.15
[v6.1-beta.14]: https://github.com/gchq/stroom/compare/v6.1-beta.13...v6.1-beta.14
[v6.1-beta.13]: https://github.com/gchq/stroom/compare/v6.1-beta.12...v6.1-beta.13
[v6.1-beta.12]: https://github.com/gchq/stroom/compare/v6.1-beta.11...v6.1-beta.12
[v6.1-beta.11]: https://github.com/gchq/stroom/compare/v6.1-beta.10...v6.1-beta.11
[v6.1-beta.10]: https://github.com/gchq/stroom/compare/v6.1-beta.9...v6.1-beta.10
[v6.1-beta.9]: https://github.com/gchq/stroom/compare/v6.1-beta.8...v6.1-beta.9
[v6.1-beta.8]: https://github.com/gchq/stroom/compare/v6.1-beta.7...v6.1-beta.8
[v6.1-beta.7]: https://github.com/gchq/stroom/compare/v6.1-beta.6...v6.1-beta.7
[v6.1-beta.6]: https://github.com/gchq/stroom/compare/v6.1-beta.5...v6.1-beta.6
[v6.1-beta.5]: https://github.com/gchq/stroom/compare/v6.1-beta.4...v6.1-beta.5
[v6.1-beta.4]: https://github.com/gchq/stroom/compare/v6.1-beta.3...v6.1-beta.4
[v6.1-beta.3]: https://github.com/gchq/stroom/compare/v6.1-beta.2...v6.1-beta.3
[v6.1-beta.2]: https://github.com/gchq/stroom/compare/v6.1-beta.1...v6.1-beta.2
[v6.1-beta.1]: https://github.com/gchq/stroom/compare/v6.0.7...v6.1-beta.1<|MERGE_RESOLUTION|>--- conflicted
+++ resolved
@@ -7,17 +7,15 @@
 
 ## [Unreleased]
 
-<<<<<<< HEAD
 * Issue **#1877** : Change conditional formatting to support decimals.
 
 * Change conditional formatting to set the available rule operators according to the format type of the column.
 
 * Change conditional formatting to support date terms and date comparisons.
-=======
+
 * Issue **#1883** : Code now deals with missing streams when performing search extraction.
 
 * Issue **#1882** : Added capacity restriction to the stream event map used in search result extraction. The previous version was causing out of memory exceptions.
->>>>>>> 41145c5c
 
 
 ## [v6.1.16] - 2020-09-30

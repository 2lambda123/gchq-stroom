--- conflicted
+++ resolved
@@ -7,9 +7,8 @@
 
 ## [Unreleased]
 
-<<<<<<< HEAD
 * Issue **#1462** : Stroom not working with MySQL 8.0 due to SQLException
-=======
+
 * Issue **#1564** : Fix error in data retention section of stream info popup.
 
 * Change data retention delete batching approach to use time ranges.
@@ -34,14 +33,13 @@
 * Issue **#1565** : Stop data retention rules deleting all data.
 
 * Add default data retention rule to the UI screen to make it clear what happens by default.
->>>>>>> 5d2dc047
 
 * Add fuzzy match filter to explorer tree.
 
 
 ## [v7.0-beta.34] - 2020-05-26
 
-* Issue **#1569** : Removed recursive multi threading from file system clean as thread limit was being reached.
+* Issue **#1569** : Removed recursive multi threading from file system clean as thread limit was being reached. 
 
 * Issue **#1478** : Fixed data volume creation and other resource methods.
 
@@ -2260,8 +2258,7 @@
 
 * Issue **#202** : Initial release of the new data retention policy functionality.
 
-[Unreleased]: https://github.com/gchq/stroom/compare/v7.0-beta.35...HEAD
-[v7.0-beta.35]: https://github.com/gchq/stroom/compare/v7.0-beta.34...v7.0-beta.35
+[Unreleased]: https://github.com/gchq/stroom/compare/v7.0-beta.34...HEAD
 [v7.0-beta.34]: https://github.com/gchq/stroom/compare/v7.0-beta.33...v7.0-beta.34
 [v7.0-beta.33]: https://github.com/gchq/stroom/compare/v7.0-beta.32...v7.0-beta.33
 [v7.0-beta.32]: https://github.com/gchq/stroom/compare/v7.0-beta.31...v7.0-beta.32

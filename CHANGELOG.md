# Change Log
All notable changes to this project will be documented in this file.

The format is based on [Keep a Changelog](http://keepachangelog.com/) 
and this project adheres to [Semantic Versioning](http://semver.org/).

## [Unreleased]

<<<<<<< HEAD
* Issue **#1450** : Stop data tabs showing all feeds.
=======
* Issue **#1454** : Fix NPE in feed name suggestion box.
>>>>>>> 89ca16d6

* Remove internal statistics from setup sample data.

* Fix issue of pipeling structure not showing when it contains a StatisticsFilter.

* Update auth flow for auth-into-stroom integration

* Issue **#1426** : Change /logout endpoint to /noauth/logout.

* Fix `Expecting a real user identity` errors on auto import of content packs.

* Increase wait timeout to 240s in `start.sh`.

* Issue **#1404** : Fixed issue with invalid XML character filter.

* Issue **#1413** : Attempt to fix search hanging issue.

* Issue **#1393** : The annotations data popup now formats content on load.

* Issue **#1399** : Removed error logging for expected exceptions in TaskExecutor.

* Issue **#1385** : File output param `streamId` now aliased to `sourceId` and `streamNo` is now aliased to `partNo` for consistency with new source tracking XSLT functions.

* Issue **#1392** : Downloading dashboard queries now provides the current query without the need to save the dashboard.

* Issue **#1427** : Change remote call to auth service to a local call.


## [v7.0-beta.23] - 2020-03-24

* Rename all legacy DB tables to `OLD_`.

* Issue **#1394** : Fix duplicate tables appearing in Monitoring -> Database Tables.

* Add NodeEndpointConfiguration. Change `node` table to hold the base endpoint.


## [v7.0-beta.22] - 2020-03-10

* Brought stroom-auth-service into stroom

* Issue **#1399** : Removed error logging for expected exceptions in TaskExecutor. 

* Fix missing $ in start.sh

* Issue **#1387** : Changed the way tasks are executed to reduce changes of unhandled execution errors.

* Issue **#1378** : Improved logging detail when processor filters fail.

* Issue **#1379** : Fixed issue where you couldn't open a processor filter if parts of the filter referenced deleted items.

* Issue **#1378** : Improved logging detail when processor filters fail.

* Issue **#1382** : Added `decode-url` and `encode-url` XSLT functions.

* Issue **#655** : Fixed SQL Stats queries ignoring the enabled state of the dashboard query terms.

* Issue **#1362** : Fixed issue where hiding dashboard annotation fields removed them.

* Issue **#1357** : Fixed dragging tabs in dashboard with hidden panes to create a new split.

* Issue **#1357** : Fixed dragging tabs in dashboard with hidden panes.

* Issue **#1368** : Fixed FindReplaceFilter as it wasn't working when used in conjunction with Data Splitter.

* Issue **#1361** : Changed the way headers are parsed for the HttpCall XSLT function.


## [v7.0-beta.21] - 2020-02-24

* Add null checks to DB migration.

* Add deletion of constraint `IDX_SHARD_FK_IDX_ID` to migration script.


## [v7.0-beta.20] - 2020-02-13

* Fix bug in `processor_task` migration script.


## [v7.0-beta.19] - 2020-02-10

* Fix bugs in DB migration scripts.


## [v7.0-beta.18] - 2020-02-05

* Re-locate index database migrations.

* Fix issues with migrating null audit columns.

* Improve output of TestYamlUtil.


## [v7.0-beta.17] - 2020-01-29

* Issue **#1355** : Fixed stepping from dashboard text pane.

* Issue **#1354** : Fixed double click to edit list items, e.g. properties.

* Issue **#1340** : Fixed issue with FindReplaceFilter where it failed in some cases when more than one filter was chained together.

* Issue **#1338** : You can now configure the max size of the map store cache.

* Issue **#1350** : Fixed scope of dictionaries when loaded in multiple XSLT pipeline steps.

* Issue **#1347** : Added SSL options to `http-call` XSLT method.

* Issue **#1352** : Fixed Hessian serialisation of user identities on tasks.

* Change docker image to allow us to pass in the dropwizard command to run, e.g. server|migrate.

* Stop MySQL outputing Note level warnings during migration about things that don't exist when we expect them not to.


## [v7.0-beta.13] - 2019-12-24

* Add `migrate` command line argument to run just the DB migrations.

* Updated API key to include audience and added client id and secret.

* Change `stroom.conf.sh` to also look for ip in `/sbin`

* Issue **#260** : You can now hide dashboard tabs.

* Issue **#1332** : The text pane can now be configured to show source data.

* Issue **#1311** : Improved source location tracking.


## [v7.0-beta.12] - 2019-12-04

* Change local.yml.sh to also look for ip in /sbin


## [v7.0-beta.11] - 2019-12-04

* Fix invalid SQL syntax in V07_00_00_012__Dictionary


## [v7.0-beta.10] - 2019-12-04

* Update auth api version

* Add clientId and clientSecret to config

* Update API keys (needed aud)

* Issue **#1338** : Added new config options to control the maximum size of some caches: `stroom.pipeline.parser.maxPoolSize`, `stroom.pipeline.schema.maxPoolSize`, `stroom.pipeline.schema.maxPoolSize`, `stroom.pipeline.xslt.maxPoolSize`, `stroom.entity.maxCacheSize`, `stroom.referenceData.mapStore.maxCacheSize`.

* Issue **#642** : Downloading query details now ignores hidden fields.

* Issue **#1337** : Fixed issue where downloading large numbers of search results in Excel format was exceeding maximum style count of 64000. 

* Issue **#1341** : Added XSRF protection to GWT RPC requests.

* Issue **#1335** : Made session cookie `Secure` and `HttpOnly`.

* Issue **#1334** : Fix 404 when accessing `/stroom/resourcestore/........`, i.e. fix Tools->Export.

* Issue **#1333** : Improved resilience against XSS attacks.

* Issue **#1330** : Allow configuration of `Content-Type` in HTTPAppender.

* Issue **#1327** : Improvements to annotations.

* Issue **#1328** : Increased size of data window and removed max size restrictions.

* Issue **#1324** : Improved logging and added SSL options for HTTPAppender.


## [v7.0-beta.9] - 2019-11-20

* Fix SSL connection failure on remote feed staus check.

* Remove ConfigServlet as the functionality is covered by ProxyConfigHealthCheck.

* Fix password masking in ProxyConfigHealthCheck.

* Change servlet path of ProxyStatusServlet from `/config` to `/status`.


## [v7.0-beta.8] - 2019-11-20

* Change precedence order for config properties. YAML > database > default. Change UI to show effective value. Add hot loading of YAML file changes.

* Issue **#1322** : Stroom now asks if you really want to leave site when stepping items are dirty. Also fixed `Save` and `Save All` menu items and dashboard param changes now correctly make a dashboard dirty.

* Issue **#1320** : Fixed formatting of XML where trailing spaces were being removed from content surrounded by start and end tags (data content) which should not happen. 

* Issue **#1321** : Make path relative in stroom distribution .zip.sha256 hash file.

* The auth service now supports the use of HTTPS without certificate verification and adds additional logging.

* Issue **gchq/stroom-auth#157** : Automatically refresh user's API key when it expires.

* Issue **#1243** : Dashboard visualisations now link with similar functions available to dashboard tables, e.g. `link()`, `dashboard()`, `annotation()`, `stepping()`, `data()`.

* Issue **#1316** : JSONParser now includes various parse options including handling comments.

* Issue **#48** : Added option to hide/show dashboard table columns.

* Issue **#1315** : Improved health check for missing API key.

* Updated stroom expression to v1.5.4 and added new field types.

* Issue **#1315** : Improved health check for missing API key.

* Issue **#1314** : Fixed NPE thrown when logging caused when viewing docs that can't be found.

* Issue **#1313** : Suggestion boxes now make suggestions immediately before the user even starts typing.

* Issue **#1043** : Added feature to allow floating point numbers to be indexed.

* Issue **#1312** : Dictionaries now change the entity name in the DB when renamed.

* Issue **#1312** : Fixed read only behaviour of dictionary settings UI.

* Issue **#1300** : Multiple changes to annotations.

* Issue **#1265** : Added `modulus()` function along with alias `mod()` and modulus operator `%`.

* Issue **#1300** : Added `annotation()` link creation function, `currentUser()` alias for `param('currentUser()')` and additional link creation functions for `data()` and `stepping()`.

* Issue **#67** : Table columns now display menu items on left click.

* Uplift stroom-query to v2.2.4 to add better diagnostic logging.

* Uplift Kafka client to v2.2.1.

* Issue **#1293** : Add more static file types to allow nginx/browser caching on.

* Issue **#1295** : Add authentication bypass for servlets such as /remoting, /status, /echo, etc.

* Issue **#1297** : The UI now supplies API tokens to the backend for resource calls.

* Issue **#1296** : Fixed NPE in StreamMapCreator caused when a stream can not be found.

## [v7.0-beta.7] - 2019-10-23

* Issue **#1288** : Streams now show the name of the pipeline used to create them even if the user doesn't have permission to see the pipeline.

* Issue **#1282** : Fixed issue where items were imported into the explorer even if not selected for import.

* Issue **#1291** : Fixed issue where empty dashboard table cells did not select table rows when clicked. 

* Issue **#1290** : Fixed issue where executor provider was not executing supplied runnable if parent task had terminated.

* Fix problem of missing fallback config in docker image.


## [v7.0-beta.6] - 2019-10-15

* Add default for stroom.security.authentication.durationToWarnBeforeExpiry

* Fix missing icons for Kafka Config and Rule Set.

* Fix Kafka Config entity serialisation.

* Issue **#1264** : Dashboards running in embedded mode will not always ask for the user to choose an activity if the users session has one set already.

* Issue **#1275** : Fixed permission filtering when showing related streams.

* Issue **#1274** : Fixed issue with batch search caused by Hibernate not returning pipeline details in stream processor filters.

* Issue **#1272** : Fixed saving query favourites.

* Issue **#1266** : Stroom will now lock the cluster before releasing owned tasks so it doesn't clash with other task related processes that lock the DB for long periods.

* Issue **#1264** : Added `embedded` mode for dashboards to hide dashboard chrome and save options.

* Issue **#1264** : Stroom no longer asks if you want to leave the web page if no content needs saving.

* Issue **#1263** : Fixed issues related to URL encoding/decoding with the `dashboard()` function.

* Issue **#1263** : Fixed issue where date expressions were being allowed without '+' or '-' signs to add or subtract durations.

* Add fallback config.yml file into the docker images for running outside of a stack.

* Issue **#1263** : Fixed issues related to URL encoding/decoding in dashboard expressions.

* Issue **#1262** : Improved behaviour of `+` when used for concatenation in dashboard expressions.

* Issue **#1259** : Fixed schema compliance when logging failed document update events.

* Issue **#1245** : Fixed various issues with session management and authentication.

* Issue **#1258** : Fixed issue affecting search expressions against keyword fields using dictionaries containing carriage returns.


## [v7.0-beta.5] - 2019-09-23

* Fixes to proxy


## [v7.0-beta.4] - 2019-09-16

* Fix stroom-proxy Dockerfile


## [v7.0-beta.3] - 2019-09-16

* Minor fixes, including an essential fix to config


## [v7.0-beta.2] - 2019-09-13

* Fix docker build


## [v7.0-beta.1] - 2019-09-11

* Issue **#1253** : Data retention policies containing just `AND` will now match everything.

* Issue **#1252** : Stream type suggestions no longer list internal types.

* Issue **#1218** : All stepping panes will now show line numbers automatically if there are indicators (errors, warnings etc) that need to be displayed.  

* Issue **#1254** : Added option to allow non Java escaped find and replacement text to be used in `FindReplaceFilter`. 

* Issue **#1250** : Fixed logging description for reading and writing documents.

* Issue **#1251** : Copy permissions from a parent now shows changes prior to the user clicking ok.

* Issue **#758** : You no longer need the `Manage Processors` privilege to call `stroom:meta('Pipeline')` in XSLT.

* Issue **#1256** : Fix error caused when logging data source name when downloading search results.

* Issue **#399** : Fix for error message when stepping that said user needed `read` permission on parent pipeline and not just `use`.

* Issue **#1242** : Fix for pipeline corruption caused when moving elements back to inherited parents.

* Issue **#1244** : Updated Dropwizard to version 1.3.14 to fix session based memory leak.

* Issue **#1246** : Removed elastic search document type, menu items and filter.

* Issue **#1247** : Added XSLT functions (`source`, `sourceId`, `partNo`, `recordNo`, `lineFrom`, `colFrom`, `lineTo`, `colTo`) to determine the current source location so it can be embedded in a cooked event. Events containing raw source location info can be made into links in dashboard tables or the text pane so that a user can see raw source data or jump directly to stepping that raw record.

* Add data retention feature and index optimisation to Solr indexes.

* Initial support for Solr indexing and search.

* Issue **#1244** : Updated Dropwizard to version 1.3.14 to fix session based memory leak.

* Issue **#1246** : Removed elastic search document type, menu items and filter.

* Issue **#1214** : Fixed issue where the max results setting in dashboard tables was not always being obeyed. Also fixed some dashboard table result page size issues.

* Issue **#1238** : During proxy clean task we no longer show a failed attempt to delete an empty directory as an error as this condition is expected.

* Issue **#1237** : Fixed issue where explorer model requests were failing outside of user sessions, e.g. when we want to find folder descendants for processing.

* Issue **#1230** : Fix test.

* Issue **#1230** : Search expressions no longer have the `contains` condition. 

* Issue **#1220** : Fixed attempt to open newly created index shards as if they were old existing shards.

* Issue **#1232** : Fixed handling of enter key on pipeline element editor dialog.

* Issue **#1229** : Fixed issue where users needed `Read` permission on an index instead of just `Use` permission to search it.

* Issue **#1207** : Removed task id from meta to reduce DB size and complexity especially given the fact tasks are transient. Superseded output is now found by querying the processor task service when new output is written rather than using task ids on meta.

* Uplift HBase to 2.1.5 and refactor code accordingly

* Uplift Kafka to 2.1.1 and refactor code accordingly

* Uplift Curator to 4.2.0

* Issue **#1143** : Added mechanism to inject dashboard parameters into expressions using the `param` and `params` functions so that dashboard parameters can be echoed by expressions to create dashboard links.

* Issue **#1205** : Change proxy repo clean to not delete configured rootRepoDir.

* Issue **#1204** : Fix ProxySecurityFilter to use correct API key on feedStatus requests.

* Issue **#1211** : Added a quick filter to the server tasks page.

* Issue **#1206** : Fixed sorting active tasks when clicking column header.

* Issue **#1201** : Fixed dependencies.

* Issue **#1201** : Fixed tests.

* Issue **#1201** : Document permission changes now mutate the user document permissions cache rather than clearing it.

* Issue **#1153** : Changed security context to be a Spring singleton to improve explorer performance.

* Issue **#1202** : Fixed NumberFormatException in StreamAttributeMapUtil.

* Issue **#1203** : Fixed event logging detail for dictionaries.

* Issue **#1197** : Restored Save As functionality.

* Issue **#1199** : The index fields page now copes with more than 100 index fields.

* Issue **#1200** : Removed blocking queue that was causing search to hang when full.

* Issue **#1198** : Filtering by empty folders now works correctly.

* Comment out rollCron in proxy-prod.yml

* Change swagger UI at gchq.github.io/stroom to work off 6.0 branch

* Issue **#1195** : Fixed issue where combination of quick filter and type filter were not displaying explorer items correctly.

* Issue **#1153** : Changed the way document permissions are retrieved and cached to improve explorer performance.

* Issue **#1196** : Added code to resolve data source names from doc refs if the name is missing when logging.

* Issue **#1165** : Fixed corruption of pipeline structure when adding items to Source.

* Issue **#1193** : Added optional validation to activities.

* Change default config for proxy repositoryFormat to "${executionUuid}/${year}-${month}-${day}/${feed}/${pathId}/${id}"

* Issue **#1194** : Fixed NPE in FindTaskProgressCriteria.

* Issue **#1191** : SQL statistics search tasks now show appropriate information in the server tasks pane.

* Issue **#1192** : Executor provider tasks now run as the current user.

* Issue **#1190** : Copied indexes now retain associated index volumes.

* Issue **#1177** : Data retention now works with is doc refs.

* Issue **#1160** : Proxy repositories now only roll if all output streams for a repository are closed. Proxy repositories also only calculate the current max id if the `executionUuid` repo format param is not used.

* Issue **#1186** : Volume status is now refreshed every 5 minutes.

* Fix incorrect default keystore in proxy config yaml.

* Rename environment variables in proxy config yaml.

* Issue **#1170** : The UI should now treat the `None` tree node as a null selection.

* Issue **#1184** : Remove dropwizard yaml files from docker images.

* Issue **#1181** : Remove dropwizard config yaml from the docker images.

* Issue **#1152** : You can now control the maximum number of files that are fragmented prior to proxy aggregation with `stroom.maxFileScan`.

* Issue **#1182** : Fixed use of `in folder` for data retention and receipt policies.

* Updated to allow stacks to be built at this version.

* Issue **#1154** : Search now terminates during result creation if it is asked to do so.

* Issue **#1167** : Fix for proxy to deal with lack of explorer folder based collections.

* Issue **#1172** : Fixed logging detail for viewing docs.

* Issue **#1166** : Fixed issue where users with only read permission could not copy items.

* Issue **#1174** : Reduced hits on the document permission cache.

* Issue **#1168** : Statistics searches now work when user only has `Use` permission.

* Issue **#1170** : Extra validation to check valid feed provided for stream appender.

* Issue **#1174** : The size of the document permissions cache is now configurable via the `stroom.security.documentPermissions.maxCacheSize` property.

* Issue **#1176** : Created index on document permissions to improve performance.

* Issue **#1175** : Dropping unnecessary index `explorerTreePath_descendant_idx`.

* Issue **#747** : XSLT can now reference dictionaries by UUID.

* Issue **#1167** : Use of folders to include child feeds and pipelines is now supported.

* Issue **#1153** : The explorer tree is now built with fewer DB queries.

* Issue **#1163** : Added indexes to the DB to improve explorer performance.

* Issue **#1153** : The explorer tree now only rebuilds synchronously for users who alter the tree, if has never been built or is very old. All other rebuilds of the explorer tree required to keep it fresh will happen asynchronously.

* Issue **#1162** : Proxy aggregation will no longer recurse parts directories when creating parts.

* Issue **#1157** : Migration now adds dummy feeds etc to processor filters if the original doc can't be found. This will prevent filters from matching more items than they should if migration fails to map feeds etc because they can't be found.

* Issue **#1162** : Remove invalid CopyOption in move() call.

* Issue **#1159** : Fix NPE in rolling appenders with no frequency value.

* Issue **#1160** : Proxy repositories will no longer scan contents on open if they are set to be read only.

* Issue **#1162** : Added buffering etc to improve the performance of proxy aggregation.

* Issue **#1156** : Added code to reduce unlikely chance of NPE or uncontrolled processing in the event of a null or empty processing filter.

* Issue **#1149** : Changed the way EntryIdSet is unmarshalled so jaxb can now use the getter to add items to a collection.

* Ignore broken junit test that cannot work as it stands

* Fix NPE in DictionaryStoreImpl.findByName().

* Issue **#1146** : Added `encodeUrl()`, `decodeUrl()` and `dashboard()` functions to dashboard tables to make dashboard linking easier. The `link()` function now automatically encodes/decodes each param so that parameters do not break the link format, e.g. `[Click Here](http://www.somehost.com/somepath){dialog|Dialog Title}`.

* Issue **#1144** : Changed StreamRange to account for inclusive stream id ranges in v6.0 that was causing an issue with file system maintenance.

* Mask passwords on the proxy admin page.

* Add exception to wrapped exception in the feedStatus service.

* Issue **#1140** : Add health check for proxy feed status url.

* Issue **#1138** : Stroom proxy now deletes empty repository directories based on creation time and depth first so that pruning empty directories is quicker and generally more successful.

* Issue **#1137** : Change proxy remote url health check to accept a 406 code as the feed will not be specified.

* Issue **#1135** : Data retention policies are now migrated to use `Type` and not `Stream Type`.

* Issue **#1136** : Remove recursive chown from stroom and proxy docker entrypoint scripts.


## [v7.0-alpha.5] - 2019-06-12

* Fix YAML substitution.


## [v7.0-alpha.4] - 2019-06-11

* Update API paths


## [v7.0-alpha.3] - 2019-05-10

* Fix config


## [v7.0-alpha.2] - 2019-05-10

* Fix config

* Issue **#1134** : Proxy now requires feed name to always be supplied.

* Expose proxy api key in yaml config via SYNC_API_KEY

* Issue **#1130** : Change `start.sh` so it works when realpath is not installed.

* Issue **#1129** : Fixed stream download from the UI.

* Issue **#1119** : StreamDumpTool will now dump data to zip files containing all data and associated meta and context data. This now behaves the same way as downloading data from the UI and can be used as an input to proxy aggregation or uploaded manually.


## [v7.0-alpha.1] - 2019-04-23

* Fix config issue

* Fixed NPE created when using empty config sections.

* Issue **#1122** : Fixed hessian communication between stroom and stroom proxy used to establish feed receive status. Added restful endpoints for feed status to stroom and stroom proxy. Proxy will now be able to request feed status from upstream stroom or stroom proxy instances.

* Fixed incompatibility issues with MySQL 5.7 and 8.0.

* Added debug to help diagnose search failures

* Issue **#382** : Large zip files are now broken apart prior to proxy aggregation.

* Change start script to use absolute paths for jar, config and logs to distinguish stroom and proxy instances.

* Issue **#1116** : Better implementation of proxy aggregation.

* Issue **#1116** : Changed the way tasks are executed to ensure thread pools expand to the maximum number of threads specified rather than just queueing all tasks and only providing core threads.

* Remove full path from file in sha256 hash file release artifact.

* Issue **#1115** : Add missing super.startProcessing to AbstractKafkaProducerFilter.

* Improve exception handling and logging in RemoteDataSourceProvider. Now the full url is included in dashboard connection errors.

* Change Travis build to generate sha256 hashes for release zip/jars.

* Uplift the visualisations content pack to v3.2.1

* Issue **#1100** : Fix incorrect sort direction being sent to visualisations.

* Add guard against race condition

* Add migration script to remove property `stroom.node.status.heapHistogram.jMapExecutable`.

* Uplift base docker image to openjdk:8u191-jdk-alpine3.9, reverting back to JDK for access to diagnostic tools.

* Issue **#1084** : Change heap histogram statistics to java MBean approach rather than jmap binary. Remove stroom.node.status.heapHistogram.jMapExecutable property.

* Improve resource for setting user's status

* Issue **#1079** : Improved the logging of permission errors encountered during stream processing

* Issue **#1058** : Added property `stroom.pipeline.parser.secureProcessing` to enable/disable the XML secure processing feature.

* Issue **#1062** : Add env var for UI path

* Uplift distribution visualisation content pack to v3.1.0

* Add transform_user_extract.py, for pre-6.0 to 6.0 user migration

* Issue **#1059** : Fix guice errors on stroom-proxy startup.

* Issue **#1010** : Improve distribution start/stop/etc scripts by adding monochrome switch and background log tailing.

* Issue **#1053** : Add API to disabled authorisation users

* Issue **#1042** : Improve error message for an ApiException when requesting a user's token.

* Issue **#1050** : Prevent creation of permission entries if key already exists.

* Issue **#1015** : Add sortDirections[] and keySortDirection to visualisation data object to fix sorting in the visualisations.

* Issue **#1019** : Fix visualisations settings dialog so you can un-set text and list controls.

* Issue **#1041** : Add a healthcheck to Stroom to alert for API key expiry

* Issue **#1040** : Fix for visualisations that do not require nested data.

* Issue **#1036** : Fix for scrollbar position on explorer popup windows.

* Issue **#1037** : Updated `moment.js` for parsing/formatting dates and times.

* Issue **#1021** : Dashboard links now allow `{}` characters to be used without URL encoding.

* Issue **#1018** : Added Health Checks for the external connectors that are registered via plugins

* Issue **#1025** : Fixed ACE editor resize issue where horizontal scroll bar was not always correctly shown.

* Issue **#1025** : Updated ACE editor to v1.4.2.

* Issue **#1022** : Added `Contains` condition to all search expression fields so that regex terms can be used.

* Issue **#1024** : Superseded output helper no longer expects initialisation in all cases.

* Issue **#1021** : Multiple changes to improve vis, dashboard and external linking in Stroom.

* Issue **#1019** : Fix visualisations settings dialog so you can un-set text and list controls.

* Issue **#986** : Fix direct dashboard links.

* Issue **#1006** : Added Exception Mapper for PermissionExceptions to return HTTP FORBIDDEN.

* Issue **#1012** : Fix for NPE caused when checking if an output is superseded.

* Issue **#1011** : Old UI versions running in browsers often cause Stroom to throw an NPE as it can't find the appropriate GWT serialisation policy. Stroom will no longer throw an NPE but will report an `IncompatibleRemoteServiceException` instead. This is the default GWT behaviour.

* Issue **#1007** : Max visualisation results are now limited by default to the maximum number of results defined for the first level of the parent table. This can be further limited by settings in the visualisation.

* Issue **#1004** : Table cells now support multiple links.

* Issue **#1001** : Changed link types to `tab`, `dialog`, `dashboard`, `browser`.

* Issue **#1001** : Added dashboard link option to link to a dashboard from within a vis, e.g. `stroomLink(d.name, 'type=Dashboard&uuid=<TARGET_DASHBOARD_UUID>&params=userId%3D' + d.name, 'DASHBOARD')`.

* Issue **#1001** : Added dashboard link option to link to a dashboard using the `DASHBOARD` target name, e.g. `link(${UserId}, concat('type=Dashboard&uuid=<TARGET_DASHBOARD_UUID>', ${UserId}), '', 'DASHBOARD')`.

* Issue **#1002** : Popup dialogs shown when clicking dashboard hyperlinks are now resizable.

* Issue **#993** : Moving documents in the explorer no longer affects items that are being edited as they are not updated in the process.

* Issue **#996** : Updated functions in dashboard function picker.

* Issue **#981** : Fixed dashboard deletion

* Issue **#989** : Upgraded stroom-expression to v1.4.13 to add new dashboard `link` function.

* Issue **#988** : Changed `generate-url` XSLT function to `link` so it matches the dashboard expression. Changed the parameters to create 4 variants of the function to make creation of simple links easier.

* Issue **#980** : Fix for NPE when fetching dependencies for scripts.

* Issue **#978** : Re-ordering the fields in stream data source

* Issue **gchq/stroom-content#31** : Uplift stroom-logs content pack to v2.0-alpha.5.

* Issue **#982** : Stop proxy trying to health check the content syncing if it isn't enabled.

* Change error logging in ContentSyncService to log stack trace

* Uplift send_to_stroom.sh in the distribution to v2.0

* Issue **#973** : Export servlet changed to a Resource API, added permission check, improved error responses.

* Issue **#969** : The code now suppresses errors for index shards being locked for writing as it is expected. We now lock shards using maps rather than the file system as it is more reliable between restarts.

* Issue **#941** : Internal Meta Stats are now being written

* Issue **#970** : Add stream type of `Records` for translated stroom app events.

* Issue **#966** : Proxy was always reporting zero bytes for the request content in the receive log.

* Issue **#938** : Fixed an NPE in authentication session state.

* Change the proxy yaml configuration for the stack to add `remotedn` and `remotecertexpiry` headers to the receive log

* Change logback archived logs to be gzip compressed for stroom and proxy

* Uplift stroom-logs content pack to v2.0-alpha.3

* Uplift send_to_stroom script to v1.8.1

* Issue **#324** : Changed XML serialisation so that forbidden XML characters U+FFFE and U+FFFF are not written. Note that these characters are not even allowed as character references so they are ignored entirely.

* Issue **#945** : More changes to fix some visualisations only showing 10 data points.

* Issue **#945** : Visualisations now show an unlimited number of data points unless constrained by their parent table or their own maximum value setting.

* Issue **#948** : Catching Spring initialisation runtime errors and ensuring they are logged.

* Add `set_log_levels.sh` script to the distribution

* Uplift visualisations content pack to v3.0.6 in the gradle build

* Issue **#952** : Remote data sources now execute calls within the context of the user for the active query. As a result all running search `destroy()` calls will now be made as the same user that initiated the search.

* Issue **#566** : Info and warning icons are now displayed in stepping screen when needed.

* Issue **#923** : Dashboard queries will now terminate if there are no index shards to search.

* Issue **#959** : Remove Material UI from Login and from password management pages

* Issue **#933** : Add health check for password resets

* Issue **#929** : Add more comprehensive password validation

* Issue **#876** : Fix password reset issues

* Issue **#768** : Preventing deletion of /store in empty volumes

* Issue **#939** : Including Subject DN in receive.log

* Issue **#940** : Capturing User DN and cert expiry on DW terminated SSL

* Issue **#744** : Improved reporting of error when running query with no search extraction pipeline

* Issue **#134** : Copy permissions from parent button

* Issue **#688** : Cascading permissions when moving/copying folder into a destination

* Issue **#788** : Adding DocRef and IsDocRef to stroom query to allow doc ref related filtering. Migration of stream filters uses this.

* Issue **#936** : Add conversion of header `X-SSL-Client-V-End` into `RemoteCertExpiry`, translating date format in the process.

* Issue **#953** : Fixed NPE.

* Issue **#947** : Fixed issue where data retention policy contains incorrect field names.

* Remove Material UI from the Users and API Keys pages

* Add content packs to stroom distribution

* Change distribution to use send_to_stroom.sh v1.7

* Updated stroom expression to v1.4.12 to improve handling or errors values and add new type checking functions `isBoolean()`, `isDouble()`, `isError()`, `isInteger()`, `isLong()`, `isNull()`, `isNumber()`, `isString()`, `isValue()`. Testing equality of null with `x=null()` is no longer valid and must be replaced with `isNull(x)`.

* Issue **#920** : Fix error handling for sql stats queries

* Remove log sending cron process from docker images (now handled by stroom-log-sender).

* Issue **#924** : The `FindReplaceFilter` now records the location of errors.

* Issue **#939** : Added `remotedn` to default list of keys to include in `receive.log`.

* Add git_tag and git_commit labels to docker images

* Uplift stroom-logs content pack in docker image to` v2.0-alpha.2`

* Stop truncation of `logger` in logback console logs

* Issue **#921** : Renaming open documents now correctly changes their tab name. Documents that are being edited now prevent the rename operation until they are saved.

* Issue **#922** : The explorer now changes the selection on a right click if the item clicked is not already selected (could be part of a multi select).

* Issue **#903** : Feed names can now contain wildcard characters when filtering in the data browser.

* Add API to allow creation of an internal Stroom user.

* Fix logger configuration for SqlExceptionHelper

* Add template-pipelines and standard-pipelines content packs to docker image

* Issue **#904** : The UI now shows dictionary names in expressions without the need to enter edit mode.

* Updated ACE editor to v1.4.1.

* Add colours to console logs in docker.

* Issue **#869** : Delete will now properly delete all descendant nodes and documents when deleting folders but will not delete items from the tree if they cannot be deleted, e.g. feeds that have associated data.

* Issue **#916** : You can no longer export empty folders or import nothing.

* Issue **#911** : Changes to feeds and pipelines no longer clear data browsing filters.

* Issue **#907** : Default volumes are now created as soon as they are needed.

* Issue **#910** : Changes to index settings in the UI now register as changes and enable save.

* Issue **#913** : Improve FindReplaceFilter to cope with more complex conditions.

* Change log level for SqlExceptionHelper to OFF, to stop expected exceptions from polluting the logs

* Fix invalid requestLog logFormat in proxy configuration

* Stop service discovery health checks being registered if stroom.serviceDiscovery.enabled=false

* Add fixed version of send_to_stroom.sh to release distribution

* Uplift docker base image for stroom & proxy to openjdk:8u181-jdk-alpine3.8

* Add a health check for getting a public key from the authentication service.

* Issue **#897** : Import no longer attempts to rename or move existing items but will still update content.

* Issue **#902** : Improved the XSLT `format-date` function to better cope with week based dates and to default values to the stream time where year etc are omitted.

* Issue **#905** : Popup resize and move operations are now constrained to ensure that a popup cannot be dragged off screen or resized to be bigger than the current browser window size.

* Issue **#898** : Improved the way many read only aspects of the UI behave.

* Issue **#894** : The system now generates and displays errors to the user when you attempt to copy a feed.

* Issue **#896** : Extended folder `create` permissions are now correctly cached.

* Issue **#893** : You can now manage volumes without the `Manage Nodes` permission.

* Issue **#892** : The volume editor now waits for the node list to be loaded before opening.

* Issue **#889** : Index field editing in the UI now works correctly.

* Issue **#891** : `StreamAppender` now keeps track of it's own record write count and no longer makes use of any other write counting pipeline element.

* Issue **#885** : Improved the way import works to ensure updates to entities are at least attempted when creating an import confirmation.

* Issue **#892** : Changed `Ok` to `OK`.

* Issue **#883** : Output streams are now immediately unlocked as soon as they are closed.

* Removed unnecessary OR operator that was being inserted into expressions where only a single child term was being used. This happened when reprocessing single streams.

* Issue **#882** : Splitting aggregated streams now works when using `FindReplaceFilter`. This functionality was previously broken because various reader elements were not passing the `endStream` event on.

* Issue **#881** : The find and replace strings specified for the `FindReplaceFilter` are now treated as unescaped Java strings and now support new line characters etc.

* Issue **#880** : Increased the maximum value a numeric pipeline property can be set to via the UI to 10000000.

* Issue **#888** : The dependencies listing now copes with external dependencies failing to provide data due to authentication issues.

* Issue **#890** : Dictionaries now show the words tab by default.

* Add admin healthchecks to stroom-proxy

* Add stroom-proxy docker image

* Refactor stroom docker images to reduce image size

* Add enabled flag to storing, forwarding and synching in stroom-proxy configuration

* Issue **#884** : Added extra fonts to stroom docker image to fix bug downloading xls search results.

* Issue **#879** : Fixed bug where reprocess and delete did not work if no stream status was set in the filter.

* Issue **#878** : Changed the appearance of stream filter fields to be more user friendly, e.g. `feedName` is now `Feed` etc.

* Issue **#809** : Changed default job frequency for `Stream Attributes Retention` and `Stream Task Retention` to `1d` (one day).

* Issue **#813** : Turned on secure processing feature for XML parsers and XML transformers so that external entities are not resolved. This prevents DoS attacks and gaining unauthorised access to the local machine.

* Issue **#871** : Fix for OptimisticLockException when processing streams.

* Issue **#872** : The parser cache is now automatically cleared when a schema changes as this can affect the way a data splitter parser is created.

* Add a health check for getting a public key from the authentication service.

* Issue **#897** : Import no longer attempts to rename or move existing items but will still update content.

* Issue **#902** : Improved the XSLT `format-date` function to better cope with week based dates and to default values to the stream time where year etc are omitted.

* Issue **#905** : Popup resize and move operations are now constrained to ensure that a popup cannot be dragged off screen or resized to be bigger than the current browser window size.

* Issue **#898** : Improved the way many read only aspects of the UI behave.

* Issue **#894** : The system now generates and displays errors to the user when you attempt to copy a feed.

* Issue **#896** : Extended folder `create` permissions are now correctly cached.

* Issue **#893** : You can now manage volumes without the `Manage Nodes` permission.

* Issue **#892** : The volume editor now waits for the node list to be loaded before opening.

* Issue **#889** : Index field editing in the UI now works correctly.

* Issue **#891** : `StreamAppender` now keeps track of it's own record write count and no longer makes use of any other write counting pipeline element.

* Issue **#885** : Improved the way import works to ensure updates to entities are at least attempted when creating an import confirmation.

* Issue **#892** : Changed `Ok` to `OK`.

* Issue **#883** : Output streams are now immediately unlocked as soon as they are closed.

* Removed unnecessary OR operator that was being inserted into expressions where only a single child term was being used. This happened when reprocessing single streams.

* Issue **#882** : Splitting aggregated streams now works when using `FindReplaceFilter`. This functionality was previously broken because various reader elements were not passing the `endStream` event on.

* Issue **#881** : The find and replace strings specified for the `FindReplaceFilter` are now treated as unescaped Java strings and now support new line characters etc.

* Issue **#880** : Increased the maximum value a numeric pipeline property can be set to via the UI to 10000000.

* Issue **#888** : The dependencies listing now copes with external dependencies failing to provide data due to authentication issues.

* Issue **#890** : Dictionaries now show the words tab by default.

* Add admin healthchecks to stroom-proxy

* Add stroom-proxy docker image

* Refactor stroom docker images to reduce image size

* Add enabled flag to storing, forwarding and synching in stroom-proxy configuration

* Issue **#884** : Added extra fonts to stroom docker image to fix bug downloading xls search results.

* Issue **#879** : Fixed bug where reprocess and delete did not work if no stream status was set in the filter.

* Issue **#878** : Changed the appearance of stream filter fields to be more user friendly, e.g. `feedName` is now `Feed` etc.

* Issue **#809** : Changed default job frequency for `Stream Attributes Retention` and `Stream Task Retention` to `1d` (one day).

* Issue **#813** : Turned on secure processing feature for XML parsers and XML transformers so that external entities are not resolved. This prevents DoS attacks and gaining unauthorised access to the local machine.

* Issue **#871** : Fix for OptimisticLockException when processing streams.

* Issue **#872** : The parser cache is now automatically cleared when a schema changes as this can affect the way a data splitter parser is created.

* Issue **#865** : Made `stroom.conf` location relative to YAML file when `externalConfig` YAML property is set.

* Issue **#867** : Added an option `showReplacementCount` to the find replace filter to choose whether to report total replacements on process completion.

* Issue **#867** : Find replace filter now creates an error if an invalid regex is used.

* Issue **#855** : Further fixes for stepping data that contains a BOM.

* Changed selected default tab for pipelines to be `Data`.

* Issue **#860** : Fixed issue where stepping failed when using any sort of input filter or reader before the parser.

* Issue **#867** : Added an option `showReplacementCount` to the find replace filter to choose whether to report total replacements on process completion.

* Improved Stroom instance management scripts

* Add contentPack import

* Fix typo in Dockerfile

* Issue **#859** : Change application startup to keep retrying when establishing a DB connection except for certain connection errors like access denied.

* Issue **#730** : The `System` folder now displays data and processors. This is a bug fix related to changing the default initial page for some document types.

* Issue **#854** : The activity screen no longer shows a permission error when shown to non admin users.

* Issue **#853** : The activity chooser will no longer display on startup if activity tracking is not enabled.

* Issue **#855** : Fixed stepping data that contains a BOM.

* Change base docker image to openjdk:8u171-jdk-alpine

* Improved loading of activity list prior to showing the chooser dialog.

* Issue **#852** : Fix for more required permissions when logging other 'find' events.

* Issue **#730** : Changed the default initial page for some document types.

* Issue **#852** : Fix for required permission when logging 'find' events.

* Changed the way the root pane loads so that error popups that appear when the main page is loading are not hidden.

* Issue **#851** : Added additional type info to type id when logging events.

* Issue **#848** : Fixed various issues related to stream processor filter editor.

* Issue **#815** : `stroom.pageTitle` property changed to `stroom.htmlTitle`.

* Issue **#732** : Added `host-address` and `host-name` XSLT functions.

* Issue **#338** : Added `splitAggregatedStreams` property to `StreamAppender`, `FileAppender` and `HDFSFileAppender` so that aggregated streams can be split into separate streams on output.

* Issue **#338** : Added `streamNo` path replacement variable for files to record the stream number within an aggregate.

* Added tests and fixed sorting of server tasks.

* Improved the way text input and output is buffered and recorded when stepping.

* The find and replace filter now resets the match count in between nested streams so that each stream is treated the same way, i.e. it can have the same number of text replacements.

* Added multiple fixes and improvements to the find and replace filter including limited support of input/output recording when stepping.

* Issue **#827** : Added `TextReplacementFilterReader` pipeline element.

* Issue **#736** : Added sorting to server tasks table.

* Inverted the behaviour of `disableQueryInfo` to now be `requireQueryInfo`.

* Issue **#596** : Rolling stream and file appenders can now roll on a cron schedule in addition to a frequency.

* The accept button now enabled on splash screen.

* Added additional event logging to stepping.

* An activity property with an id of `disableQueryInfo` can now be used to disable the query info popup on a per activity basis.

* Activity properties can now include the attributes `id`, `name`, `showInSelection` and `showInList` to determine their appearance and behaviour;

* Nested elements are now usable in the activity editor HTML.

* Record counts are now recorded on a per output stream basis even when splitting output streams.

* Splash presenter buttons are now always enabled.

* Fix background colour to white on activity pane.

* Changed `splitWhenBiggerThan` property to `rollSize` and added the property to the rolling appenders for consistency.

* Issue **#838** : Fix bug where calculation of written and read bytes was being accounted for twice due to the use of Java internal `FilterInputStream` and `FilterOutputStream` behaviour. This was leading to files being split at half od the expected size. Replaced Java internal classes with our own `WrappedInputStream` and `WrappedOutputStream` code.

* Issue **#837** : Fix bug to no longer try and record set activity events for null activities.

* Issue **#595** : Added stream appender and file appender property `splitWhenBiggerThan` to limit the size of output streams.

* Now logs activity change correctly.

* Add support for checkbox and selection control types to activity descriptions.

* Issue **#833** : The global property edit dialog can now be made larger.

* Fixed some issues in the activity manager.

* Issue **#722** : Change pipeline reference data loader to store its reference data in an off-heap disk backed LMDB store to reduce Java heap usage. See the `stroom.refloader.*` properties for configuration of the off-heap store.

* Issue **#794** : Automatically suggest a pipeline element name when creating it

* Issue **#792** : Preferred order of properties for Pipeline Elements

* Issue **824** : Fix for replace method in PathCreator also found in stroom proxy.

* Issue **#828** : Changed statistics store caches to 10 minute time to live so that they will definitely pick up new statistics store definitions after 10 minutes.

* Issue **#774** : Event logging now logs find stream criteria correctly so that feeds ids are included.

* Issue **#829** : Stroom now logs event id when viewing individual events.

* Added functionality to record actions against user defined activities.

* Added functionality to show a splash screen on login.

* Issue **#791** : Fixed broken equals method so query total row count gets updated correctly.

* Issue **#830** : Fix for API queries not returning before timing out.

* Issue **#824** : Fix for replace method in PathCreator also found in stroom proxy.

* Issue **#820** : Fix updating index shards so that they are loaded, updated and saved under lock.

* Issue **#819** : Updated `stroom-expression` to v1.4.3 to fix violation of contract exception when sorting search results.

* Issue **#817** : Increased maximum number of concurrent stream processor tasks to 1000 per node.

* Moved Index entities over to the new multi part document store.

* Moved Pipeline entities over to the new multi part document store.

* Moved both Statistic Store entity types over to the new multi part document store.

* Moved XSLT entities over to the new multi part document store.

* Moved Visualisation entities over to the new multi part document store.

* Moved Script entities over to the new multi part document store.

* Moved Dashboard entities over to the new multi part document store.

* Moved XmlSchema entities over to the new multi part document store.

* Moved TextConverter entities over to the new multi part document store.

* Modified the storage of dictionaries to use the new multi part document store.

* Changed the document store to hold multiple entries for a document so that various parts of a document can be written separately, e.g. the meta data about a dictionary and the dictionary text are now written as separate DB entries. Entries are combined during the serialisation/deserialisation process.

* Changed the import export API to use byte arrays to hold values rather than strings. *POSSIBLE BREAKING CHANGE*
Issue **gchq/stroom-expression#22** : Add `typeOf(...)` function to dashboard.

* Issue **#697** : Fix for reference data sometimes failing to find the appropriate effective stream due to the incorrect use of the effective stream cache. It was incorrectly configured to use a time to idle (TTI) expiry rather than a time to live (TTL) expiry meaning that heavy use of the cache would prevent the cached effective streams being refreshed.

* Issue **#806** : Fix for clearing previous dashboard table results if search results deliver no data.

* Issue **#805** : Fix for dashboard date time formatting to use local time zone.

* Issue **#803** : Fix for group key conversion to an appropriate value for visualisations.

* Issue **#802** : Restore lucene-backward-codecs to the build

* Issue **#800** : Add DB migration script 33 to replace references to the `Stream Type` type in the STRM_PROC_FILT table with `streamTypeName`.

* Issue **#798** : Add DB migration script 32 to replace references to the `NStatFilter` type in the PIPE table with `StatisticsFilter`.

* Fix data receipt policy defect

* Issue **#791** : Search completion signal is now only sent to the UI once all pending search result merges are completed.

* Issue **#795** : Import and export now works with appropriate application permissions. Read permission is required to export items and Create/Update permissions are required to import items depending on whether the update will create a new item or update an existing one.

* Improve configurabilty of stroom-proxy.

* Issue **#783** : Reverted code that ignored duplicate selection to fix double click in tables.

* Issue **#782** : Fix for NPE thrown when using CountGroups when GroupKey string was null due to non grouped child rows.

* Issue **#778** : Fix for text selection on tooltips etc in the latest version of Chrome.

* Uplift stroom-expression to v1.4.1

* Issue **#776** : Removal of index shard searcher caching to hopefully fix Lucene directory closing issue.

* Issue **#779** : Fix permissions defect.

* Issue **gchq/stroom-expression#22** : Add `typeOf(...)` function to dashboard.

* Issue **#766** : Fix NullPointerExceptions when downloading table results to Excel format.

* Issue **#770** : Speculative fix for memory leak in SQL Stats queries.

* Issue **#761** : New fix for premature truncation of SQL stats queries due to thread interruption.

* Issue **#748** : Fix build issue resulting from a change to SafeXMLFilter.

* Issue **#748** : Added a command line interface (CLI) in addition to headless execution so that full pipelines can be run against input files.

* Issue **#748** : Fixes for error output for headless mode.

* Issue **#761** : Fixed statistic searches failing to search more than once.

* Issue **#756** : Fix for state being held by `InheritableThreadLocal` causing objects to be held in memory longer than necessary.

* Issue **#761** : Fixed premature truncation of SQL stats queries due to thread interruption.

* Added `pipeline-name` and `put` XSLT functions back into the code as they were lost in a merge.

* Issue **#749** : Fix inability to query with only `use` privileges on the index.

* Issue **#613** : Fixed visualisation display in latest Firefox and Chrome.

* Added permission caching to reference data lookup.

* Updated to stroom-expression 1.3.1

    Added cast functions `toBoolean`, `toDouble`, `toInteger`, `toLong` and `toString`.
    Added `include` and `exclude` functions.
    Added `if` and `not` functions.
    Added value functions `true()`, `false()`, `null()` and `err()`.
    Added `match` boolean function.
    Added `variance` and `stDev` functions.
    Added `hash` function.
    Added `formatDate` function.
    Added `parseDate` function.
    Made `substring` and `decode` functions capable of accepting functional parameters.
    Added `substringBefore`, `substringAfter`, `indexOf` and `lastIndexOf` functions.
    Added `countUnique` function.

* Issue **#613** : Fixed visualisation display in latest Firefox and Chrome.

* Issue **#753** : Fixed script editing in UI.

* Issue **#751** : Fix inability to query on a dashboard with only use+read rights.


## [v6.0-alpha.22]

* Issue **#719** : Fix creation of headless Jar to ensure logback is now included.

* Issue **#735** : Change the format-date xslt function to parse dates in a case insensitive way.

* Issue **#719** : Fix creation of headless Jar. Exclude gwt-unitCache folder from build JARs.

* Issue **#720** : Fix for Hessian serialisation of table coprocessor settings.

* Issue **#217** : Add an 'all/none' checkbox to the Explorer Tree's quick filter.

* Issue **#400** : Shows a warning when cascading folder permissions.

* Issue **#405** : Fixed quick filter on permissions dialog, for users and for groups. It will now match anywhere in the user or group name, not just at the start.

* Issue **#708** : Removed parent folder UUID from ExplorerActionHandler.

* Application security code is now implemented using lambda expressions rather than AOP. This simplifies debugging and makes the code easier to understand.

* Changed the task system to allow task threads to be interrupted from the task UI.

* Made changes to improve search performance by making various parts of search wait for interruptible conditions.

* Migrated code from Spring to Guice for managing dependency injection.

* Issue **#229** : When a user 'OKs' a folder permission change it can take a while to return. This disables the ok/cancel buttons while Stroom is processing the permission change.

* Issue **#405** : Fixed quick filter on permissions dialog, for users and for groups. It will now match anywhere in the user or group name, not just at the start.

* Issue **#588** : Fixed display of horizontal scrollbar on explorer tree in export, create, copy and move dialogs.

* Issue **#691** : Volumes now reload on edit so that the entities are no longer stale the second time they are edited.

* Issue **#692** : Properties now reload on edit so that the entities are no longer stale the second time they are edited.

* Issue **#703** : Removed logging of InterruptedException stack trace on SQL stat queries, improved concurrency code.

* Issue **#697** : Improved XSLT `Lookup` trace messages.

* Issue **#697** : Added a feature to trace XSLT `Lookup` attempts so that reference data lookups can be debugged.

* Issue **#702** : Fix for hanging search extraction tasks

* Issue **#701** : The search `maxDocIdQueueSize` is now 1000 by default.

* Issue **#700** : The format-date XSLT function now defaults years, months and days to the stream receipt time regardless of whether the input date pattern specifies them.

* Issue **#657** : Change SQL Stats query code to process/transform the data as it comes back from the database rather than holding the full resultset before processing. This will reduce memory overhead and improve performance.

* Issue **#634** : Remove excessive thread sleeping in index shard searching. Sleeps were causing a significant percentage of inactivity and increasing memory use as data backed up. Add more logging and logging of durations of chunks of code. Add an integration test for testing index searching for large data volumes.

* Issue **#698** : Migration of Processing Filters now protects against folders that have since been deleted

* Issue **#634** : Remove excessive thread sleeping in index shard searching. Sleeps were causing a significant percentage of inactivity and increasing memory use as data backed up. Add more logging and logging of durations of chunks of code. Add an integration test for testing index searching for large data volumes.

* Issue **#659** : Made format-date XSLT function default year if none specified to the year the data was received unless this would make the date later then the received time in which case a year is subtracted.

* Issue **#658** : Added a hashing function for XSLT translations.

* Issue **#680** : Fixed the order of streams in the data viewer to descending by date

* Issue **#679** : Fixed the editing of Stroom properties that are 'persistent'.

* Issue **#681** : Added dry run to check processor filters will convert to find stream criteria. Throws error to UI if fails.

* Issue **#676** : Fixed use of custom stream type values in expression based processing filters.

* Issue **#673** : Fixed issue with Stream processing filters that specify Create Time

* Issue **#675** : Fixed issue with datafeed requests authenticating incorrectly

* Issue **#666** : Fixed the duplicate dictionary issue in processing filter migrations, made querying more efficient too
* Database migration fixes and tools

* Issue **#668** : Fixed the issue that prevented editing of stroom volumes

* Issue **#669** : Elastic Index Filter now uses stroomServiceUser to retrieve the index config from the Query Elastic service.

* Minor fix to migrations

* Add logging to migrations

* Add logging to migrations

* Issue **#651** : Removed the redundant concept of Pipeline Types, it's half implementation prevented certain picker dialogs from working.

* Issue **#481** : Fix handling of non-incremental index queries on the query API. Adds timeout option in request and blocking code to wait for the query to complete. Exit early from wait loops in index/event search.

* Issue **#626** : Fixed issue with document settings not being persisted

* Issue **#621** : Changed the document info to prevent requests for multi selections

* Issue **#620** : Copying a directory now recursively copies it's contents, plus renaming copies is done more intelligently.

* Issue **#546** : Fixed race conditions with the Explorer Tree, it was causing odd delays to population of the explorer in various places.

* Issue **#495** : Fixed the temporary expansion of the Explorer Tree caused by filtering

* Issue **#376** : Welcome tab details fixed since move to gradle

* Issue **#523** : Changed permission behaviours for copy and move to support `None`, `Source`, `Destination` and `Combined` behaviours. Creating new items now allows for `None` and `Destination` permission behaviours. Also imported items now receive permissions from the destination folder. Event logging now indicates the permission behaviour used during copy, move and create operations.

* Issue **#480** : Change the downloaded search request API JSON to have a fetch type of ALL.

* Issue **#623** : Fixed issue where items were being added to sublist causing a stack overflow exception during data retention processing.

* Issue **#617** : Introduced a concept of `system` document types that prevents the root `System` folder type from being created, copied, deleted, moved, renamed etc.

* Issue **#622** : Fix incorrect service discovery based api paths, remove authentication and authorisation from service discovery

* Issue **#568** : Fixed filtering streams by pipeline in the pipeline screen.

* Issue **#565** : Fixed authorisation issue on dashboards.

* Issue **#592** : Mount stroom at /stroom.

* Issue **#608** : Fixed stream grep and stream dump tools and added tests to ensure continued operation.

* Issue **#603** : Changed property description from `tags` to `XML elements` in `BadTextXMLFilterReader`.

* Issue **#600** : Added debug to help diagnose cause of missing index shards in shard list.

* Issue **#611** : Changed properties to be defined in code rather than Spring XML.

* Issue **#605** : Added a cache for retrieving user by name to reduce DB use when pushing users for each task.

* Issue **#610** : Added `USE INDEX (PRIMARY)` hint to data retention select SQL to improve performance.

* Issue **#607** : Multiple improvements to the code to ensure DB connections, prepared statements, result sets etc use try-with-resources constructs wherever possible to ensure no DB resources are leaked. Also all connections obtained from a data source are now returned appropriately so that connections from pools are reused.

* Issue **#602** : Changed the data retention rule table column order.

* Issue **#606** : Added more stroom properties to tune the c3P0 connection pool. The properties are prefixed by `stroom.db.connectionPool` and `stroom.statistics.sql.db.connectionPool`.

* Issue **#601** : Fixed NPE generated during index shard retention process that was caused by a shard being deleted from the DB at the same time as the index shard retention job running.

* Issue **#609** : Add configurable regex to replace IDs in heap histogram class names, e.g. `....$Proxy54` becomes `....$Proxy--ID-REMOVED--`

* Issue **#570** : Refactor the heap histogram internal statistics for the new InternalStatisticsReceiver

* Issue **#599** : DocumentServiceWriteAction was being used in the wrong places where EntityServiceSaveAction should have been used instead to save entities that aren't document entities.

* Issue **#593** : Fixed node save RPC call.

* Issue **#591** : Made the query info popup more configurable with a title, validation regex etc. The popup will now only be displayed when enabled and when a manual user action takes place, e.g. clicking a search button or running a parameterised execution with one or more queries.

* Added 'prompt' option to force the identity provider to ask for a login.

* Issue **#549** : Change to not try to connect to kafka when kafka is not configured and improve failure handling

* Issue **#573** : Fixed viewing folders with no permitted underlying feeds. It now correctly shows blank data screen, rather than System/Data.

* Issue **#150** : Added a feature to optionally require specification of search purpose.

* Issue **#572** : Added a feature to allow easy download of dictionary contents as a text file.

* Generate additional major and minor floating docker tags in travis build, e.g. v6-LATEST and v6.0-LATEST

* Change docker image to be based on openjdk:8u151-jre-alpine

* Added a feature to list dependencies for all document entities and indicate where dependencies are missing.

* Issue **#540** : Improve description text for stroom.statistics.sql.maxProcessingAge property

* Issue **#538** : Lists of items such as users or user groups were sometimes not being converted into result pages correctly, this is now fixed.

* Issue **#537** : Users without `Manage Policies` permission can now view streams.

* Issue **#522** : Selection of data retention rules now remains when moving rules up or down.

* Issue **#411** : When data retention rules are disabled they are now shown greyed out to indicate this.

* Issue **#536** : Fix for missing visualisation icons.

* Issue **#368** : Fixed hidden job type button on job node list screen when a long cron pattern is used.

* Issue **#507** : Added dictionary inheritance via import references.

* Issue **#554** : Added a `parseUri` XSLT function.

* Issue **#557** : Added dashboard functions to parse and output URI parts.

* Issue **#552** : Fix for NPE caused by bad XSLT during search data extraction.

* Issue **#560** : Replaced instances of `Files.walk()` with `Files.walkFileTree()`. `Files.walk()` throws errors if any files are deleted or are not accessible during the walk operation. This is a major issue with the Java design for walking files using Java 8 streams. To avoid this issue `Files.walkFileTree()` has now been used in place of `Files.walk()`.

* Issue **#567** : Changed `parseUri` to be `parse-uri` to keep it consistently named with respect to other XSLT functions. The old name `parseUri` still works but is deprecated and will be removed in a later version.

* Issue **#567** : The XSLT function `parse-uri` now correctly returns a `schemeSpecificPart` element rather than the incorrectly named `schemeSpecificPort`.

* Issue **#567** : The dashboard expression function `extractSchemeSpecificPortFromUri` has now been corrected to be called `extractSchemeSpecificPartFromUri`.

* Issue **#567** : The missing dashboard expression function `extractQueryFromUri` has been added.

* Issue **#571** : Streams are now updated to have a status of deleted in batches using native SQL and prepared statements rather than using the stream store.

* Issue **#559** : Changed CSS to allow table text selection in newer browsers.

* Issue **#574** : Fixed SQL debug trace output.

* Issue **#574** : Fixed SQL UNION code that was resulting in missing streams in the data browser when paging.

* Issue **#590** : Improved data browser performance by using a local cache to remember feeds, stream types, processors, pipelines etc while decorating streams.

* Issue **#150** : Added a property to optionally require specification of search purpose.

* New authentication flow based around OpenId

* New user management screens

* The ability to issue API keys

* Issue **#501** : Improve the database teardown process in integration tests to speed up builds

* Relax regex in build script to allow tags like v6.0-alpha.3 to be published to Bintray

* Add Bintray publish plugin to Gradle build

* Issue **#75** : Upgraded to Lucene 5.

* Issue **#135** : [BREAKING CHANGE] Removed JODA Time library and replaced with Java 7 Time API. This change breaks time zone output previously formatted with `ZZ` or `ZZZ`.

* Added XSLT functions generate-url and fetch-json

* Added ability to put clickable hyperlinks in Dashboard tables

* Added an HTTP appender.

* Added an appender for the proxy store.

* Issue **#412** : Fixed no-column table breakage

* Issue **#380** : Fixed build details on welcome/about

* Issue **#348** : Fixed new menu icons.

* Issue **98** : Fix premature trimming of results in the store

* Issue **360** : Fix inability to sort sql stats results in the dashboard table

* Issue **#550** : Fix for info message output for data retention.

* Issue **#551** : Improved server task detail for data retention job.

* Issue **#541** : Changed stream retention job descriptions.

* Issue **#553** : The data retention job now terminates if requested to do so and also tracks progress in a local temp file so a nodes progress will survive application restarts.

* Change docker image to use openjdk:8u151-jre-alpine as a base

* Issue **#539** : Fix issue of statistic search failing after it is imported

* Issue **#547** : Data retention processing is now performed in batches (size determined by `stroom.stream.deleteBatchSize`). This change should reduce the memory required to process the data retention job.

* Issue **#541** : Marked old stream retention job as deprecated in description.

* Issue **#542** : Fix for lazy hibernate object initialisation when stepping cooked data.

* Issue **#524** : Remove dependency on stroom-proxy:stroom-proxy-repo and replaced with duplicated code from stroom-proxy-repo (commit b981e1e)

* Issue **#203** : Initial release of the new data receipt policy functionality.

* Issue **#202** : Initial release of the new data retention policy functionality.

* Issue **#521** : Fix for the job list screen to correct the help URL.

* Issue **#526** : Fix for XSLT functions that should return optional results but were being forced to return a single value.

* Issue **#527** : Fix for XSLT error reporting. All downstream errors were being reported as XSLT module errors and were
 hiding the underlying exception.

* Issue **#501** : Improve the database teardown process in integration tests to speed up builds.

* Issue **#511** : Fix NPE thrown during pipeline stepping by downstream XSLT.

* Issue **#521** : Fix for the job list screen to use the help URL system property for displaying context sensitive help.

* Issue **#511** : Fix for XSLT functions to allow null return values where a value cannot be returned due to an error etc.

* Issue **#515** : Fix handling of errors that occur before search starts sending.

* Issue **#506** : In v5 dashboard table filters were enhanced to allow parameters to be used in include/exclude filters. The implementation included the use of ` \ ` to escape `$` characters that were not to be considered part of a parameter reference. This change resulted in regular expressions requiring ` \ ` being escaped with additional ` \ ` characters. This escaping has now been removed and instead only `$` chars before `{` chars need escaping when necessary with double `$$` chars, e.g. use `$${something` if you actually want `${something` not to be replaced with a parameter.

* Issue **#505** : Fix the property UI so all edited value whitespace is trimmed

* Issue **#513** : Now only actively executing tasks are visible as server tasks

* Issue **#483** : When running stream retention jobs the transactions are now set to REQUIRE_NEW to hopefully ensure that the job is done in small batches rather than a larger transaction spanning multiple changes.

* Issue **#508** : Fix directory creation for index shards.

* Issue **#492** : Task producers were still not being marked as complete on termination which meant that the parent cluster task was not completing. This has now been fixed.

* Issue **#497** : DB connections obtained from the data source are now released back to the pool after use.

* Issue **#492** : Task producers were not being marked as complete on termination which meant that the parent cluster task was not completing. This has now been fixed.

* Issue **#497** : Change stream task creation to use straight JDBC rather than hibernate for inserts and use a configurable batch size (stroom.databaseMultiInsertMaxBatchSize) for the inserts.

* Issue **#502** : The task executor was not responding to shutdown and was therefore preventing the app from stopping gracefully.

* Issue **#476** : Stepping with dynamic XSLT or text converter properties now correctly falls back to the specified entity if a match cannot be found by name.

* Issue **#498** : The UI was adding more than one link between 'Source' and 'Parser' elements, this is now fixed.

* Issue **#492** : Search tasks were waiting for part of the data extraction task to run which was not checking for termination. The code for this has been changed and should now terminate when required.

* Issue **#494** : Fix problem of proxy aggregation never stopping if more files exist

* Issue **#490** : Fix errors in proxy aggregation due to a bounded thread pool size

* Issue **#484** : Remove custom finalize() methods to reduce memory overhead

* Issue **#475** : Fix memory leak of java.io.File references when proxy aggregation runs

* Issue **#470** : You can now correctly add destinations directly to the pipeline 'Source' element to enable raw streaming.

* Issue **#487** : Search result list trimming was throwing an illegal argument exception `Comparison method violates its general contract`, this should now be fixed.

* Issue **#488** : Permissions are now elevated to 'Use' for the purposes of reporting the data source being queried.

* Migrated to ehcache 3.4.0 to add options for off-heap and disk based caching to reduce memory overhead.

* Caches of pooled items no longer use Apache Commons Pool.

* Issue **#401** : Reference data was being cached per user to ensure a user centric view of reference data was being used. This required more memory so now reference data is built in the context of the internal processing user and then filtered during processing by user access to streams.

* The effective stream cache now holds 1000 items.

* Reduced the amount of cached reference data to 100 streams.

* Reduced the number of active queries to 100.

* Removed Ehcache and switched to Guava cache.

* Issue **#477** : Additional changes to ensure search sub tasks use threads fairly between multiple searches.

* Issue **#477** : Search sub tasks are now correctly linked to their parent task and can therefore be terminated by terminating parent tasks.

* Issue **#425** : Changed string replacement in pipeline migration code to use a literal match

* Issue **#469** : Add Heap Histogram internal statistics for memory use monitoring

* Issue **#463** : Made further improvements to the index shard writer cache to improve performance.

* Issue **#448** : Some search related tasks never seem to complete, presumably because an error is thrown at some point and so their callbacks do not get called normally. This fix changes the way task completion is recorded so that it isn't dependant on the callbacks being called correctly.

* Issue **#464** : When a user resets a password, the password now has an expiry date set in the future determined by the password expiry policy. Password that are reset by email still expire immediately as expected.

* Issue **#462** : Permission exceptions now carry details of the user that the exception applies to. This change allows error logging to record the user id in the message where appropriate.

* Issue **#463** : Many index shards are being corrupted which may be caused by insufficient locking of the shard writers and readers. This fix changes the locking mechanism to use the file system.

* Issue **#451** : Data paging was allowing the user to jump beyond the end of a stream whereby just the XML root elements were displayed. This is now fixed by adding a constraint to the page offset so that the user cannot jump beyond the last record. Because data paging assumes that segmented streams have a header and footer, text streams now include segments after a header and before a footer, even if neither are added, so that paging always works correctly regardless of the presence of a header or footer.

* Issue **#461** : The stream attributes on the filter dialog were not sorted alphabetically, they now are.

* Issue **#460** : In some instances error streams did not always have stream attributes added to them for fatal errors. This mainly occurred in instances where processing failed early on during pipeline creation. An error was recorded but stream attributes were not added to the meta data for the error stream. Processing now ensures that stream attributes are recorded for all error cases.

* Issue **#442** : Remove 'Old Internal Statistics' folder, improve import exception handling

* Issue **#457** : Add check to import to prevent duplicate root level entities

* Issue **#444** : Fix for segment markers when writing text to StreamAppender.

* Issue **#447** : Fix for AsyncSearchTask not being displayed as a child of EventSearchTask in the server tasks view.

* Issue **#421** : FileAppender now causes fatal error where no output path set.

* Issue **#427** : Pipelines with no source element will now only treat a single parser element as being a root element for backwards compatibility.

* Issue **#420** : Pipelines were producing errors in the UI when elements were deleted but still had properties set on them. The pipeline validator was attempting to set and validate properties for unknown elements. The validator now ignores properties and links to elements that are undeclared.

* Issue **#420** : The pipeline model now removes all properties and links for deleted elements on save.

* Issue **#458** : Only event searches should populate the `searchId`. Now `searchId` is only populated when a stream processor task is created by an event search as only event searches extract specific records from the source stream.

* Issue **#437** : The event log now includes source in move events.

* Issue **#419** : Fix multiple xml processing instructions appearing in output.

* Issue **#446** : Fix for deadlock on rolling appenders.

* Issue **#444** : Fix segment markers on RollingStreamAppender.

* Issue **#426** : Fix for incorrect processor filters. Old processor filters reference `systemGroupIdSet` rather than `folderIdSet`. The new migration updates them accordingly.

* Issue **#429** : Fix to remove `usePool` parser parameter.

* Issue **#439** : Fix for caches where elements were not eagerly evicted.

* Issue **#424** : Fix for cluster ping error display.

* Issue **#441** : Fix to ensure correct names are shown in pipeline properties.

* Issue **#433** : Fixed slow stream queries caused by feed permission restrictions.

* Issue **#385** : Individual index shards can now be deleted without deleting all shards.

* Issue **#391** : Users needed `Manage Processors` permission to initiate pipeline stepping. This is no longer required as the 'best fit' pipeline is now discovered as the internal processing user.

* Issue **#392** : Inherited pipelines now only require 'Use' permission to be used instead of requiring 'Read' permission.

* Issue **#394** : Pipeline stepping will now show errors with an alert popup.

* Issue **#396** : All queries associated with a dashboard should now be correctly deleted when a dashboard is deleted.

* Issue **#393** : All caches now cache items within the context of the current user so that different users do not have the possibility of having problems caused by others users not having read permissions on items.

* Issue **#358** : Schemas are now selected from a subset matching the criteria set on SchemaFilter by the user.

* Issue **#369** : Translation stepping wasn't showing any errors during stepping if a schema had an error in it.

* Issue **#364** : Switched index writer lock factory to a SingleInstanceLockFactory as index shards are accessed by a single process.

* Issue **#363** : IndexShardWriterCacheImpl now closes and flushes writers using an executor provided by the TaskManager. Writers are now also closed in LRU order when sweeping up writers that exceed TTL and TTI constraints.

* Issue **#361** : Information has been added to threads executing index writer and index searcher maintenance tasks.

* Issue **#356** : Changed the way index shard writers are cached to improve indexing performance and reduce blocking.

* Issue **#353** : Reduced expected error logging to debug.

* Issue **#354** : Changed the way search index shard readers get references to open writers so that any attempt to get an open writer will not cause, or have to wait for, a writer to close.

* Issue **#351** : Fixed ehcache item eviction issue caused by ehcache internally using a deprecated API.

* Issue **#347** : Added a 'Source' node to pipelines to establish a proper root for a pipeline rather than an assumed one based on elements with no parent.

* Issue **#350** : Removed 'Advanced Mode' from pipeline structure editor as it is no longer very useful.

* Issue **#349** : Improved index searcher cache to ensure searchers are not affected by writers closing.

* Issue **#342** : Changed the way indexing is performed to ensure index readers reference open writers correctly.

* Issue **#346** : Improved multi depth config content import.

* Issue **#328** : You can now delete corrupt shards from the UI.

* Issue **#343** : Fixed login expiry issue.

* Issue **#345** : Allowed for multi depth config content import.

* Issue **#341** : Fixed arg in SQL.

* Issue **#340** : Fixed headless and corresponding test.

* Issue **#333** : Fixed event-logging version in build.

* Issue **#334** : Improved entity sorting SQL and separated generation of SQL and HQL to help avoid future issues.

* Issue **#335** : Improved user management

* Issue **#337** : Added certificate auth option to export servlet and disabled the export config feature by default.

* Issue **#337** : Added basic auth option to export servlet to complement cert based auth.

* Issue **#332** : The index shard searcher cache now makes sure to get the current writer needed for the current searcher on open.

* Issue **#322** : The index cache and other caching beans should now throw exceptions on `get` that were generated during the creation of cached items.

* Issue **#325** : Query history is now cleaned with a separate job. Also query history is only recorded for manual querying, i.e. not when query is automated (on open or auto refresh). Queries are now recorded on a dashboard + query component basis and do not apply across multiple query components in a dashboard.

* Issue **#323** : Fixed an issue where parser elements were not being returned as 'processors' correctly when downstream of a reader.

* Issue **#322** : Index should now provide a more helpful message when an attempt is made to index data and no volumes have been assigned to an index.

* Issue **#316** : Search history is now only stored on initial query when using automated queries or when a user runs a query manually. Search history is also automatically purged to keep either a specified number of items defined by `stroom.query.history.itemsRetention` (default 100) or for a number of days specified by `stroom.query.history.daysRetention` (default 365).

* Issue **#317** : Users now need update permission on an index plus 'Manage Index Shards' permission to flush or close index shards. In addition to this a user needs delete permission to delete index shards.

* Issue **#319** : SaveAs now fetches the parent folder correctly so that users can copy items if they have permission to do so.

* Issue **#311** : Fixed request for `Pipeline` in `meta` XSLT function. Errors are now dealt with correctly so that the XSLT will not fail due to missing meta data.

* Issue **#313** : Fixed case of `xmlVersion` property on `InvalidXMLCharFilterReader`.

* Issue **#314** : Improved description of `tags` property in `BadTextXMLFilterReader`.

* Issue **#307** : Made some changes to avoid potential NPE caused by session serialisation.

* Issue **#306** : Added a stroom `meta` XSLT function. The XSLT function now exposes `Feed`, `StreamType`, `CreatedTime`, `EffectiveTime` and `Pipeline` meta attributes from the currently processing stream in addition to any other meta data that might apply. To access these meta data attributes of the current stream use `stroom:meta('StreamType')` etc. The `feed-attribute` function is now an alias for the `meta` function and should be considered to be deprecated.

* Issue **#303** : The stream delete job now uses cron in preference to a frequency.

* Issue **#152** : Changed the way indexing is performed so that a single indexer object is now responsible for indexing documents and adding them to the appropriate shard.

* Issue **#179** : Updated Saxon-HE to version 9.7.0-18 and added XSLTFilter option to `usePool` to see if caching might be responsible for issue.

* Issue **#288** : Made further changes to ensure that the IndexShardWriterCache doesn't try to reuse an index shard that has failed when adding any documents.

* Issue **#295** : Made the help URL absolute and not relative.

* Issue **#293** : Attempt to fix mismatch document count error being reported when index shards are opened.

* Issue **#292** : Fixed locking for rolling stream appender.

* Issue **#292** : Rolling stream output is no longer associated with a task, processor or pipeline to avoid future processing tasks from deleting rolling streams by thinking they are superseded.

* Issue **#292** : Data that we expect to be unavailable, e.g. locked and deleted streams, will no longer log exceptions when a user tries to view it and will instead return an appropriate message to the user in place of the data.

* Issue **#288** : The error condition 'Expected a new writer but got the same one back!!!' should no longer be encountered as the root cause should now be fixed. The original check has been reinstated so that processing will terminate if we do encounter this problem.

* Issue **#295** : Fixed the help property so that it can now be configured.

* Issue **#296** : Removed 'New' and 'Delete' buttons from the global property dialog.

* Issue **#279** : Fixed NPE thrown during proxy aggregation.

* Issue **#294** : Changing stream task status now tries multiple times to attempt to avoid a hibernate LockAcquisitionException.

* Issue **#287** : XSLT not found warnings property description now defaults to false.

* Issue **#261** : The save button is now only enabled when a dashboard or other item is made dirty and it is not read only.

* Issue **#286** : Dashboards now correctly save the selected tab when a tab is selected via the popup tab selector (visible when tabs are collapsed).

* Issue **#289** : Changed Log4J configuration to suppress logging from Hibernate SqlExceptionHandler for expected exceptions like constraint violations.

* Issue **#288** : Changed 'Expected a new writer...' fatal error to warning as the condition in question might be acceptable.

* Issue **#285** : Attempted fix for GWT RPC serialisation issue.

* Issue **#283** : Statistics for the stream task queue are now captured even if the size is zero.

* Issue **#226** : Fixed issue where querying an index failed with "User does not have the required permission (Manage Users)" message.

* Issue **#281** : Made further changes to cope with Files.list() and Files.walk() returning streams that should be closed with 'try with resources' construct.

* Issue **#224** : Removing an element from the pipeline structure now removes all child elements too.

* Issue **#282** : Users can now upload data with just 'Data - View' and 'Data - Import' application permissions, plus read permission on the appropriate feed.

* Issue **#199** : The explorer now scrolls selected items into view.

* Issue **#280** : Fixed 'No user is currently authenticated' issue when viewing jobs and nodes.

* Issue **#278** : The date picker now hides once you select a date.

* Issue **#281** : Directory streams etc are now auto closed to prevent systems running out of file handles.

* Issue **#263** : The explorer tree now allows you to collapse the root 'System' node after it is first displayed.

* Issue **#266** : The explorer tree now resets (clears and collapses all previously open nodes) and shows the currently selected item every time an explorer drop down in opened.

* Issue **#233** : Users now only see streams if they are administrators or have 'Data - View' permission. Non administrators will only see data that they have 'read' permission on for the associated feed and 'use' permission on for the associated pipeline if there is one.

* Issue **#265** : The stream filter now orders stream attributes alphabetically.

* Issue **#270** : Fixed security issue where null users were being treated as INTERNAL users.

* Issue **#270** : Improved security by pushing user tokens rather than just user names so that internal system (processing) users are clearly identifiable by the security system and cannot be spoofed by regular user accounts.

* Issue **#269** : When users are prevented from logging in with 'preventLogin' their failed login count is no longer incremented.

* Issue **#267** : The login page now shows the maintenance message.

* Issue **#276** : Session list now shows session user ids correctly.

* Issue **#201** : The permissions menu item is no longer available on the root 'System' folder.

* Issue **#176** : Improved performance of the explorer tree by increasing the size of the document permissions cache to 1M items and changing the eviction policy from LRU to LFU.

* Issue **#176** : Added an optimisation to the explorer tree that prevents the need for a server call when collapsing tree nodes.

* Issue **#273** : Removed an unnecessary script from the build.

* Issue **#277** : Fixed a layout issue that was causing the feed section of the processor filter popup to take up too much room.

* Issue **#274** : The editor pane was only returning the current user edited text when attached to the DOM which meant changes to text were ignored if an editor pane was not visible when save was pressed. This has now been fixed so that the current content of an editor pane is always returned even when it is in a detached state.

* Issue **#264** : Added created by/on and updated by/on info to pipeline stream processor info tooltips.

* Issue **#222** : Explorer items now auto expand when a quick filter is used.

* Issue **#205** : File permissions in distribution have now been changed to `0750` for directories and shell scripts and `0640` for all other files.

* Issue **#240** : Separate application permissions are now required to manage DB tables and tasks.

* Issue **#210** : The statistics tables are now listed in the database tables monitoring pane.

* Issue **#249** : Removed spaces between values and units.

* Issue **#237** : Users without 'Download Search Results' permission will no longer see the download button on the table component in a dashboard.

* Issue **#232** : Users can now inherit from pipelines that they have 'use' permissions on.

* Issue **#191** : Max stream size was not being treated as IEC value, e.g. Mebibytes etc.

* Issue **#235** : Users can now only view the processor filters that they have created if they have 'Manage Processors' permission unless they are an administrator in which case they will see all filters. Users without the 'Manage Processors' permission who are also not administrators will see no processor filters in the UI. Users with 'Manage Processors' permission who are not administrators will be able to update their own processor filters if they have 'update' permission on the associated pipeline. Administrators are able to update all processor filters.

* Issue **#212** : Changes made to text in any editor including those made with cut and paste are now correctly handled so that altered content is now saved.

* Issue **#247** : The editor pane now attempts to maintain the scroll position when formatting content.

* Issue **#251** : Volume and memory statistics are now recorded in bytes and not MiB.

* Issue **#243** : The error marker pane should now discover and display all error types even if they are preceded by over 1000 warnings.

* Issue **#254** : Fixed search result download.

* Issue **#209** : Statistics are now queryable in a dashboard if a user has 'use' permissions on a statistic.

* Issue **#255** : Fixed issue where error indicators were not being shown in the schema validator pane because the text needed to be formatted so that it spanned multiple lines before attempting to add annotations.

* Issue **#257** : The dashboard text pane now provides padding at the top to allow for tabs and controls.

* Issue **#174** : Index shard checking is now done asynchronously during startup to reduce startup time.

* Issue **#225** : Fixed NPE that was caused by processing instruction SAX events unexpectedly being fired by Xerces before start document events. This looks like it might be a bug in Xerces but the code now copes with the unexpected processing instruction event anyway.

* Issue **#230** : The maintenance message can now be set with the property 'stroom.maintenance.message' and the message now appears as a banner at the top of the screen rather than an annoying popup. Non admin users can also be prevented from logging on to the system by setting the 'stroom.maintenance.preventLogin' property to 'true'.

* Issue **#155** : Changed password values to be obfuscated in the UI as 20 asterisks regardless of length.

* Issue **#188** : All of the writers in a pipeline now display IO in the UI when stepping.

* Issue **#208** : Schema filter validation errors are now shown on the output pane during stepping.

* Issue **#211** : Turned off print margins in all editors.

* Issue **#200** : The stepping presenter now resizes the top pane to fit the tree structure even if it is several elements high.

* Issue **#168** : Code and IO is now loaded lazily into the element presenter panes during stepping which prevents the scrollbar in the editors being in the wrong position.

* Issue **#219** : Changed async dispatch code to work with new lambda classes rather than callbacks.

* Issue **#221** : Fixed issue where `*.zip.bad` files were being picked up for proxy aggregation.

* Issue **#242** : Improved the way properties are injected into some areas of the code to fix an issue where 'stroom.maxStreamSize' and other properties were not being set.

* Issue **#241** : XMLFilter now ignores the XSLT name pattern if an empty string is supplied.

* Issue **#236** : 'Manage Cache Permission' has been changed to 'Manage Cache'.

* Issue **#219** : Made further changes to use lambda expressions where possible to simplify code.

* Issue **#231** : Changed the way internal statistics are created so that multiple facets of a statistic, e.g. Free & Used Memory, are combined into a single statistic to allow combined visualisation.

* Issue **#172** : Further improvement to dashboard L&F.

* Issue **#194** : Fixed missing Roboto fonts.

* Issue **#195** : Improved font weights and removed underlines from link tabs.

* Issue **#196** : Reordered fields on stream, relative stream, volume and server task tables.

* Issue **#182** : Changed the way dates and times are parsed and formatted and improved the datebox control L&F.

* Issue **#198** : Renamed 'INTERNAL_PROCESSING_USER' to 'INTERNAL'.

* Issue **#154** : Active tasks are now sortable by processor filter priority.

* Issue **#204** : Pipeline processor statistics now include 'Node' as a tag.

* Issue **#170** : Changed import/export to delegate import/export responsibility to individual services. Import/export now only works with items that have valid UUIDs specified.

* Issue **#164** : Reduced caching to ensure tree items appear as soon as they are added.

* Issue **#177** : Removed 'Meta Data-Bytes Received' statistic as it was a duplicate.

* Issue **#152** : Changed the way index shard creation is locked so that only a single shard should be fetched from the cache with a given shard key at any one time.

* Issue **#189** : You now have to click within a checkbox to select it within a table rather than just clicking the cell the checkbox is in.

* Issue **#186** : Data is no longer artificially wrapped with the insertion of new lines server side. Instead the client now receives the data and an option to soft wrap lines has been added to the UI.

* Issue **#167** : Fixed formatting of JavaScript and JSON.

* Issue **#175** : Fixed visibility of items by inferred permissions.

* Issue **#178** : Added new properties and corresponding configuration to connect and create a separate SQL statistics DB.

* Issue **#172** : Improved dashboard L&F.

* Issue **#169** : Improved L&F of tables to make better use of screen real estate.

* Issue **#191** : Mebibytes (multiples of 1024) etc are now used as standard throughout the application for both memory and disk sizes and have single letter suffixes (B, K, M, G, T).

* Issue **#173** : Fixed the way XML formatter deals with spaces in attribute values.

* Issue **#151** : Fixed meta data statistics. 'metaDataStatistics' bean was declared as an interface and not a class.

* Issue **#158** : Added a new global property 'stroom.proxy.zipFilenameDelimiter' to enable Stroom proxy repositories to be processed that have a custom file name pattern.

* Issue **#153** : Clicking tick boxes and other cell components in tables no longer requires the row to be selected first.

* Issue **#148** : The stream browsing UI no longer throws an error when attempting to clear markers from the error markers pane.

* Issue **#160** : Stream processing tasks are now created within the security context of the user that created the associated stream processor filter.

* Issue **#157** : Data is now formatted by the editor automatically on display.

* Issue **#144** : Old processing output will now be deleted when content is reprocessed even if the new processing task does not produce output.

* Issue **#159** : Fixed NPE thrown during import.

* Issue **#166** : Fixed NPE thrown when searching statistics.

* Issue **#165** : Dashboards now add a query and result table from a template by default on creation. This was broken when adding permission inheritance to documents.

* Issue **#162** : The editor annotation popup now matches the style of other popups.

* Issue **#163** : Imported the Roboto Mono font to ensure consistency of the editor across platforms.

* Issue **#143** : Stroom now logs progress information about closing index shard writers during shutdown.

* Issue **#140** : Replaced code editor to improve UI performance and add additional code formatting & styling options.

* Issue **#146** : Object pool should no longer throw an error when abandoned objects are returned to the pool.

* Issue **#142** : Changed the way permissions are cached so that changes to permissions provide immediate access to documents.

* Issue **#123** : Changed the way entity service result caching works so that the underlying entity manager is cached instead of individual services. This allows entity result caching to be performed while still applying user permissions to cached results.

* Issue **#156** : Attempts to open items that that user does not have permission to open no longer show an error and spin the progress indicator forever, instead the item will just not open.

* Issue **#141** : Improved log output during entity reference migration and fixed statistic data source reference migration.

* Issue **#127** : Entity reference replacement should now work with references to 'StatisticsDataSource'.

* Issue **#125** : Fixed display of active tasks which was broken by changes to the task summary table selection model.

* Issue **#121** : Fixed cache clearing.

* Issue **#122** : Improved the look of the cache screen.

* Issue **#106** : Disabled users and groups are now displayed with greyed out icon in the UI.

* Issue **#132** : The explorer tree is now cleared on login so that users with different permissions do not see the previous users items.

* Issue **#128** : Improved error handling during login.

* Issue **#130** : Users with no permissions are no longer able to open folders including the root System folder to attempt data browsing.

* Issue **#120** : Entity chooser now treats 'None' as a special root level explorer node so that it can be selected in the same way as other nodes, e.g. visibly selected and responsive to double click.

* Issue **#129** : Fixed NPE.

* Issue **#119** : User permissions dialog now clears permissions when a user or group is deleted.

* Issue **#115** : User permissions on documents can now be inherited from parent folders on create, copy and move.

* Issue **#109** : Added packetSize="65536" property to AJP connector in server.xml template.

* Issue **#100** : Various list of items in stroom now allow multi selection for add/remove purposes.

* Issue **#112** : Removed 'pool' monitoring screen as all pools are now caches of one form or another.

* Issue **#105** : Users were not seeing 'New' menu for folders that they had some create child doc permissions for. This was due to DocumentType not implementing equals() and is now fixed.

* Issue **#111** : Fixed query favourites and history.

* Issue **#91** : Only CombinedParser was allowing code to be injected during stepping. Now DSParser and XMLFragmentParser support code injection during stepping.

* Issue **#107** : The UI now only shows new pipeline element items on the 'Add' menu that are allowed children of the selected element.

* Issue **#113** : User names are now validated against a regex specified by the 'stroom.security.userNamePattern' property.

* Issue **#116** : Rename is now only possible when a single explorer item is selected.

* Issue **#114** : Fixed selection manager so that the explorer tree does not select items when a node expander is clicked.

* Issue **#65** : Selection lists are now limited to 300px tall and show scrollbars if needed.

* Issue **#50** : Defaults table result fields to use local time without outputting the timezone.

* Issue **#15** : You can now express time zones in dashboard query expressions or just omit a time zone to use the locale of the browser.

* Issue **#49** : Dynamic XSLT selection now works with pipeline stepping.

* Issue **#63** : Entity selection control now shows current entity name even if it has changed since referencing entity was last saved.

* Issue **#70** : You can now select multiple explorer rows with ctrl and shift key modifiers and perform bulk actions such as copy, move, rename and delete.

* Issue **#85** : findDelete() no longer tries to add ORDER BY condition on UPDATE SQL when deleting streams.

* Issue **#89** : Warnings should now be present in processing logs for reference data lookups that don't specify feed or stream type. This was previously throwing a NullPointerException.

* Issue **#90** : Fixed entity selection dialog used outside of drop down selection control.

* Issue **#88** : Pipeline reference edit dialog now correctly selects the current stream type.

* Issue **#77** : Default index volume creation now sets stream status to INACTIVE rather than CLOSED and stream volume creation sets index status to INACTIVE rather than CLOSED.

* Issue **#93** : Fixed code so that the 'Item' menu is now visible.

* Issue **#97** : Index shard partition date range creation has been improved.

* Issue **#94** : Statistics searches now ignore expression terms with null or empty values so that the use of substitution parameters can be optional.

* Issue **#87** : Fixed explorer scrolling to the top by disabling keyboard selection.

* Issue **#104** : 'Query' no longer appears as an item that a user can allow 'create' on for permissions within a folder.

* Issue **#103** : Added 10 years as a supported data retention age.

* Issue **#86** : The stream delete button is now re-enabled when new items are selected for deletion.

* Issue **#81** : No exception will now be thrown if a client rejects a response for an EntityEvent.

* Issue **#79** : The client node no longer tries to create directories on the file system for a volume that may be owned by another node.

* Issue **#92** : Error summaries of multiple types no longer overlap each other at the top of the error markers list.

* Issue **#64** : Fixed Hessian serialisation of 'now' which was specified as a ZonedDateTime which cannot be serialised. This field is now a long representing millseconds since epoch.

* Issue **#62** : Task termination button is now enabled.

* Issue **#60** : Fixed validation of stream attributes prior to data upload to prevent null pointer exception.

* Issue **#9** : Created a new implementation of the expression parser that improved expression tokenisation and deals with BODMAS rules properly.

* Issue **#36** : Fixed and vastly improved the configuration of email so that more options can be set allowing for the use of other email services requiring more complex configuration such as gmail.

* Issue **#24** : Header and footer strings are now unescaped so that character sequences such as '\n' are translated into single characters as with standard Java strings, e.g. '\n' will become a new line and '\t' a tab.

* Issue **#40** : Changed Stroom docker container to be based on Alpine linux to save space

* Issue **#40** : Auto import of content packs on Stroom startup and added default content packs into the docker build for Stroom.

* Issue **#30** : Entering stepping mode was prompting for the pipeline to step with but also auto selecting a pipeline at the same time and entering stepping immediately.

* Dashboard auto refresh is now limited to a minimum interval of 10 seconds.

* Issue **#31** : Pipeline stepping was not including user changes immediately as parsers and XSLT filters were using cached content when they should have been ignoring the cache in stepping mode.

* Issue **#27** : Stroom now listens to window closing events and asks the user if they really want to leave the page. This replaces the previous crude attempts to block keys that affected the history or forced a browser refresh.

* Issue **#2** : The order of fields in the query editor is now alphabetical.

* Issue **#3** : When a filter is active on a dashboard table column, a filter icon now appears to indicate this.

* Issue **#5** : Replace() and Decode() dashboard table expression functions no longer ignore cells with null values.

* Issue **#7** : Dashboards are now able to query on open.

* Issue **#8** : Dashboards are now able to re-query automatically at fixed intervals.

* Updated GWT to v2.8.0 and Gin to v2.1.2.

* Issue **#12** : Dashboard queries can now evaluate relative date/time expressions such as now(), hour() etc. In addition to this the expressions also allow the addition or subtraction of durations, e.g. now - 5d.

* Issue **#14** : Dashboard query expressions can now be parameterised with any term able to accept a user defined parameter, e.g. ${user}. Once added parameters can be changed for the entire dashboard via a text box at the top of the dashboard screen which will then execute all queries when enter is pressed or it loses focus.

* Issue **#16** : Dashboard table filters can also accept user defined parameters, e.g. ${user}, to perform filtering when a query is executed.

* Fixed missing text presenter in dashboards.

* Issue **#18** : The data dashboard component will now show data relative to the last selected table row (even if there is more than one table component on the dashboard) if the data component has not been configured to listen to row selections for a specific table component.

* Changed table styling to colour alternate rows, add borders between rows and increase vertical padding

* Issue **#22** : Dashboard table columns can now be configured to wrap text via the format options.

* Issue **#28** : Dashboard component dependencies are now listed with the component name plus the component id in brackets rather than just the component id.

* Issue **#202** : Initial release of the new data retention policy functionality.

[Unreleased]: https://github.com/gchq/stroom/compare/v7.0-beta.23...HEAD
[v7.0-beta.23]: https://github.com/gchq/stroom/compare/v7.0-beta.22...v7.0-beta.23
[v7.0-beta.22]: https://github.com/gchq/stroom/compare/v7.0-beta.21...v7.0-beta.22
[v7.0-beta.21]: https://github.com/gchq/stroom/compare/v7.0-beta.20...v7.0-beta.21
[v7.0-beta.20]: https://github.com/gchq/stroom/compare/v7.0-beta.19...v7.0-beta.20
[v7.0-beta.19]: https://github.com/gchq/stroom/compare/v7.0-beta.18...v7.0-beta.19
[v7.0-beta.18]: https://github.com/gchq/stroom/compare/v7.0-beta.17...v7.0-beta.18
[v7.0-beta.17]: https://github.com/gchq/stroom/compare/v7.0-beta.16...v7.0-beta.17
[v7.0-beta.16]: https://github.com/gchq/stroom/compare/v7.0-beta.15...v7.0-beta.16
[v7.0-beta.15]: https://github.com/gchq/stroom/compare/v7.0-beta.14...v7.0-beta.15
[v7.0-beta.14]: https://github.com/gchq/stroom/compare/v7.0-beta.13...v7.0-beta.14
[v7.0-beta.13]: https://github.com/gchq/stroom/compare/v7.0-beta.12...v7.0-beta.13
[v7.0-beta.12]: https://github.com/gchq/stroom/compare/v7.0-beta.11...v7.0-beta.12
[v7.0-beta.11]: https://github.com/gchq/stroom/compare/v7.0-beta.10...v7.0-beta.11
[v7.0-beta.10]: https://github.com/gchq/stroom/compare/v7.0-beta.9...v7.0-beta.10
[v7.0-beta.9]: https://github.com/gchq/stroom/compare/v7.0-beta.8...v7.0-beta.9
[v7.0-beta.8]: https://github.com/gchq/stroom/compare/v7.0-beta.7...v7.0-beta.8
[v7.0-beta.7]: https://github.com/gchq/stroom/compare/v7.0-beta.6...v7.0-beta.7
[v7.0-beta.6]: https://github.com/gchq/stroom/compare/v7.0-beta.5...v7.0-beta.6
[v7.0-beta.5]: https://github.com/gchq/stroom/compare/v7.0-beta.4...v7.0-beta.5
[v7.0-beta.4]: https://github.com/gchq/stroom/compare/v7.0-beta.3...v7.0-beta.4
[v7.0-beta.3]: https://github.com/gchq/stroom/compare/v7.0-beta.2...v7.0-beta.3
[v7.0-beta.2]: https://github.com/gchq/stroom/compare/v7.0-beta.1...v7.0-beta.2
[v7.0-beta.1]: https://github.com/gchq/stroom/compare/v7.0-alpha.5...v7.0-beta.1
[v7.0-alpha.5]: https://github.com/gchq/stroom/compare/v7.0-alpha.4...v7.0-alpha.5
[v7.0-alpha.4]: https://github.com/gchq/stroom/compare/v7.0-alpha.3...v7.0-alpha.4
[v7.0-alpha.3]: https://github.com/gchq/stroom/compare/v7.0-alpha.2...v7.0-alpha.3
[v7.0-alpha.2]: https://github.com/gchq/stroom/compare/v7.0-alpha.1...v7.0-alpha.2
[v7.0-alpha.1]: https://github.com/gchq/stroom/compare/v6.0.0...v7.0-alpha.1
[v6.0.0]: https://github.com/gchq/stroom/compare/v5.4.0...v6.0.0<|MERGE_RESOLUTION|>--- conflicted
+++ resolved
@@ -6,11 +6,9 @@
 
 ## [Unreleased]
 
-<<<<<<< HEAD
 * Issue **#1450** : Stop data tabs showing all feeds.
-=======
+
 * Issue **#1454** : Fix NPE in feed name suggestion box.
->>>>>>> 89ca16d6
 
 * Remove internal statistics from setup sample data.
 

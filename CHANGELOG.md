--- conflicted
+++ resolved
@@ -6,13 +6,11 @@
 
 ## [Unreleased]
 
-<<<<<<< HEAD
-* Issue **#1015**: Add sortDirections[] and keySortDirection to visualisation data object to fix sorting in the visualisations.
-
-* Issue **#1019**: Fix visualisations settings dialog so you can un-set text and list controls.
-=======
+* Issue **#1015** : Add sortDirections[] and keySortDirection to visualisation data object to fix sorting in the visualisations.
+
+* Issue **#1019** : Fix visualisations settings dialog so you can un-set text and list controls.
+
 * Issue **#1041** : Add a healthcheck to Stroom to alert for API key expiry
->>>>>>> b5fbabef
 
 * Issue **#1040** : Fix for visualisations that do not require nested data.
 

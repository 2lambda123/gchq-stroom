--- conflicted
+++ resolved
@@ -7,14 +7,13 @@
 
 ## [Unreleased]
 
-<<<<<<< HEAD
 * Issue **#2343** : The OIDC back channel `redirect_uri` now uses the same URI stored when making the front channel request.
 
 * Issue **gchq/stroom-resources#104** : Expose `stroom.ui.helpUrl` in the config.yml so the docs served by nginx can be accessed.
 
 * Issue **#2331** : Remove unused config properties `stroom.ui.url.(apiKeys|changepassword|users)`.
 
-Improve error handling during reference data initialisation.
+* Improve error handling during reference data initialisation.
 
 * Improve exception handling when node name is not configured.
 
@@ -31,11 +30,10 @@
 * Rename `jerseyClient` key in proxy config.yml to `restClient`.
 
 * Add `remotecertexpiry` to the default config value for `proxyConfig.logStream.metaKeys`.
-=======
+
 * Included Leaflet.draw Javascript plugin within UI bundle.
 
 * Issue **#2335** : Added CLI command `create_api_key` to create an API key for a specified user.
->>>>>>> b5523565
 
 * Added layout density user preference.
 

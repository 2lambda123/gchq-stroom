# Change Log
All notable changes to this project will be documented in this file.

The format is based on [Keep a Changelog](http://keepachangelog.com/) 
and this project adheres to [Semantic Versioning](http://semver.org/).

## [Unreleased]

### Added

### Changed

<<<<<<< HEAD
* Issue **#484** : Remove custom finalize() methods to reduce memory overhead

* Issue **#475** : Fix memory leak of java.io.File references when proxy aggregation runs

* Issue **#470** : You can now correctly add destinations directly to the pipeline 'Source' element to enable raw streaming.

* Issue **#487** : Search result list trimming was throwing an illegal argument exception `Comparison method violates its general contract`, this should now be fixed.

* Issue **#488** : Permissions are now elevated to 'Use' for the purposes of reporting the data source being queried.

## [v5.0-beta.59] - 2017-11-10

* Issue **#477** : Additional changes to ensure search sub tasks use threads fairly between multiple searches.

## [v5.0-beta.58] - 2017-11-09

* Issue **#477** : Additional changes to ensure search sub tasks use threads fairly between multiple searches.

## [v5.0-beta.57] - 2017-11-08

* Issue **#477** : Search sub tasks are now correctly linked to their parent task and can therefore be terminated by terminating parent tasks.
=======
* Migrated to ehcache 3.4.0 to add options for off-heap and disk based caching to reduce memory overhead.

* Caches of pooled items no longer use Apache Commons Pool.

* Issue **#401** : Reference data was being cached per user to ensure a user centric view of reference data was being used. This required more memory so now reference data is built in the context of the internal processing user and then filtered during processing by user access to streams.

* The effective stream cache now holds 1000 items.

* Reduced the amount of cached reference data to 100 streams.

* Reduced the number of active queries to 100.

* Removed Ehcache and switched to Guava cache.
>>>>>>> b3639bbf

## [v5.0-beta.56] - 2017-11-06

* Issue **#425** : Changed string replacement in pipeline migration code to use a literal match

* Issue **#469** : Add Heap Histogram internal statistics for memory use monitoring

## [v5.0-beta.55] - 2017-10-26

* Issue **#463** : Made further improvements to the index shard writer cache to improve performance.

## [v5.0-beta.54] - 2017-10-25

* Issue **#448** : Some search related tasks never seem to complete, presumably because an error is thrown at some point and so their callbacks do not get called normally. This fix changes the way task completion is recorded so that it isn't dependant on the callbacks being called correctly.

* Issue **#464** : When a user resets a password, the password now has an expiry date set in the future determined by the password expiry policy. Password that are reset by email still expire immediately as expected.

* Issue **#462** : Permission exceptions now carry details of the user that the exception applies to. This change allows error logging to record the user id in the message where appropriate.

* Issue **#463** : Many index shards are being corrupted which may be caused by insufficient locking of the shard writers and readers. This fix changes the locking mechanism to use the file system.

## [v5.0-beta.53] - 2017-10-18

* Issue **#451** : Data paging was allowing the user to jump beyond the end of a stream whereby just the XML root elements were displayed. This is now fixed by adding a constraint to the page offset so that the user cannot jump beyond the last record. Because data paging assumes that segmented streams have a header and footer, text streams now include segments after a header and before a footer, even if neither are added, so that paging always works correctly regardless of the presence of a header or footer.

* Issue **#461** : The stream attributes on the filter dialog were not sorted alphabetically, they now are.

* Issue **#460** : In some instances error streams did not always have stream attributes added to them for fatal errors. This mainly occurred in instances where processing failed early on during pipeline creation. An error was recorded but stream attributes were not added to the meta data for the error stream. Processing now ensures that stream attributes are recorded for all error cases.

* Issue **#442** : Remove 'Old Internal Statistics' folder, improve import exception handling

* Issue **#457** : Add check to import to prevent duplicate root level entities

## [v5.0-beta.52] - 2017-10-17

* Issue **#444** : Fix for segment markers when writing text to StreamAppender.

* Issue **#447** : Fix for AsyncSearchTask not being displayed as a child of EventSearchTask in the server tasks view.

* Issue **#421** : FileAppender now causes fatal error where no output path set.

* Issue **#427** : Pipelines with no source element will now only treat a single parser element as being a root element for backwards compatibility.

* Issue **#420** : Pipelines were producing errors in the UI when elements were deleted but still had properties set on them. The pipeline validator was attempting to set and validate properties for unknown elements. The validator now ignores properties and links to elements that are undeclared.

* Issue **#420** : The pipeline model now removes all properties and links for deleted elements on save.

* Issue **#458** : Only event searches should populate the `searchId`. Now `searchId` is only populated when a stream processor task is created by an event search as only event searches extract specific records from the source stream.

* Issue **#437** : The event log now includes source in move events.

## [v5.0-beta.51] - 2017-10-13

* Issue **#419** : Fix multiple xml processing instructions appearing in output.

* Issue **#446** : Fix for deadlock on rolling appenders.

## [v5.0-beta.50] - 2017-10-13

* Issue **#444** : Fix segment markers on RollingStreamAppender.

## [v5.0-beta.49] - 2017-10-11

* Issue **#426** : Fix for incorrect processor filters. Old processor filters reference `systemGroupIdSet` rather than `folderIdSet`. The new migration updates them accordingly.

* Issue **#429** : Fix to remove `usePool` parser parameter.

* Issue **#439** : Fix for caches where elements were not eagerly evicted.

* Issue **#424** : Fix for cluster ping error display.

* Issue **#441** : Fix to ensure correct names are shown in pipeline properties.

## [v5.0-beta.48] - 2017-10-05

* Issue **#433** : Fixed slow stream queries caused by feed permission restrictions.

## [v5.0-beta.47] - 2017-09-11

* Issue **#385** : Individual index shards can now be deleted without deleting all shards.

* Issue **#391** : Users needed `Manage Processors` permission to initiate pipeline stepping. This is no longer required as the 'best fit' pipeline is now discovered as the internal processing user.

* Issue **#392** : Inherited pipelines now only require 'Use' permission to be used instead of requiring 'Read' permission.

* Issue **#394** : Pipeline stepping will now show errors with an alert popup.

* Issue **#396** : All queries associated with a dashboard should now be correctly deleted when a dashboard is deleted.

* Issue **#393** : All caches now cache items within the context of the current user so that different users do not have the possibility of having problems caused by others users not having read permissions on items.

* Issue **#358** : Schemas are now selected from a subset matching the criteria set on SchemaFilter by the user.

* Issue **#369** : Translation stepping wasn't showing any errors during stepping if a schema had an error in it.

## [v5.0-beta.46] - 2017-08-15

* Issue **#364** : Switched index writer lock factory to a SingleInstanceLockFactory as index shards are accessed by a single process.

* Issue **#363** : IndexShardWriterCacheImpl now closes and flushes writers using an executor provided by the TaskManager. Writers are now also closed in LRU order when sweeping up writers that exceed TTL and TTI constraints.

* Issue **#361** : Information has been added to threads executing index writer and index searcher maintenance tasks.

## [v5.0-beta.45] - 2017-08-08

* Issue **#356** : Changed the way index shard writers are cached to improve indexing performance and reduce blocking.

## [v5.0-beta.44] - 2017-07-28

* Issue **#353** : Reduced expected error logging to debug.

* Issue **#354** : Changed the way search index shard readers get references to open writers so that any attempt to get an open writer will not cause, or have to wait for, a writer to close.

## [v5.0-beta.43] - 2017-07-25

* Issue **#351** : Fixed ehcache item eviction issue caused by ehcache internally using a deprecated API.

## [v5.0-beta.42] - 2017-07-24

* Issue **#347** : Added a 'Source' node to pipelines to establish a proper root for a pipeline rather than an assumed one based on elements with no parent.

* Issue **#350** : Removed 'Advanced Mode' from pipeline structure editor as it is no longer very useful.

* Issue **#349** : Improved index searcher cache to ensure searchers are not affected by writers closing.

## [v5.0-beta.41] - 2017-07-20

* Issue **#342** : Changed the way indexing is performed to ensure index readers reference open writers correctly.

* Issue **#346** : Improved multi depth config content import.

* Issue **#328** : You can now delete corrupt shards from the UI.

## [v5.0-beta.40] - 2017-07-14

* Issue **#343** : Fixed login expiry issue.

* Issue **#345** : Allowed for multi depth config content import.

## [v5.0-beta.39] - 2017-07-09

* Issue **#341** : Fixed arg in SQL.

## [v5.0-beta.38] - 2017-07-07

* Issue **#340** : Fixed headless and corresponding test.

## [v5.0-beta.37] - 2017-07-07

* Issue **#333** : Fixed event-logging version in build.

## [v5.0-beta.36] - 2017-07-06

* Issue **#334** : Improved entity sorting SQL and separated generation of SQL and HQL to help avoid future issues.

* Issue **#335** : Improved user management

* Issue **#337** : Added certificate auth option to export servlet and disabled the export config feature by default.

* Issue **#337** : Added basic auth option to export servlet to complement cert based auth.

* Issue **#332** : The index shard searcher cache now makes sure to get the current writer needed for the current searcher on open.

## [v5.0-beta.35] - 2017-06-26

* Issue **#322** : The index cache and other caching beans should now throw exceptions on `get` that were generated during the creation of cached items.

## [v5.0-beta.34] - 2017-06-22

* Issue **#325** : Query history is now cleaned with a separate job. Also query history is only recorded for manual querying, i.e. not when query is automated (on open or auto refresh). Queries are now recorded on a dashboard + query component basis and do not apply across multiple query components in a dashboard.

* Issue **#323** : Fixed an issue where parser elements were not being returned as 'processors' correctly when downstream of a reader.

* Issue **#322** : Index should now provide a more helpful message when an attempt is made to index data and no volumes have been assigned to an index.

## [v5.0-beta.33] - 2017-06-19

* Issue **#316** : Search history is now only stored on initial query when using automated queries or when a user runs a query manually. Search history is also automatically purged to keep either a specified number of items defined by `stroom.query.history.itemsRetention` (default 100) or for a number of days specified by `stroom.query.history.daysRetention` (default 365).

* Issue **#317** : Users now need update permission on an index plus 'Manage Index Shards' permission to flush or close index shards. In addition to this a user needs delete permission to delete index shards.

* Issue **#319** : SaveAs now fetches the parent folder correctly so that users can copy items if they have permission to do so.

## [v5.0-beta.32] - 2017-06-13

* Issue **#311** : Fixed request for `Pipeline` in `meta` XSLT function. Errors are now dealt with correctly so that the XSLT will not fail due to missing meta data.

* Issue **#313** : Fixed case of `xmlVersion` property on `InvalidXMLCharFilterReader`.

* Issue **#314** : Improved description of `tags` property in `BadTextXMLFilterReader`.

## [v5.0-beta.31] - 2017-06-07

* Issue **#307** : Made some changes to avoid potential NPE caused by session serialisation.

* Issue **#306** : Added a stroom `meta` XSLT function. The XSLT function now exposes `Feed`, `StreamType`, `CreatedTime`, `EffectiveTime` and `Pipeline` meta attributes from the currently processing stream in addition to any other meta data that might apply. To access these meta data attributes of the current stream use `stroom:meta('StreamType')` etc. The `feed-attribute` function is now an alias for the `meta` function and should be considered to be deprecated.

* Issue **#303** : The stream delete job now uses cron in preference to a frequency.

## [v5.0-beta.30] - 2017-06-06

* Issue **#152** : Changed the way indexing is performed so that a single indexer object is now responsible for indexing documents and adding them to the appropriate shard.

## [v5.0-beta.29] - 2017-05-26

* Issue **#179** : Updated Saxon-HE to version 9.7.0-18 and added XSLTFilter option to `usePool` to see if caching might be responsible for issue.

* Issue **#288** : Made further changes to ensure that the IndexShardWriterCache doesn't try to reuse an index shard that has failed when adding any documents.

## [v5.0-beta.28] - 2017-05-19

* Issue **#295** : Made the help URL absolute and not relative.

* Issue **#293** : Attempt to fix mismatch document count error being reported when index shards are opened.

* Issue **#292** : Fixed locking for rolling stream appender.

* Issue **#292** : Rolling stream output is no longer associated with a task, processor or pipeline to avoid future processing tasks from deleting rolling streams by thinking they are superseded.

* Issue **#292** : Data that we expect to be unavailable, e.g. locked and deleted streams, will no longer log exceptions when a user tries to view it and will instead return an appropriate message to the user in place of the data.

## [v5.0-beta.27] - 2017-05-18

* Issue **#288** : The error condition 'Expected a new writer but got the same one back!!!' should no longer be encountered as the root cause should now be fixed. The original check has been reinstated so that processing will terminate if we do encounter this problem.

* Issue **#295** : Fixed the help property so that it can now be configured.

* Issue **#296** : Removed 'New' and 'Delete' buttons from the global property dialog.

* Issue **#279** : Fixed NPE thrown during proxy aggregation.

* Issue **#294** : Changing stream task status now tries multiple times to attempt to avoid a hibernate LockAcquisitionException.

## [v5.0-beta.26] - 2017-05-12

* Issue **#287** : XSLT not found warnings property description now defaults to false.

* Issue **#261** : The save button is now only enabled when a dashboard or other item is made dirty and it is not read only.

* Issue **#286** : Dashboards now correctly save the selected tab when a tab is selected via the popup tab selector (visible when tabs are collapsed).

* Issue **#289** : Changed Log4J configuration to suppress logging from Hibernate SqlExceptionHandler for expected exceptions like constraint violations.

* Issue **#288** : Changed 'Expected a new writer...' fatal error to warning as the condition in question might be acceptable.

## [v5.0-beta.25] - 2017-05-10

* Issue **#285** : Attempted fix for GWT RPC serialisation issue.

## [v5.0-beta.24] - 2017-05-09

* Issue **#283** : Statistics for the stream task queue are now captured even if the size is zero.

* Issue **#226** : Fixed issue where querying an index failed with "User does not have the required permission (Manage Users)" message.

## [v5.0-beta.23] - 2017-05-06

* Issue **#281** : Made further changes to cope with Files.list() and Files.walk() returning streams that should be closed with 'try with resources' construct.

* Issue **#224** : Removing an element from the pipeline structure now removes all child elements too.

* Issue **#282** : Users can now upload data with just 'Data - View' and 'Data - Import' application permissions, plus read permission on the appropriate feed.

* Issue **#199** : The explorer now scrolls selected items into view.

## [v5.0-beta.22] - 2017-05-04

* Issue **#280** : Fixed 'No user is currently authenticated' issue when viewing jobs and nodes.

* Issue **#278** : The date picker now hides once you select a date.

* Issue **#281** : Directory streams etc are now auto closed to prevent systems running out of file handles.

## [v5.0-beta.21] - 2017-05-03

* Issue **#263** : The explorer tree now allows you to collapse the root 'System' node after it is first displayed.

* Issue **#266** : The explorer tree now resets (clears and collapses all previously open nodes) and shows the currently selected item every time an explorer drop down in opened.

* Issue **#233** : Users now only see streams if they are administrators or have 'Data - View' permission. Non administrators will only see data that they have 'read' permission on for the associated feed and 'use' permission on for the associated pipeline if there is one.

* Issue **#265** : The stream filter now orders stream attributes alphabetically.

* Issue **#270** : Fixed security issue where null users were being treated as INTERNAL users.

* Issue **#270** : Improved security by pushing user tokens rather than just user names so that internal system (processing) users are clearly identifiable by the security system and cannot be spoofed by regular user accounts.

* Issue **#269** : When users are prevented from logging in with 'preventLogin' their failed login count is no longer incremented.

* Issue **#267** : The login page now shows the maintenance message.

* Issue **#276** : Session list now shows session user ids correctly.

* Issue **#201** : The permissions menu item is no longer available on the root 'System' folder.

* Issue **#176** : Improved performance of the explorer tree by increasing the size of the document permissions cache to 1M items and changing the eviction policy from LRU to LFU.

* Issue **#176** : Added an optimisation to the explorer tree that prevents the need for a server call when collapsing tree nodes.

* Issue **#273** : Removed an unnecessary script from the build.

* Issue **#277** : Fixed a layout issue that was causing the feed section of the processor filter popup to take up too much room.

* Issue **#274** : The editor pane was only returning the current user edited text when attached to the DOM which meant changes to text were ignored if an editor pane was not visible when save was pressed. This has now been fixed so that the current content of an editor pane is always returned even when it is in a detached state.

* Issue **#264** : Added created by/on and updated by/on info to pipeline stream processor info tooltips.

* Issue **#222** : Explorer items now auto expand when a quick filter is used.

## [v5.0-beta.20] - 2017-04-26

* Issue **#205** : File permissions in distribution have now been changed to `0750` for directories and shell scripts and `0640` for all other files.

* Issue **#240** : Separate application permissions are now required to manage DB tables and tasks.

* Issue **#210** : The statistics tables are now listed in the database tables monitoring pane.

* Issue **#249** : Removed spaces between values and units.

* Issue **#237** : Users without 'Download Search Results' permission will no longer see the download button on the table component in a dashboard.

* Issue **#232** : Users can now inherit from pipelines that they have 'use' permissions on.

* Issue **#191** : Max stream size was not being treated as IEC value, e.g. Mebibytes etc.

* Issue **#235** : Users can now only view the processor filters that they have created if they have 'Manage Processors' permission unless they are an administrator in which case they will see all filters. Users without the 'Manage Processors' permission who are also not administrators will see no processor filters in the UI. Users with 'Manage Processors' permission who are not administrators will be able to update their own processor filters if they have 'update' permission on the associated pipeline. Administrators are able to update all processor filters.

* Issue **#212** : Changes made to text in any editor including those made with cut and paste are now correctly handled so that altered content is now saved.

* Issue **#247** : The editor pane now attempts to maintain the scroll position when formatting content.

* Issue **#251** : Volume and memory statistics are now recorded in bytes and not MiB.

* Issue **#243** : The error marker pane should now discover and display all error types even if they are preceded by over 1000 warnings.

* Issue **#254** : Fixed search result download.

* Issue **#209** : Statistics are now queryable in a dashboard if a user has 'use' permissions on a statistic.

* Issue **#255** : Fixed issue where error indicators were not being shown in the schema validator pane because the text needed to be formatted so that it spanned multiple lines before attempting to add annotations.

* Issue **#257** : The dashboard text pane now provides padding at the top to allow for tabs and controls.

* Issue **#174** : Index shard checking is now done asynchronously during startup to reduce startup time.

* Issue **#225** : Fixed NPE that was caused by processing instruction SAX events unexpectedly being fired by Xerces before start document events. This looks like it might be a bug in Xerces but the code now copes with the unexpected processing instruction event anyway.

* Issue **#230** : The maintenance message can now be set with the property 'stroom.maintenance.message' and the message now appears as a banner at the top of the screen rather than an annoying popup. Non admin users can also be prevented from logging on to the system by setting the 'stroom.maintenance.preventLogin' property to 'true'.

## [v5.0-beta.19] - 2017-04-21

* Issue **#155** : Changed password values to be obfuscated in the UI as 20 asterisks regardless of length.

* Issue **#188** : All of the writers in a pipeline now display IO in the UI when stepping.

* Issue **#208** : Schema filter validation errors are now shown on the output pane during stepping.

* Issue **#211** : Turned off print margins in all editors.

* Issue **#200** : The stepping presenter now resizes the top pane to fit the tree structure even if it is several elements high.

* Issue **#168** : Code and IO is now loaded lazily into the element presenter panes during stepping which prevents the scrollbar in the editors being in the wrong position.

* Issue **#219** : Changed async dispatch code to work with new lambda classes rather than callbacks.

* Issue **#205** : File permissions in distribution have now been changed to `0750` for directories and shell scripts and `0640` for all other files.

* Issue **#221** : Fixed issue where `*.zip.bad` files were being picked up for proxy aggregation.

* Issue **#242** : Improved the way properties are injected into some areas of the code to fix an issue where 'stroom.maxStreamSize' and other properties were not being set.

* Issue **#241** : XMLFilter now ignores the XSLT name pattern if an empty string is supplied.

* Issue **#236** : 'Manage Cache Permission' has been changed to 'Manage Cache'.

* Issue **#219** : Made further changes to use lambda expressions where possible to simplify code.

* Issue **#231** : Changed the way internal statistics are created so that multiple facets of a statistic, e.g. Free & Used Memory, are combined into a single statistic to allow combined visualisation.

## [v5.0-beta.18] - 2017-04-13

* Issue **#172** : Further improvement to dashboard L&F.

* Issue **#194** : Fixed missing Roboto fonts.

* Issue **#195** : Improved font weights and removed underlines from link tabs.

* Issue **#196** : Reordered fields on stream, relative stream, volume and server task tables.

* Issue **#182** : Changed the way dates and times are parsed and formatted and improved the datebox control L&F.

* Issue **#198** : Renamed 'INTERNAL_PROCESSING_USER' to 'INTERNAL'.

* Issue **#154** : Active tasks are now sortable by processor filter priority.

* Issue **#204** : Pipeline processor statistics now include 'Node' as a tag.

## [v5.0-beta.17] - 2017-04-05

* Issue **#170** : Changed import/export to delegate import/export responsibility to individual services. Import/export now only works with items that have valid UUIDs specified.

* Issue **#164** : Reduced caching to ensure tree items appear as soon as they are added.

* Issue **#177** : Removed 'Meta Data-Bytes Received' statistic as it was a duplicate.

* Issue **#152** : Changed the way index shard creation is locked so that only a single shard should be fetched from the cache with a given shard key at any one time.

* Issue **#189** : You now have to click within a checkbox to select it within a table rather than just clicking the cell the checkbox is in.

* Issue **#186** : Data is no longer artificially wrapped with the insertion of new lines server side. Instead the client now receives the data and an option to soft wrap lines has been added to the UI.

* Issue **#167** : Fixed formatting of JavaScript and JSON.

* Issue **#175** : Fixed visibility of items by inferred permissions.

* Issue **#178** : Added new properties and corresponding configuration to connect and create a separate SQL statistics DB.

* Issue **#172** : Improved dashboard L&F.

* Issue **#169** : Improved L&F of tables to make better use of screen real estate.

* Issue **#191** : Mebibytes (multiples of 1024) etc are now used as standard throughout the application for both memory and disk sizes and have single letter suffixes (B, K, M, G, T).

## [v5.0-beta.16] - 2017-03-31

* Issue **#173** : Fixed the way XML formatter deals with spaces in attribute values.

## [v5.0-beta.15] - 2017-03-27

* Issue **#151** : Fixed meta data statistics. 'metaDataStatistics' bean was declared as an interface and not a class.

* Issue **#158** : Added a new global property 'stroom.proxy.zipFilenameDelimiter' to enable Stroom proxy repositories to be processed that have a custom file name pattern.

## [v5.0-beta.14] - 2017-03-22

* Issue **#153** : Clicking tick boxes and other cell components in tables no longer requires the row to be selected first.

* Issue **#148** : The stream browsing UI no longer throws an error when attempting to clear markers from the error markers pane.

* Issue **#160** : Stream processing tasks are now created within the security context of the user that created the associated stream processor filter.

* Issue **#157** : Data is now formatted by the editor automatically on display.

* Issue **#144** : Old processing output will now be deleted when content is reprocessed even if the new processing task does not produce output.

* Issue **#159** : Fixed NPE thrown during import.

* Issue **#166** : Fixed NPE thrown when searching statistics.

* Issue **#165** : Dashboards now add a query and result table from a template by default on creation. This was broken when adding permission inheritance to documents.

* Issue **#162** : The editor annotation popup now matches the style of other popups.

* Issue **#163** : Imported the Roboto Mono font to ensure consistency of the editor across platforms.

## [v5.0-beta.13] - 2017-03-20

* Issue **#143** : Stroom now logs progress information about closing index shard writers during shutdown.

* Issue **#140** : Replaced code editor to improve UI performance and add additional code formatting & styling options.

* Issue **#146** : Object pool should no longer throw an error when abandoned objects are returned to the pool.

* Issue **#142** : Changed the way permissions are cached so that changes to permissions provide immediate access to documents.

* Issue **#123** : Changed the way entity service result caching works so that the underlying entity manager is cached instead of individual services. This allows entity result caching to be performed while still applying user permissions to cached results.

* Issue **#156** : Attempts to open items that that user does not have permission to open no longer show an error and spin the progress indicator forever, instead the item will just not open.

## [v5.0-beta.12] - 2017-03-13

* Issue **#141** : Improved log output during entity reference migration and fixed statistic data source reference migration.

## [v5.0-beta.11] - 2017-02-23

* Issue **#127** : Entity reference replacement should now work with references to 'StatisticsDataSource'.

* Issue **#125** : Fixed display of active tasks which was broken by changes to the task summary table selection model.

* Issue **#121** : Fixed cache clearing.

* Issue **#122** : Improved the look of the cache screen.

* Issue **#106** : Disabled users and groups are now displayed with greyed out icon in the UI.

* Issue **#132** : The explorer tree is now cleared on login so that users with different permissions do not see the previous users items.

* Issue **#128** : Improved error handling during login.

* Issue **#130** : Users with no permissions are no longer able to open folders including the root System folder to attempt data browsing.

* Issue **#120** : Entity chooser now treats 'None' as a special root level explorer node so that it can be selected in the same way as other nodes, e.g. visibly selected and responsive to double click.

* Issue **#129** : Fixed NPE.

* Issue **#119** : User permissions dialog now clears permissions when a user or group is deleted.

* Issue **#115** : User permissions on documents can now be inherited from parent folders on create, copy and move.

## [v5.0-beta.10] - 2017-02-07

* Issue **#109** : Added packetSize="65536" property to AJP connector in server.xml template.

* Issue **#100** : Various list of items in stroom now allow multi selection for add/remove purposes.

* Issue **#112** : Removed 'pool' monitoring screen as all pools are now caches of one form or another.

* Issue **#105** : Users were not seeing 'New' menu for folders that they had some create child doc permissions for. This was due to DocumentType not implementing equals() and is now fixed.

* Issue **#111** : Fixed query favourites and history.

* Issue **#91** : Only CombinedParser was allowing code to be injected during stepping. Now DSParser and XMLFragmentParser support code injection during stepping.

* Issue **#107** : The UI now only shows new pipeline element items on the 'Add' menu that are allowed children of the selected element.

* Issue **#113** : User names are now validated against a regex specified by the 'stroom.security.userNamePattern' property.

* Issue **#116** : Rename is now only possible when a single explorer item is selected.

* Issue **#114** : Fixed selection manager so that the explorer tree does not select items when a node expander is clicked.

* Issue **#65** : Selection lists are now limited to 300px tall and show scrollbars if needed.

* Issue **#50** : Defaults table result fields to use local time without outputting the timezone.

* Issue **#15** : You can now express time zones in dashboard query expressions or just omit a time zone to use the locale of the browser.

* Issue **#49** : Dynamic XSLT selection now works with pipeline stepping.

## [v5.0-beta.9] - 2017-02-01
* Issue **#63** : Entity selection control now shows current entity name even if it has changed since referencing entity was last saved.

* Issue **#70** : You can now select multiple explorer rows with ctrl and shift key modifiers and perform bulk actions such as copy, move, rename and delete.

* Issue **#85** : findDelete() no longer tries to add ORDER BY condition on UPDATE SQL when deleting streams.

* Issue **#89** : Warnings should now be present in processing logs for reference data lookups that don't specify feed or stream type. This was previously throwing a NullPointerException.

* Issue **#90** : Fixed entity selection dialog used outside of drop down selection control.

* Issue **#88** : Pipeline reference edit dialog now correctly selects the current stream type.

* Issue **#77** : Default index volume creation now sets stream status to INACTIVE rather than CLOSED and stream volume creation sets index status to INACTIVE rather than CLOSED.

* Issue **#93** : Fixed code so that the 'Item' menu is now visible.

* Issue **#97** : Index shard partition date range creation has been improved.

* Issue **#94** : Statistics searches now ignore expression terms with null or empty values so that the use of substitution parameters can be optional.

* Issue **#87** : Fixed explorer scrolling to the top by disabling keyboard selection.

* Issue **#104** : 'Query' no longer appears as an item that a user can allow 'create' on for permissions within a folder.

* Issue **#103** : Added 10 years as a supported data retention age.

* Issue **#86** : The stream delete button is now re-enabled when new items are selected for deletion.

* Issue **#81** : No exception will now be thrown if a client rejects a response for an EntityEvent.

* Issue **#79** : The client node no longer tries to create directories on the file system for a volume that may be owned by another node.

* Issue **#92** : Error summaries of multiple types no longer overlap each other at the top of the error markers list.

## [v5.0-beta.8] - 2016-12-21
* Issue **#64** : Fixed Hessian serialisation of 'now' which was specified as a ZonedDateTime which cannot be serialised. This field is now a long representing millseconds since epoch.

* Issue **#62** : Task termination button is now enabled.

* Issue **#60** : Fixed validation of stream attributes prior to data upload to prevent null pointer exception.

## [v5.0-beta.7] - 2016-12-14
* Issue **#9** : Created a new implementation of the expression parser that improved expression tokenisation and deals with BODMAS rules properly.

* Issue **#36** : Fixed and vastly improved the configuration of email so that more options can be set allowing for the use of other email services requiring more complex configuration such as gmail.

* Issue **#24** : Header and footer strings are now unescaped so that character sequences such as '\n' are translated into single characters as with standard Java strings, e.g. '\n' will become a new line and '\t' a tab.

* Issue **#40** : Changed Stroom docker conatiner to be based on Alpine linux to save space

* Issue **#40** : Auto import of content packs on Stroom startup and added default content packs into the docker build for Stroom.

## [v5.0-beta.6] - 2016-11-22
* Issue **#30** : Entering stepping mode was prompting for the pipeline to step with but also auto selecting a pipeline at the same time and entering stepping immediately.

* Dashboard auto refresh is now limited to a minimum interval of 10 seconds.

* Issue **#31** : Pipeline stepping was not including user changes immediately as parsers and XSLT filters were using cached content when they should have been ignoring the cache in stepping mode.

* Issue **#27** : Stroom now listens to window closing events and asks the user if they really want to leave the page. This replaces the previous crude attempts to block keys that affected the history or forced a browser refresh.

## [v5.0-beta.5] - 2016-11-17
* Issue **#2** : The order of fields in the query editor is now alphabetical.

* Issue **#3** : When a filter is active on a dashboard table column, a filter icon now appears to indicate this.

* Issue **#5** : Replace() and Decode() dashboard table expression functions no longer ignore cells with null values.

* Issue **#7** : Dashboards are now able to query on open.

* Issue **#8** : Dashboards are now able to re-query automatically at fixed intervals.

* Updated GWT to v2.8.0 and Gin to v2.1.2.

* Issue **#12** : Dashboard queries can now evaluate relative date/time expressions such as now(), hour() etc. In addition to this the expressions also allow the addition or subtraction of durations, e.g. now - 5d.

* Issue **#14** : Dashboard query expressions can now be parameterised with any term able to accept a user defined parameter, e.g. ${user}. Once added parameters can be changed for the entire dashboard via a text box at the top of the dashboard screen which will then execute all queries when enter is pressed or it loses focus.

* Issue **#16** : Dashboard table filters can also accept user defined parameters, e.g. ${user}, to perform filtering when a query is executed.

* Fixed missing text presenter in dashboards.

* Issue **#18** : The data dashboard component will now show data relative to the last selected table row (even if there is more than one table component on the dashboard) if the data component has not been configured to listen to row selections for a specific table component.

* Changed table styling to colour alternate rows, add borders between rows and increase vertical padding

* Issue **#22** : Dashboard table columns can now be configured to wrap text via the format options.

* Issue **#28** : Dashboard component dependencies are now listed with the component name plus the component id in brackets rather than just the component id.

## [v5.0-beta.4] - 2016-10-03
* Initial open source release

[Unreleased]: https://github.com/gchq/stroom/compare/v5.0-beta.59...HEAD
[v5.0-beta.59]: https://github.com/gchq/stroom/compare/v5.0-beta.58...v5.0-beta.59
[v5.0-beta.58]: https://github.com/gchq/stroom/compare/v5.0-beta.57...v5.0-beta.58
[v5.0-beta.57]: https://github.com/gchq/stroom/compare/v5.0-beta.56...v5.0-beta.57
[v5.0-beta.56]: https://github.com/gchq/stroom/compare/v5.0-beta.55...v5.0-beta.56
[v5.0-beta.55]: https://github.com/gchq/stroom/compare/v5.0-beta.54...v5.0-beta.55
[v5.0-beta.54]: https://github.com/gchq/stroom/compare/v5.0-beta.53...v5.0-beta.54
[v5.0-beta.53]: https://github.com/gchq/stroom/compare/v5.0-beta.52...v5.0-beta.53
[v5.0-beta.52]: https://github.com/gchq/stroom/compare/v5.0-beta.51...v5.0-beta.52
[v5.0-beta.51]: https://github.com/gchq/stroom/compare/v5.0-beta.50...v5.0-beta.51
[v5.0-beta.50]: https://github.com/gchq/stroom/compare/v5.0-beta.49...v5.0-beta.50
[v5.0-beta.49]: https://github.com/gchq/stroom/compare/v5.0-beta.48...v5.0-beta.49
[v5.0-beta.48]: https://github.com/gchq/stroom/compare/v5.0-beta.47...v5.0-beta.48
[v5.0-beta.47]: https://github.com/gchq/stroom/compare/v5.0-beta.46...v5.0-beta.47
[v5.0-beta.46]: https://github.com/gchq/stroom/compare/v5.0-beta.45...v5.0-beta.46
[v5.0-beta.45]: https://github.com/gchq/stroom/compare/v5.0-beta.44...v5.0-beta.45
[v5.0-beta.44]: https://github.com/gchq/stroom/compare/v5.0-beta.43...v5.0-beta.44
[v5.0-beta.43]: https://github.com/gchq/stroom/compare/v5.0-beta.42...v5.0-beta.43
[v5.0-beta.42]: https://github.com/gchq/stroom/compare/v5.0-beta.41...v5.0-beta.42
[v5.0-beta.41]: https://github.com/gchq/stroom/compare/v5.0-beta.40...v5.0-beta.41
[v5.0-beta.40]: https://github.com/gchq/stroom/compare/v5.0-beta.39...v5.0-beta.40
[v5.0-beta.39]: https://github.com/gchq/stroom/compare/v5.0-beta.38...v5.0-beta.39
[v5.0-beta.38]: https://github.com/gchq/stroom/compare/v5.0-beta.37...v5.0-beta.38
[v5.0-beta.37]: https://github.com/gchq/stroom/compare/v5.0-beta.36...v5.0-beta.37
[v5.0-beta.36]: https://github.com/gchq/stroom/compare/v5.0-beta.35...v5.0-beta.36
[v5.0-beta.35]: https://github.com/gchq/stroom/compare/v5.0-beta.34...v5.0-beta.35
[v5.0-beta.34]: https://github.com/gchq/stroom/compare/v5.0-beta.33...v5.0-beta.34
[v5.0-beta.33]: https://github.com/gchq/stroom/compare/v5.0-beta.32...v5.0-beta.33
[v5.0-beta.32]: https://github.com/gchq/stroom/compare/v5.0-beta.31...v5.0-beta.32
[v5.0-beta.31]: https://github.com/gchq/stroom/compare/v5.0-beta.30...v5.0-beta.31
[v5.0-beta.30]: https://github.com/gchq/stroom/compare/v5.0-beta.29...v5.0-beta.30
[v5.0-beta.29]: https://github.com/gchq/stroom/compare/v5.0-beta.28...v5.0-beta.29
[v5.0-beta.28]: https://github.com/gchq/stroom/compare/v5.0-beta.27...v5.0-beta.28
[v5.0-beta.27]: https://github.com/gchq/stroom/compare/v5.0-beta.26...v5.0-beta.27
[v5.0-beta.26]: https://github.com/gchq/stroom/compare/v5.0-beta.25...v5.0-beta.26
[v5.0-beta.25]: https://github.com/gchq/stroom/compare/v5.0-beta.24...v5.0-beta.25
[v5.0-beta.24]: https://github.com/gchq/stroom/compare/v5.0-beta.23...v5.0-beta.24
[v5.0-beta.23]: https://github.com/gchq/stroom/compare/v5.0-beta.22...v5.0-beta.23
[v5.0-beta.22]: https://github.com/gchq/stroom/compare/v5.0-beta.21...v5.0-beta.22
[v5.0-beta.21]: https://github.com/gchq/stroom/compare/v5.0-beta.20...v5.0-beta.21
[v5.0-beta.20]: https://github.com/gchq/stroom/compare/v5.0-beta.19...v5.0-beta.20
[v5.0-beta.19]: https://github.com/gchq/stroom/compare/v5.0-beta.18...v5.0-beta.19
[v5.0-beta.18]: https://github.com/gchq/stroom/compare/v5.0-beta.17...v5.0-beta.18
[v5.0-beta.17]: https://github.com/gchq/stroom/compare/v5.0-beta.16...v5.0-beta.17
[v5.0-beta.16]: https://github.com/gchq/stroom/compare/v5.0-beta.15...v5.0-beta.16
[v5.0-beta.15]: https://github.com/gchq/stroom/compare/v5.0-beta.14...v5.0-beta.15
[v5.0-beta.14]: https://github.com/gchq/stroom/compare/v5.0-beta.13...v5.0-beta.14
[v5.0-beta.13]: https://github.com/gchq/stroom/compare/v5.0-beta.12...v5.0-beta.13
[v5.0-beta.12]: https://github.com/gchq/stroom/compare/v5.0-beta.11...v5.0-beta.12
[v5.0-beta.11]: https://github.com/gchq/stroom/compare/v5.0-beta.10...v5.0-beta.11
[v5.0-beta.10]: https://github.com/gchq/stroom/compare/v5.0-beta.9...v5.0-beta.10
[v5.0-beta.9]: https://github.com/gchq/stroom/compare/v5.0-beta.8...v5.0-beta.9
[v5.0-beta.8]: https://github.com/gchq/stroom/compare/v5.0-beta.7...v5.0-beta.8
[v5.0-beta.7]: https://github.com/gchq/stroom/compare/v5.0-beta.6...v5.0-beta.7
[v5.0-beta.6]: https://github.com/gchq/stroom/compare/v5.0-beta.5...v5.0-beta.6
[v5.0-beta.5]: https://github.com/gchq/stroom/compare/v5.0-beta.4...v5.0-beta.5
[v5.0-beta.4]: https://github.com/gchq/stroom/releases/tag/v5.0-beta.4<|MERGE_RESOLUTION|>--- conflicted
+++ resolved
@@ -10,7 +10,6 @@
 
 ### Changed
 
-<<<<<<< HEAD
 * Issue **#484** : Remove custom finalize() methods to reduce memory overhead
 
 * Issue **#475** : Fix memory leak of java.io.File references when proxy aggregation runs
@@ -21,6 +20,20 @@
 
 * Issue **#488** : Permissions are now elevated to 'Use' for the purposes of reporting the data source being queried.
 
+* Migrated to ehcache 3.4.0 to add options for off-heap and disk based caching to reduce memory overhead.
+
+* Caches of pooled items no longer use Apache Commons Pool.
+
+* Issue **#401** : Reference data was being cached per user to ensure a user centric view of reference data was being used. This required more memory so now reference data is built in the context of the internal processing user and then filtered during processing by user access to streams.
+
+* The effective stream cache now holds 1000 items.
+
+* Reduced the amount of cached reference data to 100 streams.
+
+* Reduced the number of active queries to 100.
+
+* Removed Ehcache and switched to Guava cache.
+
 ## [v5.0-beta.59] - 2017-11-10
 
 * Issue **#477** : Additional changes to ensure search sub tasks use threads fairly between multiple searches.
@@ -32,21 +45,6 @@
 ## [v5.0-beta.57] - 2017-11-08
 
 * Issue **#477** : Search sub tasks are now correctly linked to their parent task and can therefore be terminated by terminating parent tasks.
-=======
-* Migrated to ehcache 3.4.0 to add options for off-heap and disk based caching to reduce memory overhead.
-
-* Caches of pooled items no longer use Apache Commons Pool.
-
-* Issue **#401** : Reference data was being cached per user to ensure a user centric view of reference data was being used. This required more memory so now reference data is built in the context of the internal processing user and then filtered during processing by user access to streams.
-
-* The effective stream cache now holds 1000 items.
-
-* Reduced the amount of cached reference data to 100 streams.
-
-* Reduced the number of active queries to 100.
-
-* Removed Ehcache and switched to Guava cache.
->>>>>>> b3639bbf
 
 ## [v5.0-beta.56] - 2017-11-06
 

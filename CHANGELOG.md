# Change Log
All notable changes to this project will be documented in this file.

The format is based on [Keep a Changelog](http://keepachangelog.com/) 
and this project adheres to [Semantic Versioning](http://semver.org/).


## [Unreleased]

~~~
DO NOT ADD CHANGES HERE - ADD THEM USING log_change.sh
~~~


<<<<<<< HEAD
## [v7.1-beta.18-test-open-id] - 2023-01-06

* Issue **#3112** : Change meta key `UploadUser` to `UploadUserId`. Add meta key `UploadUserUsername` to hold the `preferred_username` from the IDP. **NOTE**: the stroom property `receive.requireTokenAuthentication` and proxy property `receivedDataConfig.requireTokenAuthentication` have both been replaced by `tokenAuthenticationEnabled`, `certificateAuthenticationEnabled` and `authenticationRequired`, allowing authentication to be disabled and the mechanism to be controlled on data receipt. Remove properties `receive.unknownClassification` and `receive.feedNamePattern` as they are unused and duplicates of other properties. Replace property `security.authentication.useInternal` (boolean) with `security.authentication.identityProviderType` (`INTERNAL`|`EXTERNAL`|`TEST`). Add property `addOpenIdAccessToken` to the HTTP forward config. Remove property `useDefaultOpenIdCredentials` as this is now covered by `security.authentication.identityProviderType`. In proxy YAML config, replaced `forwardDestinations` with `forwardFileDestinations` and `forwardHttpDestinations`; replaced `receiveDataConfig` with `receive`.
=======
* Issue **#3255** : Fix error when creating a new processor filter.

* Issue **#3204** : More changes to improve task creation performance.

* Issue **#3204** : Split UNPROCESSED(1) task state into CREATED(0) and QUEUED(1) to improve task creation performance and management.

* Issue **#3204** : Change processor_filter_tracker to have a status enum and an optional message.

* Issue **#3225** : Improve performance of the database query used to find logically deleted streams for the `Data Delete` job. Add the index `meta_status_status_time_idx` on table `meta`. Add a summary log for the job.

* Issue **#3231** : Change severity from ERROR to WARN when a reference lookup is performed with no reference loaders configured.


## [v7.1-beta.23] - 2023-02-02

* Issue **#3136** : Improve ref data lookup trace logging. Refactor effective streams query.

* De-dup error message text produced by XSLT functions.

* Issue **#3218** : Fix XSLT and dashboard `hash()` functions stripping leading zeros from the hash result.

* Issue **#3221** : Queue all unowned tasks unless associated meta is locked. Tasks for deleted meta will be processed and complete as expected where meta is deleted.

* Issue **#3220** : Fix Info tooltip on Active Tasks sub-tab not showing when stream is not unlocked or is physically deleted.


## [v7.1-beta.22] - 2023-01-27

* Issue **#3204** : Improve task creation logging to list considered filters in order and provide queue information.

* Issue **#3195** : Fix editor highlight positions being incorrectly calculated.

* Issue **#3204** : Fix slow physical deletion of completed/deleted tasks.

* Issue **#3204** : Improve task creation performance. Add system info for inspecting task queues.

* Improve performance of power of ten method in ref data byte buffer pool.

* Issue **#3209** : Fix logging of slow batch SQL.

* Issue **#3192** : Fix duplicate user events for exported processor filters.

* Issue **#3197** : Fix NPE when modifying a property value, (back-porting #3143).


## [v7.1-beta.21] - 2023-01-19

* Add logging of queries that take >2s to execute. Enabled by setting `stroom.db.util.SlowQueryExecuteListener: DEBUG`.

* Add info logging to the export all api resource. Outputs the number of docs export along with counts by type.

* Issue **#3194** : Fix for JDK XML 1.1 parser bug.


## [v7.1-beta.20] - 2023-01-16

* Issue **#3189** : Change effective stream query to use inner joins.


## [v7.1-beta.19] - 2023-01-13

* Issue **#3163** : Add filter to expression field picker.

* Issue **#3171** : Fix stroom booting successfully when there have been failed migrations.

* Issue **#3177** : Stop logical deletes changing the update time if already logically deleted. Add more info logging. Change task name used in logs from `Processor Task Delete Executor` to match job name `Processor Task Retention`.

* Fix property name mentioned in _Processor Task Retention_ job description.

* Issue **#3177** : Fix bad SQL in _Processor Task Retention_ that results in tasks not being deleted. Fix logical deletion of processor filters and processors that result in processor tasks being incorrectly deleted.

* Issue **#3111** : Revert previous change that added double quote handling. Now we only trim leading/trailing whitespace from expression terms.

* Issue **#3180** : Enable "in dictionary" condition for "Id" fields.

* Issue **#1876** : Add `distinct` dashboard expression function for returning a list of unique values.
>>>>>>> 4b9d6985


## [v7.1-beta.18] - 2023-01-06

* Issue **#2819** : Scale query expression panel height so all items can be viewed on scroll.

* Issue **#2860** : Retry (with backoff) when indexing to an Elasticsearch cluster and the cluster reports it is overloaded. This improves indexing success rate, reducing the chance of  streams being generated when a cluster is under heavy load.

* Issue **#3127** : Fix ClassCastException when clearing a cache on the Caches screen.

* Issue **#3143** : Fix NPE when modifying a property value.

* Issue **#3145** : Fix initial API Key expiry so it picks up the default value from config.

* Issue **#3136** : Simplify code that finds effective reference data streams. Add more debug logging.

* Issue **#3159** : Improve appearance of user Task Manager.

* Issue **#3141** : Increase default width of global property editor dialog.

* Issue **#3166** : Fix stream import when the zip contains a mix of single-part and multi-part streams.

* Issue **#3136** : Fix the reference data lookup logic that determines if a ref stream contains a given map or not. Fix NPE in `RefDataLookupRequest#toString()`. Change `ReferenceDataResult` to hold message templates to reduce memory use. Change `RefDataStoreHolder` to only add available maps once per ref stream. Improve in app logging of lookups.

* Issue **#3140** : Ignore processor filter updates on import.

* Issue **#3125** : Fix import rename and move so that imported items end up renamed in explorer and store.

* Issue **#3148** : Fix dependencies screen showing status of Missing for the Ref Data and Dual Searchables. Also fix the missing icon on that screen for Searchables.


## [v7.1-beta.17] - 2022-12-09

* Relax validation requiring proxy repo and failed retry directories to exist before proxy boots. Now checks they exist (creating if they don't) at time of use.


## [v7.1-beta.16] - 2022-12-08

* Issue **#3031** : Add connectors to poll from AWS SQS.

* Issue **#3066** : Make all responses set the HTTP header `Strict-Transport-Security` to force all HTTP traffic on the domain onto HTTPS. Also add property `stroom.security.webContent.strictTransportSecurity` to configure the header value.

* Issue **#3074** : Fix data retention summary and purge job when condition includes a pipeline. Fix data viewer screen to allow filtering by pipeline. Fix filtering using the `in folder` condition. Add `<`, `<=`, `>`, `>=`, `between` conditions to ID fields, e.g. stream ID. **WARNING**: the expression field `Pipeline` has had the following conditions removed; `in`, `in dictionary`, `=`, `contains` and the field `Pipeline Name` has been added with the following conditions; `in`, `in dictionary`, `=`. This may impact processor filters or retention rules that use the `Pipeline` field. See the SQL at https://github.com/gchq/stroom/issues/3074 to find any processor filters using this field with a now un-supported condition. Change the Reference Data searchable data source to support `in`, `in dictionary` and wild carding.

* Fix bug in quick filter when user enters two identical tokens into a quick filter, e.g. `bob bob`.

* Issue **#3111** : Trim leading/trailing white space from term values in the expression tree builder. Users can keep leading/trailing white space if they double quote the value, e.g. `" some text "`. If the value needs to include a double quote then it can be escaped with a `\` like this `I said \"hello\"`.

* Improve description for `useJvmSslConfig` property on `HttpAppender`.

* Issue **#3091** : Add feature to optionally maintain import names and paths.

* Issue **#3101** : Add sensible defaults to processor filter import.

* Issue **#2491** : Add feature to allow a specific folder to be used as an import root folder destination.

* Issue **#3038** : Fix number 2 for intermittent websocket alert.

* Issue **#3097** : Fix Kryo output buffer size = -1 when writing to streams.

* Issue **#3073** : Add string truncation and value length protection for search result fields.

* Issue **#3038** : Fix intermittent websocket alert.

* Issue **#3087** : Stop URI generation adding port 443 unnecessarily.

* Issue **#3090** : Fix import of documents from 5.5 that contain data.

* Issue **#3084** : Add the config property `stroom.data.meta.rawMetaTypes` to allow custom stream types (as defined in `stroom.data.meta.metaTypes`) to be categorised as _raw_ types. Also add `Data Encoding` to the Info tab on the Data screen to show the Data Encoding value set on the feed's settings.

* Issue **#3069** : Fix import of a Feed's Stream Type when the export was made in Stroom v5. Add validation to fail the import if the stream type in the export is not in `stroom.data.meta.metaTypes`. Fix word wrapping on the import error messages tooltip.

* Remove duplicate guice binds.

* Issue **#3078** : Uplift apache commons-text to v1.10.0 to address vulnerability CVE-2922-42889.

* Fix typo in description for property `stroom.ui.applicationInstanceKeepAliveIntervalMs`.

* Issue **#3038** : Improve error handling of web socket code to prevent alerts for expected error conditions.

* Issue **#3056** : Make `View As Hex` editor option available in the Source view (but not when stepping). Change hex dump to use uppercase hex values.

* Issue **#3063** : Fix the conversion of bytes to values like `1.9K` to not always round down.

* Add trace logging to volume selectors.

* Issue **#3014** : Add `Index Shards` searchable datasource so you can search shards on a dashboard.

* Issue **#3016** : Evict items from XSLT pool cache when an XSLT doc is changed. Also evict XSLTs that import/include the one that has changed.

* Improve warning message for ref streams with the same effective date.

* Issue **#3027** : Replace processor_task index on status with one on status and create_time_ms.

* Issue **#3032** : Improve performance of Orphan Meta Finder job. Also add new `fs_orphaned_meta_tracker` table to track progress.

* Remove `Eviction Weight` from the cache stats table as it is meaningless when we do not set custom cache item weights.

* Issue **#3034** : Change FS/Index volumes free/used to be based on limit if set. Implement volume selector for index volumes. Add a local volume map to cache index volumes/groups. Fix validation when creating/editing index volumes. Add creation/validation of index volume path to the index volume edit screen. Add validation of FS volumes. Make volumes with relative paths be relative to stroom.home. Change index volume list sort order to Node|Path and make Node the first column.

* Issue **#3043** : Fix SQL error when creating a batch search.

* Change cluster lock mechanism to keep trying to get the lock rather than timing out after 30s. Now times out after 30mins.

* Issue **#3048** : Prevent copying of feeds in the explorer tree. Feeds already cannot be renamed so there is no value in allowing copy if the new copy cannot be renamed.

* Issue **#3052** : Change `Reference Data - Effective Stream Cache` to use a default `expireAfterWrite` of `10m` rather than `expireAfterAccess`.

* Issue **#3051** : Fix `refData/(purgeByAge|purgeByStream|clearBufferPool)` API calls so they process all nodes concurrently.

* Issue **#2992** : Change the cache clear button to clear the cache and rebuild it from current config values.

* Add `Property Path` column to the Caches screen.

* Issue **#3055** : Change `Document Permission Cache` to be expireAfterWrite 30s. Add change handlers to invalidate entries in `Pipeline Structure Cache` when any pipeline in the inheritance chain is changed. Remove unused cache `Index Shard Searcher Cache` and associated job `Index Searcher Cache Refresh`. Add change handlers on `User` entity to `User App Permissions Cache` & `User Cache`.

* Issue **#3057** : Change InvalidXmlCharFilterReader to filter out restricted control characters.


## [v7.1-beta.15] - 2022-08-17

* Issue **#3002** : Fix bootstrap process for deployment of a new version.

* Issue **#3001** : Fix the Source display when stepping context data.

* Issue **#2988** : Remove mention of hex viewer in the error message when viewing raw data that can't be decoded in the stepper. Also ensure stepping up to the un-decodable data works ok.

* Issue **#3018** : Fix incorrect cast of a SQLException to an InterruptedException.

* Issue **#3011** : Fix issue of data being truncated in text pane before the pipeline is run.

* Issue **#3008** : Fix `current-user()` call not returning anything when used in a pipeline on a dash text pane.

* Issue **#2993** : Add sorting to columns on Nodes screen.

* Issue **#2993** : Add column sorting to Jobs screen. Set default sort to node name.

* Issue **#2867** : Stop the XML formatter used in the data preview from formatting non-XML data as XML when it finds angle brackets in the data.

* Change the hex dump display to render single bytes using US_ASCII instead of UTF8.

* Issue **#3028** : Catch entity change events so modified feed entities are removed from the cache. Also update the data display if a feed's encoding is changed.

* Issue **#3031** : Add connectors to poll from AWS SQS.

* Add system info for pool caches, e.g. XSLT pool cache.

* Add button on Caches screen to evict expired entries. Move cache stats from info icon to table columns. Add Hit ratio figure.

* Issue **#2995** : Remove old_index_id column from v_index_shard view. Remove unused old_index_id column from index_shard table (if it exists).

* Add system info for listing keys of a named cache.

* Issue **#2997** : Stop other nodes booting if migration fails on the first node.


## [v7.1-beta.14] - 2022-07-20

* Issue **#2998** : Add feature to receive individual accounting events.


## [v7.1-beta.13] - 2022-07-19

* Issue **#2969** : Fix search termination for Elastic searches.

* Issue **#2981** : On-heap searches now complete automatically once the table result limit is reached.

* Issue **#2030** : Add stats for reference data and search LMDB off heap store sizes on disk. Requires the import of content pack internal-statistics-sql-v2.2.

* Issue **#2942** : Add `v_fs_volume`, `v_doc`, `v_feed_doc`, `v_index_volume`, `v_job_node`, `v_processor_task` & `v_permission` DB views. Add `id` col to `v_meta` DB view.

* Issue **#2978** : Handle lock wait errors when waiting for bootstrap lock. It now keeps retrying until it gets the lock.

* Issue **#2985** : Add warning when caches evict items due to size constraint.

* Issue **#2987** : Fix search termination.

* Issue **#2984** : Change the purge of partial ref loads to happen as part of the purge job and not on boot.

* Issue **#2977** : Fix to destroy stale searches.


## [v7.1-beta.12] - 2022-07-05

* Issue **#2834** : Fix `countGroups` search table expression.

* Issue **#2961** : Fix sorting on selector and countGroups columns.

* Issue **#2897** : On boot, delete ref streams from the store that have a state of LOAD_IN_PROGRESS or PURGE_IN_PROGRESS.

* Issue **#2965** : Fix server tasks paging.

* Issue **#2964** : Fix server tasks paging.

* Issue **#2967** : Change application instance message.

* Issue **#2966** : Fix interrupts being ignored in stats aggregation and improve task info messages.

* Issue **#2834** : Fix `countGroups` search table expression.

* Issue **#2961** : Fix sorting on selector and countGroups columns.

* Issue **#2960** : Stop releasing owned tasks under lock.

* Issue **#2939** : Remove duplicate createTime and updateTime doc properties.

* Issue **#2959** : Turn off source line numbering in Saxon.

* Issue **#2939** : Add DB migration to remove duplicate keys from `doc.data` json column.

* Issue **#2966** : Add batching to stage 2 stats aggregation. Add new property `statisticAggregationStageTwoBatchSize`. Remove interruption checks in stats flush to avoid loss of data.

* Improve error messages for ref data value deserialisation.

* Issue **#2938** : Fix StreamId error when querying annotations data source.

* Issue **#2944** : Truncate error messages for processor_filter_tracker status to fit DB.

* Issue **#2935** : Remove query UUID in query download.

* Issue **#2945** : Fix deadlock updating processor task by updating individually.

* Issue **#2946** : Add property `statisticFlushBatchSize`.

* Issue **#2946** : Change SQL Statistics flush to use single large prepared statements for more efficient inserts to SQL_STAT_VAL_SRC.

* Issue **#2954** : Stop logging SQL exceptions as errors in JooqUtil.

* Issue **#2948** : Processing tasks will complete normally when data deleted.

* Issue **#2946** : Add statistics properties `inMemAggregatorPoolSize`, `inMemPooledAggregatorSizeThreshold`, `inMemPooledAggregatorAgeThreshold` and `inMemFinalAggregatorSizeThreshold`.

* Issue **#2931** : Set cluster state update frequency to 1m.

* Issue **#2933** : Change structure of config object for http-call function to allow setting various HTTP client configuration properties, including HTTP protocol version.

* Issue **#2902** : Release queued tasks if no longer master and from dead nodes.

* Issue **#2925** : Remove order by from Attribute Value Data Retention job to try to speed it up. Also improve logging for the job.

* Issue **#2924** : Fix feed name resolution from UUID in stream appenders.

* Issue **#2870** : Fix delete of old processor filters and trackers.

* Issue **#2912** : Prevent users from renaming feeds as this breaks the link with the files stored on the file system.

* Issue **#2903** : Fix pipeline structure inheritance to hide dead inherited links.

* Issue **#2906** : Fix rolling appenders failing due to "no logged in user".

* Issue **#2916** : Change LMDB thread interrupted messages from ERROR to DEBUG.

* Issue **#2914** : Propagate useAsRead to sub tasks.

* Issue **#2877** : Handle missing index when performing shard retention.

* Issue **#2896** : Improve application instance error handling.

* Issue **#2900** : Move stream type to file extension mappings into config (`stroom.data.filesystemVolume.metaTypeExtensions`) to allow use of legacy file extensions.

* Issue **#2906** : Fix RollingStreamAppender failing to roll on timed basis.

* Issue **#2904** : Fix NPE when setting the feed to null on the StreamAppender.

* Issue **#2901** : Change stream type drop downs on feed setting and stream upload to included all stream types.

* Change start.sh in stroom docker image to accept multiple arguments to support command utilities.

* Issue **#2872** : Fix permission exception thrown when removing search store from cache.

* Issue **#2889** : Change pipeline entity deletion to also logically delete the processor, processor filters and any unprocessed tasks.

* Change the shard system info provider to only query the shard if the node has ownership.

* Issue **#2879** : Prevent shards closing during read.

* Issue **#2879** : Prevent interrupts during index shard use.

* Issue **#2888** : Fix error when paging and then filtering on the dependencies screen.

* Add system info provider for index shards.

* Issue **#2883** : Fix issue of search errors not being shown in the UI.

* Issue **#2879** : Prevent interrupting threads that may be reading search index shards.

* Issue **#2874** : Add debug logging for shard writing/reading.

* Issue **#2881** : Fix broken CLI commands, e.g. `reset_password`.

* No changes, failed build.

* Issue **#2855** : Add property `stroom.index.writer.slowIndexWriteWarningThreshold` to configure the threshold for warning about slow index shard writes.

* Issue **#2856** : Strip `[` and `]` from IPv6 addresses in the logged events to ensure schema compliance.

* Issue **#2857** : Add `/stroomAdmin/filteredhealthcheck` and `/proxyAdmin/filteredhealthcheck` servlets to allow filtering of the health checks that are run.

* Issue **#2863** : Fix UI hanging when data viewer navigation buttons are clicked repeatedly and very quickly.

* Issue **#2839** : Fix invalid event XML generated when adding user perms to an entity with no perms (i.e. System entity).

* Issue **#2843** : Fix NPE when logging in to a user with no password.

* Increase column width for _Sign in Failures_ column on Manage Accounts screen so the sort icon is visible.

* Issue **#2840** : Fix various issues with sorting on Manage Accounts screen.

* Issue **#2841** : Fix issues with sorting/filtering on API Keys screen.

* Increase User Id column width on API Keys screen.

* Issue **#2847** : Fix download of dashboard query and results.

* Issue **#2838** : Change web socket code to avoid errors for expected cases.

* Issue **#2851** : Add configuration property `stroom.statistics.sql.slowQueryWarningThreshold` to configure slow statistics sql query warning threshold.

* Issue **#2827** : Fix Format feature in editor when comment contains unmatched double quote.

* Issue **#2830** : Change logging of document permission changes to log a single event containing the full before/after state of the doc's perms.

* Issue **#2830** : Ensure the creation of a stroom user record is only logged once.

* Issue **#2830** : When cascading document permissions, only log the change for the top level but mark it with the cascade setting.

* Issue **#2816** : Fix missing navigation controls when viewing a multi part stream where a middle part is binary and the rest are text.

* Add missing Singlton annotation to ProxyConfigProvider.


## [v7.1-beta.11] - 2022-04-01

* Issue **#2749** : Improve support for  and  fields when searching an Elasticsearch index.

* Issue **#2822** : Add application instance management to keep track of active queries.

* Issue **#2822** : Add application instance management to keep track of active queries.

* Issue **#2824** : Fix to stop SearchableStore interrupting threads that it is no longer using.

* Issue **#2822** : Create a managed search UUID in the web socket before starting search.

* Issue **#2817** : Change data retention impact summary to show the counts of records that would be deleted now rather than at some point in the future.


## [v7.1-beta.10] - 2022-03-18

* Issue **#2725** : Support multiple levels of nesting in Elasticsearch indexing.

* Issue **#2730** : Fix folder presenter Processors tab always being empty.

* Issue **#2759** : Normalise Windows line endings () to Unix-style () when pasting into the ACE text editor.

* Issue **#2815** : Ensure early termination of Lucene searches when required.

* Issue **#2801** : Add Guice support and authorisation to web sockets.

* Issue **#2804** : Ensure unowned tasks are added even when there are many associated locked meta records.

* Issue **#2807** : Show all nodes on Index Volume edit dialog, not just enabled.

* Change the common alert dialog to show the detail by default.

* Change the common alert dialog so the width is the same if detail is shown or not.

* Issue **#2806** : Fix NPEs when a visualisation pane is present but the visualisation is not defined. Show warning about the misconfiguration.

* Add _Dual_ searchable datasource to always return a single column/row.

* Issue **#2810** : Fix display of error streams with the data() link expression.

* Issue **#2801** : Add our own native web socket code to GWT.

* Fix failing test.

* Issue **#2801** : Add `connect-src 'self' wss:;` to default `contentSecurityPolicy` property, select web sockets ws/wss based on current scheme and improve logging.

* Issue **#2618** : Fix UI to show all caches even ones that only exist on remote nodes.

* Issue **#2801** : Add Web Socket mechanism to keep search results active.

* Issue **#2805** : Fix default annotation expression function.

* Issue **#2778** : Simplify search result store cache and query UUID creation.

* Ensure meta types retrieved from config are trimmed.

* Issue **#2802** : Ensure tasks are created but only queued if fill task queue enabled.

* Issue **#2805** : Fix default annotation expression function.

* Make application fail to start if there is no build version/date.

* Issue **#2799** : Add protection for null/empty meta types in `stroom.data.meta.metaTypes`.

* Issue **#2795** : Speculative fix for the bind errors on MetaTypeDaoImpl.
  

* Issue **#2782** : Fix validation of primitive properties, e.g. booleans.

* Issue **#2782** : Fix property edit screen `Sources` field showing `Multiple Sources` for a single node.

* Issue **#2787** : Add config_update_tracker table to improve the process of updating each node's effective config. Also fix the updating of the effective value/source columns in the properties list view.

* Issue **#2786** : Handle multiple IPs in X-FORWARDED-FOR header.

* Issue **#2789** : Add locking to ensure one node performs the DB migrations and all others wait for it to complete. DB migration checks will not be run on boot if the build version matches that in the bootstrap_lock table.

* Issue **#2789** : Make the creation of the admin and processing users resiliant to multiple nodes doing it at once.

* Issue **#2768** : Suppress unable to keep alive message.

* Issue **#2775** : Ensure all URL params are encoded.

* Issue **#2768** : Fix auto recurring searches.

* Issue **#2768** : Fix auto recurring searches.

* Issue **gchq/stroom#2578** : Improve logging of Pipeline operations.

* Issue **#2768** : Fix auto recurring searches.

* Issue **#2743** : Reset reactivation time when accounts are reactivated.

* Issue **#2742** : Ensure meta queries provide unique results.

* Issue **#2751** : Change task name for searchables to be the searchable name. Ensure task info is populated.

* Issue **#2757** : Make ref load throw exception (and thus result in an ERROR) when a stream previously failed.

* Issue **#2753** : Change default proxy config to set useDefaultOpenIdCredentials to false.

* Issue **#2761** : Fix descriptions of _Attribute Value Data Retention_ and _Processor Task Retention_ jobs.

* Issue **#2744** : Fix logging for expected interrupt exception.

* Issue **#2746** : Fix broken help links in UI.

* Change byte buffer pool clear method to unmap drained buffers.

* Move some LMDB related classes.

* Issue **#2736** : Fix missing or wrongly appearing meta/context tab.

* Issue **#2732** : Fix bug when opening active tasks tab for an empty folder.

* Issue **#2734** : Improve search task info.

* Issue **#2733** : Stop search buttons disappearing.

* Issue **#2735** : Fix batch search across remote nodes.

* Issue **#2739** : Add support for query parameters when performing batch searches.

* Issue **#2520** : Add token authentication to data feed API.


## [v7.1-beta.9] - 2022-01-20

* Make temp prop nullable and change default to TEMP/stroom(-proxy)?.

* Issue **#2709** : Reduce the number of UI refreshes when receiving data from multiple nodes.

* Issue **#2708** : Keep search results fresh by constantly pinging result caches for all active searches.


## [v7.1-beta.8] - 2022-01-17

* Issue **#2715** : Fix invalid rest return type.


## [v7.1-beta.7] - 2022-01-14

* Issue **#2640** : Support adding formatted dates to index name in ElasticIndexingFilter.

* Issue **#2675** : Improve Elasticsearch scroll query performance

* Issue **#2677** : Respect column formatting in Excel cell styles.

* Issue **#2703** : Improve search trace log to identify multi query search issues.

* Issue **#2705** : Attempt to fix SIDSEGV issue caused by too many LMDB readers.

* Issue **#2688** : Add `metaTypes` to Proxy's `proxyRequestConfig`. Change data receipt to validate types against this new config property.

* Issue **#2688** : Change defaults for Strooms `metaTypes` config property. Change type of `metaTypes` from String to a Set of Strings. Change data receipt to validate against this configured set.

* Issue **#2694** : Improve error handling when search result store has reached max capacity.

* Issue **#2689** : Add logging.

* Issue **#2679** : Add unique index on `meta_processor.pipeline_uuid`.

* Issue **#2596** : Disable the Ace editor settings menu (`ctrl-,`) as users should not have access to it and it does not work with modal dialogs.

* Issue **#2139** : Add DB migration scripts to the ZIP distribution.

* Issue **#2685** : Fix issue where searchable stores are limited to 1 million rows.

* Issue **#2696** : Change the byte buffer pool to not block by default and make that configurable.

* Issue **#2666** : Fix handling of missing reference stream file.

* Change error table to wrap error message text.

* Issue **#2644** : Fix error handling when volume is full during proxy aggregation.

* Issue **#2650** : Fix handling of negative numbers and negation in expression parser.

* Issue **#2664** : Fix issue with search where a complete coprocessor was causing other coprocessor payloads to be read incorrectly.

* Issue **#2648** : Add error message to data viewer when ID is invalid.

* Issue **#2657** : Change classes to use provided config to stop the system using stale config values.

* Issue **#2603** : Suppress expected buffer underflow exception.

* Make directly injected NotInjectable config throw an exception to prevent it happening.

* Issue **#2652** : Add delay to stream event map creation so extraction opens fewer streams.

* Issue **#2639** : Fix error message when invalid property values are used.

* Issue **#2578** : Fix how application config is (re)loaded so that it copes with null or sparse branches.

* Issue **#2361** : Fix create_account command so it allows creation of accounts with no password.

* Issue **#2627** : Add processor filter and processor task id to meta.

* Issue **#2628** : Add processor filter and processor task id to info log.

* Issue **#2647** : Fix `Unrecognised permission assigned` error in logs.

* Issue **#2629** : Change the way duplicate output is handled by deleting previous output from complete tasks at the end of processing.

* Issue **#2603** : Add debug to diagnose buffer underflow.

* Issue **#2637** : Fix hanging searches.

* Issue **#2631** : Add debug to diagnose UI issue.

* Issue **#2633** : Fix shutdown.

* Issue **#2632** : Suppress warnings.

* Issue **#2603** : Improve error handling.

* Issue **#2635** : Improve search completion code.

* Issue **#2625** : Disable test temporarily to fix build.

* Issue **#2630** : Fix NPE and improve logging.

* Issue **#2625** : Disable test temporarily to fix build.

* Issue **#2615** : Fix meta status change triggered by check superseded.

* Issue **#2614** : Fix NPE.

* Issue **#2621** : Improve search performance.

* Issue **#2617** : Fix pipeline data equality for pipeline structure cache to be useful.

* Issue **#2619** : Improve meta DAO performance.

* Issue **#2611** : Fix java lang error.

* Issue **#2608** : Fix segments for rolled streams created using the `StreamAppender`.

* Issue **#2604** : Add code to diagnose unexpected event counts in search extraction.

* Issue **#2605** : Create sub tasks for all search processes.

* Issue **#2606** : Improve error handling during search.

* Issue **#2472** : Fix the way the in memory config is updated by the file monitor. Improve the logging when config properties are changed on a node.

* Issue **#2595** : Improve search performance and fix issues.

* Issue **#2471** : Changes to ensure SQLite DB connection is only used by one process at a time.

* Issue **#2471** : Changes to help diagnose proxy aggregation issues.

* Issue **#2582** : Remove unnecessary legacy migration for processor filter.

* Issue **#2577** : Fix issue with expression terms changing conditions incorrectly.

* Issue **#2585** : Fix proxy aggregation task nesting.

* Issue **#2574** : Improve processor filter creation to allow min and max create times.

* Issue **#2579** : Fix processor filter creation from stream multi selection.

* Issue **#2580** : Fix completion of processor filters by allowing the user to specify an end time.

* Issue **#2576** : Fix scrolling of processor filter info pane.

* Uplift event-logging library to `5.0-beta.27_schema-v4.0-beta.3` to fix missing failure outcomes on logged events.

* Issue **#2557** : Optimise meta queries to ensure join order is as expected.

* Issue **#2538** : Change logging of quick filter searches to log the fully qualified filter input.

* Issue **#2565** : Stop orphan file finder reporting dirs that contain child dirs as empty.

* Issue **#2563** : Fix bad expression logic.

* Issue **#2562** : Fix NPE in the UI related to uninitialised processor filter trackers.

* Stop logging audit events for most NodeResource call as they are not direct user actions.

* Issue **#2553** : Prevent get and clear methods in LMDB data store from running at the same time. Add check for the LMDB env being closed to prevent JVM crash.

* Issue **#2555** : Remove checkbox from dead tasks in the server tasks screen to stop users trying to delete them.

* Issue **#2564** : Improve search performance.

* Issue **#2582** : Fix DB migration for `processor_filter`.

* Issue **#2542** : Improve autologged searches "raw" JSON.

* Issue **#2534** : Implement ProcessorResource.fetch to fix event log.

* Issue **#2533** : Fix corrupt event format for logout due to NPE.

* Issue **#2530** : Fix issue of explorer tree not refreshing on copy, move and delete when auth is disabled.

* Add wait time debug logging around LMDB locks.

* Increase maxReaders default to 150 for reference data.

* Issue **#2548** : Clear contents of `stroom.search.resultStore.lmdb.localDir` on boot.

* Issue **#2549** : Remove `maxDbs` from `lmdb` config. Remove `readerBlockedByWriter` from `resultStore.lmdb` config.

* Issue **#2544** : Add additional constraints to processor filter instead of using tracker state

* No changes. Previous build failed due to networking issues.

* Issue **#2540** : No longer error when interrupting shard flush process

* Issue **#2541** : Stop finished queries from deleting LMDB envs for all queries.

* Issue **#2535** : Added validation to data type names.

* Issue **#2530** : Fixed explorer refresh on copy and move

* Revert accidental whitespace change to V07_00_00_007__meta_retention_tracker.sql

* Issue **#2519** : Added validation for processor filter expressions and more info about filters to the UI.

* Issue **#2501** : Change reference data store to use consistent approach to last access time truncation.

* Issue **#2424** : Change security filter to 404 any unexpected URIs.

* Issue **#2493** : Fix missing part nav controls when data can't be decoded.

* Issue **#2497** : Added summary to orphan file finder. Fixed issue with `OrphanFileFinder` incorrectly identifying some dirs as being empty.

* Issue **#2500** : Add a primary key to the `meta_retention_tracker` table for MySQL Group Replication.

* Change meta retention tracking to track at the time period level so a killed job preserves the position of the periods already processed.

* Issue **#2513** : Fixed stepping to unique values.

* Issue **#2496** : Fixed issue where data browser was showing duplicate streams.

* Issue **#2511** : Fixed stepping error handling.

* Issue **#2512** : Fixed stepping error handling.

* Issue **#2478** : Create a single place in config for the LMDB library path and extraction dir. Delete old LMDB library binaries on boot.

* Change `/api/refData/v1/purgeByAge/{purgeAge}`, `/api/refData/v1/purgeByStream/{refStreamId}` and `/api/refData/v1/clearBufferPool` to act on all nodes unless the `nodeName` query param is provided.

* Issue **#2483** : Change reference data purge to delete entries in batchs to avoid large transactions that result in errors.

* Issue **#2502** : Fix `Cannot read properties` error when switching streams after deleting one.

* Issue **#2449** : Reduce the number of REST calls that property filtering in the UI makes.

* Issue **#2523** : Uplift standard-pipelines to v0.4

* Issue **#2527** : Fix stepping source hightlight for first record of fragment XML data.

* Issue **#2526** : Fix incorrect input pane in stepper for cooked xml

* Issue **#2531** : Fix incorrect value in Retention column in data browser and on Info tab when `Feed is` conditions are used.

* Issue **#2532** : Change logged event for Manage Accounts quick filter use.

* Fix performance issue with ref data range lookups.

* Change default value for `stroom.pipeline.referenceData.readerBlockedByWriter` to true.

* Fix locking for `stroom.pipeline.referenceData.readerBlockedByWriter`.

* Issue **#2494** : Changed logging to help diagnose problem.

* Issue **#2429** : The server tasks screen now handles errors that occur when trying to contact unreachable nodes.

* Issue **#2492** : Fixed issue getting filter priorities in processor task data store.

* Issue **#2489** : Change to wrap long error messages in stepping display.

* Issue **#2487** : Fixed issue flushing and deleting index shards.

* Issue **#2442** : Removed enabled/disabled states for permission users and user groups as these are now controlled by account authentication. 

* Issue **#2431** : Fixed issue with item selection in account and token list pages.

* Issue **#2484** : Fix failing ref lookups when one loader has range data.

* Issue **#2485** : Autologger: UNLOGGED calls always being logged.

* Issue **#2395** : Fixed timezone issue in API key display.

* Issue **#2452** : New pipeline references now default to `Reference` data type.

* Issue **#2414** : The processing tasks data source now exposes start, end and status times plus filter priorities.

* Issue **#2441** : Improve logging and prevent autologger warning for `MetaResourcImpl`

* Issue **#2440** : Prevent autologger warning for `ExplorerResourceImpl`

* Issue **#2465** : `SaveAs` is now working for non admin users.

* Issue **#2460** : Processing filters now reliably process feeds where wildcards are used to match feed names.

* Issue **#2475** : Orphan file and meta finder now show the correct task progress.

* Issue **#2474** : Fixed orphan file finder.

* Issue **#2467** : Fix viewing of streams that can't be decoded. Errors now displayed in large banner rather than as text in the editor.

* Add a view as hex option to the Data Preview panes.

* Add option to show/hide the editor indent guides.

* Remove white space on editor context menu.

* Change data viewing 'progress' bar to have a minimum width of 3px to make it more visible.

* Issue **#2469** : Made `SafeXmlFilter` available for use in the application.

* Issue **#2403** : Fix guice bind errors in stroom and proxy when the `path` config branch is empty or set to null.

* Issue **#2462** : Made changes to stop DB connections being used within the context of other open connections.

* Uplift LMDBJava to 0.8.2 to fix LMDBJava cursor comparator bug.

* Issue **#2464** : Add `leakDetectionThreshold` to the hikari pool config.

* Issue **#2463** : Integrate the hikari connection pool with drop wizard's health checks and metrics.

* Add debug logging to AuthenticationStateSessionUtil

* Issue **#2448** : Change data receipt ERROR log messages to WARN. Also improve log message content for success and failure.

* Issue **#2412** : You are now able to view locked streams or deleted data if it is still accessible.

* Issue **#2413** : Removed duplication of data retention fields in info pane.

* Issue **#2443** : Internal meta statistics are now added with processing user permissions.

* Issue **#2455** : Improved error handling when streams not found.

* Issue **#2399** : Now changing expression fields keeps the same condition if it is still applicable to the new field.

* Issue **#2426** : Fixed user selection problem for document permissions.

* Issue **#2436** : Fixed small UI issue whereby a user or group was not immediately removed from document permissions when the remove button was clicked.

* Issue **#2416** : Added logging to identify cause of slow meta listing.

* Improve termination handling in reference data purge.

* Improve the data in the `/api/refData/v1/refStreamInfo` api method.

* Add API method to clear the byte buffer pool.

* Improve the output of the system info api call for the byte buffer pool.

* Issue **#2439** : Change log level for an error in the byte buffer pool.

* Issue **#2444** : Fix release of buffers to the pool that was causing ref data searches to hang.

* Issue **#2433, #2434** : Fixed shutdown task order.

* Issue **#2430** : Removed file system clean task and replaced with orphan finding jobs for files and meta.

* Issue **#2432** : Volume state is now updated without optimistic locking.

* Issue **#2382** : Improved charset resolution.

* Issue **#2447** : Correctly offset displayed date/time values by the configured user timezone.

* Issue **#2457** : Display a tooltip when hovering the mouse over a grid column cell.

* Issue **#2382** : Improve error message for invalid feed encodings.

* Issue **#2387** : Fix reference data load/lookup failure handling.

* Issue **#2422** : Change ref lookups to only do a lookup against a ref feeds that are known to contian the map being looked up against.

* Issue **#2411** : Remove 10,000 limit on dashboard search of ref store.

* Issue **#2389** : Add an API method for purging a single reference data stream.

* Issue **#2379** : Change ref data lookups to truncate last access time to hourly.

* Uplift Dropwizard from 1.3.14 to 1.3.29.

* Issue **#2424** : Stop session creation for rest calls. Remove unused SessionMap class.

* Change debug summary logging in Data Delete job to info level.

* Issue **#2402** : Improved logging for error caused by invalid meta filter values.

* Issue **#2404** : Added debug to help diagnose issue.

* Issue **#2423** : Added error logging and configuration to handle buffer overflows when dealing with large search result values.

* Issue **#2410** : Fixes for dashboard child selectors like `first()` and `last()`.

* Issue **#2417** : Bad regex filter value no longer logged unnecessarily.

* Issue **#2418** : LMDB environment is now only closed when the search results are no longer needed.

* Issue **#2419** : Conditional formatting errors are now returned to the UI.

* Issue **#2405, #2407** : Errors caused by a thread interrupt when viewing a stream are no longer logged.

* Issue **#2406** : Volume status update is now performed synchronously.

* Issue **#2401, #2408, #2409** : Processing tasks no longer terminate by interrupting threads so error streams can now be written correctly.

* Issue **#2398** : Fix to clear interrupt state for threads used by terminated tasks.

* Issue **#2396** : Add `stroom:pointIsInsideXYPolygon` XSLT function.

* Allow HTTP request headers to be customized in HTTPAppender.

* Issue **#2392** : Fix for token type to only allow `api`.


## [v7.1-beta.6] - 2021-09-01

* Issue **#2277** : Add processing filter clone function.

* Issue **#2390** : Fix NPE thrown during proxy aggregation.


## [v7.1-beta.5] - 2021-08-31

* Issue **#2380** : Fix _Attribute Value Data Retention_ job blocking shutdown.

* Issue **#2379** : Change reference data store LMDB to use MDB_NOTLS flag to not tie readers to threads as we typically use thread pools.

* Fix problem with ref data prefix mapping code increasing loop iterations on each element/record.

* Add better logging of ref streams waiting for a lock to load.

* Stop ref streams that are already loaded from calling start/stop processing.

* Add method to ref data store API to list ref stream processing info.

* Improve the ref data store API to allow filtering of the ref entries.

* Change default number of ref loader lock stripes from 100 to 2048 and add it to config.

* Issue **#2371** : Change search LMDB to use MDB_NOTLS flag to not tie readers to threads.

* Issue **#2371** : Fix max readers error not being shown on dashboard.

* Issue **#2370** : Added processor node info to output meta data.

* Issue **#2349** : New dashboard tables will now link to the most recently added query by default.

* Issue **#2351** : Improved error popup text for server responses.

* Issue **#2368** : Fixed server task nesting.

* Issue **#2369** : Fix missing SQL join when reprocessing all streams matching a filter.

* Issue **#2369** : Fix error when searching meta store from a dashboard with a meta key in the query.

* Change explorer root node creation to happen under cluster lock.


## [v7.1-beta.4] - 2021-08-23

* Add `enableJobsOnBootstrap` to the docker distribution config.yml to allow it to be overridden in test stacks.

* Fix broken help links on jobs screen.

* Issue **#2367** : Fix for job node creation.

* Issue **#2365** : Fix to reduce memory used by `BlockGZIPInput`.

* Issue **#2366** : Fix NPE caused by visualisations that do not define maxValues.

* Issue **#2220** : OpenID connect web tokens can now be refreshed to maintain validity.

* Included Leaflet.draw Javascript plugin within UI bundle.

* Issue **#2357** : Remove dropwizard logger configuration entries that have default values.

* Issue **#2350** : Fix distribution start script so it works with a different stroom home dir.

* Issue **#1469** : Add hot loading of config to proxy.

* Change proxy and stroom config validation to cope with relative paths and `~`.

* Issue **#2353** : Swallow NoSuchFileException in config monitor.

* Issue **#2355** : Jobs are no longer enabled by default on bootstrap.

* Issue **#2358** : Changed default stroom home and stroom temp config paths to be null by default so they are resolved relative to the jar or use java tmp respectively.

* Issue **#2354** : Old job node records associated with old jobs are now removed for all nodes regardless of what node is performing the job bootstrap activity.

* Issue **#2343** : The OIDC back channel `redirect_uri` now uses the same URI stored when making the front channel request. 

* Issue **gchq/stroom-resources#104** : Expose `stroom.ui.helpUrl` in the config.yml so the docs served by nginx can be accessed.

* Issue **#2331** : Remove unused config properties `stroom.ui.url.(apiKeys|changepassword|users)`.

Improve error handling during reference data initialisation.

* Improve exception handling when node name is not configured.

* Fixed issue where annotation menu button did not show when existing annotation was selected.

* Fix problem with merging DB connection configs when values not supplied.

* Make relative proxy file paths be relative to configured proxy home directory.

* Make proxy logger file paths support `~` and relative paths be relative to proxy home.

* Remove redundant items from stroom and proxy distribution config yaml files.

* Rename `jerseyClient` key in proxy config.yml to `restClient`.

* Add `remotecertexpiry` to the default config value for `proxyConfig.logStream.metaKeys`.

* Issue **#2335** : Added CLI command `create_api_key` to create an API key for a specified user.

* Added layout density user preference.

* Issue **#2288** : Added export content menu item.

* Added name filtering on export items.

* Moved stepping filter button to make the feature more obvious.

* Fixed issue where annotation menu button did not show when existing annotation was selected.

* Issue **#2317** : The user id can now be resolved from the `username` JWT claim if `email` is not present.

* Issue **#2316** : Fixed React dialog styling by increasing CSS specificity.

* Issue **#2313** : Integrate LeafletJS for geographical mapping.

* Issue **#2293** : Fix location of banner.txt in zip distribution.

* Issue **#2278** : Close a dialog box on keypress. `Escape` = Close, `Ctrl+Enter` = OK.

* Issue **#220** : Users can now change font and font size.

* Issue **#215** : User date/time format preferences are now usable in dashboard tables.

* Fix problem with DynamicAssetsBundle throwing an exception when run from the fat jar.

* Issue **#2295** : Improved appearance, readability and usability of UI elements, especially in dark mode. 

* Issue **#2292** : Fixed issue with `SolrIndex`, `ElasticCluster` and `ElasticIndex` entities not importing correctly
  from a `v6` to `v7` instance.

* Issue **#2113** : Added user preferences for date and time display.

* Issue **#2291** : Fixed issue where the configured Stroom instance title did not change the browser tab title.

* Issue **#2219** : Added migration for feed retention settings to retention rules.

* Issue **#2250** : Improved token authentication.

* Issue **#2250** : Using arrow keys no longer moves popup dialogs.

* Issue **#2264** : Users for user permissions are now retrieved from the account service plus authorisation.

* Add entity relationship diagram and database DDL SQL to release artefacts.

* Issue **#2241** : Changing field or operator in the query expression editor no longer deselects the selected row. 

* Issue **#2241** : Made Firefox and Chrome drop downs look the same.

* Issue **#2260** : The UI no longer caches node status.

* Issue **#2260** : Removed default node config for default index volume group creation.

* Issue **#1828** : Added glass element to ensure mouse capture is maintained when dragging or resizing dialogs over dashboard visualisations.

* Issue **#2285** : SaveAs now provides the current name as the initial value for the new name.

* Issue **#2275** : Stepping from data popup now takes you to the correct record.

* Uplift send_to_stroom.sh script to v3.1.0

* Issue **#2263** : Removed unnecessary JWS algorithm constraints.

* Issue **#2240** : Indexes now show empty selection for volume group until one is selected.

* Issue **#2248** : Migrated dashboard tables now maintain hidden column status.

* Issue **#2280** : Remove trailing comma in some log events.

* Issue **#2267** : Change prefixes used for quick filter for consistency.

* Issue **#2265** : Fix exception when filtering with qualifier but no term, e.g. `name:`.

* Issue **#2266** : Improve quick filter tooltip text.

* Issue **#2261** : Fix missing node name in index and fs volume stats.

* Issue **#2224** : Support indexing properties as JSON objects with Elasticsearch.

* Issue **#2256** : Support searching against Elasticsearch index name patterns.

* Issue **#2257** : Allow Elasticsearch indexing to proceed in the absence of an existing index.

* Issue **#2113** : Added user preferences including theme support.

* Issue **#2241** : Change add icon on data retention screen to add above selected. Add action icon and menu to retention rule table. Restyle rule edit screen.

* Issue **#2254** : Change `data` expression function to accept a first param for what to text to show.

* Issue **#2249** : Fix bug in data retention impact summary tree expansion.

* Issue **#2246** : Fix incorrect handling of parameters to `data` Stroom expression function.

* Add default sorting by user id in the acounts (users) and tokens screens.

* Issue **#2155** : Change default quick filter mode to use contains matching by default with chars anywhere matching now available via `~` prefix. Change quick filter to always treat space as a term delimiter unless in dbl quotes. Add sorting of results by match quality for chars anywhere and regex matching.

* Issue **#2242** : Fix help link in quick filter tool tips. Now comes from config.

* Provide more informative error than NPE when failing to fetch streams that are associated with missing meta

* Issue **#2247** : Correct configuration of Autologger for NodeResourceImpl.

* Update banner to advertise `noauth/datafeed` URL instead of older version.

* Issue **#2243** : Remove unwanted charset commands from migration script.

* Issue **#2231** : Added visualisation selection behaviour to dashboards.

* Issue **#2232** : Fixed issue where search was getting stuck due to LMDB locking transactions.

* Issue **#2238** : Renamed table `docstore_history` to `docstore_schema_history`.

* Issue **#2226** : Ensure that `<Process>` audit events are schema compliant.

* Uplift version of `stroom-logs` content pack selected for download to `3.0-beta.1`

* Issue **#2228** : Stroom Dropwizard and Stroom Proxy Send/Receive log default formats improved.

* Issue **#2235** : Add CHANGELOG to the release artefacts.

* Issue **#2233** : Fix typo in SQL.

* Issue **#2233** : Fix null volume ID in index shard migration.

* Issue **#2229** : Fix migration issue.

* Issue **#2214** Allow file permission override for `FileAppender` and `RollingFileAppender`.

* Issue **#1820** : Stroom now records `UploadedBy` meta attribute when manually uploading data via the UI.

* Issue **#190** : Statistics are now recorded when manually uploading data.

* Issue **#2223** : Fixed migration issue.

* Change stroom dependencies to use maven central instead of bintray.

* Issue **#2207** : Fixed dashboard column rename issue where column name was not updated visually after rename.

* Issue **#2209** : Fixed more property migration issues.

* Issue **#2205** : Improved migration to prevent null DB values being lost.


## [v7.1-beta.3] - 2021-04-30

* Rules from dashboards early capability demonstrator / prototype capability.

* Issue **#2172** : Further improvements to search payload transfer and search completion.

* Issue **#2193** : Enable autologger to work for delete with criteria operations.


## [v7.1-beta.2] - 2021-04-28

* Issue **#2201** : Improved Stroom Proxy and aggregation process.

* Issue **#2203** : Fix NPE in index doc partition by migration.

* Issue **#2184** : Improved logging for OpenId flow.

* Issue **#2205** : Improved migration to prevent null DB values being lost.

* Issue **#2098** : Properties that contain passwords no longer transfer any part of the password to the UI.

* Issue **#1841** : Fixed migration of some config props.

* Issue **#2151** : The UI now shows REST service error messages properly.

* Issue **#1930** : Dashboards opened from links now stop querying when closed.

* Issue **#2166** : You can now change index volume group names.

* Issue **#2090** : Changed to log the authenticated user (if there is one) during noauth calls.

* Issue **#2186** : Fix autologger handling of update operations on entities referenced by id alone.

* Issue **#2183** : Improve error message when property values cannot be de-serialised. Change property DB migration to add conversion of legacy property values that are now a collection type, e.g. List<String>.

* Issue **#2187** : Fixed issue editing a processing filter that has been changed.

* Issue **#2079** : Removed unused session resource code from React UI and backend.

* Issue **#2185** : Stroom now supports the use of an externally provided logout endpoint with the `logoutEndpoint` configuration property.

* Issue **#2188** : Changed all autologged REST methods to return a value (void is not compatible with autologger)

* Issue **#2184** : It should now be possible to use the Cognito OpenId configuration endpoint with Stroom. You should no longer need to set the `jwtClaimsResolver` in the Stroom config as the standard resolver should work. However, you will need to set the new `tokenExpectedInRequest` property to `true` as Cognito delivers fresh tokens with every request.

* Issue **#2177** : Stroom should no longer crash when it is unable to retrieve OpenId configuration.

* Issue **#2176** : Now avoids NPE and produces a proper error when a pipeline cannot be located when loading reference data.

* Issue **#2179** : Extend cron expression syntax. Both `/` (interval) and `-` (range) are now supported.

* Issue **#2172** : To improve search performance local search results are no longer transferred with payloads to a secondary local store.

* Issue **#2172** : To improve search performance only primary search result stores using LMDB will serialise data, i.e. stores used for visualisations now just use search objects and not binary data.

* Issue **#2180** : Fix NPE when Stream Appender has no stream type defined.

* Issue **#2167** : Prevent autologger warning for `RestResourceAutoLoggerImpl`.

* Remove merge artifacts from `scripts.env`.

* Issue **#2172** : Changed the way keys and values are packed into LMDB.

* Issue **#2180** : Fix NPE when Stream Appender has no stream type defined.

* Issue **#2167** : Prevent autologger warning for `RestResourceAutoLoggerImpl`.


## [v7.1-beta.1] - 2021-04-13

* Ported Elasticsearch integration from v6, for compatibility with v7.

* Issue **#2034**: Fixed Solr column ordering in dashboard tables.

* Issue **#759** : Add GZIP support for `FileAppender` and `RollingFileAppender`.


## [v7.0-beta.104] - 2021-04-13

* Switched from `node-sass` to `sass`.

* Fix `node` and `swagger-typescript-api` versions.


## [v7.0-beta.103] - 2021-04-13

* Rebuild.


## [v7.0-beta.102] - 2021-04-09

* Issue **#2174** : The expression to DB condition converter is now more tolerant of missing value mappings.


## [v7.0-beta.101] - 2021-04-08

* Issue **#2172** : Limited the maximum size of LMDB keys and values.

* Issue **#2171** : Fixed dashboard table expression editor field insertion. 

* Issue **#2168** : Removed special columns from dashboard tables.

* Issue **#2154** : Fixed error adding text widget to a dashboard.

* Issue **#2025** : Added caching for DNS name resolution.

* Issue **#2025** : Event logging now attempts to use the `X-FORWARDED-FOR` request header to identify the originating client IP.


## [v7.0-beta.100] - 2021-04-02

* Issue **#1598** : Audit logging uplifted throughout codebase.

* Issue **#1613** : Added event logging to UserResourceImpl.


## [v7.0-beta.99] - 2021-04-01

* Issue **#1928**: Stroom will now redirect users to the root URL if the GWT UI is not hosted within the React wrapper. To develop GWT code it is still necessary to use the GWT UI directly outside of the wrapper so to enable this you can set the newly added `requireReactWrapper` property to false.

* Issue **#2156**: The properties screen now shows a warning triangle when there are unreachable nodes rather than showing an error for all property values.

* Issue **#2157**: Fixed issue where pager was causing an exception paging to last on API keys and Accounts list pages.

* Issue **#2153**: Fixed option to log all REST calls.

* Issue **#2085**: User now gets notification that a password has been changed.

* Issue **#2142**: Changed certificate authentication to ensure that if a certificate is presented then the DN from the cert will be used and no other header attribute.


## [v7.0-beta.98] - 2021-03-30

* Issue **#2138** : Fixed error thrown when updating a property due to the property being updated twice as a result of new event logging code. 

* Issue **#2150** : Added `topMenuTextColour` property to allow the top menu text colour to be changed. Renamed the `backgroundColor` property to `backgroundColour` for consistency. 

* Issue **#2152** : Session list now only shows user authenticated sessions.

* Issue **#2149** : Fixed index volume and index shard migration.


## [v7.0-beta.97] - 2021-03-26

* Issue **#2136** : Fixed sorting problems in users and API keys pages.

* Issue **#2146** : Fixed use of dashboard expression parameters.

* Issue **#2141** : Pre v7 index shards can now be used after upgrade.

* Issue **#2142** : Fixed certificate authentication issues.

* Issue **#2140** : Fixed migration issue that was causing the creation of unnecessary index volume groups. 

* Issue **#2137** : Data retention rules are now migrated from previous versions.

* Issue **#2107** : Removed `Feed Name` field and fixed UUID to field name resolution.

* Issue **#2142** : Added debug to help diagnose client cert auth issues.

* Issue **#2107** : Fixed issue where the processor filter UI was saying that no filter had been applied to feeds because the UI wasn't checking feed filtering by docref.


## [v7.0-beta.96] - 2021-03-23

* Issue **#2099** : Fix stepping source pane for segmented (cooked) data.

* Issue **#479** : Include folder names in audit events when exporting configuration.

* Provide audit log record for permission changes to explorer items (documents)


## [v7.0-beta.95] - 2021-03-18

* Issue **#2105** : Fixed migration of annotations DB.


## [v7.0-beta.94] - 2021-03-17

* Issue **#2104** : Fixed issue where the index creation stored procedure was trying to delete a procedure with the wrong name before creating a new one. 

* Issue **#2103** : Fixed statistics migration script to correctly check for empty tables.

* Issue **#2102** : Fixed query migration script.

* Removed unused properties `resilientReplicationCount` and `preferLocalVolumes`.

* Add null protection to `login_count` and `login_failures` in `users` to `account` table migration.


## [v7.0-beta.93] - 2021-03-16

* Issue **#2088** : Fixed retrieval of stored search results when not using extraction.

* Issue **#2088** : Fixed NullPointerException caused when stepping.

* Issue **#2084** : Fix Bad Request message and lockup after cancelling content import.


## [v7.0-beta.92] - 2021-03-15

* Issue **#2096** : Remove deprecated int display lengths when creating tables

* Issue **#2095** : Tidy upo statistics migration.

* Issue **#2094** : Corrected DB table creation to state the charset as `utf8mb4` and not `utf8` which is ambiguous in MySQL.


## [v7.0-beta.91] - 2021-03-14

* Refactor auth/identity DB migration scripts.

* Add pre migration SQL scripts.


## [v7.0-beta.90] - 2021-03-12

* Issue **#2087** : Fixed NPE caused during legacy migration.

* Uplift guice to v5.0.1.

* Issue **#1871** : Invalidate the users and user groups cache when the _manage_users_ command is run.

* Issue **#2064** : Delete empty directories left by running unit test.

* Add index to cluster_lock table to fix whole table locking for single lock key.

* Issue **#2059** : Add cluster lock protection to task creation. Stops duplicate task creation when master node changes.

* Change task creation by master node to try to wait for search tasks to complete and to try to only create the configured number of tasks.

* Refactor logic to determine master node into one place. Fixes discrepancies between UI and back-end.

* Change node monitoring screen to return nodes in name order.

* Issue **#2066** : Add data bars to node monitoring screen.

* Issue **#2059** : Fix `Duplicate key` error in task assignment.

* Issue **#2056** : Fix error sending permission change events to other cluster nodes.

* Add JVM OOM args to zip distribution scripts.

* Issue **#1866** : Change zip distribution shell scripts to execute from anywhere.


## [v7.0-beta.89] - 2021-02-26

* Change stroom/proxy docker image base to `adoptopenjdk/openjdk15:jdk-15.0.2_7-alpine`

* Add authentication config to swagger spec.


## [v7.0-beta.88] - 2021-02-26

* Fix travis release artefacts.


## [v7.0-beta.87] - 2021-02-25

* No changes


## [v7.0-beta.86] - 2021-02-25

* Fix travis release artefacts.


## [v7.0-beta.85] - 2021-02-24

* Change dockerfile to use Open JDK 15

* Change build to use Open JDK 15

* Fix travis build failure.

* Issue **#2028** : Don't autolog standard object fields by default


## [v7.0-beta.84] - 2021-02-24

* No changes, adding more release artefacts in Travis build.


## [v7.0-beta.83] - 2021-02-23

* Add -q flag to start/stop/migrate.sh to stop log tailing.

* Change migrate.sh to run the migration in the background.

* Add JVM OOM args to zip distribution scripts.

* Issue **#1866** : Change zip distribution shell scripts to execute from anywhere.

* Issue **#1742** : Ensure that an <Object> is always logged to guarantee schema compliance.


## [v7.0-beta.82] - 2021-02-18

* Issue **#2049** : Updated Swagger and moved to the OpenAPI 3.0 Specification.

* Issue **#2049** : Fixed some issues with the resource API that were preventing visualisations from loading. 


## [v7.0-beta.81] - 2021-02-16

* Issue **#2042** : Fixed an issue sorting search results that was making sorting very slow causing searches with large numbers of results to hang. 

* Issue **#2043** : Removed an artificial limit on the number of data points that will be returned to a dashboard visualisation. The UI code had been written to only request a maximum of 1000 data points which meant that some visualisations were missing expected data. It may be necessary to add some limitation to avoid the UI being overloaded but the limitation has been removed for now as it was not configurable and did not warn the user when the limit had been reached.

* Migrated new UI to use Swagger generated endpoints and types.

* Issue **#1414** : A User Id can no longer be changed once a user is created.

* Issue **#1862** : Email and name fields are no longer required when creating users.

* Issue **#1765** : Added confirmation dialog when deleting users and API keys.

* Issue **#2036** : Autologger now delegates exception handling.

* Issue **#2039** : Limit the amount of text data output by autologger.

* Issue **#2037** : Add config prop to ensure every REST call is logged

* Issue **#2038** : Allow autologger action to be modified (search and process)

* Issue **#2027** : Fix autologger update operation

* Issue **#1764** : The create API key page now loads users to select on open.

* Issue **#1766** : Removed comment from token.

* Issue **#1763** : Improved column sizes on API keys dialog.

* Issue **#1767** : Improved column sizes on account management dialog.

* Improve exception alerts in the UI.

* Issue **#2023** : Enable autologger to output multiple path or query parameters

* Issue **#2022** : Simplify consistent event logging with POJOs

* Issue **#2021** : Fix typo when autologger encounters class names ending in 'y'

* Issue **#2020** : Prevent autologger redacting boolean properties


## [v7.0-beta.80] - 2021-01-28

* Issue **#2018** : Fixed intermittent search issue that was sometimes causing search to complete too early without results.

* Fix dashboards not handling NUMERIC index fields.

* Fix bug in Negate expression function.

* Issue **#1995** : Add help info to the expression functions drop down menu.

* Issue **#1911** : Add a drop down menu for picking index fields in the expression editor.

* Issue **#2004** : Fix import of legacy v6 index so default volume group is assigned.

* Issue **#2017** : Fixed dashboard table filtering.

* Issue **#1946** : Removed unnecessary index shard state change error.


## [v7.0-beta.79] - 2021-01-26

* Issue **#2006** : Use UTC timezone when comparing date in repository folder name.

* Issue **#2006** : Use `ArrayList.size()` as a method, instead of a property in Gradle build.

* Issue **#2016** : Fixed StackOverflowException in document event log. 

* Issue **#2003** : Fixed some issues with LMDB search results.

* Issue **#2011** : Redacting obviously sensitive data in automatically generated logs.

* Introduce functionality to provide configurable, automatic logging for RESTful API calls.

* Add `search_results` dir to dockerfile.

* Fix NPE in StroomEventLoggingUtil.


## [v7.0-beta.78] - 2021-01-14

* Issue **#2000** : `RemoteSearchResultFactory.destroy()` is now performed as the processing user.

* Issue **#2000** : Fixed NPE affecting adding/removing columns on a dashboard table and changing column options like grouping and sorting.

* Issue **#2000** : Fixed dashboard table child result expansion.

* Issue **#2001** : Fixed intermittent test failure associated with byte buffers being used incorrectly with LMDB.

* Issue **#1997** : Fix missing _Format_ option on XSLT and TextConverter editors.

* Improved security for handling entity events.


## [v7.0-beta.77] - 2021-01-12

* Issue **#1867** : Cluster entity events are now sent to each node asynchronously to prevent delays caused by one or more slow/bad nodes.

* Issue **#1923** : Fixed an issue affecting sorting dashboard table values that have mixed data types. In addition you can now sort columns alphanumerically if the column format is set to text. 

* Issue **#1811** : Fixed issue where deleting or cutting/pasting text in a dashboard query editor was not marking the dashboard as dirty.

* Search results are now stored off-heap to reduce the chance of out of memory errors.

* Issue **#1911** : Add a drop down menu for picking index fields in the expression editor.

* Issue **#1990** : Change order of items in quick filter popup help.

* Change quick filter word boundary matching to handle a mix of delimited and canelCase, e.g. `stroom.prop.maxFileSize`.

* Issue **#1986** : Fix missing gutter warning/error icons in the stepper code editor.


## [v7.0-beta.76] - 2021-01-07

* No changes.


## [v7.0-beta.75] - 2021-01-06

* Issue **#1989** : Fix for dashboard tables that were only showing a total of 100 rows.

* Change event logging to use new fluent API.


## [v7.0-beta.74] - 2020-12-15

* No changes.


## [v7.0-beta.73] - 2020-12-15

* Change github tokens in travis build.


## [v7.0-beta.72] - 2020-12-15

* Issue **#1983** : Fix line number inconsistency in View Source when last char is a line break.

* Issue **#1971** : Fix 'no appender' errors when editing a Data volume.

* Issue **#1965** : Ignore gzipped data that has no uncompressed content.

* Issue **#1976** : Add an enabled check box and insert above button to retention rules list.

* Fix bug with retention rules impact summary when rows are identical.

* Replace two buttons with toggle button on retetion impact summary.

* Fix path for user event logs.

* Uplift send_to_stroom script to v3.0.

* Issue **#1978** : Fix Meta tab losing syntax highlighting when switching streams.

* Remove byte count in brackets on Info tab when size is below 1024 bytes.

* Fix help links on Jobs screen.

* Fix inability to select text on Info tab in Data viewer.

* Issue **#1963** : Fix data/source view progress bar showing blue when all data is visible.

* Issue **#1974** : Fix job screen only showing one job.

* Issue **#1970** : Fixed issue related to accidental execution of SearchDebugUtil outside of tests.

* Change reference data lookup request object to support string or epoch millis date.

* Add byte count to Info tab, make date values consistent.

* Fix problem of wrong charset being used.

* Fix syntax highlighting for Meta streams in Source view.

* Fix bug in PreviewInputStream read() method.

* Improve the way the YAML logger paths are modified on boot.

* Issue **#1964** : BGZIP files are now closed on exception.

* Changed default dashboard time zone to use UTC.

* Fixed SQL statistics upsert statements for MySQL 5.7.

* Issue **#1954** : Change code that sets ReceivedPath to try getting a value from DOCKER_HOST_(HOSTNAME|IP) env vars first.


## [v7.0-beta.71] - 2020-12-02

* Issue **#1957** : Fix invalidation of the stat datasource caches on content import and other changes.

* Issue **#1960** : Fix the data preview display of empty streams.

* Moved content download to Java.

* All paths in the config YAML including logging config can now be made relative to the home dir.

* Issue **#1912** : Moved dashboard table conditional formatting logic to server.

* Fix missing favicon.

* Issue **#1808** : Fix bug with permission handling for Retention Policy feature.

* Issue **#1948** : Made UI report errors that occur during download.

* Issue **#1944** : You can now define a stroom home config property and all relative paths will become subpaths of this location. 

* Fix byte conversion bug with `read()` method in RASegmentInputStream.

* Add `viewType` and `displayType` args to `data(...)` dashboard expression.

* Fix task spinner appearing briefly on every poll and consuming a lot of CPU.

* Add _progress_ bar to Source Data view and Data Preview to show location in the file.

* Issue **#1678** : Fix data display in dashboard text pane.

* Issue **#1679** : Fix data display in dashboard text pane.

* Issue **#1777** : Fix sub stream tab selection when switching streams in data screen.

* Issue **#1647** : Right align numeric columns in data screen.

* Issue **#1872** : Fix display of source data when data has no line breaks.

* Add completion and snippets to dashboard expression builder.

* Issue **#1895** : Change dashboard field expression editor use the Ace editor like other edit screens.

* Replace stream Info icon on data screen with a sub-stream type tab.

* Add Source View tab available from Data Preview screen to show the unformatted source data.

* Fix highlighting while stepping single line data.

* Add completion and snippets to edit screens using the ACE editor.

* Add editor options to use Vim bindings, show invisble characters, highlight current line, word wrap.

* Issue **#1949** : Fixed bug in download for streams from multiple feeds.


## [v7.0-beta.70] - 2020-11-16

* Issue **#1947** : Fixed NPE thrown when trying to unassign processing tasks by setting the assigned node to null.

* Issue **#1940** : Old searches are now terminated by the processing user.

* Issue **#1932** : Physical stream delete will no longer fail if a file or directory it wants to delete cannot be found, i.e. has been deleted by another external process.

* Fix log output counts for reference data.

* Add REST endpoint for purging reference data.

* Issue **#1938** : Fix missing ref loading errors/warnings, improve warning messages.


## [v7.0-beta.69] - 2020-11-10

* Improve handling of duplicates in reference data loads.

* Improve error messages for reference loading failures.

* Issue **#1936** : Fix reference data loaded not loading string values > 1000btyes.

* Improve PooledByteBufferOutputStream.

* Issue **#1807** : Remove need for Manage Nodes permission in order to list nodes (needed to manage volumes).

* Issue **#1806** : Remove need for Manage Nodes permission in order to list nodes (needed to manage tasks).

* Issue **#1925** : Fixed logging error that was happening on search.

* Issue **#1921** : Fixed problem with the dashboard text pane not migrating properly to the new special stream id and event id fields. 

* Issue **#1910** : Fixed issue preventing display of table data where a table had duplicate column names.

* Issue **#1919** : Fixed issue that was preventing dashboard tabs from being closed.

* Removed rxjava.

* Issue **#1919** : Dashboards now prevent tabs being closed from the close button if some nested tabs on the same pane are hidden.

* Issue **#1915** : Multiple statistic searches on a dashboard are now executed in parallel.

* Issue **#1915** : Fixed task context user identity for statistics searches.

* Issue **#1915** : Fixed task context for statistics searches.

* Merged external expression and query libraries into the source code and added Kryo serialisation to search results.

* Issue **#1910** : Duplicate fields in dashboard tables are now avoided by adding a numeric suffix to the field name when adding a duplicate.

* Issue **#1918** : Text presenter was losing track of stream and event id fields when settings were changed.

* Issue **#1906** : Added info about queue sizes to extraction task.

* Issue **#1906** : Made changes to allow early termination of searches if we have enough data.

* Issue **#1906** : Fixed node task nesting.

* Issue **#1906** : The maximum size of the stream event map is now configurable with the `stroom.search.extraction.maxStreamEventMapSize` property.

* Issue **#1906** : Improved the way search extractions events are grouped so we can extract more events per stream and therefore improve performance.

* Issue **#1907** : Fixed NPE.


## [v7.0-beta.68] - 2020-10-22

* Issue **#1733** : Support xsl:output options for XML output from pipeline (XMLWriter)

* Issue **#1893** : Change delimited string volume properties to lists of strings

* Issue **#1848** : Fix NPE when importing certain processor filters.

* Issue **#1894** : Improvements to search performance and fix for hanging searches.


## [v7.0-beta.67] - 2020-10-15

* Issue **#1901** : Create default (index) volume group if it is used prior to UI.

* Issue **#1900** : Fix inter-node task assignment, change how processing user equality is checked.

* Change dashboard field expression editor to be a bit wider and use a monospace font.

* Issue **#1887** : Fix searches hanging generally and specifically when streams have been deleted.

* Issue **#1877** : Change conditional formatting to support decimals.

* Change conditional formatting to set the available rule operators according to the format type of the column.

* Change conditional formatting to support date terms and date comparisons.

* Issue **#1885** : Fix annotations icon not being enabled on dashboard tables.

* Issue **#1883** : Code now deals with missing streams when performing search extraction.

* Issue **#1882** : Added capacity restriction to the stream event map used in search result extraction. The previous version was causing out of memory exceptions.

* Change names of hidden special table columns on dashboards to avoid name clashes.

* Make dashboard table settings popup bigger to accommodate the conditional formatting.

* Added logic to rename conditional formatting term fields on a column rename.

* Added logic to prevent renaming a column to an existing name.

* Issue **#1872** : Partially fixed to show the 1st 1k chars of the single line raw source. Full fix will come in v7.

* Issue **#1874** : Fixed dashboard tables not showing data if the stream id column is present.

* Issue **#1868** : Stop `Stream not found with id=nnn` errors during searching.

* Issue **#1864** : Added `*` wildcard to conditional formatting matches. 

* Issue **#1865** : Fixed NoSuchMethodError.

* Issue **#1854** : Changed search mechanism to poll for remote results to reduce the chances of hung searches.

* Uplift event-logging-schema content pack to v3.4.2.

* Uplift standard-pipelines content pack to v0.2.

* Uplift template-pipelines content pack to v0.3.

* Change the off-heap ref store to use xxHash for hashing its values.

* Change key widths used in ref data store. Existing stores will need to be deleted and re-generated.


## [v7.0-beta.66] - 2020-09-24

* Added code to authenticate against AWS ALB.


## [v7.0-beta.65] - 2020-09-24

* Added code to authenticate against AWS ALB.


## [v7.0-beta.64] - 2020-09-24

* Added code to authenticate against AWS ALB.


## [v7.0-beta.63] - 2020-09-22

* Added code to authenticate against AWS ALB.


## [v7.0-beta.62] - 2020-09-22

* Added code to authenticate against AWS ALB.


## [v7.0-beta.61] - 2020-09-22

* Added code to authenticate against AWS ALB.


## [v7.0-beta.60] - 2020-09-22

* Added code to authenticate against AWS ALB.


## [v7.0-beta.59] - 2020-09-22

* Added code to authenticate against AWS ALB.

* Changed default behaviour of `useDefaultOpenIdCredentials`.


## [v7.0-beta.58] - 2020-09-22

* Added code to authenticate against AWS ALB.


## [v7.0-beta.57] - 2020-09-18

* Failed build.


## [v7.0-beta.56] - 2020-09-18

* Added code to authenticate against AWS ALB.

* Remove requirement for Reference stream type in ref data API lookup requests.


## [v7.0-beta.55] - 2020-09-15

* Fix names in travis release plugin.


## [v7.0-beta.54] - 2020-09-15

* Rename release artefact `stroom-proxy-config.X.yml` to `stroom-proxy-app-config.X.yml`.


## [v7.0-beta.53] - 2020-09-15

* Change `prod.yml` and `proxy-prod.yml` to be templated so as to generate custom config for the zip and docker distributions.

* Add the docker config files to the release artefacts.

* Issue **#580** : Added conditional formatting options to dashboard tables.

* Add comments to `prod.yml`/`config.yml`.

* Change `reset_password` CLI command to also reset various locked/inactive type flags.

* Change stroom admin path from `admin` to `stroomAdmin` in the distribution.

* Fix `command not found` bug in distribution `start.sh`.

* Change `start.sh` to log pre-logback output to start.sh.log.

* Change logFormat to include time in `prod.yml` and `config.yml`.


## [v7.0-beta.52] - 2020-09-10

* Issue **#1850** : Add new command line commands `create_account`, `reset_password` and `manage_users` to enable the creation of accounts to bootstrap the application.

* Change `admin` to `stroomAdmin` in distribution shell scripts.


## [v7.0-beta.51] - 2020-09-09

* Added `formTokenRequest` property to OpenId config for use with AWS authentication. This forces the use of a form request when fetching tokens.

* Issue **#1824** : Fix for search hang when extraction is requested but no search pipeline is provided.

* Issue **#1083** : Added `any()`, `first()`, `last()`, `nth()`, `top()` and `bottom()` selection functions to select child values of grouped items.

* Issue **#1837** : Added `joining()` function to concatenate supplied fields in child rows.

* Issue **#1784** : Several functions were previously prevented from working on results from aggregate functions but are now applied regardless.

* Fix config file validation not working when hot loading config file changes.

* Change config file validation to be the first thing that happens on boot.

* Fix error when empty branches are in the config file.

* Add `pipeline.referenceData.getLmdbSystemLibraryPath` prop to support provided LMDB binary.

* Change extraction location of bundled LMDB binary to be the same as the store files.

* Change default value for `pipeline.referenceData.maxPutsBeforeCommit` to 0 (i.e. don't commit mid-load).


## [v7.0-beta.50] - 2020-09-07

* Add /api/refData/v1/lookup REST endpoint for doing ref data lookups.

* Issue **#1755** : Stepping now runs in a separate thread to prevent interruption of DW threads when trying to terminate stepping early.

* Issue **#1798** : Fixed REST serialisation issue that was preventing stepping XPath filters from being passed to the server.

* Issue **#1666** : Stepping now loads element documents that use name patterns.

* Issue **#1666** : Parsers now support name patterns for loading config documents. 

* Issue **#1835** : Fix error when viewing data as lowly user.

* Issue **#1836** : Fix Forbidden error when importing data.

* Issue **#1809** : Fix handling of import with no permissions except Import Configuration.

* Issue **#1657** : Remove INTERNAL_PROCESSING_USER from Users list in App Permissions screen.

* Issue **#1782** : Fix handling of empty NOT/AND/OR in stats queries and immprove the error handling for the remote data sources.

* Issue **#1781** : Fix SQL stats handling of NOT() with more than one term in the NOT.

* Issue **#1830** : Change quick filters on Annotations screen to use fuzzy filtering consistent with the rest of stroom. Disable the comment quick filter drop down if there are no standard comments configured. Remove the qualified fields from the quick filter tooltips.

* Issue **#1829** : Fix Annotations screen recording change history when clicking an empty title/subject.

* Issue **#1737** : Fix quick filter in users/groups popup.

* Issue **#1832** : Fix inability to add users/groups in the Document Permissions screen.


## [v7.0-beta.49] - 2020-09-02

* Fix accidental commit of broken code.


## [v7.0-beta.48] - 2020-09-02

* Fix duplicate call to bintray upload in travis script.


## [v7.0-beta.47] - 2020-09-02

* Issue **#1821** : Fix SQL Stat queries whose table doesn't use any datasource fields.

* Issue **#1694** : Fix UUID filtering in quick filters, now using `uuid:` field qualifier. Removed support for `#` prefix in Quick Filter and suggesters.

* Issue **#1699** : Add a docker managed volume for the ref data store.

* Add `pooledByteBufferCounts` to ref data config.

* Issue **#1700** : Stopped stepping happening on open.

* Uplift LMDB to v0.8.1.

* Changed implementation of the byte buffer pool used in the ref data store to improve performance.

* Increase default value for ref data `maxPutsBeforeCommit` to improve load times.

* Fix instances of trace logging that are not using lambdas for complex args. This is particularly a problem in the ref data store code.

* Made stroom compatible with AWS authentication.

* Issue **#1707** : Fix reference data lookups picking the wrong effective stream.

* Issue **#1797** : Altered how search completion is recorded to try and prevent hanging. 

* Issue **#1762** : Fix for search jobs that do not terminate correctly.

* The build should now ensure GWT compilation only occurs after test has completed.

* Issue **#1790** : You can now provide `TYPE` as an optional HTTP header when sending data to Stroom. If provided this attribute is used to determine what data type to assign to the data being received. Data forwarding and aggregation also maintains this attribute and behaviour. 

* Issue **#1665** : Recognised meta types can now be specified in config and drop downs now allow selection in the pipeline editor.


## [v7.0-beta.46] - 2020-08-23

* Issue **#1702** : Fix namespace handling in XML reference data values.

* Issue **#1789** : Prevent dashboards without an extraction pipeline showing as "Missing" on dependency screen.

* Issue **#1803** : Fix `/api/export/v1` failing with NoSuchFileException.

* Issue **#1719** : Create rest endpoint to get reference data store entries. Experimental feature at the moment.

* Issue **#1649** : Make the local reference data store searchable from the dashboard. Experimental feature at the moment.

* Issue **#1805** : Fix missing alert popup when document is saved but has been updated by another user/tab.

* Fix _No appender for stroom.docref.DocRef_ ERRORs in the log.


## [v7.0-beta.45] - 2020-08-14

* Issue **#1793** : Fixed Solr search query creation.

* Issue **#1791** : Fixed Solr connection test response.

* Update Gradle to v6.6

* Revert back to full build.


## [v7.0-beta.44] - 2020-08-14

* Reverted deploy changes until travis dpl v2 is stable.


## [v7.0-beta.43] - 2020-08-14

* Fixing release artefacts.


## [v7.0-beta.42] - 2020-08-13

* Issue **#1783** : Made change to prevent nodes called by the cluster from using localhost, 127.0.0.1 or the same URL as other nodes.

* Issue **#1706** : Terminating processing jobs early now writes appropriate termination errors to the processing info (error) stream and deletes other outputs.

* Issue **#1749** : Removed old benchmark job.


## [v7.0-beta.41] - 2020-08-12

* Issue **#1785** : Fix proxy not forwarding any data.

* Issue **#1675** : All dashboard table fields are now present in text pane settings even if they are hidden or special, e.g. internally added mandatory fields like StreamId and EventId. This change prevents the field settings from being altered incorrectly when these fields were not found.

* Issue **#1758** : Added file locations to meta details and improved tooltip layout.

* Issue **#1778** : Remove error streams following reprocessing when no new streams are created.

* Added support for time based expressions when searching for streams from UI. 

* Issue **#1760** : Support time based expressions for ProcessorTask data source

* Issue **#1761** : Allow processor id to be displayed when searching processor tasks data source.

* Issue **#1693** : Fix dependencies screen listing links to internal searchables as "missing".

* Issue **#1751** : Display correct UUID for "to" dependency in UI dependency screen.

* Issue **#1664** : Fix crash when all streams for pipeline are deleted.

* Issue **#1701** : Fix crash when alternative pipeline is selected/used for processing.

* Issue **#1756** : Fix for IdEnrichmentFilter where is attempts to change attribute values that already exist.

* Issue **#1741** : Fix for search hanging issue.

* Issue **#1740** : `CombinedParser` now removes invalid XML 1.0 characters when `fixInvalidChars` is set and not XML 1.1.

* Add `readTimeout` property to `HTTPAppender` 

* Issue **#1747** : Nodes are now notified about changes to document permissions so that caches are cleared etc.

* Issue **#1752** : Meta info tooltips now show appropriate units for values.

* The `admin` account is now auto created if it doesn't exist.

* Issue **#1310** : Improved file cleanup between tests.

* Issue **#1533** : Improved meta data attribute value flushing to DB.

* Issue **#1634** : `FileSystemClean` will now only examine active data volumes.

* Issue **#1672** : Index shards are now only updated in the DB on flush when the document count or shard size changes.

* Issue **#1713** : Fixed issue where processor task start times were being displayed incorrectly.

* Issue **#1748** : Removed border from explorer quick filter.

* Issue **#1656** : Only managed jobs will now appear on the jobs page.

* Issue **#1669** : Changed the way next scheduled time is calculated based on current time.

* Issue **#1662** : Processor tasks and meta data sources now correctly show pipeline names in dashboard results.

* Issue **#1677** : Active tasks are now correctly filtered.

* Issue **#1718** : Added server task info for some tasks.

* Issue **#1731** : Fixed calendar date picker style that was broken by tooltip CSS changes.

* Issue **#1657** : `INTERNAL_PROCESSING_USER` is no longer visible in the UI.

* Issue **#1449** : You can now create users to associate permissions by clicking the create button in the `User Permissions` page.

* Issue **#1727** : Typo.

* Issue **#1501** : Multiple fixes for new UI.

* Issue **#1506** : Multiple fixes for new UI.

* Issue **#1561** : Multiple fixes for new UI.

* Issue **#1483** : Multiple fixes for new UI.

* Issue **#1525** : Multiple fixes for new UI.

* Issue **#1587** : Multiple fixes for new UI.

* Issue **#1526** : Multiple fixes for new UI.

* Issue **#1499** : Multiple fixes for new UI.

* Issue **#1481** : Multiple fixes for new UI.

* Issue **#1498** : Multiple fixes for new UI.

* Issue **#1660** : Multiple fixes for new UI.

* Issue **#1659** : Multiple fixes for new UI.

* Issue **#1725** : Fix Data Splitter onlyMatch using zero based instead of one based numbers.


## [v7.0-beta.39] - 2020-07-06

* Issue **#1716** : Prevent export of processor filters that are reprocess or deleted.

* Issue **#1638** : Suppress error when searching deleted streams.

* Issue **#1696** : Fix reprocessing from unfiltered meta data view.

* Issue **#1648** : Fix streams not being deleted following reprocessing.

* Issue **#1695** : Fix `Records` stream types not being identified correctly.

* Issue **#1668** : Fixed incorrect parameter count for XSLT `meta` function.

* Issue **#1619** : Fix delete stream summary.


## [v7.0-beta.38] - 2020-06-25

* Issue **#1670** : Stop _parse-uri_ XSLT function returning -1 for missing port numbers.

* Issue **#1673** : Increase limit for age spinner in retention rules to 9999.

* Issue **#1683** : Add `!` NOT operator to fuzzy match filtering.

* Add field searching to Activity quick filter.

* Add field searching to entity selection popups.

* Change entity selection popups to clear quick filter on show.

* Add column sorting and field searching to Properties screen.

* Add field searching to Explorer Tree quick filter.

* Add field searching to Properties quick filter.

* Add field searching to Server Tasks quick filter.

* Add field searching to dependencies quick filter.

* Improve info tooltip layouts.

* Issue **#1248** : Add quick filter to dependencies screen.

* Issue **#1650** : Use consistent blue colour.

* Issue **#1671** :Fix XSLT function `hex-to-oct`.

* Add `readTimeout` property to `HTTPAppender`.

* Issue **#1632** : SQL stats now compatible with MySQL 8 Group Replication

* Issue **#1650** : Use consistent blue colour.

* Issue **#1627** : Fix Up/Down buttons on Rule Set screen. Now keeps selection after use.

* Issue **#1277** : Fix Enable/Disable toggle button on Rule Set screen.


## [v7.0-beta.37] - 2020-06-15

* Add _Impact Summary_ tab to _Data Retention_ to show breakdown of counts of streams to be deleted.

* Add support for the `.` separator in the word boundary fuzzy matching.

* Change the fuzzy match filter to switch to a case sensitive wild-carded exact match when the input contains a `*`.

* Issue **#1640** : Fix server error when clicking disabled delete/info icon for deleted streams.

* Issue **#1639** : Default index volume group property changes.

* Issue **#1636** : Fix data retention deletion using wrong action for rules.

* Issue **#1280** : Fix creation of default index volumes.


## [v7.0-beta.36] - 2020-06-02

* Issue **#1621** : Fix NPE in proxy content syncing.

* Issue **#1462** : Stroom not working with MySQL 8.0 due to SQLException

* Issue **#1564** : Fix error in data retention section of stream info popup.

* Change data retention delete batching approach to use time ranges.

* Issue **#1611** : Change explorer tree filtering to also filter on an exact match of the entity's UUID.

* Add regex filtering with `/` prefix to fuzzy matching.

* Change word boundary matching to require a `?` prefix.


## [v7.0-beta.35] - 2020-05-28

* Issue **#1608** : Fixed NPE in UI data presenter.

* Issue **#1595** : Fixed names for imported items that already exist but are updated by import.

* Issue **#1603** : XSLT imports now error if more than one matching XSLT is found.

* Issue **#1604** : XSLT import resolution now accepts the use of UUIDs and DocRef strings.

* Issue **#1403** : Dashboard query download now retains expression parameters.

* Issue **#1514** : Fixed properties edit presenter issue.

* Issue **#1569** : Additional changes to improve the new `Data Delete` task that replaces the `File System Clean` task.

* Issue **#1565** : Stop data retention rules deleting all data.

* Add default data retention rule to the UI screen to make it clear what happens by default.

* Add fuzzy match filter to explorer tree.


## [v7.0-beta.34] - 2020-05-26

* Issue **#1569** : Removed recursive multi threading from file system clean as thread limit was being reached. 

* Issue **#1478** : Fixed data volume creation and other resource methods.

* Issue **#1594** : Now auto creates root explorer node on startup if it is missing.

* Issue **#1544** : Fixes for imported dashboards.

* Issue **#1586** : Fixed migration and initial population of standard meta type names.

* Issue **#1592** : Changed DB bit(1) columns to be tinyint(1) so that they show values correctly in the CLI.

* Issue **#1510** : Added logical delete for processor and processor filter to allow a user to force deletion without encountering a DB constraint. 

* Issue **#1557** : Process, reprocess, delete and download data functions now provide an impact summary before a user can proceed with the action.

* Issue **#1557** : The process data function in the data browser now provides the option to process or reprocess data. When selected a user can also choose: the priority of the process filters that will be created; to set the priority automatically based on previous filters; set the enabled state.

* Issue **#1557** : Reprocessing data no longer has a limitation on how many items can be reprocessed as it is now implemented by reprocess specific filters.

* Issue **#1585** : Fixed issue that was preventing viewing folders processors.

* Issue **#1557** : Added an impact summary to meta data actions such as delete, restore, process and download.

* Issue **#1593** : NPE copying empty expressions


## [v7.0-beta.33] - 2020-05-22

* Issue **#1588** : Fix processor filter import.

* Issue **#1566** : Fixed UI data restore behaviour.

* Make public port configurable


## [v7.0-beta.32] - 2020-05-19

* Issue **#1573** : Active tasks tab now only shows tasks related to the open feed.

* Issue **#1584** : Add @ApiParam to POST/PUT/DELETE endpoints so the request type appears in swagger-ui.

* Issue **#1581** : Change streamId to a path param in GET /api/data/v1.

* Issue **#1567** : Added error handling so the confirmation dialog continues to work even when there is a failure in a previous use.

* Issue **#1568** : Pipeline names should now be shown where needed in the UI.

* Issue **#1457** : Change field value suggester to use fuzzy matching.

* Issue **#1574** : Make feed suggestions return all feeds, not just ones with meta.

* Issue **#1544** : Imported dashboards from 6.1 now work.

* Issue **#1577** : Cluster node status is now updated when node settings are changed.

* Issue **#1396** : Completely changed DB migration and import/export compatibility code.

* Fix index creation stored procedure.

* Issue **#1508** : Tidy up property descriptions, change connection pool props to use Stroom Duration type.

* Issue **#473** : Fix value stats being ignored during in memory stat aggregation.

* Issue **#1141** : Make SQL stats aggregation delete unused stat keys at the end.


## [v7.0-beta.31] - 2020-05-12

* Issue **#1546** : Fixed opening and editing of data retention rules.

* Issue **#1494** : Scrollbars now have a white background unless used in a readonly text area.

* Issue **#1547** : Added pipeline names to processor task screens.

* Issue **#1543** : Prevent import/export of processor filters with id fields

* Issue **#1112** : You can now copy feeds along with other items and copies are named appropriately.

* Issue **#1112** : When copying a selection of several items, the dependencies between the items are altered in the resulting copies so that the copied items work together as a new set of content.

* Issue **#1112** : As part of fixing dependencies when copying items, the dependencies screen now works correctly and now also shows processor filters. 

* Issue **#1545** : Add property `enableDistributedJobsOnBootstrap` to enable/disable processing on first boot.


## [v7.0-beta.30] - 2020-05-06

* Issue **#1503** : Further fix for enabled/disabled expression items and dashboard tab visibility.

* Issue **#1511** : Data pages now show pipeline names rather than pipeline UUIDs.

* Issue **#1529** : Fix error when selecting datasource in new dashboard.

* Fix NPE in SystemInfoResource.get().

* Issue **#1527** : Fixed missing aud in API eky tokens.

* Add missing guice binding for SystemInfoResource.

* Make export add new line to the end of all files to adhere to POSIX standard.

* Issue **#1532** : Fixed index shard criteria in UI.

* Change SecurityFilter to return a 401 on authentication exceptions.

* Move some health checks into SystemInfoResource.

* Remove healthchecks from rest resources and servlets that never give an unhealthy result.

* Add error info to AppConfigMonitor health check.


## [v7.0-beta.29] - 2020-05-04

* Issue **#1496** : Fixed paging of processed data.

* Add stroom.statistics.internal.enabledStoreTypes and make internal stat processing respect it.

* Improve SQL stats shutdown processing so all in memory stats are flushed.

* Issue **#1521** : Dashboards with missing datasources break entirely.

* Issue **#1477** : Disable edit button on stream processor.

* Issue **#1497** : Fixed data list result paging.

* Issue **#1492** : Fixed data list result paging.

* Issue **#1513** : You can now view data in folders.

* Issue **#1500** : Fixed data delete/restore behaviour.

* Issue **#1515** : Fix proxyDir default when running in a stack.

* Issue **#1509** : Unable to update processor filter.

* Issue **#1495** : Speculative fix for missing swagger.json file in the fat jar.

* Issue **#1503** : Fixed Dashboard serialisation and JSON template.

* Issue **#1479** : Unable to set index volume limits.


## [v7.0-beta.28] - 2020-04-29

* Issue **#1489** : Reprocess streams feature failing.

* Issue **#1465** : Add default Open ID credentials to allow proxy to be able to authenticate out of the box.

* Issue **#1455** : Fix interactive search.

* Issue **#1471** : Pipeline name not shown on processors/filters in UI.

* Issue **#1491** : Download stream feature failing. 

* Issue **#1433** : StandardKafkaProducer failed when writing XML kafka payloads. 


## [v7.0-beta.27] - 2020-04-27

* Issue **#1417** : Allow processor filters to be exported with Pipelines. 

* Issue **#1480** : Index settings now shows index volume groups and allows selection. 

* Issue **#1450** : Further attempt to improve criteria filtering on data tab.

* Issue **#1467** : The cluster node state node uses NodeResource to determine active nodes.

* Issue **#1448** : The internal processing user now has a JWT and passes it when making calls to other nodes.


## [v7.0-beta.26] - 2020-04-22

* Fix gradle build for versioned builds


## [v7.0-beta.25] - 2020-04-22

* Assorted fixes to the new React UI pages.


## [v7.0-beta.24] - 2020-04-21

* Issue **#1450** : Stop data tabs showing all feeds.

* Issue **#1454** : Fix NPE in feed name suggestion box.

* Remove internal statistics from setup sample data.

* Fix issue of pipeline structure not showing when it contains a StatisticsFilter.

* Update auth flow for auth-into-stroom integration

* Issue **#1426** : Change /logout endpoint to /noauth/logout.

* Fix `Expecting a real user identity` errors on auto import of content packs.

* Increase wait timeout to 240s in `start.sh`.

* Issue **#1404** : Fixed issue with invalid XML character filter.

* Issue **#1413** : Attempt to fix search hanging issue.

* Issue **#1393** : The annotations data popup now formats content on load.

* Issue **#1399** : Removed error logging for expected exceptions in TaskExecutor.

* Issue **#1385** : File output param `streamId` now aliased to `sourceId` and `streamNo` is now aliased to `partNo` for consistency with new source tracking XSLT functions.

* Issue **#1392** : Downloading dashboard queries now provides the current query without the need to save the dashboard.

* Issue **#1427** : Change remote call to auth service to a local call.


## [v7.0-beta.23] - 2020-03-24

* Rename all legacy DB tables to `OLD_`.

* Issue **#1394** : Fix duplicate tables appearing in Monitoring -> Database Tables.

* Add NodeEndpointConfiguration. Change `node` table to hold the base endpoint.


## [v7.0-beta.22] - 2020-03-10

* Brought stroom-auth-service into stroom

* Issue **#563** : Kafka producer improvements - StandardKafkaProducer

* Issue **#1399** : Removed error logging for expected exceptions in TaskExecutor. 

* Fix missing $ in start.sh

* Issue **#1387** : Changed the way tasks are executed to reduce changes of unhandled execution errors.

* Issue **#1378** : Improved logging detail when processor filters fail.

* Issue **#1379** : Fixed issue where you couldn't open a processor filter if parts of the filter referenced deleted items.

* Issue **#1378** : Improved logging detail when processor filters fail.

* Issue **#1382** : Added `decode-url` and `encode-url` XSLT functions.

* Issue **#655** : Fixed SQL Stats queries ignoring the enabled state of the dashboard query terms.

* Issue **#1362** : Fixed issue where hiding dashboard annotation fields removed them.

* Issue **#1357** : Fixed dragging tabs in dashboard with hidden panes to create a new split.

* Issue **#1357** : Fixed dragging tabs in dashboard with hidden panes.

* Issue **#1368** : Fixed FindReplaceFilter as it wasn't working when used in conjunction with Data Splitter.

* Issue **#1361** : Changed the way headers are parsed for the HttpCall XSLT function.


## [v7.0-beta.21] - 2020-02-24

* Add null checks to DB migration.

* Add deletion of constraint `IDX_SHARD_FK_IDX_ID` to migration script.


## [v7.0-beta.20] - 2020-02-13

* Fix bug in `processor_task` migration script.


## [v7.0-beta.19] - 2020-02-10

* Fix bugs in DB migration scripts.


## [v7.0-beta.18] - 2020-02-05

* Re-locate index database migrations.

* Fix issues with migrating null audit columns.

* Improve output of TestYamlUtil.


## [v7.0-beta.17] - 2020-01-29

* Issue **#1355** : Fixed stepping from dashboard text pane.

* Issue **#1354** : Fixed double click to edit list items, e.g. properties.

* Issue **#1340** : Fixed issue with FindReplaceFilter where it failed in some cases when more than one filter was chained together.

* Issue **#1338** : You can now configure the max size of the map store cache.

* Issue **#1350** : Fixed scope of dictionaries when loaded in multiple XSLT pipeline steps.

* Issue **#1347** : Added SSL options to `http-call` XSLT method.

* Issue **#1352** : Fixed Hessian serialisation of user identities on tasks.

* Change docker image to allow us to pass in the dropwizard command to run, e.g. server|migrate.

* Stop MySQL outputing Note level warnings during migration about things that don't exist when we expect them not to.


## [v7.0-beta.13] - 2019-12-24

* Add `migrate` command line argument to run just the DB migrations.

* Updated API key to include audience and added client id and secret.

* Change `stroom.conf.sh` to also look for ip in `/sbin`

* Issue **#260** : You can now hide dashboard tabs.

* Issue **#1332** : The text pane can now be configured to show source data.

* Issue **#1311** : Improved source location tracking.


## [v7.0-beta.12] - 2019-12-04

* Change local.yml.sh to also look for ip in /sbin


## [v7.0-beta.11] - 2019-12-04

* Fix invalid SQL syntax in V07_00_00_012__Dictionary


## [v7.0-beta.10] - 2019-12-04

* Update auth api version

* Add clientId and clientSecret to config

* Update API keys (needed aud)

* Issue **#1338** : Added new config options to control the maximum size of some caches: `stroom.pipeline.parser.maxPoolSize`, `stroom.pipeline.schema.maxPoolSize`, `stroom.pipeline.schema.maxPoolSize`, `stroom.pipeline.xslt.maxPoolSize`, `stroom.entity.maxCacheSize`, `stroom.referenceData.mapStore.maxCacheSize`.

* Issue **#642** : Downloading query details now ignores hidden fields.

* Issue **#1337** : Fixed issue where downloading large numbers of search results in Excel format was exceeding maximum style count of 64000. 

* Issue **#1341** : Added XSRF protection to GWT RPC requests.

* Issue **#1335** : Made session cookie `Secure` and `HttpOnly`.

* Issue **#1334** : Fix 404 when accessing `/stroom/resourcestore/........`, i.e. fix Tools->Export.

* Issue **#1333** : Improved resilience against XSS attacks.

* Issue **#1330** : Allow configuration of `Content-Type` in HTTPAppender.

* Issue **#1327** : Improvements to annotations.

* Issue **#1328** : Increased size of data window and removed max size restrictions.

* Issue **#1324** : Improved logging and added SSL options for HTTPAppender.


## [v7.0-beta.9] - 2019-11-20

* Fix SSL connection failure on remote feed staus check.

* Remove ConfigServlet as the functionality is covered by ProxyConfigHealthCheck.

* Fix password masking in ProxyConfigHealthCheck.

* Change servlet path of ProxyStatusServlet from `/config` to `/status`.


## [v7.0-beta.8] - 2019-11-20

* Change precedence order for config properties. YAML > database > default. Change UI to show effective value. Add hot loading of YAML file changes.

* Issue **#1322** : Stroom now asks if you really want to leave site when stepping items are dirty. Also fixed `Save` and `Save All` menu items and dashboard param changes now correctly make a dashboard dirty.

* Issue **#1320** : Fixed formatting of XML where trailing spaces were being removed from content surrounded by start and end tags (data content) which should not happen. 

* Issue **#1321** : Make path relative in stroom distribution .zip.sha256 hash file.

* The auth service now supports the use of HTTPS without certificate verification and adds additional logging.

* Issue **gchq/stroom-auth#157** : Automatically refresh user's API key when it expires.

* Issue **#1243** : Dashboard visualisations now link with similar functions available to dashboard tables, e.g. `link()`, `dashboard()`, `annotation()`, `stepping()`, `data()`.

* Issue **#1316** : JSONParser now includes various parse options including handling comments.

* Issue **#48** : Added option to hide/show dashboard table columns.

* Issue **#1315** : Improved health check for missing API key.

* Updated stroom expression to v1.5.4 and added new field types.

* Issue **#1315** : Improved health check for missing API key.

* Issue **#1314** : Fixed NPE thrown when logging caused when viewing docs that can't be found.

* Issue **#1313** : Suggestion boxes now make suggestions immediately before the user even starts typing.

* Issue **#1043** : Added feature to allow floating point numbers to be indexed.

* Issue **#1312** : Dictionaries now change the entity name in the DB when renamed.

* Issue **#1312** : Fixed read only behaviour of dictionary settings UI.

* Issue **#1300** : Multiple changes to annotations.

* Issue **#1265** : Added `modulus()` function along with alias `mod()` and modulus operator `%`.

* Issue **#1300** : Added `annotation()` link creation function, `currentUser()` alias for `param('currentUser()')` and additional link creation functions for `data()` and `stepping()`.

* Issue **#67** : Table columns now display menu items on left click.

* Uplift stroom-query to v2.2.4 to add better diagnostic logging.

* Uplift Kafka client to v2.2.1.

* Issue **#1293** : Add more static file types to allow nginx/browser caching on.

* Issue **#1295** : Add authentication bypass for servlets such as /remoting, /status, /echo, etc.

* Issue **#1297** : The UI now supplies API tokens to the backend for resource calls.

* Issue **#1296** : Fixed NPE in StreamMapCreator caused when a stream can not be found.


## [v7.0-beta.7] - 2019-10-23

* Issue **#1288** : Streams now show the name of the pipeline used to create them even if the user doesn't have permission to see the pipeline.

* Issue **#1282** : Fixed issue where items were imported into the explorer even if not selected for import.

* Issue **#1291** : Fixed issue where empty dashboard table cells did not select table rows when clicked. 

* Issue **#1290** : Fixed issue where executor provider was not executing supplied runnable if parent task had terminated.

* Fix problem of missing fallback config in docker image.


## [v7.0-beta.6] - 2019-10-15

* Add default for stroom.security.authentication.durationToWarnBeforeExpiry

* Fix missing icons for Kafka Config and Rule Set.

* Fix Kafka Config entity serialisation.

* Issue **#1264** : Dashboards running in embedded mode will not always ask for the user to choose an activity if the users session has one set already.

* Issue **#1275** : Fixed permission filtering when showing related streams.

* Issue **#1274** : Fixed issue with batch search caused by Hibernate not returning pipeline details in stream processor filters.

* Issue **#1272** : Fixed saving query favourites.

* Issue **#1266** : Stroom will now lock the cluster before releasing owned tasks so it doesn't clash with other task related processes that lock the DB for long periods.

* Issue **#1264** : Added `embedded` mode for dashboards to hide dashboard chrome and save options.

* Issue **#1264** : Stroom no longer asks if you want to leave the web page if no content needs saving.

* Issue **#1263** : Fixed issues related to URL encoding/decoding with the `dashboard()` function.

* Issue **#1263** : Fixed issue where date expressions were being allowed without '+' or '-' signs to add or subtract durations.

* Add fallback config.yml file into the docker images for running outside of a stack.

* Issue **#1263** : Fixed issues related to URL encoding/decoding in dashboard expressions.

* Issue **#1262** : Improved behaviour of `+` when used for concatenation in dashboard expressions.

* Issue **#1259** : Fixed schema compliance when logging failed document update events.

* Issue **#1245** : Fixed various issues with session management and authentication.

* Issue **#1258** : Fixed issue affecting search expressions against keyword fields using dictionaries containing carriage returns.


## [v7.0-beta.5] - 2019-09-23

* Fixes to proxy


## [v7.0-beta.4] - 2019-09-16

* Fix stroom-proxy Dockerfile


## [v7.0-beta.3] - 2019-09-16

* Minor fixes, including an essential fix to config


## [v7.0-beta.2] - 2019-09-13

* Fix docker build


## [v7.0-beta.1] - 2019-09-11

* Issue **#1253** : Data retention policies containing just `AND` will now match everything.

* Issue **#1252** : Stream type suggestions no longer list internal types.

* Issue **#1218** : All stepping panes will now show line numbers automatically if there are indicators (errors, warnings etc) that need to be displayed.  

* Issue **#1254** : Added option to allow non Java escaped find and replacement text to be used in `FindReplaceFilter`. 

* Issue **#1250** : Fixed logging description for reading and writing documents.

* Issue **#1251** : Copy permissions from a parent now shows changes prior to the user clicking ok.

* Issue **#758** : You no longer need the `Manage Processors` privilege to call `stroom:meta('Pipeline')` in XSLT.

* Issue **#1256** : Fix error caused when logging data source name when downloading search results.

* Issue **#399** : Fix for error message when stepping that said user needed `read` permission on parent pipeline and not just `use`.

* Issue **#1242** : Fix for pipeline corruption caused when moving elements back to inherited parents.

* Issue **#1244** : Updated Dropwizard to version 1.3.14 to fix session based memory leak.

* Issue **#1246** : Removed elastic search document type, menu items and filter.

* Issue **#1247** : Added XSLT functions (`source`, `sourceId`, `partNo`, `recordNo`, `lineFrom`, `colFrom`, `lineTo`, `colTo`) to determine the current source location so it can be embedded in a cooked event. Events containing raw source location info can be made into links in dashboard tables or the text pane so that a user can see raw source data or jump directly to stepping that raw record.

* Add data retention feature and index optimisation to Solr indexes.

* Initial support for Solr indexing and search.

* Issue **#1244** : Updated Dropwizard to version 1.3.14 to fix session based memory leak.

* Issue **#1246** : Removed elastic search document type, menu items and filter.

* Issue **#1214** : Fixed issue where the max results setting in dashboard tables was not always being obeyed. Also fixed some dashboard table result page size issues.

* Issue **#1238** : During proxy clean task we no longer show a failed attempt to delete an empty directory as an error as this condition is expected.

* Issue **#1237** : Fixed issue where explorer model requests were failing outside of user sessions, e.g. when we want to find folder descendants for processing.

* Issue **#1230** : Fix test.

* Issue **#1230** : Search expressions no longer have the `contains` condition. 

* Issue **#1220** : Fixed attempt to open newly created index shards as if they were old existing shards.

* Issue **#1232** : Fixed handling of enter key on pipeline element editor dialog.

* Issue **#1229** : Fixed issue where users needed `Read` permission on an index instead of just `Use` permission to search it.

* Issue **#1207** : Removed task id from meta to reduce DB size and complexity especially given the fact tasks are transient. Superseded output is now found by querying the processor task service when new output is written rather than using task ids on meta.

* Uplift HBase to 2.1.5 and refactor code accordingly

* Uplift Kafka to 2.1.1 and refactor code accordingly

* Uplift Curator to 4.2.0

* Issue **#1143** : Added mechanism to inject dashboard parameters into expressions using the `param` and `params` functions so that dashboard parameters can be echoed by expressions to create dashboard links.

* Issue **#1205** : Change proxy repo clean to not delete configured rootRepoDir.

* Issue **#1204** : Fix ProxySecurityFilter to use correct API key on feedStatus requests.

* Issue **#1211** : Added a quick filter to the server tasks page.

* Issue **#1206** : Fixed sorting active tasks when clicking column header.

* Issue **#1201** : Fixed dependencies.

* Issue **#1201** : Fixed tests.

* Issue **#1201** : Document permission changes now mutate the user document permissions cache rather than clearing it.

* Issue **#1153** : Changed security context to be a Spring singleton to improve explorer performance.

* Issue **#1202** : Fixed NumberFormatException in StreamAttributeMapUtil.

* Issue **#1203** : Fixed event logging detail for dictionaries.

* Issue **#1197** : Restored Save As functionality.

* Issue **#1199** : The index fields page now copes with more than 100 index fields.

* Issue **#1200** : Removed blocking queue that was causing search to hang when full.

* Issue **#1198** : Filtering by empty folders now works correctly.

* Comment out rollCron in proxy-prod.yml

* Change swagger UI at gchq.github.io/stroom to work off 6.0 branch

* Issue **#1195** : Fixed issue where combination of quick filter and type filter were not displaying explorer items correctly.

* Issue **#1153** : Changed the way document permissions are retrieved and cached to improve explorer performance.

* Issue **#1196** : Added code to resolve data source names from doc refs if the name is missing when logging.

* Issue **#1165** : Fixed corruption of pipeline structure when adding items to Source.

* Issue **#1193** : Added optional validation to activities.

* Change default config for proxy repositoryFormat to "${executionUuid}/${year}-${month}-${day}/${feed}/${pathId}/${id}"

* Issue **#1194** : Fixed NPE in FindTaskProgressCriteria.

* Issue **#1191** : SQL statistics search tasks now show appropriate information in the server tasks pane.

* Issue **#1192** : Executor provider tasks now run as the current user.

* Issue **#1190** : Copied indexes now retain associated index volumes.

* Issue **#1177** : Data retention now works with is doc refs.

* Issue **#1160** : Proxy repositories now only roll if all output streams for a repository are closed. Proxy repositories also only calculate the current max id if the `executionUuid` repo format param is not used.

* Issue **#1186** : Volume status is now refreshed every 5 minutes.

* Fix incorrect default keystore in proxy config yaml.

* Rename environment variables in proxy config yaml.

* Issue **#1170** : The UI should now treat the `None` tree node as a null selection.

* Issue **#1184** : Remove dropwizard yaml files from docker images.

* Issue **#1181** : Remove dropwizard config yaml from the docker images.

* Issue **#1152** : You can now control the maximum number of files that are fragmented prior to proxy aggregation with `stroom.maxFileScan`.

* Issue **#1182** : Fixed use of `in folder` for data retention and receipt policies.

* Updated to allow stacks to be built at this version.

* Issue **#1154** : Search now terminates during result creation if it is asked to do so.

* Issue **#1167** : Fix for proxy to deal with lack of explorer folder based collections.

* Issue **#1172** : Fixed logging detail for viewing docs.

* Issue **#1166** : Fixed issue where users with only read permission could not copy items.

* Issue **#1174** : Reduced hits on the document permission cache.

* Issue **#1168** : Statistics searches now work when user only has `Use` permission.

* Issue **#1170** : Extra validation to check valid feed provided for stream appender.

* Issue **#1174** : The size of the document permissions cache is now configurable via the `stroom.security.documentPermissions.maxCacheSize` property.

* Issue **#1176** : Created index on document permissions to improve performance.

* Issue **#1175** : Dropping unnecessary index `explorerTreePath_descendant_idx`.

* Issue **#747** : XSLT can now reference dictionaries by UUID.

* Issue **#1167** : Use of folders to include child feeds and pipelines is now supported.

* Issue **#1153** : The explorer tree is now built with fewer DB queries.

* Issue **#1163** : Added indexes to the DB to improve explorer performance.

* Issue **#1153** : The explorer tree now only rebuilds synchronously for users who alter the tree, if has never been built or is very old. All other rebuilds of the explorer tree required to keep it fresh will happen asynchronously.

* Issue **#1162** : Proxy aggregation will no longer recurse parts directories when creating parts.

* Issue **#1157** : Migration now adds dummy feeds etc to processor filters if the original doc can't be found. This will prevent filters from matching more items than they should if migration fails to map feeds etc because they can't be found.

* Issue **#1162** : Remove invalid CopyOption in move() call.

* Issue **#1159** : Fix NPE in rolling appenders with no frequency value.

* Issue **#1160** : Proxy repositories will no longer scan contents on open if they are set to be read only.

* Issue **#1162** : Added buffering etc to improve the performance of proxy aggregation.

* Issue **#1156** : Added code to reduce unlikely chance of NPE or uncontrolled processing in the event of a null or empty processing filter.

* Issue **#1149** : Changed the way EntryIdSet is unmarshalled so jaxb can now use the getter to add items to a collection.

* Ignore broken junit test that cannot work as it stands

* Fix NPE in DictionaryStoreImpl.findByName().

* Issue **#1146** : Added `encodeUrl()`, `decodeUrl()` and `dashboard()` functions to dashboard tables to make dashboard linking easier. The `link()` function now automatically encodes/decodes each param so that parameters do not break the link format, e.g. `[Click Here](http://www.somehost.com/somepath){dialog|Dialog Title}`.

* Issue **#1144** : Changed StreamRange to account for inclusive stream id ranges in v6.0 that was causing an issue with file system maintenance.

* Mask passwords on the proxy admin page.

* Add exception to wrapped exception in the feedStatus service.

* Issue **#1140** : Add health check for proxy feed status url.

* Issue **#1138** : Stroom proxy now deletes empty repository directories based on creation time and depth first so that pruning empty directories is quicker and generally more successful.

* Issue **#1137** : Change proxy remote url health check to accept a 406 code as the feed will not be specified.

* Issue **#1135** : Data retention policies are now migrated to use `Type` and not `Stream Type`.

* Issue **#1136** : Remove recursive chown from stroom and proxy docker entrypoint scripts.


## [v7.0-alpha.5] - 2019-06-12

* Fix YAML substitution.


## [v7.0-alpha.4] - 2019-06-11

* Update API paths


## [v7.0-alpha.3] - 2019-05-10

* Fix config


## [v7.0-alpha.2] - 2019-05-10

* Fix config

* Issue **#1134** : Proxy now requires feed name to always be supplied.

* Expose proxy api key in yaml config via SYNC_API_KEY

* Issue **#1130** : Change `start.sh` so it works when realpath is not installed.

* Issue **#1129** : Fixed stream download from the UI.

* Issue **#1119** : StreamDumpTool will now dump data to zip files containing all data and associated meta and context data. This now behaves the same way as downloading data from the UI and can be used as an input to proxy aggregation or uploaded manually.


## [v7.0-alpha.1] - 2019-04-23

* Fix config issue

* Fixed NPE created when using empty config sections.

* Issue **#1122** : Fixed hessian communication between stroom and stroom proxy used to establish feed receive status. Added restful endpoints for feed status to stroom and stroom proxy. Proxy will now be able to request feed status from upstream stroom or stroom proxy instances.

* Fixed incompatibility issues with MySQL 5.7 and 8.0.

* Added debug to help diagnose search failures

* Issue **#382** : Large zip files are now broken apart prior to proxy aggregation.

* Change start script to use absolute paths for jar, config and logs to distinguish stroom and proxy instances.

* Issue **#1116** : Better implementation of proxy aggregation.

* Issue **#1116** : Changed the way tasks are executed to ensure thread pools expand to the maximum number of threads specified rather than just queueing all tasks and only providing core threads.

* Remove full path from file in sha256 hash file release artifact.

* Issue **#1115** : Add missing super.startProcessing to AbstractKafkaProducerFilter.

* Improve exception handling and logging in RemoteDataSourceProvider. Now the full url is included in dashboard connection errors.

* Change Travis build to generate sha256 hashes for release zip/jars.

* Uplift the visualisations content pack to v3.2.1

* Issue **#1100** : Fix incorrect sort direction being sent to visualisations.

* Add guard against race condition

* Add migration script to remove property `stroom.node.status.heapHistogram.jMapExecutable`.

* Uplift base docker image to openjdk:8u191-jdk-alpine3.9, reverting back to JDK for access to diagnostic tools.

* Issue **#1084** : Change heap histogram statistics to java MBean approach rather than jmap binary. Remove stroom.node.status.heapHistogram.jMapExecutable property.

* Improve resource for setting user's status

* Issue **#1079** : Improved the logging of permission errors encountered during stream processing

* Issue **#1058** : Added property `stroom.pipeline.parser.secureProcessing` to enable/disable the XML secure processing feature.

* Issue **#1062** : Add env var for UI path

* Uplift distribution visualisation content pack to v3.1.0

* Add transform_user_extract.py, for pre-6.0 to 6.0 user migration

* Issue **#1059** : Fix guice errors on stroom-proxy startup.

* Issue **#1010** : Improve distribution start/stop/etc scripts by adding monochrome switch and background log tailing.

* Issue **#1053** : Add API to disabled authorisation users

* Issue **#1042** : Improve error message for an ApiException when requesting a user's token.

* Issue **#1050** : Prevent creation of permission entries if key already exists.

* Issue **#1015** : Add sortDirections[] and keySortDirection to visualisation data object to fix sorting in the visualisations.

* Issue **#1019** : Fix visualisations settings dialog so you can un-set text and list controls.

* Issue **#1041** : Add a healthcheck to Stroom to alert for API key expiry

* Issue **#1040** : Fix for visualisations that do not require nested data.

* Issue **#1036** : Fix for scrollbar position on explorer popup windows.

* Issue **#1037** : Updated `moment.js` for parsing/formatting dates and times.

* Issue **#1021** : Dashboard links now allow `{}` characters to be used without URL encoding.

* Issue **#1018** : Added Health Checks for the external connectors that are registered via plugins

* Issue **#1025** : Fixed ACE editor resize issue where horizontal scroll bar was not always correctly shown.

* Issue **#1025** : Updated ACE editor to v1.4.2.

* Issue **#1022** : Added `Contains` condition to all search expression fields so that regex terms can be used.

* Issue **#1024** : Superseded output helper no longer expects initialisation in all cases.

* Issue **#1021** : Multiple changes to improve vis, dashboard and external linking in Stroom.

* Issue **#1019** : Fix visualisations settings dialog so you can un-set text and list controls.

* Issue **#986** : Fix direct dashboard links.

* Issue **#1006** : Added Exception Mapper for PermissionExceptions to return HTTP FORBIDDEN.

* Issue **#1012** : Fix for NPE caused when checking if an output is superseded.

* Issue **#1011** : Old UI versions running in browsers often cause Stroom to throw an NPE as it can't find the appropriate GWT serialisation policy. Stroom will no longer throw an NPE but will report an `IncompatibleRemoteServiceException` instead. This is the default GWT behaviour.

* Issue **#1007** : Max visualisation results are now limited by default to the maximum number of results defined for the first level of the parent table. This can be further limited by settings in the visualisation.

* Issue **#1004** : Table cells now support multiple links.

* Issue **#1001** : Changed link types to `tab`, `dialog`, `dashboard`, `browser`.

* Issue **#1001** : Added dashboard link option to link to a dashboard from within a vis, e.g. `stroomLink(d.name, 'type=Dashboard&uuid=<TARGET_DASHBOARD_UUID>&params=userId%3D' + d.name, 'DASHBOARD')`.

* Issue **#1001** : Added dashboard link option to link to a dashboard using the `DASHBOARD` target name, e.g. `link(${UserId}, concat('type=Dashboard&uuid=<TARGET_DASHBOARD_UUID>', ${UserId}), '', 'DASHBOARD')`.

* Issue **#1002** : Popup dialogs shown when clicking dashboard hyperlinks are now resizable.

* Issue **#993** : Moving documents in the explorer no longer affects items that are being edited as they are not updated in the process.

* Issue **#996** : Updated functions in dashboard function picker.

* Issue **#981** : Fixed dashboard deletion

* Issue **#989** : Upgraded stroom-expression to v1.4.13 to add new dashboard `link` function.

* Issue **#988** : Changed `generate-url` XSLT function to `link` so it matches the dashboard expression. Changed the parameters to create 4 variants of the function to make creation of simple links easier.

* Issue **#980** : Fix for NPE when fetching dependencies for scripts.

* Issue **#978** : Re-ordering the fields in stream data source

* Issue **gchq/stroom-content#31** : Uplift stroom-logs content pack to v2.0-alpha.5.

* Issue **#982** : Stop proxy trying to health check the content syncing if it isn't enabled.

* Change error logging in ContentSyncService to log stack trace

* Uplift send_to_stroom.sh in the distribution to v2.0

* Issue **#973** : Export servlet changed to a Resource API, added permission check, improved error responses.

* Issue **#969** : The code now suppresses errors for index shards being locked for writing as it is expected. We now lock shards using maps rather than the file system as it is more reliable between restarts.

* Issue **#941** : Internal Meta Stats are now being written

* Issue **#970** : Add stream type of `Records` for translated stroom app events.

* Issue **#966** : Proxy was always reporting zero bytes for the request content in the receive log.

* Issue **#938** : Fixed an NPE in authentication session state.

* Change the proxy yaml configuration for the stack to add `remotedn` and `remotecertexpiry` headers to the receive log

* Change logback archived logs to be gzip compressed for stroom and proxy

* Uplift stroom-logs content pack to v2.0-alpha.3

* Uplift send_to_stroom script to v1.8.1

* Issue **#324** : Changed XML serialisation so that forbidden XML characters U+FFFE and U+FFFF are not written. Note that these characters are not even allowed as character references so they are ignored entirely.

* Issue **#945** : More changes to fix some visualisations only showing 10 data points.

* Issue **#945** : Visualisations now show an unlimited number of data points unless constrained by their parent table or their own maximum value setting.

* Issue **#948** : Catching Spring initialisation runtime errors and ensuring they are logged.

* Add `set_log_levels.sh` script to the distribution

* Uplift visualisations content pack to v3.0.6 in the gradle build

* Issue **#952** : Remote data sources now execute calls within the context of the user for the active query. As a result all running search `destroy()` calls will now be made as the same user that initiated the search.

* Issue **#566** : Info and warning icons are now displayed in stepping screen when needed.

* Issue **#923** : Dashboard queries will now terminate if there are no index shards to search.

* Issue **#959** : Remove Material UI from Login and from password management pages

* Issue **#933** : Add health check for password resets

* Issue **#929** : Add more comprehensive password validation

* Issue **#876** : Fix password reset issues

* Issue **#768** : Preventing deletion of /store in empty volumes

* Issue **#939** : Including Subject DN in receive.log

* Issue **#940** : Capturing User DN and cert expiry on DW terminated SSL

* Issue **#744** : Improved reporting of error when running query with no search extraction pipeline

* Issue **#134** : Copy permissions from parent button

* Issue **#688** : Cascading permissions when moving/copying folder into a destination

* Issue **#788** : Adding DocRef and IsDocRef to stroom query to allow doc ref related filtering. Migration of stream filters uses this.

* Issue **#936** : Add conversion of header `X-SSL-Client-V-End` into `RemoteCertExpiry`, translating date format in the process.

* Issue **#953** : Fixed NPE.

* Issue **#947** : Fixed issue where data retention policy contains incorrect field names.

* Remove Material UI from the Users and API Keys pages

* Add content packs to stroom distribution

* Change distribution to use send_to_stroom.sh v1.7

* Updated stroom expression to v1.4.12 to improve handling or errors values and add new type checking functions `isBoolean()`, `isDouble()`, `isError()`, `isInteger()`, `isLong()`, `isNull()`, `isNumber()`, `isString()`, `isValue()`. Testing equality of null with `x=null()` is no longer valid and must be replaced with `isNull(x)`.

* Issue **#920** : Fix error handling for sql stats queries

* Remove log sending cron process from docker images (now handled by stroom-log-sender).

* Issue **#924** : The `FindReplaceFilter` now records the location of errors.

* Issue **#939** : Added `remotedn` to default list of keys to include in `receive.log`.

* Add git_tag and git_commit labels to docker images

* Uplift stroom-logs content pack in docker image to` v2.0-alpha.2`

* Stop truncation of `logger` in logback console logs

* Issue **#921** : Renaming open documents now correctly changes their tab name. Documents that are being edited now prevent the rename operation until they are saved.

* Issue **#922** : The explorer now changes the selection on a right click if the item clicked is not already selected (could be part of a multi select).

* Issue **#903** : Feed names can now contain wildcard characters when filtering in the data browser.

* Add API to allow creation of an internal Stroom user.

* Fix logger configuration for SqlExceptionHelper

* Add template-pipelines and standard-pipelines content packs to docker image

* Issue **#904** : The UI now shows dictionary names in expressions without the need to enter edit mode.

* Updated ACE editor to v1.4.1.

* Add colours to console logs in docker.

* Issue **#869** : Delete will now properly delete all descendant nodes and documents when deleting folders but will not delete items from the tree if they cannot be deleted, e.g. feeds that have associated data.

* Issue **#916** : You can no longer export empty folders or import nothing.

* Issue **#911** : Changes to feeds and pipelines no longer clear data browsing filters.

* Issue **#907** : Default volumes are now created as soon as they are needed.

* Issue **#910** : Changes to index settings in the UI now register as changes and enable save.

* Issue **#913** : Improve FindReplaceFilter to cope with more complex conditions.

* Change log level for SqlExceptionHelper to OFF, to stop expected exceptions from polluting the logs

* Fix invalid requestLog logFormat in proxy configuration

* Stop service discovery health checks being registered if stroom.serviceDiscovery.enabled=false

* Add fixed version of send_to_stroom.sh to release distribution

* Uplift docker base image for stroom & proxy to openjdk:8u181-jdk-alpine3.8

* Add a health check for getting a public key from the authentication service.

* Issue **#897** : Import no longer attempts to rename or move existing items but will still update content.

* Issue **#902** : Improved the XSLT `format-date` function to better cope with week based dates and to default values to the stream time where year etc are omitted.

* Issue **#905** : Popup resize and move operations are now constrained to ensure that a popup cannot be dragged off screen or resized to be bigger than the current browser window size.

* Issue **#898** : Improved the way many read only aspects of the UI behave.

* Issue **#894** : The system now generates and displays errors to the user when you attempt to copy a feed.

* Issue **#896** : Extended folder `create` permissions are now correctly cached.

* Issue **#893** : You can now manage volumes without the `Manage Nodes` permission.

* Issue **#892** : The volume editor now waits for the node list to be loaded before opening.

* Issue **#889** : Index field editing in the UI now works correctly.

* Issue **#891** : `StreamAppender` now keeps track of it's own record write count and no longer makes use of any other write counting pipeline element.

* Issue **#885** : Improved the way import works to ensure updates to entities are at least attempted when creating an import confirmation.

* Issue **#892** : Changed `Ok` to `OK`.

* Issue **#883** : Output streams are now immediately unlocked as soon as they are closed.

* Removed unnecessary OR operator that was being inserted into expressions where only a single child term was being used. This happened when reprocessing single streams.

* Issue **#882** : Splitting aggregated streams now works when using `FindReplaceFilter`. This functionality was previously broken because various reader elements were not passing the `endStream` event on.

* Issue **#881** : The find and replace strings specified for the `FindReplaceFilter` are now treated as unescaped Java strings and now support new line characters etc.

* Issue **#880** : Increased the maximum value a numeric pipeline property can be set to via the UI to 10000000.

* Issue **#888** : The dependencies listing now copes with external dependencies failing to provide data due to authentication issues.

* Issue **#890** : Dictionaries now show the words tab by default.

* Add admin healthchecks to stroom-proxy

* Add stroom-proxy docker image

* Refactor stroom docker images to reduce image size

* Add enabled flag to storing, forwarding and synching in stroom-proxy configuration

* Issue **#884** : Added extra fonts to stroom docker image to fix bug downloading xls search results.

* Issue **#879** : Fixed bug where reprocess and delete did not work if no stream status was set in the filter.

* Issue **#878** : Changed the appearance of stream filter fields to be more user friendly, e.g. `feedName` is now `Feed` etc.

* Issue **#809** : Changed default job frequency for `Stream Attributes Retention` and `Stream Task Retention` to `1d` (one day).

* Issue **#813** : Turned on secure processing feature for XML parsers and XML transformers so that external entities are not resolved. This prevents DoS attacks and gaining unauthorised access to the local machine.

* Issue **#871** : Fix for OptimisticLockException when processing streams.

* Issue **#872** : The parser cache is now automatically cleared when a schema changes as this can affect the way a data splitter parser is created.

* Add a health check for getting a public key from the authentication service.

* Issue **#897** : Import no longer attempts to rename or move existing items but will still update content.

* Issue **#902** : Improved the XSLT `format-date` function to better cope with week based dates and to default values to the stream time where year etc are omitted.

* Issue **#905** : Popup resize and move operations are now constrained to ensure that a popup cannot be dragged off screen or resized to be bigger than the current browser window size.

* Issue **#898** : Improved the way many read only aspects of the UI behave.

* Issue **#894** : The system now generates and displays errors to the user when you attempt to copy a feed.

* Issue **#896** : Extended folder `create` permissions are now correctly cached.

* Issue **#893** : You can now manage volumes without the `Manage Nodes` permission.

* Issue **#892** : The volume editor now waits for the node list to be loaded before opening.

* Issue **#889** : Index field editing in the UI now works correctly.

* Issue **#891** : `StreamAppender` now keeps track of it's own record write count and no longer makes use of any other write counting pipeline element.

* Issue **#885** : Improved the way import works to ensure updates to entities are at least attempted when creating an import confirmation.

* Issue **#892** : Changed `Ok` to `OK`.

* Issue **#883** : Output streams are now immediately unlocked as soon as they are closed.

* Removed unnecessary OR operator that was being inserted into expressions where only a single child term was being used. This happened when reprocessing single streams.

* Issue **#882** : Splitting aggregated streams now works when using `FindReplaceFilter`. This functionality was previously broken because various reader elements were not passing the `endStream` event on.

* Issue **#881** : The find and replace strings specified for the `FindReplaceFilter` are now treated as unescaped Java strings and now support new line characters etc.

* Issue **#880** : Increased the maximum value a numeric pipeline property can be set to via the UI to 10000000.

* Issue **#888** : The dependencies listing now copes with external dependencies failing to provide data due to authentication issues.

* Issue **#890** : Dictionaries now show the words tab by default.

* Add admin healthchecks to stroom-proxy

* Add stroom-proxy docker image

* Refactor stroom docker images to reduce image size

* Add enabled flag to storing, forwarding and synching in stroom-proxy configuration

* Issue **#884** : Added extra fonts to stroom docker image to fix bug downloading xls search results.

* Issue **#879** : Fixed bug where reprocess and delete did not work if no stream status was set in the filter.

* Issue **#878** : Changed the appearance of stream filter fields to be more user friendly, e.g. `feedName` is now `Feed` etc.

* Issue **#809** : Changed default job frequency for `Stream Attributes Retention` and `Stream Task Retention` to `1d` (one day).

* Issue **#813** : Turned on secure processing feature for XML parsers and XML transformers so that external entities are not resolved. This prevents DoS attacks and gaining unauthorised access to the local machine.

* Issue **#871** : Fix for OptimisticLockException when processing streams.

* Issue **#872** : The parser cache is now automatically cleared when a schema changes as this can affect the way a data splitter parser is created.

* Issue **#865** : Made `stroom.conf` location relative to YAML file when `externalConfig` YAML property is set.

* Issue **#867** : Added an option `showReplacementCount` to the find replace filter to choose whether to report total replacements on process completion.

* Issue **#867** : Find replace filter now creates an error if an invalid regex is used.

* Issue **#855** : Further fixes for stepping data that contains a BOM.

* Changed selected default tab for pipelines to be `Data`.

* Issue **#860** : Fixed issue where stepping failed when using any sort of input filter or reader before the parser.

* Issue **#867** : Added an option `showReplacementCount` to the find replace filter to choose whether to report total replacements on process completion.

* Improved Stroom instance management scripts

* Add contentPack import

* Fix typo in Dockerfile

* Issue **#859** : Change application startup to keep retrying when establishing a DB connection except for certain connection errors like access denied.

* Issue **#730** : The `System` folder now displays data and processors. This is a bug fix related to changing the default initial page for some document types.

* Issue **#854** : The activity screen no longer shows a permission error when shown to non admin users.

* Issue **#853** : The activity chooser will no longer display on startup if activity tracking is not enabled.

* Issue **#855** : Fixed stepping data that contains a BOM.

* Change base docker image to openjdk:8u171-jdk-alpine

* Improved loading of activity list prior to showing the chooser dialog.

* Issue **#852** : Fix for more required permissions when logging other 'find' events.

* Issue **#730** : Changed the default initial page for some document types.

* Issue **#852** : Fix for required permission when logging 'find' events.

* Changed the way the root pane loads so that error popups that appear when the main page is loading are not hidden.

* Issue **#851** : Added additional type info to type id when logging events.

* Issue **#848** : Fixed various issues related to stream processor filter editor.

* Issue **#815** : `stroom.pageTitle` property changed to `stroom.htmlTitle`.

* Issue **#732** : Added `host-address` and `host-name` XSLT functions.

* Issue **#338** : Added `splitAggregatedStreams` property to `StreamAppender`, `FileAppender` and `HDFSFileAppender` so that aggregated streams can be split into separate streams on output.

* Issue **#338** : Added `streamNo` path replacement variable for files to record the stream number within an aggregate.

* Added tests and fixed sorting of server tasks.

* Improved the way text input and output is buffered and recorded when stepping.

* The find and replace filter now resets the match count in between nested streams so that each stream is treated the same way, i.e. it can have the same number of text replacements.

* Added multiple fixes and improvements to the find and replace filter including limited support of input/output recording when stepping.

* Issue **#827** : Added `TextReplacementFilterReader` pipeline element.

* Issue **#736** : Added sorting to server tasks table.

* Inverted the behaviour of `disableQueryInfo` to now be `requireQueryInfo`.

* Issue **#596** : Rolling stream and file appenders can now roll on a cron schedule in addition to a frequency.

* The accept button now enabled on splash screen.

* Added additional event logging to stepping.

* An activity property with an id of `disableQueryInfo` can now be used to disable the query info popup on a per activity basis.

* Activity properties can now include the attributes `id`, `name`, `showInSelection` and `showInList` to determine their appearance and behaviour;

* Nested elements are now usable in the activity editor HTML.

* Record counts are now recorded on a per output stream basis even when splitting output streams.

* Splash presenter buttons are now always enabled.

* Fix background colour to white on activity pane.

* Changed `splitWhenBiggerThan` property to `rollSize` and added the property to the rolling appenders for consistency.

* Issue **#838** : Fix bug where calculation of written and read bytes was being accounted for twice due to the use of Java internal `FilterInputStream` and `FilterOutputStream` behaviour. This was leading to files being split at half od the expected size. Replaced Java internal classes with our own `WrappedInputStream` and `WrappedOutputStream` code.

* Issue **#837** : Fix bug to no longer try and record set activity events for null activities.

* Issue **#595** : Added stream appender and file appender property `splitWhenBiggerThan` to limit the size of output streams.

* Now logs activity change correctly.

* Add support for checkbox and selection control types to activity descriptions.

* Issue **#833** : The global property edit dialog can now be made larger.

* Fixed some issues in the activity manager.

* Issue **#722** : Change pipeline reference data loader to store its reference data in an off-heap disk backed LMDB store to reduce Java heap usage. See the `stroom.refloader.*` properties for configuration of the off-heap store.

* Issue **#794** : Automatically suggest a pipeline element name when creating it

* Issue **#792** : Preferred order of properties for Pipeline Elements

* Issue **824** : Fix for replace method in PathCreator also found in stroom proxy.

* Issue **#828** : Changed statistics store caches to 10 minute time to live so that they will definitely pick up new statistics store definitions after 10 minutes.

* Issue **#774** : Event logging now logs find stream criteria correctly so that feeds ids are included.

* Issue **#829** : Stroom now logs event id when viewing individual events.

* Added functionality to record actions against user defined activities.

* Added functionality to show a splash screen on login.

* Issue **#791** : Fixed broken equals method so query total row count gets updated correctly.

* Issue **#830** : Fix for API queries not returning before timing out.

* Issue **#824** : Fix for replace method in PathCreator also found in stroom proxy.

* Issue **#820** : Fix updating index shards so that they are loaded, updated and saved under lock.

* Issue **#819** : Updated `stroom-expression` to v1.4.3 to fix violation of contract exception when sorting search results.

* Issue **#817** : Increased maximum number of concurrent stream processor tasks to 1000 per node.

* Moved Index entities over to the new multi part document store.

* Moved Pipeline entities over to the new multi part document store.

* Moved both Statistic Store entity types over to the new multi part document store.

* Moved XSLT entities over to the new multi part document store.

* Moved Visualisation entities over to the new multi part document store.

* Moved Script entities over to the new multi part document store.

* Moved Dashboard entities over to the new multi part document store.

* Moved XmlSchema entities over to the new multi part document store.

* Moved TextConverter entities over to the new multi part document store.

* Modified the storage of dictionaries to use the new multi part document store.

* Changed the document store to hold multiple entries for a document so that various parts of a document can be written separately, e.g. the meta data about a dictionary and the dictionary text are now written as separate DB entries. Entries are combined during the serialisation/deserialisation process.

* Changed the import export API to use byte arrays to hold values rather than strings. *POSSIBLE BREAKING CHANGE*
Issue **gchq/stroom-expression#22** : Add `typeOf(...)` function to dashboard.

* Issue **#697** : Fix for reference data sometimes failing to find the appropriate effective stream due to the incorrect use of the effective stream cache. It was incorrectly configured to use a time to idle (TTI) expiry rather than a time to live (TTL) expiry meaning that heavy use of the cache would prevent the cached effective streams being refreshed.

* Issue **#806** : Fix for clearing previous dashboard table results if search results deliver no data.

* Issue **#805** : Fix for dashboard date time formatting to use local time zone.

* Issue **#803** : Fix for group key conversion to an appropriate value for visualisations.

* Issue **#802** : Restore lucene-backward-codecs to the build

* Issue **#800** : Add DB migration script 33 to replace references to the `Stream Type` type in the STRM_PROC_FILT table with `streamTypeName`.

* Issue **#798** : Add DB migration script 32 to replace references to the `NStatFilter` type in the PIPE table with `StatisticsFilter`.

* Fix data receipt policy defect

* Issue **#791** : Search completion signal is now only sent to the UI once all pending search result merges are completed.

* Issue **#795** : Import and export now works with appropriate application permissions. Read permission is required to export items and Create/Update permissions are required to import items depending on whether the update will create a new item or update an existing one.

* Improve configurabilty of stroom-proxy.

* Issue **#783** : Reverted code that ignored duplicate selection to fix double click in tables.

* Issue **#782** : Fix for NPE thrown when using CountGroups when GroupKey string was null due to non grouped child rows.

* Issue **#778** : Fix for text selection on tooltips etc in the latest version of Chrome.

* Uplift stroom-expression to v1.4.1

* Issue **#776** : Removal of index shard searcher caching to hopefully fix Lucene directory closing issue.

* Issue **#779** : Fix permissions defect.

* Issue **gchq/stroom-expression#22** : Add `typeOf(...)` function to dashboard.

* Issue **#766** : Fix NullPointerExceptions when downloading table results to Excel format.

* Issue **#770** : Speculative fix for memory leak in SQL Stats queries.

* Issue **#761** : New fix for premature truncation of SQL stats queries due to thread interruption.

* Issue **#748** : Fix build issue resulting from a change to SafeXMLFilter.

* Issue **#748** : Added a command line interface (CLI) in addition to headless execution so that full pipelines can be run against input files.

* Issue **#748** : Fixes for error output for headless mode.

* Issue **#761** : Fixed statistic searches failing to search more than once.

* Issue **#756** : Fix for state being held by `InheritableThreadLocal` causing objects to be held in memory longer than necessary.

* Issue **#761** : Fixed premature truncation of SQL stats queries due to thread interruption.

* Added `pipeline-name` and `put` XSLT functions back into the code as they were lost in a merge.

* Issue **#749** : Fix inability to query with only `use` privileges on the index.

* Issue **#613** : Fixed visualisation display in latest Firefox and Chrome.

* Added permission caching to reference data lookup.

* Updated to stroom-expression 1.3.1

    Added cast functions `toBoolean`, `toDouble`, `toInteger`, `toLong` and `toString`.
    Added `include` and `exclude` functions.
    Added `if` and `not` functions.
    Added value functions `true()`, `false()`, `null()` and `err()`.
    Added `match` boolean function.
    Added `variance` and `stDev` functions.
    Added `hash` function.
    Added `formatDate` function.
    Added `parseDate` function.
    Made `substring` and `decode` functions capable of accepting functional parameters.
    Added `substringBefore`, `substringAfter`, `indexOf` and `lastIndexOf` functions.
    Added `countUnique` function.

* Issue **#613** : Fixed visualisation display in latest Firefox and Chrome.

* Issue **#753** : Fixed script editing in UI.

* Issue **#751** : Fix inability to query on a dashboard with only use+read rights.

* Issue **#719** : Fix creation of headless Jar to ensure logback is now included.

* Issue **#735** : Change the format-date xslt function to parse dates in a case insensitive way.

* Issue **#719** : Fix creation of headless Jar. Exclude gwt-unitCache folder from build JARs.

* Issue **#720** : Fix for Hessian serialisation of table coprocessor settings.

* Issue **#217** : Add an 'all/none' checkbox to the Explorer Tree's quick filter.

* Issue **#400** : Shows a warning when cascading folder permissions.

* Issue **#405** : Fixed quick filter on permissions dialog, for users and for groups. It will now match anywhere in the user or group name, not just at the start.

* Issue **#708** : Removed parent folder UUID from ExplorerActionHandler.

* Application security code is now implemented using lambda expressions rather than AOP. This simplifies debugging and makes the code easier to understand.

* Changed the task system to allow task threads to be interrupted from the task UI.

* Made changes to improve search performance by making various parts of search wait for interruptible conditions.

* Migrated code from Spring to Guice for managing dependency injection.

* Issue **#229** : When a user 'OKs' a folder permission change it can take a while to return. This disables the ok/cancel buttons while Stroom is processing the permission change.

* Issue **#405** : Fixed quick filter on permissions dialog, for users and for groups. It will now match anywhere in the user or group name, not just at the start.

* Issue **#588** : Fixed display of horizontal scrollbar on explorer tree in export, create, copy and move dialogs.

* Issue **#691** : Volumes now reload on edit so that the entities are no longer stale the second time they are edited.

* Issue **#692** : Properties now reload on edit so that the entities are no longer stale the second time they are edited.

* Issue **#703** : Removed logging of InterruptedException stack trace on SQL stat queries, improved concurrency code.

* Issue **#697** : Improved XSLT `Lookup` trace messages.

* Issue **#697** : Added a feature to trace XSLT `Lookup` attempts so that reference data lookups can be debugged.

* Issue **#702** : Fix for hanging search extraction tasks

* Issue **#701** : The search `maxDocIdQueueSize` is now 1000 by default.

* Issue **#700** : The format-date XSLT function now defaults years, months and days to the stream receipt time regardless of whether the input date pattern specifies them.

* Issue **#657** : Change SQL Stats query code to process/transform the data as it comes back from the database rather than holding the full resultset before processing. This will reduce memory overhead and improve performance.

* Issue **#634** : Remove excessive thread sleeping in index shard searching. Sleeps were causing a significant percentage of inactivity and increasing memory use as data backed up. Add more logging and logging of durations of chunks of code. Add an integration test for testing index searching for large data volumes.

* Issue **#698** : Migration of Processing Filters now protects against folders that have since been deleted

* Issue **#634** : Remove excessive thread sleeping in index shard searching. Sleeps were causing a significant percentage of inactivity and increasing memory use as data backed up. Add more logging and logging of durations of chunks of code. Add an integration test for testing index searching for large data volumes.

* Issue **#659** : Made format-date XSLT function default year if none specified to the year the data was received unless this would make the date later then the received time in which case a year is subtracted.

* Issue **#658** : Added a hashing function for XSLT translations.

* Issue **#680** : Fixed the order of streams in the data viewer to descending by date

* Issue **#679** : Fixed the editing of Stroom properties that are 'persistent'.

* Issue **#681** : Added dry run to check processor filters will convert to find stream criteria. Throws error to UI if fails.

* Issue **#676** : Fixed use of custom stream type values in expression based processing filters.

* Issue **#673** : Fixed issue with Stream processing filters that specify Create Time

* Issue **#675** : Fixed issue with datafeed requests authenticating incorrectly

* Issue **#666** : Fixed the duplicate dictionary issue in processing filter migrations, made querying more efficient too

* Database migration fixes and tools

* Issue **#668** : Fixed the issue that prevented editing of stroom volumes

* Issue **#669** : Elastic Index Filter now uses stroomServiceUser to retrieve the index config from the Query Elastic service.

* Minor fix to migrations

* Add logging to migrations

* Add logging to migrations

* Issue **#651** : Removed the redundant concept of Pipeline Types, it's half implementation prevented certain picker dialogs from working.

* Issue **#481** : Fix handling of non-incremental index queries on the query API. Adds timeout option in request and blocking code to wait for the query to complete. Exit early from wait loops in index/event search.

* Issue **#626** : Fixed issue with document settings not being persisted

* Issue **#621** : Changed the document info to prevent requests for multi selections

* Issue **#620** : Copying a directory now recursively copies it's contents, plus renaming copies is done more intelligently.

* Issue **#546** : Fixed race conditions with the Explorer Tree, it was causing odd delays to population of the explorer in various places.

* Issue **#495** : Fixed the temporary expansion of the Explorer Tree caused by filtering

* Issue **#376** : Welcome tab details fixed since move to gradle

* Issue **#523** : Changed permission behaviours for copy and move to support `None`, `Source`, `Destination` and `Combined` behaviours. Creating new items now allows for `None` and `Destination` permission behaviours. Also imported items now receive permissions from the destination folder. Event logging now indicates the permission behaviour used during copy, move and create operations.

* Issue **#480** : Change the downloaded search request API JSON to have a fetch type of ALL.

* Issue **#623** : Fixed issue where items were being added to sublist causing a stack overflow exception during data retention processing.

* Issue **#617** : Introduced a concept of `system` document types that prevents the root `System` folder type from being created, copied, deleted, moved, renamed etc.

* Issue **#622** : Fix incorrect service discovery based api paths, remove authentication and authorisation from service discovery

* Issue **#568** : Fixed filtering streams by pipeline in the pipeline screen.

* Issue **#565** : Fixed authorisation issue on dashboards.

* Issue **#592** : Mount stroom at /stroom.

* Issue **#608** : Fixed stream grep and stream dump tools and added tests to ensure continued operation.

* Issue **#603** : Changed property description from `tags` to `XML elements` in `BadTextXMLFilterReader`.

* Issue **#600** : Added debug to help diagnose cause of missing index shards in shard list.

* Issue **#611** : Changed properties to be defined in code rather than Spring XML.

* Issue **#605** : Added a cache for retrieving user by name to reduce DB use when pushing users for each task.

* Issue **#610** : Added `USE INDEX (PRIMARY)` hint to data retention select SQL to improve performance.

* Issue **#607** : Multiple improvements to the code to ensure DB connections, prepared statements, result sets etc use try-with-resources constructs wherever possible to ensure no DB resources are leaked. Also all connections obtained from a data source are now returned appropriately so that connections from pools are reused.

* Issue **#602** : Changed the data retention rule table column order.

* Issue **#606** : Added more stroom properties to tune the c3P0 connection pool. The properties are prefixed by `stroom.db.connectionPool` and `stroom.statistics.sql.db.connectionPool`.

* Issue **#601** : Fixed NPE generated during index shard retention process that was caused by a shard being deleted from the DB at the same time as the index shard retention job running.

* Issue **#609** : Add configurable regex to replace IDs in heap histogram class names, e.g. `....$Proxy54` becomes `....$Proxy--ID-REMOVED--`

* Issue **#570** : Refactor the heap histogram internal statistics for the new InternalStatisticsReceiver

* Issue **#599** : DocumentServiceWriteAction was being used in the wrong places where EntityServiceSaveAction should have been used instead to save entities that aren't document entities.

* Issue **#593** : Fixed node save RPC call.

* Issue **#591** : Made the query info popup more configurable with a title, validation regex etc. The popup will now only be displayed when enabled and when a manual user action takes place, e.g. clicking a search button or running a parameterised execution with one or more queries.

* Added 'prompt' option to force the identity provider to ask for a login.

* Issue **#549** : Change to not try to connect to kafka when kafka is not configured and improve failure handling

* Issue **#573** : Fixed viewing folders with no permitted underlying feeds. It now correctly shows blank data screen, rather than System/Data.

* Issue **#150** : Added a feature to optionally require specification of search purpose.

* Issue **#572** : Added a feature to allow easy download of dictionary contents as a text file.

* Generate additional major and minor floating docker tags in travis build, e.g. v6-LATEST and v6.0-LATEST

* Change docker image to be based on openjdk:8u151-jre-alpine

* Added a feature to list dependencies for all document entities and indicate where dependencies are missing.

* Issue **#540** : Improve description text for stroom.statistics.sql.maxProcessingAge property

* Issue **#538** : Lists of items such as users or user groups were sometimes not being converted into result pages correctly, this is now fixed.

* Issue **#537** : Users without `Manage Policies` permission can now view streams.

* Issue **#522** : Selection of data retention rules now remains when moving rules up or down.

* Issue **#411** : When data retention rules are disabled they are now shown greyed out to indicate this.

* Issue **#536** : Fix for missing visualisation icons.

* Issue **#368** : Fixed hidden job type button on job node list screen when a long cron pattern is used.

* Issue **#507** : Added dictionary inheritance via import references.

* Issue **#554** : Added a `parseUri` XSLT function.

* Issue **#557** : Added dashboard functions to parse and output URI parts.

* Issue **#552** : Fix for NPE caused by bad XSLT during search data extraction.

* Issue **#560** : Replaced instances of `Files.walk()` with `Files.walkFileTree()`. `Files.walk()` throws errors if any files are deleted or are not accessible during the walk operation. This is a major issue with the Java design for walking files using Java 8 streams. To avoid this issue `Files.walkFileTree()` has now been used in place of `Files.walk()`.

* Issue **#567** : Changed `parseUri` to be `parse-uri` to keep it consistently named with respect to other XSLT functions. The old name `parseUri` still works but is deprecated and will be removed in a later version.

* Issue **#567** : The XSLT function `parse-uri` now correctly returns a `schemeSpecificPart` element rather than the incorrectly named `schemeSpecificPort`.

* Issue **#567** : The dashboard expression function `extractSchemeSpecificPortFromUri` has now been corrected to be called `extractSchemeSpecificPartFromUri`.

* Issue **#567** : The missing dashboard expression function `extractQueryFromUri` has been added.

* Issue **#571** : Streams are now updated to have a status of deleted in batches using native SQL and prepared statements rather than using the stream store.

* Issue **#559** : Changed CSS to allow table text selection in newer browsers.

* Issue **#574** : Fixed SQL debug trace output.

* Issue **#574** : Fixed SQL UNION code that was resulting in missing streams in the data browser when paging.

* Issue **#590** : Improved data browser performance by using a local cache to remember feeds, stream types, processors, pipelines etc while decorating streams.

* Issue **#150** : Added a property to optionally require specification of search purpose.

* New authentication flow based around OpenId

* New user management screens

* The ability to issue API keys

* Issue **#501** : Improve the database teardown process in integration tests to speed up builds

* Relax regex in build script to allow tags like v6.0-alpha.3 to be published to Bintray

* Add Bintray publish plugin to Gradle build

* Issue **#75** : Upgraded to Lucene 5.

* Issue **#135** : [BREAKING CHANGE] Removed JODA Time library and replaced with Java 7 Time API. This change breaks time zone output previously formatted with `ZZ` or `ZZZ`.

* Added XSLT functions generate-url and fetch-json

* Added ability to put clickable hyperlinks in Dashboard tables

* Added an HTTP appender.

* Added an appender for the proxy store.

* Issue **#412** : Fixed no-column table breakage

* Issue **#380** : Fixed build details on welcome/about

* Issue **#348** : Fixed new menu icons.

* Issue **98** : Fix premature trimming of results in the store

* Issue **360** : Fix inability to sort sql stats results in the dashboard table

* Issue **#550** : Fix for info message output for data retention.

* Issue **#551** : Improved server task detail for data retention job.

* Issue **#541** : Changed stream retention job descriptions.

* Issue **#553** : The data retention job now terminates if requested to do so and also tracks progress in a local temp file so a nodes progress will survive application restarts.

* Change docker image to use openjdk:8u151-jre-alpine as a base

* Issue **#539** : Fix issue of statistic search failing after it is imported

* Issue **#547** : Data retention processing is now performed in batches (size determined by `stroom.stream.deleteBatchSize`). This change should reduce the memory required to process the data retention job.

* Issue **#541** : Marked old stream retention job as deprecated in description.

* Issue **#542** : Fix for lazy hibernate object initialisation when stepping cooked data.

* Issue **#524** : Remove dependency on stroom-proxy:stroom-proxy-repo and replaced with duplicated code from stroom-proxy-repo (commit b981e1e)

* Issue **#203** : Initial release of the new data receipt policy functionality.

* Issue **#202** : Initial release of the new data retention policy functionality.

* Issue **#521** : Fix for the job list screen to correct the help URL.

* Issue **#526** : Fix for XSLT functions that should return optional results but were being forced to return a single value.

* Issue **#527** : Fix for XSLT error reporting. All downstream errors were being reported as XSLT module errors and were
 hiding the underlying exception.

* Issue **#501** : Improve the database teardown process in integration tests to speed up builds.

* Issue **#511** : Fix NPE thrown during pipeline stepping by downstream XSLT.

* Issue **#521** : Fix for the job list screen to use the help URL system property for displaying context sensitive help.

* Issue **#511** : Fix for XSLT functions to allow null return values where a value cannot be returned due to an error etc.

* Issue **#515** : Fix handling of errors that occur before search starts sending.

* Issue **#506** : In v5 dashboard table filters were enhanced to allow parameters to be used in include/exclude filters. The implementation included the use of ` \ ` to escape `$` characters that were not to be considered part of a parameter reference. This change resulted in regular expressions requiring ` \ ` being escaped with additional ` \ ` characters. This escaping has now been removed and instead only `$` chars before `{` chars need escaping when necessary with double `$$` chars, e.g. use `$${something` if you actually want `${something` not to be replaced with a parameter.

* Issue **#505** : Fix the property UI so all edited value whitespace is trimmed

* Issue **#513** : Now only actively executing tasks are visible as server tasks

* Issue **#483** : When running stream retention jobs the transactions are now set to REQUIRE_NEW to hopefully ensure that the job is done in small batches rather than a larger transaction spanning multiple changes.

* Issue **#508** : Fix directory creation for index shards.

* Issue **#492** : Task producers were still not being marked as complete on termination which meant that the parent cluster task was not completing. This has now been fixed.

* Issue **#497** : DB connections obtained from the data source are now released back to the pool after use.

* Issue **#492** : Task producers were not being marked as complete on termination which meant that the parent cluster task was not completing. This has now been fixed.

* Issue **#497** : Change stream task creation to use straight JDBC rather than hibernate for inserts and use a configurable batch size (stroom.databaseMultiInsertMaxBatchSize) for the inserts.

* Issue **#502** : The task executor was not responding to shutdown and was therefore preventing the app from stopping gracefully.

* Issue **#476** : Stepping with dynamic XSLT or text converter properties now correctly falls back to the specified entity if a match cannot be found by name.

* Issue **#498** : The UI was adding more than one link between 'Source' and 'Parser' elements, this is now fixed.

* Issue **#492** : Search tasks were waiting for part of the data extraction task to run which was not checking for termination. The code for this has been changed and should now terminate when required.

* Issue **#494** : Fix problem of proxy aggregation never stopping if more files exist

* Issue **#490** : Fix errors in proxy aggregation due to a bounded thread pool size

* Issue **#484** : Remove custom finalize() methods to reduce memory overhead

* Issue **#475** : Fix memory leak of java.io.File references when proxy aggregation runs

* Issue **#470** : You can now correctly add destinations directly to the pipeline 'Source' element to enable raw streaming.

* Issue **#487** : Search result list trimming was throwing an illegal argument exception `Comparison method violates its general contract`, this should now be fixed.

* Issue **#488** : Permissions are now elevated to 'Use' for the purposes of reporting the data source being queried.

* Migrated to ehcache 3.4.0 to add options for off-heap and disk based caching to reduce memory overhead.

* Caches of pooled items no longer use Apache Commons Pool.

* Issue **#401** : Reference data was being cached per user to ensure a user centric view of reference data was being used. This required more memory so now reference data is built in the context of the internal processing user and then filtered during processing by user access to streams.

* The effective stream cache now holds 1000 items.

* Reduced the amount of cached reference data to 100 streams.

* Reduced the number of active queries to 100.

* Removed Ehcache and switched to Guava cache.

* Issue **#477** : Additional changes to ensure search sub tasks use threads fairly between multiple searches.

* Issue **#477** : Search sub tasks are now correctly linked to their parent task and can therefore be terminated by terminating parent tasks.

* Issue **#425** : Changed string replacement in pipeline migration code to use a literal match

* Issue **#469** : Add Heap Histogram internal statistics for memory use monitoring

* Issue **#463** : Made further improvements to the index shard writer cache to improve performance.

* Issue **#448** : Some search related tasks never seem to complete, presumably because an error is thrown at some point and so their callbacks do not get called normally. This fix changes the way task completion is recorded so that it isn't dependant on the callbacks being called correctly.

* Issue **#464** : When a user resets a password, the password now has an expiry date set in the future determined by the password expiry policy. Password that are reset by email still expire immediately as expected.

* Issue **#462** : Permission exceptions now carry details of the user that the exception applies to. This change allows error logging to record the user id in the message where appropriate.

* Issue **#463** : Many index shards are being corrupted which may be caused by insufficient locking of the shard writers and readers. This fix changes the locking mechanism to use the file system.

* Issue **#451** : Data paging was allowing the user to jump beyond the end of a stream whereby just the XML root elements were displayed. This is now fixed by adding a constraint to the page offset so that the user cannot jump beyond the last record. Because data paging assumes that segmented streams have a header and footer, text streams now include segments after a header and before a footer, even if neither are added, so that paging always works correctly regardless of the presence of a header or footer.

* Issue **#461** : The stream attributes on the filter dialog were not sorted alphabetically, they now are.

* Issue **#460** : In some instances error streams did not always have stream attributes added to them for fatal errors. This mainly occurred in instances where processing failed early on during pipeline creation. An error was recorded but stream attributes were not added to the meta data for the error stream. Processing now ensures that stream attributes are recorded for all error cases.

* Issue **#442** : Remove 'Old Internal Statistics' folder, improve import exception handling

* Issue **#457** : Add check to import to prevent duplicate root level entities

* Issue **#444** : Fix for segment markers when writing text to StreamAppender.

* Issue **#447** : Fix for AsyncSearchTask not being displayed as a child of EventSearchTask in the server tasks view.

* Issue **#421** : FileAppender now causes fatal error where no output path set.

* Issue **#427** : Pipelines with no source element will now only treat a single parser element as being a root element for backwards compatibility.

* Issue **#420** : Pipelines were producing errors in the UI when elements were deleted but still had properties set on them. The pipeline validator was attempting to set and validate properties for unknown elements. The validator now ignores properties and links to elements that are undeclared.

* Issue **#420** : The pipeline model now removes all properties and links for deleted elements on save.

* Issue **#458** : Only event searches should populate the `searchId`. Now `searchId` is only populated when a stream processor task is created by an event search as only event searches extract specific records from the source stream.

* Issue **#437** : The event log now includes source in move events.

* Issue **#419** : Fix multiple xml processing instructions appearing in output.

* Issue **#446** : Fix for deadlock on rolling appenders.

* Issue **#444** : Fix segment markers on RollingStreamAppender.

* Issue **#426** : Fix for incorrect processor filters. Old processor filters reference `systemGroupIdSet` rather than `folderIdSet`. The new migration updates them accordingly.

* Issue **#429** : Fix to remove `usePool` parser parameter.

* Issue **#439** : Fix for caches where elements were not eagerly evicted.

* Issue **#424** : Fix for cluster ping error display.

* Issue **#441** : Fix to ensure correct names are shown in pipeline properties.

* Issue **#433** : Fixed slow stream queries caused by feed permission restrictions.

* Issue **#385** : Individual index shards can now be deleted without deleting all shards.

* Issue **#391** : Users needed `Manage Processors` permission to initiate pipeline stepping. This is no longer required as the 'best fit' pipeline is now discovered as the internal processing user.

* Issue **#392** : Inherited pipelines now only require 'Use' permission to be used instead of requiring 'Read' permission.

* Issue **#394** : Pipeline stepping will now show errors with an alert popup.

* Issue **#396** : All queries associated with a dashboard should now be correctly deleted when a dashboard is deleted.

* Issue **#393** : All caches now cache items within the context of the current user so that different users do not have the possibility of having problems caused by others users not having read permissions on items.

* Issue **#358** : Schemas are now selected from a subset matching the criteria set on SchemaFilter by the user.

* Issue **#369** : Translation stepping wasn't showing any errors during stepping if a schema had an error in it.

* Issue **#364** : Switched index writer lock factory to a SingleInstanceLockFactory as index shards are accessed by a single process.

* Issue **#363** : IndexShardWriterCacheImpl now closes and flushes writers using an executor provided by the TaskManager. Writers are now also closed in LRU order when sweeping up writers that exceed TTL and TTI constraints.

* Issue **#361** : Information has been added to threads executing index writer and index searcher maintenance tasks.

* Issue **#356** : Changed the way index shard writers are cached to improve indexing performance and reduce blocking.

* Issue **#353** : Reduced expected error logging to debug.

* Issue **#354** : Changed the way search index shard readers get references to open writers so that any attempt to get an open writer will not cause, or have to wait for, a writer to close.

* Issue **#351** : Fixed ehcache item eviction issue caused by ehcache internally using a deprecated API.

* Issue **#347** : Added a 'Source' node to pipelines to establish a proper root for a pipeline rather than an assumed one based on elements with no parent.

* Issue **#350** : Removed 'Advanced Mode' from pipeline structure editor as it is no longer very useful.

* Issue **#349** : Improved index searcher cache to ensure searchers are not affected by writers closing.

* Issue **#342** : Changed the way indexing is performed to ensure index readers reference open writers correctly.

* Issue **#346** : Improved multi depth config content import.

* Issue **#328** : You can now delete corrupt shards from the UI.

* Issue **#343** : Fixed login expiry issue.

* Issue **#345** : Allowed for multi depth config content import.

* Issue **#341** : Fixed arg in SQL.

* Issue **#340** : Fixed headless and corresponding test.

* Issue **#333** : Fixed event-logging version in build.

* Issue **#334** : Improved entity sorting SQL and separated generation of SQL and HQL to help avoid future issues.

* Issue **#335** : Improved user management

* Issue **#337** : Added certificate auth option to export servlet and disabled the export config feature by default.

* Issue **#337** : Added basic auth option to export servlet to complement cert based auth.

* Issue **#332** : The index shard searcher cache now makes sure to get the current writer needed for the current searcher on open.

* Issue **#322** : The index cache and other caching beans should now throw exceptions on `get` that were generated during the creation of cached items.

* Issue **#325** : Query history is now cleaned with a separate job. Also query history is only recorded for manual querying, i.e. not when query is automated (on open or auto refresh). Queries are now recorded on a dashboard + query component basis and do not apply across multiple query components in a dashboard.

* Issue **#323** : Fixed an issue where parser elements were not being returned as 'processors' correctly when downstream of a reader.

* Issue **#322** : Index should now provide a more helpful message when an attempt is made to index data and no volumes have been assigned to an index.

* Issue **#316** : Search history is now only stored on initial query when using automated queries or when a user runs a query manually. Search history is also automatically purged to keep either a specified number of items defined by `stroom.query.history.itemsRetention` (default 100) or for a number of days specified by `stroom.query.history.daysRetention` (default 365).

* Issue **#317** : Users now need update permission on an index plus 'Manage Index Shards' permission to flush or close index shards. In addition to this a user needs delete permission to delete index shards.

* Issue **#319** : SaveAs now fetches the parent folder correctly so that users can copy items if they have permission to do so.

* Issue **#311** : Fixed request for `Pipeline` in `meta` XSLT function. Errors are now dealt with correctly so that the XSLT will not fail due to missing meta data.

* Issue **#313** : Fixed case of `xmlVersion` property on `InvalidXMLCharFilterReader`.

* Issue **#314** : Improved description of `tags` property in `BadTextXMLFilterReader`.

* Issue **#307** : Made some changes to avoid potential NPE caused by session serialisation.

* Issue **#306** : Added a stroom `meta` XSLT function. The XSLT function now exposes `Feed`, `StreamType`, `CreatedTime`, `EffectiveTime` and `Pipeline` meta attributes from the currently processing stream in addition to any other meta data that might apply. To access these meta data attributes of the current stream use `stroom:meta('StreamType')` etc. The `feed-attribute` function is now an alias for the `meta` function and should be considered to be deprecated.

* Issue **#303** : The stream delete job now uses cron in preference to a frequency.

* Issue **#152** : Changed the way indexing is performed so that a single indexer object is now responsible for indexing documents and adding them to the appropriate shard.

* Issue **#179** : Updated Saxon-HE to version 9.7.0-18 and added XSLTFilter option to `usePool` to see if caching might be responsible for issue.

* Issue **#288** : Made further changes to ensure that the IndexShardWriterCache doesn't try to reuse an index shard that has failed when adding any documents.

* Issue **#295** : Made the help URL absolute and not relative.

* Issue **#293** : Attempt to fix mismatch document count error being reported when index shards are opened.

* Issue **#292** : Fixed locking for rolling stream appender.

* Issue **#292** : Rolling stream output is no longer associated with a task, processor or pipeline to avoid future processing tasks from deleting rolling streams by thinking they are superseded.

* Issue **#292** : Data that we expect to be unavailable, e.g. locked and deleted streams, will no longer log exceptions when a user tries to view it and will instead return an appropriate message to the user in place of the data.

* Issue **#288** : The error condition 'Expected a new writer but got the same one back!!!' should no longer be encountered as the root cause should now be fixed. The original check has been reinstated so that processing will terminate if we do encounter this problem.

* Issue **#295** : Fixed the help property so that it can now be configured.

* Issue **#296** : Removed 'New' and 'Delete' buttons from the global property dialog.

* Issue **#279** : Fixed NPE thrown during proxy aggregation.

* Issue **#294** : Changing stream task status now tries multiple times to attempt to avoid a hibernate LockAcquisitionException.

* Issue **#287** : XSLT not found warnings property description now defaults to false.

* Issue **#261** : The save button is now only enabled when a dashboard or other item is made dirty and it is not read only.

* Issue **#286** : Dashboards now correctly save the selected tab when a tab is selected via the popup tab selector (visible when tabs are collapsed).

* Issue **#289** : Changed Log4J configuration to suppress logging from Hibernate SqlExceptionHandler for expected exceptions like constraint violations.

* Issue **#288** : Changed 'Expected a new writer...' fatal error to warning as the condition in question might be acceptable.

* Issue **#285** : Attempted fix for GWT RPC serialisation issue.

* Issue **#283** : Statistics for the stream task queue are now captured even if the size is zero.

* Issue **#226** : Fixed issue where querying an index failed with "User does not have the required permission (Manage Users)" message.

* Issue **#281** : Made further changes to cope with Files.list() and Files.walk() returning streams that should be closed with 'try with resources' construct.

* Issue **#224** : Removing an element from the pipeline structure now removes all child elements too.

* Issue **#282** : Users can now upload data with just 'Data - View' and 'Data - Import' application permissions, plus read permission on the appropriate feed.

* Issue **#199** : The explorer now scrolls selected items into view.

* Issue **#280** : Fixed 'No user is currently authenticated' issue when viewing jobs and nodes.

* Issue **#278** : The date picker now hides once you select a date.

* Issue **#281** : Directory streams etc are now auto closed to prevent systems running out of file handles.

* Issue **#263** : The explorer tree now allows you to collapse the root 'System' node after it is first displayed.

* Issue **#266** : The explorer tree now resets (clears and collapses all previously open nodes) and shows the currently selected item every time an explorer drop down in opened.

* Issue **#233** : Users now only see streams if they are administrators or have 'Data - View' permission. Non administrators will only see data that they have 'read' permission on for the associated feed and 'use' permission on for the associated pipeline if there is one.

* Issue **#265** : The stream filter now orders stream attributes alphabetically.

* Issue **#270** : Fixed security issue where null users were being treated as INTERNAL users.

* Issue **#270** : Improved security by pushing user tokens rather than just user names so that internal system (processing) users are clearly identifiable by the security system and cannot be spoofed by regular user accounts.

* Issue **#269** : When users are prevented from logging in with 'preventLogin' their failed login count is no longer incremented.

* Issue **#267** : The login page now shows the maintenance message.

* Issue **#276** : Session list now shows session user ids correctly.

* Issue **#201** : The permissions menu item is no longer available on the root 'System' folder.

* Issue **#176** : Improved performance of the explorer tree by increasing the size of the document permissions cache to 1M items and changing the eviction policy from LRU to LFU.

* Issue **#176** : Added an optimisation to the explorer tree that prevents the need for a server call when collapsing tree nodes.

* Issue **#273** : Removed an unnecessary script from the build.

* Issue **#277** : Fixed a layout issue that was causing the feed section of the processor filter popup to take up too much room.

* Issue **#274** : The editor pane was only returning the current user edited text when attached to the DOM which meant changes to text were ignored if an editor pane was not visible when save was pressed. This has now been fixed so that the current content of an editor pane is always returned even when it is in a detached state.

* Issue **#264** : Added created by/on and updated by/on info to pipeline stream processor info tooltips.

* Issue **#222** : Explorer items now auto expand when a quick filter is used.

* Issue **#205** : File permissions in distribution have now been changed to `0750` for directories and shell scripts and `0640` for all other files.

* Issue **#240** : Separate application permissions are now required to manage DB tables and tasks.

* Issue **#210** : The statistics tables are now listed in the database tables monitoring pane.

* Issue **#249** : Removed spaces between values and units.

* Issue **#237** : Users without 'Download Search Results' permission will no longer see the download button on the table component in a dashboard.

* Issue **#232** : Users can now inherit from pipelines that they have 'use' permissions on.

* Issue **#191** : Max stream size was not being treated as IEC value, e.g. Mebibytes etc.

* Issue **#235** : Users can now only view the processor filters that they have created if they have 'Manage Processors' permission unless they are an administrator in which case they will see all filters. Users without the 'Manage Processors' permission who are also not administrators will see no processor filters in the UI. Users with 'Manage Processors' permission who are not administrators will be able to update their own processor filters if they have 'update' permission on the associated pipeline. Administrators are able to update all processor filters.

* Issue **#212** : Changes made to text in any editor including those made with cut and paste are now correctly handled so that altered content is now saved.

* Issue **#247** : The editor pane now attempts to maintain the scroll position when formatting content.

* Issue **#251** : Volume and memory statistics are now recorded in bytes and not MiB.

* Issue **#243** : The error marker pane should now discover and display all error types even if they are preceded by over 1000 warnings.

* Issue **#254** : Fixed search result download.

* Issue **#209** : Statistics are now queryable in a dashboard if a user has 'use' permissions on a statistic.

* Issue **#255** : Fixed issue where error indicators were not being shown in the schema validator pane because the text needed to be formatted so that it spanned multiple lines before attempting to add annotations.

* Issue **#257** : The dashboard text pane now provides padding at the top to allow for tabs and controls.

* Issue **#174** : Index shard checking is now done asynchronously during startup to reduce startup time.

* Issue **#225** : Fixed NPE that was caused by processing instruction SAX events unexpectedly being fired by Xerces before start document events. This looks like it might be a bug in Xerces but the code now copes with the unexpected processing instruction event anyway.

* Issue **#230** : The maintenance message can now be set with the property 'stroom.maintenance.message' and the message now appears as a banner at the top of the screen rather than an annoying popup. Non admin users can also be prevented from logging on to the system by setting the 'stroom.maintenance.preventLogin' property to 'true'.

* Issue **#155** : Changed password values to be obfuscated in the UI as 20 asterisks regardless of length.

* Issue **#188** : All of the writers in a pipeline now display IO in the UI when stepping.

* Issue **#208** : Schema filter validation errors are now shown on the output pane during stepping.

* Issue **#211** : Turned off print margins in all editors.

* Issue **#200** : The stepping presenter now resizes the top pane to fit the tree structure even if it is several elements high.

* Issue **#168** : Code and IO is now loaded lazily into the element presenter panes during stepping which prevents the scrollbar in the editors being in the wrong position.

* Issue **#219** : Changed async dispatch code to work with new lambda classes rather than callbacks.

* Issue **#221** : Fixed issue where `*.zip.bad` files were being picked up for proxy aggregation.

* Issue **#242** : Improved the way properties are injected into some areas of the code to fix an issue where 'stroom.maxStreamSize' and other properties were not being set.

* Issue **#241** : XMLFilter now ignores the XSLT name pattern if an empty string is supplied.

* Issue **#236** : 'Manage Cache Permission' has been changed to 'Manage Cache'.

* Issue **#219** : Made further changes to use lambda expressions where possible to simplify code.

* Issue **#231** : Changed the way internal statistics are created so that multiple facets of a statistic, e.g. Free & Used Memory, are combined into a single statistic to allow combined visualisation.

* Issue **#172** : Further improvement to dashboard L&F.

* Issue **#194** : Fixed missing Roboto fonts.

* Issue **#195** : Improved font weights and removed underlines from link tabs.

* Issue **#196** : Reordered fields on stream, relative stream, volume and server task tables.

* Issue **#182** : Changed the way dates and times are parsed and formatted and improved the datebox control L&F.

* Issue **#198** : Renamed 'INTERNAL_PROCESSING_USER' to 'INTERNAL'.

* Issue **#154** : Active tasks are now sortable by processor filter priority.

* Issue **#204** : Pipeline processor statistics now include 'Node' as a tag.

* Issue **#170** : Changed import/export to delegate import/export responsibility to individual services. Import/export now only works with items that have valid UUIDs specified.

* Issue **#164** : Reduced caching to ensure tree items appear as soon as they are added.

* Issue **#177** : Removed 'Meta Data-Bytes Received' statistic as it was a duplicate.

* Issue **#152** : Changed the way index shard creation is locked so that only a single shard should be fetched from the cache with a given shard key at any one time.

* Issue **#189** : You now have to click within a checkbox to select it within a table rather than just clicking the cell the checkbox is in.

* Issue **#186** : Data is no longer artificially wrapped with the insertion of new lines server side. Instead the client now receives the data and an option to soft wrap lines has been added to the UI.

* Issue **#167** : Fixed formatting of JavaScript and JSON.

* Issue **#175** : Fixed visibility of items by inferred permissions.

* Issue **#178** : Added new properties and corresponding configuration to connect and create a separate SQL statistics DB.

* Issue **#172** : Improved dashboard L&F.

* Issue **#169** : Improved L&F of tables to make better use of screen real estate.

* Issue **#191** : Mebibytes (multiples of 1024) etc are now used as standard throughout the application for both memory and disk sizes and have single letter suffixes (B, K, M, G, T).

* Issue **#173** : Fixed the way XML formatter deals with spaces in attribute values.

* Issue **#151** : Fixed meta data statistics. 'metaDataStatistics' bean was declared as an interface and not a class.

* Issue **#158** : Added a new global property 'stroom.proxy.zipFilenameDelimiter' to enable Stroom proxy repositories to be processed that have a custom file name pattern.

* Issue **#153** : Clicking tick boxes and other cell components in tables no longer requires the row to be selected first.

* Issue **#148** : The stream browsing UI no longer throws an error when attempting to clear markers from the error markers pane.

* Issue **#160** : Stream processing tasks are now created within the security context of the user that created the associated stream processor filter.

* Issue **#157** : Data is now formatted by the editor automatically on display.

* Issue **#144** : Old processing output will now be deleted when content is reprocessed even if the new processing task does not produce output.

* Issue **#159** : Fixed NPE thrown during import.

* Issue **#166** : Fixed NPE thrown when searching statistics.

* Issue **#165** : Dashboards now add a query and result table from a template by default on creation. This was broken when adding permission inheritance to documents.

* Issue **#162** : The editor annotation popup now matches the style of other popups.

* Issue **#163** : Imported the Roboto Mono font to ensure consistency of the editor across platforms.

* Issue **#143** : Stroom now logs progress information about closing index shard writers during shutdown.

* Issue **#140** : Replaced code editor to improve UI performance and add additional code formatting & styling options.

* Issue **#146** : Object pool should no longer throw an error when abandoned objects are returned to the pool.

* Issue **#142** : Changed the way permissions are cached so that changes to permissions provide immediate access to documents.

* Issue **#123** : Changed the way entity service result caching works so that the underlying entity manager is cached instead of individual services. This allows entity result caching to be performed while still applying user permissions to cached results.

* Issue **#156** : Attempts to open items that that user does not have permission to open no longer show an error and spin the progress indicator forever, instead the item will just not open.

* Issue **#141** : Improved log output during entity reference migration and fixed statistic data source reference migration.

* Issue **#127** : Entity reference replacement should now work with references to 'StatisticsDataSource'.

* Issue **#125** : Fixed display of active tasks which was broken by changes to the task summary table selection model.

* Issue **#121** : Fixed cache clearing.

* Issue **#122** : Improved the look of the cache screen.

* Issue **#106** : Disabled users and groups are now displayed with greyed out icon in the UI.

* Issue **#132** : The explorer tree is now cleared on login so that users with different permissions do not see the previous users items.

* Issue **#128** : Improved error handling during login.

* Issue **#130** : Users with no permissions are no longer able to open folders including the root System folder to attempt data browsing.

* Issue **#120** : Entity chooser now treats 'None' as a special root level explorer node so that it can be selected in the same way as other nodes, e.g. visibly selected and responsive to double click.

* Issue **#129** : Fixed NPE.

* Issue **#119** : User permissions dialog now clears permissions when a user or group is deleted.

* Issue **#115** : User permissions on documents can now be inherited from parent folders on create, copy and move.

* Issue **#109** : Added packetSize="65536" property to AJP connector in server.xml template.

* Issue **#100** : Various list of items in stroom now allow multi selection for add/remove purposes.

* Issue **#112** : Removed 'pool' monitoring screen as all pools are now caches of one form or another.

* Issue **#105** : Users were not seeing 'New' menu for folders that they had some create child doc permissions for. This was due to DocumentType not implementing equals() and is now fixed.

* Issue **#111** : Fixed query favourites and history.

* Issue **#91** : Only CombinedParser was allowing code to be injected during stepping. Now DSParser and XMLFragmentParser support code injection during stepping.

* Issue **#107** : The UI now only shows new pipeline element items on the 'Add' menu that are allowed children of the selected element.

* Issue **#113** : User names are now validated against a regex specified by the 'stroom.security.userNamePattern' property.

* Issue **#116** : Rename is now only possible when a single explorer item is selected.

* Issue **#114** : Fixed selection manager so that the explorer tree does not select items when a node expander is clicked.

* Issue **#65** : Selection lists are now limited to 300px tall and show scrollbars if needed.

* Issue **#50** : Defaults table result fields to use local time without outputting the timezone.

* Issue **#15** : You can now express time zones in dashboard query expressions or just omit a time zone to use the locale of the browser.

* Issue **#49** : Dynamic XSLT selection now works with pipeline stepping.

* Issue **#63** : Entity selection control now shows current entity name even if it has changed since referencing entity was last saved.

* Issue **#70** : You can now select multiple explorer rows with ctrl and shift key modifiers and perform bulk actions such as copy, move, rename and delete.

* Issue **#85** : findDelete() no longer tries to add ORDER BY condition on UPDATE SQL when deleting streams.

* Issue **#89** : Warnings should now be present in processing logs for reference data lookups that don't specify feed or stream type. This was previously throwing a NullPointerException.

* Issue **#90** : Fixed entity selection dialog used outside of drop down selection control.

* Issue **#88** : Pipeline reference edit dialog now correctly selects the current stream type.

* Issue **#77** : Default index volume creation now sets stream status to INACTIVE rather than CLOSED and stream volume creation sets index status to INACTIVE rather than CLOSED.

* Issue **#93** : Fixed code so that the 'Item' menu is now visible.

* Issue **#97** : Index shard partition date range creation has been improved.

* Issue **#94** : Statistics searches now ignore expression terms with null or empty values so that the use of substitution parameters can be optional.

* Issue **#87** : Fixed explorer scrolling to the top by disabling keyboard selection.

* Issue **#104** : 'Query' no longer appears as an item that a user can allow 'create' on for permissions within a folder.

* Issue **#103** : Added 10 years as a supported data retention age.

* Issue **#86** : The stream delete button is now re-enabled when new items are selected for deletion.

* Issue **#81** : No exception will now be thrown if a client rejects a response for an EntityEvent.

* Issue **#79** : The client node no longer tries to create directories on the file system for a volume that may be owned by another node.

* Issue **#92** : Error summaries of multiple types no longer overlap each other at the top of the error markers list.

* Issue **#64** : Fixed Hessian serialisation of 'now' which was specified as a ZonedDateTime which cannot be serialised. This field is now a long representing millseconds since epoch.

* Issue **#62** : Task termination button is now enabled.

* Issue **#60** : Fixed validation of stream attributes prior to data upload to prevent null pointer exception.

* Issue **#9** : Created a new implementation of the expression parser that improved expression tokenisation and deals with BODMAS rules properly.

* Issue **#36** : Fixed and vastly improved the configuration of email so that more options can be set allowing for the use of other email services requiring more complex configuration such as gmail.

* Issue **#24** : Header and footer strings are now unescaped so that character sequences such as '\n' are translated into single characters as with standard Java strings, e.g. '\n' will become a new line and '\t' a tab.

* Issue **#40** : Changed Stroom docker container to be based on Alpine linux to save space

* Issue **#40** : Auto import of content packs on Stroom startup and added default content packs into the docker build for Stroom.

* Issue **#30** : Entering stepping mode was prompting for the pipeline to step with but also auto selecting a pipeline at the same time and entering stepping immediately.

* Dashboard auto refresh is now limited to a minimum interval of 10 seconds.

* Issue **#31** : Pipeline stepping was not including user changes immediately as parsers and XSLT filters were using cached content when they should have been ignoring the cache in stepping mode.

* Issue **#27** : Stroom now listens to window closing events and asks the user if they really want to leave the page. This replaces the previous crude attempts to block keys that affected the history or forced a browser refresh.

* Issue **#2** : The order of fields in the query editor is now alphabetical.

* Issue **#3** : When a filter is active on a dashboard table column, a filter icon now appears to indicate this.

* Issue **#5** : Replace() and Decode() dashboard table expression functions no longer ignore cells with null values.

* Issue **#7** : Dashboards are now able to query on open.

* Issue **#8** : Dashboards are now able to re-query automatically at fixed intervals.

* Updated GWT to v2.8.0 and Gin to v2.1.2.

* Issue **#12** : Dashboard queries can now evaluate relative date/time expressions such as now(), hour() etc. In addition to this the expressions also allow the addition or subtraction of durations, e.g. now - 5d.

* Issue **#14** : Dashboard query expressions can now be parameterised with any term able to accept a user defined parameter, e.g. ${user}. Once added parameters can be changed for the entire dashboard via a text box at the top of the dashboard screen which will then execute all queries when enter is pressed or it loses focus.

* Issue **#16** : Dashboard table filters can also accept user defined parameters, e.g. ${user}, to perform filtering when a query is executed.

* Fixed missing text presenter in dashboards.

* Issue **#18** : The data dashboard component will now show data relative to the last selected table row (even if there is more than one table component on the dashboard) if the data component has not been configured to listen to row selections for a specific table component.

* Changed table styling to colour alternate rows, add borders between rows and increase vertical padding

* Issue **#22** : Dashboard table columns can now be configured to wrap text via the format options.

* Issue **#28** : Dashboard component dependencies are now listed with the component name plus the component id in brackets rather than just the component id.

* Issue **#202** : Initial release of the new data retention policy functionality.

<<<<<<< HEAD
[Unreleased]: https://github.com/gchq/stroom/compare/v7.1-beta.18-test-open-id...HEAD
[v7.1-beta.18-test-open-id]: https://github.com/gchq/stroom/compare/v7.1-beta.18...v7.1-beta.18-test-open-id
=======
[Unreleased]: https://github.com/gchq/stroom/compare/v7.1-beta.23...HEAD
[v7.1-beta.23]: https://github.com/gchq/stroom/compare/v7.1-beta.22...v7.1-beta.23
[v7.1-beta.22]: https://github.com/gchq/stroom/compare/v7.1-beta.21...v7.1-beta.22
[v7.1-beta.21]: https://github.com/gchq/stroom/compare/v7.1-beta.20...v7.1-beta.21
[v7.1-beta.20]: https://github.com/gchq/stroom/compare/v7.1-beta.19...v7.1-beta.20
[v7.1-beta.19]: https://github.com/gchq/stroom/compare/v7.1-beta.18...v7.1-beta.19
>>>>>>> 4b9d6985
[v7.1-beta.18]: https://github.com/gchq/stroom/compare/v7.1-beta.17...v7.1-beta.18
[v7.1-beta.17]: https://github.com/gchq/stroom/compare/v7.1-beta.16...v7.1-beta.17
[v7.1-beta.16]: https://github.com/gchq/stroom/compare/v7.1-beta.15...v7.1-beta.16
[v7.1-beta.15]: https://github.com/gchq/stroom/compare/v7.1-beta.14...v7.1-beta.15
[v7.1-beta.14]: https://github.com/gchq/stroom/compare/v7.1-beta.13...v7.1-beta.14
[v7.1-beta.13]: https://github.com/gchq/stroom/compare/v7.1-beta.12...v7.1-beta.13
[v7.1-beta.12]: https://github.com/gchq/stroom/compare/v7.1-beta.11...v7.1-beta.12
[v7.1-beta.11]: https://github.com/gchq/stroom/compare/v7.1-beta.10...v7.1-beta.11
[v7.1-beta.10]: https://github.com/gchq/stroom/compare/v7.1-beta.9...v7.1-beta.10
[v7.1-beta.9]: https://github.com/gchq/stroom/compare/v7.1-beta.8...v7.1-beta.9
[v7.1-beta.8]: https://github.com/gchq/stroom/compare/v7.1-beta.7...v7.1-beta.8
[v7.1-beta.7]: https://github.com/gchq/stroom/compare/v7.1-beta.6...v7.1-beta.7
[v7.1-beta.6]: https://github.com/gchq/stroom/compare/v7.1-beta.5...v7.1-beta.6
[v7.1-beta.5]: https://github.com/gchq/stroom/compare/v7.1-beta.4...v7.1-beta.5
[v7.1-beta.4]: https://github.com/gchq/stroom/compare/v7.1-beta.3...v7.1-beta.4
[v7.1-beta.3]: https://github.com/gchq/stroom/compare/v7.1-beta.2..v7.1-beta.3
[v7.1-beta.2]: https://github.com/gchq/stroom/compare/v7.1-beta.1...v7.1-beta.2
[v7.1-beta.1]: https://github.com/gchq/stroom/compare/v7.0-beta.104...v7.1-beta.1
[v7.0-beta.104]: https://github.com/gchq/stroom/compare/v7.0-beta.103...v7.0-beta.104
[v7.0-beta.103]: https://github.com/gchq/stroom/compare/v7.0-beta.102...v7.0-beta.103
[v7.0-beta.102]: https://github.com/gchq/stroom/compare/v7.0-beta.101...v7.0-beta.102
[v7.0-beta.101]: https://github.com/gchq/stroom/compare/v7.0-beta.100...v7.0-beta.101
[v7.0-beta.100]: https://github.com/gchq/stroom/compare/v7.0-beta.99...v7.0-beta.100
[v7.0-beta.99]: https://github.com/gchq/stroom/compare/v7.0-beta.98...v7.0-beta.99
[v7.0-beta.98]: https://github.com/gchq/stroom/compare/v7.0-beta.97...v7.0-beta.98
[v7.0-beta.97]: https://github.com/gchq/stroom/compare/v7.0-beta.96...v7.0-beta.97
[v7.0-beta.96]: https://github.com/gchq/stroom/compare/v7.0-beta.95...v7.0-beta.96
[v7.0-beta.95]: https://github.com/gchq/stroom/compare/v7.0-beta.94...v7.0-beta.95
[v7.0-beta.94]: https://github.com/gchq/stroom/compare/v7.0-beta.93...v7.0-beta.94
[v7.0-beta.93]: https://github.com/gchq/stroom/compare/v7.0-beta.92...v7.0-beta.93
[v7.0-beta.92]: https://github.com/gchq/stroom/compare/v7.0-beta.91...v7.0-beta.92
[v7.0-beta.91]: https://github.com/gchq/stroom/compare/v7.0-beta.90...v7.0-beta.91
[v7.0-beta.90]: https://github.com/gchq/stroom/compare/v7.0-beta.89...v7.0-beta.90
[v7.0-beta.89]: https://github.com/gchq/stroom/compare/v7.0-beta.88...v7.0-beta.89
[v7.0-beta.88]: https://github.com/gchq/stroom/compare/v7.0-beta.87...v7.0-beta.88
[v7.0-beta.87]: https://github.com/gchq/stroom/compare/v7.0-beta.86...v7.0-beta.87
[v7.0-beta.86]: https://github.com/gchq/stroom/compare/v7.0-beta.85...v7.0-beta.86
[v7.0-beta.85]: https://github.com/gchq/stroom/compare/v7.0-beta.84...v7.0-beta.85
[v7.0-beta.84]: https://github.com/gchq/stroom/compare/v7.0-beta.83...v7.0-beta.84
[v7.0-beta.83]: https://github.com/gchq/stroom/compare/v7.0-beta.82...v7.0-beta.83
[v7.0-beta.82]: https://github.com/gchq/stroom/compare/v7.0-beta.81...v7.0-beta.82
[v7.0-beta.81]: https://github.com/gchq/stroom/compare/v7.0-beta.80...v7.0-beta.81
[v7.0-beta.80]: https://github.com/gchq/stroom/compare/v7.0-beta.79...v7.0-beta.80
[v7.0-beta.79]: https://github.com/gchq/stroom/compare/v7.0-beta.78...v7.0-beta.79
[v7.0-beta.78]: https://github.com/gchq/stroom/compare/v7.0-beta.77...v7.0-beta.78
[v7.0-beta.77]: https://github.com/gchq/stroom/compare/v7.0-beta.76...v7.0-beta.77
[v7.0-beta.76]: https://github.com/gchq/stroom/compare/v7.0-beta.75...v7.0-beta.76
[v7.0-beta.75]: https://github.com/gchq/stroom/compare/v7.0-beta.74...v7.0-beta.75
[v7.0-beta.74]: https://github.com/gchq/stroom/compare/v7.0-beta.73...v7.0-beta.74
[v7.0-beta.73]: https://github.com/gchq/stroom/compare/v7.0-beta.72...v7.0-beta.73
[v7.0-beta.72]: https://github.com/gchq/stroom/compare/v7.0-beta.71...v7.0-beta.72
[v7.0-beta.71]: https://github.com/gchq/stroom/compare/v7.0-beta.70...v7.0-beta.71
[v7.0-beta.70]: https://github.com/gchq/stroom/compare/v7.0-beta.69...v7.0-beta.70
[v7.0-beta.69]: https://github.com/gchq/stroom/compare/v7.0-beta.68...v7.0-beta.69
[v7.0-beta.68]: https://github.com/gchq/stroom/compare/v7.0-beta.67...v7.0-beta.68
[v7.0-beta.67]: https://github.com/gchq/stroom/compare/v7.0-beta.66...v7.0-beta.67
[v7.0-beta.66]: https://github.com/gchq/stroom/compare/v7.0-beta.65...v7.0-beta.66
[v7.0-beta.65]: https://github.com/gchq/stroom/compare/v7.0-beta.64...v7.0-beta.65
[v7.0-beta.64]: https://github.com/gchq/stroom/compare/v7.0-beta.63...v7.0-beta.64
[v7.0-beta.63]: https://github.com/gchq/stroom/compare/v7.0-beta.62...v7.0-beta.63
[v7.0-beta.62]: https://github.com/gchq/stroom/compare/v7.0-beta.61...v7.0-beta.62
[v7.0-beta.61]: https://github.com/gchq/stroom/compare/v7.0-beta.60...v7.0-beta.61
[v7.0-beta.60]: https://github.com/gchq/stroom/compare/v7.0-beta.59...v7.0-beta.60
[v7.0-beta.59]: https://github.com/gchq/stroom/compare/v7.0-beta.58...v7.0-beta.59
[v7.0-beta.58]: https://github.com/gchq/stroom/compare/v7.0-beta.57...v7.0-beta.58
[v7.0-beta.57]: https://github.com/gchq/stroom/compare/v7.0-beta.56...v7.0-beta.57
[v7.0-beta.56]: https://github.com/gchq/stroom/compare/v7.0-beta.55...v7.0-beta.56
[v7.0-beta.55]: https://github.com/gchq/stroom/compare/v7.0-beta.54...v7.0-beta.55
[v7.0-beta.54]: https://github.com/gchq/stroom/compare/v7.0-beta.53...v7.0-beta.54
[v7.0-beta.53]: https://github.com/gchq/stroom/compare/v7.0-beta.52...v7.0-beta.53
[v7.0-beta.52]: https://github.com/gchq/stroom/compare/v7.0-beta.51...v7.0-beta.52
[v7.0-beta.51]: https://github.com/gchq/stroom/compare/v7.0-beta.50...v7.0-beta.51
[v7.0-beta.50]: https://github.com/gchq/stroom/compare/v7.0-beta.49...v7.0-beta.50
[v7.0-beta.49]: https://github.com/gchq/stroom/compare/v7.0-beta.48...v7.0-beta.49
[v7.0-beta.48]: https://github.com/gchq/stroom/compare/v7.0-beta.47...v7.0-beta.48
[v7.0-beta.47]: https://github.com/gchq/stroom/compare/v7.0-beta.46...v7.0-beta.47
[v7.0-beta.46]: https://github.com/gchq/stroom/compare/v7.0-beta.45...v7.0-beta.46
[v7.0-beta.45]: https://github.com/gchq/stroom/compare/v7.0-beta.44...v7.0-beta.45
[v7.0-beta.44]: https://github.com/gchq/stroom/compare/v7.0-beta.43...v7.0-beta.44
[v7.0-beta.43]: https://github.com/gchq/stroom/compare/v7.0-beta.42...v7.0-beta.43
[v7.0-beta.42]: https://github.com/gchq/stroom/compare/v7.0-beta.41...v7.0-beta.42
[v7.0-beta.41]: https://github.com/gchq/stroom/compare/v7.0-beta.40...v7.0-beta.41
[v7.0-beta.40]: https://github.com/gchq/stroom/compare/v7.0-beta.39...v7.0-beta.40
[v7.0-beta.39]: https://github.com/gchq/stroom/compare/v7.0-beta.38...v7.0-beta.39
[v7.0-beta.38]: https://github.com/gchq/stroom/compare/v7.0-beta.37...v7.0-beta.38
[v7.0-beta.37]: https://github.com/gchq/stroom/compare/v7.0-beta.36...v7.0-beta.37
[v7.0-beta.36]: https://github.com/gchq/stroom/compare/v7.0-beta.35...v7.0-beta.36
[v7.0-beta.35]: https://github.com/gchq/stroom/compare/v7.0-beta.34...v7.0-beta.35
[v7.0-beta.34]: https://github.com/gchq/stroom/compare/v7.0-beta.33...v7.0-beta.34
[v7.0-beta.33]: https://github.com/gchq/stroom/compare/v7.0-beta.32...v7.0-beta.33
[v7.0-beta.32]: https://github.com/gchq/stroom/compare/v7.0-beta.31...v7.0-beta.32
[v7.0-beta.31]: https://github.com/gchq/stroom/compare/v7.0-beta.30...v7.0-beta.31
[v7.0-beta.30]: https://github.com/gchq/stroom/compare/v7.0-beta.29...v7.0-beta.30
[v7.0-beta.29]: https://github.com/gchq/stroom/compare/v7.0-beta.28...v7.0-beta.29
[v7.0-beta.28]: https://github.com/gchq/stroom/compare/v7.0-beta.27...v7.0-beta.28
[v7.0-beta.27]: https://github.com/gchq/stroom/compare/v7.0-beta.26...v7.0-beta.27
[v7.0-beta.26]: https://github.com/gchq/stroom/compare/v7.0-beta.25...v7.0-beta.26
[v7.0-beta.25]: https://github.com/gchq/stroom/compare/v7.0-beta.24...v7.0-beta.25
[v7.0-beta.24]: https://github.com/gchq/stroom/compare/v7.0-beta.23...v7.0-beta.24
[v7.0-beta.23]: https://github.com/gchq/stroom/compare/v7.0-beta.22...v7.0-beta.23
[v7.0-beta.22]: https://github.com/gchq/stroom/compare/v7.0-beta.21...v7.0-beta.22
[v7.0-beta.21]: https://github.com/gchq/stroom/compare/v7.0-beta.20...v7.0-beta.21
[v7.0-beta.20]: https://github.com/gchq/stroom/compare/v7.0-beta.19...v7.0-beta.20
[v7.0-beta.19]: https://github.com/gchq/stroom/compare/v7.0-beta.18...v7.0-beta.19
[v7.0-beta.18]: https://github.com/gchq/stroom/compare/v7.0-beta.17...v7.0-beta.18
[v7.0-beta.17]: https://github.com/gchq/stroom/compare/v7.0-beta.16...v7.0-beta.17
[v7.0-beta.16]: https://github.com/gchq/stroom/compare/v7.0-beta.15...v7.0-beta.16
[v7.0-beta.15]: https://github.com/gchq/stroom/compare/v7.0-beta.14...v7.0-beta.15
[v7.0-beta.14]: https://github.com/gchq/stroom/compare/v7.0-beta.13...v7.0-beta.14
[v7.0-beta.13]: https://github.com/gchq/stroom/compare/v7.0-beta.12...v7.0-beta.13
[v7.0-beta.12]: https://github.com/gchq/stroom/compare/v7.0-beta.11...v7.0-beta.12
[v7.0-beta.11]: https://github.com/gchq/stroom/compare/v7.0-beta.10...v7.0-beta.11
[v7.0-beta.10]: https://github.com/gchq/stroom/compare/v7.0-beta.9...v7.0-beta.10
[v7.0-beta.9]: https://github.com/gchq/stroom/compare/v7.0-beta.8...v7.0-beta.9
[v7.0-beta.8]: https://github.com/gchq/stroom/compare/v7.0-beta.7...v7.0-beta.8
[v7.0-beta.7]: https://github.com/gchq/stroom/compare/v7.0-beta.6...v7.0-beta.7
[v7.0-beta.6]: https://github.com/gchq/stroom/compare/v7.0-beta.5...v7.0-beta.6
[v7.0-beta.5]: https://github.com/gchq/stroom/compare/v7.0-beta.4...v7.0-beta.5
[v7.0-beta.4]: https://github.com/gchq/stroom/compare/v7.0-beta.3...v7.0-beta.4
[v7.0-beta.3]: https://github.com/gchq/stroom/compare/v7.0-beta.2...v7.0-beta.3
[v7.0-beta.2]: https://github.com/gchq/stroom/compare/v7.0-beta.1...v7.0-beta.2
[v7.0-beta.1]: https://github.com/gchq/stroom/compare/v7.0-alpha.5...v7.0-beta.1
[v7.0-alpha.5]: https://github.com/gchq/stroom/compare/v7.0-alpha.4...v7.0-alpha.5
[v7.0-alpha.4]: https://github.com/gchq/stroom/compare/v7.0-alpha.3...v7.0-alpha.4
[v7.0-alpha.3]: https://github.com/gchq/stroom/compare/v7.0-alpha.2...v7.0-alpha.3
[v7.0-alpha.2]: https://github.com/gchq/stroom/compare/v7.0-alpha.1...v7.0-alpha.2
[v7.0-alpha.1]: https://github.com/gchq/stroom/compare/v6.0.0...v7.0-alpha.1
[v6.0.0]: https://github.com/gchq/stroom/compare/v5.4.0...v6.0.0<|MERGE_RESOLUTION|>--- conflicted
+++ resolved
@@ -12,88 +12,87 @@
 ~~~
 
 
-<<<<<<< HEAD
+* Issue **#3255** : Fix error when creating a new processor filter.
+
+* Issue **#3204** : More changes to improve task creation performance.
+
+* Issue **#3204** : Split UNPROCESSED(1) task state into CREATED(0) and QUEUED(1) to improve task creation performance and management.
+
+* Issue **#3204** : Change processor_filter_tracker to have a status enum and an optional message.
+
+* Issue **#3225** : Improve performance of the database query used to find logically deleted streams for the `Data Delete` job. Add the index `meta_status_status_time_idx` on table `meta`. Add a summary log for the job.
+
+* Issue **#3231** : Change severity from ERROR to WARN when a reference lookup is performed with no reference loaders configured.
+
+
+## [v7.1-beta.23] - 2023-02-02
+
+* Issue **#3136** : Improve ref data lookup trace logging. Refactor effective streams query.
+
+* De-dup error message text produced by XSLT functions.
+
+* Issue **#3218** : Fix XSLT and dashboard `hash()` functions stripping leading zeros from the hash result.
+
+* Issue **#3221** : Queue all unowned tasks unless associated meta is locked. Tasks for deleted meta will be processed and complete as expected where meta is deleted.
+
+* Issue **#3220** : Fix Info tooltip on Active Tasks sub-tab not showing when stream is not unlocked or is physically deleted.
+
+
+## [v7.1-beta.22] - 2023-01-27
+
+* Issue **#3204** : Improve task creation logging to list considered filters in order and provide queue information.
+
+* Issue **#3195** : Fix editor highlight positions being incorrectly calculated.
+
+* Issue **#3204** : Fix slow physical deletion of completed/deleted tasks.
+
+* Issue **#3204** : Improve task creation performance. Add system info for inspecting task queues.
+
+* Improve performance of power of ten method in ref data byte buffer pool.
+
+* Issue **#3209** : Fix logging of slow batch SQL.
+
+* Issue **#3192** : Fix duplicate user events for exported processor filters.
+
+* Issue **#3197** : Fix NPE when modifying a property value, (back-porting #3143).
+
+
+## [v7.1-beta.21] - 2023-01-19
+
+* Add logging of queries that take >2s to execute. Enabled by setting `stroom.db.util.SlowQueryExecuteListener: DEBUG`.
+
+* Add info logging to the export all api resource. Outputs the number of docs export along with counts by type.
+
+* Issue **#3194** : Fix for JDK XML 1.1 parser bug.
+
+
+## [v7.1-beta.20] - 2023-01-16
+
+* Issue **#3189** : Change effective stream query to use inner joins.
+
+
+## [v7.1-beta.19] - 2023-01-13
+
+* Issue **#3163** : Add filter to expression field picker.
+
+* Issue **#3171** : Fix stroom booting successfully when there have been failed migrations.
+
+* Issue **#3177** : Stop logical deletes changing the update time if already logically deleted. Add more info logging. Change task name used in logs from `Processor Task Delete Executor` to match job name `Processor Task Retention`.
+
+* Fix property name mentioned in _Processor Task Retention_ job description.
+
+* Issue **#3177** : Fix bad SQL in _Processor Task Retention_ that results in tasks not being deleted. Fix logical deletion of processor filters and processors that result in processor tasks being incorrectly deleted.
+
+* Issue **#3111** : Revert previous change that added double quote handling. Now we only trim leading/trailing whitespace from expression terms.
+
+* Issue **#3180** : Enable "in dictionary" condition for "Id" fields.
+
+* Issue **#1876** : Add `distinct` dashboard expression function for returning a list of unique values.
+
+
 ## [v7.1-beta.18-test-open-id] - 2023-01-06
 
 * Issue **#3112** : Change meta key `UploadUser` to `UploadUserId`. Add meta key `UploadUserUsername` to hold the `preferred_username` from the IDP. **NOTE**: the stroom property `receive.requireTokenAuthentication` and proxy property `receivedDataConfig.requireTokenAuthentication` have both been replaced by `tokenAuthenticationEnabled`, `certificateAuthenticationEnabled` and `authenticationRequired`, allowing authentication to be disabled and the mechanism to be controlled on data receipt. Remove properties `receive.unknownClassification` and `receive.feedNamePattern` as they are unused and duplicates of other properties. Replace property `security.authentication.useInternal` (boolean) with `security.authentication.identityProviderType` (`INTERNAL`|`EXTERNAL`|`TEST`). Add property `addOpenIdAccessToken` to the HTTP forward config. Remove property `useDefaultOpenIdCredentials` as this is now covered by `security.authentication.identityProviderType`. In proxy YAML config, replaced `forwardDestinations` with `forwardFileDestinations` and `forwardHttpDestinations`; replaced `receiveDataConfig` with `receive`.
-=======
-* Issue **#3255** : Fix error when creating a new processor filter.
-
-* Issue **#3204** : More changes to improve task creation performance.
-
-* Issue **#3204** : Split UNPROCESSED(1) task state into CREATED(0) and QUEUED(1) to improve task creation performance and management.
-
-* Issue **#3204** : Change processor_filter_tracker to have a status enum and an optional message.
-
-* Issue **#3225** : Improve performance of the database query used to find logically deleted streams for the `Data Delete` job. Add the index `meta_status_status_time_idx` on table `meta`. Add a summary log for the job.
-
-* Issue **#3231** : Change severity from ERROR to WARN when a reference lookup is performed with no reference loaders configured.
-
-
-## [v7.1-beta.23] - 2023-02-02
-
-* Issue **#3136** : Improve ref data lookup trace logging. Refactor effective streams query.
-
-* De-dup error message text produced by XSLT functions.
-
-* Issue **#3218** : Fix XSLT and dashboard `hash()` functions stripping leading zeros from the hash result.
-
-* Issue **#3221** : Queue all unowned tasks unless associated meta is locked. Tasks for deleted meta will be processed and complete as expected where meta is deleted.
-
-* Issue **#3220** : Fix Info tooltip on Active Tasks sub-tab not showing when stream is not unlocked or is physically deleted.
-
-
-## [v7.1-beta.22] - 2023-01-27
-
-* Issue **#3204** : Improve task creation logging to list considered filters in order and provide queue information.
-
-* Issue **#3195** : Fix editor highlight positions being incorrectly calculated.
-
-* Issue **#3204** : Fix slow physical deletion of completed/deleted tasks.
-
-* Issue **#3204** : Improve task creation performance. Add system info for inspecting task queues.
-
-* Improve performance of power of ten method in ref data byte buffer pool.
-
-* Issue **#3209** : Fix logging of slow batch SQL.
-
-* Issue **#3192** : Fix duplicate user events for exported processor filters.
-
-* Issue **#3197** : Fix NPE when modifying a property value, (back-porting #3143).
-
-
-## [v7.1-beta.21] - 2023-01-19
-
-* Add logging of queries that take >2s to execute. Enabled by setting `stroom.db.util.SlowQueryExecuteListener: DEBUG`.
-
-* Add info logging to the export all api resource. Outputs the number of docs export along with counts by type.
-
-* Issue **#3194** : Fix for JDK XML 1.1 parser bug.
-
-
-## [v7.1-beta.20] - 2023-01-16
-
-* Issue **#3189** : Change effective stream query to use inner joins.
-
-
-## [v7.1-beta.19] - 2023-01-13
-
-* Issue **#3163** : Add filter to expression field picker.
-
-* Issue **#3171** : Fix stroom booting successfully when there have been failed migrations.
-
-* Issue **#3177** : Stop logical deletes changing the update time if already logically deleted. Add more info logging. Change task name used in logs from `Processor Task Delete Executor` to match job name `Processor Task Retention`.
-
-* Fix property name mentioned in _Processor Task Retention_ job description.
-
-* Issue **#3177** : Fix bad SQL in _Processor Task Retention_ that results in tasks not being deleted. Fix logical deletion of processor filters and processors that result in processor tasks being incorrectly deleted.
-
-* Issue **#3111** : Revert previous change that added double quote handling. Now we only trim leading/trailing whitespace from expression terms.
-
-* Issue **#3180** : Enable "in dictionary" condition for "Id" fields.
-
-* Issue **#1876** : Add `distinct` dashboard expression function for returning a list of unique values.
->>>>>>> 4b9d6985
 
 
 ## [v7.1-beta.18] - 2023-01-06
@@ -4545,17 +4544,13 @@
 
 * Issue **#202** : Initial release of the new data retention policy functionality.
 
-<<<<<<< HEAD
-[Unreleased]: https://github.com/gchq/stroom/compare/v7.1-beta.18-test-open-id...HEAD
-[v7.1-beta.18-test-open-id]: https://github.com/gchq/stroom/compare/v7.1-beta.18...v7.1-beta.18-test-open-id
-=======
 [Unreleased]: https://github.com/gchq/stroom/compare/v7.1-beta.23...HEAD
 [v7.1-beta.23]: https://github.com/gchq/stroom/compare/v7.1-beta.22...v7.1-beta.23
 [v7.1-beta.22]: https://github.com/gchq/stroom/compare/v7.1-beta.21...v7.1-beta.22
 [v7.1-beta.21]: https://github.com/gchq/stroom/compare/v7.1-beta.20...v7.1-beta.21
 [v7.1-beta.20]: https://github.com/gchq/stroom/compare/v7.1-beta.19...v7.1-beta.20
 [v7.1-beta.19]: https://github.com/gchq/stroom/compare/v7.1-beta.18...v7.1-beta.19
->>>>>>> 4b9d6985
+[v7.1-beta.18-test-open-id]: https://github.com/gchq/stroom/compare/v7.1-beta.18...v7.1-beta.18-test-open-id
 [v7.1-beta.18]: https://github.com/gchq/stroom/compare/v7.1-beta.17...v7.1-beta.18
 [v7.1-beta.17]: https://github.com/gchq/stroom/compare/v7.1-beta.16...v7.1-beta.17
 [v7.1-beta.16]: https://github.com/gchq/stroom/compare/v7.1-beta.15...v7.1-beta.16

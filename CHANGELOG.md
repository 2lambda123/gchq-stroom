# Change Log
All notable changes to this project will be documented in this file.

The format is based on [Keep a Changelog](http://keepachangelog.com/) 
and this project adheres to [Semantic Versioning](http://semver.org/).

## [Unreleased]

<<<<<<< HEAD
* Issue **#970** : Add stream type of `Records` for translated stroom app events.
=======
## [v6.0-beta.15] - 2018-12-03
>>>>>>> 2dd693aa

* Issue **#966** : Proxy was always reporting zero bytes for the request content in the receive log.

* Issue **#938** : Fixed an NPE in authentication session state.

* Change the proxy yaml configuration for the stack to add `remotedn` and `remotecertexpiry` headers to the receive log

* Change logback archived logs to be gzip compressed for stroom and proxy

* Uplift stroom-logs content pack to v2.0-alpha.3

* Uplift send_to_stroom script to v1.8.1

* Issue **#324** : Changed XML serialisation so that forbidden XML characters U+FFFE and U+FFFF are not written. Note that these characters are not even allowed as character references so they are ignored entirely.

* Issue **#945** : More changes to fix some visualisations only showing 10 data points.

## [v6.0-beta.14] - 2018-11-28

* Issue **#945** : Visualisations now show an unlimited number of data points unless constrained by their parent table or their own maximum value setting.

* Issue **#948** : Catching Spring initialisation runtime errors and ensuring they are logged.

* Add `set_log_levels.sh` script to the distribution

* Uplift visualisations content pack to v3.0.6 in the gradle build

* Issue **#952** : Remote data sources now execute calls within the context of the user for the active query. As a result all running search `destroy()` calls will now be made as the same user that initiated the search.

* Issue **#566** : Info and warning icons are now displayed in stepping screen when needed.

* Issue **#923** : Dashboard queries will now terminate if there are no index shards to search.

* Issue **#959** : Remove Material UI from Login and from password management pages

* Issue **#933** : Add health check for password resets

* Issue **#929** : Add more comprehensive password validation

* Issue **#876** : Fix password reset issues

* Issue **#768** : Preventing deletion of /store in empty volumes

* Issue **#939** : Including Subject DN in receive.log

* Issue **#940** : Capturing User DN and cert expiry on DW terminated SSL

* Issue **#744** : Improved reporting of error when running query with no search extraction pipeline

* Issue **#134** : Copy permissions from parent button

* Issue **#688** : Cascading permissions when moving/copying folder into a destination

* Issue **#788** : Adding DocRef and IsDocRef to stroom query to allow doc ref related filtering. Migration of stream filters uses this.

* Issue **#936** : Add conversion of header `X-SSL-Client-V-End` into `RemoteCertExpiry`, translating date format in the process.

* Issue **#953** : Fixed NPE.

* Issue **#947** : Fixed issue where data retention policy contains incorrect field names.

* Remove Material UI from the Users and API Keys pages

* Add content packs to stroom distribution

* Change distribution to use send_to_stroom.sh v1.7

* Updated stroom expression to v1.4.12 to improve handling or errors values and add new type checking functions `isBoolean()`, `isDouble()`, `isError()`, `isInteger()`, `isLong()`, `isNull()`, `isNumber()`, `isString()`, `isValue()`. Testing equality of null with `x=null()` is no longer valid and must be replaced with `isNull(x)`.

* Issue **#920** : Fix error handling for sql stats queries

## [v6.0-beta.13] - 2018-11-19

* Remove log sending cron process from docker images (now handled by stroom-log-sender).

* Issue **#924** : The `FindReplaceFilter` now records the location of errors.

* Issue **#939** : Added `remotedn` to default list of keys to include in `receive.log`.

* Add git_tag and git_commit labels to docker images

* Uplift stroom-logs content pack in docker image to` v2.0-alpha.2`

* Stop truncation of `logger` in logback console logs

* Issue **#921** : Renaming open documents now correctly changes their tab name. Documents that are being edited now prevent the rename operation until they are saved.

* Issue **#922** : The explorer now changes the selection on a right click if the item clicked is not already selected (could be part of a multi select).

* Issue **#903** : Feed names can now contain wildcard characters when filtering in the data browser.

## [v6.0-beta.12] - 2018-11-14

* Add API to allow creation of an internal Stroom user.

* Fix logger configuration for SqlExceptionHelper

* Add template-pipelines and standard-pipelines content packs to docker image

* Issue **#904** : The UI now shows dictionary names in expressions without the need to enter edit mode.

* Updated ACE editor to v1.4.1.

* Add colours to console logs in docker.

* Issue **#869** : Delete will now properly delete all descendant nodes and documents when deleting folders but will not delete items from the tree if they cannot be deleted, e.g. feeds that have associated data.

* Issue **#916** : You can no longer export empty folders or import nothing.

* Issue **#911** : Changes to feeds and pipelines no longer clear data browsing filters.

* Issue **#907** : Default volumes are now created as soon as they are needed.

* Issue **#910** : Changes to index settings in the UI now register as changes and enable save.

* Issue **#913** : Improve FindReplaceFilter to cope with more complex conditions.

* Change log level for SqlExceptionHelper to OFF, to stop expected exceptions from polluting the logs

* Fix invalid requestLog logFormat in proxy configuration

## [v6.0-beta.11] - 2018-11-07

* Stop service discovery health checks being registered if stroom.serviceDiscovery.enabled=false

## [v6.0-beta.10] - 2018-11-06

* Add fixed version of send_to_stroom.sh to release distribution

* Uplift docker base image for stroom & proxy to openjdk:8u181-jdk-alpine3.8

## [v6.0-beta.9] - 2018-11-02

* Add a health check for getting a public key from the authentication service.

* Issue **#897** : Import no longer attempts to rename or move existing items but will still update content.

* Issue **#902** : Improved the XSLT `format-date` function to better cope with week based dates and to default values to the stream time where year etc are omitted.

* Issue **#905** : Popup resize and move operations are now constrained to ensure that a popup cannot be dragged off screen or resized to be bigger than the current browser window size.

* Issue **#898** : Improved the way many read only aspects of the UI behave.

* Issue **#894** : The system now generates and displays errors to the user when you attempt to copy a feed.

* Issue **#896** : Extended folder `create` permissions are now correctly cached.

* Issue **#893** : You can now manage volumes without the `Manage Nodes` permission.

* Issue **#892** : The volume editor now waits for the node list to be loaded before opening.

* Issue **#889** : Index field editing in the UI now works correctly.

* Issue **#891** : `StreamAppender` now keeps track of it's own record write count and no longer makes use of any other write counting pipeline element.

* Issue **#885** : Improved the way import works to ensure updates to entities are at least attempted when creating an import confirmation.

* Issue **#892** : Changed `Ok` to `OK`.

* Issue **#883** : Output streams are now immediately unlocked as soon as they are closed.

* Removed unnecessary OR operator that was being inserted into expressions where only a single child term was being used. This happened when reprocessing single streams.

* Issue **#882** : Splitting aggregated streams now works when using `FindReplaceFilter`. This functionality was previously broken because various reader elements were not passing the `endStream` event on.

* Issue **#881** : The find and replace strings specified for the `FindReplaceFilter` are now treated as unescaped Java strings and now support new line characters etc.

* Issue **#880** : Increased the maximum value a numeric pipeline property can be set to via the UI to 10000000.

* Issue **#888** : The dependencies listing now copes with external dependencies failing to provide data due to authentication issues.

* Issue **#890** : Dictionaries now show the words tab by default.

* Add admin healthchecks to stroom-proxy

* Add stroom-proxy docker image

* Refactor stroom docker images to reduce image size

* Add enabled flag to storing, forwarding and synching in stroom-proxy configuration

* Issue **#884** : Added extra fonts to stroom docker image to fix bug downloading xls search results.

## [v6.0-beta.8] - 2018-10-17

* Issue **#879** : Fixed bug where reprocess and delete did not work if no stream status was set in the filter.

* Issue **#878** : Changed the appearance of stream filter fields to be more user friendly, e.g. `feedName` is now `Feed` etc.

* Issue **#809** : Changed default job frequency for `Stream Attributes Retention` and `Stream Task Retention` to `1d` (one day).

* Issue **#813** : Turned on secure processing feature for XML parsers and XML transformers so that external entities are not resolved. This prevents DoS attacks and gaining unauthorised access to the local machine.

* Issue **#871** : Fix for OptimisticLockException when processing streams.

* Issue **#872** : The parser cache is now automatically cleared when a schema changes as this can affect the way a data splitter parser is created.

* Issue **#865** : Made `stroom.conf` location relative to YAML file when `externalConfig` YAML property is set.

* Issue **#867** : Added an option `showReplacementCount` to the find replace filter to choose whether to report total replacements on process completion.

* Issue **#867** : Find replace filter now creates an error if an invalid regex is used.

* Issue **#855** : Further fixes for stepping data that contains a BOM.

* Changed selected default tab for pipelines to be `Data`.

* Issue **#860** : Fixed issue where stepping failed when using any sort of input filter or reader before the parser.

* Issue **#867** : Added an option `showReplacementCount` to the find replace filter to choose whether to report total replacements on process completion.

* Improved Stroom instance management scripts

## [v6.0-beta.7] - 2018-10-12

* Add contentPack import

## [v6.0-beta.6] - 2018-10-10

* Fix typo in Dockerfile

## [v6.0-beta.5] - 2018-10-10

* Issue **#859** : Change application startup to keep retrying when establishing a DB connection except for certain connection errors like access denied.

* Issue **#730** : The `System` folder now displays data and processors. This is a bug fix related to changing the default initial page for some document types.

* Issue **#854** : The activity screen no longer shows a permission error when shown to non admin users.

* Issue **#853** : The activity chooser will no longer display on startup if activity tracking is not enabled.

* Issue **#855** : Fixed stepping data that contains a BOM.

## [v6.0-beta.4] - 2018-10-04

* Change base docker image to openjdk:8u171-jdk-alpine

* Improved loading of activity list prior to showing the chooser dialog.

* Issue **#852** : Fix for more required permissions when logging other 'find' events.

* Issue **#730** : Changed the default initial page for some document types.

* Issue **#852** : Fix for required permission when logging 'find' events.

* Changed the way the root pane loads so that error popups that appear when the main page is loading are not hidden.

* Issue **#851** : Added additional type info to type id when logging events.

* Issue **#848** : Fixed various issues related to stream processor filter editor.

* Issue **#815** : `stroom.pageTitle` property changed to `stroom.htmlTitle`.

* Issue **#732** : Added `host-address` and `host-name` XSLT functions.

* Issue **#338** : Added `splitAggregatedStreams` property to `StreamAppender`, `FileAppender` and `HDFSFileAppender` so that aggregated streams can be split into separate streams on output.

* Issue **#338** : Added `streamNo` path replacement variable for files to record the stream number within an aggregate.

* Added tests and fixed sorting of server tasks.

* Improved the way text input and output is buffered and recorded when stepping.

* The find and replace filter now resets the match count in between nested streams so that each stream is treated the same way, i.e. it can have the same number of text replacements.

* Added multiple fixes and improvements to the find and replace filter including limited support of input/output recording when stepping.

* Issue **#827** : Added `TextReplacementFilterReader` pipeline element.

* Issue **#736** : Added sorting to server tasks table.

* Inverted the behaviour of `disableQueryInfo` to now be `requireQueryInfo`.

* Issue **#596** : Rolling stream and file appenders can now roll on a cron schedule in addition to a frequency.

* The accept button now enabled on splash screen.

* Added additional event logging to stepping.

* An activity property with an id of `disableQueryInfo` can now be used to disable the query info popup on a per activity basis.

* Activity properties can now include the attributes `id`, `name`, `showInSelection` and `showInList` to determine their appearance and behaviour;

* Nested elements are now usable in the activity editor HTML.

* Record counts are now recorded on a per output stream basis even when splitting output streams.

* Splash presenter buttons are now always enabled.

* Fix background colour to white on activity pane.

## [v6.0-beta.3] - 2018-09-18

* Changed `splitWhenBiggerThan` property to `rollSize` and added the property to the rolling appenders for consistency.

* Issue **#838** : Fix bug where calculation of written and read bytes was being accounted for twice due to the use of Java internal `FilterInputStream` and `FilterOutputStream` behaviour. This was leading to files being split at half od the expected size. Replaced Java internal classes with our own `WrappedInputStream` and `WrappedOutputStream` code.

* Issue **#837** : Fix bug to no longer try and record set activity events for null activities.

* Issue **#595** : Added stream appender and file appender property `splitWhenBiggerThan` to limit the size of output streams.

* Now logs activity change correctly.

* Add support for checkbox and selection control types to activity descriptions.

* Issue **#833** : The global property edit dialog can now be made larger.

* Fixed some issues in the activity manager.

* Issue **#828** : Changed statistics store caches to 10 minute time to live so that they will definitely pick up new statistics store definitions after 10 minutes.

* Issue **#774** : Event logging now logs find stream criteria correctly so that feeds ids are included.

* Issue **#829** : Stroom now logs event id when viewing individual events.

* Added functionality to record actions against user defined activities.

* Added functionality to show a splash screen on login.

* Issue **#791** : Fixed broken equals method so query total row count gets updated correctly.

* Issue **#830** : Fix for API queries not returning before timing out.

* Issue **#824** : Fix for replace method in PathCreator also found in stroom proxy.

* Issue **#820** : Fix updating index shards so that they are loaded, updated and saved under lock.

* Issue **#819** : Updated `stroom-expression` to v1.4.3 to fix violation of contract exception when sorting search results.

* Issue **#817** : Increased maximum number of concurrent stream processor tasks to 1000 per node.

* Issue **#697** : Fix for reference data sometimes failing to find the appropriate effective stream due to the incorrect use of the effective stream cache. It was incorrectly configured to use a time to idle (TTI) expiry rather than a time to live (TTL) expiry meaning that heavy use of the cache would prevent the cached effective streams being refreshed.

* Issue **#806** : Fix for clearing previous dashboard table results if search results deliver no data.

* Issue **#805** : Fix for dashboard date time formatting to use local time zone.

## [v6.0-beta.2] - 2018-07-09

* Issue **#803** : Fix for group key conversion to an appropriate value for visualisations.

## [v6.0-beta.1] - 2018-07-04

* Issue **#802** : Restore lucene-backward-codecs to the build

* Issue **#800** : Add DB migration script 33 to replace references to the `Stream Type` type in the STRM_PROC_FILT table with `streamTypeName`.

* Issue **#798** : Add DB migration script 32 to replace references to the `NStatFilter` type in the PIPE table with `StatisticsFilter`.

## [v6.0-alpha.27]

* Fix data receipt policy defect

* Issue **#791** : Search completion signal is now only sent to the UI once all pending search result merges are completed.

* Issue **#795** : Import and export now works with appropriate application permissions. Read permission is required to export items and Create/Update permissions are required to import items depending on whether the update will create a new item or update an existing one.

## [v6.0-alpha.26]

* Improve configurabilty of stroom-proxy.

* Issue **#783** : Reverted code that ignored duplicate selection to fix double click in tables.

* Issue **#782** : Fix for NPE thrown when using CountGroups when GroupKey string was null due to non grouped child rows.

* Issue **#778** : Fix for text selection on tooltips etc in the latest version of Chrome.

* Issue **#776** : Removal of index shard searcher caching to hopefully fix Lucene directory closing issue.

## [v6.0-alpha.25]

* Issue **#779** : Fix permissions defect.

* Issue **gchq/stroom-expression#22** : Add `typeOf(...)` function to dashboard.

* Uplift stroom-expression to v1.4.1

* Issue **#766** : Fix NullPointerExceptions when downloading table results to Excel format.

* Issue **#770** : Speculative fix for memory leak in SQL Stats queries.

* Issue **#761** : New fix for premature truncation of SQL stats queries due to thread interruption.

## [v6.0-alpha.24]

* Issue **#748** : Fix build issue resulting from a change to SafeXMLFilter.

## [v6.0-alpha.23]

* Issue **#748** : Added a command line interface (CLI) in addition to headless execution so that full pipelines can be run against input files.

* Issue **#748** : Fixes for error output for headless mode.

* Issue **#761** : Fixed statistic searches failing to search more than once.

* Issue **#756** : Fix for state being held by `InheritableThreadLocal` causing objects to be held in memory longer than necessary.

* Issue **#761** : Fixed premature truncation of SQL stats queries due to thread interruption.

* Added `pipeline-name` and `put` XSLT functions back into the code as they were lost in a merge.

* Issue **#749** : Fix inability to query with only `use` privileges on the index.

* Issue **#613** : Fixed visualisation display in latest Firefox and Chrome.

* Added permission caching to reference data lookup.

* Updated to stroom-expression 1.3.1

    Added cast functions `toBoolean`, `toDouble`, `toInteger`, `toLong` and `toString`.
    Added `include` and `exclude` functions.
    Added `if` and `not` functions.
    Added value functions `true()`, `false()`, `null()` and `err()`.
    Added `match` boolean function.
    Added `variance` and `stDev` functions.
    Added `hash` function.
    Added `formatDate` function.
    Added `parseDate` function.
    Made `substring` and `decode` functions capable of accepting functional parameters.
    Added `substringBefore`, `substringAfter`, `indexOf` and `lastIndexOf` functions.
    Added `countUnique` function.

* Issue **#613** : Fixed visualisation display in latest Firefox and Chrome.

* Issue **#753** : Fixed script editing in UI.

* Issue **#751** : Fix inability to query on a dashboard with only use+read rights.

## [v6.0-alpha.22]

* Issue **#719** : Fix creation of headless Jar to ensure logback is now included.

* Issue **#735** : Change the format-date xslt function to parse dates in a case insensitive way.

## [v6.0-alpha.21]

* Issue **#719** : Fix creation of headless Jar. Exclude gwt-unitCache folder from build JARs.

## [v6.0-alpha.20]

* Issue **#720** : Fix for Hessian serialisation of table coprocessor settings.

* Issue **#405** : Fixed quick filter on permissions dialog, for users and for groups. It will now match anywhere in the user or group name, not just at the start.

## [v6.0-alpha.19]

* Issue **#588** : Fixed display of horizontal scrollbar on explorer tree in export, create, copy and move dialogs.

* Issue **#691** : Volumes now reload on edit so that the entities are no longer stale the second time they are edited.

* Issue **#692** : Properties now reload on edit so that the entities are no longer stale the second time they are edited.

* Issue **#703** : Removed logging of InterruptedException stack trace on SQL stat queries, improved concurrency code.

* Issue **#697** : Improved XSLT `Lookup` trace messages.

* Issue **#697** : Added a feature to trace XSLT `Lookup` attempts so that reference data lookups can be debugged.

* Issue **#702** : Fix for hanging search extraction tasks

* Issue **#701** : The search `maxDocIdQueueSize` is now 1000 by default.

* Issue **#700** : The format-date XSLT function now defaults years, months and days to the stream receipt time regardless of whether the input date pattern specifies them.

* Issue **#657** : Change SQL Stats query code to process/transform the data as it comes back from the database rather than holding the full resultset before processing. This will reduce memory overhead and improve performance.

* Issue **#634** : Remove excessive thread sleeping in index shard searching. Sleeps were causing a significant percentage of inactivity and increasing memory use as data backed up. Add more logging and logging of durations of chunks of code. Add an integration test for testing index searching for large data volumes.

## [v6.0-alpha.18]

* Issue **#698** : Migration of Processing Filters now protects against folders that have since been deleted

* Issue **#634** : Remove excessive thread sleeping in index shard searching. Sleeps were causing a significant percentage of inactivity and increasing memory use as data backed up. Add more logging and logging of durations of chunks of code. Add an integration test for testing index searching for large data volumes.

* Issue **#659** : Made format-date XSLT function default year if none specified to the year the data was received unless this would make the date later then the received time in which case a year is subtracted.

* Issue **#658** : Added a hashing function for XSLT translations.

* Issue **#680** : Fixed the order of streams in the data viewer to descending by date

* Issue **#679** : Fixed the editing of Stroom properties that are 'persistent'.

* Issue **#681** : Added dry run to check processor filters will convert to find stream criteria. Throws error to UI if fails.

## [v6.0-alpha.17]

* Issue **#676** : Fixed use of custom stream type values in expression based processing filters.

## [v6.0-alpha.16]

* Issue **#673** : Fixed issue with Stream processing filters that specify Create Time

* Issue **#675** : Fixed issue with datafeed requests authenticating incorrectly

## [v6.0-alpha.15]

* Issue **#666** : Fixed the duplicate dictionary issue in processing filter migrations, made querying more efficient too
* Database migration fixes and tools

* Issue **#668** : Fixed the issue that prevented editing of stroom volumes

* Issue **#669** : Elastic Index Filter now uses stroomServiceUser to retrieve the index config from the Query Elastic service.

## [v6.0-alpha.14]

* Minor fix to migrations

## [v6.0-alpha.13]

* Add logging to migrations

## [v6.0-alpha.12]

* Add logging to migrations

## [v6.0-alpha.11]

* Issue **#651** : Removed the redundant concept of Pipeline Types, it's half implementation prevented certain picker dialogs from working.

* Issue **#481** : Fix handling of non-incremental index queries on the query API. Adds timeout option in request and blocking code to wait for the query to complete. Exit early from wait loops in index/event search.

* Issue **#626** : Fixed issue with document settings not being persisted

* Issue **#621** : Changed the document info to prevent requests for multi selections

* Issue **#620** : Copying a directory now recursively copies it's contents, plus renaming copies is done more intelligently.

* Issue **#546** : Fixed race conditions with the Explorer Tree, it was causing odd delays to population of the explorer in various places.

* Issue **#495** : Fixed the temporary expansion of the Explorer Tree caused by filtering

* Issue **#376** : Welcome tab details fixed since move to gradle

## [v6.0-alpha.10]

* Issue **#523** : Changed permission behaviours for copy and move to support `None`, `Source`, `Destination` and `Combined` behaviours. Creating new items now allows for `None` and `Destination` permission behaviours. Also imported items now receive permissions from the destination folder. Event logging now indicates the permission behaviour used during copy, move and create operations.

* Issue **#480** : Change the downloaded search request API JSON to have a fetch type of ALL.

* Issue **#623** : Fixed issue where items were being added to sublist causing a stack overflow exception during data retention processing.

* Issue **#617** : Introduced a concept of `system` document types that prevents the root `System` folder type from being created, copied, deleted, moved, renamed etc.

* Issue **#622** : Fix incorrect service discovery based api paths, remove authentication and authorisation from service discovery

* Issue **#568** : Fixed filtering streams by pipeline in the pipeline screen.

* Issue **#565** : Fixed authorisation issue on dashboards.

## [v6.0-alpha.9]

* Issue **#592** : Mount stroom at /stroom.

* Issue **#608** : Fixed stream grep and stream dump tools and added tests to ensure continued operation.

* Issue **#603** : Changed property description from `tags` to `XML elements` in `BadTextXMLFilterReader`.

* Issue **#600** : Added debug to help diagnose cause of missing index shards in shard list.

* Issue **#611** : Changed properties to be defined in code rather than Spring XML.

* Issue **#605** : Added a cache for retrieving user by name to reduce DB use when pushing users for each task.

* Issue **#610** : Added `USE INDEX (PRIMARY)` hint to data retention select SQL to improve performance.

* Issue **#607** : Multiple improvements to the code to ensure DB connections, prepared statements, result sets etc use try-with-resources constructs wherever possible to ensure no DB resources are leaked. Also all connections obtained from a data source are now returned appropriately so that connections from pools are reused.

* Issue **#602** : Changed the data retention rule table column order.

* Issue **#606** : Added more stroom properties to tune the c3P0 connection pool. The properties are prefixed by `stroom.db.connectionPool` and `stroom.statistics.sql.db.connectionPool`.

* Issue **#601** : Fixed NPE generated during index shard retention process that was caused by a shard being deleted from the DB at the same time as the index shard retention job running.

* Issue **#609** : Add configurable regex to replace IDs in heap histogram class names, e.g. `....$Proxy54` becomes `....$Proxy--ID-REMOVED--`

* Issue **#570** : Refactor the heap histogram internal statistics for the new InternalStatisticsReceiver

* Issue **#599** : DocumentServiceWriteAction was being used in the wrong places where EntityServiceSaveAction should have been used instead to save entities that aren't document entities.

## [v6.0-alpha.8]

* Issue **#593** : Fixed node save RPC call.

* Issue **#591** : Made the query info popup more configurable with a title, validation regex etc. The popup will now only be displayed when enabled and when a manual user action takes place, e.g. clicking a search button or running a parameterised execution with one or more queries.

* Added 'prompt' option to force the identity provider to ask for a login.

## [v6.0-alpha.7]

* Issue **#549** : Change to not try to connect to kafka when kafka is not configured and improve failure handling

* Issue **#573** : Fixed viewing folders with no permitted underlying feeds. It now correctly shows blank data screen, rather than System/Data.

* Issue **#150** : Added a feature to optionally require specification of search purpose.

* Issue **#572** : Added a feature to allow easy download of dictionary contents as a text file.

* Generate additional major and minor floating docker tags in travis build, e.g. v6-LATEST and v6.0-LATEST

* Change docker image to be based on openjdk:8u151-jre-alpine

* Added a feature to list dependencies for all document entities and indicate where dependencies are missing.

* Issue **#540** : Improve description text for stroom.statistics.sql.maxProcessingAge property

* Issue **#538** : Lists of items such as users or user groups were sometimes not being converted into result pages correctly, this is now fixed.

* Issue **#537** : Users without `Manage Policies` permission can now view streams.

* Issue **#522** : Selection of data retention rules now remains when moving rules up or down.

* Issue **#411** : When data retention rules are disabled they are now shown greyed out to indicate this.

* Issue **#536** : Fix for missing visualisation icons.

* Issue **#368** : Fixed hidden job type button on job node list screen when a long cron pattern is used.

* Issue **#507** : Added dictionary inheritance via import references.

* Issue **#554** : Added a `parseUri` XSLT function.

* Issue **#557** : Added dashboard functions to parse and output URI parts.

* Issue **#552** : Fix for NPE caused by bad XSLT during search data extraction.

* Issue **#560** : Replaced instances of `Files.walk()` with `Files.walkFileTree()`. `Files.walk()` throws errors if any files are deleted or are not accessible during the walk operation. This is a major issue with the Java design for walking files using Java 8 streams. To avoid this issue `Files.walkFileTree()` has now been used in place of `Files.walk()`.

* Issue **#567** : Changed `parseUri` to be `parse-uri` to keep it consistently named with respect to other XSLT functions. The old name `parseUri` still works but is deprecated and will be removed in a later version.

* Issue **#567** : The XSLT function `parse-uri` now correctly returns a `schemeSpecificPart` element rather than the incorrectly named `schemeSpecificPort`.

* Issue **#567** : The dashboard expression function `extractSchemeSpecificPortFromUri` has now been corrected to be called `extractSchemeSpecificPartFromUri`.

* Issue **#567** : The missing dashboard expression function `extractQueryFromUri` has been added.

* Issue **#571** : Streams are now updated to have a status of deleted in batches using native SQL and prepared statements rather than using the stream store.

* Issue **#559** : Changed CSS to allow table text selection in newer browsers.

* Issue **#574** : Fixed SQL debug trace output.

* Issue **#574** : Fixed SQL UNION code that was resulting in missing streams in the data browser when paging.

* Issue **#590** : Improved data browser performance by using a local cache to remember feeds, stream types, processors, pipelines etc while decorating streams.

* Issue **#150** : Added a property to optionally require specification of search purpose.

## [v6.0-alpha.4]

* New authentication flow based around OpenId

* New user management screens

* The ability to issue API keys

* Issue **#501** : Improve the database teardown process in integration tests to speed up builds

* Relax regex in build script to allow tags like v6.0-alpha.3 to be published to Bintray

* Add Bintray publish plugin to Gradle build

* Issue **#75** : Upgraded to Lucene 5.

* Issue **#135** : [BREAKING CHANGE] Removed JODA Time library and replaced with Java 7 Time API. This change breaks time zone output previously formatted with `ZZ` or `ZZZ`.

* Added XSLT functions generate-url and fetch-json

* Added ability to put clickable hyperlinks in Dashboard tables

* Added an HTTP appender.

* Added an appender for the proxy store.

* Issue **#412** : Fixed no-column table breakage

* Issue **#380** : Fixed build details on welcome/about

* Issue **#348** : Fixed new menu icons.

* Issue **98** : Fix premature trimming of results in the store

* Issue **360** : Fix inability to sort sql stats results in the dashboard table

* Issue **#550** : Fix for info message output for data retention.

* Issue **#551** : Improved server task detail for data retention job.

* Issue **#541** : Changed stream retention job descriptions.

* Issue **#553** : The data retention job now terminates if requested to do so and also tracks progress in a local temp file so a nodes progress will survive application restarts.

* Change docker image to use openjdk:8u151-jre-alpine as a base

* Issue **#539** : Fix issue of statistic search failing after it is imported

* Issue **#547** : Data retention processing is now performed in batches (size determined by `stroom.stream.deleteBatchSize`). This change should reduce the memory required to process the data retention job.

* Issue **#541** : Marked old stream retention job as deprecated in description.

* Issue **#542** : Fix for lazy hibernate object initialisation when stepping cooked data.

* Issue **#524** : Remove dependency on stroom-proxy:stroom-proxy-repo and replaced with duplicated code from stroom-proxy-repo (commit b981e1e)

* Issue **#203** : Initial release of the new data receipt policy functionality.

* Issue **#202** : Initial release of the new data retention policy functionality.

* Issue **#521** : Fix for the job list screen to correct the help URL.

* Issue **#526** : Fix for XSLT functions that should return optional results but were being forced to return a single value.

* Issue **#527** : Fix for XSLT error reporting. All downstream errors were being reported as XSLT module errors and were
 hiding the underlying exception.

* Issue **#501** : Improve the database teardown process in integration tests to speed up builds.

* Issue **#511** : Fix NPE thrown during pipeline stepping by downstream XSLT.

* Issue **#521** : Fix for the job list screen to use the help URL system property for displaying context sensitive help.

* Issue **#511** : Fix for XSLT functions to allow null return values where a value cannot be returned due to an error etc.

* Issue **#515** : Fix handling of errors that occur before search starts sending.

* Issue **#506** : In v5 dashboard table filters were enhanced to allow parameters to be used in include/exclude filters. The implementation included the use of ` \ ` to escape `$` characters that were not to be considered part of a parameter reference. This change resulted in regular expressions requiring ` \ ` being escaped with additional ` \ ` characters. This escaping has now been removed and instead only `$` chars before `{` chars need escaping when necessary with double `$$` chars, e.g. use `$${something` if you actually want `${something` not to be replaced with a parameter.

* Issue **#505** : Fix the property UI so all edited value whitespace is trimmed

* Issue **#513** : Now only actively executing tasks are visible as server tasks

* Issue **#483** : When running stream retention jobs the transactions are now set to REQUIRE_NEW to hopefully ensure that the job is done in small batches rather than a larger transaction spanning multiple changes.

* Issue **#508** : Fix directory creation for index shards.

* Issue **#492** : Task producers were still not being marked as complete on termination which meant that the parent cluster task was not completing. This has now been fixed.

* Issue **#497** : DB connections obtained from the data source are now released back to the pool after use.

* Issue **#492** : Task producers were not being marked as complete on termination which meant that the parent cluster task was not completing. This has now been fixed.

* Issue **#497** : Change stream task creation to use straight JDBC rather than hibernate for inserts and use a configurable batch size (stroom.databaseMultiInsertMaxBatchSize) for the inserts.

* Issue **#502** : The task executor was not responding to shutdown and was therefore preventing the app from stopping gracefully.

* Issue **#476** : Stepping with dynamic XSLT or text converter properties now correctly falls back to the specified entity if a match cannot be found by name.

* Issue **#498** : The UI was adding more than one link between 'Source' and 'Parser' elements, this is now fixed.

* Issue **#492** : Search tasks were waiting for part of the data extraction task to run which was not checking for termination. The code for this has been changed and should now terminate when required.

* Issue **#494** : Fix problem of proxy aggregation never stopping if more files exist

* Issue **#490** : Fix errors in proxy aggregation due to a bounded thread pool size

* Issue **#484** : Remove custom finalize() methods to reduce memory overhead

* Issue **#475** : Fix memory leak of java.io.File references when proxy aggregation runs

* Issue **#470** : You can now correctly add destinations directly to the pipeline 'Source' element to enable raw streaming.

* Issue **#487** : Search result list trimming was throwing an illegal argument exception `Comparison method violates its general contract`, this should now be fixed.

* Issue **#488** : Permissions are now elevated to 'Use' for the purposes of reporting the data source being queried.

* Migrated to ehcache 3.4.0 to add options for off-heap and disk based caching to reduce memory overhead.

* Caches of pooled items no longer use Apache Commons Pool.

* Issue **#401** : Reference data was being cached per user to ensure a user centric view of reference data was being used. This required more memory so now reference data is built in the context of the internal processing user and then filtered during processing by user access to streams.

* The effective stream cache now holds 1000 items.

* Reduced the amount of cached reference data to 100 streams.

* Reduced the number of active queries to 100.

* Removed Ehcache and switched to Guava cache.

* Issue **#477** : Additional changes to ensure search sub tasks use threads fairly between multiple searches.

* Issue **#477** : Search sub tasks are now correctly linked to their parent task and can therefore be terminated by terminating parent tasks.

* Issue **#425** : Changed string replacement in pipeline migration code to use a literal match

* Issue **#469** : Add Heap Histogram internal statistics for memory use monitoring

* Issue **#463** : Made further improvements to the index shard writer cache to improve performance.

* Issue **#448** : Some search related tasks never seem to complete, presumably because an error is thrown at some point and so their callbacks do not get called normally. This fix changes the way task completion is recorded so that it isn't dependant on the callbacks being called correctly.

* Issue **#464** : When a user resets a password, the password now has an expiry date set in the future determined by the password expiry policy. Password that are reset by email still expire immediately as expected.

* Issue **#462** : Permission exceptions now carry details of the user that the exception applies to. This change allows error logging to record the user id in the message where appropriate.

* Issue **#463** : Many index shards are being corrupted which may be caused by insufficient locking of the shard writers and readers. This fix changes the locking mechanism to use the file system.

* Issue **#451** : Data paging was allowing the user to jump beyond the end of a stream whereby just the XML root elements were displayed. This is now fixed by adding a constraint to the page offset so that the user cannot jump beyond the last record. Because data paging assumes that segmented streams have a header and footer, text streams now include segments after a header and before a footer, even if neither are added, so that paging always works correctly regardless of the presence of a header or footer.

* Issue **#461** : The stream attributes on the filter dialog were not sorted alphabetically, they now are.

* Issue **#460** : In some instances error streams did not always have stream attributes added to them for fatal errors. This mainly occurred in instances where processing failed early on during pipeline creation. An error was recorded but stream attributes were not added to the meta data for the error stream. Processing now ensures that stream attributes are recorded for all error cases.

* Issue **#442** : Remove 'Old Internal Statistics' folder, improve import exception handling

* Issue **#457** : Add check to import to prevent duplicate root level entities

* Issue **#444** : Fix for segment markers when writing text to StreamAppender.

* Issue **#447** : Fix for AsyncSearchTask not being displayed as a child of EventSearchTask in the server tasks view.

* Issue **#421** : FileAppender now causes fatal error where no output path set.

* Issue **#427** : Pipelines with no source element will now only treat a single parser element as being a root element for backwards compatibility.

* Issue **#420** : Pipelines were producing errors in the UI when elements were deleted but still had properties set on them. The pipeline validator was attempting to set and validate properties for unknown elements. The validator now ignores properties and links to elements that are undeclared.

* Issue **#420** : The pipeline model now removes all properties and links for deleted elements on save.

* Issue **#458** : Only event searches should populate the `searchId`. Now `searchId` is only populated when a stream processor task is created by an event search as only event searches extract specific records from the source stream.

* Issue **#437** : The event log now includes source in move events.

* Issue **#419** : Fix multiple xml processing instructions appearing in output.

* Issue **#446** : Fix for deadlock on rolling appenders.

* Issue **#444** : Fix segment markers on RollingStreamAppender.

* Issue **#426** : Fix for incorrect processor filters. Old processor filters reference `systemGroupIdSet` rather than `folderIdSet`. The new migration updates them accordingly.

* Issue **#429** : Fix to remove `usePool` parser parameter.

* Issue **#439** : Fix for caches where elements were not eagerly evicted.

* Issue **#424** : Fix for cluster ping error display.

* Issue **#441** : Fix to ensure correct names are shown in pipeline properties.

* Issue **#433** : Fixed slow stream queries caused by feed permission restrictions.

* Issue **#385** : Individual index shards can now be deleted without deleting all shards.

* Issue **#391** : Users needed `Manage Processors` permission to initiate pipeline stepping. This is no longer required as the 'best fit' pipeline is now discovered as the internal processing user.

* Issue **#392** : Inherited pipelines now only require 'Use' permission to be used instead of requiring 'Read' permission.

* Issue **#394** : Pipeline stepping will now show errors with an alert popup.

* Issue **#396** : All queries associated with a dashboard should now be correctly deleted when a dashboard is deleted.

* Issue **#393** : All caches now cache items within the context of the current user so that different users do not have the possibility of having problems caused by others users not having read permissions on items.

* Issue **#358** : Schemas are now selected from a subset matching the criteria set on SchemaFilter by the user.

* Issue **#369** : Translation stepping wasn't showing any errors during stepping if a schema had an error in it.

* Issue **#364** : Switched index writer lock factory to a SingleInstanceLockFactory as index shards are accessed by a single process.

* Issue **#363** : IndexShardWriterCacheImpl now closes and flushes writers using an executor provided by the TaskManager. Writers are now also closed in LRU order when sweeping up writers that exceed TTL and TTI constraints.

* Issue **#361** : Information has been added to threads executing index writer and index searcher maintenance tasks.

* Issue **#356** : Changed the way index shard writers are cached to improve indexing performance and reduce blocking.

* Issue **#353** : Reduced expected error logging to debug.

* Issue **#354** : Changed the way search index shard readers get references to open writers so that any attempt to get an open writer will not cause, or have to wait for, a writer to close.

* Issue **#351** : Fixed ehcache item eviction issue caused by ehcache internally using a deprecated API.

* Issue **#347** : Added a 'Source' node to pipelines to establish a proper root for a pipeline rather than an assumed one based on elements with no parent.

* Issue **#350** : Removed 'Advanced Mode' from pipeline structure editor as it is no longer very useful.

* Issue **#349** : Improved index searcher cache to ensure searchers are not affected by writers closing.

* Issue **#342** : Changed the way indexing is performed to ensure index readers reference open writers correctly.

* Issue **#346** : Improved multi depth config content import.

* Issue **#328** : You can now delete corrupt shards from the UI.

* Issue **#343** : Fixed login expiry issue.

* Issue **#345** : Allowed for multi depth config content import.

* Issue **#341** : Fixed arg in SQL.

* Issue **#340** : Fixed headless and corresponding test.

* Issue **#333** : Fixed event-logging version in build.

* Issue **#334** : Improved entity sorting SQL and separated generation of SQL and HQL to help avoid future issues.

* Issue **#335** : Improved user management

* Issue **#337** : Added certificate auth option to export servlet and disabled the export config feature by default.

* Issue **#337** : Added basic auth option to export servlet to complement cert based auth.

* Issue **#332** : The index shard searcher cache now makes sure to get the current writer needed for the current searcher on open.

* Issue **#322** : The index cache and other caching beans should now throw exceptions on `get` that were generated during the creation of cached items.

* Issue **#325** : Query history is now cleaned with a separate job. Also query history is only recorded for manual querying, i.e. not when query is automated (on open or auto refresh). Queries are now recorded on a dashboard + query component basis and do not apply across multiple query components in a dashboard.

* Issue **#323** : Fixed an issue where parser elements were not being returned as 'processors' correctly when downstream of a reader.

* Issue **#322** : Index should now provide a more helpful message when an attempt is made to index data and no volumes have been assigned to an index.

* Issue **#316** : Search history is now only stored on initial query when using automated queries or when a user runs a query manually. Search history is also automatically purged to keep either a specified number of items defined by `stroom.query.history.itemsRetention` (default 100) or for a number of days specified by `stroom.query.history.daysRetention` (default 365).

* Issue **#317** : Users now need update permission on an index plus 'Manage Index Shards' permission to flush or close index shards. In addition to this a user needs delete permission to delete index shards.

* Issue **#319** : SaveAs now fetches the parent folder correctly so that users can copy items if they have permission to do so.

* Issue **#311** : Fixed request for `Pipeline` in `meta` XSLT function. Errors are now dealt with correctly so that the XSLT will not fail due to missing meta data.

* Issue **#313** : Fixed case of `xmlVersion` property on `InvalidXMLCharFilterReader`.

* Issue **#314** : Improved description of `tags` property in `BadTextXMLFilterReader`.

* Issue **#307** : Made some changes to avoid potential NPE caused by session serialisation.

* Issue **#306** : Added a stroom `meta` XSLT function. The XSLT function now exposes `Feed`, `StreamType`, `CreatedTime`, `EffectiveTime` and `Pipeline` meta attributes from the currently processing stream in addition to any other meta data that might apply. To access these meta data attributes of the current stream use `stroom:meta('StreamType')` etc. The `feed-attribute` function is now an alias for the `meta` function and should be considered to be deprecated.

* Issue **#303** : The stream delete job now uses cron in preference to a frequency.

* Issue **#152** : Changed the way indexing is performed so that a single indexer object is now responsible for indexing documents and adding them to the appropriate shard.

* Issue **#179** : Updated Saxon-HE to version 9.7.0-18 and added XSLTFilter option to `usePool` to see if caching might be responsible for issue.

* Issue **#288** : Made further changes to ensure that the IndexShardWriterCache doesn't try to reuse an index shard that has failed when adding any documents.

* Issue **#295** : Made the help URL absolute and not relative.

* Issue **#293** : Attempt to fix mismatch document count error being reported when index shards are opened.

* Issue **#292** : Fixed locking for rolling stream appender.

* Issue **#292** : Rolling stream output is no longer associated with a task, processor or pipeline to avoid future processing tasks from deleting rolling streams by thinking they are superseded.

* Issue **#292** : Data that we expect to be unavailable, e.g. locked and deleted streams, will no longer log exceptions when a user tries to view it and will instead return an appropriate message to the user in place of the data.

* Issue **#288** : The error condition 'Expected a new writer but got the same one back!!!' should no longer be encountered as the root cause should now be fixed. The original check has been reinstated so that processing will terminate if we do encounter this problem.

* Issue **#295** : Fixed the help property so that it can now be configured.

* Issue **#296** : Removed 'New' and 'Delete' buttons from the global property dialog.

* Issue **#279** : Fixed NPE thrown during proxy aggregation.

* Issue **#294** : Changing stream task status now tries multiple times to attempt to avoid a hibernate LockAcquisitionException.

* Issue **#287** : XSLT not found warnings property description now defaults to false.

* Issue **#261** : The save button is now only enabled when a dashboard or other item is made dirty and it is not read only.

* Issue **#286** : Dashboards now correctly save the selected tab when a tab is selected via the popup tab selector (visible when tabs are collapsed).

* Issue **#289** : Changed Log4J configuration to suppress logging from Hibernate SqlExceptionHandler for expected exceptions like constraint violations.

* Issue **#288** : Changed 'Expected a new writer...' fatal error to warning as the condition in question might be acceptable.

* Issue **#285** : Attempted fix for GWT RPC serialisation issue.

* Issue **#283** : Statistics for the stream task queue are now captured even if the size is zero.

* Issue **#226** : Fixed issue where querying an index failed with "User does not have the required permission (Manage Users)" message.

* Issue **#281** : Made further changes to cope with Files.list() and Files.walk() returning streams that should be closed with 'try with resources' construct.

* Issue **#224** : Removing an element from the pipeline structure now removes all child elements too.

* Issue **#282** : Users can now upload data with just 'Data - View' and 'Data - Import' application permissions, plus read permission on the appropriate feed.

* Issue **#199** : The explorer now scrolls selected items into view.

* Issue **#280** : Fixed 'No user is currently authenticated' issue when viewing jobs and nodes.

* Issue **#278** : The date picker now hides once you select a date.

* Issue **#281** : Directory streams etc are now auto closed to prevent systems running out of file handles.

* Issue **#263** : The explorer tree now allows you to collapse the root 'System' node after it is first displayed.

* Issue **#266** : The explorer tree now resets (clears and collapses all previously open nodes) and shows the currently selected item every time an explorer drop down in opened.

* Issue **#233** : Users now only see streams if they are administrators or have 'Data - View' permission. Non administrators will only see data that they have 'read' permission on for the associated feed and 'use' permission on for the associated pipeline if there is one.

* Issue **#265** : The stream filter now orders stream attributes alphabetically.

* Issue **#270** : Fixed security issue where null users were being treated as INTERNAL users.

* Issue **#270** : Improved security by pushing user tokens rather than just user names so that internal system (processing) users are clearly identifiable by the security system and cannot be spoofed by regular user accounts.

* Issue **#269** : When users are prevented from logging in with 'preventLogin' their failed login count is no longer incremented.

* Issue **#267** : The login page now shows the maintenance message.

* Issue **#276** : Session list now shows session user ids correctly.

* Issue **#201** : The permissions menu item is no longer available on the root 'System' folder.

* Issue **#176** : Improved performance of the explorer tree by increasing the size of the document permissions cache to 1M items and changing the eviction policy from LRU to LFU.

* Issue **#176** : Added an optimisation to the explorer tree that prevents the need for a server call when collapsing tree nodes.

* Issue **#273** : Removed an unnecessary script from the build.

* Issue **#277** : Fixed a layout issue that was causing the feed section of the processor filter popup to take up too much room.

* Issue **#274** : The editor pane was only returning the current user edited text when attached to the DOM which meant changes to text were ignored if an editor pane was not visible when save was pressed. This has now been fixed so that the current content of an editor pane is always returned even when it is in a detached state.

* Issue **#264** : Added created by/on and updated by/on info to pipeline stream processor info tooltips.

* Issue **#222** : Explorer items now auto expand when a quick filter is used.

* Issue **#205** : File permissions in distribution have now been changed to `0750` for directories and shell scripts and `0640` for all other files.

* Issue **#240** : Separate application permissions are now required to manage DB tables and tasks.

* Issue **#210** : The statistics tables are now listed in the database tables monitoring pane.

* Issue **#249** : Removed spaces between values and units.

* Issue **#237** : Users without 'Download Search Results' permission will no longer see the download button on the table component in a dashboard.

* Issue **#232** : Users can now inherit from pipelines that they have 'use' permissions on.

* Issue **#191** : Max stream size was not being treated as IEC value, e.g. Mebibytes etc.

* Issue **#235** : Users can now only view the processor filters that they have created if they have 'Manage Processors' permission unless they are an administrator in which case they will see all filters. Users without the 'Manage Processors' permission who are also not administrators will see no processor filters in the UI. Users with 'Manage Processors' permission who are not administrators will be able to update their own processor filters if they have 'update' permission on the associated pipeline. Administrators are able to update all processor filters.

* Issue **#212** : Changes made to text in any editor including those made with cut and paste are now correctly handled so that altered content is now saved.

* Issue **#247** : The editor pane now attempts to maintain the scroll position when formatting content.

* Issue **#251** : Volume and memory statistics are now recorded in bytes and not MiB.

* Issue **#243** : The error marker pane should now discover and display all error types even if they are preceded by over 1000 warnings.

* Issue **#254** : Fixed search result download.

* Issue **#209** : Statistics are now queryable in a dashboard if a user has 'use' permissions on a statistic.

* Issue **#255** : Fixed issue where error indicators were not being shown in the schema validator pane because the text needed to be formatted so that it spanned multiple lines before attempting to add annotations.

* Issue **#257** : The dashboard text pane now provides padding at the top to allow for tabs and controls.

* Issue **#174** : Index shard checking is now done asynchronously during startup to reduce startup time.

* Issue **#225** : Fixed NPE that was caused by processing instruction SAX events unexpectedly being fired by Xerces before start document events. This looks like it might be a bug in Xerces but the code now copes with the unexpected processing instruction event anyway.

* Issue **#230** : The maintenance message can now be set with the property 'stroom.maintenance.message' and the message now appears as a banner at the top of the screen rather than an annoying popup. Non admin users can also be prevented from logging on to the system by setting the 'stroom.maintenance.preventLogin' property to 'true'.

* Issue **#155** : Changed password values to be obfuscated in the UI as 20 asterisks regardless of length.

* Issue **#188** : All of the writers in a pipeline now display IO in the UI when stepping.

* Issue **#208** : Schema filter validation errors are now shown on the output pane during stepping.

* Issue **#211** : Turned off print margins in all editors.

* Issue **#200** : The stepping presenter now resizes the top pane to fit the tree structure even if it is several elements high.

* Issue **#168** : Code and IO is now loaded lazily into the element presenter panes during stepping which prevents the scrollbar in the editors being in the wrong position.

* Issue **#219** : Changed async dispatch code to work with new lambda classes rather than callbacks.

* Issue **#221** : Fixed issue where `*.zip.bad` files were being picked up for proxy aggregation.

* Issue **#242** : Improved the way properties are injected into some areas of the code to fix an issue where 'stroom.maxStreamSize' and other properties were not being set.

* Issue **#241** : XMLFilter now ignores the XSLT name pattern if an empty string is supplied.

* Issue **#236** : 'Manage Cache Permission' has been changed to 'Manage Cache'.

* Issue **#219** : Made further changes to use lambda expressions where possible to simplify code.

* Issue **#231** : Changed the way internal statistics are created so that multiple facets of a statistic, e.g. Free & Used Memory, are combined into a single statistic to allow combined visualisation.

* Issue **#172** : Further improvement to dashboard L&F.

* Issue **#194** : Fixed missing Roboto fonts.

* Issue **#195** : Improved font weights and removed underlines from link tabs.

* Issue **#196** : Reordered fields on stream, relative stream, volume and server task tables.

* Issue **#182** : Changed the way dates and times are parsed and formatted and improved the datebox control L&F.

* Issue **#198** : Renamed 'INTERNAL_PROCESSING_USER' to 'INTERNAL'.

* Issue **#154** : Active tasks are now sortable by processor filter priority.

* Issue **#204** : Pipeline processor statistics now include 'Node' as a tag.

* Issue **#170** : Changed import/export to delegate import/export responsibility to individual services. Import/export now only works with items that have valid UUIDs specified.

* Issue **#164** : Reduced caching to ensure tree items appear as soon as they are added.

* Issue **#177** : Removed 'Meta Data-Bytes Received' statistic as it was a duplicate.

* Issue **#152** : Changed the way index shard creation is locked so that only a single shard should be fetched from the cache with a given shard key at any one time.

* Issue **#189** : You now have to click within a checkbox to select it within a table rather than just clicking the cell the checkbox is in.

* Issue **#186** : Data is no longer artificially wrapped with the insertion of new lines server side. Instead the client now receives the data and an option to soft wrap lines has been added to the UI.

* Issue **#167** : Fixed formatting of JavaScript and JSON.

* Issue **#175** : Fixed visibility of items by inferred permissions.

* Issue **#178** : Added new properties and corresponding configuration to connect and create a separate SQL statistics DB.

* Issue **#172** : Improved dashboard L&F.

* Issue **#169** : Improved L&F of tables to make better use of screen real estate.

* Issue **#191** : Mebibytes (multiples of 1024) etc are now used as standard throughout the application for both memory and disk sizes and have single letter suffixes (B, K, M, G, T).

* Issue **#173** : Fixed the way XML formatter deals with spaces in attribute values.

* Issue **#151** : Fixed meta data statistics. 'metaDataStatistics' bean was declared as an interface and not a class.

* Issue **#158** : Added a new global property 'stroom.proxy.zipFilenameDelimiter' to enable Stroom proxy repositories to be processed that have a custom file name pattern.

* Issue **#153** : Clicking tick boxes and other cell components in tables no longer requires the row to be selected first.

* Issue **#148** : The stream browsing UI no longer throws an error when attempting to clear markers from the error markers pane.

* Issue **#160** : Stream processing tasks are now created within the security context of the user that created the associated stream processor filter.

* Issue **#157** : Data is now formatted by the editor automatically on display.

* Issue **#144** : Old processing output will now be deleted when content is reprocessed even if the new processing task does not produce output.

* Issue **#159** : Fixed NPE thrown during import.

* Issue **#166** : Fixed NPE thrown when searching statistics.

* Issue **#165** : Dashboards now add a query and result table from a template by default on creation. This was broken when adding permission inheritance to documents.

* Issue **#162** : The editor annotation popup now matches the style of other popups.

* Issue **#163** : Imported the Roboto Mono font to ensure consistency of the editor across platforms.

* Issue **#143** : Stroom now logs progress information about closing index shard writers during shutdown.

* Issue **#140** : Replaced code editor to improve UI performance and add additional code formatting & styling options.

* Issue **#146** : Object pool should no longer throw an error when abandoned objects are returned to the pool.

* Issue **#142** : Changed the way permissions are cached so that changes to permissions provide immediate access to documents.

* Issue **#123** : Changed the way entity service result caching works so that the underlying entity manager is cached instead of individual services. This allows entity result caching to be performed while still applying user permissions to cached results.

* Issue **#156** : Attempts to open items that that user does not have permission to open no longer show an error and spin the progress indicator forever, instead the item will just not open.

* Issue **#141** : Improved log output during entity reference migration and fixed statistic data source reference migration.

* Issue **#127** : Entity reference replacement should now work with references to 'StatisticsDataSource'.

* Issue **#125** : Fixed display of active tasks which was broken by changes to the task summary table selection model.

* Issue **#121** : Fixed cache clearing.

* Issue **#122** : Improved the look of the cache screen.

* Issue **#106** : Disabled users and groups are now displayed with greyed out icon in the UI.

* Issue **#132** : The explorer tree is now cleared on login so that users with different permissions do not see the previous users items.

* Issue **#128** : Improved error handling during login.

* Issue **#130** : Users with no permissions are no longer able to open folders including the root System folder to attempt data browsing.

* Issue **#120** : Entity chooser now treats 'None' as a special root level explorer node so that it can be selected in the same way as other nodes, e.g. visibly selected and responsive to double click.

* Issue **#129** : Fixed NPE.

* Issue **#119** : User permissions dialog now clears permissions when a user or group is deleted.

* Issue **#115** : User permissions on documents can now be inherited from parent folders on create, copy and move.

* Issue **#109** : Added packetSize="65536" property to AJP connector in server.xml template.

* Issue **#100** : Various list of items in stroom now allow multi selection for add/remove purposes.

* Issue **#112** : Removed 'pool' monitoring screen as all pools are now caches of one form or another.

* Issue **#105** : Users were not seeing 'New' menu for folders that they had some create child doc permissions for. This was due to DocumentType not implementing equals() and is now fixed.

* Issue **#111** : Fixed query favourites and history.

* Issue **#91** : Only CombinedParser was allowing code to be injected during stepping. Now DSParser and XMLFragmentParser support code injection during stepping.

* Issue **#107** : The UI now only shows new pipeline element items on the 'Add' menu that are allowed children of the selected element.

* Issue **#113** : User names are now validated against a regex specified by the 'stroom.security.userNamePattern' property.

* Issue **#116** : Rename is now only possible when a single explorer item is selected.

* Issue **#114** : Fixed selection manager so that the explorer tree does not select items when a node expander is clicked.

* Issue **#65** : Selection lists are now limited to 300px tall and show scrollbars if needed.

* Issue **#50** : Defaults table result fields to use local time without outputting the timezone.

* Issue **#15** : You can now express time zones in dashboard query expressions or just omit a time zone to use the locale of the browser.

* Issue **#49** : Dynamic XSLT selection now works with pipeline stepping.

* Issue **#63** : Entity selection control now shows current entity name even if it has changed since referencing entity was last saved.

* Issue **#70** : You can now select multiple explorer rows with ctrl and shift key modifiers and perform bulk actions such as copy, move, rename and delete.

* Issue **#85** : findDelete() no longer tries to add ORDER BY condition on UPDATE SQL when deleting streams.

* Issue **#89** : Warnings should now be present in processing logs for reference data lookups that don't specify feed or stream type. This was previously throwing a NullPointerException.

* Issue **#90** : Fixed entity selection dialog used outside of drop down selection control.

* Issue **#88** : Pipeline reference edit dialog now correctly selects the current stream type.

* Issue **#77** : Default index volume creation now sets stream status to INACTIVE rather than CLOSED and stream volume creation sets index status to INACTIVE rather than CLOSED.

* Issue **#93** : Fixed code so that the 'Item' menu is now visible.

* Issue **#97** : Index shard partition date range creation has been improved.

* Issue **#94** : Statistics searches now ignore expression terms with null or empty values so that the use of substitution parameters can be optional.

* Issue **#87** : Fixed explorer scrolling to the top by disabling keyboard selection.

* Issue **#104** : 'Query' no longer appears as an item that a user can allow 'create' on for permissions within a folder.

* Issue **#103** : Added 10 years as a supported data retention age.

* Issue **#86** : The stream delete button is now re-enabled when new items are selected for deletion.

* Issue **#81** : No exception will now be thrown if a client rejects a response for an EntityEvent.

* Issue **#79** : The client node no longer tries to create directories on the file system for a volume that may be owned by another node.

* Issue **#92** : Error summaries of multiple types no longer overlap each other at the top of the error markers list.

* Issue **#64** : Fixed Hessian serialisation of 'now' which was specified as a ZonedDateTime which cannot be serialised. This field is now a long representing millseconds since epoch.

* Issue **#62** : Task termination button is now enabled.

* Issue **#60** : Fixed validation of stream attributes prior to data upload to prevent null pointer exception.

* Issue **#9** : Created a new implementation of the expression parser that improved expression tokenisation and deals with BODMAS rules properly.

* Issue **#36** : Fixed and vastly improved the configuration of email so that more options can be set allowing for the use of other email services requiring more complex configuration such as gmail.

* Issue **#24** : Header and footer strings are now unescaped so that character sequences such as '\n' are translated into single characters as with standard Java strings, e.g. '\n' will become a new line and '\t' a tab.

* Issue **#40** : Changed Stroom docker conatiner to be based on Alpine linux to save space

* Issue **#40** : Auto import of content packs on Stroom startup and added default content packs into the docker build for Stroom.

* Issue **#30** : Entering stepping mode was prompting for the pipeline to step with but also auto selecting a pipeline at the same time and entering stepping immediately.

* Dashboard auto refresh is now limited to a minimum interval of 10 seconds.

* Issue **#31** : Pipeline stepping was not including user changes immediately as parsers and XSLT filters were using cached content when they should have been ignoring the cache in stepping mode.

* Issue **#27** : Stroom now listens to window closing events and asks the user if they really want to leave the page. This replaces the previous crude attempts to block keys that affected the history or forced a browser refresh.

* Issue **#2** : The order of fields in the query editor is now alphabetical.

* Issue **#3** : When a filter is active on a dashboard table column, a filter icon now appears to indicate this.

* Issue **#5** : Replace() and Decode() dashboard table expression functions no longer ignore cells with null values.

* Issue **#7** : Dashboards are now able to query on open.

* Issue **#8** : Dashboards are now able to re-query automatically at fixed intervals.

* Updated GWT to v2.8.0 and Gin to v2.1.2.

* Issue **#12** : Dashboard queries can now evaluate relative date/time expressions such as now(), hour() etc. In addition to this the expressions also allow the addition or subtraction of durations, e.g. now - 5d.

* Issue **#14** : Dashboard query expressions can now be parameterised with any term able to accept a user defined parameter, e.g. ${user}. Once added parameters can be changed for the entire dashboard via a text box at the top of the dashboard screen which will then execute all queries when enter is pressed or it loses focus.

* Issue **#16** : Dashboard table filters can also accept user defined parameters, e.g. ${user}, to perform filtering when a query is executed.

* Fixed missing text presenter in dashboards.

* Issue **#18** : The data dashboard component will now show data relative to the last selected table row (even if there is more than one table component on the dashboard) if the data component has not been configured to listen to row selections for a specific table component.

* Changed table styling to colour alternate rows, add borders between rows and increase vertical padding

* Issue **#22** : Dashboard table columns can now be configured to wrap text via the format options.

* Issue **#28** : Dashboard component dependencies are now listed with the component name plus the component id in brackets rather than just the component id.

* Issue **#202** : Initial release of the new data retention policy functionality.

[Unreleased]: https://github.com/gchq/stroom/compare/v6.0-beta.15...6.0
[v6.0-beta.15]: https://github.com/gchq/stroom/compare/v6.0-beta.14...v6.0-beta.15
[v6.0-beta.14]: https://github.com/gchq/stroom/compare/v6.0-beta.13...v6.0-beta.14
[v6.0-beta.13]: https://github.com/gchq/stroom/compare/v6.0-beta.12...v6.0-beta.13
[v6.0-beta.12]: https://github.com/gchq/stroom/compare/v6.0-beta.11...v6.0-beta.12
[v6.0-beta.11]: https://github.com/gchq/stroom/compare/v6.0-beta.10...v6.0-beta.11
[v6.0-beta.10]: https://github.com/gchq/stroom/compare/v6.0-beta.9...v6.0-beta.10
[v6.0-beta.9]: https://github.com/gchq/stroom/compare/v6.0-beta.8...v6.0-beta.9
[v6.0-beta.8]: https://github.com/gchq/stroom/compare/v6.0-beta.7...v6.0-beta.8
[v6.0-beta.7]: https://github.com/gchq/stroom/compare/v6.0-beta.6...v6.0-beta.7
[v6.0-beta.6]: https://github.com/gchq/stroom/compare/v6.0-beta.5...v6.0-beta.6
[v6.0-beta.5]: https://github.com/gchq/stroom/compare/v6.0-beta.4...v6.0-beta.5
[v6.0-beta.4]: https://github.com/gchq/stroom/compare/v6.0-beta.3...v6.0-beta.4
[v6.0-beta.3]: https://github.com/gchq/stroom/compare/v6.0-beta.2...v6.0-beta.3
[v6.0-beta.2]: https://github.com/gchq/stroom/compare/v6.0-beta.1...v6.0-beta.2
[v6.0-beta.1]: https://github.com/gchq/stroom/compare/v6.0-alpha.27...v6.0-beta.1
[v6.0-alpha.27]: https://github.com/gchq/stroom/compare/v6.0-alpha.26...v6.0-alpha.27
[v6.0-alpha.26]: https://github.com/gchq/stroom/compare/v6.0-alpha.24...v6.0-alpha.26
[v6.0-alpha.25]: https://github.com/gchq/stroom/compare/v6.0-alpha.24...v6.0-alpha.25
[v6.0-alpha.24]: https://github.com/gchq/stroom/compare/v6.0-alpha.23...v6.0-alpha.24
[v6.0-alpha.23]: https://github.com/gchq/stroom/compare/v6.0-alpha.22...v6.0-alpha.23
[v6.0-alpha.22]: https://github.com/gchq/stroom/compare/v6.0-alpha.21...v6.0-alpha.22
[v6.0-alpha.21]: https://github.com/gchq/stroom/compare/v6.0-alpha.20...v6.0-alpha.21
[v6.0-alpha.20]: https://github.com/gchq/stroom/compare/v6.0-alpha.19...v6.0-alpha.20
[v6.0-alpha.19]: https://github.com/gchq/stroom/compare/v6.0-alpha.18...v6.0-alpha.19
[v6.0-alpha.18]: https://github.com/gchq/stroom/compare/v6.0-alpha.17...v6.0-alpha.18
[v6.0-alpha.17]: https://github.com/gchq/stroom/compare/v6.0-alpha.16...v6.0-alpha.17
[v6.0-alpha.16]: https://github.com/gchq/stroom/compare/v6.0-alpha.15...v6.0-alpha.16
[v6.0-alpha.15]: https://github.com/gchq/stroom/compare/v6.0-alpha.14...v6.0-alpha.15
[v6.0-alpha.14]: https://github.com/gchq/stroom/compare/v6.0-alpha.13...v6.0-alpha.14
[v6.0-alpha.13]: https://github.com/gchq/stroom/compare/v6.0-alpha.12...v6.0-alpha.13
[v6.0-alpha.12]: https://github.com/gchq/stroom/compare/v6.0-alpha.11...v6.0-alpha.12
[v6.0-alpha.11]: https://github.com/gchq/stroom/compare/v6.0-alpha.10...v6.0-alpha.11
[v6.0-alpha.10]: https://github.com/gchq/stroom/compare/v6.0-alpha.9...v6.0-alpha.10
[v6.0-alpha.9]: https://github.com/gchq/stroom/compare/v6.0-alpha.8...v6.0-alpha.9
[v6.0-alpha.8]: https://github.com/gchq/stroom/compare/v6.0-alpha.7...v6.0-alpha.8
[v6.0-alpha.7]: https://github.com/gchq/stroom/compare/v6.0-alpha.4...v6.0-alpha.7
[v6.0-alpha.4]: https://github.com/gchq/stroom/commits/v6.0-alpha.4<|MERGE_RESOLUTION|>--- conflicted
+++ resolved
@@ -6,11 +6,9 @@
 
 ## [Unreleased]
 
-<<<<<<< HEAD
 * Issue **#970** : Add stream type of `Records` for translated stroom app events.
-=======
+
 ## [v6.0-beta.15] - 2018-12-03
->>>>>>> 2dd693aa
 
 * Issue **#966** : Proxy was always reporting zero bytes for the request content in the receive log.
 

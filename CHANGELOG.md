# Change Log
All notable changes to this project will be documented in this file.

The format is based on [Keep a Changelog](http://keepachangelog.com/) 
and this project adheres to [Semantic Versioning](http://semver.org/).

## [Unreleased]

<<<<<<< HEAD
## [v5.1-beta.8] - 2018-01-12

* Issue **#550** : Fix for info message output for data retention.

* Issue **#551** : Improved server task detail for data retention job.

* Issue **#541** : Changed stream retention job descriptions.

* Issue **#553** : The data retention job now terminates if requested to do so and also tracks progress in a local temp file so a nodes progress will survive application restarts.

## [v5.1-beta.7] - 2018-01-10

* Change docker image to use openjdk:8u151-jre-alpine as a base

* Issue **#539** : Fix issue of statistic search failing after it is imported

* Issue **#547** : Data retention processing is now performed in batches (size determined by `stroom.stream.deleteBatchSize`). This change should reduce the memory required to process the data retention job.

## [v5.1-beta.6] - 2018-01-08

* Issue **#541** : Marked old stream retention job as deprecated in description.

* Issue **#542** : Fix for lazy hibernate object initialisation when stepping cooked data.

## [v5.1-beta.5] - 2018-01-04

* Issue **#540** : Improve description text for stroom.statistics.sql.maxProcessingAge property

* Issue **#538** : Lists of items such as users or user groups were sometimes not being converted into result pages correctly, this is now fixed.

* Issue **#537** : Users without `Manage Policies` permission can now view streams.

* Issue **#522** : Selection of data retention rules now remains when moving rules up or down.

* Issue **#411** : When data retention rules are disabled they are now shown greyed out to indicate this.

* Issue **#536** : Fix for missing visualisation icons.

* Issue **#368** : Fixed hidden job type button on job node list screen when a long cron pattern is used.

## [v5.1-beta.4] - 2017-12-20

* Merged [v5.0-beta.71]

## [v5.1-beta.3] - 2017-12-18

* Merged [v5.0-beta.70]

* Issue **#524** : Remove dependency on stroom-proxy:stroom-proxy-repo and replaced with duplicated code from stroom-proxy-repo (commit b981e1e)

## [v5.1-beta.2] - 2017-12-12

* Merged [v5.0-beta.69]

## [v5.1-beta.1] - 2017-12-11

* Issue **#348** : Fixed new menu icons.

* Merged [v5.0-beta.68]

## [v5.1-alpha.2] - 2017-06-22

* Issue **#203** : Initial release of the new data receipt policy functionality.

## [v5.1-alpha.1] - 2017-06-07

* Issue **#202** : Initial release of the new data retention policy functionality.
=======
* Issue **#554** : Added a `parseUri` XSLT function.
>>>>>>> db405b9a

## [v5.0.1] - 2018-01-10

* Issue **#368** : Fixed hidden job type button on job node list screen when a long cron pattern is used.

* Issue **#538** : Lists of items such as users or user groups were sometimes not being converted into result pages correctly, this is now fixed.

## [v5.0.0] - 2018-01-10

* Promoted v5.0-beta.71 to v5.0.0

## [v5.0-beta.71] - 2017-12-20

* Issue **#521** : Fix for the job list screen to correct the help URL.

* Issue **#526** : Fix for XSLT functions that should return optional results but were being forced to return a single value.

* Issue **#527** : Fix for XSLT error reporting. All downstream errors were being reported as XSLT module errors and were
 hiding the underlying exception.

## [v5.0-beta.70] - 2017-12-15

* Issue **#501** : Improve the database teardown process in integration tests to speed up builds.

* Issue **#511** : Fix NPE thrown during pipeline stepping by downstream XSLT.

* Issue **#521** : Fix for the job list screen to use the help URL system property for displaying context sensitive help.

* Issue **#524** : Remove dependency on stroom-proxy:stroom-proxy-repo and replaced with duplicated code from stroom-proxy-repo (commit b981e1e)

## [v5.0-beta.69] - 2017-12-12

* Issue **#511** : Fix for XSLT functions to allow null return values where a value cannot be returned due to an error etc.

## [v5.0-beta.68] - 2017-12-11

* Issue **#515** : Fix handling of errors that occur before search starts sending.

* Issue **#506** : In v5 dashboard table filters were enhanced to allow parameters to be used in include/exclude filters. The implementation included the use of `\` to escape `$` characters that were not to be considered part of a parameter reference. This change resulted in regular expressions requiring `\` being escaped with additional `\` characters. This escaping has now been removed and instead only `$` chars before `{` chars need escaping when necessary with double `$$` chars, e.g. use `$${something` if you actually want `${something` not to be replaced with a parameter.

* Issue **#505** : Fix the property UI so all edited value whitespace is trimmed

* Issue **#513** : Now only actively executing tasks are visible as server tasks

* Issue **#483** : When running stream retention jobs the transactions are now set to REQUIRE_NEW to hopefully ensure that the job is done in small batches rather than a larger transaction spanning multiple changes.

## [v5.0-beta.67] - 2017-12-05

* Issue **#508** : Fix directory creation for index shards.

## [v5.0-beta.66] - 2017-11-30

* Issue **#492** : Task producers were still not being marked as complete on termination which meant that the parent cluster task was not completing. This has now been fixed.

## [v5.0-beta.65] - 2017-11-29

* Issue **#497** : DB connections obtained from the data source are now released back to the pool after use.

* Issue **#492** : Task producers were not being marked as complete on termination which meant that the parent cluster task was not completing. This has now been fixed.

## [v5.0-beta.64] - 2017-11-27

* Issue **#497** : Change stream task creation to use straight JDBC rather than hibernate for inserts and use a configurable batch size (stroom.databaseMultiInsertMaxBatchSize) for the inserts.

* Issue **#502** : The task executor was not responding to shutdown and was therefore preventing the app from stopping gracefully.

* Issue **#476** : Stepping with dynamic XSLT or text converter properties now correctly falls back to the specified entity if a match cannot be found by name.

## [v5.0-beta.63] - 2017-11-20

* Issue **#498** : The UI was adding more than one link between 'Source' and 'Parser' elements, this is now fixed.

* Issue **#492** : Search tasks were waiting for part of the data extraction task to run which was not checking for termination. The code for this has been changed and should now terminate when required.

## [v5.0-beta.62] - 2017-11-16

* Issue **#494** : Fix problem of proxy aggregation never stopping if more files exist

## [v5.0-beta.61] - 2017-11-15

* Issue **#490** : Fix errors in proxy aggregation due to a bounded thread pool size

## [v5.0-beta.60] - 2017-11-14

* Issue **#484** : Remove custom finalize() methods to reduce memory overhead

* Issue **#475** : Fix memory leak of java.io.File references when proxy aggregation runs

* Issue **#470** : You can now correctly add destinations directly to the pipeline 'Source' element to enable raw streaming.

* Issue **#487** : Search result list trimming was throwing an illegal argument exception `Comparison method violates its general contract`, this should now be fixed.

* Issue **#488** : Permissions are now elevated to 'Use' for the purposes of reporting the data source being queried.

* Migrated to ehcache 3.4.0 to add options for off-heap and disk based caching to reduce memory overhead.

* Caches of pooled items no longer use Apache Commons Pool.

* Issue **#401** : Reference data was being cached per user to ensure a user centric view of reference data was being used. This required more memory so now reference data is built in the context of the internal processing user and then filtered during processing by user access to streams.

* The effective stream cache now holds 1000 items.

* Reduced the amount of cached reference data to 100 streams.

* Reduced the number of active queries to 100.

* Removed Ehcache and switched to Guava cache.

## [v5.0-beta.59] - 2017-11-10

* Issue **#477** : Additional changes to ensure search sub tasks use threads fairly between multiple searches.

## [v5.0-beta.58] - 2017-11-09

* Issue **#477** : Additional changes to ensure search sub tasks use threads fairly between multiple searches.

## [v5.0-beta.57] - 2017-11-08

* Issue **#477** : Search sub tasks are now correctly linked to their parent task and can therefore be terminated by terminating parent tasks.

## [v5.0-beta.56] - 2017-11-06

* Issue **#425** : Changed string replacement in pipeline migration code to use a literal match

* Issue **#469** : Add Heap Histogram internal statistics for memory use monitoring

## [v5.0-beta.55] - 2017-10-26

* Issue **#463** : Made further improvements to the index shard writer cache to improve performance.

## [v5.0-beta.54] - 2017-10-25

* Issue **#448** : Some search related tasks never seem to complete, presumably because an error is thrown at some point and so their callbacks do not get called normally. This fix changes the way task completion is recorded so that it isn't dependant on the callbacks being called correctly.

* Issue **#464** : When a user resets a password, the password now has an expiry date set in the future determined by the password expiry policy. Password that are reset by email still expire immediately as expected.

* Issue **#462** : Permission exceptions now carry details of the user that the exception applies to. This change allows error logging to record the user id in the message where appropriate.

* Issue **#463** : Many index shards are being corrupted which may be caused by insufficient locking of the shard writers and readers. This fix changes the locking mechanism to use the file system.

## [v5.0-beta.53] - 2017-10-18

* Issue **#451** : Data paging was allowing the user to jump beyond the end of a stream whereby just the XML root elements were displayed. This is now fixed by adding a constraint to the page offset so that the user cannot jump beyond the last record. Because data paging assumes that segmented streams have a header and footer, text streams now include segments after a header and before a footer, even if neither are added, so that paging always works correctly regardless of the presence of a header or footer.

* Issue **#461** : The stream attributes on the filter dialog were not sorted alphabetically, they now are.

* Issue **#460** : In some instances error streams did not always have stream attributes added to them for fatal errors. This mainly occurred in instances where processing failed early on during pipeline creation. An error was recorded but stream attributes were not added to the meta data for the error stream. Processing now ensures that stream attributes are recorded for all error cases.

* Issue **#442** : Remove 'Old Internal Statistics' folder, improve import exception handling

* Issue **#457** : Add check to import to prevent duplicate root level entities

## [v5.0-beta.52] - 2017-10-17

* Issue **#444** : Fix for segment markers when writing text to StreamAppender.

* Issue **#447** : Fix for AsyncSearchTask not being displayed as a child of EventSearchTask in the server tasks view.

* Issue **#421** : FileAppender now causes fatal error where no output path set.

* Issue **#427** : Pipelines with no source element will now only treat a single parser element as being a root element for backwards compatibility.

* Issue **#420** : Pipelines were producing errors in the UI when elements were deleted but still had properties set on them. The pipeline validator was attempting to set and validate properties for unknown elements. The validator now ignores properties and links to elements that are undeclared.

* Issue **#420** : The pipeline model now removes all properties and links for deleted elements on save.

* Issue **#458** : Only event searches should populate the `searchId`. Now `searchId` is only populated when a stream processor task is created by an event search as only event searches extract specific records from the source stream.

* Issue **#437** : The event log now includes source in move events.

## [v5.0-beta.51] - 2017-10-13

* Issue **#419** : Fix multiple xml processing instructions appearing in output.

* Issue **#446** : Fix for deadlock on rolling appenders.

## [v5.0-beta.50] - 2017-10-13

* Issue **#444** : Fix segment markers on RollingStreamAppender.

## [v5.0-beta.49] - 2017-10-11

* Issue **#426** : Fix for incorrect processor filters. Old processor filters reference `systemGroupIdSet` rather than `folderIdSet`. The new migration updates them accordingly.

* Issue **#429** : Fix to remove `usePool` parser parameter.

* Issue **#439** : Fix for caches where elements were not eagerly evicted.

* Issue **#424** : Fix for cluster ping error display.

* Issue **#441** : Fix to ensure correct names are shown in pipeline properties.

## [v5.0-beta.48] - 2017-10-05

* Issue **#433** : Fixed slow stream queries caused by feed permission restrictions.

## [v5.0-beta.47] - 2017-09-11

* Issue **#385** : Individual index shards can now be deleted without deleting all shards.

* Issue **#391** : Users needed `Manage Processors` permission to initiate pipeline stepping. This is no longer required as the 'best fit' pipeline is now discovered as the internal processing user.

* Issue **#392** : Inherited pipelines now only require 'Use' permission to be used instead of requiring 'Read' permission.

* Issue **#394** : Pipeline stepping will now show errors with an alert popup.

* Issue **#396** : All queries associated with a dashboard should now be correctly deleted when a dashboard is deleted.

* Issue **#393** : All caches now cache items within the context of the current user so that different users do not have the possibility of having problems caused by others users not having read permissions on items.

* Issue **#358** : Schemas are now selected from a subset matching the criteria set on SchemaFilter by the user.

* Issue **#369** : Translation stepping wasn't showing any errors during stepping if a schema had an error in it.

## [v5.0-beta.46] - 2017-08-15

* Issue **#364** : Switched index writer lock factory to a SingleInstanceLockFactory as index shards are accessed by a single process.

* Issue **#363** : IndexShardWriterCacheImpl now closes and flushes writers using an executor provided by the TaskManager. Writers are now also closed in LRU order when sweeping up writers that exceed TTL and TTI constraints.

* Issue **#361** : Information has been added to threads executing index writer and index searcher maintenance tasks.

## [v5.0-beta.45] - 2017-08-08

* Issue **#356** : Changed the way index shard writers are cached to improve indexing performance and reduce blocking.

## [v5.0-beta.44] - 2017-07-28

* Issue **#353** : Reduced expected error logging to debug.

* Issue **#354** : Changed the way search index shard readers get references to open writers so that any attempt to get an open writer will not cause, or have to wait for, a writer to close.

## [v5.0-beta.43] - 2017-07-25

* Issue **#351** : Fixed ehcache item eviction issue caused by ehcache internally using a deprecated API.

## [v5.0-beta.42] - 2017-07-24

* Issue **#347** : Added a 'Source' node to pipelines to establish a proper root for a pipeline rather than an assumed one based on elements with no parent.

* Issue **#350** : Removed 'Advanced Mode' from pipeline structure editor as it is no longer very useful.

* Issue **#349** : Improved index searcher cache to ensure searchers are not affected by writers closing.

## [v5.0-beta.41] - 2017-07-20

* Issue **#342** : Changed the way indexing is performed to ensure index readers reference open writers correctly.

* Issue **#346** : Improved multi depth config content import.

* Issue **#328** : You can now delete corrupt shards from the UI.

## [v5.0-beta.40] - 2017-07-14

* Issue **#343** : Fixed login expiry issue.

* Issue **#345** : Allowed for multi depth config content import.

## [v5.0-beta.39] - 2017-07-09

* Issue **#341** : Fixed arg in SQL.

## [v5.0-beta.38] - 2017-07-07

* Issue **#340** : Fixed headless and corresponding test.

## [v5.0-beta.37] - 2017-07-07

* Issue **#333** : Fixed event-logging version in build.

## [v5.0-beta.36] - 2017-07-06

* Issue **#334** : Improved entity sorting SQL and separated generation of SQL and HQL to help avoid future issues.

* Issue **#335** : Improved user management

* Issue **#337** : Added certificate auth option to export servlet and disabled the export config feature by default.

* Issue **#337** : Added basic auth option to export servlet to complement cert based auth.

* Issue **#332** : The index shard searcher cache now makes sure to get the current writer needed for the current searcher on open.

## [v5.0-beta.35] - 2017-06-26

* Issue **#322** : The index cache and other caching beans should now throw exceptions on `get` that were generated during the creation of cached items.

## [v5.0-beta.34] - 2017-06-22

* Issue **#325** : Query history is now cleaned with a separate job. Also query history is only recorded for manual querying, i.e. not when query is automated (on open or auto refresh). Queries are now recorded on a dashboard + query component basis and do not apply across multiple query components in a dashboard.

* Issue **#323** : Fixed an issue where parser elements were not being returned as 'processors' correctly when downstream of a reader.

* Issue **#322** : Index should now provide a more helpful message when an attempt is made to index data and no volumes have been assigned to an index.

## [v5.0-beta.33] - 2017-06-19

* Issue **#316** : Search history is now only stored on initial query when using automated queries or when a user runs a query manually. Search history is also automatically purged to keep either a specified number of items defined by `stroom.query.history.itemsRetention` (default 100) or for a number of days specified by `stroom.query.history.daysRetention` (default 365).

* Issue **#317** : Users now need update permission on an index plus 'Manage Index Shards' permission to flush or close index shards. In addition to this a user needs delete permission to delete index shards.

* Issue **#319** : SaveAs now fetches the parent folder correctly so that users can copy items if they have permission to do so.

## [v5.0-beta.32] - 2017-06-13

* Issue **#311** : Fixed request for `Pipeline` in `meta` XSLT function. Errors are now dealt with correctly so that the XSLT will not fail due to missing meta data.

* Issue **#313** : Fixed case of `xmlVersion` property on `InvalidXMLCharFilterReader`.

* Issue **#314** : Improved description of `tags` property in `BadTextXMLFilterReader`.

## [v5.0-beta.31] - 2017-06-07

* Issue **#307** : Made some changes to avoid potential NPE caused by session serialisation.

* Issue **#306** : Added a stroom `meta` XSLT function. The XSLT function now exposes `Feed`, `StreamType`, `CreatedTime`, `EffectiveTime` and `Pipeline` meta attributes from the currently processing stream in addition to any other meta data that might apply. To access these meta data attributes of the current stream use `stroom:meta('StreamType')` etc. The `feed-attribute` function is now an alias for the `meta` function and should be considered to be deprecated.

* Issue **#303** : The stream delete job now uses cron in preference to a frequency.

## [v5.0-beta.30] - 2017-06-06

* Issue **#152** : Changed the way indexing is performed so that a single indexer object is now responsible for indexing documents and adding them to the appropriate shard.

## [v5.0-beta.29] - 2017-05-26

* Issue **#179** : Updated Saxon-HE to version 9.7.0-18 and added XSLTFilter option to `usePool` to see if caching might be responsible for issue.

* Issue **#288** : Made further changes to ensure that the IndexShardWriterCache doesn't try to reuse an index shard that has failed when adding any documents.

## [v5.0-beta.28] - 2017-05-19

* Issue **#295** : Made the help URL absolute and not relative.

* Issue **#293** : Attempt to fix mismatch document count error being reported when index shards are opened.

* Issue **#292** : Fixed locking for rolling stream appender.

* Issue **#292** : Rolling stream output is no longer associated with a task, processor or pipeline to avoid future processing tasks from deleting rolling streams by thinking they are superseded.

* Issue **#292** : Data that we expect to be unavailable, e.g. locked and deleted streams, will no longer log exceptions when a user tries to view it and will instead return an appropriate message to the user in place of the data.

## [v5.0-beta.27] - 2017-05-18

* Issue **#288** : The error condition 'Expected a new writer but got the same one back!!!' should no longer be encountered as the root cause should now be fixed. The original check has been reinstated so that processing will terminate if we do encounter this problem.

* Issue **#295** : Fixed the help property so that it can now be configured.

* Issue **#296** : Removed 'New' and 'Delete' buttons from the global property dialog.

* Issue **#279** : Fixed NPE thrown during proxy aggregation.

* Issue **#294** : Changing stream task status now tries multiple times to attempt to avoid a hibernate LockAcquisitionException.

## [v5.0-beta.26] - 2017-05-12

* Issue **#287** : XSLT not found warnings property description now defaults to false.

* Issue **#261** : The save button is now only enabled when a dashboard or other item is made dirty and it is not read only.

* Issue **#286** : Dashboards now correctly save the selected tab when a tab is selected via the popup tab selector (visible when tabs are collapsed).

* Issue **#289** : Changed Log4J configuration to suppress logging from Hibernate SqlExceptionHandler for expected exceptions like constraint violations.

* Issue **#288** : Changed 'Expected a new writer...' fatal error to warning as the condition in question might be acceptable.

## [v5.0-beta.25] - 2017-05-10

* Issue **#285** : Attempted fix for GWT RPC serialisation issue.

## [v5.0-beta.24] - 2017-05-09

* Issue **#283** : Statistics for the stream task queue are now captured even if the size is zero.

* Issue **#226** : Fixed issue where querying an index failed with "User does not have the required permission (Manage Users)" message.

## [v5.0-beta.23] - 2017-05-06

* Issue **#281** : Made further changes to cope with Files.list() and Files.walk() returning streams that should be closed with 'try with resources' construct.

* Issue **#224** : Removing an element from the pipeline structure now removes all child elements too.

* Issue **#282** : Users can now upload data with just 'Data - View' and 'Data - Import' application permissions, plus read permission on the appropriate feed.

* Issue **#199** : The explorer now scrolls selected items into view.

## [v5.0-beta.22] - 2017-05-04

* Issue **#280** : Fixed 'No user is currently authenticated' issue when viewing jobs and nodes.

* Issue **#278** : The date picker now hides once you select a date.

* Issue **#281** : Directory streams etc are now auto closed to prevent systems running out of file handles.

## [v5.0-beta.21] - 2017-05-03

* Issue **#263** : The explorer tree now allows you to collapse the root 'System' node after it is first displayed.

* Issue **#266** : The explorer tree now resets (clears and collapses all previously open nodes) and shows the currently selected item every time an explorer drop down in opened.

* Issue **#233** : Users now only see streams if they are administrators or have 'Data - View' permission. Non administrators will only see data that they have 'read' permission on for the associated feed and 'use' permission on for the associated pipeline if there is one.

* Issue **#265** : The stream filter now orders stream attributes alphabetically.

* Issue **#270** : Fixed security issue where null users were being treated as INTERNAL users.

* Issue **#270** : Improved security by pushing user tokens rather than just user names so that internal system (processing) users are clearly identifiable by the security system and cannot be spoofed by regular user accounts.

* Issue **#269** : When users are prevented from logging in with 'preventLogin' their failed login count is no longer incremented.

* Issue **#267** : The login page now shows the maintenance message.

* Issue **#276** : Session list now shows session user ids correctly.

* Issue **#201** : The permissions menu item is no longer available on the root 'System' folder.

* Issue **#176** : Improved performance of the explorer tree by increasing the size of the document permissions cache to 1M items and changing the eviction policy from LRU to LFU.

* Issue **#176** : Added an optimisation to the explorer tree that prevents the need for a server call when collapsing tree nodes.

* Issue **#273** : Removed an unnecessary script from the build.

* Issue **#277** : Fixed a layout issue that was causing the feed section of the processor filter popup to take up too much room.

* Issue **#274** : The editor pane was only returning the current user edited text when attached to the DOM which meant changes to text were ignored if an editor pane was not visible when save was pressed. This has now been fixed so that the current content of an editor pane is always returned even when it is in a detached state.

* Issue **#264** : Added created by/on and updated by/on info to pipeline stream processor info tooltips.

* Issue **#222** : Explorer items now auto expand when a quick filter is used.

## [v5.0-beta.20] - 2017-04-26

* Issue **#205** : File permissions in distribution have now been changed to `0750` for directories and shell scripts and `0640` for all other files.

* Issue **#240** : Separate application permissions are now required to manage DB tables and tasks.

* Issue **#210** : The statistics tables are now listed in the database tables monitoring pane.

* Issue **#249** : Removed spaces between values and units.

* Issue **#237** : Users without 'Download Search Results' permission will no longer see the download button on the table component in a dashboard.

* Issue **#232** : Users can now inherit from pipelines that they have 'use' permissions on.

* Issue **#191** : Max stream size was not being treated as IEC value, e.g. Mebibytes etc.

* Issue **#235** : Users can now only view the processor filters that they have created if they have 'Manage Processors' permission unless they are an administrator in which case they will see all filters. Users without the 'Manage Processors' permission who are also not administrators will see no processor filters in the UI. Users with 'Manage Processors' permission who are not administrators will be able to update their own processor filters if they have 'update' permission on the associated pipeline. Administrators are able to update all processor filters.

* Issue **#212** : Changes made to text in any editor including those made with cut and paste are now correctly handled so that altered content is now saved.

* Issue **#247** : The editor pane now attempts to maintain the scroll position when formatting content.

* Issue **#251** : Volume and memory statistics are now recorded in bytes and not MiB.

* Issue **#243** : The error marker pane should now discover and display all error types even if they are preceded by over 1000 warnings.

* Issue **#254** : Fixed search result download.

* Issue **#209** : Statistics are now queryable in a dashboard if a user has 'use' permissions on a statistic.

* Issue **#255** : Fixed issue where error indicators were not being shown in the schema validator pane because the text needed to be formatted so that it spanned multiple lines before attempting to add annotations.

* Issue **#257** : The dashboard text pane now provides padding at the top to allow for tabs and controls.

* Issue **#174** : Index shard checking is now done asynchronously during startup to reduce startup time.

* Issue **#225** : Fixed NPE that was caused by processing instruction SAX events unexpectedly being fired by Xerces before start document events. This looks like it might be a bug in Xerces but the code now copes with the unexpected processing instruction event anyway.

* Issue **#230** : The maintenance message can now be set with the property 'stroom.maintenance.message' and the message now appears as a banner at the top of the screen rather than an annoying popup. Non admin users can also be prevented from logging on to the system by setting the 'stroom.maintenance.preventLogin' property to 'true'.

## [v5.0-beta.19] - 2017-04-21

* Issue **#155** : Changed password values to be obfuscated in the UI as 20 asterisks regardless of length.

* Issue **#188** : All of the writers in a pipeline now display IO in the UI when stepping.

* Issue **#208** : Schema filter validation errors are now shown on the output pane during stepping.

* Issue **#211** : Turned off print margins in all editors.

* Issue **#200** : The stepping presenter now resizes the top pane to fit the tree structure even if it is several elements high.

* Issue **#168** : Code and IO is now loaded lazily into the element presenter panes during stepping which prevents the scrollbar in the editors being in the wrong position.

* Issue **#219** : Changed async dispatch code to work with new lambda classes rather than callbacks.

* Issue **#205** : File permissions in distribution have now been changed to `0750` for directories and shell scripts and `0640` for all other files.

* Issue **#221** : Fixed issue where `*.zip.bad` files were being picked up for proxy aggregation.

* Issue **#242** : Improved the way properties are injected into some areas of the code to fix an issue where 'stroom.maxStreamSize' and other properties were not being set.

* Issue **#241** : XMLFilter now ignores the XSLT name pattern if an empty string is supplied.

* Issue **#236** : 'Manage Cache Permission' has been changed to 'Manage Cache'.

* Issue **#219** : Made further changes to use lambda expressions where possible to simplify code.

* Issue **#231** : Changed the way internal statistics are created so that multiple facets of a statistic, e.g. Free & Used Memory, are combined into a single statistic to allow combined visualisation.

## [v5.0-beta.18] - 2017-04-13

* Issue **#172** : Further improvement to dashboard L&F.

* Issue **#194** : Fixed missing Roboto fonts.

* Issue **#195** : Improved font weights and removed underlines from link tabs.

* Issue **#196** : Reordered fields on stream, relative stream, volume and server task tables.

* Issue **#182** : Changed the way dates and times are parsed and formatted and improved the datebox control L&F.

* Issue **#198** : Renamed 'INTERNAL_PROCESSING_USER' to 'INTERNAL'.

* Issue **#154** : Active tasks are now sortable by processor filter priority.

* Issue **#204** : Pipeline processor statistics now include 'Node' as a tag.

## [v5.0-beta.17] - 2017-04-05

* Issue **#170** : Changed import/export to delegate import/export responsibility to individual services. Import/export now only works with items that have valid UUIDs specified.

* Issue **#164** : Reduced caching to ensure tree items appear as soon as they are added.

* Issue **#177** : Removed 'Meta Data-Bytes Received' statistic as it was a duplicate.

* Issue **#152** : Changed the way index shard creation is locked so that only a single shard should be fetched from the cache with a given shard key at any one time.

* Issue **#189** : You now have to click within a checkbox to select it within a table rather than just clicking the cell the checkbox is in.

* Issue **#186** : Data is no longer artificially wrapped with the insertion of new lines server side. Instead the client now receives the data and an option to soft wrap lines has been added to the UI.

* Issue **#167** : Fixed formatting of JavaScript and JSON.

* Issue **#175** : Fixed visibility of items by inferred permissions.

* Issue **#178** : Added new properties and corresponding configuration to connect and create a separate SQL statistics DB.

* Issue **#172** : Improved dashboard L&F.

* Issue **#169** : Improved L&F of tables to make better use of screen real estate.

* Issue **#191** : Mebibytes (multiples of 1024) etc are now used as standard throughout the application for both memory and disk sizes and have single letter suffixes (B, K, M, G, T).

## [v5.0-beta.16] - 2017-03-31

* Issue **#173** : Fixed the way XML formatter deals with spaces in attribute values.

## [v5.0-beta.15] - 2017-03-27

* Issue **#151** : Fixed meta data statistics. 'metaDataStatistics' bean was declared as an interface and not a class.

* Issue **#158** : Added a new global property 'stroom.proxy.zipFilenameDelimiter' to enable Stroom proxy repositories to be processed that have a custom file name pattern.

## [v5.0-beta.14] - 2017-03-22

* Issue **#153** : Clicking tick boxes and other cell components in tables no longer requires the row to be selected first.

* Issue **#148** : The stream browsing UI no longer throws an error when attempting to clear markers from the error markers pane.

* Issue **#160** : Stream processing tasks are now created within the security context of the user that created the associated stream processor filter.

* Issue **#157** : Data is now formatted by the editor automatically on display.

* Issue **#144** : Old processing output will now be deleted when content is reprocessed even if the new processing task does not produce output.

* Issue **#159** : Fixed NPE thrown during import.

* Issue **#166** : Fixed NPE thrown when searching statistics.

* Issue **#165** : Dashboards now add a query and result table from a template by default on creation. This was broken when adding permission inheritance to documents.

* Issue **#162** : The editor annotation popup now matches the style of other popups.

* Issue **#163** : Imported the Roboto Mono font to ensure consistency of the editor across platforms.

## [v5.0-beta.13] - 2017-03-20

* Issue **#143** : Stroom now logs progress information about closing index shard writers during shutdown.

* Issue **#140** : Replaced code editor to improve UI performance and add additional code formatting & styling options.

* Issue **#146** : Object pool should no longer throw an error when abandoned objects are returned to the pool.

* Issue **#142** : Changed the way permissions are cached so that changes to permissions provide immediate access to documents.

* Issue **#123** : Changed the way entity service result caching works so that the underlying entity manager is cached instead of individual services. This allows entity result caching to be performed while still applying user permissions to cached results.

* Issue **#156** : Attempts to open items that that user does not have permission to open no longer show an error and spin the progress indicator forever, instead the item will just not open.

## [v5.0-beta.12] - 2017-03-13

* Issue **#141** : Improved log output during entity reference migration and fixed statistic data source reference migration.

## [v5.0-beta.11] - 2017-02-23

* Issue **#127** : Entity reference replacement should now work with references to 'StatisticsDataSource'.

* Issue **#125** : Fixed display of active tasks which was broken by changes to the task summary table selection model.

* Issue **#121** : Fixed cache clearing.

* Issue **#122** : Improved the look of the cache screen.

* Issue **#106** : Disabled users and groups are now displayed with greyed out icon in the UI.

* Issue **#132** : The explorer tree is now cleared on login so that users with different permissions do not see the previous users items.

* Issue **#128** : Improved error handling during login.

* Issue **#130** : Users with no permissions are no longer able to open folders including the root System folder to attempt data browsing.

* Issue **#120** : Entity chooser now treats 'None' as a special root level explorer node so that it can be selected in the same way as other nodes, e.g. visibly selected and responsive to double click.

* Issue **#129** : Fixed NPE.

* Issue **#119** : User permissions dialog now clears permissions when a user or group is deleted.

* Issue **#115** : User permissions on documents can now be inherited from parent folders on create, copy and move.

## [v5.0-beta.10] - 2017-02-07

* Issue **#109** : Added packetSize="65536" property to AJP connector in server.xml template.

* Issue **#100** : Various list of items in stroom now allow multi selection for add/remove purposes.

* Issue **#112** : Removed 'pool' monitoring screen as all pools are now caches of one form or another.

* Issue **#105** : Users were not seeing 'New' menu for folders that they had some create child doc permissions for. This was due to DocumentType not implementing equals() and is now fixed.

* Issue **#111** : Fixed query favourites and history.

* Issue **#91** : Only CombinedParser was allowing code to be injected during stepping. Now DSParser and XMLFragmentParser support code injection during stepping.

* Issue **#107** : The UI now only shows new pipeline element items on the 'Add' menu that are allowed children of the selected element.

* Issue **#113** : User names are now validated against a regex specified by the 'stroom.security.userNamePattern' property.

* Issue **#116** : Rename is now only possible when a single explorer item is selected.

* Issue **#114** : Fixed selection manager so that the explorer tree does not select items when a node expander is clicked.

* Issue **#65** : Selection lists are now limited to 300px tall and show scrollbars if needed.

* Issue **#50** : Defaults table result fields to use local time without outputting the timezone.

* Issue **#15** : You can now express time zones in dashboard query expressions or just omit a time zone to use the locale of the browser.

* Issue **#49** : Dynamic XSLT selection now works with pipeline stepping.

## [v5.0-beta.9] - 2017-02-01
* Issue **#63** : Entity selection control now shows current entity name even if it has changed since referencing entity was last saved.

* Issue **#70** : You can now select multiple explorer rows with ctrl and shift key modifiers and perform bulk actions such as copy, move, rename and delete.

* Issue **#85** : findDelete() no longer tries to add ORDER BY condition on UPDATE SQL when deleting streams.

* Issue **#89** : Warnings should now be present in processing logs for reference data lookups that don't specify feed or stream type. This was previously throwing a NullPointerException.

* Issue **#90** : Fixed entity selection dialog used outside of drop down selection control.

* Issue **#88** : Pipeline reference edit dialog now correctly selects the current stream type.

* Issue **#77** : Default index volume creation now sets stream status to INACTIVE rather than CLOSED and stream volume creation sets index status to INACTIVE rather than CLOSED.

* Issue **#93** : Fixed code so that the 'Item' menu is now visible.

* Issue **#97** : Index shard partition date range creation has been improved.

* Issue **#94** : Statistics searches now ignore expression terms with null or empty values so that the use of substitution parameters can be optional.

* Issue **#87** : Fixed explorer scrolling to the top by disabling keyboard selection.

* Issue **#104** : 'Query' no longer appears as an item that a user can allow 'create' on for permissions within a folder.

* Issue **#103** : Added 10 years as a supported data retention age.

* Issue **#86** : The stream delete button is now re-enabled when new items are selected for deletion.

* Issue **#81** : No exception will now be thrown if a client rejects a response for an EntityEvent.

* Issue **#79** : The client node no longer tries to create directories on the file system for a volume that may be owned by another node.

* Issue **#92** : Error summaries of multiple types no longer overlap each other at the top of the error markers list.

## [v5.0-beta.8] - 2016-12-21
* Issue **#64** : Fixed Hessian serialisation of 'now' which was specified as a ZonedDateTime which cannot be serialised. This field is now a long representing millseconds since epoch.

* Issue **#62** : Task termination button is now enabled.

* Issue **#60** : Fixed validation of stream attributes prior to data upload to prevent null pointer exception.

## [v5.0-beta.7] - 2016-12-14
* Issue **#9** : Created a new implementation of the expression parser that improved expression tokenisation and deals with BODMAS rules properly.

* Issue **#36** : Fixed and vastly improved the configuration of email so that more options can be set allowing for the use of other email services requiring more complex configuration such as gmail.

* Issue **#24** : Header and footer strings are now unescaped so that character sequences such as '\n' are translated into single characters as with standard Java strings, e.g. '\n' will become a new line and '\t' a tab.

* Issue **#40** : Changed Stroom docker conatiner to be based on Alpine linux to save space

* Issue **#40** : Auto import of content packs on Stroom startup and added default content packs into the docker build for Stroom.

## [v5.0-beta.6] - 2016-11-22
* Issue **#30** : Entering stepping mode was prompting for the pipeline to step with but also auto selecting a pipeline at the same time and entering stepping immediately.

* Dashboard auto refresh is now limited to a minimum interval of 10 seconds.

* Issue **#31** : Pipeline stepping was not including user changes immediately as parsers and XSLT filters were using cached content when they should have been ignoring the cache in stepping mode.

* Issue **#27** : Stroom now listens to window closing events and asks the user if they really want to leave the page. This replaces the previous crude attempts to block keys that affected the history or forced a browser refresh.

## [v5.0-beta.5] - 2016-11-17
* Issue **#2** : The order of fields in the query editor is now alphabetical.

* Issue **#3** : When a filter is active on a dashboard table column, a filter icon now appears to indicate this.

* Issue **#5** : Replace() and Decode() dashboard table expression functions no longer ignore cells with null values.

* Issue **#7** : Dashboards are now able to query on open.

* Issue **#8** : Dashboards are now able to re-query automatically at fixed intervals.

* Updated GWT to v2.8.0 and Gin to v2.1.2.

* Issue **#12** : Dashboard queries can now evaluate relative date/time expressions such as now(), hour() etc. In addition to this the expressions also allow the addition or subtraction of durations, e.g. now - 5d.

* Issue **#14** : Dashboard query expressions can now be parameterised with any term able to accept a user defined parameter, e.g. ${user}. Once added parameters can be changed for the entire dashboard via a text box at the top of the dashboard screen which will then execute all queries when enter is pressed or it loses focus.

* Issue **#16** : Dashboard table filters can also accept user defined parameters, e.g. ${user}, to perform filtering when a query is executed.

* Fixed missing text presenter in dashboards.

* Issue **#18** : The data dashboard component will now show data relative to the last selected table row (even if there is more than one table component on the dashboard) if the data component has not been configured to listen to row selections for a specific table component.

* Changed table styling to colour alternate rows, add borders between rows and increase vertical padding

* Issue **#22** : Dashboard table columns can now be configured to wrap text via the format options.

* Issue **#28** : Dashboard component dependencies are now listed with the component name plus the component id in brackets rather than just the component id.

## [v5.0-beta.4] - 2016-10-03
* Initial open source release

[Unreleased]: https://github.com/gchq/stroom/compare/v5.1-beta.8...HEAD
[v5.1-beta.8]: https://github.com/gchq/stroom/compare/v5.1-beta.7...v5.1-beta.8
[v5.1-beta.7]: https://github.com/gchq/stroom/compare/v5.1-beta.6...v5.1-beta.7
[v5.1-beta.6]: https://github.com/gchq/stroom/compare/v5.1-beta.5...v5.1-beta.6
[v5.1-beta.5]: https://github.com/gchq/stroom/compare/v5.1-beta.4...v5.1-beta.5
[v5.1-beta.4]: https://github.com/gchq/stroom/compare/v5.1-beta.3...v5.1-beta.4
[v5.1-beta.3]: https://github.com/gchq/stroom/compare/v5.1-beta.2...v5.1-beta.3
[v5.1-beta.2]: https://github.com/gchq/stroom/compare/v5.1-beta.1...v5.1-beta.2
[v5.1-beta.1]: https://github.com/gchq/stroom/compare/v5.1-alpha.2...v5.1-beta.1
[v5.1-alpha.2]: https://github.com/gchq/stroom/compare/v5.0-alpha.1...v5.1-alpha.2
[v5.1-alpha.1]: https://github.com/gchq/stroom/releases/tag/v5.1-alpha.1

[v5.0.1]: https://github.com/gchq/stroom/compare/v5.0.0...v5.0.1
[v5.0.0]: https://github.com/gchq/stroom/compare/v5.0-beta.71...v5.0.0
[v5.0-beta.71]: https://github.com/gchq/stroom/compare/v5.0-beta.70...v5.0-beta.71
[v5.0-beta.70]: https://github.com/gchq/stroom/compare/v5.0-beta.69...v5.0-beta.70
[v5.0-beta.69]: https://github.com/gchq/stroom/compare/v5.0-beta.68...v5.0-beta.69
[v5.0-beta.68]: https://github.com/gchq/stroom/compare/v5.0-beta.67...v5.0-beta.68
[v5.0-beta.67]: https://github.com/gchq/stroom/compare/v5.0-beta.66...v5.0-beta.67
[v5.0-beta.66]: https://github.com/gchq/stroom/compare/v5.0-beta.65...v5.0-beta.66
[v5.0-beta.65]: https://github.com/gchq/stroom/compare/v5.0-beta.64...v5.0-beta.65
[v5.0-beta.64]: https://github.com/gchq/stroom/compare/v5.0-beta.63...v5.0-beta.64
[v5.0-beta.63]: https://github.com/gchq/stroom/compare/v5.0-beta.62...v5.0-beta.63
[v5.0-beta.62]: https://github.com/gchq/stroom/compare/v5.0-beta.61...v5.0-beta.62
[v5.0-beta.61]: https://github.com/gchq/stroom/compare/v5.0-beta.60...v5.0-beta.61
[v5.0-beta.60]: https://github.com/gchq/stroom/compare/v5.0-beta.59...v5.0-beta.60
[v5.0-beta.59]: https://github.com/gchq/stroom/compare/v5.0-beta.58...v5.0-beta.59
[v5.0-beta.58]: https://github.com/gchq/stroom/compare/v5.0-beta.57...v5.0-beta.58
[v5.0-beta.57]: https://github.com/gchq/stroom/compare/v5.0-beta.56...v5.0-beta.57
[v5.0-beta.56]: https://github.com/gchq/stroom/compare/v5.0-beta.55...v5.0-beta.56
[v5.0-beta.55]: https://github.com/gchq/stroom/compare/v5.0-beta.54...v5.0-beta.55
[v5.0-beta.54]: https://github.com/gchq/stroom/compare/v5.0-beta.53...v5.0-beta.54
[v5.0-beta.53]: https://github.com/gchq/stroom/compare/v5.0-beta.52...v5.0-beta.53
[v5.0-beta.52]: https://github.com/gchq/stroom/compare/v5.0-beta.51...v5.0-beta.52
[v5.0-beta.51]: https://github.com/gchq/stroom/compare/v5.0-beta.50...v5.0-beta.51
[v5.0-beta.50]: https://github.com/gchq/stroom/compare/v5.0-beta.49...v5.0-beta.50
[v5.0-beta.49]: https://github.com/gchq/stroom/compare/v5.0-beta.48...v5.0-beta.49
[v5.0-beta.48]: https://github.com/gchq/stroom/compare/v5.0-beta.47...v5.0-beta.48
[v5.0-beta.47]: https://github.com/gchq/stroom/compare/v5.0-beta.46...v5.0-beta.47
[v5.0-beta.46]: https://github.com/gchq/stroom/compare/v5.0-beta.45...v5.0-beta.46
[v5.0-beta.45]: https://github.com/gchq/stroom/compare/v5.0-beta.44...v5.0-beta.45
[v5.0-beta.44]: https://github.com/gchq/stroom/compare/v5.0-beta.43...v5.0-beta.44
[v5.0-beta.43]: https://github.com/gchq/stroom/compare/v5.0-beta.42...v5.0-beta.43
[v5.0-beta.42]: https://github.com/gchq/stroom/compare/v5.0-beta.41...v5.0-beta.42
[v5.0-beta.41]: https://github.com/gchq/stroom/compare/v5.0-beta.40...v5.0-beta.41
[v5.0-beta.40]: https://github.com/gchq/stroom/compare/v5.0-beta.39...v5.0-beta.40
[v5.0-beta.39]: https://github.com/gchq/stroom/compare/v5.0-beta.38...v5.0-beta.39
[v5.0-beta.38]: https://github.com/gchq/stroom/compare/v5.0-beta.37...v5.0-beta.38
[v5.0-beta.37]: https://github.com/gchq/stroom/compare/v5.0-beta.36...v5.0-beta.37
[v5.0-beta.36]: https://github.com/gchq/stroom/compare/v5.0-beta.35...v5.0-beta.36
[v5.0-beta.35]: https://github.com/gchq/stroom/compare/v5.0-beta.34...v5.0-beta.35
[v5.0-beta.34]: https://github.com/gchq/stroom/compare/v5.0-beta.33...v5.0-beta.34
[v5.0-beta.33]: https://github.com/gchq/stroom/compare/v5.0-beta.32...v5.0-beta.33
[v5.0-beta.32]: https://github.com/gchq/stroom/compare/v5.0-beta.31...v5.0-beta.32
[v5.0-beta.31]: https://github.com/gchq/stroom/compare/v5.0-beta.30...v5.0-beta.31
[v5.0-beta.30]: https://github.com/gchq/stroom/compare/v5.0-beta.29...v5.0-beta.30
[v5.0-beta.29]: https://github.com/gchq/stroom/compare/v5.0-beta.28...v5.0-beta.29
[v5.0-beta.28]: https://github.com/gchq/stroom/compare/v5.0-beta.27...v5.0-beta.28
[v5.0-beta.27]: https://github.com/gchq/stroom/compare/v5.0-beta.26...v5.0-beta.27
[v5.0-beta.26]: https://github.com/gchq/stroom/compare/v5.0-beta.25...v5.0-beta.26
[v5.0-beta.25]: https://github.com/gchq/stroom/compare/v5.0-beta.24...v5.0-beta.25
[v5.0-beta.24]: https://github.com/gchq/stroom/compare/v5.0-beta.23...v5.0-beta.24
[v5.0-beta.23]: https://github.com/gchq/stroom/compare/v5.0-beta.22...v5.0-beta.23
[v5.0-beta.22]: https://github.com/gchq/stroom/compare/v5.0-beta.21...v5.0-beta.22
[v5.0-beta.21]: https://github.com/gchq/stroom/compare/v5.0-beta.20...v5.0-beta.21
[v5.0-beta.20]: https://github.com/gchq/stroom/compare/v5.0-beta.19...v5.0-beta.20
[v5.0-beta.19]: https://github.com/gchq/stroom/compare/v5.0-beta.18...v5.0-beta.19
[v5.0-beta.18]: https://github.com/gchq/stroom/compare/v5.0-beta.17...v5.0-beta.18
[v5.0-beta.17]: https://github.com/gchq/stroom/compare/v5.0-beta.16...v5.0-beta.17
[v5.0-beta.16]: https://github.com/gchq/stroom/compare/v5.0-beta.15...v5.0-beta.16
[v5.0-beta.15]: https://github.com/gchq/stroom/compare/v5.0-beta.14...v5.0-beta.15
[v5.0-beta.14]: https://github.com/gchq/stroom/compare/v5.0-beta.13...v5.0-beta.14
[v5.0-beta.13]: https://github.com/gchq/stroom/compare/v5.0-beta.12...v5.0-beta.13
[v5.0-beta.12]: https://github.com/gchq/stroom/compare/v5.0-beta.11...v5.0-beta.12
[v5.0-beta.11]: https://github.com/gchq/stroom/compare/v5.0-beta.10...v5.0-beta.11
[v5.0-beta.10]: https://github.com/gchq/stroom/compare/v5.0-beta.9...v5.0-beta.10
[v5.0-beta.9]: https://github.com/gchq/stroom/compare/v5.0-beta.8...v5.0-beta.9
[v5.0-beta.8]: https://github.com/gchq/stroom/compare/v5.0-beta.7...v5.0-beta.8
[v5.0-beta.7]: https://github.com/gchq/stroom/compare/v5.0-beta.6...v5.0-beta.7
[v5.0-beta.6]: https://github.com/gchq/stroom/compare/v5.0-beta.5...v5.0-beta.6
[v5.0-beta.5]: https://github.com/gchq/stroom/compare/v5.0-beta.4...v5.0-beta.5
[v5.0-beta.4]: https://github.com/gchq/stroom/releases/tag/v5.0-beta.4<|MERGE_RESOLUTION|>--- conflicted
+++ resolved
@@ -6,7 +6,8 @@
 
 ## [Unreleased]
 
-<<<<<<< HEAD
+* Issue **#554** : Added a `parseUri` XSLT function.
+
 ## [v5.1-beta.8] - 2018-01-12
 
 * Issue **#550** : Fix for info message output for data retention.
@@ -74,9 +75,6 @@
 ## [v5.1-alpha.1] - 2017-06-07
 
 * Issue **#202** : Initial release of the new data retention policy functionality.
-=======
-* Issue **#554** : Added a `parseUri` XSLT function.
->>>>>>> db405b9a
 
 ## [v5.0.1] - 2018-01-10
 

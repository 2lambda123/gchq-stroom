--- conflicted
+++ resolved
@@ -7,13 +7,11 @@
 
 ## [Unreleased]
 
-<<<<<<< HEAD
 * Issue **#2056** : Fix error sending permission change events to other cluster nodes.
-=======
+
 * Add JVM OOM args to zip distribution scripts.
 
 * Issue **#1866** : Change zip distribution shell scripts to execute from anywhere.
->>>>>>> 22e22890
 
 
 ## [v7.0-beta.89] - 2021-02-26

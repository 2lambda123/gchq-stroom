# Change Log
All notable changes to this project will be documented in this file.

The format is based on [Keep a Changelog](http://keepachangelog.com/) 
and this project adheres to [Semantic Versioning](http://semver.org/).

## [Unreleased]

<<<<<<< HEAD
* Issue **#481** : Fix handling of non-incremental queries on the query API. Adds timeout option in request and blocking code to wait for the query to complete.
=======
* Issue **#626** : Fixed issue with document settings not being persisted

* Issue **#621** : Changed the document info to prevent requests for multi selections

* Issue **#620** : Copying a directory now recursively copies it's contents, plus renaming copies is done more intelligently.

* Issue **#546** : Fixed race conditions with the Explorer Tree, it was causing odd delays to population of the explorer in various places.

* Issue **#495** : Fixed the temporary expansion of the Explorer Tree caused by filtering

* Issue **#523** : Changed permission behaviours for copy and move to support `None`, `Source`, `Destination` and `Combined` behaviours. Creating new items now allows for `None` and `Destination` permission behaviours. Also imported items now receive permissions from the destination folder. Event logging now indicates the permission behaviour used during copy, move and create operations.
>>>>>>> bc3c4a1e

* Issue **#480** : Change the downloaded search request API JSON to have a fetch type of ALL.

* Issue **#623** : Fixed issue where items were being added to sublist causing a stack overflow exception during data retention processing.

* Issue **#617** : Introduced a concept of `system` document types that prevents the root `System` folder type from being created, copied, deleted, moved, renamed etc.

* Issue **#622** : Fix incorrect service discovery based api paths, remove authentication and authorisation from service discovery

* Issue **#568** : Fixed filtering streams by pipeline in the pipeline screen.

* Issue **#376** : Welcome tab details fixed since move to gradle

## [v6.0-alpha.9]

* Issue **#592** : Mount stroom at /stroom.

* Issue **#608** : Fixed stream grep and stream dump tools and added tests to ensure continued operation.

* Issue **#603** : Changed property description from `tags` to `XML elements` in `BadTextXMLFilterReader`.

* Issue **#600** : Added debug to help diagnose cause of missing index shards in shard list.

* Issue **#611** : Changed properties to be defined in code rather than Spring XML.

* Issue **#605** : Added a cache for retrieving user by name to reduce DB use when pushing users for each task.

* Issue **#610** : Added `USE INDEX (PRIMARY)` hint to data retention select SQL to improve performance.

* Issue **#607** : Multiple improvements to the code to ensure DB connections, prepared statements, result sets etc use try-with-resources constructs wherever possible to ensure no DB resources are leaked. Also all connections obtained from a data source are now returned appropriately so that connections from pools are reused.

* Issue **#602** : Changed the data retention rule table column order.

* Issue **#606** : Added more stroom properties to tune the c3P0 connection pool. The properties are prefixed by `stroom.db.connectionPool` and `stroom.statistics.sql.db.connectionPool`.

* Issue **#601** : Fixed NPE generated during index shard retention process that was caused by a shard being deleted from the DB at the same time as the index shard retention job running.

* Issue **#609** : Add configurable regex to replace IDs in heap histogram class names, e.g. `....$Proxy54` becomes `....$Proxy--ID-REMOVED--`

* Issue **#570** : Refactor the heap histogram internal statistics for the new InternalStatisticsReceiver

* Issue **#599** : DocumentServiceWriteAction was being used in the wrong places where EntityServiceSaveAction should have been used instead to save entities that aren't document entities.

## [v6.0-alpha.8]

* Issue **#593** : Fixed node save RPC call.

* Issue **#591** : Made the query info popup more configurable with a title, validation regex etc. The popup will now only be displayed when enabled and when a manual user action takes place, e.g. clicking a search button or running a parameterised execution with one or more queries.

* Added 'prompt' option to force the identity provider to ask for a login.

## [v6.0-alpha.7]

* Issue **#549** : Change to not try to connect to kafka when kafka is not configured and improve failure handling

* Issue **#573** : Fixed viewing folders with no permitted underlying feeds. It now correctly shows blank data screen, rather than System/Data.

* Issue **#150** : Added a feature to optionally require specification of search purpose.

* Issue **#572** : Added a feature to allow easy download of dictionary contents as a text file.

* Generate additional major and minor floating docker tags in travis build, e.g. v6-LATEST and v6.0-LATEST

* Change docker image to be based on openjdk:8u151-jre-alpine

* Added a feature to list dependencies for all document entities and indicate where dependencies are missing.

* Issue **#540** : Improve description text for stroom.statistics.sql.maxProcessingAge property

* Issue **#538** : Lists of items such as users or user groups were sometimes not being converted into result pages correctly, this is now fixed.

* Issue **#537** : Users without `Manage Policies` permission can now view streams.

* Issue **#522** : Selection of data retention rules now remains when moving rules up or down.

* Issue **#411** : When data retention rules are disabled they are now shown greyed out to indicate this.

* Issue **#536** : Fix for missing visualisation icons.

* Issue **#368** : Fixed hidden job type button on job node list screen when a long cron pattern is used.

* Issue **#507** : Added dictionary inheritance via import references.

* Issue **#554** : Added a `parseUri` XSLT function.

* Issue **#557** : Added dashboard functions to parse and output URI parts.

* Issue **#552** : Fix for NPE caused by bad XSLT during search data extraction.

* Issue **#560** : Replaced instances of `Files.walk()` with `Files.walkFileTree()`. `Files.walk()` throws errors if any files are deleted or are not accessible during the walk operation. This is a major issue with the Java design for walking files using Java 8 streams. To avoid this issue `Files.walkFileTree()` has now been used in place of `Files.walk()`.

* Issue **#567** : Changed `parseUri` to be `parse-uri` to keep it consistently named with respect to other XSLT functions. The old name `parseUri` still works but is deprecated and will be removed in a later version.

* Issue **#567** : The XSLT function `parse-uri` now correctly returns a `schemeSpecificPart` element rather than the incorrectly named `schemeSpecificPort`.

* Issue **#567** : The dashboard expression function `extractSchemeSpecificPortFromUri` has now been corrected to be called `extractSchemeSpecificPartFromUri`.

* Issue **#567** : The missing dashboard expression function `extractQueryFromUri` has been added.

* Issue **#571** : Streams are now updated to have a status of deleted in batches using native SQL and prepared statements rather than using the stream store.

* Issue **#559** : Changed CSS to allow table text selection in newer browsers.

* Issue **#574** : Fixed SQL debug trace output.

* Issue **#574** : Fixed SQL UNION code that was resulting in missing streams in the data browser when paging.

* Issue **#590** : Improved data browser performance by using a local cache to remember feeds, stream types, processors, pipelines etc while decorating streams.

* Issue **#150** : Added a property to optionally require specification of search purpose.

## [v6.0-alpha.4]

* New authentication flow based around OpenId

* New user management screens

* The ability to issue API keys

* Issue **#501** : Improve the database teardown process in integration tests to speed up builds

* Relax regex in build script to allow tags like v6.0-alpha.3 to be published to Bintray

* Add Bintray publish plugin to Gradle build

* Issue **#75** : Upgraded to Lucene 5.

* Issue **#135** : [BREAKING CHANGE] Removed JODA Time library and replaced with Java 7 Time API. This change breaks time zone output previously formatted with `ZZ` or `ZZZ`.

* Added XSLT functions generate-url and fetch-json

* Added ability to put clickable hyperlinks in Dashboard tables

* Added an HTTP appender.

* Added an appender for the proxy store.

* Issue **#412** : Fixed no-column table breakage

* Issue **#380** : Fixed build details on welcome/about

* Issue **#348** : Fixed new menu icons.

* Issue **98** : Fix premature trimming of results in the store

* Issue **360** : Fix inability to sort sql stats results in the dashboard table

* Issue **#550** : Fix for info message output for data retention.

* Issue **#551** : Improved server task detail for data retention job.

* Issue **#541** : Changed stream retention job descriptions.

* Issue **#553** : The data retention job now terminates if requested to do so and also tracks progress in a local temp file so a nodes progress will survive application restarts.

* Change docker image to use openjdk:8u151-jre-alpine as a base

* Issue **#539** : Fix issue of statistic search failing after it is imported

* Issue **#547** : Data retention processing is now performed in batches (size determined by `stroom.stream.deleteBatchSize`). This change should reduce the memory required to process the data retention job.

* Issue **#541** : Marked old stream retention job as deprecated in description.

* Issue **#542** : Fix for lazy hibernate object initialisation when stepping cooked data.

* Issue **#524** : Remove dependency on stroom-proxy:stroom-proxy-repo and replaced with duplicated code from stroom-proxy-repo (commit b981e1e)

* Issue **#203** : Initial release of the new data receipt policy functionality.

* Issue **#202** : Initial release of the new data retention policy functionality.

* Issue **#521** : Fix for the job list screen to correct the help URL.

* Issue **#526** : Fix for XSLT functions that should return optional results but were being forced to return a single value.

* Issue **#527** : Fix for XSLT error reporting. All downstream errors were being reported as XSLT module errors and were
 hiding the underlying exception.

* Issue **#501** : Improve the database teardown process in integration tests to speed up builds.

* Issue **#511** : Fix NPE thrown during pipeline stepping by downstream XSLT.

* Issue **#521** : Fix for the job list screen to use the help URL system property for displaying context sensitive help.

* Issue **#511** : Fix for XSLT functions to allow null return values where a value cannot be returned due to an error etc.

* Issue **#515** : Fix handling of errors that occur before search starts sending.

* Issue **#506** : In v5 dashboard table filters were enhanced to allow parameters to be used in include/exclude filters. The implementation included the use of ` \ ` to escape `$` characters that were not to be considered part of a parameter reference. This change resulted in regular expressions requiring ` \ ` being escaped with additional ` \ ` characters. This escaping has now been removed and instead only `$` chars before `{` chars need escaping when necessary with double `$$` chars, e.g. use `$${something` if you actually want `${something` not to be replaced with a parameter.

* Issue **#505** : Fix the property UI so all edited value whitespace is trimmed

* Issue **#513** : Now only actively executing tasks are visible as server tasks

* Issue **#483** : When running stream retention jobs the transactions are now set to REQUIRE_NEW to hopefully ensure that the job is done in small batches rather than a larger transaction spanning multiple changes.

* Issue **#508** : Fix directory creation for index shards.

* Issue **#492** : Task producers were still not being marked as complete on termination which meant that the parent cluster task was not completing. This has now been fixed.

* Issue **#497** : DB connections obtained from the data source are now released back to the pool after use.

* Issue **#492** : Task producers were not being marked as complete on termination which meant that the parent cluster task was not completing. This has now been fixed.

* Issue **#497** : Change stream task creation to use straight JDBC rather than hibernate for inserts and use a configurable batch size (stroom.databaseMultiInsertMaxBatchSize) for the inserts.

* Issue **#502** : The task executor was not responding to shutdown and was therefore preventing the app from stopping gracefully.

* Issue **#476** : Stepping with dynamic XSLT or text converter properties now correctly falls back to the specified entity if a match cannot be found by name.

* Issue **#498** : The UI was adding more than one link between 'Source' and 'Parser' elements, this is now fixed.

* Issue **#492** : Search tasks were waiting for part of the data extraction task to run which was not checking for termination. The code for this has been changed and should now terminate when required.

* Issue **#494** : Fix problem of proxy aggregation never stopping if more files exist

* Issue **#490** : Fix errors in proxy aggregation due to a bounded thread pool size

* Issue **#484** : Remove custom finalize() methods to reduce memory overhead

* Issue **#475** : Fix memory leak of java.io.File references when proxy aggregation runs

* Issue **#470** : You can now correctly add destinations directly to the pipeline 'Source' element to enable raw streaming.

* Issue **#487** : Search result list trimming was throwing an illegal argument exception `Comparison method violates its general contract`, this should now be fixed.

* Issue **#488** : Permissions are now elevated to 'Use' for the purposes of reporting the data source being queried.

* Migrated to ehcache 3.4.0 to add options for off-heap and disk based caching to reduce memory overhead.

* Caches of pooled items no longer use Apache Commons Pool.

* Issue **#401** : Reference data was being cached per user to ensure a user centric view of reference data was being used. This required more memory so now reference data is built in the context of the internal processing user and then filtered during processing by user access to streams.

* The effective stream cache now holds 1000 items.

* Reduced the amount of cached reference data to 100 streams.

* Reduced the number of active queries to 100.

* Removed Ehcache and switched to Guava cache.

* Issue **#477** : Additional changes to ensure search sub tasks use threads fairly between multiple searches.

* Issue **#477** : Search sub tasks are now correctly linked to their parent task and can therefore be terminated by terminating parent tasks.

* Issue **#425** : Changed string replacement in pipeline migration code to use a literal match

* Issue **#469** : Add Heap Histogram internal statistics for memory use monitoring

* Issue **#463** : Made further improvements to the index shard writer cache to improve performance.

* Issue **#448** : Some search related tasks never seem to complete, presumably because an error is thrown at some point and so their callbacks do not get called normally. This fix changes the way task completion is recorded so that it isn't dependant on the callbacks being called correctly.

* Issue **#464** : When a user resets a password, the password now has an expiry date set in the future determined by the password expiry policy. Password that are reset by email still expire immediately as expected.

* Issue **#462** : Permission exceptions now carry details of the user that the exception applies to. This change allows error logging to record the user id in the message where appropriate.

* Issue **#463** : Many index shards are being corrupted which may be caused by insufficient locking of the shard writers and readers. This fix changes the locking mechanism to use the file system.

* Issue **#451** : Data paging was allowing the user to jump beyond the end of a stream whereby just the XML root elements were displayed. This is now fixed by adding a constraint to the page offset so that the user cannot jump beyond the last record. Because data paging assumes that segmented streams have a header and footer, text streams now include segments after a header and before a footer, even if neither are added, so that paging always works correctly regardless of the presence of a header or footer.

* Issue **#461** : The stream attributes on the filter dialog were not sorted alphabetically, they now are.

* Issue **#460** : In some instances error streams did not always have stream attributes added to them for fatal errors. This mainly occurred in instances where processing failed early on during pipeline creation. An error was recorded but stream attributes were not added to the meta data for the error stream. Processing now ensures that stream attributes are recorded for all error cases.

* Issue **#442** : Remove 'Old Internal Statistics' folder, improve import exception handling

* Issue **#457** : Add check to import to prevent duplicate root level entities

* Issue **#444** : Fix for segment markers when writing text to StreamAppender.

* Issue **#447** : Fix for AsyncSearchTask not being displayed as a child of EventSearchTask in the server tasks view.

* Issue **#421** : FileAppender now causes fatal error where no output path set.

* Issue **#427** : Pipelines with no source element will now only treat a single parser element as being a root element for backwards compatibility.

* Issue **#420** : Pipelines were producing errors in the UI when elements were deleted but still had properties set on them. The pipeline validator was attempting to set and validate properties for unknown elements. The validator now ignores properties and links to elements that are undeclared.

* Issue **#420** : The pipeline model now removes all properties and links for deleted elements on save.

* Issue **#458** : Only event searches should populate the `searchId`. Now `searchId` is only populated when a stream processor task is created by an event search as only event searches extract specific records from the source stream.

* Issue **#437** : The event log now includes source in move events.

* Issue **#419** : Fix multiple xml processing instructions appearing in output.

* Issue **#446** : Fix for deadlock on rolling appenders.

* Issue **#444** : Fix segment markers on RollingStreamAppender.

* Issue **#426** : Fix for incorrect processor filters. Old processor filters reference `systemGroupIdSet` rather than `folderIdSet`. The new migration updates them accordingly.

* Issue **#429** : Fix to remove `usePool` parser parameter.

* Issue **#439** : Fix for caches where elements were not eagerly evicted.

* Issue **#424** : Fix for cluster ping error display.

* Issue **#441** : Fix to ensure correct names are shown in pipeline properties.

* Issue **#433** : Fixed slow stream queries caused by feed permission restrictions.

* Issue **#385** : Individual index shards can now be deleted without deleting all shards.

* Issue **#391** : Users needed `Manage Processors` permission to initiate pipeline stepping. This is no longer required as the 'best fit' pipeline is now discovered as the internal processing user.

* Issue **#392** : Inherited pipelines now only require 'Use' permission to be used instead of requiring 'Read' permission.

* Issue **#394** : Pipeline stepping will now show errors with an alert popup.

* Issue **#396** : All queries associated with a dashboard should now be correctly deleted when a dashboard is deleted.

* Issue **#393** : All caches now cache items within the context of the current user so that different users do not have the possibility of having problems caused by others users not having read permissions on items.

* Issue **#358** : Schemas are now selected from a subset matching the criteria set on SchemaFilter by the user.

* Issue **#369** : Translation stepping wasn't showing any errors during stepping if a schema had an error in it.

* Issue **#364** : Switched index writer lock factory to a SingleInstanceLockFactory as index shards are accessed by a single process.

* Issue **#363** : IndexShardWriterCacheImpl now closes and flushes writers using an executor provided by the TaskManager. Writers are now also closed in LRU order when sweeping up writers that exceed TTL and TTI constraints.

* Issue **#361** : Information has been added to threads executing index writer and index searcher maintenance tasks.

* Issue **#356** : Changed the way index shard writers are cached to improve indexing performance and reduce blocking.

* Issue **#353** : Reduced expected error logging to debug.

* Issue **#354** : Changed the way search index shard readers get references to open writers so that any attempt to get an open writer will not cause, or have to wait for, a writer to close.

* Issue **#351** : Fixed ehcache item eviction issue caused by ehcache internally using a deprecated API.

* Issue **#347** : Added a 'Source' node to pipelines to establish a proper root for a pipeline rather than an assumed one based on elements with no parent.

* Issue **#350** : Removed 'Advanced Mode' from pipeline structure editor as it is no longer very useful.

* Issue **#349** : Improved index searcher cache to ensure searchers are not affected by writers closing.

* Issue **#342** : Changed the way indexing is performed to ensure index readers reference open writers correctly.

* Issue **#346** : Improved multi depth config content import.

* Issue **#328** : You can now delete corrupt shards from the UI.

* Issue **#343** : Fixed login expiry issue.

* Issue **#345** : Allowed for multi depth config content import.

* Issue **#341** : Fixed arg in SQL.

* Issue **#340** : Fixed headless and corresponding test.

* Issue **#333** : Fixed event-logging version in build.

* Issue **#334** : Improved entity sorting SQL and separated generation of SQL and HQL to help avoid future issues.

* Issue **#335** : Improved user management

* Issue **#337** : Added certificate auth option to export servlet and disabled the export config feature by default.

* Issue **#337** : Added basic auth option to export servlet to complement cert based auth.

* Issue **#332** : The index shard searcher cache now makes sure to get the current writer needed for the current searcher on open.

* Issue **#322** : The index cache and other caching beans should now throw exceptions on `get` that were generated during the creation of cached items.

* Issue **#325** : Query history is now cleaned with a separate job. Also query history is only recorded for manual querying, i.e. not when query is automated (on open or auto refresh). Queries are now recorded on a dashboard + query component basis and do not apply across multiple query components in a dashboard.

* Issue **#323** : Fixed an issue where parser elements were not being returned as 'processors' correctly when downstream of a reader.

* Issue **#322** : Index should now provide a more helpful message when an attempt is made to index data and no volumes have been assigned to an index.

* Issue **#316** : Search history is now only stored on initial query when using automated queries or when a user runs a query manually. Search history is also automatically purged to keep either a specified number of items defined by `stroom.query.history.itemsRetention` (default 100) or for a number of days specified by `stroom.query.history.daysRetention` (default 365).

* Issue **#317** : Users now need update permission on an index plus 'Manage Index Shards' permission to flush or close index shards. In addition to this a user needs delete permission to delete index shards.

* Issue **#319** : SaveAs now fetches the parent folder correctly so that users can copy items if they have permission to do so.

* Issue **#311** : Fixed request for `Pipeline` in `meta` XSLT function. Errors are now dealt with correctly so that the XSLT will not fail due to missing meta data.

* Issue **#313** : Fixed case of `xmlVersion` property on `InvalidXMLCharFilterReader`.

* Issue **#314** : Improved description of `tags` property in `BadTextXMLFilterReader`.

* Issue **#307** : Made some changes to avoid potential NPE caused by session serialisation.

* Issue **#306** : Added a stroom `meta` XSLT function. The XSLT function now exposes `Feed`, `StreamType`, `CreatedTime`, `EffectiveTime` and `Pipeline` meta attributes from the currently processing stream in addition to any other meta data that might apply. To access these meta data attributes of the current stream use `stroom:meta('StreamType')` etc. The `feed-attribute` function is now an alias for the `meta` function and should be considered to be deprecated.

* Issue **#303** : The stream delete job now uses cron in preference to a frequency.

* Issue **#152** : Changed the way indexing is performed so that a single indexer object is now responsible for indexing documents and adding them to the appropriate shard.

* Issue **#179** : Updated Saxon-HE to version 9.7.0-18 and added XSLTFilter option to `usePool` to see if caching might be responsible for issue.

* Issue **#288** : Made further changes to ensure that the IndexShardWriterCache doesn't try to reuse an index shard that has failed when adding any documents.

* Issue **#295** : Made the help URL absolute and not relative.

* Issue **#293** : Attempt to fix mismatch document count error being reported when index shards are opened.

* Issue **#292** : Fixed locking for rolling stream appender.

* Issue **#292** : Rolling stream output is no longer associated with a task, processor or pipeline to avoid future processing tasks from deleting rolling streams by thinking they are superseded.

* Issue **#292** : Data that we expect to be unavailable, e.g. locked and deleted streams, will no longer log exceptions when a user tries to view it and will instead return an appropriate message to the user in place of the data.

* Issue **#288** : The error condition 'Expected a new writer but got the same one back!!!' should no longer be encountered as the root cause should now be fixed. The original check has been reinstated so that processing will terminate if we do encounter this problem.

* Issue **#295** : Fixed the help property so that it can now be configured.

* Issue **#296** : Removed 'New' and 'Delete' buttons from the global property dialog.

* Issue **#279** : Fixed NPE thrown during proxy aggregation.

* Issue **#294** : Changing stream task status now tries multiple times to attempt to avoid a hibernate LockAcquisitionException.

* Issue **#287** : XSLT not found warnings property description now defaults to false.

* Issue **#261** : The save button is now only enabled when a dashboard or other item is made dirty and it is not read only.

* Issue **#286** : Dashboards now correctly save the selected tab when a tab is selected via the popup tab selector (visible when tabs are collapsed).

* Issue **#289** : Changed Log4J configuration to suppress logging from Hibernate SqlExceptionHandler for expected exceptions like constraint violations.

* Issue **#288** : Changed 'Expected a new writer...' fatal error to warning as the condition in question might be acceptable.

* Issue **#285** : Attempted fix for GWT RPC serialisation issue.

* Issue **#283** : Statistics for the stream task queue are now captured even if the size is zero.

* Issue **#226** : Fixed issue where querying an index failed with "User does not have the required permission (Manage Users)" message.

* Issue **#281** : Made further changes to cope with Files.list() and Files.walk() returning streams that should be closed with 'try with resources' construct.

* Issue **#224** : Removing an element from the pipeline structure now removes all child elements too.

* Issue **#282** : Users can now upload data with just 'Data - View' and 'Data - Import' application permissions, plus read permission on the appropriate feed.

* Issue **#199** : The explorer now scrolls selected items into view.

* Issue **#280** : Fixed 'No user is currently authenticated' issue when viewing jobs and nodes.

* Issue **#278** : The date picker now hides once you select a date.

* Issue **#281** : Directory streams etc are now auto closed to prevent systems running out of file handles.

* Issue **#263** : The explorer tree now allows you to collapse the root 'System' node after it is first displayed.

* Issue **#266** : The explorer tree now resets (clears and collapses all previously open nodes) and shows the currently selected item every time an explorer drop down in opened.

* Issue **#233** : Users now only see streams if they are administrators or have 'Data - View' permission. Non administrators will only see data that they have 'read' permission on for the associated feed and 'use' permission on for the associated pipeline if there is one.

* Issue **#265** : The stream filter now orders stream attributes alphabetically.

* Issue **#270** : Fixed security issue where null users were being treated as INTERNAL users.

* Issue **#270** : Improved security by pushing user tokens rather than just user names so that internal system (processing) users are clearly identifiable by the security system and cannot be spoofed by regular user accounts.

* Issue **#269** : When users are prevented from logging in with 'preventLogin' their failed login count is no longer incremented.

* Issue **#267** : The login page now shows the maintenance message.

* Issue **#276** : Session list now shows session user ids correctly.

* Issue **#201** : The permissions menu item is no longer available on the root 'System' folder.

* Issue **#176** : Improved performance of the explorer tree by increasing the size of the document permissions cache to 1M items and changing the eviction policy from LRU to LFU.

* Issue **#176** : Added an optimisation to the explorer tree that prevents the need for a server call when collapsing tree nodes.

* Issue **#273** : Removed an unnecessary script from the build.

* Issue **#277** : Fixed a layout issue that was causing the feed section of the processor filter popup to take up too much room.

* Issue **#274** : The editor pane was only returning the current user edited text when attached to the DOM which meant changes to text were ignored if an editor pane was not visible when save was pressed. This has now been fixed so that the current content of an editor pane is always returned even when it is in a detached state.

* Issue **#264** : Added created by/on and updated by/on info to pipeline stream processor info tooltips.

* Issue **#222** : Explorer items now auto expand when a quick filter is used.

* Issue **#205** : File permissions in distribution have now been changed to `0750` for directories and shell scripts and `0640` for all other files.

* Issue **#240** : Separate application permissions are now required to manage DB tables and tasks.

* Issue **#210** : The statistics tables are now listed in the database tables monitoring pane.

* Issue **#249** : Removed spaces between values and units.

* Issue **#237** : Users without 'Download Search Results' permission will no longer see the download button on the table component in a dashboard.

* Issue **#232** : Users can now inherit from pipelines that they have 'use' permissions on.

* Issue **#191** : Max stream size was not being treated as IEC value, e.g. Mebibytes etc.

* Issue **#235** : Users can now only view the processor filters that they have created if they have 'Manage Processors' permission unless they are an administrator in which case they will see all filters. Users without the 'Manage Processors' permission who are also not administrators will see no processor filters in the UI. Users with 'Manage Processors' permission who are not administrators will be able to update their own processor filters if they have 'update' permission on the associated pipeline. Administrators are able to update all processor filters.

* Issue **#212** : Changes made to text in any editor including those made with cut and paste are now correctly handled so that altered content is now saved.

* Issue **#247** : The editor pane now attempts to maintain the scroll position when formatting content.

* Issue **#251** : Volume and memory statistics are now recorded in bytes and not MiB.

* Issue **#243** : The error marker pane should now discover and display all error types even if they are preceded by over 1000 warnings.

* Issue **#254** : Fixed search result download.

* Issue **#209** : Statistics are now queryable in a dashboard if a user has 'use' permissions on a statistic.

* Issue **#255** : Fixed issue where error indicators were not being shown in the schema validator pane because the text needed to be formatted so that it spanned multiple lines before attempting to add annotations.

* Issue **#257** : The dashboard text pane now provides padding at the top to allow for tabs and controls.

* Issue **#174** : Index shard checking is now done asynchronously during startup to reduce startup time.

* Issue **#225** : Fixed NPE that was caused by processing instruction SAX events unexpectedly being fired by Xerces before start document events. This looks like it might be a bug in Xerces but the code now copes with the unexpected processing instruction event anyway.

* Issue **#230** : The maintenance message can now be set with the property 'stroom.maintenance.message' and the message now appears as a banner at the top of the screen rather than an annoying popup. Non admin users can also be prevented from logging on to the system by setting the 'stroom.maintenance.preventLogin' property to 'true'.

* Issue **#155** : Changed password values to be obfuscated in the UI as 20 asterisks regardless of length.

* Issue **#188** : All of the writers in a pipeline now display IO in the UI when stepping.

* Issue **#208** : Schema filter validation errors are now shown on the output pane during stepping.

* Issue **#211** : Turned off print margins in all editors.

* Issue **#200** : The stepping presenter now resizes the top pane to fit the tree structure even if it is several elements high.

* Issue **#168** : Code and IO is now loaded lazily into the element presenter panes during stepping which prevents the scrollbar in the editors being in the wrong position.

* Issue **#219** : Changed async dispatch code to work with new lambda classes rather than callbacks.

* Issue **#221** : Fixed issue where `*.zip.bad` files were being picked up for proxy aggregation.

* Issue **#242** : Improved the way properties are injected into some areas of the code to fix an issue where 'stroom.maxStreamSize' and other properties were not being set.

* Issue **#241** : XMLFilter now ignores the XSLT name pattern if an empty string is supplied.

* Issue **#236** : 'Manage Cache Permission' has been changed to 'Manage Cache'.

* Issue **#219** : Made further changes to use lambda expressions where possible to simplify code.

* Issue **#231** : Changed the way internal statistics are created so that multiple facets of a statistic, e.g. Free & Used Memory, are combined into a single statistic to allow combined visualisation.

* Issue **#172** : Further improvement to dashboard L&F.

* Issue **#194** : Fixed missing Roboto fonts.

* Issue **#195** : Improved font weights and removed underlines from link tabs.

* Issue **#196** : Reordered fields on stream, relative stream, volume and server task tables.

* Issue **#182** : Changed the way dates and times are parsed and formatted and improved the datebox control L&F.

* Issue **#198** : Renamed 'INTERNAL_PROCESSING_USER' to 'INTERNAL'.

* Issue **#154** : Active tasks are now sortable by processor filter priority.

* Issue **#204** : Pipeline processor statistics now include 'Node' as a tag.

* Issue **#170** : Changed import/export to delegate import/export responsibility to individual services. Import/export now only works with items that have valid UUIDs specified.

* Issue **#164** : Reduced caching to ensure tree items appear as soon as they are added.

* Issue **#177** : Removed 'Meta Data-Bytes Received' statistic as it was a duplicate.

* Issue **#152** : Changed the way index shard creation is locked so that only a single shard should be fetched from the cache with a given shard key at any one time.

* Issue **#189** : You now have to click within a checkbox to select it within a table rather than just clicking the cell the checkbox is in.

* Issue **#186** : Data is no longer artificially wrapped with the insertion of new lines server side. Instead the client now receives the data and an option to soft wrap lines has been added to the UI.

* Issue **#167** : Fixed formatting of JavaScript and JSON.

* Issue **#175** : Fixed visibility of items by inferred permissions.

* Issue **#178** : Added new properties and corresponding configuration to connect and create a separate SQL statistics DB.

* Issue **#172** : Improved dashboard L&F.

* Issue **#169** : Improved L&F of tables to make better use of screen real estate.

* Issue **#191** : Mebibytes (multiples of 1024) etc are now used as standard throughout the application for both memory and disk sizes and have single letter suffixes (B, K, M, G, T).

* Issue **#173** : Fixed the way XML formatter deals with spaces in attribute values.

* Issue **#151** : Fixed meta data statistics. 'metaDataStatistics' bean was declared as an interface and not a class.

* Issue **#158** : Added a new global property 'stroom.proxy.zipFilenameDelimiter' to enable Stroom proxy repositories to be processed that have a custom file name pattern.

* Issue **#153** : Clicking tick boxes and other cell components in tables no longer requires the row to be selected first.

* Issue **#148** : The stream browsing UI no longer throws an error when attempting to clear markers from the error markers pane.

* Issue **#160** : Stream processing tasks are now created within the security context of the user that created the associated stream processor filter.

* Issue **#157** : Data is now formatted by the editor automatically on display.

* Issue **#144** : Old processing output will now be deleted when content is reprocessed even if the new processing task does not produce output.

* Issue **#159** : Fixed NPE thrown during import.

* Issue **#166** : Fixed NPE thrown when searching statistics.

* Issue **#165** : Dashboards now add a query and result table from a template by default on creation. This was broken when adding permission inheritance to documents.

* Issue **#162** : The editor annotation popup now matches the style of other popups.

* Issue **#163** : Imported the Roboto Mono font to ensure consistency of the editor across platforms.

* Issue **#143** : Stroom now logs progress information about closing index shard writers during shutdown.

* Issue **#140** : Replaced code editor to improve UI performance and add additional code formatting & styling options.

* Issue **#146** : Object pool should no longer throw an error when abandoned objects are returned to the pool.

* Issue **#142** : Changed the way permissions are cached so that changes to permissions provide immediate access to documents.

* Issue **#123** : Changed the way entity service result caching works so that the underlying entity manager is cached instead of individual services. This allows entity result caching to be performed while still applying user permissions to cached results.

* Issue **#156** : Attempts to open items that that user does not have permission to open no longer show an error and spin the progress indicator forever, instead the item will just not open.

* Issue **#141** : Improved log output during entity reference migration and fixed statistic data source reference migration.

* Issue **#127** : Entity reference replacement should now work with references to 'StatisticsDataSource'.

* Issue **#125** : Fixed display of active tasks which was broken by changes to the task summary table selection model.

* Issue **#121** : Fixed cache clearing.

* Issue **#122** : Improved the look of the cache screen.

* Issue **#106** : Disabled users and groups are now displayed with greyed out icon in the UI.

* Issue **#132** : The explorer tree is now cleared on login so that users with different permissions do not see the previous users items.

* Issue **#128** : Improved error handling during login.

* Issue **#130** : Users with no permissions are no longer able to open folders including the root System folder to attempt data browsing.

* Issue **#120** : Entity chooser now treats 'None' as a special root level explorer node so that it can be selected in the same way as other nodes, e.g. visibly selected and responsive to double click.

* Issue **#129** : Fixed NPE.

* Issue **#119** : User permissions dialog now clears permissions when a user or group is deleted.

* Issue **#115** : User permissions on documents can now be inherited from parent folders on create, copy and move.

* Issue **#109** : Added packetSize="65536" property to AJP connector in server.xml template.

* Issue **#100** : Various list of items in stroom now allow multi selection for add/remove purposes.

* Issue **#112** : Removed 'pool' monitoring screen as all pools are now caches of one form or another.

* Issue **#105** : Users were not seeing 'New' menu for folders that they had some create child doc permissions for. This was due to DocumentType not implementing equals() and is now fixed.

* Issue **#111** : Fixed query favourites and history.

* Issue **#91** : Only CombinedParser was allowing code to be injected during stepping. Now DSParser and XMLFragmentParser support code injection during stepping.

* Issue **#107** : The UI now only shows new pipeline element items on the 'Add' menu that are allowed children of the selected element.

* Issue **#113** : User names are now validated against a regex specified by the 'stroom.security.userNamePattern' property.

* Issue **#116** : Rename is now only possible when a single explorer item is selected.

* Issue **#114** : Fixed selection manager so that the explorer tree does not select items when a node expander is clicked.

* Issue **#65** : Selection lists are now limited to 300px tall and show scrollbars if needed.

* Issue **#50** : Defaults table result fields to use local time without outputting the timezone.

* Issue **#15** : You can now express time zones in dashboard query expressions or just omit a time zone to use the locale of the browser.

* Issue **#49** : Dynamic XSLT selection now works with pipeline stepping.

* Issue **#63** : Entity selection control now shows current entity name even if it has changed since referencing entity was last saved.

* Issue **#70** : You can now select multiple explorer rows with ctrl and shift key modifiers and perform bulk actions such as copy, move, rename and delete.

* Issue **#85** : findDelete() no longer tries to add ORDER BY condition on UPDATE SQL when deleting streams.

* Issue **#89** : Warnings should now be present in processing logs for reference data lookups that don't specify feed or stream type. This was previously throwing a NullPointerException.

* Issue **#90** : Fixed entity selection dialog used outside of drop down selection control.

* Issue **#88** : Pipeline reference edit dialog now correctly selects the current stream type.

* Issue **#77** : Default index volume creation now sets stream status to INACTIVE rather than CLOSED and stream volume creation sets index status to INACTIVE rather than CLOSED.

* Issue **#93** : Fixed code so that the 'Item' menu is now visible.

* Issue **#97** : Index shard partition date range creation has been improved.

* Issue **#94** : Statistics searches now ignore expression terms with null or empty values so that the use of substitution parameters can be optional.

* Issue **#87** : Fixed explorer scrolling to the top by disabling keyboard selection.

* Issue **#104** : 'Query' no longer appears as an item that a user can allow 'create' on for permissions within a folder.

* Issue **#103** : Added 10 years as a supported data retention age.

* Issue **#86** : The stream delete button is now re-enabled when new items are selected for deletion.

* Issue **#81** : No exception will now be thrown if a client rejects a response for an EntityEvent.

* Issue **#79** : The client node no longer tries to create directories on the file system for a volume that may be owned by another node.

* Issue **#92** : Error summaries of multiple types no longer overlap each other at the top of the error markers list.

* Issue **#64** : Fixed Hessian serialisation of 'now' which was specified as a ZonedDateTime which cannot be serialised. This field is now a long representing millseconds since epoch.

* Issue **#62** : Task termination button is now enabled.

* Issue **#60** : Fixed validation of stream attributes prior to data upload to prevent null pointer exception.

* Issue **#9** : Created a new implementation of the expression parser that improved expression tokenisation and deals with BODMAS rules properly.

* Issue **#36** : Fixed and vastly improved the configuration of email so that more options can be set allowing for the use of other email services requiring more complex configuration such as gmail.

* Issue **#24** : Header and footer strings are now unescaped so that character sequences such as '\n' are translated into single characters as with standard Java strings, e.g. '\n' will become a new line and '\t' a tab.

* Issue **#40** : Changed Stroom docker conatiner to be based on Alpine linux to save space

* Issue **#40** : Auto import of content packs on Stroom startup and added default content packs into the docker build for Stroom.

* Issue **#30** : Entering stepping mode was prompting for the pipeline to step with but also auto selecting a pipeline at the same time and entering stepping immediately.

* Dashboard auto refresh is now limited to a minimum interval of 10 seconds.

* Issue **#31** : Pipeline stepping was not including user changes immediately as parsers and XSLT filters were using cached content when they should have been ignoring the cache in stepping mode.

* Issue **#27** : Stroom now listens to window closing events and asks the user if they really want to leave the page. This replaces the previous crude attempts to block keys that affected the history or forced a browser refresh.

* Issue **#2** : The order of fields in the query editor is now alphabetical.

* Issue **#3** : When a filter is active on a dashboard table column, a filter icon now appears to indicate this.

* Issue **#5** : Replace() and Decode() dashboard table expression functions no longer ignore cells with null values.

* Issue **#7** : Dashboards are now able to query on open.

* Issue **#8** : Dashboards are now able to re-query automatically at fixed intervals.

* Updated GWT to v2.8.0 and Gin to v2.1.2.

* Issue **#12** : Dashboard queries can now evaluate relative date/time expressions such as now(), hour() etc. In addition to this the expressions also allow the addition or subtraction of durations, e.g. now - 5d.

* Issue **#14** : Dashboard query expressions can now be parameterised with any term able to accept a user defined parameter, e.g. ${user}. Once added parameters can be changed for the entire dashboard via a text box at the top of the dashboard screen which will then execute all queries when enter is pressed or it loses focus.

* Issue **#16** : Dashboard table filters can also accept user defined parameters, e.g. ${user}, to perform filtering when a query is executed.

* Fixed missing text presenter in dashboards.

* Issue **#18** : The data dashboard component will now show data relative to the last selected table row (even if there is more than one table component on the dashboard) if the data component has not been configured to listen to row selections for a specific table component.

* Changed table styling to colour alternate rows, add borders between rows and increase vertical padding

* Issue **#22** : Dashboard table columns can now be configured to wrap text via the format options.

* Issue **#28** : Dashboard component dependencies are now listed with the component name plus the component id in brackets rather than just the component id.

[Unreleased]: https://github.com/gchq/stroom/compare/v6.0-alpha.8...HEAD
[v6.0-alpha.8]: https://github.com/gchq/stroom/compare/v6.0-alpha.7...v6.0-alpha.8
[v6.0-alpha.7]: https://github.com/gchq/stroom/compare/v6.0-alpha.4...v6.0-alpha.7
[v6.0-alpha.4]: https://github.com/gchq/stroom/commits/v6.0-alpha.4<|MERGE_RESOLUTION|>--- conflicted
+++ resolved
@@ -6,9 +6,8 @@
 
 ## [Unreleased]
 
-<<<<<<< HEAD
-* Issue **#481** : Fix handling of non-incremental queries on the query API. Adds timeout option in request and blocking code to wait for the query to complete.
-=======
+* Issue **#481** : Fix handling of non-incremental index queries on the query API. Adds timeout option in request and blocking code to wait for the query to complete.
+
 * Issue **#626** : Fixed issue with document settings not being persisted
 
 * Issue **#621** : Changed the document info to prevent requests for multi selections
@@ -20,7 +19,6 @@
 * Issue **#495** : Fixed the temporary expansion of the Explorer Tree caused by filtering
 
 * Issue **#523** : Changed permission behaviours for copy and move to support `None`, `Source`, `Destination` and `Combined` behaviours. Creating new items now allows for `None` and `Destination` permission behaviours. Also imported items now receive permissions from the destination folder. Event logging now indicates the permission behaviour used during copy, move and create operations.
->>>>>>> bc3c4a1e
 
 * Issue **#480** : Change the downloaded search request API JSON to have a fetch type of ALL.
 

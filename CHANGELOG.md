--- conflicted
+++ resolved
@@ -7,9 +7,8 @@
 
 ## [Unreleased]
 
-<<<<<<< HEAD
 * Issue **#2382** : Improve error message for invalid feed encodings.
-=======
+
 * Issue **#2387** : Fix reference data load/lookup failure handling.
 
 * Issue **#2422** : Change ref lookups to only do a lookup against a ref feeds that are known to contian the map being looked up against.
@@ -19,7 +18,6 @@
 * Issue **#2389** : Add an API method for purging a single reference data stream.
 
 * Issue **#2379** : Change ref data lookups to truncate last access time to hourly.
->>>>>>> 35ddb7ef
 
 * Uplift Dropwizard from 1.3.14 to 1.3.29.
 

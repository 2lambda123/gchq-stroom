--- conflicted
+++ resolved
@@ -7,7 +7,6 @@
 
 ## [Unreleased]
 
-<<<<<<< HEAD
 * Issue **#1755** : Stepping now runs in a separate thread to prevent interruption of DW threads when trying to terminate stepping early.
 
 * Issue **#1798** : Fixed REST serialisation issue that was preventing stepping XPath filters from being passed to the server.
@@ -15,11 +14,10 @@
 * Issue **#1666** : Stepping now loads element documents that use name patterns.
 
 * Issue **#1666** : Parsers now support name patterns for loading config documents. 
-=======
+
 * Issue **#1835** : Fix error when viewing data as lowly user.
 
 * Issue **#1836** : Fix Forbidden error when importing data.
->>>>>>> 7d3d3d0b
 
 * Issue **#1809** : Fix handling of import with no permissions except Import Configuration.
 

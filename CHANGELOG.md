--- conflicted
+++ resolved
@@ -7,13 +7,11 @@
 
 ## [Unreleased]
 
-<<<<<<< HEAD
+* Issue **#2366** : Fix NPE caused by visualisations that do not define maxValues.
+
 * Issue **#2220** : OpenID connect web tokens can now be refreshed to maintain validity.
 
 * Included Leaflet.draw Javascript plugin within UI bundle.
-=======
-* Issue **#2366** : Fix NPE caused by visualisations that do not define maxValues.
->>>>>>> d2071975
 
 * Issue **#2357** : Remove dropwizard logger configuration entries that have default values.
 

--- conflicted
+++ resolved
@@ -6,15 +6,13 @@
 
 ## [Unreleased]
 
-<<<<<<< HEAD
 * Issue **#1500** : Fixed data delete/restore behaviour.
-=======
+
 * Issue **#1515** : Fix proxyDir default when running in a stack.
 
 * Issue **#1509** : Unable to update processor filter.
 
 * Issue **#1495** : Speculative fix for missing swagger.json file in the fat jar.
->>>>>>> 5db44729
 
 * Issue **#1503** : Fixed Dashboard serialisation and JSON template.
 

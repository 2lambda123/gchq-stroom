# Change Log
All notable changes to this project will be documented in this file.

The format is based on [Keep a Changelog](http://keepachangelog.com/) 
and this project adheres to [Semantic Versioning](http://semver.org/).

## [Unreleased]
### Added

### Changed

<<<<<<< HEAD
* Issue **#140** : Replaced code editor to improve UI performance and add additional code formatting & styling options.

* Issue **#146** : Object pool should no longer throw an error when abandoned objects are returned to the pool.
=======
* Issue **#143** : Stroom now logs progress information about closing index shard writers during shutdown.

## [v5.0-beta.12] - 2017-03-13

* Issue **#141** : Improved log output during entity reference migration and fixed statistic data source reference migration.
>>>>>>> d948003d

## [v5.0-beta.11] - 2017-02-23

* Issue **#127** : Entity reference replacement should now work with references to 'StatisticsDataSource'.

* Issue **#125** : Fixed display of active tasks which was broken by changes to the task summary table selection model.

* Issue **#121** : Fixed cache clearing.

* Issue **#122** : Improved the look of the cache screen.

* Issue **#106** : Disabled users and groups are now displayed with greyed out icon in the UI.

* Issue **#132** : The explorer tree is now cleared on login so that users with different permissions do not see the previous users items.

* Issue **#128** : Improved error handling during login.

* Issue **#130** : Users with no permissions are no longer able to open folders including the root System folder to attempt data browsing.

* Issue **#120** : Entity chooser now treats 'None' as a special root level explorer node so that it can be selected in the same way as other nodes, e.g. visibly selected and responsive to double click.

* Issue **#129** : Fixed NPE.

* Issue **#119** : User permissions dialog now clears permissions when a user or group is deleted.

* Issue **#115** : User permissions on documents can now be inherited from parent folders on create, copy and move.

## [v5.0-beta.10] - 2017-02-07

* Issue **#109** : Added packetSize="65536" property to AJP connector in server.xml template.

* Issue **#100** : Various list of items in stroom now allow multi selection for add/remove purposes.

* Issue **#112** : Removed 'pool' monitoring screen as all pools are now caches of one form or another.

* Issue **#105** : Users were not seeing 'New' menu for folders that they had some create child doc permissions for. This was due to DocumentType not implementing equals() and is now fixed.

* Issue **#111** : Fixed query favourites and history.

* Issue **#91** : Only CombinedParser was allowing code to be injected during stepping. Now DSParser and XMLFragmentParser support code injection during stepping.

* Issue **#107** : The UI now only shows new pipeline element items on the 'Add' menu that are allowed children of the selected element.

* Issue **#113** : User names are now validated against a regex specified by the 'stroom.security.userNamePattern' property.

* Issue **#116** : Rename is now only possible when a single explorer item is selected.

* Issue **#114** : Fixed selection manager so that the explorer tree does not select items when a node expander is clicked.

* Issue **#65** : Selection lists are now limited to 300px tall and show scrollbars if needed.

* Issue **#50** : Defaults table result fields to use local time without outputting the timezone.

* Issue **#15** : You can now express time zones in dashboard query expressions or just omit a time zone to use the locale of the browser.

* Issue **#49** : Dynamic XSLT selection now works with pipeline stepping.

## [v5.0-beta.9] - 2017-02-01
* Issue **#63** : Entity selection control now shows current entity name even if it has changed since referencing entity was last saved.

* Issue **#70** : You can now select multiple explorer rows with ctrl and shift key modifiers and perform bulk actions such as copy, move, rename and delete.

* Issue **#85** : findDelete() no longer tries to add ORDER BY condition on UPDATE SQL when deleting streams.

* Issue **#89** : Warnings should now be present in processing logs for reference data lookups that don't specify feed or stream type. This was previously throwing a NullPointerException.

* Issue **#90** : Fixed entity selection dialog used outside of drop down selection control.

* Issue **#88** : Pipeline reference edit dialog now correctly selects the current stream type.

* Issue **#77** : Default index volume creation now sets stream status to INACTIVE rather than CLOSED and stream volume creation sets index status to INACTIVE rather than CLOSED.

* Issue **#93** : Fixed code so that the 'Item' menu is now visible.

* Issue **#97** : Index shard partition date range creation has been improved.

* Issue **#94** : Statistics searches now ignore expression terms with null or empty values so that the use of substitution parameters can be optional.

* Issue **#87** : Fixed explorer scrolling to the top by disabling keyboard selection.

* Issue **#104** : 'Query' no longer appears as an item that a user can allow 'create' on for permissions within a folder.

* Issue **#103** : Added 10 years as a supported data retention age.

* Issue **#86** : The stream delete button is now re-enabled when new items are selected for deletion.

* Issue **#81** : No exception will now be thrown if a client rejects a response for an EntityEvent.

* Issue **#79** : The client node no longer tries to create directories on the file system for a volume that may be owned by another node.

* Issue **#92** : Error summaries of multiple types no longer overlap each other at the top of the error markers list.

## [v5.0-beta.8] - 2016-12-21
* Issue **#64** : Fixed Hessian serialisation of 'now' which was specified as a ZonedDateTime which cannot be serialised. This field is now a long representing millseconds since epoch.

* Issue **#62** : Task termination button is now enabled.

* Issue **#60** : Fixed validation of stream attributes prior to data upload to prevent null pointer exception.

## [v5.0-beta.7] - 2016-12-14
* Issue **#9** : Created a new implementation of the expression parser that improved expression tokenisation and deals with BODMAS rules properly.

* Issue **#36** : Fixed and vastly improved the configuration of email so that more options can be set allowing for the use of other email services requiring more complex configuration such as gmail.

* Issue **#24** : Header and footer strings are now unescaped so that character sequences such as '\n' are translated into single characters as with standard Java strings, e.g. '\n' will become a new line and '\t' a tab.

* Issue **#40** : Changed Stroom docker conatiner to be based on Alpine linux to save space

* Issue **#40** : Auto import of content packs on Stroom startup and added default content packs into the docker build for Stroom.

## [v5.0-beta.6] - 2016-11-22
* Issue **#30** : Entering stepping mode was prompting for the pipeline to step with but also auto selecting a pipeline at the same time and entering stepping immediately.

* Dashboard auto refresh is now limited to a minimum interval of 10 seconds.

* Issue **#31** : Pipeline stepping was not including user changes immediately as parsers and XSLT filters were using cached content when they should have been ignoring the cache in stepping mode.

* Issue **#27** : Stroom now listens to window closing events and asks the user if they really want to leave the page. This replaces the previous crude attempts to block keys that affected the history or forced a browser refresh.

## [v5.0-beta.5] - 2016-11-17
* Issue **#2** : The order of fields in the query editor is now alphabetical.

* Issue **#3** : When a filter is active on a dashboard table column, a filter icon now appears to indicate this.

* Issue **#5** : Replace() and Decode() dashboard table expression functions no longer ignore cells with null values.

* Issue **#7** : Dashboards are now able to query on open.

* Issue **#8** : Dashboards are now able to re-query automatically at fixed intervals.

* Updated GWT to v2.8.0 and Gin to v2.1.2.

* Issue **#12** : Dashboard queries can now evaluate relative date/time expressions such as now(), hour() etc. In addition to this the expressions also allow the addition or subtraction of durations, e.g. now - 5d.

* Issue **#14** : Dashboard query expressions can now be parameterised with any term able to accept a user defined parameter, e.g. ${user}. Once added parameters can be changed for the entire dashboard via a text box at the top of the dashboard screen which will then execute all queries when enter is pressed or it loses focus.

* Issue **#16** : Dashboard table filters can also accept user defined parameters, e.g. ${user}, to perform filtering when a query is executed.

* Fixed missing text presenter in dashboards.

* Issue **#18** : The data dashboard component will now show data relative to the last selected table row (even if there is more than one table component on the dashboard) if the data component has not been configured to listen to row selections for a specific table component.

* Changed table styling to colour alternate rows, add borders between rows and increase vertical padding

* Issue **#22** : Dashboard table columns can now be configured to wrap text via the format options.

* Issue **#28** : Dashboard component dependencies are now listed with the component name plus the component id in brackets rather than just the component id.

## [v5.0-beta.4] - 2016-10-03
* Initial open source release

[Unreleased]: https://github.com/gchq/stroom/compare/v5.0-beta.12...HEAD
[v5.0-beta.12]: https://github.com/gchq/stroom/compare/v5.0-beta.11...v5.0-beta.12
[v5.0-beta.11]: https://github.com/gchq/stroom/compare/v5.0-beta.10...v5.0-beta.11
[v5.0-beta.10]: https://github.com/gchq/stroom/compare/v5.0-beta.9...v5.0-beta.10
[v5.0-beta.9]: https://github.com/gchq/stroom/compare/v5.0-beta.8...v5.0-beta.9
[v5.0-beta.8]: https://github.com/gchq/stroom/compare/v5.0-beta.7...v5.0-beta.8
[v5.0-beta.7]: https://github.com/gchq/stroom/compare/v5.0-beta.6...v5.0-beta.7
[v5.0-beta.6]: https://github.com/gchq/stroom/compare/v5.0-beta.5...v5.0-beta.6
[v5.0-beta.5]: https://github.com/gchq/stroom/compare/v5.0-beta.4...v5.0-beta.5
[v5.0-beta.4]: https://github.com/gchq/stroom/releases/tag/v5.0-beta.4<|MERGE_RESOLUTION|>--- conflicted
+++ resolved
@@ -9,17 +9,15 @@
 
 ### Changed
 
-<<<<<<< HEAD
+* Issue **#143** : Stroom now logs progress information about closing index shard writers during shutdown.
+
 * Issue **#140** : Replaced code editor to improve UI performance and add additional code formatting & styling options.
 
 * Issue **#146** : Object pool should no longer throw an error when abandoned objects are returned to the pool.
-=======
-* Issue **#143** : Stroom now logs progress information about closing index shard writers during shutdown.
 
 ## [v5.0-beta.12] - 2017-03-13
 
 * Issue **#141** : Improved log output during entity reference migration and fixed statistic data source reference migration.
->>>>>>> d948003d
 
 ## [v5.0-beta.11] - 2017-02-23
 

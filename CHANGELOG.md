# Change Log
All notable changes to this project will be documented in this file.

The format is based on [Keep a Changelog](http://keepachangelog.com/) 
and this project adheres to [Semantic Versioning](http://semver.org/).


## [Unreleased]

<<<<<<< HEAD
* Issue **#2036** : Autologger now delegates exception handling.

* Issue **#2039** : Limit the amount of text data output by autologger.

* Issue **#2037** : Add config prop to ensure every REST call is logged

* Issue **#2038** : Allow autologger action to be modified (search and process)

* Issue **#2027** : Fix autologger update operation
=======
* Migrated new UI to use Swagger generated endpoints and types.

* Issue **#1414** : A User Id can no longer be changed once a user is created. 

* Issue **#1862** : Email and name fields are no longer required when creating users.

* Issue **#1765** : Added confirmation dialog when deleting users and API keys.
>>>>>>> 6974673f

* Issue **#1764** : The create API key page now loads users to select on open.

* Issue **#1766** : Removed comment from token.

* Issue **#1763** : Improved column sizes on API keys dialog.

* Issue **#1767** : Improved column sizes on account management dialog.

* Improve exception alerts in the UI.

* Issue **#2023** : Enable autologger to output multiple path or query parameters

* Issue **#2022** : Simplify consistent event logging with POJOs

* Issue **#2021** : Fix typo when autologger encounters class names ending in 'y'

* Issue **#2020** : Prevent autologger redacting boolean properties


## [v7.0-beta.80] - 2021-01-28

* Issue **#2018** : Fixed intermittent search issue that was sometimes causing search to complete too early without results.

* Fix dashboards not handling NUMERIC index fields.

* Fix bug in Negate expression function.

* Issue **#1995** : Add help info to the expression functions drop down menu.

* Issue **#1911** : Add a drop down menu for picking index fields in the expression editor.

* Issue **#2004** : Fix import of legacy v6 index so default volume group is assigned.

* Issue **#2017** : Fixed dashboard table filtering.

* Issue **#1946** : Removed unnecessary index shard state change error.


## [v7.0-beta.79] - 2021-01-26

* Issue **#2006** : Use UTC timezone when comparing date in repository folder name.

* Issue **#2006** : Use `ArrayList.size()` as a method, instead of a property in Gradle build.

* Issue **#2016** : Fixed StackOverflowException in document event log. 

* Issue **#2003** : Fixed some issues with LMDB search results.

* Issue **#2011** : Redacting obviously sensitive data in automatically generated logs.

* Introduce functionality to provide configurable, automatic logging for RESTful API calls.

* Add `search_results` dir to dockerfile.

* Fix NPE in StroomEventLoggingUtil.


## [v7.0-beta.78] - 2021-01-14

* Issue **#2000** : `RemoteSearchResultFactory.destroy()` is now performed as the processing user.

* Issue **#2000** : Fixed NPE affecting adding/removing columns on a dashboard table and changing column options like grouping and sorting.

* Issue **#2000** : Fixed dashboard table child result expansion.

* Issue **#2001** : Fixed intermittent test failure associated with byte buffers being used incorrectly with LMDB.

* Issue **#1997** : Fix missing _Format_ option on XSLT and TextConverter editors.

* Improved security for handling entity events.


## [v7.0-beta.77] - 2021-01-12

* Issue **#1867** : Cluster entity events are now sent to each node asynchronously to prevent delays caused by one or more slow/bad nodes.

* Issue **#1923** : Fixed an issue affecting sorting dashboard table values that have mixed data types. In addition you can now sort columns alphanumerically if the column format is set to text. 

* Issue **#1811** : Fixed issue where deleting or cutting/pasting text in a dashboard query editor was not marking the dashboard as dirty.

* Search results are now stored off-heap to reduce the chance of out of memory errors.

* Issue **#1911** : Add a drop down menu for picking index fields in the expression editor.

* Issue **#1990** : Change order of items in quick filter popup help.

* Change quick filter word boundary matching to handle a mix of delimited and canelCase, e.g. `stroom.prop.maxFileSize`.

* Issue **#1986** : Fix missing gutter warning/error icons in the stepper code editor.


## [v7.0-beta.76] - 2021-01-07

* No changes.


## [v7.0-beta.75] - 2021-01-06

* Issue **#1989** : Fix for dashboard tables that were only showing a total of 100 rows.

* Change event logging to use new fluent API.


## [v7.0-beta.74] - 2020-12-15

* No changes.


## [v7.0-beta.73] - 2020-12-15

* Change github tokens in travis build.


## [v7.0-beta.72] - 2020-12-15

* Issue **#1983** : Fix line number inconsistency in View Source when last char is a line break.

* Issue **#1971** : Fix 'no appender' errors when editing a Data volume.

* Issue **#1965** : Ignore gzipped data that has no uncompressed content.

* Issue **#1976** : Add an enabled check box and insert above button to retention rules list.

* Fix bug with retention rules impact summary when rows are identical.

* Replace two buttons with toggle button on retetion impact summary.

* Fix path for user event logs.

* Uplift send_to_stroom script to v3.0.

* Issue **#1978** : Fix Meta tab losing syntax highlighting when switching streams.

* Remove byte count in brackets on Info tab when size is below 1024 bytes.

* Fix help links on Jobs screen.

* Fix inability to select text on Info tab in Data viewer.

* Issue **#1963** : Fix data/source view progress bar showing blue when all data is visible.

* Issue **#1974** : Fix job screen only showing one job.

* Issue **#1970** : Fixed issue related to accidental execution of SearchDebugUtil outside of tests.

* Change reference data lookup request object to support string or epoch millis date.

* Add byte count to Info tab, make date values consistent.

* Fix problem of wrong charset being used.

* Fix syntax highlighting for Meta streams in Source view.

* Fix bug in PreviewInputStream read() method.

* Improve the way the YAML logger paths are modified on boot.

* Issue **#1964** : BGZIP files are now closed on exception.

* Changed default dashboard time zone to use UTC.

* Fixed SQL statistics upsert statements for MySQL 5.7.

* Issue **#1954** : Change code that sets ReceivedPath to try getting a value from DOCKER_HOST_(HOSTNAME|IP) env vars first.


## [v7.0-beta.71] - 2020-12-02

* Issue **#1957** : Fix invaldiation of the stat datasource caches on content import and other changes.

* Issue **#1960** : Fix the data preview display of empty streams.

* Moved content download to Java.

* All paths in the config YAML including logging config can now be made relative to the home dir.

* Issue **#1912** : Moved dashboard table conditional formatting logic to server.

* Fix missing favicon.

* Issue **#1808** : Fix bug with permission handling for Retention Policy feature.

* Issue **#1948** : Made UI report errors that occur during download.

* Issue **#1944** : You can now define a stroom home config property and all relative paths will become subpaths of this location. 

* Fix byte conversion bug with `read()` method in RASegmentInputStream.

* Add `viewType` and `displayType` args to `data(...)` dashboard expression.

* Fix task spinner appearing briefly on every poll and consumign a lot of CPU.

* Add _progress_ bar to Source Data view and Data Preview to show location in the file.

* Issue **#1678** : Fix data display in dashboard text pane.

* Issue **#1679** : Fix data display in dashboard text pane.

* Issue **#1777** : Fix sub stream tab selection when switching streams in data screen.

* Issue **#1647** : Right align numeric columns in data screen.

* Issue **#1872** : Fix display of source data when data has no line breaks.

* Add completion and snippets to dashboard expression builder.

* Issue **#1895** : Change dashboard field expression editor use the Ace editor like other edit screens.

* Replace stream Info icon on data screen with a sub-stream type tab.

* Add Source View tab available from Data Preview screen to show the unformatted source data.

* Fix highlighting while stepping single line data.

* Add completion and snippets to edit screens using the ACE editor.

* Add editor options to use Vim bindings, show invisble chracters, highlight current line, word wrap.

* Issue **#1949** : Fixed bug in download for streams from multiple feeds.


## [v7.0-beta.70] - 2020-11-16

* Issue **#1947** : Fixed NPE thrown when trying to unassign processing tasks by setting the assigned node to null.

* Issue **#1940** : Old searches are now terminated by the processing user.

* Issue **#1932** : Physical stream delete will no longer fail if a file or directory it wants to delete cannot be found, i.e. has been deleted by another external process.

* Fix log output counts for reference data.

* Add REST endpoint for purging reference data.

* Issue **#1938** : Fix missing ref loading errors/warnings, improve warning messages.


## [v7.0-beta.69] - 2020-11-10

* Improve handling of duplicates in reference data loads.

* Improve error messages for reference loading failures.

* Issue **#1936** : Fix reference data loaded not loading string values > 1000btyes.

* Improve PooledByteBufferOutputStream.

* Issue **#1807** : Remove need for Manage Nodes permission in order to list nodes (needed to manage volumes).

* Issue **#1806** : Remove need for Manage Nodes permission in order to list nodes (needed to manage tasks).

* Issue **#1925** : Fixed logging error that was happening on search.

* Issue **#1921** : Fixed problem with the dashboard text pane not migrating properly to the new special stream id and event id fields. 

* Issue **#1910** : Fixed issue preventing display of table data where a table had duplicate column names.

* Issue **#1919** : Fixed issue that was preventing dashboard tabs from being closed.

* Removed rxjava.

* Issue **#1919** : Dashboards now prevent tabs being closed from the close button if some nested tabs on the same pane are hidden.

* Issue **#1915** : Multiple statistic searches on a dashboard are now executed in parallel.

* Issue **#1915** : Fixed task context user identity for statistics searches.

* Issue **#1915** : Fixed task context for statistics searches.

* Merged external expression and query libraries into the source code and added Kryo serialisation to search results.

* Issue **#1910** : Duplicate fields in dashboard tables are now avoided by adding a numeric suffix to the field name when adding a duplicate.

* Issue **#1918** : Text presenter was losing track of stream and event id fields when settings were changed.

* Issue **#1906** : Added info about queue sizes to extraction task.

* Issue **#1906** : Made changes to allow early termination of searches if we have enough data.

* Issue **#1906** : Fixed node task nesting.

* Issue **#1906** : The maximum size of the stream event map is now configurable with the `stroom.search.extraction.maxStreamEventMapSize` property.

* Issue **#1906** : Improved the way search extractions events are grouped so we can extract more events per stream and therefore improve performance.

* Issue **#1907** : Fixed NPE.


## [v7.0-beta.68] - 2020-10-22

* Issue **#1733** : Support xsl:output options for XML output from pipeline (XMLWriter)

* Issue **#1893** : Change delimited string volume properties to lists of strings

* Issue **#1848** : Fix NPE when importing certain processor filters.

* Issue **#1894** : Improvements to search performance and fix for hanging searches.


## [v7.0-beta.67] - 2020-10-15

* Issue **#1901** : Create default (index) volume group if it is used prior to UI.

* Issue **#1900** : Fix inter-node task assignment, change how processing user equality is checked.

* Change dashboard field expression editor to be a bit wider and use a monospace font.

* Issue **#1887** : Fix searches hanging generally and specifically when streams have been deleted.

* Issue **#1877** : Change conditional formatting to support decimals.

* Change conditional formatting to set the available rule operators according to the format type of the column.

* Change conditional formatting to support date terms and date comparisons.

* Issue **#1885** : Fix annotations icon not being enabled on dashboard tables.

* Issue **#1883** : Code now deals with missing streams when performing search extraction.

* Issue **#1882** : Added capacity restriction to the stream event map used in search result extraction. The previous version was causing out of memory exceptions.

* Change names of hidden special table columns on dashboards to avoid name clashes.

* Make dashboard table settings popup bigger to accommodate the conditional formatting.

* Added logic to rename conditional formatting term fields on a column rename.

* Added logic to prevent renaming a column to an existing name.

* Issue **#1872** : Partially fixed to show the 1st 1k chars of the single line raw source. Full fix will come in v7.

* Issue **#1874** : Fixed dashboard tables not showing data if the stream id column is present.

* Issue **#1868** : Stop `Stream not found with id=nnn` errors during searching.

* Issue **#1864** : Added `*` wildcard to conditional formatting matches. 

* Issue **#1865** : Fixed NoSuchMethodError.

* Issue **#1854** : Changed search mechanism to poll for remote results to reduce the chances of hung searches.

* Uplift event-logging-schema content pack to v3.4.2.

* Uplift standard-pipelines content pack to v0.2.

* Uplift template-pipelines content pack to v0.3.

* Change the off-heap ref store to use xxHash for hashing its values.

* Change key widths used in ref data store. Existing stores will need to be deleted and re-generated.


## [v7.0-beta.66] - 2020-09-24

* Added code to authenticate against AWS ALB.


## [v7.0-beta.65] - 2020-09-24

* Added code to authenticate against AWS ALB.


## [v7.0-beta.64] - 2020-09-24

* Added code to authenticate against AWS ALB.


## [v7.0-beta.63] - 2020-09-22

* Added code to authenticate against AWS ALB.


## [v7.0-beta.62] - 2020-09-22

* Added code to authenticate against AWS ALB.


## [v7.0-beta.61] - 2020-09-22

* Added code to authenticate against AWS ALB.


## [v7.0-beta.60] - 2020-09-22

* Added code to authenticate against AWS ALB.


## [v7.0-beta.59] - 2020-09-22

* Added code to authenticate against AWS ALB.

* Changed default behaviour of `useDefaultOpenIdCredentials`.


## [v7.0-beta.58] - 2020-09-22

* Added code to authenticate against AWS ALB.


## [v7.0-beta.57] - 2020-09-18

* Failed build.


## [v7.0-beta.56] - 2020-09-18

* Added code to authenticate against AWS ALB.

* Remove requirement for Reference stream type in ref data API lookup requests.


## [v7.0-beta.55] - 2020-09-15

* Fix names in travis release plugin.


## [v7.0-beta.54] - 2020-09-15

* Rename release artefact `stroom-proxy-config.X.yml` to `stroom-proxy-app-config.X.yml`.


## [v7.0-beta.53] - 2020-09-15

* Change `prod.yml` and `proxy-prod.yml` to be templated so as to generate custom config for the zip and docker distributions.

* Add the docker config files to the release artefacts.

* Issue **#580** : Added conditional formatting options to dashboard tables.

* Add comments to `prod.yml`/`config.yml`.

* Change `reset_password` CLI command to also reset various locked/inactive type flags.

* Change stroom admin path from `admin` to `stroomAdmin` in the distribution.

* Fix `command not found` bug in distribution `start.sh`.

* Change `start.sh` to log pre-logback output to start.sh.log.

* Change logFormat to include time in `prod.yml` and `config.yml`.


## [v7.0-beta.52] - 2020-09-10

* Issue **#1850** : Add new command line commands `create_account`, `reset_password` and `manage_users` to enable the creation of accounts to bootstrap the application.

* Change `admin` to `stroomAdmin` in distribution shell scripts.


## [v7.0-beta.51] - 2020-09-09

* Added `formTokenRequest` property to OpenId config for use with AWS authentication. This forces the use of a form request when fetching tokens.

* Issue **#1824** : Fix for search hang when extraction is requested but no search pipeline is provided.

* Issue **#1083** : Added `any()`, `first()`, `last()`, `nth()`, `top()` and `bottom()` selection functions to select child values of grouped items.

* Issue **#1837** : Added `joining()` function to concatenate supplied fields in child rows.

* Issue **#1784** : Several functions were previously prevented from working on results from aggregate functions but are now applied regardless.

* Fix config file validation not working when hot loading config file changes.

* Change config file validation to be the first thing that happens on boot.

* Fix error when empty branches are in the config file.

* Add `pipeline.referenceData.getLmdbSystemLibraryPath` prop to support provided LMDB binary.

* Change extraction location of bundled LMDB binary to be the same as the store files.

* Change default value for `pipeline.referenceData.maxPutsBeforeCommit` to 0 (i.e. don't commit mid-load).


## [v7.0-beta.50] - 2020-09-07

* Add /api/refData/v1/lookup REST endpoint for doing ref data lookups.

* Issue **#1755** : Stepping now runs in a separate thread to prevent interruption of DW threads when trying to terminate stepping early.

* Issue **#1798** : Fixed REST serialisation issue that was preventing stepping XPath filters from being passed to the server.

* Issue **#1666** : Stepping now loads element documents that use name patterns.

* Issue **#1666** : Parsers now support name patterns for loading config documents. 

* Issue **#1835** : Fix error when viewing data as lowly user.

* Issue **#1836** : Fix Forbidden error when importing data.

* Issue **#1809** : Fix handling of import with no permissions except Import Configuration.

* Issue **#1657** : Remove INTERNAL_PROCESSING_USER from Users list in App Permissions screen.

* Issue **#1782** : Fix handling of empty NOT/AND/OR in stats queries and immprove the error handling for the remote data sources.

* Issue **#1781** : Fix SQL stats handling of NOT() with more than one term in the NOT.

* Issue **#1830** : Change quick filters on Annotations screen to use fuzzy filtering consistent with the rest of stroom. Disable the comment quick filter drop down if there are no standard comments configured. Remove the qualified fields from the quick filter tooltips.

* Issue **#1829** : Fix Annotations screen recording change history when clicking an empty title/subject.

* Issue **#1737** : Fix quick filter in users/groups popup.

* Issue **#1832** : Fix inability to add users/groups in the Document Permissions screen.


## [v7.0-beta.49] - 2020-09-02

* Fix accidental commit of broken code.


## [v7.0-beta.48] - 2020-09-02

* Fix duplicate call to bintray upload in travis script.


## [v7.0-beta.47] - 2020-09-02

* Issue **#1821** : Fix SQL Stat queries whose table doesn't use any datasource fields.

* Issue **#1694** : Fix UUID filtering in quick filters, now using `uuid:` field qualifier. Removed support for `#` prefix in Quick Filter and suggesters.

* Issue **#1699** : Add a docker managed volume for the ref data store.

* Add `pooledByteBufferCounts` to ref data config.

* Issue **#1700** : Stopped stepping happening on open.

* Uplift LMDB to v0.8.1.

* Changed implementaion of the byte buffer pool used in the ref data store to improve performance.

* Increase default value for ref data `maxPutsBeforeCommit` to improve load times.

* Fix instances of trace logging that are not using lambdas for complex args. This is particularly a problem in the ref data store code.

* Made stroom compatible with AWS authentication.

* Issue **#1707** : Fix reference data lookups picking the wrong effective stream.

* Issue **#1797** : Altered how search completion is recorded to try and prevent hanging. 

* Issue **#1762** : Fix for search jobs that do not terminate correctly.

* The build should now ensure GWT compilation only occurs after test has completed.

* Issue **#1790** : You can now provide `TYPE` as an optional HTTP header when sending data to Stroom. If provided this attribute is used to determine what data type to assign to the data being received. Data forwarding and aggregation also maintains this attribute and behaviour. 

* Issue **#1665** : Recognised meta types can now be specified in config and drop downs now allow selection in the pipeline editor.


## [v7.0-beta.46] - 2020-08-23

* Issue **#1702** : Fix namespace handling in XML reference data values.

* Issue **#1789** : Prevent dashboards without an extraction pipeline showing as "Missing" on dependency screen.

* Issue **#1803** : Fix `/api/export/v1` failing with NoSuchFileException.

* Issue **#1719** : Create rest endpoint to get rererence data store entries. Experimental feature at the moment.

* Issue **#1649** : Make the local reference data store searchable from the dashboard. Experimental feature at the moment.

* Issue **#1805** : Fix missing alert popup when document is saved but has been updated by another user/tab.

* Fix _No appender for stroom.docref.DocRef_ ERRORs in the log.


## [v7.0-beta.45] - 2020-08-14

* Issue **#1793** : Fixed Solr search query creation.

* Issue **#1791** : Fixed Solr connection test response.

* Update Gradle to v6.6

* Revert back to full build.


## [v7.0-beta.44] - 2020-08-14

* Reverted deploy changes until travis dpl v2 is stable.


## [v7.0-beta.43] - 2020-08-14

* Fixing release artefacts.


## [v7.0-beta.42] - 2020-08-13

* Issue **#1783** : Made change to prevent nodes called by the cluster from using localhost, 127.0.0.1 or the same URL as other nodes.

* Issue **#1706** : Terminating processing jobs early now writes appropriate termination errors to the processing info (error) stream and deletes other outputs.

* Issue **#1749** : Removed old benchmark job.


## [v7.0-beta.41] - 2020-08-12

* Issue **#1785** : Fix proxy not forwarding any data.

* Issue **#1675** : All dashboard table fields are now present in text pane settings even if they are hidden or special, e.g. internally added mandatory fields like StreamId and EventId. This change prevents the field settings from being altered incorrectly when these fields were not found.

* Issue **#1758** : Added file locations to meta details and improved tooltip layout.

* Issue **#1778** : Remove error streams following reprocessing when no new streams are created.

* Added support for time based expressions when searching for streams from UI. 

* Issue **#1760** : Support time based expressions for ProcessorTask data source

* Issue **#1761** : Allow processor id to be displayed when searching processor tasks data source.

* Issue **#1693** : Fix dependencies screen listing links to internal searchables as "missing".

* Issue **#1751** : Display correct UUID for "to" dependency in UI dependency screen.

* Issue **#1664** : Fix crash when all streams for pipeline are deleted.

* Issue **#1701** : Fix crash when alternative pipeline is selected/used for processing.

## [v7.0-beta.40] - 2020-07-27

* Issue **#1756** : Fix for IdEnrichmentFilter where is attempts to change attribute values that already exist.

* Issue **#1741** : Fix for search hanging issue.

* Issue **#1740** : `CombinedParser` now removes invalid XML 1.0 characters when `fixInvalidChars` is set and not XML 1.1.

* Add `readTimeout` property to `HTTPAppender` 

* Issue **#1747** : Nodes are now notified about changes to document permissions so that caches are cleared etc.

* Issue **#1752** : Meta info tooltips now show appropriate units for values.

* The `admin` account is now auto created if it doesn't exist.

* Issue **#1310** : Improved file cleanup between tests.

* Issue **#1533** : Improved meta data attribute value flushing to DB.

* Issue **#1634** : `FileSystemClean` will now only examine active data volumes.

* Issue **#1672** : Index shards are now only updated in the DB on flush when the document count or shard size changes.

* Issue **#1713** : Fixed issue where processor task start times were being displayed incorrectly.

* Issue **#1748** : Removed border from explorer quick filter.

* Issue **#1656** : Only managed jobs will now appear on the jobs page.

* Issue **#1669** : Changed the way next scheduled time is calculated based on current time.

* Issue **#1662** : Processor tasks and meta data sources now correctly show pipeline names in dashboard results.

* Issue **#1677** : Active tasks are now correctly filtered.

* Issue **#1718** : Added server task info for some tasks.

* Issue **#1731** : Fixed calendar date picker style that was broken by tooltip CSS changes.

* Issue **#1657** : `INTERNAL_PROCESSING_USER` is no longer visible in the UI.

* Issue **#1449** : You can now create users to associate permissions by clicking the create button in the `User Permissions` page.

* Issue **#1727** : Typo.

* Issue **#1501** : Multiple fixes for new UI.

* Issue **#1506** : Multiple fixes for new UI.

* Issue **#1561** : Multiple fixes for new UI.

* Issue **#1483** : Multiple fixes for new UI.

* Issue **#1525** : Multiple fixes for new UI.

* Issue **#1587** : Multiple fixes for new UI.

* Issue **#1526** : Multiple fixes for new UI.

* Issue **#1499** : Multiple fixes for new UI.

* Issue **#1481** : Multiple fixes for new UI.

* Issue **#1498** : Multiple fixes for new UI.

* Issue **#1660** : Multiple fixes for new UI.

* Issue **#1659** : Multiple fixes for new UI.

* Issue **#1725** : Fix Data Splitter onlyMatch using zero based instead of one based numbers.


## [v7.0-beta.39] - 2020-07-06

* Issue **#1716** : Prevent export of processor filters that are reprocess or deleted.

* Issue **#1638** : Suppress error when searching deleted streams.

* Issue **#1696** : Fix reprocessing from unfiltered meta data view.

* Issue **#1648** : Fix streams not being deleted following reprocessing.

* Issue **#1695** : Fix `Records` stream types not being identified correctly.

* Issue **#1668** : Fixed incorrect parameter count for XSLT `meta` function.

* Issue **#1619** : Fix delete stream summary.


## [v7.0-beta.38] - 2020-06-25

* Issue **#1670** : Stop _parse-uri_ XSLT function returning -1 for missing port numbers.

* Issue **#1673** : Increase limit for age spinner in retention rules to 9999.

* Issue **#1683** : Add `!` NOT operator to fuzzy match filtering.

* Add field searching to Activity quick filter.

* Add field searching to entity selection popups.

* Change entity selection popups to clear quick filter on show.

* Add column sorting and field searching to Properties screen.

* Add field searching to Explorer Tree quick filter.

* Add field searching to Properties quick filter.

* Add field searching to Server Tasks quick filter.

* Add field searching to dependencies quick filter.

* Improve info tooltip layouts.

* Issue **#1248** : Add quick filter to dependencies screen.

* Issue **#1650** : Use consistent blue colour.

* Issue **#1671** :Fix XSLT function `hex-to-oct`.

* Add `readTimeout` property to `HTTPAppender`.

* Issue **#1632** : SQL stats now compatible with MySQL 8 Group Replication

* Issue **#1650** : Use consistent blue colour.

* Issue **#1627** : Fix Up/Down buttons on Rule Set screen. Now keeps selection after use.

* Issue **#1277** : Fix Enable/Disable toggle button on Rule Set screen.


## [v7.0-beta.37] - 2020-06-15

* Add _Impact Summary_ tab to _Data Retention_ to show breakdown of counts of streams to be deleted.

* Add support for the `.` separator in the word boundary fuzzy matching.

* Change the fuzzy match filter to switch to a case sensitive wild-carded exact match when the input contains a `*`.

* Issue **#1640** : Fix server error when clicking disabled delete/info icon for deleted streams.

* Issue **#1639** : Default index volume group property changes.

* Issue **#1636** : Fix data retention deletion using wrong action for rules.

* Issue **#1280** : Fix creation of default index volumes.


## [v7.0-beta.36] - 2020-06-02

* Issue **#1621** : Fix NPE in proxy content syncing.

* Issue **#1462** : Stroom not working with MySQL 8.0 due to SQLException

* Issue **#1564** : Fix error in data retention section of stream info popup.

* Change data retention delete batching approach to use time ranges.

* Issue **#1611** : Change explorer tree filtering to also filter on an exact match of the entity's UUID.

* Add regex filtering with `/` prefix to fuzzy matching.

* Change word boundary matching to require a `?` prefix.


## [v7.0-beta.35] - 2020-05-28

* Issue **#1608** : Fixed NPE in UI data presenter.

* Issue **#1595** : Fixed names for imported items that already exist but are updated by import.

* Issue **#1603** : XSLT imports now error if more than one matching XSLT is found.

* Issue **#1604** : XSLT import resolution now accepts the use of UUIDs and DocRef strings.

* Issue **#1403** : Dashboard query download now retains expression parameters.

* Issue **#1514** : Fixed properties edit presenter issue.

* Issue **#1569** : Additional changes to improve the new `Data Delete` task that replaces the `File System Clean` task.

* Issue **#1565** : Stop data retention rules deleting all data.

* Add default data retention rule to the UI screen to make it clear what happens by default.

* Add fuzzy match filter to explorer tree.


## [v7.0-beta.34] - 2020-05-26

* Issue **#1569** : Removed recursive multi threading from file system clean as thread limit was being reached. 

* Issue **#1478** : Fixed data volume creation and other resource methods.

* Issue **#1594** : Now auto creates root explorer node on startup if it is missing.

* Issue **#1544** : Fixes for imported dashboards.

* Issue **#1586** : Fixed migration and initial population of standard meta type names.

* Issue **#1592** : Changed DB bit(1) columns to be tinyint(1) so that they show values correctly in the CLI.

* Issue **#1510** : Added logical delete for processor and processor filter to allow a user to force deletion without encountering a DB constraint. 

* Issue **#1557** : Process, reprocess, delete and download data functions now provide an impact summary before a user can proceed with the action.

* Issue **#1557** : The process data function in the data browser now provides the option to process or reprocess data. When selected a user can also choose: the priority of the process filters that will be created; to set the priority automatically based on previous filters; set the enabled state.

* Issue **#1557** : Reprocessing data no longer has a limitation on how many items can be reprocessed as it is now implemented by reprocess specific filters.

* Issue **#1585** : Fixed issue that was preventing viewing folders processors.

* Issue **#1557** : Added an impact summary to meta data actions such as delete, restore, process and download.

* Issue **#1593** : NPE copying empty expressions


## [v7.0-beta.33] - 2020-05-22

* Issue **#1588** : Fix processor filter import.

* Issue **#1566** : Fixed UI data restore behaviour.

* Make public port configurable


## [v7.0-beta.32] - 2020-05-19

* Issue **#1573** : Active tasks tab now only shows tasks related to the open feed.

* Issue **#1584** : Add @ApiParam to POST/PUT/DELETE endpoints so the request type appears in swagger-ui.

* Issue **#1581** : Change streamId to a path param in GET /api/data/v1.

* Issue **#1567** : Added error handling so the confirmation dialog continues to work even when there is a failure in a previous use.

* Issue **#1568** : Pipeline names should now be shown where needed in the UI.

* Issue **#1457** : Change field value suggester to use fuzzy matching.

* Issue **#1574** : Make feed suggestions return all feeds, not just ones with meta.

* Issue **#1544** : Imported dashboards from 6.1 now work.

* Issue **#1577** : Cluster node status is now updated when node settings are changed.

* Issue **#1396** : Completely changed DB migration and import/export compatibility code.

* Fix index creation stored procedure.

* Issue **#1508** : Tidy up property descriptions, change connection pool props to use Stroom Duration type.

* Issue **#473** : Fix value stats being ignored during in memory stat aggregation.

* Issue **#1141** : Make SQL stats aggregation delete unused stat keys at the end.


## [v7.0-beta.31] - 2020-05-12

* Issue **#1546** : Fixed opening and editing of data retention rules.

* Issue **#1494** : Scrollbars now have a white background unless used in a readonly text area.

* Issue **#1547** : Added pipeline names to processor task screens.

* Issue **#1543** : Prevent import/export of processor filters with id fields

* Issue **#1112** : You can now copy feeds along with other items and copies are named appropriately.

* Issue **#1112** : When copying a selection of several items, the dependencies between the items are altered in the resulting copies so that the copied items work together as a new set of content.

* Issue **#1112** : As part of fixing dependencies when copying items, the dependencies screen now works correctly and now also shows processor filters. 

* Issue **#1545** : Add property `enableDistributedJobsOnBootstrap` to enable/disable processing on first boot.


## [v7.0-beta.30] - 2020-05-06

* Issue **#1503** : Further fix for enabled/disabled expression items and dashboard tab visibility.

* Issue **#1511** : Data pages now show pipeline names rather than pipeline UUIDs.

* Issue **#1529** : Fix error when selecting datasource in new dashboard.

* Fix NPE in SystemInfoResource.get().

* Issue **#1527** : Fixed missing aud in API eky tokens.

* Add missing guice binding for SystemInfoResource.

* Make export add new line to the end of all files to adhere to POSIX standard.

* Issue **#1532** : Fixed index shard criteria in UI.

* Change SecurityFilter to return a 401 on authentication exceptions.

* Move some health checks into SystemInfoResource.

* Remove healthchecks from rest resources and servlets that never give an unhealthy result.

* Add error info to AppConfigMonitor health check.


## [v7.0-beta.29] - 2020-05-04

* Issue **#1496** : Fixed paging of processed data.

* Add stroom.statistics.internal.enabledStoreTypes and make internal stat processing respect it.

* Improve SQL stats shutdown processing so all in memory stats are flushed.

* Issue **#1521** : Dashboards with missing datasources break entirely.

* Issue **#1477** : Disable edit button on stream processor.

* Issue **#1497** : Fixed data list result paging.

* Issue **#1492** : Fixed data list result paging.

* Issue **#1513** : You can now view data in folders.

* Issue **#1500** : Fixed data delete/restore behaviour.

* Issue **#1515** : Fix proxyDir default when running in a stack.

* Issue **#1509** : Unable to update processor filter.

* Issue **#1495** : Speculative fix for missing swagger.json file in the fat jar.

* Issue **#1503** : Fixed Dashboard serialisation and JSON template.

* Issue **#1479** : Unable to set index volume limits.


## [v7.0-beta.28] - 2020-04-29

* Issue **#1489** : Reprocess streams feature failing.

* Issue **#1465** : Add default Open ID credentials to allow proxy to be able to authenticate out of the box.

* Issue **#1455** : Fix interactive search.

* Issue **#1471** : Pipeline name not shown on processors/filters in UI.

* Issue **#1491** : Download stream feature failing. 

* Issue **#1433** : StandardKafkaProducer failed when writing XML kafka payloads. 


## [v7.0-beta.27] - 2020-04-27

* Issue **#1417** : Allow processor filters to be exported with Pipelines. 

* Issue **#1480** : Index settings now shows index volume groups and allows selection. 

* Issue **#1450** : Further attempt to improve criteria filtering on data tab.

* Issue **#1467** : The cluster node state node uses NodeResource to determine active nodes.

* Issue **#1448** : The internal processing user now has a JWT and passes it when making calls to other nodes.


## [v7.0-beta.26] - 2020-04-22

* Fix gradle build for versioned builds


## [v7.0-beta.25] - 2020-04-22

* Assorted fixes to the new React UI pages.


## [v7.0-beta.24] - 2020-04-21

* Issue **#1450** : Stop data tabs showing all feeds.

* Issue **#1454** : Fix NPE in feed name suggestion box.

* Remove internal statistics from setup sample data.

* Fix issue of pipeline structure not showing when it contains a StatisticsFilter.

* Update auth flow for auth-into-stroom integration

* Issue **#1426** : Change /logout endpoint to /noauth/logout.

* Fix `Expecting a real user identity` errors on auto import of content packs.

* Increase wait timeout to 240s in `start.sh`.

* Issue **#1404** : Fixed issue with invalid XML character filter.

* Issue **#1413** : Attempt to fix search hanging issue.

* Issue **#1393** : The annotations data popup now formats content on load.

* Issue **#1399** : Removed error logging for expected exceptions in TaskExecutor.

* Issue **#1385** : File output param `streamId` now aliased to `sourceId` and `streamNo` is now aliased to `partNo` for consistency with new source tracking XSLT functions.

* Issue **#1392** : Downloading dashboard queries now provides the current query without the need to save the dashboard.

* Issue **#1427** : Change remote call to auth service to a local call.


## [v7.0-beta.23] - 2020-03-24

* Rename all legacy DB tables to `OLD_`.

* Issue **#1394** : Fix duplicate tables appearing in Monitoring -> Database Tables.

* Add NodeEndpointConfiguration. Change `node` table to hold the base endpoint.


## [v7.0-beta.22] - 2020-03-10

* Brought stroom-auth-service into stroom

* Issue **#563** : Kafka producer improvements - StandardKafkaProducer

* Issue **#1399** : Removed error logging for expected exceptions in TaskExecutor. 

* Fix missing $ in start.sh

* Issue **#1387** : Changed the way tasks are executed to reduce changes of unhandled execution errors.

* Issue **#1378** : Improved logging detail when processor filters fail.

* Issue **#1379** : Fixed issue where you couldn't open a processor filter if parts of the filter referenced deleted items.

* Issue **#1378** : Improved logging detail when processor filters fail.

* Issue **#1382** : Added `decode-url` and `encode-url` XSLT functions.

* Issue **#655** : Fixed SQL Stats queries ignoring the enabled state of the dashboard query terms.

* Issue **#1362** : Fixed issue where hiding dashboard annotation fields removed them.

* Issue **#1357** : Fixed dragging tabs in dashboard with hidden panes to create a new split.

* Issue **#1357** : Fixed dragging tabs in dashboard with hidden panes.

* Issue **#1368** : Fixed FindReplaceFilter as it wasn't working when used in conjunction with Data Splitter.

* Issue **#1361** : Changed the way headers are parsed for the HttpCall XSLT function.


## [v7.0-beta.21] - 2020-02-24

* Add null checks to DB migration.

* Add deletion of constraint `IDX_SHARD_FK_IDX_ID` to migration script.


## [v7.0-beta.20] - 2020-02-13

* Fix bug in `processor_task` migration script.


## [v7.0-beta.19] - 2020-02-10

* Fix bugs in DB migration scripts.


## [v7.0-beta.18] - 2020-02-05

* Re-locate index database migrations.

* Fix issues with migrating null audit columns.

* Improve output of TestYamlUtil.


## [v7.0-beta.17] - 2020-01-29

* Issue **#1355** : Fixed stepping from dashboard text pane.

* Issue **#1354** : Fixed double click to edit list items, e.g. properties.

* Issue **#1340** : Fixed issue with FindReplaceFilter where it failed in some cases when more than one filter was chained together.

* Issue **#1338** : You can now configure the max size of the map store cache.

* Issue **#1350** : Fixed scope of dictionaries when loaded in multiple XSLT pipeline steps.

* Issue **#1347** : Added SSL options to `http-call` XSLT method.

* Issue **#1352** : Fixed Hessian serialisation of user identities on tasks.

* Change docker image to allow us to pass in the dropwizard command to run, e.g. server|migrate.

* Stop MySQL outputing Note level warnings during migration about things that don't exist when we expect them not to.


## [v7.0-beta.13] - 2019-12-24

* Add `migrate` command line argument to run just the DB migrations.

* Updated API key to include audience and added client id and secret.

* Change `stroom.conf.sh` to also look for ip in `/sbin`

* Issue **#260** : You can now hide dashboard tabs.

* Issue **#1332** : The text pane can now be configured to show source data.

* Issue **#1311** : Improved source location tracking.


## [v7.0-beta.12] - 2019-12-04

* Change local.yml.sh to also look for ip in /sbin


## [v7.0-beta.11] - 2019-12-04

* Fix invalid SQL syntax in V07_00_00_012__Dictionary


## [v7.0-beta.10] - 2019-12-04

* Update auth api version

* Add clientId and clientSecret to config

* Update API keys (needed aud)

* Issue **#1338** : Added new config options to control the maximum size of some caches: `stroom.pipeline.parser.maxPoolSize`, `stroom.pipeline.schema.maxPoolSize`, `stroom.pipeline.schema.maxPoolSize`, `stroom.pipeline.xslt.maxPoolSize`, `stroom.entity.maxCacheSize`, `stroom.referenceData.mapStore.maxCacheSize`.

* Issue **#642** : Downloading query details now ignores hidden fields.

* Issue **#1337** : Fixed issue where downloading large numbers of search results in Excel format was exceeding maximum style count of 64000. 

* Issue **#1341** : Added XSRF protection to GWT RPC requests.

* Issue **#1335** : Made session cookie `Secure` and `HttpOnly`.

* Issue **#1334** : Fix 404 when accessing `/stroom/resourcestore/........`, i.e. fix Tools->Export.

* Issue **#1333** : Improved resilience against XSS attacks.

* Issue **#1330** : Allow configuration of `Content-Type` in HTTPAppender.

* Issue **#1327** : Improvements to annotations.

* Issue **#1328** : Increased size of data window and removed max size restrictions.

* Issue **#1324** : Improved logging and added SSL options for HTTPAppender.


## [v7.0-beta.9] - 2019-11-20

* Fix SSL connection failure on remote feed staus check.

* Remove ConfigServlet as the functionality is covered by ProxyConfigHealthCheck.

* Fix password masking in ProxyConfigHealthCheck.

* Change servlet path of ProxyStatusServlet from `/config` to `/status`.


## [v7.0-beta.8] - 2019-11-20

* Change precedence order for config properties. YAML > database > default. Change UI to show effective value. Add hot loading of YAML file changes.

* Issue **#1322** : Stroom now asks if you really want to leave site when stepping items are dirty. Also fixed `Save` and `Save All` menu items and dashboard param changes now correctly make a dashboard dirty.

* Issue **#1320** : Fixed formatting of XML where trailing spaces were being removed from content surrounded by start and end tags (data content) which should not happen. 

* Issue **#1321** : Make path relative in stroom distribution .zip.sha256 hash file.

* The auth service now supports the use of HTTPS without certificate verification and adds additional logging.

* Issue **gchq/stroom-auth#157** : Automatically refresh user's API key when it expires.

* Issue **#1243** : Dashboard visualisations now link with similar functions available to dashboard tables, e.g. `link()`, `dashboard()`, `annotation()`, `stepping()`, `data()`.

* Issue **#1316** : JSONParser now includes various parse options including handling comments.

* Issue **#48** : Added option to hide/show dashboard table columns.

* Issue **#1315** : Improved health check for missing API key.

* Updated stroom expression to v1.5.4 and added new field types.

* Issue **#1315** : Improved health check for missing API key.

* Issue **#1314** : Fixed NPE thrown when logging caused when viewing docs that can't be found.

* Issue **#1313** : Suggestion boxes now make suggestions immediately before the user even starts typing.

* Issue **#1043** : Added feature to allow floating point numbers to be indexed.

* Issue **#1312** : Dictionaries now change the entity name in the DB when renamed.

* Issue **#1312** : Fixed read only behaviour of dictionary settings UI.

* Issue **#1300** : Multiple changes to annotations.

* Issue **#1265** : Added `modulus()` function along with alias `mod()` and modulus operator `%`.

* Issue **#1300** : Added `annotation()` link creation function, `currentUser()` alias for `param('currentUser()')` and additional link creation functions for `data()` and `stepping()`.

* Issue **#67** : Table columns now display menu items on left click.

* Uplift stroom-query to v2.2.4 to add better diagnostic logging.

* Uplift Kafka client to v2.2.1.

* Issue **#1293** : Add more static file types to allow nginx/browser caching on.

* Issue **#1295** : Add authentication bypass for servlets such as /remoting, /status, /echo, etc.

* Issue **#1297** : The UI now supplies API tokens to the backend for resource calls.

* Issue **#1296** : Fixed NPE in StreamMapCreator caused when a stream can not be found.

## [v7.0-beta.7] - 2019-10-23

* Issue **#1288** : Streams now show the name of the pipeline used to create them even if the user doesn't have permission to see the pipeline.

* Issue **#1282** : Fixed issue where items were imported into the explorer even if not selected for import.

* Issue **#1291** : Fixed issue where empty dashboard table cells did not select table rows when clicked. 

* Issue **#1290** : Fixed issue where executor provider was not executing supplied runnable if parent task had terminated.

* Fix problem of missing fallback config in docker image.


## [v7.0-beta.6] - 2019-10-15

* Add default for stroom.security.authentication.durationToWarnBeforeExpiry

* Fix missing icons for Kafka Config and Rule Set.

* Fix Kafka Config entity serialisation.

* Issue **#1264** : Dashboards running in embedded mode will not always ask for the user to choose an activity if the users session has one set already.

* Issue **#1275** : Fixed permission filtering when showing related streams.

* Issue **#1274** : Fixed issue with batch search caused by Hibernate not returning pipeline details in stream processor filters.

* Issue **#1272** : Fixed saving query favourites.

* Issue **#1266** : Stroom will now lock the cluster before releasing owned tasks so it doesn't clash with other task related processes that lock the DB for long periods.

* Issue **#1264** : Added `embedded` mode for dashboards to hide dashboard chrome and save options.

* Issue **#1264** : Stroom no longer asks if you want to leave the web page if no content needs saving.

* Issue **#1263** : Fixed issues related to URL encoding/decoding with the `dashboard()` function.

* Issue **#1263** : Fixed issue where date expressions were being allowed without '+' or '-' signs to add or subtract durations.

* Add fallback config.yml file into the docker images for running outside of a stack.

* Issue **#1263** : Fixed issues related to URL encoding/decoding in dashboard expressions.

* Issue **#1262** : Improved behaviour of `+` when used for concatenation in dashboard expressions.

* Issue **#1259** : Fixed schema compliance when logging failed document update events.

* Issue **#1245** : Fixed various issues with session management and authentication.

* Issue **#1258** : Fixed issue affecting search expressions against keyword fields using dictionaries containing carriage returns.


## [v7.0-beta.5] - 2019-09-23

* Fixes to proxy


## [v7.0-beta.4] - 2019-09-16

* Fix stroom-proxy Dockerfile


## [v7.0-beta.3] - 2019-09-16

* Minor fixes, including an essential fix to config


## [v7.0-beta.2] - 2019-09-13

* Fix docker build


## [v7.0-beta.1] - 2019-09-11

* Issue **#1253** : Data retention policies containing just `AND` will now match everything.

* Issue **#1252** : Stream type suggestions no longer list internal types.

* Issue **#1218** : All stepping panes will now show line numbers automatically if there are indicators (errors, warnings etc) that need to be displayed.  

* Issue **#1254** : Added option to allow non Java escaped find and replacement text to be used in `FindReplaceFilter`. 

* Issue **#1250** : Fixed logging description for reading and writing documents.

* Issue **#1251** : Copy permissions from a parent now shows changes prior to the user clicking ok.

* Issue **#758** : You no longer need the `Manage Processors` privilege to call `stroom:meta('Pipeline')` in XSLT.

* Issue **#1256** : Fix error caused when logging data source name when downloading search results.

* Issue **#399** : Fix for error message when stepping that said user needed `read` permission on parent pipeline and not just `use`.

* Issue **#1242** : Fix for pipeline corruption caused when moving elements back to inherited parents.

* Issue **#1244** : Updated Dropwizard to version 1.3.14 to fix session based memory leak.

* Issue **#1246** : Removed elastic search document type, menu items and filter.

* Issue **#1247** : Added XSLT functions (`source`, `sourceId`, `partNo`, `recordNo`, `lineFrom`, `colFrom`, `lineTo`, `colTo`) to determine the current source location so it can be embedded in a cooked event. Events containing raw source location info can be made into links in dashboard tables or the text pane so that a user can see raw source data or jump directly to stepping that raw record.

* Add data retention feature and index optimisation to Solr indexes.

* Initial support for Solr indexing and search.

* Issue **#1244** : Updated Dropwizard to version 1.3.14 to fix session based memory leak.

* Issue **#1246** : Removed elastic search document type, menu items and filter.

* Issue **#1214** : Fixed issue where the max results setting in dashboard tables was not always being obeyed. Also fixed some dashboard table result page size issues.

* Issue **#1238** : During proxy clean task we no longer show a failed attempt to delete an empty directory as an error as this condition is expected.

* Issue **#1237** : Fixed issue where explorer model requests were failing outside of user sessions, e.g. when we want to find folder descendants for processing.

* Issue **#1230** : Fix test.

* Issue **#1230** : Search expressions no longer have the `contains` condition. 

* Issue **#1220** : Fixed attempt to open newly created index shards as if they were old existing shards.

* Issue **#1232** : Fixed handling of enter key on pipeline element editor dialog.

* Issue **#1229** : Fixed issue where users needed `Read` permission on an index instead of just `Use` permission to search it.

* Issue **#1207** : Removed task id from meta to reduce DB size and complexity especially given the fact tasks are transient. Superseded output is now found by querying the processor task service when new output is written rather than using task ids on meta.

* Uplift HBase to 2.1.5 and refactor code accordingly

* Uplift Kafka to 2.1.1 and refactor code accordingly

* Uplift Curator to 4.2.0

* Issue **#1143** : Added mechanism to inject dashboard parameters into expressions using the `param` and `params` functions so that dashboard parameters can be echoed by expressions to create dashboard links.

* Issue **#1205** : Change proxy repo clean to not delete configured rootRepoDir.

* Issue **#1204** : Fix ProxySecurityFilter to use correct API key on feedStatus requests.

* Issue **#1211** : Added a quick filter to the server tasks page.

* Issue **#1206** : Fixed sorting active tasks when clicking column header.

* Issue **#1201** : Fixed dependencies.

* Issue **#1201** : Fixed tests.

* Issue **#1201** : Document permission changes now mutate the user document permissions cache rather than clearing it.

* Issue **#1153** : Changed security context to be a Spring singleton to improve explorer performance.

* Issue **#1202** : Fixed NumberFormatException in StreamAttributeMapUtil.

* Issue **#1203** : Fixed event logging detail for dictionaries.

* Issue **#1197** : Restored Save As functionality.

* Issue **#1199** : The index fields page now copes with more than 100 index fields.

* Issue **#1200** : Removed blocking queue that was causing search to hang when full.

* Issue **#1198** : Filtering by empty folders now works correctly.

* Comment out rollCron in proxy-prod.yml

* Change swagger UI at gchq.github.io/stroom to work off 6.0 branch

* Issue **#1195** : Fixed issue where combination of quick filter and type filter were not displaying explorer items correctly.

* Issue **#1153** : Changed the way document permissions are retrieved and cached to improve explorer performance.

* Issue **#1196** : Added code to resolve data source names from doc refs if the name is missing when logging.

* Issue **#1165** : Fixed corruption of pipeline structure when adding items to Source.

* Issue **#1193** : Added optional validation to activities.

* Change default config for proxy repositoryFormat to "${executionUuid}/${year}-${month}-${day}/${feed}/${pathId}/${id}"

* Issue **#1194** : Fixed NPE in FindTaskProgressCriteria.

* Issue **#1191** : SQL statistics search tasks now show appropriate information in the server tasks pane.

* Issue **#1192** : Executor provider tasks now run as the current user.

* Issue **#1190** : Copied indexes now retain associated index volumes.

* Issue **#1177** : Data retention now works with is doc refs.

* Issue **#1160** : Proxy repositories now only roll if all output streams for a repository are closed. Proxy repositories also only calculate the current max id if the `executionUuid` repo format param is not used.

* Issue **#1186** : Volume status is now refreshed every 5 minutes.

* Fix incorrect default keystore in proxy config yaml.

* Rename environment variables in proxy config yaml.

* Issue **#1170** : The UI should now treat the `None` tree node as a null selection.

* Issue **#1184** : Remove dropwizard yaml files from docker images.

* Issue **#1181** : Remove dropwizard config yaml from the docker images.

* Issue **#1152** : You can now control the maximum number of files that are fragmented prior to proxy aggregation with `stroom.maxFileScan`.

* Issue **#1182** : Fixed use of `in folder` for data retention and receipt policies.

* Updated to allow stacks to be built at this version.

* Issue **#1154** : Search now terminates during result creation if it is asked to do so.

* Issue **#1167** : Fix for proxy to deal with lack of explorer folder based collections.

* Issue **#1172** : Fixed logging detail for viewing docs.

* Issue **#1166** : Fixed issue where users with only read permission could not copy items.

* Issue **#1174** : Reduced hits on the document permission cache.

* Issue **#1168** : Statistics searches now work when user only has `Use` permission.

* Issue **#1170** : Extra validation to check valid feed provided for stream appender.

* Issue **#1174** : The size of the document permissions cache is now configurable via the `stroom.security.documentPermissions.maxCacheSize` property.

* Issue **#1176** : Created index on document permissions to improve performance.

* Issue **#1175** : Dropping unnecessary index `explorerTreePath_descendant_idx`.

* Issue **#747** : XSLT can now reference dictionaries by UUID.

* Issue **#1167** : Use of folders to include child feeds and pipelines is now supported.

* Issue **#1153** : The explorer tree is now built with fewer DB queries.

* Issue **#1163** : Added indexes to the DB to improve explorer performance.

* Issue **#1153** : The explorer tree now only rebuilds synchronously for users who alter the tree, if has never been built or is very old. All other rebuilds of the explorer tree required to keep it fresh will happen asynchronously.

* Issue **#1162** : Proxy aggregation will no longer recurse parts directories when creating parts.

* Issue **#1157** : Migration now adds dummy feeds etc to processor filters if the original doc can't be found. This will prevent filters from matching more items than they should if migration fails to map feeds etc because they can't be found.

* Issue **#1162** : Remove invalid CopyOption in move() call.

* Issue **#1159** : Fix NPE in rolling appenders with no frequency value.

* Issue **#1160** : Proxy repositories will no longer scan contents on open if they are set to be read only.

* Issue **#1162** : Added buffering etc to improve the performance of proxy aggregation.

* Issue **#1156** : Added code to reduce unlikely chance of NPE or uncontrolled processing in the event of a null or empty processing filter.

* Issue **#1149** : Changed the way EntryIdSet is unmarshalled so jaxb can now use the getter to add items to a collection.

* Ignore broken junit test that cannot work as it stands

* Fix NPE in DictionaryStoreImpl.findByName().

* Issue **#1146** : Added `encodeUrl()`, `decodeUrl()` and `dashboard()` functions to dashboard tables to make dashboard linking easier. The `link()` function now automatically encodes/decodes each param so that parameters do not break the link format, e.g. `[Click Here](http://www.somehost.com/somepath){dialog|Dialog Title}`.

* Issue **#1144** : Changed StreamRange to account for inclusive stream id ranges in v6.0 that was causing an issue with file system maintenance.

* Mask passwords on the proxy admin page.

* Add exception to wrapped exception in the feedStatus service.

* Issue **#1140** : Add health check for proxy feed status url.

* Issue **#1138** : Stroom proxy now deletes empty repository directories based on creation time and depth first so that pruning empty directories is quicker and generally more successful.

* Issue **#1137** : Change proxy remote url health check to accept a 406 code as the feed will not be specified.

* Issue **#1135** : Data retention policies are now migrated to use `Type` and not `Stream Type`.

* Issue **#1136** : Remove recursive chown from stroom and proxy docker entrypoint scripts.


## [v7.0-alpha.5] - 2019-06-12

* Fix YAML substitution.


## [v7.0-alpha.4] - 2019-06-11

* Update API paths


## [v7.0-alpha.3] - 2019-05-10

* Fix config


## [v7.0-alpha.2] - 2019-05-10

* Fix config

* Issue **#1134** : Proxy now requires feed name to always be supplied.

* Expose proxy api key in yaml config via SYNC_API_KEY

* Issue **#1130** : Change `start.sh` so it works when realpath is not installed.

* Issue **#1129** : Fixed stream download from the UI.

* Issue **#1119** : StreamDumpTool will now dump data to zip files containing all data and associated meta and context data. This now behaves the same way as downloading data from the UI and can be used as an input to proxy aggregation or uploaded manually.


## [v7.0-alpha.1] - 2019-04-23

* Fix config issue

* Fixed NPE created when using empty config sections.

* Issue **#1122** : Fixed hessian communication between stroom and stroom proxy used to establish feed receive status. Added restful endpoints for feed status to stroom and stroom proxy. Proxy will now be able to request feed status from upstream stroom or stroom proxy instances.

* Fixed incompatibility issues with MySQL 5.7 and 8.0.

* Added debug to help diagnose search failures

* Issue **#382** : Large zip files are now broken apart prior to proxy aggregation.

* Change start script to use absolute paths for jar, config and logs to distinguish stroom and proxy instances.

* Issue **#1116** : Better implementation of proxy aggregation.

* Issue **#1116** : Changed the way tasks are executed to ensure thread pools expand to the maximum number of threads specified rather than just queueing all tasks and only providing core threads.

* Remove full path from file in sha256 hash file release artifact.

* Issue **#1115** : Add missing super.startProcessing to AbstractKafkaProducerFilter.

* Improve exception handling and logging in RemoteDataSourceProvider. Now the full url is included in dashboard connection errors.

* Change Travis build to generate sha256 hashes for release zip/jars.

* Uplift the visualisations content pack to v3.2.1

* Issue **#1100** : Fix incorrect sort direction being sent to visualisations.

* Add guard against race condition

* Add migration script to remove property `stroom.node.status.heapHistogram.jMapExecutable`.

* Uplift base docker image to openjdk:8u191-jdk-alpine3.9, reverting back to JDK for access to diagnostic tools.

* Issue **#1084** : Change heap histogram statistics to java MBean approach rather than jmap binary. Remove stroom.node.status.heapHistogram.jMapExecutable property.

* Improve resource for setting user's status

* Issue **#1079** : Improved the logging of permission errors encountered during stream processing

* Issue **#1058** : Added property `stroom.pipeline.parser.secureProcessing` to enable/disable the XML secure processing feature.

* Issue **#1062** : Add env var for UI path

* Uplift distribution visualisation content pack to v3.1.0

* Add transform_user_extract.py, for pre-6.0 to 6.0 user migration

* Issue **#1059** : Fix guice errors on stroom-proxy startup.

* Issue **#1010** : Improve distribution start/stop/etc scripts by adding monochrome switch and background log tailing.

* Issue **#1053** : Add API to disabled authorisation users

* Issue **#1042** : Improve error message for an ApiException when requesting a user's token.

* Issue **#1050** : Prevent creation of permission entries if key already exists.

* Issue **#1015** : Add sortDirections[] and keySortDirection to visualisation data object to fix sorting in the visualisations.

* Issue **#1019** : Fix visualisations settings dialog so you can un-set text and list controls.

* Issue **#1041** : Add a healthcheck to Stroom to alert for API key expiry

* Issue **#1040** : Fix for visualisations that do not require nested data.

* Issue **#1036** : Fix for scrollbar position on explorer popup windows.

* Issue **#1037** : Updated `moment.js` for parsing/formatting dates and times.

* Issue **#1021** : Dashboard links now allow `{}` characters to be used without URL encoding.

* Issue **#1018** : Added Health Checks for the external connectors that are registered via plugins

* Issue **#1025** : Fixed ACE editor resize issue where horizontal scroll bar was not always correctly shown.

* Issue **#1025** : Updated ACE editor to v1.4.2.

* Issue **#1022** : Added `Contains` condition to all search expression fields so that regex terms can be used.

* Issue **#1024** : Superseded output helper no longer expects initialisation in all cases.

* Issue **#1021** : Multiple changes to improve vis, dashboard and external linking in Stroom.

* Issue **#1019** : Fix visualisations settings dialog so you can un-set text and list controls.

* Issue **#986** : Fix direct dashboard links.

* Issue **#1006** : Added Exception Mapper for PermissionExceptions to return HTTP FORBIDDEN.

* Issue **#1012** : Fix for NPE caused when checking if an output is superseded.

* Issue **#1011** : Old UI versions running in browsers often cause Stroom to throw an NPE as it can't find the appropriate GWT serialisation policy. Stroom will no longer throw an NPE but will report an `IncompatibleRemoteServiceException` instead. This is the default GWT behaviour.

* Issue **#1007** : Max visualisation results are now limited by default to the maximum number of results defined for the first level of the parent table. This can be further limited by settings in the visualisation.

* Issue **#1004** : Table cells now support multiple links.

* Issue **#1001** : Changed link types to `tab`, `dialog`, `dashboard`, `browser`.

* Issue **#1001** : Added dashboard link option to link to a dashboard from within a vis, e.g. `stroomLink(d.name, 'type=Dashboard&uuid=<TARGET_DASHBOARD_UUID>&params=userId%3D' + d.name, 'DASHBOARD')`.

* Issue **#1001** : Added dashboard link option to link to a dashboard using the `DASHBOARD` target name, e.g. `link(${UserId}, concat('type=Dashboard&uuid=<TARGET_DASHBOARD_UUID>', ${UserId}), '', 'DASHBOARD')`.

* Issue **#1002** : Popup dialogs shown when clicking dashboard hyperlinks are now resizable.

* Issue **#993** : Moving documents in the explorer no longer affects items that are being edited as they are not updated in the process.

* Issue **#996** : Updated functions in dashboard function picker.

* Issue **#981** : Fixed dashboard deletion

* Issue **#989** : Upgraded stroom-expression to v1.4.13 to add new dashboard `link` function.

* Issue **#988** : Changed `generate-url` XSLT function to `link` so it matches the dashboard expression. Changed the parameters to create 4 variants of the function to make creation of simple links easier.

* Issue **#980** : Fix for NPE when fetching dependencies for scripts.

* Issue **#978** : Re-ordering the fields in stream data source

* Issue **gchq/stroom-content#31** : Uplift stroom-logs content pack to v2.0-alpha.5.

* Issue **#982** : Stop proxy trying to health check the content syncing if it isn't enabled.

* Change error logging in ContentSyncService to log stack trace

* Uplift send_to_stroom.sh in the distribution to v2.0

* Issue **#973** : Export servlet changed to a Resource API, added permission check, improved error responses.

* Issue **#969** : The code now suppresses errors for index shards being locked for writing as it is expected. We now lock shards using maps rather than the file system as it is more reliable between restarts.

* Issue **#941** : Internal Meta Stats are now being written

* Issue **#970** : Add stream type of `Records` for translated stroom app events.

* Issue **#966** : Proxy was always reporting zero bytes for the request content in the receive log.

* Issue **#938** : Fixed an NPE in authentication session state.

* Change the proxy yaml configuration for the stack to add `remotedn` and `remotecertexpiry` headers to the receive log

* Change logback archived logs to be gzip compressed for stroom and proxy

* Uplift stroom-logs content pack to v2.0-alpha.3

* Uplift send_to_stroom script to v1.8.1

* Issue **#324** : Changed XML serialisation so that forbidden XML characters U+FFFE and U+FFFF are not written. Note that these characters are not even allowed as character references so they are ignored entirely.

* Issue **#945** : More changes to fix some visualisations only showing 10 data points.

* Issue **#945** : Visualisations now show an unlimited number of data points unless constrained by their parent table or their own maximum value setting.

* Issue **#948** : Catching Spring initialisation runtime errors and ensuring they are logged.

* Add `set_log_levels.sh` script to the distribution

* Uplift visualisations content pack to v3.0.6 in the gradle build

* Issue **#952** : Remote data sources now execute calls within the context of the user for the active query. As a result all running search `destroy()` calls will now be made as the same user that initiated the search.

* Issue **#566** : Info and warning icons are now displayed in stepping screen when needed.

* Issue **#923** : Dashboard queries will now terminate if there are no index shards to search.

* Issue **#959** : Remove Material UI from Login and from password management pages

* Issue **#933** : Add health check for password resets

* Issue **#929** : Add more comprehensive password validation

* Issue **#876** : Fix password reset issues

* Issue **#768** : Preventing deletion of /store in empty volumes

* Issue **#939** : Including Subject DN in receive.log

* Issue **#940** : Capturing User DN and cert expiry on DW terminated SSL

* Issue **#744** : Improved reporting of error when running query with no search extraction pipeline

* Issue **#134** : Copy permissions from parent button

* Issue **#688** : Cascading permissions when moving/copying folder into a destination

* Issue **#788** : Adding DocRef and IsDocRef to stroom query to allow doc ref related filtering. Migration of stream filters uses this.

* Issue **#936** : Add conversion of header `X-SSL-Client-V-End` into `RemoteCertExpiry`, translating date format in the process.

* Issue **#953** : Fixed NPE.

* Issue **#947** : Fixed issue where data retention policy contains incorrect field names.

* Remove Material UI from the Users and API Keys pages

* Add content packs to stroom distribution

* Change distribution to use send_to_stroom.sh v1.7

* Updated stroom expression to v1.4.12 to improve handling or errors values and add new type checking functions `isBoolean()`, `isDouble()`, `isError()`, `isInteger()`, `isLong()`, `isNull()`, `isNumber()`, `isString()`, `isValue()`. Testing equality of null with `x=null()` is no longer valid and must be replaced with `isNull(x)`.

* Issue **#920** : Fix error handling for sql stats queries

* Remove log sending cron process from docker images (now handled by stroom-log-sender).

* Issue **#924** : The `FindReplaceFilter` now records the location of errors.

* Issue **#939** : Added `remotedn` to default list of keys to include in `receive.log`.

* Add git_tag and git_commit labels to docker images

* Uplift stroom-logs content pack in docker image to` v2.0-alpha.2`

* Stop truncation of `logger` in logback console logs

* Issue **#921** : Renaming open documents now correctly changes their tab name. Documents that are being edited now prevent the rename operation until they are saved.

* Issue **#922** : The explorer now changes the selection on a right click if the item clicked is not already selected (could be part of a multi select).

* Issue **#903** : Feed names can now contain wildcard characters when filtering in the data browser.

* Add API to allow creation of an internal Stroom user.

* Fix logger configuration for SqlExceptionHelper

* Add template-pipelines and standard-pipelines content packs to docker image

* Issue **#904** : The UI now shows dictionary names in expressions without the need to enter edit mode.

* Updated ACE editor to v1.4.1.

* Add colours to console logs in docker.

* Issue **#869** : Delete will now properly delete all descendant nodes and documents when deleting folders but will not delete items from the tree if they cannot be deleted, e.g. feeds that have associated data.

* Issue **#916** : You can no longer export empty folders or import nothing.

* Issue **#911** : Changes to feeds and pipelines no longer clear data browsing filters.

* Issue **#907** : Default volumes are now created as soon as they are needed.

* Issue **#910** : Changes to index settings in the UI now register as changes and enable save.

* Issue **#913** : Improve FindReplaceFilter to cope with more complex conditions.

* Change log level for SqlExceptionHelper to OFF, to stop expected exceptions from polluting the logs

* Fix invalid requestLog logFormat in proxy configuration

* Stop service discovery health checks being registered if stroom.serviceDiscovery.enabled=false

* Add fixed version of send_to_stroom.sh to release distribution

* Uplift docker base image for stroom & proxy to openjdk:8u181-jdk-alpine3.8

* Add a health check for getting a public key from the authentication service.

* Issue **#897** : Import no longer attempts to rename or move existing items but will still update content.

* Issue **#902** : Improved the XSLT `format-date` function to better cope with week based dates and to default values to the stream time where year etc are omitted.

* Issue **#905** : Popup resize and move operations are now constrained to ensure that a popup cannot be dragged off screen or resized to be bigger than the current browser window size.

* Issue **#898** : Improved the way many read only aspects of the UI behave.

* Issue **#894** : The system now generates and displays errors to the user when you attempt to copy a feed.

* Issue **#896** : Extended folder `create` permissions are now correctly cached.

* Issue **#893** : You can now manage volumes without the `Manage Nodes` permission.

* Issue **#892** : The volume editor now waits for the node list to be loaded before opening.

* Issue **#889** : Index field editing in the UI now works correctly.

* Issue **#891** : `StreamAppender` now keeps track of it's own record write count and no longer makes use of any other write counting pipeline element.

* Issue **#885** : Improved the way import works to ensure updates to entities are at least attempted when creating an import confirmation.

* Issue **#892** : Changed `Ok` to `OK`.

* Issue **#883** : Output streams are now immediately unlocked as soon as they are closed.

* Removed unnecessary OR operator that was being inserted into expressions where only a single child term was being used. This happened when reprocessing single streams.

* Issue **#882** : Splitting aggregated streams now works when using `FindReplaceFilter`. This functionality was previously broken because various reader elements were not passing the `endStream` event on.

* Issue **#881** : The find and replace strings specified for the `FindReplaceFilter` are now treated as unescaped Java strings and now support new line characters etc.

* Issue **#880** : Increased the maximum value a numeric pipeline property can be set to via the UI to 10000000.

* Issue **#888** : The dependencies listing now copes with external dependencies failing to provide data due to authentication issues.

* Issue **#890** : Dictionaries now show the words tab by default.

* Add admin healthchecks to stroom-proxy

* Add stroom-proxy docker image

* Refactor stroom docker images to reduce image size

* Add enabled flag to storing, forwarding and synching in stroom-proxy configuration

* Issue **#884** : Added extra fonts to stroom docker image to fix bug downloading xls search results.

* Issue **#879** : Fixed bug where reprocess and delete did not work if no stream status was set in the filter.

* Issue **#878** : Changed the appearance of stream filter fields to be more user friendly, e.g. `feedName` is now `Feed` etc.

* Issue **#809** : Changed default job frequency for `Stream Attributes Retention` and `Stream Task Retention` to `1d` (one day).

* Issue **#813** : Turned on secure processing feature for XML parsers and XML transformers so that external entities are not resolved. This prevents DoS attacks and gaining unauthorised access to the local machine.

* Issue **#871** : Fix for OptimisticLockException when processing streams.

* Issue **#872** : The parser cache is now automatically cleared when a schema changes as this can affect the way a data splitter parser is created.

* Add a health check for getting a public key from the authentication service.

* Issue **#897** : Import no longer attempts to rename or move existing items but will still update content.

* Issue **#902** : Improved the XSLT `format-date` function to better cope with week based dates and to default values to the stream time where year etc are omitted.

* Issue **#905** : Popup resize and move operations are now constrained to ensure that a popup cannot be dragged off screen or resized to be bigger than the current browser window size.

* Issue **#898** : Improved the way many read only aspects of the UI behave.

* Issue **#894** : The system now generates and displays errors to the user when you attempt to copy a feed.

* Issue **#896** : Extended folder `create` permissions are now correctly cached.

* Issue **#893** : You can now manage volumes without the `Manage Nodes` permission.

* Issue **#892** : The volume editor now waits for the node list to be loaded before opening.

* Issue **#889** : Index field editing in the UI now works correctly.

* Issue **#891** : `StreamAppender` now keeps track of it's own record write count and no longer makes use of any other write counting pipeline element.

* Issue **#885** : Improved the way import works to ensure updates to entities are at least attempted when creating an import confirmation.

* Issue **#892** : Changed `Ok` to `OK`.

* Issue **#883** : Output streams are now immediately unlocked as soon as they are closed.

* Removed unnecessary OR operator that was being inserted into expressions where only a single child term was being used. This happened when reprocessing single streams.

* Issue **#882** : Splitting aggregated streams now works when using `FindReplaceFilter`. This functionality was previously broken because various reader elements were not passing the `endStream` event on.

* Issue **#881** : The find and replace strings specified for the `FindReplaceFilter` are now treated as unescaped Java strings and now support new line characters etc.

* Issue **#880** : Increased the maximum value a numeric pipeline property can be set to via the UI to 10000000.

* Issue **#888** : The dependencies listing now copes with external dependencies failing to provide data due to authentication issues.

* Issue **#890** : Dictionaries now show the words tab by default.

* Add admin healthchecks to stroom-proxy

* Add stroom-proxy docker image

* Refactor stroom docker images to reduce image size

* Add enabled flag to storing, forwarding and synching in stroom-proxy configuration

* Issue **#884** : Added extra fonts to stroom docker image to fix bug downloading xls search results.

* Issue **#879** : Fixed bug where reprocess and delete did not work if no stream status was set in the filter.

* Issue **#878** : Changed the appearance of stream filter fields to be more user friendly, e.g. `feedName` is now `Feed` etc.

* Issue **#809** : Changed default job frequency for `Stream Attributes Retention` and `Stream Task Retention` to `1d` (one day).

* Issue **#813** : Turned on secure processing feature for XML parsers and XML transformers so that external entities are not resolved. This prevents DoS attacks and gaining unauthorised access to the local machine.

* Issue **#871** : Fix for OptimisticLockException when processing streams.

* Issue **#872** : The parser cache is now automatically cleared when a schema changes as this can affect the way a data splitter parser is created.

* Issue **#865** : Made `stroom.conf` location relative to YAML file when `externalConfig` YAML property is set.

* Issue **#867** : Added an option `showReplacementCount` to the find replace filter to choose whether to report total replacements on process completion.

* Issue **#867** : Find replace filter now creates an error if an invalid regex is used.

* Issue **#855** : Further fixes for stepping data that contains a BOM.

* Changed selected default tab for pipelines to be `Data`.

* Issue **#860** : Fixed issue where stepping failed when using any sort of input filter or reader before the parser.

* Issue **#867** : Added an option `showReplacementCount` to the find replace filter to choose whether to report total replacements on process completion.

* Improved Stroom instance management scripts

* Add contentPack import

* Fix typo in Dockerfile

* Issue **#859** : Change application startup to keep retrying when establishing a DB connection except for certain connection errors like access denied.

* Issue **#730** : The `System` folder now displays data and processors. This is a bug fix related to changing the default initial page for some document types.

* Issue **#854** : The activity screen no longer shows a permission error when shown to non admin users.

* Issue **#853** : The activity chooser will no longer display on startup if activity tracking is not enabled.

* Issue **#855** : Fixed stepping data that contains a BOM.

* Change base docker image to openjdk:8u171-jdk-alpine

* Improved loading of activity list prior to showing the chooser dialog.

* Issue **#852** : Fix for more required permissions when logging other 'find' events.

* Issue **#730** : Changed the default initial page for some document types.

* Issue **#852** : Fix for required permission when logging 'find' events.

* Changed the way the root pane loads so that error popups that appear when the main page is loading are not hidden.

* Issue **#851** : Added additional type info to type id when logging events.

* Issue **#848** : Fixed various issues related to stream processor filter editor.

* Issue **#815** : `stroom.pageTitle` property changed to `stroom.htmlTitle`.

* Issue **#732** : Added `host-address` and `host-name` XSLT functions.

* Issue **#338** : Added `splitAggregatedStreams` property to `StreamAppender`, `FileAppender` and `HDFSFileAppender` so that aggregated streams can be split into separate streams on output.

* Issue **#338** : Added `streamNo` path replacement variable for files to record the stream number within an aggregate.

* Added tests and fixed sorting of server tasks.

* Improved the way text input and output is buffered and recorded when stepping.

* The find and replace filter now resets the match count in between nested streams so that each stream is treated the same way, i.e. it can have the same number of text replacements.

* Added multiple fixes and improvements to the find and replace filter including limited support of input/output recording when stepping.

* Issue **#827** : Added `TextReplacementFilterReader` pipeline element.

* Issue **#736** : Added sorting to server tasks table.

* Inverted the behaviour of `disableQueryInfo` to now be `requireQueryInfo`.

* Issue **#596** : Rolling stream and file appenders can now roll on a cron schedule in addition to a frequency.

* The accept button now enabled on splash screen.

* Added additional event logging to stepping.

* An activity property with an id of `disableQueryInfo` can now be used to disable the query info popup on a per activity basis.

* Activity properties can now include the attributes `id`, `name`, `showInSelection` and `showInList` to determine their appearance and behaviour;

* Nested elements are now usable in the activity editor HTML.

* Record counts are now recorded on a per output stream basis even when splitting output streams.

* Splash presenter buttons are now always enabled.

* Fix background colour to white on activity pane.

* Changed `splitWhenBiggerThan` property to `rollSize` and added the property to the rolling appenders for consistency.

* Issue **#838** : Fix bug where calculation of written and read bytes was being accounted for twice due to the use of Java internal `FilterInputStream` and `FilterOutputStream` behaviour. This was leading to files being split at half od the expected size. Replaced Java internal classes with our own `WrappedInputStream` and `WrappedOutputStream` code.

* Issue **#837** : Fix bug to no longer try and record set activity events for null activities.

* Issue **#595** : Added stream appender and file appender property `splitWhenBiggerThan` to limit the size of output streams.

* Now logs activity change correctly.

* Add support for checkbox and selection control types to activity descriptions.

* Issue **#833** : The global property edit dialog can now be made larger.

* Fixed some issues in the activity manager.

* Issue **#722** : Change pipeline reference data loader to store its reference data in an off-heap disk backed LMDB store to reduce Java heap usage. See the `stroom.refloader.*` properties for configuration of the off-heap store.

* Issue **#794** : Automatically suggest a pipeline element name when creating it

* Issue **#792** : Preferred order of properties for Pipeline Elements

* Issue **824** : Fix for replace method in PathCreator also found in stroom proxy.

* Issue **#828** : Changed statistics store caches to 10 minute time to live so that they will definitely pick up new statistics store definitions after 10 minutes.

* Issue **#774** : Event logging now logs find stream criteria correctly so that feeds ids are included.

* Issue **#829** : Stroom now logs event id when viewing individual events.

* Added functionality to record actions against user defined activities.

* Added functionality to show a splash screen on login.

* Issue **#791** : Fixed broken equals method so query total row count gets updated correctly.

* Issue **#830** : Fix for API queries not returning before timing out.

* Issue **#824** : Fix for replace method in PathCreator also found in stroom proxy.

* Issue **#820** : Fix updating index shards so that they are loaded, updated and saved under lock.

* Issue **#819** : Updated `stroom-expression` to v1.4.3 to fix violation of contract exception when sorting search results.

* Issue **#817** : Increased maximum number of concurrent stream processor tasks to 1000 per node.

* Moved Index entities over to the new multi part document store.

* Moved Pipeline entities over to the new multi part document store.

* Moved both Statistic Store entity types over to the new multi part document store.

* Moved XSLT entities over to the new multi part document store.

* Moved Visualisation entities over to the new multi part document store.

* Moved Script entities over to the new multi part document store.

* Moved Dashboard entities over to the new multi part document store.

* Moved XmlSchema entities over to the new multi part document store.

* Moved TextConverter entities over to the new multi part document store.

* Modified the storage of dictionaries to use the new multi part document store.

* Changed the document store to hold multiple entries for a document so that various parts of a document can be written separately, e.g. the meta data about a dictionary and the dictionary text are now written as separate DB entries. Entries are combined during the serialisation/deserialisation process.

* Changed the import export API to use byte arrays to hold values rather than strings. *POSSIBLE BREAKING CHANGE*
Issue **gchq/stroom-expression#22** : Add `typeOf(...)` function to dashboard.

* Issue **#697** : Fix for reference data sometimes failing to find the appropriate effective stream due to the incorrect use of the effective stream cache. It was incorrectly configured to use a time to idle (TTI) expiry rather than a time to live (TTL) expiry meaning that heavy use of the cache would prevent the cached effective streams being refreshed.

* Issue **#806** : Fix for clearing previous dashboard table results if search results deliver no data.

* Issue **#805** : Fix for dashboard date time formatting to use local time zone.

* Issue **#803** : Fix for group key conversion to an appropriate value for visualisations.

* Issue **#802** : Restore lucene-backward-codecs to the build

* Issue **#800** : Add DB migration script 33 to replace references to the `Stream Type` type in the STRM_PROC_FILT table with `streamTypeName`.

* Issue **#798** : Add DB migration script 32 to replace references to the `NStatFilter` type in the PIPE table with `StatisticsFilter`.

* Fix data receipt policy defect

* Issue **#791** : Search completion signal is now only sent to the UI once all pending search result merges are completed.

* Issue **#795** : Import and export now works with appropriate application permissions. Read permission is required to export items and Create/Update permissions are required to import items depending on whether the update will create a new item or update an existing one.

* Improve configurabilty of stroom-proxy.

* Issue **#783** : Reverted code that ignored duplicate selection to fix double click in tables.

* Issue **#782** : Fix for NPE thrown when using CountGroups when GroupKey string was null due to non grouped child rows.

* Issue **#778** : Fix for text selection on tooltips etc in the latest version of Chrome.

* Uplift stroom-expression to v1.4.1

* Issue **#776** : Removal of index shard searcher caching to hopefully fix Lucene directory closing issue.

* Issue **#779** : Fix permissions defect.

* Issue **gchq/stroom-expression#22** : Add `typeOf(...)` function to dashboard.

* Issue **#766** : Fix NullPointerExceptions when downloading table results to Excel format.

* Issue **#770** : Speculative fix for memory leak in SQL Stats queries.

* Issue **#761** : New fix for premature truncation of SQL stats queries due to thread interruption.

* Issue **#748** : Fix build issue resulting from a change to SafeXMLFilter.

* Issue **#748** : Added a command line interface (CLI) in addition to headless execution so that full pipelines can be run against input files.

* Issue **#748** : Fixes for error output for headless mode.

* Issue **#761** : Fixed statistic searches failing to search more than once.

* Issue **#756** : Fix for state being held by `InheritableThreadLocal` causing objects to be held in memory longer than necessary.

* Issue **#761** : Fixed premature truncation of SQL stats queries due to thread interruption.

* Added `pipeline-name` and `put` XSLT functions back into the code as they were lost in a merge.

* Issue **#749** : Fix inability to query with only `use` privileges on the index.

* Issue **#613** : Fixed visualisation display in latest Firefox and Chrome.

* Added permission caching to reference data lookup.

* Updated to stroom-expression 1.3.1

    Added cast functions `toBoolean`, `toDouble`, `toInteger`, `toLong` and `toString`.
    Added `include` and `exclude` functions.
    Added `if` and `not` functions.
    Added value functions `true()`, `false()`, `null()` and `err()`.
    Added `match` boolean function.
    Added `variance` and `stDev` functions.
    Added `hash` function.
    Added `formatDate` function.
    Added `parseDate` function.
    Made `substring` and `decode` functions capable of accepting functional parameters.
    Added `substringBefore`, `substringAfter`, `indexOf` and `lastIndexOf` functions.
    Added `countUnique` function.

* Issue **#613** : Fixed visualisation display in latest Firefox and Chrome.

* Issue **#753** : Fixed script editing in UI.

* Issue **#751** : Fix inability to query on a dashboard with only use+read rights.

* Issue **#719** : Fix creation of headless Jar to ensure logback is now included.

* Issue **#735** : Change the format-date xslt function to parse dates in a case insensitive way.

* Issue **#719** : Fix creation of headless Jar. Exclude gwt-unitCache folder from build JARs.

* Issue **#720** : Fix for Hessian serialisation of table coprocessor settings.

* Issue **#217** : Add an 'all/none' checkbox to the Explorer Tree's quick filter.

* Issue **#400** : Shows a warning when cascading folder permissions.

* Issue **#405** : Fixed quick filter on permissions dialog, for users and for groups. It will now match anywhere in the user or group name, not just at the start.

* Issue **#708** : Removed parent folder UUID from ExplorerActionHandler.

* Application security code is now implemented using lambda expressions rather than AOP. This simplifies debugging and makes the code easier to understand.

* Changed the task system to allow task threads to be interrupted from the task UI.

* Made changes to improve search performance by making various parts of search wait for interruptible conditions.

* Migrated code from Spring to Guice for managing dependency injection.

* Issue **#229** : When a user 'OKs' a folder permission change it can take a while to return. This disables the ok/cancel buttons while Stroom is processing the permission change.

* Issue **#405** : Fixed quick filter on permissions dialog, for users and for groups. It will now match anywhere in the user or group name, not just at the start.

* Issue **#588** : Fixed display of horizontal scrollbar on explorer tree in export, create, copy and move dialogs.

* Issue **#691** : Volumes now reload on edit so that the entities are no longer stale the second time they are edited.

* Issue **#692** : Properties now reload on edit so that the entities are no longer stale the second time they are edited.

* Issue **#703** : Removed logging of InterruptedException stack trace on SQL stat queries, improved concurrency code.

* Issue **#697** : Improved XSLT `Lookup` trace messages.

* Issue **#697** : Added a feature to trace XSLT `Lookup` attempts so that reference data lookups can be debugged.

* Issue **#702** : Fix for hanging search extraction tasks

* Issue **#701** : The search `maxDocIdQueueSize` is now 1000 by default.

* Issue **#700** : The format-date XSLT function now defaults years, months and days to the stream receipt time regardless of whether the input date pattern specifies them.

* Issue **#657** : Change SQL Stats query code to process/transform the data as it comes back from the database rather than holding the full resultset before processing. This will reduce memory overhead and improve performance.

* Issue **#634** : Remove excessive thread sleeping in index shard searching. Sleeps were causing a significant percentage of inactivity and increasing memory use as data backed up. Add more logging and logging of durations of chunks of code. Add an integration test for testing index searching for large data volumes.

* Issue **#698** : Migration of Processing Filters now protects against folders that have since been deleted

* Issue **#634** : Remove excessive thread sleeping in index shard searching. Sleeps were causing a significant percentage of inactivity and increasing memory use as data backed up. Add more logging and logging of durations of chunks of code. Add an integration test for testing index searching for large data volumes.

* Issue **#659** : Made format-date XSLT function default year if none specified to the year the data was received unless this would make the date later then the received time in which case a year is subtracted.

* Issue **#658** : Added a hashing function for XSLT translations.

* Issue **#680** : Fixed the order of streams in the data viewer to descending by date

* Issue **#679** : Fixed the editing of Stroom properties that are 'persistent'.

* Issue **#681** : Added dry run to check processor filters will convert to find stream criteria. Throws error to UI if fails.

* Issue **#676** : Fixed use of custom stream type values in expression based processing filters.

* Issue **#673** : Fixed issue with Stream processing filters that specify Create Time

* Issue **#675** : Fixed issue with datafeed requests authenticating incorrectly

* Issue **#666** : Fixed the duplicate dictionary issue in processing filter migrations, made querying more efficient too
* Database migration fixes and tools

* Issue **#668** : Fixed the issue that prevented editing of stroom volumes

* Issue **#669** : Elastic Index Filter now uses stroomServiceUser to retrieve the index config from the Query Elastic service.

* Minor fix to migrations

* Add logging to migrations

* Add logging to migrations

* Issue **#651** : Removed the redundant concept of Pipeline Types, it's half implementation prevented certain picker dialogs from working.

* Issue **#481** : Fix handling of non-incremental index queries on the query API. Adds timeout option in request and blocking code to wait for the query to complete. Exit early from wait loops in index/event search.

* Issue **#626** : Fixed issue with document settings not being persisted

* Issue **#621** : Changed the document info to prevent requests for multi selections

* Issue **#620** : Copying a directory now recursively copies it's contents, plus renaming copies is done more intelligently.

* Issue **#546** : Fixed race conditions with the Explorer Tree, it was causing odd delays to population of the explorer in various places.

* Issue **#495** : Fixed the temporary expansion of the Explorer Tree caused by filtering

* Issue **#376** : Welcome tab details fixed since move to gradle

* Issue **#523** : Changed permission behaviours for copy and move to support `None`, `Source`, `Destination` and `Combined` behaviours. Creating new items now allows for `None` and `Destination` permission behaviours. Also imported items now receive permissions from the destination folder. Event logging now indicates the permission behaviour used during copy, move and create operations.

* Issue **#480** : Change the downloaded search request API JSON to have a fetch type of ALL.

* Issue **#623** : Fixed issue where items were being added to sublist causing a stack overflow exception during data retention processing.

* Issue **#617** : Introduced a concept of `system` document types that prevents the root `System` folder type from being created, copied, deleted, moved, renamed etc.

* Issue **#622** : Fix incorrect service discovery based api paths, remove authentication and authorisation from service discovery

* Issue **#568** : Fixed filtering streams by pipeline in the pipeline screen.

* Issue **#565** : Fixed authorisation issue on dashboards.

* Issue **#592** : Mount stroom at /stroom.

* Issue **#608** : Fixed stream grep and stream dump tools and added tests to ensure continued operation.

* Issue **#603** : Changed property description from `tags` to `XML elements` in `BadTextXMLFilterReader`.

* Issue **#600** : Added debug to help diagnose cause of missing index shards in shard list.

* Issue **#611** : Changed properties to be defined in code rather than Spring XML.

* Issue **#605** : Added a cache for retrieving user by name to reduce DB use when pushing users for each task.

* Issue **#610** : Added `USE INDEX (PRIMARY)` hint to data retention select SQL to improve performance.

* Issue **#607** : Multiple improvements to the code to ensure DB connections, prepared statements, result sets etc use try-with-resources constructs wherever possible to ensure no DB resources are leaked. Also all connections obtained from a data source are now returned appropriately so that connections from pools are reused.

* Issue **#602** : Changed the data retention rule table column order.

* Issue **#606** : Added more stroom properties to tune the c3P0 connection pool. The properties are prefixed by `stroom.db.connectionPool` and `stroom.statistics.sql.db.connectionPool`.

* Issue **#601** : Fixed NPE generated during index shard retention process that was caused by a shard being deleted from the DB at the same time as the index shard retention job running.

* Issue **#609** : Add configurable regex to replace IDs in heap histogram class names, e.g. `....$Proxy54` becomes `....$Proxy--ID-REMOVED--`

* Issue **#570** : Refactor the heap histogram internal statistics for the new InternalStatisticsReceiver

* Issue **#599** : DocumentServiceWriteAction was being used in the wrong places where EntityServiceSaveAction should have been used instead to save entities that aren't document entities.

* Issue **#593** : Fixed node save RPC call.

* Issue **#591** : Made the query info popup more configurable with a title, validation regex etc. The popup will now only be displayed when enabled and when a manual user action takes place, e.g. clicking a search button or running a parameterised execution with one or more queries.

* Added 'prompt' option to force the identity provider to ask for a login.

* Issue **#549** : Change to not try to connect to kafka when kafka is not configured and improve failure handling

* Issue **#573** : Fixed viewing folders with no permitted underlying feeds. It now correctly shows blank data screen, rather than System/Data.

* Issue **#150** : Added a feature to optionally require specification of search purpose.

* Issue **#572** : Added a feature to allow easy download of dictionary contents as a text file.

* Generate additional major and minor floating docker tags in travis build, e.g. v6-LATEST and v6.0-LATEST

* Change docker image to be based on openjdk:8u151-jre-alpine

* Added a feature to list dependencies for all document entities and indicate where dependencies are missing.

* Issue **#540** : Improve description text for stroom.statistics.sql.maxProcessingAge property

* Issue **#538** : Lists of items such as users or user groups were sometimes not being converted into result pages correctly, this is now fixed.

* Issue **#537** : Users without `Manage Policies` permission can now view streams.

* Issue **#522** : Selection of data retention rules now remains when moving rules up or down.

* Issue **#411** : When data retention rules are disabled they are now shown greyed out to indicate this.

* Issue **#536** : Fix for missing visualisation icons.

* Issue **#368** : Fixed hidden job type button on job node list screen when a long cron pattern is used.

* Issue **#507** : Added dictionary inheritance via import references.

* Issue **#554** : Added a `parseUri` XSLT function.

* Issue **#557** : Added dashboard functions to parse and output URI parts.

* Issue **#552** : Fix for NPE caused by bad XSLT during search data extraction.

* Issue **#560** : Replaced instances of `Files.walk()` with `Files.walkFileTree()`. `Files.walk()` throws errors if any files are deleted or are not accessible during the walk operation. This is a major issue with the Java design for walking files using Java 8 streams. To avoid this issue `Files.walkFileTree()` has now been used in place of `Files.walk()`.

* Issue **#567** : Changed `parseUri` to be `parse-uri` to keep it consistently named with respect to other XSLT functions. The old name `parseUri` still works but is deprecated and will be removed in a later version.

* Issue **#567** : The XSLT function `parse-uri` now correctly returns a `schemeSpecificPart` element rather than the incorrectly named `schemeSpecificPort`.

* Issue **#567** : The dashboard expression function `extractSchemeSpecificPortFromUri` has now been corrected to be called `extractSchemeSpecificPartFromUri`.

* Issue **#567** : The missing dashboard expression function `extractQueryFromUri` has been added.

* Issue **#571** : Streams are now updated to have a status of deleted in batches using native SQL and prepared statements rather than using the stream store.

* Issue **#559** : Changed CSS to allow table text selection in newer browsers.

* Issue **#574** : Fixed SQL debug trace output.

* Issue **#574** : Fixed SQL UNION code that was resulting in missing streams in the data browser when paging.

* Issue **#590** : Improved data browser performance by using a local cache to remember feeds, stream types, processors, pipelines etc while decorating streams.

* Issue **#150** : Added a property to optionally require specification of search purpose.

* New authentication flow based around OpenId

* New user management screens

* The ability to issue API keys

* Issue **#501** : Improve the database teardown process in integration tests to speed up builds

* Relax regex in build script to allow tags like v6.0-alpha.3 to be published to Bintray

* Add Bintray publish plugin to Gradle build

* Issue **#75** : Upgraded to Lucene 5.

* Issue **#135** : [BREAKING CHANGE] Removed JODA Time library and replaced with Java 7 Time API. This change breaks time zone output previously formatted with `ZZ` or `ZZZ`.

* Added XSLT functions generate-url and fetch-json

* Added ability to put clickable hyperlinks in Dashboard tables

* Added an HTTP appender.

* Added an appender for the proxy store.

* Issue **#412** : Fixed no-column table breakage

* Issue **#380** : Fixed build details on welcome/about

* Issue **#348** : Fixed new menu icons.

* Issue **98** : Fix premature trimming of results in the store

* Issue **360** : Fix inability to sort sql stats results in the dashboard table

* Issue **#550** : Fix for info message output for data retention.

* Issue **#551** : Improved server task detail for data retention job.

* Issue **#541** : Changed stream retention job descriptions.

* Issue **#553** : The data retention job now terminates if requested to do so and also tracks progress in a local temp file so a nodes progress will survive application restarts.

* Change docker image to use openjdk:8u151-jre-alpine as a base

* Issue **#539** : Fix issue of statistic search failing after it is imported

* Issue **#547** : Data retention processing is now performed in batches (size determined by `stroom.stream.deleteBatchSize`). This change should reduce the memory required to process the data retention job.

* Issue **#541** : Marked old stream retention job as deprecated in description.

* Issue **#542** : Fix for lazy hibernate object initialisation when stepping cooked data.

* Issue **#524** : Remove dependency on stroom-proxy:stroom-proxy-repo and replaced with duplicated code from stroom-proxy-repo (commit b981e1e)

* Issue **#203** : Initial release of the new data receipt policy functionality.

* Issue **#202** : Initial release of the new data retention policy functionality.

* Issue **#521** : Fix for the job list screen to correct the help URL.

* Issue **#526** : Fix for XSLT functions that should return optional results but were being forced to return a single value.

* Issue **#527** : Fix for XSLT error reporting. All downstream errors were being reported as XSLT module errors and were
 hiding the underlying exception.

* Issue **#501** : Improve the database teardown process in integration tests to speed up builds.

* Issue **#511** : Fix NPE thrown during pipeline stepping by downstream XSLT.

* Issue **#521** : Fix for the job list screen to use the help URL system property for displaying context sensitive help.

* Issue **#511** : Fix for XSLT functions to allow null return values where a value cannot be returned due to an error etc.

* Issue **#515** : Fix handling of errors that occur before search starts sending.

* Issue **#506** : In v5 dashboard table filters were enhanced to allow parameters to be used in include/exclude filters. The implementation included the use of ` \ ` to escape `$` characters that were not to be considered part of a parameter reference. This change resulted in regular expressions requiring ` \ ` being escaped with additional ` \ ` characters. This escaping has now been removed and instead only `$` chars before `{` chars need escaping when necessary with double `$$` chars, e.g. use `$${something` if you actually want `${something` not to be replaced with a parameter.

* Issue **#505** : Fix the property UI so all edited value whitespace is trimmed

* Issue **#513** : Now only actively executing tasks are visible as server tasks

* Issue **#483** : When running stream retention jobs the transactions are now set to REQUIRE_NEW to hopefully ensure that the job is done in small batches rather than a larger transaction spanning multiple changes.

* Issue **#508** : Fix directory creation for index shards.

* Issue **#492** : Task producers were still not being marked as complete on termination which meant that the parent cluster task was not completing. This has now been fixed.

* Issue **#497** : DB connections obtained from the data source are now released back to the pool after use.

* Issue **#492** : Task producers were not being marked as complete on termination which meant that the parent cluster task was not completing. This has now been fixed.

* Issue **#497** : Change stream task creation to use straight JDBC rather than hibernate for inserts and use a configurable batch size (stroom.databaseMultiInsertMaxBatchSize) for the inserts.

* Issue **#502** : The task executor was not responding to shutdown and was therefore preventing the app from stopping gracefully.

* Issue **#476** : Stepping with dynamic XSLT or text converter properties now correctly falls back to the specified entity if a match cannot be found by name.

* Issue **#498** : The UI was adding more than one link between 'Source' and 'Parser' elements, this is now fixed.

* Issue **#492** : Search tasks were waiting for part of the data extraction task to run which was not checking for termination. The code for this has been changed and should now terminate when required.

* Issue **#494** : Fix problem of proxy aggregation never stopping if more files exist

* Issue **#490** : Fix errors in proxy aggregation due to a bounded thread pool size

* Issue **#484** : Remove custom finalize() methods to reduce memory overhead

* Issue **#475** : Fix memory leak of java.io.File references when proxy aggregation runs

* Issue **#470** : You can now correctly add destinations directly to the pipeline 'Source' element to enable raw streaming.

* Issue **#487** : Search result list trimming was throwing an illegal argument exception `Comparison method violates its general contract`, this should now be fixed.

* Issue **#488** : Permissions are now elevated to 'Use' for the purposes of reporting the data source being queried.

* Migrated to ehcache 3.4.0 to add options for off-heap and disk based caching to reduce memory overhead.

* Caches of pooled items no longer use Apache Commons Pool.

* Issue **#401** : Reference data was being cached per user to ensure a user centric view of reference data was being used. This required more memory so now reference data is built in the context of the internal processing user and then filtered during processing by user access to streams.

* The effective stream cache now holds 1000 items.

* Reduced the amount of cached reference data to 100 streams.

* Reduced the number of active queries to 100.

* Removed Ehcache and switched to Guava cache.

* Issue **#477** : Additional changes to ensure search sub tasks use threads fairly between multiple searches.

* Issue **#477** : Search sub tasks are now correctly linked to their parent task and can therefore be terminated by terminating parent tasks.

* Issue **#425** : Changed string replacement in pipeline migration code to use a literal match

* Issue **#469** : Add Heap Histogram internal statistics for memory use monitoring

* Issue **#463** : Made further improvements to the index shard writer cache to improve performance.

* Issue **#448** : Some search related tasks never seem to complete, presumably because an error is thrown at some point and so their callbacks do not get called normally. This fix changes the way task completion is recorded so that it isn't dependant on the callbacks being called correctly.

* Issue **#464** : When a user resets a password, the password now has an expiry date set in the future determined by the password expiry policy. Password that are reset by email still expire immediately as expected.

* Issue **#462** : Permission exceptions now carry details of the user that the exception applies to. This change allows error logging to record the user id in the message where appropriate.

* Issue **#463** : Many index shards are being corrupted which may be caused by insufficient locking of the shard writers and readers. This fix changes the locking mechanism to use the file system.

* Issue **#451** : Data paging was allowing the user to jump beyond the end of a stream whereby just the XML root elements were displayed. This is now fixed by adding a constraint to the page offset so that the user cannot jump beyond the last record. Because data paging assumes that segmented streams have a header and footer, text streams now include segments after a header and before a footer, even if neither are added, so that paging always works correctly regardless of the presence of a header or footer.

* Issue **#461** : The stream attributes on the filter dialog were not sorted alphabetically, they now are.

* Issue **#460** : In some instances error streams did not always have stream attributes added to them for fatal errors. This mainly occurred in instances where processing failed early on during pipeline creation. An error was recorded but stream attributes were not added to the meta data for the error stream. Processing now ensures that stream attributes are recorded for all error cases.

* Issue **#442** : Remove 'Old Internal Statistics' folder, improve import exception handling

* Issue **#457** : Add check to import to prevent duplicate root level entities

* Issue **#444** : Fix for segment markers when writing text to StreamAppender.

* Issue **#447** : Fix for AsyncSearchTask not being displayed as a child of EventSearchTask in the server tasks view.

* Issue **#421** : FileAppender now causes fatal error where no output path set.

* Issue **#427** : Pipelines with no source element will now only treat a single parser element as being a root element for backwards compatibility.

* Issue **#420** : Pipelines were producing errors in the UI when elements were deleted but still had properties set on them. The pipeline validator was attempting to set and validate properties for unknown elements. The validator now ignores properties and links to elements that are undeclared.

* Issue **#420** : The pipeline model now removes all properties and links for deleted elements on save.

* Issue **#458** : Only event searches should populate the `searchId`. Now `searchId` is only populated when a stream processor task is created by an event search as only event searches extract specific records from the source stream.

* Issue **#437** : The event log now includes source in move events.

* Issue **#419** : Fix multiple xml processing instructions appearing in output.

* Issue **#446** : Fix for deadlock on rolling appenders.

* Issue **#444** : Fix segment markers on RollingStreamAppender.

* Issue **#426** : Fix for incorrect processor filters. Old processor filters reference `systemGroupIdSet` rather than `folderIdSet`. The new migration updates them accordingly.

* Issue **#429** : Fix to remove `usePool` parser parameter.

* Issue **#439** : Fix for caches where elements were not eagerly evicted.

* Issue **#424** : Fix for cluster ping error display.

* Issue **#441** : Fix to ensure correct names are shown in pipeline properties.

* Issue **#433** : Fixed slow stream queries caused by feed permission restrictions.

* Issue **#385** : Individual index shards can now be deleted without deleting all shards.

* Issue **#391** : Users needed `Manage Processors` permission to initiate pipeline stepping. This is no longer required as the 'best fit' pipeline is now discovered as the internal processing user.

* Issue **#392** : Inherited pipelines now only require 'Use' permission to be used instead of requiring 'Read' permission.

* Issue **#394** : Pipeline stepping will now show errors with an alert popup.

* Issue **#396** : All queries associated with a dashboard should now be correctly deleted when a dashboard is deleted.

* Issue **#393** : All caches now cache items within the context of the current user so that different users do not have the possibility of having problems caused by others users not having read permissions on items.

* Issue **#358** : Schemas are now selected from a subset matching the criteria set on SchemaFilter by the user.

* Issue **#369** : Translation stepping wasn't showing any errors during stepping if a schema had an error in it.

* Issue **#364** : Switched index writer lock factory to a SingleInstanceLockFactory as index shards are accessed by a single process.

* Issue **#363** : IndexShardWriterCacheImpl now closes and flushes writers using an executor provided by the TaskManager. Writers are now also closed in LRU order when sweeping up writers that exceed TTL and TTI constraints.

* Issue **#361** : Information has been added to threads executing index writer and index searcher maintenance tasks.

* Issue **#356** : Changed the way index shard writers are cached to improve indexing performance and reduce blocking.

* Issue **#353** : Reduced expected error logging to debug.

* Issue **#354** : Changed the way search index shard readers get references to open writers so that any attempt to get an open writer will not cause, or have to wait for, a writer to close.

* Issue **#351** : Fixed ehcache item eviction issue caused by ehcache internally using a deprecated API.

* Issue **#347** : Added a 'Source' node to pipelines to establish a proper root for a pipeline rather than an assumed one based on elements with no parent.

* Issue **#350** : Removed 'Advanced Mode' from pipeline structure editor as it is no longer very useful.

* Issue **#349** : Improved index searcher cache to ensure searchers are not affected by writers closing.

* Issue **#342** : Changed the way indexing is performed to ensure index readers reference open writers correctly.

* Issue **#346** : Improved multi depth config content import.

* Issue **#328** : You can now delete corrupt shards from the UI.

* Issue **#343** : Fixed login expiry issue.

* Issue **#345** : Allowed for multi depth config content import.

* Issue **#341** : Fixed arg in SQL.

* Issue **#340** : Fixed headless and corresponding test.

* Issue **#333** : Fixed event-logging version in build.

* Issue **#334** : Improved entity sorting SQL and separated generation of SQL and HQL to help avoid future issues.

* Issue **#335** : Improved user management

* Issue **#337** : Added certificate auth option to export servlet and disabled the export config feature by default.

* Issue **#337** : Added basic auth option to export servlet to complement cert based auth.

* Issue **#332** : The index shard searcher cache now makes sure to get the current writer needed for the current searcher on open.

* Issue **#322** : The index cache and other caching beans should now throw exceptions on `get` that were generated during the creation of cached items.

* Issue **#325** : Query history is now cleaned with a separate job. Also query history is only recorded for manual querying, i.e. not when query is automated (on open or auto refresh). Queries are now recorded on a dashboard + query component basis and do not apply across multiple query components in a dashboard.

* Issue **#323** : Fixed an issue where parser elements were not being returned as 'processors' correctly when downstream of a reader.

* Issue **#322** : Index should now provide a more helpful message when an attempt is made to index data and no volumes have been assigned to an index.

* Issue **#316** : Search history is now only stored on initial query when using automated queries or when a user runs a query manually. Search history is also automatically purged to keep either a specified number of items defined by `stroom.query.history.itemsRetention` (default 100) or for a number of days specified by `stroom.query.history.daysRetention` (default 365).

* Issue **#317** : Users now need update permission on an index plus 'Manage Index Shards' permission to flush or close index shards. In addition to this a user needs delete permission to delete index shards.

* Issue **#319** : SaveAs now fetches the parent folder correctly so that users can copy items if they have permission to do so.

* Issue **#311** : Fixed request for `Pipeline` in `meta` XSLT function. Errors are now dealt with correctly so that the XSLT will not fail due to missing meta data.

* Issue **#313** : Fixed case of `xmlVersion` property on `InvalidXMLCharFilterReader`.

* Issue **#314** : Improved description of `tags` property in `BadTextXMLFilterReader`.

* Issue **#307** : Made some changes to avoid potential NPE caused by session serialisation.

* Issue **#306** : Added a stroom `meta` XSLT function. The XSLT function now exposes `Feed`, `StreamType`, `CreatedTime`, `EffectiveTime` and `Pipeline` meta attributes from the currently processing stream in addition to any other meta data that might apply. To access these meta data attributes of the current stream use `stroom:meta('StreamType')` etc. The `feed-attribute` function is now an alias for the `meta` function and should be considered to be deprecated.

* Issue **#303** : The stream delete job now uses cron in preference to a frequency.

* Issue **#152** : Changed the way indexing is performed so that a single indexer object is now responsible for indexing documents and adding them to the appropriate shard.

* Issue **#179** : Updated Saxon-HE to version 9.7.0-18 and added XSLTFilter option to `usePool` to see if caching might be responsible for issue.

* Issue **#288** : Made further changes to ensure that the IndexShardWriterCache doesn't try to reuse an index shard that has failed when adding any documents.

* Issue **#295** : Made the help URL absolute and not relative.

* Issue **#293** : Attempt to fix mismatch document count error being reported when index shards are opened.

* Issue **#292** : Fixed locking for rolling stream appender.

* Issue **#292** : Rolling stream output is no longer associated with a task, processor or pipeline to avoid future processing tasks from deleting rolling streams by thinking they are superseded.

* Issue **#292** : Data that we expect to be unavailable, e.g. locked and deleted streams, will no longer log exceptions when a user tries to view it and will instead return an appropriate message to the user in place of the data.

* Issue **#288** : The error condition 'Expected a new writer but got the same one back!!!' should no longer be encountered as the root cause should now be fixed. The original check has been reinstated so that processing will terminate if we do encounter this problem.

* Issue **#295** : Fixed the help property so that it can now be configured.

* Issue **#296** : Removed 'New' and 'Delete' buttons from the global property dialog.

* Issue **#279** : Fixed NPE thrown during proxy aggregation.

* Issue **#294** : Changing stream task status now tries multiple times to attempt to avoid a hibernate LockAcquisitionException.

* Issue **#287** : XSLT not found warnings property description now defaults to false.

* Issue **#261** : The save button is now only enabled when a dashboard or other item is made dirty and it is not read only.

* Issue **#286** : Dashboards now correctly save the selected tab when a tab is selected via the popup tab selector (visible when tabs are collapsed).

* Issue **#289** : Changed Log4J configuration to suppress logging from Hibernate SqlExceptionHandler for expected exceptions like constraint violations.

* Issue **#288** : Changed 'Expected a new writer...' fatal error to warning as the condition in question might be acceptable.

* Issue **#285** : Attempted fix for GWT RPC serialisation issue.

* Issue **#283** : Statistics for the stream task queue are now captured even if the size is zero.

* Issue **#226** : Fixed issue where querying an index failed with "User does not have the required permission (Manage Users)" message.

* Issue **#281** : Made further changes to cope with Files.list() and Files.walk() returning streams that should be closed with 'try with resources' construct.

* Issue **#224** : Removing an element from the pipeline structure now removes all child elements too.

* Issue **#282** : Users can now upload data with just 'Data - View' and 'Data - Import' application permissions, plus read permission on the appropriate feed.

* Issue **#199** : The explorer now scrolls selected items into view.

* Issue **#280** : Fixed 'No user is currently authenticated' issue when viewing jobs and nodes.

* Issue **#278** : The date picker now hides once you select a date.

* Issue **#281** : Directory streams etc are now auto closed to prevent systems running out of file handles.

* Issue **#263** : The explorer tree now allows you to collapse the root 'System' node after it is first displayed.

* Issue **#266** : The explorer tree now resets (clears and collapses all previously open nodes) and shows the currently selected item every time an explorer drop down in opened.

* Issue **#233** : Users now only see streams if they are administrators or have 'Data - View' permission. Non administrators will only see data that they have 'read' permission on for the associated feed and 'use' permission on for the associated pipeline if there is one.

* Issue **#265** : The stream filter now orders stream attributes alphabetically.

* Issue **#270** : Fixed security issue where null users were being treated as INTERNAL users.

* Issue **#270** : Improved security by pushing user tokens rather than just user names so that internal system (processing) users are clearly identifiable by the security system and cannot be spoofed by regular user accounts.

* Issue **#269** : When users are prevented from logging in with 'preventLogin' their failed login count is no longer incremented.

* Issue **#267** : The login page now shows the maintenance message.

* Issue **#276** : Session list now shows session user ids correctly.

* Issue **#201** : The permissions menu item is no longer available on the root 'System' folder.

* Issue **#176** : Improved performance of the explorer tree by increasing the size of the document permissions cache to 1M items and changing the eviction policy from LRU to LFU.

* Issue **#176** : Added an optimisation to the explorer tree that prevents the need for a server call when collapsing tree nodes.

* Issue **#273** : Removed an unnecessary script from the build.

* Issue **#277** : Fixed a layout issue that was causing the feed section of the processor filter popup to take up too much room.

* Issue **#274** : The editor pane was only returning the current user edited text when attached to the DOM which meant changes to text were ignored if an editor pane was not visible when save was pressed. This has now been fixed so that the current content of an editor pane is always returned even when it is in a detached state.

* Issue **#264** : Added created by/on and updated by/on info to pipeline stream processor info tooltips.

* Issue **#222** : Explorer items now auto expand when a quick filter is used.

* Issue **#205** : File permissions in distribution have now been changed to `0750` for directories and shell scripts and `0640` for all other files.

* Issue **#240** : Separate application permissions are now required to manage DB tables and tasks.

* Issue **#210** : The statistics tables are now listed in the database tables monitoring pane.

* Issue **#249** : Removed spaces between values and units.

* Issue **#237** : Users without 'Download Search Results' permission will no longer see the download button on the table component in a dashboard.

* Issue **#232** : Users can now inherit from pipelines that they have 'use' permissions on.

* Issue **#191** : Max stream size was not being treated as IEC value, e.g. Mebibytes etc.

* Issue **#235** : Users can now only view the processor filters that they have created if they have 'Manage Processors' permission unless they are an administrator in which case they will see all filters. Users without the 'Manage Processors' permission who are also not administrators will see no processor filters in the UI. Users with 'Manage Processors' permission who are not administrators will be able to update their own processor filters if they have 'update' permission on the associated pipeline. Administrators are able to update all processor filters.

* Issue **#212** : Changes made to text in any editor including those made with cut and paste are now correctly handled so that altered content is now saved.

* Issue **#247** : The editor pane now attempts to maintain the scroll position when formatting content.

* Issue **#251** : Volume and memory statistics are now recorded in bytes and not MiB.

* Issue **#243** : The error marker pane should now discover and display all error types even if they are preceded by over 1000 warnings.

* Issue **#254** : Fixed search result download.

* Issue **#209** : Statistics are now queryable in a dashboard if a user has 'use' permissions on a statistic.

* Issue **#255** : Fixed issue where error indicators were not being shown in the schema validator pane because the text needed to be formatted so that it spanned multiple lines before attempting to add annotations.

* Issue **#257** : The dashboard text pane now provides padding at the top to allow for tabs and controls.

* Issue **#174** : Index shard checking is now done asynchronously during startup to reduce startup time.

* Issue **#225** : Fixed NPE that was caused by processing instruction SAX events unexpectedly being fired by Xerces before start document events. This looks like it might be a bug in Xerces but the code now copes with the unexpected processing instruction event anyway.

* Issue **#230** : The maintenance message can now be set with the property 'stroom.maintenance.message' and the message now appears as a banner at the top of the screen rather than an annoying popup. Non admin users can also be prevented from logging on to the system by setting the 'stroom.maintenance.preventLogin' property to 'true'.

* Issue **#155** : Changed password values to be obfuscated in the UI as 20 asterisks regardless of length.

* Issue **#188** : All of the writers in a pipeline now display IO in the UI when stepping.

* Issue **#208** : Schema filter validation errors are now shown on the output pane during stepping.

* Issue **#211** : Turned off print margins in all editors.

* Issue **#200** : The stepping presenter now resizes the top pane to fit the tree structure even if it is several elements high.

* Issue **#168** : Code and IO is now loaded lazily into the element presenter panes during stepping which prevents the scrollbar in the editors being in the wrong position.

* Issue **#219** : Changed async dispatch code to work with new lambda classes rather than callbacks.

* Issue **#221** : Fixed issue where `*.zip.bad` files were being picked up for proxy aggregation.

* Issue **#242** : Improved the way properties are injected into some areas of the code to fix an issue where 'stroom.maxStreamSize' and other properties were not being set.

* Issue **#241** : XMLFilter now ignores the XSLT name pattern if an empty string is supplied.

* Issue **#236** : 'Manage Cache Permission' has been changed to 'Manage Cache'.

* Issue **#219** : Made further changes to use lambda expressions where possible to simplify code.

* Issue **#231** : Changed the way internal statistics are created so that multiple facets of a statistic, e.g. Free & Used Memory, are combined into a single statistic to allow combined visualisation.

* Issue **#172** : Further improvement to dashboard L&F.

* Issue **#194** : Fixed missing Roboto fonts.

* Issue **#195** : Improved font weights and removed underlines from link tabs.

* Issue **#196** : Reordered fields on stream, relative stream, volume and server task tables.

* Issue **#182** : Changed the way dates and times are parsed and formatted and improved the datebox control L&F.

* Issue **#198** : Renamed 'INTERNAL_PROCESSING_USER' to 'INTERNAL'.

* Issue **#154** : Active tasks are now sortable by processor filter priority.

* Issue **#204** : Pipeline processor statistics now include 'Node' as a tag.

* Issue **#170** : Changed import/export to delegate import/export responsibility to individual services. Import/export now only works with items that have valid UUIDs specified.

* Issue **#164** : Reduced caching to ensure tree items appear as soon as they are added.

* Issue **#177** : Removed 'Meta Data-Bytes Received' statistic as it was a duplicate.

* Issue **#152** : Changed the way index shard creation is locked so that only a single shard should be fetched from the cache with a given shard key at any one time.

* Issue **#189** : You now have to click within a checkbox to select it within a table rather than just clicking the cell the checkbox is in.

* Issue **#186** : Data is no longer artificially wrapped with the insertion of new lines server side. Instead the client now receives the data and an option to soft wrap lines has been added to the UI.

* Issue **#167** : Fixed formatting of JavaScript and JSON.

* Issue **#175** : Fixed visibility of items by inferred permissions.

* Issue **#178** : Added new properties and corresponding configuration to connect and create a separate SQL statistics DB.

* Issue **#172** : Improved dashboard L&F.

* Issue **#169** : Improved L&F of tables to make better use of screen real estate.

* Issue **#191** : Mebibytes (multiples of 1024) etc are now used as standard throughout the application for both memory and disk sizes and have single letter suffixes (B, K, M, G, T).

* Issue **#173** : Fixed the way XML formatter deals with spaces in attribute values.

* Issue **#151** : Fixed meta data statistics. 'metaDataStatistics' bean was declared as an interface and not a class.

* Issue **#158** : Added a new global property 'stroom.proxy.zipFilenameDelimiter' to enable Stroom proxy repositories to be processed that have a custom file name pattern.

* Issue **#153** : Clicking tick boxes and other cell components in tables no longer requires the row to be selected first.

* Issue **#148** : The stream browsing UI no longer throws an error when attempting to clear markers from the error markers pane.

* Issue **#160** : Stream processing tasks are now created within the security context of the user that created the associated stream processor filter.

* Issue **#157** : Data is now formatted by the editor automatically on display.

* Issue **#144** : Old processing output will now be deleted when content is reprocessed even if the new processing task does not produce output.

* Issue **#159** : Fixed NPE thrown during import.

* Issue **#166** : Fixed NPE thrown when searching statistics.

* Issue **#165** : Dashboards now add a query and result table from a template by default on creation. This was broken when adding permission inheritance to documents.

* Issue **#162** : The editor annotation popup now matches the style of other popups.

* Issue **#163** : Imported the Roboto Mono font to ensure consistency of the editor across platforms.

* Issue **#143** : Stroom now logs progress information about closing index shard writers during shutdown.

* Issue **#140** : Replaced code editor to improve UI performance and add additional code formatting & styling options.

* Issue **#146** : Object pool should no longer throw an error when abandoned objects are returned to the pool.

* Issue **#142** : Changed the way permissions are cached so that changes to permissions provide immediate access to documents.

* Issue **#123** : Changed the way entity service result caching works so that the underlying entity manager is cached instead of individual services. This allows entity result caching to be performed while still applying user permissions to cached results.

* Issue **#156** : Attempts to open items that that user does not have permission to open no longer show an error and spin the progress indicator forever, instead the item will just not open.

* Issue **#141** : Improved log output during entity reference migration and fixed statistic data source reference migration.

* Issue **#127** : Entity reference replacement should now work with references to 'StatisticsDataSource'.

* Issue **#125** : Fixed display of active tasks which was broken by changes to the task summary table selection model.

* Issue **#121** : Fixed cache clearing.

* Issue **#122** : Improved the look of the cache screen.

* Issue **#106** : Disabled users and groups are now displayed with greyed out icon in the UI.

* Issue **#132** : The explorer tree is now cleared on login so that users with different permissions do not see the previous users items.

* Issue **#128** : Improved error handling during login.

* Issue **#130** : Users with no permissions are no longer able to open folders including the root System folder to attempt data browsing.

* Issue **#120** : Entity chooser now treats 'None' as a special root level explorer node so that it can be selected in the same way as other nodes, e.g. visibly selected and responsive to double click.

* Issue **#129** : Fixed NPE.

* Issue **#119** : User permissions dialog now clears permissions when a user or group is deleted.

* Issue **#115** : User permissions on documents can now be inherited from parent folders on create, copy and move.

* Issue **#109** : Added packetSize="65536" property to AJP connector in server.xml template.

* Issue **#100** : Various list of items in stroom now allow multi selection for add/remove purposes.

* Issue **#112** : Removed 'pool' monitoring screen as all pools are now caches of one form or another.

* Issue **#105** : Users were not seeing 'New' menu for folders that they had some create child doc permissions for. This was due to DocumentType not implementing equals() and is now fixed.

* Issue **#111** : Fixed query favourites and history.

* Issue **#91** : Only CombinedParser was allowing code to be injected during stepping. Now DSParser and XMLFragmentParser support code injection during stepping.

* Issue **#107** : The UI now only shows new pipeline element items on the 'Add' menu that are allowed children of the selected element.

* Issue **#113** : User names are now validated against a regex specified by the 'stroom.security.userNamePattern' property.

* Issue **#116** : Rename is now only possible when a single explorer item is selected.

* Issue **#114** : Fixed selection manager so that the explorer tree does not select items when a node expander is clicked.

* Issue **#65** : Selection lists are now limited to 300px tall and show scrollbars if needed.

* Issue **#50** : Defaults table result fields to use local time without outputting the timezone.

* Issue **#15** : You can now express time zones in dashboard query expressions or just omit a time zone to use the locale of the browser.

* Issue **#49** : Dynamic XSLT selection now works with pipeline stepping.

* Issue **#63** : Entity selection control now shows current entity name even if it has changed since referencing entity was last saved.

* Issue **#70** : You can now select multiple explorer rows with ctrl and shift key modifiers and perform bulk actions such as copy, move, rename and delete.

* Issue **#85** : findDelete() no longer tries to add ORDER BY condition on UPDATE SQL when deleting streams.

* Issue **#89** : Warnings should now be present in processing logs for reference data lookups that don't specify feed or stream type. This was previously throwing a NullPointerException.

* Issue **#90** : Fixed entity selection dialog used outside of drop down selection control.

* Issue **#88** : Pipeline reference edit dialog now correctly selects the current stream type.

* Issue **#77** : Default index volume creation now sets stream status to INACTIVE rather than CLOSED and stream volume creation sets index status to INACTIVE rather than CLOSED.

* Issue **#93** : Fixed code so that the 'Item' menu is now visible.

* Issue **#97** : Index shard partition date range creation has been improved.

* Issue **#94** : Statistics searches now ignore expression terms with null or empty values so that the use of substitution parameters can be optional.

* Issue **#87** : Fixed explorer scrolling to the top by disabling keyboard selection.

* Issue **#104** : 'Query' no longer appears as an item that a user can allow 'create' on for permissions within a folder.

* Issue **#103** : Added 10 years as a supported data retention age.

* Issue **#86** : The stream delete button is now re-enabled when new items are selected for deletion.

* Issue **#81** : No exception will now be thrown if a client rejects a response for an EntityEvent.

* Issue **#79** : The client node no longer tries to create directories on the file system for a volume that may be owned by another node.

* Issue **#92** : Error summaries of multiple types no longer overlap each other at the top of the error markers list.

* Issue **#64** : Fixed Hessian serialisation of 'now' which was specified as a ZonedDateTime which cannot be serialised. This field is now a long representing millseconds since epoch.

* Issue **#62** : Task termination button is now enabled.

* Issue **#60** : Fixed validation of stream attributes prior to data upload to prevent null pointer exception.

* Issue **#9** : Created a new implementation of the expression parser that improved expression tokenisation and deals with BODMAS rules properly.

* Issue **#36** : Fixed and vastly improved the configuration of email so that more options can be set allowing for the use of other email services requiring more complex configuration such as gmail.

* Issue **#24** : Header and footer strings are now unescaped so that character sequences such as '\n' are translated into single characters as with standard Java strings, e.g. '\n' will become a new line and '\t' a tab.

* Issue **#40** : Changed Stroom docker container to be based on Alpine linux to save space

* Issue **#40** : Auto import of content packs on Stroom startup and added default content packs into the docker build for Stroom.

* Issue **#30** : Entering stepping mode was prompting for the pipeline to step with but also auto selecting a pipeline at the same time and entering stepping immediately.

* Dashboard auto refresh is now limited to a minimum interval of 10 seconds.

* Issue **#31** : Pipeline stepping was not including user changes immediately as parsers and XSLT filters were using cached content when they should have been ignoring the cache in stepping mode.

* Issue **#27** : Stroom now listens to window closing events and asks the user if they really want to leave the page. This replaces the previous crude attempts to block keys that affected the history or forced a browser refresh.

* Issue **#2** : The order of fields in the query editor is now alphabetical.

* Issue **#3** : When a filter is active on a dashboard table column, a filter icon now appears to indicate this.

* Issue **#5** : Replace() and Decode() dashboard table expression functions no longer ignore cells with null values.

* Issue **#7** : Dashboards are now able to query on open.

* Issue **#8** : Dashboards are now able to re-query automatically at fixed intervals.

* Updated GWT to v2.8.0 and Gin to v2.1.2.

* Issue **#12** : Dashboard queries can now evaluate relative date/time expressions such as now(), hour() etc. In addition to this the expressions also allow the addition or subtraction of durations, e.g. now - 5d.

* Issue **#14** : Dashboard query expressions can now be parameterised with any term able to accept a user defined parameter, e.g. ${user}. Once added parameters can be changed for the entire dashboard via a text box at the top of the dashboard screen which will then execute all queries when enter is pressed or it loses focus.

* Issue **#16** : Dashboard table filters can also accept user defined parameters, e.g. ${user}, to perform filtering when a query is executed.

* Fixed missing text presenter in dashboards.

* Issue **#18** : The data dashboard component will now show data relative to the last selected table row (even if there is more than one table component on the dashboard) if the data component has not been configured to listen to row selections for a specific table component.

* Changed table styling to colour alternate rows, add borders between rows and increase vertical padding

* Issue **#22** : Dashboard table columns can now be configured to wrap text via the format options.

* Issue **#28** : Dashboard component dependencies are now listed with the component name plus the component id in brackets rather than just the component id.

* Issue **#202** : Initial release of the new data retention policy functionality.

[Unreleased]: https://github.com/gchq/stroom/compare/v7.0-beta.80...HEAD
[v7.0-beta.80]: https://github.com/gchq/stroom/compare/v7.0-beta.79...v7.0-beta.80
[v7.0-beta.79]: https://github.com/gchq/stroom/compare/v7.0-beta.78...v7.0-beta.79
[v7.0-beta.78]: https://github.com/gchq/stroom/compare/v7.0-beta.77...v7.0-beta.78
[v7.0-beta.77]: https://github.com/gchq/stroom/compare/v7.0-beta.76...v7.0-beta.77
[v7.0-beta.76]: https://github.com/gchq/stroom/compare/v7.0-beta.75...v7.0-beta.76
[v7.0-beta.75]: https://github.com/gchq/stroom/compare/v7.0-beta.74...v7.0-beta.75
[v7.0-beta.74]: https://github.com/gchq/stroom/compare/v7.0-beta.73...v7.0-beta.74
[v7.0-beta.73]: https://github.com/gchq/stroom/compare/v7.0-beta.72...v7.0-beta.73
[v7.0-beta.72]: https://github.com/gchq/stroom/compare/v7.0-beta.71...v7.0-beta.72
[v7.0-beta.71]: https://github.com/gchq/stroom/compare/v7.0-beta.70...v7.0-beta.71
[v7.0-beta.70]: https://github.com/gchq/stroom/compare/v7.0-beta.69...v7.0-beta.70
[v7.0-beta.69]: https://github.com/gchq/stroom/compare/v7.0-beta.68...v7.0-beta.69
[v7.0-beta.68]: https://github.com/gchq/stroom/compare/v7.0-beta.67...v7.0-beta.68
[v7.0-beta.67]: https://github.com/gchq/stroom/compare/v7.0-beta.66...v7.0-beta.67
[v7.0-beta.66]: https://github.com/gchq/stroom/compare/v7.0-beta.65...v7.0-beta.66
[v7.0-beta.65]: https://github.com/gchq/stroom/compare/v7.0-beta.64...v7.0-beta.65
[v7.0-beta.64]: https://github.com/gchq/stroom/compare/v7.0-beta.63...v7.0-beta.64
[v7.0-beta.63]: https://github.com/gchq/stroom/compare/v7.0-beta.62...v7.0-beta.63
[v7.0-beta.62]: https://github.com/gchq/stroom/compare/v7.0-beta.61...v7.0-beta.62
[v7.0-beta.61]: https://github.com/gchq/stroom/compare/v7.0-beta.60...v7.0-beta.61
[v7.0-beta.60]: https://github.com/gchq/stroom/compare/v7.0-beta.59...v7.0-beta.60
[v7.0-beta.59]: https://github.com/gchq/stroom/compare/v7.0-beta.58...v7.0-beta.59
[v7.0-beta.58]: https://github.com/gchq/stroom/compare/v7.0-beta.57...v7.0-beta.58
[v7.0-beta.57]: https://github.com/gchq/stroom/compare/v7.0-beta.56...v7.0-beta.57
[v7.0-beta.56]: https://github.com/gchq/stroom/compare/v7.0-beta.55...v7.0-beta.56
[v7.0-beta.55]: https://github.com/gchq/stroom/compare/v7.0-beta.54...v7.0-beta.55
[v7.0-beta.54]: https://github.com/gchq/stroom/compare/v7.0-beta.53...v7.0-beta.54
[v7.0-beta.53]: https://github.com/gchq/stroom/compare/v7.0-beta.52...v7.0-beta.53
[v7.0-beta.52]: https://github.com/gchq/stroom/compare/v7.0-beta.51...v7.0-beta.52
[v7.0-beta.51]: https://github.com/gchq/stroom/compare/v7.0-beta.50...v7.0-beta.51
[v7.0-beta.50]: https://github.com/gchq/stroom/compare/v7.0-beta.49...v7.0-beta.50
[v7.0-beta.49]: https://github.com/gchq/stroom/compare/v7.0-beta.48...v7.0-beta.49
[v7.0-beta.48]: https://github.com/gchq/stroom/compare/v7.0-beta.47...v7.0-beta.48
[v7.0-beta.47]: https://github.com/gchq/stroom/compare/v7.0-beta.46...v7.0-beta.47
[v7.0-beta.46]: https://github.com/gchq/stroom/compare/v7.0-beta.45...v7.0-beta.46
[v7.0-beta.45]: https://github.com/gchq/stroom/compare/v7.0-beta.44...v7.0-beta.45
[v7.0-beta.44]: https://github.com/gchq/stroom/compare/v7.0-beta.43...v7.0-beta.44
[v7.0-beta.43]: https://github.com/gchq/stroom/compare/v7.0-beta.42...v7.0-beta.43
[v7.0-beta.42]: https://github.com/gchq/stroom/compare/v7.0-beta.41...v7.0-beta.42
[v7.0-beta.41]: https://github.com/gchq/stroom/compare/v7.0-beta.40...v7.0-beta.41
[v7.0-beta.40]: https://github.com/gchq/stroom/compare/v7.0-beta.39...v7.0-beta.40
[v7.0-beta.39]: https://github.com/gchq/stroom/compare/v7.0-beta.38...v7.0-beta.39
[v7.0-beta.38]: https://github.com/gchq/stroom/compare/v7.0-beta.37...v7.0-beta.38
[v7.0-beta.37]: https://github.com/gchq/stroom/compare/v7.0-beta.36...v7.0-beta.37
[v7.0-beta.36]: https://github.com/gchq/stroom/compare/v7.0-beta.35...v7.0-beta.36
[v7.0-beta.35]: https://github.com/gchq/stroom/compare/v7.0-beta.34...v7.0-beta.35
[v7.0-beta.34]: https://github.com/gchq/stroom/compare/v7.0-beta.33...v7.0-beta.34
[v7.0-beta.33]: https://github.com/gchq/stroom/compare/v7.0-beta.32...v7.0-beta.33
[v7.0-beta.32]: https://github.com/gchq/stroom/compare/v7.0-beta.31...v7.0-beta.32
[v7.0-beta.31]: https://github.com/gchq/stroom/compare/v7.0-beta.30...v7.0-beta.31
[v7.0-beta.30]: https://github.com/gchq/stroom/compare/v7.0-beta.29...v7.0-beta.30
[v7.0-beta.29]: https://github.com/gchq/stroom/compare/v7.0-beta.28...v7.0-beta.29
[v7.0-beta.28]: https://github.com/gchq/stroom/compare/v7.0-beta.27...v7.0-beta.28
[v7.0-beta.27]: https://github.com/gchq/stroom/compare/v7.0-beta.26...v7.0-beta.27
[v7.0-beta.26]: https://github.com/gchq/stroom/compare/v7.0-beta.25...v7.0-beta.26
[v7.0-beta.25]: https://github.com/gchq/stroom/compare/v7.0-beta.24...v7.0-beta.25
[v7.0-beta.24]: https://github.com/gchq/stroom/compare/v7.0-beta.23...v7.0-beta.24
[v7.0-beta.23]: https://github.com/gchq/stroom/compare/v7.0-beta.22...v7.0-beta.23
[v7.0-beta.22]: https://github.com/gchq/stroom/compare/v7.0-beta.21...v7.0-beta.22
[v7.0-beta.21]: https://github.com/gchq/stroom/compare/v7.0-beta.20...v7.0-beta.21
[v7.0-beta.20]: https://github.com/gchq/stroom/compare/v7.0-beta.19...v7.0-beta.20
[v7.0-beta.19]: https://github.com/gchq/stroom/compare/v7.0-beta.18...v7.0-beta.19
[v7.0-beta.18]: https://github.com/gchq/stroom/compare/v7.0-beta.17...v7.0-beta.18
[v7.0-beta.17]: https://github.com/gchq/stroom/compare/v7.0-beta.16...v7.0-beta.17
[v7.0-beta.16]: https://github.com/gchq/stroom/compare/v7.0-beta.15...v7.0-beta.16
[v7.0-beta.15]: https://github.com/gchq/stroom/compare/v7.0-beta.14...v7.0-beta.15
[v7.0-beta.14]: https://github.com/gchq/stroom/compare/v7.0-beta.13...v7.0-beta.14
[v7.0-beta.13]: https://github.com/gchq/stroom/compare/v7.0-beta.12...v7.0-beta.13
[v7.0-beta.12]: https://github.com/gchq/stroom/compare/v7.0-beta.11...v7.0-beta.12
[v7.0-beta.11]: https://github.com/gchq/stroom/compare/v7.0-beta.10...v7.0-beta.11
[v7.0-beta.10]: https://github.com/gchq/stroom/compare/v7.0-beta.9...v7.0-beta.10
[v7.0-beta.9]: https://github.com/gchq/stroom/compare/v7.0-beta.8...v7.0-beta.9
[v7.0-beta.8]: https://github.com/gchq/stroom/compare/v7.0-beta.7...v7.0-beta.8
[v7.0-beta.7]: https://github.com/gchq/stroom/compare/v7.0-beta.6...v7.0-beta.7
[v7.0-beta.6]: https://github.com/gchq/stroom/compare/v7.0-beta.5...v7.0-beta.6
[v7.0-beta.5]: https://github.com/gchq/stroom/compare/v7.0-beta.4...v7.0-beta.5
[v7.0-beta.4]: https://github.com/gchq/stroom/compare/v7.0-beta.3...v7.0-beta.4
[v7.0-beta.3]: https://github.com/gchq/stroom/compare/v7.0-beta.2...v7.0-beta.3
[v7.0-beta.2]: https://github.com/gchq/stroom/compare/v7.0-beta.1...v7.0-beta.2
[v7.0-beta.1]: https://github.com/gchq/stroom/compare/v7.0-alpha.5...v7.0-beta.1
[v7.0-alpha.5]: https://github.com/gchq/stroom/compare/v7.0-alpha.4...v7.0-alpha.5
[v7.0-alpha.4]: https://github.com/gchq/stroom/compare/v7.0-alpha.3...v7.0-alpha.4
[v7.0-alpha.3]: https://github.com/gchq/stroom/compare/v7.0-alpha.2...v7.0-alpha.3
[v7.0-alpha.2]: https://github.com/gchq/stroom/compare/v7.0-alpha.1...v7.0-alpha.2
[v7.0-alpha.1]: https://github.com/gchq/stroom/compare/v6.0.0...v7.0-alpha.1
[v6.0.0]: https://github.com/gchq/stroom/compare/v5.4.0...v6.0.0<|MERGE_RESOLUTION|>--- conflicted
+++ resolved
@@ -7,7 +7,14 @@
 
 ## [Unreleased]
 
-<<<<<<< HEAD
+* Migrated new UI to use Swagger generated endpoints and types.
+
+* Issue **#1414** : A User Id can no longer be changed once a user is created. 
+
+* Issue **#1862** : Email and name fields are no longer required when creating users.
+
+* Issue **#1765** : Added confirmation dialog when deleting users and API keys.
+
 * Issue **#2036** : Autologger now delegates exception handling.
 
 * Issue **#2039** : Limit the amount of text data output by autologger.
@@ -17,15 +24,6 @@
 * Issue **#2038** : Allow autologger action to be modified (search and process)
 
 * Issue **#2027** : Fix autologger update operation
-=======
-* Migrated new UI to use Swagger generated endpoints and types.
-
-* Issue **#1414** : A User Id can no longer be changed once a user is created. 
-
-* Issue **#1862** : Email and name fields are no longer required when creating users.
-
-* Issue **#1765** : Added confirmation dialog when deleting users and API keys.
->>>>>>> 6974673f
 
 * Issue **#1764** : The create API key page now loads users to select on open.
 

--- conflicted
+++ resolved
@@ -10,9 +10,29 @@
 ~~~
 DO NOT ADD CHANGES HERE - ADD THEM USING log_change.sh
 ~~~
-
-
-<<<<<<< HEAD
+* Issue **#2744** : Fix logging for expected interrupt exception.
+
+* Issue **#2746** : Fix broken help links in UI.
+
+* Change byte buffer pool clear method to unmap drained buffers.
+
+* Move some LMDB related classes.
+
+* Issue **#2736** : Fix missing or wrongly appearing meta/context tab.
+
+* Issue **#2732** : Fix bug when opening active tasks tab for an empty folder.
+
+* Issue **#2734** : Improve search task info.
+
+* Issue **#2733** : Stop search buttons disappearing.
+
+* Issue **#2735** : Fix batch search across remote nodes.
+
+* Issue **#2739** : Add support for query parameters when performing batch searches.
+
+* Issue **#2520** : Add token authentication to data feed API.
+
+
 ## [v7.2-alpha.2] - 2022-01-31
 
 * Issue **#2730** : Fix folder presenter Processors tab always being empty.
@@ -23,29 +43,6 @@
 ## [v7.2-alpha.1] - 2022-01-31
 
 * Issue **#2118** : Rework UI.
-=======
-* Issue **#2744** : Fix logging for expected interrupt exception.
-
-* Issue **#2746** : Fix broken help links in UI.
-
-* Change byte buffer pool clear method to unmap drained buffers.
-
-* Move some LMDB related classes.
-
-* Issue **#2736** : Fix missing or wrongly appearing meta/context tab.
-
-* Issue **#2732** : Fix bug when opening active tasks tab for an empty folder.
-
-* Issue **#2734** : Improve search task info.
-
-* Issue **#2733** : Stop search buttons disappearing.
-
-* Issue **#2735** : Fix batch search across remote nodes.
-
-* Issue **#2739** : Add support for query parameters when performing batch searches.
-
-* Issue **#2520** : Add token authentication to data feed API.
->>>>>>> 1aa22ec5
 
 
 ## [v7.1-beta.9] - 2022-01-20

--- conflicted
+++ resolved
@@ -7,59 +7,8 @@
 
 ## [Unreleased]
 
-<<<<<<< HEAD
-=======
 * Issue **#2250** : Improved token authentication.
 
-
-## [v7.0-beta.131] - 2021-06-03
-
-* No changes, fixing build process.
-
-
-## [v7.0-beta.130] - 2021-06-03
-
-* No changes, fixing build process.
-
-
-## [v7.0-beta.129] - 2021-06-02
-
-* No changes, fixing build process.
-
-
-## [v7.0-beta.128] - 2021-06-02
-
-* No changes, fixing build process.
-
-
-## [v7.0-beta.127] - 2021-06-02
-
-* No changes, fixing build process.
-
-
-## [v7.0-beta.126] - 2021-06-02
-
-* No changes, fixing build process.
-
-
-## [v7.0-beta.125] - 2021-06-02
-
-* No changes, fixing build process.
-
-
-## [v7.0-beta.124] - 2021-06-02
-
-* No changes, fixing build process.
-
-
-## [v7.0-beta.123] - 2021-06-02
-
-* Fix broken test
-
-
-## [v7.0-beta.122] - 2021-06-02
-
->>>>>>> c66bb1d7
 * Issue **#2264** : Users for user permissions are now retrieved from the account service plus authorisation.
 
 * Add entity relationship diagram and database DDL SQL to release artefacts.

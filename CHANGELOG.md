# Change Log
All notable changes to this project will be documented in this file.

The format is based on [Keep a Changelog](http://keepachangelog.com/) 
and this project adheres to [Semantic Versioning](http://semver.org/).

## [Unreleased]

<<<<<<< HEAD
## [v6.1-beta.9] - 2019-10-31

* Issue **#1300** : Multiple changes to annotations.

* Issue **#1265** : Added `modulus()` function along with alias `mod()` and modulus operator `%`.

* Issue **#1300** : Added `annotation()` link creation function, `currentUser()` alias for `param('currentUser()')` and additional link creation functions for `data()` and `stepping()`.
=======

## [v6.0.16] - 2019-11-01

* Issue **#1313** : Suggestion boxes now make suggestions immediately before the user even starts typing.

* Issue **#1043** : Added feature to allow floating point numbers to be indexed.

* Issue **#1312** : Dictionaries now change the entity name in the DB when renamed.

* Issue **#1312** : Fixed read only behaviour of dictionary settings UI.
>>>>>>> 82c436c1

* Issue **#67** : Table columns now display menu items on left click.

* Uplift stroom-query to v2.2.4 to add better diagnostic logging.

## [v6.1-beta.8] - 2019-10-23

* Uplift Kafka client to v2.2.1.

* Issue **#1293** : Add more static file types to allow nginx/browser caching on.

* Issue **#1295** : Add authentication bypass for servlets such as /remoting, /status, /echo, etc.

* Issue **#1297** : The UI now supplies API tokens to the backend for resource calls.

* Issue **#1296** : Fixed NPE in StreamMapCreator caused when a stream can not be found.

## [v6.1-beta.7] - 2019-10-16

* Fixed some annotations issues.

## [v6.1-beta.6] - 2019-10-15

* Fixed dependencies.

## [v6.1-beta.5] - 2019-10-14

* Issue **#1288** : Streams now show the name of the pipeline used to create them even if the user doesn't have permission to see the pipeline.

* Issue **#1282** : Fixed issue where items were imported into the explorer even if not selected for import.

* Issue **#1291** : Fixed issue where empty dashboard table cells did not select table rows when clicked. 

* Issue **#1290** : Fixed issue where executor provider was not executing supplied runnable if parent task had terminated.

* Issue **#1264** : Dashboards running in embedded mode will not always ask for the user to choose an activity if the users session has one set already.

* Issue **#1275** : Fixed permission filtering when showing related streams.

* Issue **#1274** : Fixed issue with batch search caused by Hibernate not returning pipeline details in stream processor filters.

* Issue **#1272** : Fixed saving query favourites.

* Issue **#1266** : Stroom will now lock the cluster before releasing owned tasks so it doesn't clash with other task related processes that lock the DB for long periods.

* Issue **#1264** : Added `embedded` mode for dashboards to hide dashboard chrome and save options.

* Issue **#1264** : Stroom no longer asks if you want to leave the web page if no content needs saving.

* Issue **#1263** : Fixed issues related to URL encoding/decoding with the `dashboard()` function.

* Issue **#1263** : Fixed issue where date expressions were being allowed without '+' or '-' signs to add or subtract durations.

* Add fallback config.yml file into the docker images for running outside of a stack.

* Issue **#1263** : Fixed issues related to URL encoding/decoding in dashboard expressions.

* Issue **#1262** : Improved behaviour of `+` when used for concatenation in dashboard expressions.

* Issue **#1259** : Fixed schema compliance when logging failed document update events.

* Issue **#1245** : Fixed various issues with session management and authentication.

* Issue **#1258** : Fixed issue affecting search expressions against keyword fields using dictionaries containing carriage returns.


## [v6.1-beta.4] - 2019-09-04

* Issue **#1253** : Data retention policies containing just `AND` will now match everything.

* Issue **#1252** : Stream type suggestions no longer list internal types.

* Issue **#1218** : All stepping panes will now show line numbers automatically if there are indicators (errors, warnings etc) that need to be displayed.  

* Issue **#1254** : Added option to allow non Java escaped find and replacement text to be used in `FindReplaceFilter`. 

* Issue **#1250** : Fixed logging description for reading and writing documents.

* Issue **#1251** : Copy permissions from a parent now shows changes prior to the user clicking ok.

* Issue **#758** : You no longer need the `Manage Processors` privilege to call `stroom:meta('Pipeline')` in XSLT.

* Issue **#1256** : Fix error caused when logging data source name when downloading search results.

* Issue **#399** : Fix for error message when stepping that said user needed `read` permission on parent pipeline and not just `use`.

* Issue **#1242** : Fix for pipeline corruption caused when moving elements back to inherited parents.

* Issue **#1244** : Updated Dropwizard to version 1.3.14 to fix session based memory leak.

* Issue **#1246** : Removed elastic search document type, menu items and filter.

* Issue **#1247** : Added XSLT functions (`source`, `sourceId`, `partNo`, `recordNo`, `lineFrom`, `colFrom`, `lineTo`, `colTo`) to determine the current source location so it can be embedded in a cooked event. Events containing raw source location info can be made into links in dashboard tables or the text pane so that a user can see raw source data or jump directly to stepping that raw record. 


## [v6.1-beta.3] - 2019-08-21

* Fix build.


## [v6.1-beta.2] - 2019-08-21

* Add data retention feature and index optimisation to Solr indexes.


## [v6.1-beta.1] - 2019-08-19

* Initial support for Solr indexing and search.


## [v6.0.7] - 2019-08-08

* Issue **#1214** : Fixed issue where the max results setting in dashboard tables was not always being obeyed. Also fixed some dashboard table result page size issues.


## [v6.0.6] - 2019-08-08

* Issue **#1238** : During proxy clean task we no longer show a failed attempt to delete an empty directory as an error as this condition is expected.


## [v6.0.5] - 2019-08-07

* Issue **#1237** : Fixed issue where explorer model requests were failing outside of user sessions, e.g. when we want to find folder descendants for processing.


## [v6.0.4] - 2019-08-05

* Fixed build.


## [v6.0.3] - 2019-08-02

* Fixed test.


## [v6.0.2] - 2019-08-02

* Issue **#1230** : Fix test.
 

## [v6.0.1] - 2019-08-02

* Issue **#1230** : Search expressions no longer have the `contains` condition. 

* Issue **#1220** : Fixed attempt to open newly created index shards as if they were old existing shards.

* Issue **#1232** : Fixed handling of enter key on pipeline element editor dialog.

* Issue **#1229** : Fixed issue where users needed `Read` permission on an index instead of just `Use` permission to search it.


## [v6.0-beta.66] - 2019-07-24

* Uplift HBase to 2.1.5 and refactor code accordingly

* Uplift Kafka to 2.1.1 and refactor code accordingly

* Uplift Curator to 4.2.0


## [v6.0-beta.65] - 2019-07-19

* Issue **#1143** : Added mechanism to inject dashboard parameters into expressions using the `param` and `params` functions so that dashboard parameters can be echoed by expressions to create dashboard links.


## [v6.0-beta.64] - 2019-07-19

* Issue **#1205** : Change proxy repo clean to not delete configured rootRepoDir.

* Issue **#1204** : Fix ProxySecurityFilter to use correct API key on feedStatus requests.

* Issue **#1211** : Added a quick filter to the server tasks page.

* Issue **#1206** : Fixed sorting active tasks when clicking column header.


## [v6.0-beta.63] - 2019-07-17

* Issue **#1201** : Fixed dependencies.


## [v6.0-beta.62] - 2019-07-17

* Issue **#1201** : Fixed tests.


## [v6.0-beta.61] - 2019-07-17

* Issue **#1201** : Document permission changes now mutate the user document permissions cache rather than clearing it.

* Issue **#1153** : Changed security context to be a Spring singleton to improve explorer performance.

* Issue **#1202** : Fixed NumberFormatException in StreamAttributeMapUtil.

* Issue **#1203** : Fixed event logging detail for dictionaries.


## [v6.0-beta.60] - 2019-07-16

* Issue **#1197** : Restored Save As functionality.


## [v6.0-beta.59] - 2019-07-16

* Issue **#1199** : The index fields page now copes with more than 100 index fields.


## [v6.0-beta.58] - 2019-07-16

* Issue **#1200** : Removed blocking queue that was causing search to hang when full.


## [v6.0-beta.57] - 2019-07-15

* Issue **#1198** : Filtering by empty folders now works correctly.


## [v6.0-beta.56] - 2019-07-15

* Comment out rollCron in proxy-prod.yml

* Change swagger UI at gchq.github.io/stroom to work off 6.0 branch

* Issue **#1195** : Fixed issue where combination of quick filter and type filter were not displaying explorer items correctly.

* Issue **#1153** : Changed the way document permissions are retrieved and cached to improve explorer performance.

* Issue **#1196** : Added code to resolve data source names from doc refs if the name is missing when logging.

* Issue **#1165** : Fixed corruption of pipeline structure when adding items to Source.


## [v6.0-beta.55] - 2019-07-11

* Issue **#1193** : Added optional validation to activities.


## [v6.0-beta.54] - 2019-07-11

* Change default config for proxy repositoryFormat to "${executionUuid}/${year}-${month}-${day}/${feed}/${pathId}/${id}"

* Issue **#1194** : Fixed NPE in FindTaskProgressCriteria.

* Issue **#1191** : SQL statistics search tasks now show appropriate information in the server tasks pane.

* Issue **#1192** : Executor provider tasks now run as the current user.


## [v6.0-beta.53] - 2019-07-11

* Issue **#1190** : Copied indexes now retain associated index volumes.


## [v6.0-beta.52] - 2019-07-10

* Issue **#1177** : Data retention now works with is doc refs.

* Issue **#1160** : Proxy repositories now only roll if all output streams for a repository are closed. Proxy repositories also only calculate the current max id if the `executionUuid` repo format param is not used.

* Issue **#1186** : Volume status is now refreshed every 5 minutes.


## [v6.0-beta.51] - 2019-06-28

* Fix incorrect default keystore in proxy config yaml.

* Rename environment variables in proxy config yaml.

* Issue **#1170** : The UI should now treat the `None` tree node as a null selection.


## [v6.0-beta.50] - 2019-06-28

* Issue **#1184** : Remove dropwizard yaml files from docker images.

* Issue **#1181** : Remove dropwizard config yaml from the docker images.

* Issue **#1152** : You can now control the maximum number of files that are fragmented prior to proxy aggregation with `stroom.maxFileScan`.

* Issue **#1182** : Fixed use of `in folder` for data retention and receipt policies.


## [v6.0-beta.49] - 2019-06-24

* Updated to allow stacks to be built at this version.


## [v6.0-beta.48] - 2019-06-24

* Issue **#1154** : Search now terminates during result creation if it is asked to do so.

* Issue **#1167** : Fix for proxy to deal with lack of explorer folder based collections.


## [v6.0-beta.47] - 2019-06-21

* Issue **#1172** : Fixed logging detail for viewing docs.

* Issue **#1166** : Fixed issue where users with only read permission could not copy items.

* Issue **#1174** : Reduced hits on the document permission cache.

* Issue **#1168** : Statistics searches now work when user only has `Use` permission.

* Issue **#1170** : Extra validation to check valid feed provided for stream appender.

* Issue **#1174** : The size of the document permissions cache is now configurable via the `stroom.security.documentPermissions.maxCacheSize` property.

* Issue **#1176** : Created index on document permissions to improve performance.

* Issue **#1175** : Dropping unnecessary index `explorerTreePath_descendant_idx`.

* Issue **#747** : XSLT can now reference dictionaries by UUID.

* Issue **#1167** : Use of folders to include child feeds and pipelines is now supported.


## [v6.0-beta.46] - 2019-06-11

* Issue **#1153** : The explorer tree is now built with fewer DB queries.

* Issue **#1163** : Added indexes to the DB to improve explorer performance.

* Issue **#1153** : The explorer tree now only rebuilds synchronously for users who alter the tree, if has never been built or is very old. All other rebuilds of the explorer tree required to keep it fresh will happen asynchronously.


## [v6.0-beta.45] - 2019-06-06

* Issue **#1162** : Proxy aggregation will no longer recurse parts directories when creating parts.

* Issue **#1157** : Migration now adds dummy feeds etc to processor filters if the original doc can't be found. This will prevent filters from matching more items than they should if migration fails to map feeds etc because they can't be found.


## [v6.0-beta.44] - 2019-06-06

* Issue **#1162** : Remove invalid CopyOption in move() call.


## [v6.0-beta.43] - 2019-06-06

* Issue **#1159** : Fix NPE in rolling appenders with no frequency value.

* Issue **#1160** : Proxy repositories will no longer scan contents on open if they are set to be read only.

* Issue **#1162** : Added buffering etc to improve the performance of proxy aggregation.

* Issue **#1156** : Added code to reduce unlikely chance of NPE or uncontrolled processing in the event of a null or empty processing filter.


## [v6.0-beta.42] - 2019-06-05

* Issue **#1149** : Changed the way EntryIdSet is unmarshalled so jaxb can now use the getter to add items to a collection.

* Ignore broken junit test that cannot work as it stands

* Fix NPE in DictionaryStoreImpl.findByName().

* Issue **#1146** : Added `encodeUrl()`, `decodeUrl()` and `dashboard()` functions to dashboard tables to make dashboard linking easier. The `link()` function now automatically encodes/decodes each param so that parameters do not break the link format, e.g. `[Click Here](http://www.somehost.com/somepath){dialog|Dialog Title}`.


## [v6.0-beta.41] - 2019-05-24

* Issue **#1144** : Changed StreamRange to account for inclusive stream id ranges in v6.0 that was causing an issue with file system maintenance.


## [v6.0-beta.40] - 2019-05-21

* Mask passwords on the proxy admin page.

* Add exception to wrapped exception in the feedStatus service.


## [v6.0-beta.39] - 2019-05-17

* Issue **#1140** : Add health check for proxy feed status url.

* Issue **#1138** : Stroom proxy now deletes empty repository directories based on creation time and depth first so that pruning empty directories is quicker and generally more successful.

* Issue **#1137** : Change proxy remote url health check to accept a 406 code as the feed will not be specified.

* Issue **#1135** : Data retention policies are now migrated to use `Type` and not `Stream Type`.


## [v6.0-beta.38] - 2019-05-13

* Issue **#1136** : Remove recursive chown from stroom and proxy docker entrypoint scripts.


## [v6.0-beta.37] - 2019-05-10

* Issue **#1134** : Proxy now requires feed name to always be supplied.


## [v6.0-beta.36] - 2019-05-08

* Expose proxy api key in yaml config via SYNC_API_KEY


## [v6.0-beta.35] - 2019-05-07

* Test release, no changes


## [v6.0-beta.34] - 2019-04-29

* Issue **#1130** : Change `start.sh` so it works when realpath is not installed.

* Issue **#1129** : Fixed stream download from the UI.

* Issue **#1119** : StreamDumpTool will now dump data to zip files containing all data and associated meta and context data. This now behaves the same way as downloading data from the UI and can be used as an input to proxy aggregation or uploaded manually.


## [v6.0-beta.33] - 2019-04-17

* Fixed NPE created when using empty config sections.


## [v6.0-beta.32] - 2019-04-17

* Issue **#1122** : Fixed hessian communication between stroom and stroom proxy used to establish feed receive status. Added restful endpoints for feed status to stroom and stroom proxy. Proxy will now be able to request feed status from upstream stroom or stroom proxy instances.

* Fixed incompatibility issues with MySQL 5.7 and 8.0.


## [v6.0-beta.31] - 2019-03-25

* Added debug to help diagnose search failures

* Issue **#382** : Large zip files are now broken apart prior to proxy aggregation.

* Change start script to use absolute paths for jar, config and logs to distinguish stroom and proxy instances.


## [v6.0-beta.30] - 2019-03-17

* Issue **#1116** : Better implementation of proxy aggregation.

* Issue **#1116** : Changed the way tasks are executed to ensure thread pools expand to the maximum number of threads specified rather than just queueing all tasks and only providing core threads.

* Remove full path from file in sha256 hash file release artifact.


## [v6.0-beta.29] - 2019-03-13

* Issue **#1115** : Add missing super.startProcessing to AbstractKafkaProducerFilter.

* Improve exception handling and logging in RemoteDataSourceProvider. Now the full url is included in dashboard connection errors.

* Change Travis build to generate sha256 hashes for release zip/jars.

* Uplift the visualisations content pack to v3.2.1

* Issue **#1100** : Fix incorrect sort direction being sent to visualisations.


## [v6.0-beta.28] - 2019-02-20

* Add guard against race condition

* Add migration script to remove property `stroom.node.status.heapHistogram.jMapExecutable`.


## [v6.0-beta.27] - 2019-02-07

* Uplift base docker image to openjdk:8u191-jdk-alpine3.9, reverting back to JDK for access to diagnostic tools.


## [v6.0-beta.26] - 2019-02-05

* Issue **#1084** : Change heap histogram statistics to java MBean approach rather than jmap binary. Remove stroom.node.status.heapHistogram.jMapExecutable property.

* Improve resource for setting user's status


## [v6.0-beta.25] - 2019-01-30

* Issue **#1079** : Improved the logging of permission errors encountered during stream processing

* Issue **#1058** : Added property `stroom.pipeline.parser.secureProcessing` to enable/disable the XML secure processing feature.

* Issue **#1062** : Add env var for UI path

* Uplift distribution visualisation content pack to v3.1.0

* Add transform_user_extract.py, for pre-6.0 to 6.0 user migration


## [v6.0-beta.24] - 2019-01-03

* Issue **#1059** : Fix guice errors on stroom-proxy startup.


## [v6.0-beta.23] - 2019-01-03

* Issue **#1010** : Improve distribution start/stop/etc scripts by adding monochrome switch and background log tailing.


## [v6.0-beta.22] - 2019-01-02

* Issue **#1053** : Add API to disabled authorisation users

* Issue **#1042** : Improve error message for an ApiException when requesting a user's token.

* Issue **#1050** : Prevent creation of permission entries if key already exists.

* Issue **#1015** : Add sortDirections[] and keySortDirection to visualisation data object to fix sorting in the visualisations.

* Issue **#1019** : Fix visualisations settings dialog so you can un-set text and list controls.

* Issue **#1041** : Add a healthcheck to Stroom to alert for API key expiry

* Issue **#1040** : Fix for visualisations that do not require nested data.

* Issue **#1036** : Fix for scrollbar position on explorer popup windows.

* Issue **#1037** : Updated `moment.js` for parsing/formatting dates and times.

* Issue **#1021** : Dashboard links now allow `{}` characters to be used without URL encoding.

* Issue **#1018** : Added Health Checks for the external connectors that are registered via plugins

* Issue **#1025** : Fixed ACE editor resize issue where horizontal scroll bar was not always correctly shown.

* Issue **#1025** : Updated ACE editor to v1.4.2.


## [v6.0-beta.21] - 2018-12-13

* Issue **#1022** : Added `Contains` condition to all search expression fields so that regex terms can be used.

* Issue **#1024** : Superseded output helper no longer expects initialisation in all cases.


## [v6.0-beta.20] - 2018-12-13

* Issue **#1021** : Multiple changes to improve vis, dashboard and external linking in Stroom.

* Issue **#1019** : Fix visualisations settings dialog so you can un-set text and list controls.

* Issue **#986** : Fix direct dashboard links.

* Issue **#1006** : Added Exception Mapper for PermissionExceptions to return HTTP FORBIDDEN.


## [v6.0-beta.19] - 2018-12-11

* Issue **#1012** : Fix for NPE caused when checking if an output is superseded.

* Issue **#1011** : Old UI versions running in browsers often cause Stroom to throw an NPE as it can't find the appropriate GWT serialisation policy. Stroom will no longer throw an NPE but will report an `IncompatibleRemoteServiceException` instead. This is the default GWT behaviour.

* Issue **#1007** : Max visualisation results are now limited by default to the maximum number of results defined for the first level of the parent table. This can be further limited by settings in the visualisation.

* Issue **#1004** : Table cells now support multiple links.

* Issue **#1001** : Changed link types to `tab`, `dialog`, `dashboard`, `browser`.

* Issue **#1001** : Added dashboard link option to link to a dashboard from within a vis, e.g. `stroomLink(d.name, 'type=Dashboard&uuid=<TARGET_DASHBOARD_UUID>&params=userId%3D' + d.name, 'DASHBOARD')`.

* Issue **#1001** : Added dashboard link option to link to a dashboard using the `DASHBOARD` target name, e.g. `link(${UserId}, concat('type=Dashboard&uuid=<TARGET_DASHBOARD_UUID>', ${UserId}), '', 'DASHBOARD')`.

* Issue **#1002** : Popup dialogs shown when clicking dashboard hyperlinks are now resizable.

* Issue **#993** : Moving documents in the explorer no longer affects items that are being edited as they are not updated in the process.

* Issue **#996** : Updated functions in dashboard function picker.


## [v6.0-beta.18] - 2018-12-07

* Issue **#981** : Fixed dashboard deletion

* Issue **#989** : Upgraded stroom-expression to v1.4.13 to add new dashboard `link` function.

* Issue **#988** : Changed `generate-url` XSLT function to `link` so it matches the dashboard expression. Changed the parameters to create 4 variants of the function to make creation of simple links easier.

* Issue **#980** : Fix for NPE when fetching dependencies for scripts.

* Issue **#978** : Re-ordering the fields in stream data source

* Issue **gchq/stroom-content#31** : Uplift stroom-logs content pack to v2.0-alpha.5.

* Issue **#982** : Stop proxy trying to health check the content syncing if it isn't enabled.

* Change error logging in ContentSyncService to log stack trace

* Uplift send_to_stroom.sh in the distribution to v2.0

* Issue **#973** : Export servlet changed to a Resource API, added permission check, improved error responses.


## [v6.0-beta.17] - 2018-12-04

* Issue **#969** : The code now suppresses errors for index shards being locked for writing as it is expected. We now lock shards using maps rather than the file system as it is more reliable between restarts.

* Issue **#941** : Internal Meta Stats are now being written


## [v6.0-beta.16] - 2018-12-04

* Issue **#970** : Add stream type of `Records` for translated stroom app events.


## [v6.0-beta.15] - 2018-12-03

* Issue **#966** : Proxy was always reporting zero bytes for the request content in the receive log.

* Issue **#938** : Fixed an NPE in authentication session state.

* Change the proxy yaml configuration for the stack to add `remotedn` and `remotecertexpiry` headers to the receive log

* Change logback archived logs to be gzip compressed for stroom and proxy

* Uplift stroom-logs content pack to v2.0-alpha.3

* Uplift send_to_stroom script to v1.8.1

* Issue **#324** : Changed XML serialisation so that forbidden XML characters U+FFFE and U+FFFF are not written. Note that these characters are not even allowed as character references so they are ignored entirely.

* Issue **#945** : More changes to fix some visualisations only showing 10 data points.


## [v6.0-beta.14] - 2018-11-28

* Issue **#945** : Visualisations now show an unlimited number of data points unless constrained by their parent table or their own maximum value setting.

* Issue **#948** : Catching Spring initialisation runtime errors and ensuring they are logged.

* Add `set_log_levels.sh` script to the distribution

* Uplift visualisations content pack to v3.0.6 in the gradle build

* Issue **#952** : Remote data sources now execute calls within the context of the user for the active query. As a result all running search `destroy()` calls will now be made as the same user that initiated the search.

* Issue **#566** : Info and warning icons are now displayed in stepping screen when needed.

* Issue **#923** : Dashboard queries will now terminate if there are no index shards to search.

* Issue **#959** : Remove Material UI from Login and from password management pages

* Issue **#933** : Add health check for password resets

* Issue **#929** : Add more comprehensive password validation

* Issue **#876** : Fix password reset issues

* Issue **#768** : Preventing deletion of /store in empty volumes

* Issue **#939** : Including Subject DN in receive.log

* Issue **#940** : Capturing User DN and cert expiry on DW terminated SSL

* Issue **#744** : Improved reporting of error when running query with no search extraction pipeline

* Issue **#134** : Copy permissions from parent button

* Issue **#688** : Cascading permissions when moving/copying folder into a destination

* Issue **#788** : Adding DocRef and IsDocRef to stroom query to allow doc ref related filtering. Migration of stream filters uses this.

* Issue **#936** : Add conversion of header `X-SSL-Client-V-End` into `RemoteCertExpiry`, translating date format in the process.

* Issue **#953** : Fixed NPE.

* Issue **#947** : Fixed issue where data retention policy contains incorrect field names.

* Remove Material UI from the Users and API Keys pages

* Add content packs to stroom distribution

* Change distribution to use send_to_stroom.sh v1.7

* Updated stroom expression to v1.4.12 to improve handling or errors values and add new type checking functions `isBoolean()`, `isDouble()`, `isError()`, `isInteger()`, `isLong()`, `isNull()`, `isNumber()`, `isString()`, `isValue()`. Testing equality of null with `x=null()` is no longer valid and must be replaced with `isNull(x)`.

* Issue **#920** : Fix error handling for sql stats queries


## [v6.0-beta.13] - 2018-11-19

* Remove log sending cron process from docker images (now handled by stroom-log-sender).

* Issue **#924** : The `FindReplaceFilter` now records the location of errors.

* Issue **#939** : Added `remotedn` to default list of keys to include in `receive.log`.

* Add git_tag and git_commit labels to docker images

* Uplift stroom-logs content pack in docker image to` v2.0-alpha.2`

* Stop truncation of `logger` in logback console logs

* Issue **#921** : Renaming open documents now correctly changes their tab name. Documents that are being edited now prevent the rename operation until they are saved.

* Issue **#922** : The explorer now changes the selection on a right click if the item clicked is not already selected (could be part of a multi select).

* Issue **#903** : Feed names can now contain wildcard characters when filtering in the data browser.


## [v6.0-beta.12] - 2018-11-14

* Add API to allow creation of an internal Stroom user.

* Fix logger configuration for SqlExceptionHelper

* Add template-pipelines and standard-pipelines content packs to docker image

* Issue **#904** : The UI now shows dictionary names in expressions without the need to enter edit mode.

* Updated ACE editor to v1.4.1.

* Add colours to console logs in docker.

* Issue **#869** : Delete will now properly delete all descendant nodes and documents when deleting folders but will not delete items from the tree if they cannot be deleted, e.g. feeds that have associated data.

* Issue **#916** : You can no longer export empty folders or import nothing.

* Issue **#911** : Changes to feeds and pipelines no longer clear data browsing filters.

* Issue **#907** : Default volumes are now created as soon as they are needed.

* Issue **#910** : Changes to index settings in the UI now register as changes and enable save.

* Issue **#913** : Improve FindReplaceFilter to cope with more complex conditions.

* Change log level for SqlExceptionHelper to OFF, to stop expected exceptions from polluting the logs

* Fix invalid requestLog logFormat in proxy configuration


## [v6.0-beta.11] - 2018-11-07

* Stop service discovery health checks being registered if stroom.serviceDiscovery.enabled=false


## [v6.0-beta.10] - 2018-11-06

* Add fixed version of send_to_stroom.sh to release distribution

* Uplift docker base image for stroom & proxy to openjdk:8u181-jdk-alpine3.8


## [v6.0-beta.9] - 2018-11-02

* Add a health check for getting a public key from the authentication service.

* Issue **#897** : Import no longer attempts to rename or move existing items but will still update content.

* Issue **#902** : Improved the XSLT `format-date` function to better cope with week based dates and to default values to the stream time where year etc are omitted.

* Issue **#905** : Popup resize and move operations are now constrained to ensure that a popup cannot be dragged off screen or resized to be bigger than the current browser window size.

* Issue **#898** : Improved the way many read only aspects of the UI behave.

* Issue **#894** : The system now generates and displays errors to the user when you attempt to copy a feed.

* Issue **#896** : Extended folder `create` permissions are now correctly cached.

* Issue **#893** : You can now manage volumes without the `Manage Nodes` permission.

* Issue **#892** : The volume editor now waits for the node list to be loaded before opening.

* Issue **#889** : Index field editing in the UI now works correctly.

* Issue **#891** : `StreamAppender` now keeps track of it's own record write count and no longer makes use of any other write counting pipeline element.

* Issue **#885** : Improved the way import works to ensure updates to entities are at least attempted when creating an import confirmation.

* Issue **#892** : Changed `Ok` to `OK`.

* Issue **#883** : Output streams are now immediately unlocked as soon as they are closed.

* Removed unnecessary OR operator that was being inserted into expressions where only a single child term was being used. This happened when reprocessing single streams.

* Issue **#882** : Splitting aggregated streams now works when using `FindReplaceFilter`. This functionality was previously broken because various reader elements were not passing the `endStream` event on.

* Issue **#881** : The find and replace strings specified for the `FindReplaceFilter` are now treated as unescaped Java strings and now support new line characters etc.

* Issue **#880** : Increased the maximum value a numeric pipeline property can be set to via the UI to 10000000.

* Issue **#888** : The dependencies listing now copes with external dependencies failing to provide data due to authentication issues.

* Issue **#890** : Dictionaries now show the words tab by default.

* Add admin healthchecks to stroom-proxy

* Add stroom-proxy docker image

* Refactor stroom docker images to reduce image size

* Add enabled flag to storing, forwarding and synching in stroom-proxy configuration

* Issue **#884** : Added extra fonts to stroom docker image to fix bug downloading xls search results.


## [v6.0-beta.8] - 2018-10-17

* Issue **#879** : Fixed bug where reprocess and delete did not work if no stream status was set in the filter.

* Issue **#878** : Changed the appearance of stream filter fields to be more user friendly, e.g. `feedName` is now `Feed` etc.

* Issue **#809** : Changed default job frequency for `Stream Attributes Retention` and `Stream Task Retention` to `1d` (one day).

* Issue **#813** : Turned on secure processing feature for XML parsers and XML transformers so that external entities are not resolved. This prevents DoS attacks and gaining unauthorised access to the local machine.

* Issue **#871** : Fix for OptimisticLockException when processing streams.

* Issue **#872** : The parser cache is now automatically cleared when a schema changes as this can affect the way a data splitter parser is created.

* Issue **#865** : Made `stroom.conf` location relative to YAML file when `externalConfig` YAML property is set.

* Issue **#867** : Added an option `showReplacementCount` to the find replace filter to choose whether to report total replacements on process completion.

* Issue **#867** : Find replace filter now creates an error if an invalid regex is used.

* Issue **#855** : Further fixes for stepping data that contains a BOM.

* Changed selected default tab for pipelines to be `Data`.

* Issue **#860** : Fixed issue where stepping failed when using any sort of input filter or reader before the parser.

* Issue **#867** : Added an option `showReplacementCount` to the find replace filter to choose whether to report total replacements on process completion.

* Improved Stroom instance management scripts


## [v6.0-beta.7] - 2018-10-12

* Add contentPack import


## [v6.0-beta.6] - 2018-10-10

* Fix typo in Dockerfile


## [v6.0-beta.5] - 2018-10-10

* Issue **#859** : Change application startup to keep retrying when establishing a DB connection except for certain connection errors like access denied.

* Issue **#730** : The `System` folder now displays data and processors. This is a bug fix related to changing the default initial page for some document types.

* Issue **#854** : The activity screen no longer shows a permission error when shown to non admin users.

* Issue **#853** : The activity chooser will no longer display on startup if activity tracking is not enabled.

* Issue **#855** : Fixed stepping data that contains a BOM.


## [v6.0-beta.4] - 2018-10-04

* Change base docker image to openjdk:8u171-jdk-alpine

* Improved loading of activity list prior to showing the chooser dialog.

* Issue **#852** : Fix for more required permissions when logging other 'find' events.

* Issue **#730** : Changed the default initial page for some document types.

* Issue **#852** : Fix for required permission when logging 'find' events.

* Changed the way the root pane loads so that error popups that appear when the main page is loading are not hidden.

* Issue **#851** : Added additional type info to type id when logging events.

* Issue **#848** : Fixed various issues related to stream processor filter editor.

* Issue **#815** : `stroom.pageTitle` property changed to `stroom.htmlTitle`.

* Issue **#732** : Added `host-address` and `host-name` XSLT functions.

* Issue **#338** : Added `splitAggregatedStreams` property to `StreamAppender`, `FileAppender` and `HDFSFileAppender` so that aggregated streams can be split into separate streams on output.

* Issue **#338** : Added `streamNo` path replacement variable for files to record the stream number within an aggregate.

* Added tests and fixed sorting of server tasks.

* Improved the way text input and output is buffered and recorded when stepping.

* The find and replace filter now resets the match count in between nested streams so that each stream is treated the same way, i.e. it can have the same number of text replacements.

* Added multiple fixes and improvements to the find and replace filter including limited support of input/output recording when stepping.

* Issue **#827** : Added `TextReplacementFilterReader` pipeline element.

* Issue **#736** : Added sorting to server tasks table.

* Inverted the behaviour of `disableQueryInfo` to now be `requireQueryInfo`.

* Issue **#596** : Rolling stream and file appenders can now roll on a cron schedule in addition to a frequency.

* The accept button now enabled on splash screen.

* Added additional event logging to stepping.

* An activity property with an id of `disableQueryInfo` can now be used to disable the query info popup on a per activity basis.

* Activity properties can now include the attributes `id`, `name`, `showInSelection` and `showInList` to determine their appearance and behaviour;

* Nested elements are now usable in the activity editor HTML.

* Record counts are now recorded on a per output stream basis even when splitting output streams.

* Splash presenter buttons are now always enabled.

* Fix background colour to white on activity pane.


## [v6.0-beta.3] - 2018-09-18

* Changed `splitWhenBiggerThan` property to `rollSize` and added the property to the rolling appenders for consistency.

* Issue **#838** : Fix bug where calculation of written and read bytes was being accounted for twice due to the use of Java internal `FilterInputStream` and `FilterOutputStream` behaviour. This was leading to files being split at half od the expected size. Replaced Java internal classes with our own `WrappedInputStream` and `WrappedOutputStream` code.

* Issue **#837** : Fix bug to no longer try and record set activity events for null activities.

* Issue **#595** : Added stream appender and file appender property `splitWhenBiggerThan` to limit the size of output streams.

* Now logs activity change correctly.

* Add support for checkbox and selection control types to activity descriptions.

* Issue **#833** : The global property edit dialog can now be made larger.

* Fixed some issues in the activity manager.

* Issue **#828** : Changed statistics store caches to 10 minute time to live so that they will definitely pick up new statistics store definitions after 10 minutes.

* Issue **#774** : Event logging now logs find stream criteria correctly so that feeds ids are included.

* Issue **#829** : Stroom now logs event id when viewing individual events.

* Added functionality to record actions against user defined activities.

* Added functionality to show a splash screen on login.

* Issue **#791** : Fixed broken equals method so query total row count gets updated correctly.

* Issue **#830** : Fix for API queries not returning before timing out.

* Issue **#824** : Fix for replace method in PathCreator also found in stroom proxy.

* Issue **#820** : Fix updating index shards so that they are loaded, updated and saved under lock.

* Issue **#819** : Updated `stroom-expression` to v1.4.3 to fix violation of contract exception when sorting search results.

* Issue **#817** : Increased maximum number of concurrent stream processor tasks to 1000 per node.

* Issue **#697** : Fix for reference data sometimes failing to find the appropriate effective stream due to the incorrect use of the effective stream cache. It was incorrectly configured to use a time to idle (TTI) expiry rather than a time to live (TTL) expiry meaning that heavy use of the cache would prevent the cached effective streams being refreshed.

* Issue **#806** : Fix for clearing previous dashboard table results if search results deliver no data.

* Issue **#805** : Fix for dashboard date time formatting to use local time zone.


## [v6.0-beta.2] - 2018-07-09

* Issue **#803** : Fix for group key conversion to an appropriate value for visualisations.


## [v6.0-beta.1] - 2018-07-04

* Issue **#802** : Restore lucene-backward-codecs to the build

* Issue **#800** : Add DB migration script 33 to replace references to the `Stream Type` type in the STRM_PROC_FILT table with `streamTypeName`.

* Issue **#798** : Add DB migration script 32 to replace references to the `NStatFilter` type in the PIPE table with `StatisticsFilter`.


## [v6.0-alpha.27]

* Fix data receipt policy defect

* Issue **#791** : Search completion signal is now only sent to the UI once all pending search result merges are completed.

* Issue **#795** : Import and export now works with appropriate application permissions. Read permission is required to export items and Create/Update permissions are required to import items depending on whether the update will create a new item or update an existing one.


## [v6.0-alpha.26]

* Improve configurabilty of stroom-proxy.

* Issue **#783** : Reverted code that ignored duplicate selection to fix double click in tables.

* Issue **#782** : Fix for NPE thrown when using CountGroups when GroupKey string was null due to non grouped child rows.

* Issue **#778** : Fix for text selection on tooltips etc in the latest version of Chrome.

* Issue **#776** : Removal of index shard searcher caching to hopefully fix Lucene directory closing issue.


## [v6.0-alpha.25]

* Issue **#779** : Fix permissions defect.

* Issue **gchq/stroom-expression#22** : Add `typeOf(...)` function to dashboard.

* Uplift stroom-expression to v1.4.1

* Issue **#766** : Fix NullPointerExceptions when downloading table results to Excel format.

* Issue **#770** : Speculative fix for memory leak in SQL Stats queries.

* Issue **#761** : New fix for premature truncation of SQL stats queries due to thread interruption.


## [v6.0-alpha.24]

* Issue **#748** : Fix build issue resulting from a change to SafeXMLFilter.


## [v6.0-alpha.23]

* Issue **#748** : Added a command line interface (CLI) in addition to headless execution so that full pipelines can be run against input files.

* Issue **#748** : Fixes for error output for headless mode.

* Issue **#761** : Fixed statistic searches failing to search more than once.

* Issue **#756** : Fix for state being held by `InheritableThreadLocal` causing objects to be held in memory longer than necessary.

* Issue **#761** : Fixed premature truncation of SQL stats queries due to thread interruption.

* Added `pipeline-name` and `put` XSLT functions back into the code as they were lost in a merge.

* Issue **#749** : Fix inability to query with only `use` privileges on the index.

* Issue **#613** : Fixed visualisation display in latest Firefox and Chrome.

* Added permission caching to reference data lookup.

* Updated to stroom-expression 1.3.1

    Added cast functions `toBoolean`, `toDouble`, `toInteger`, `toLong` and `toString`.
    Added `include` and `exclude` functions.
    Added `if` and `not` functions.
    Added value functions `true()`, `false()`, `null()` and `err()`.
    Added `match` boolean function.
    Added `variance` and `stDev` functions.
    Added `hash` function.
    Added `formatDate` function.
    Added `parseDate` function.
    Made `substring` and `decode` functions capable of accepting functional parameters.
    Added `substringBefore`, `substringAfter`, `indexOf` and `lastIndexOf` functions.
    Added `countUnique` function.

* Issue **#613** : Fixed visualisation display in latest Firefox and Chrome.

* Issue **#753** : Fixed script editing in UI.

* Issue **#751** : Fix inability to query on a dashboard with only use+read rights.


## [v6.0-alpha.22]

* Issue **#719** : Fix creation of headless Jar to ensure logback is now included.

* Issue **#735** : Change the format-date xslt function to parse dates in a case insensitive way.


## [v6.0-alpha.21]

* Issue **#719** : Fix creation of headless Jar. Exclude gwt-unitCache folder from build JARs.


## [v6.0-alpha.20]

* Issue **#720** : Fix for Hessian serialisation of table coprocessor settings.

* Issue **#405** : Fixed quick filter on permissions dialog, for users and for groups. It will now match anywhere in the user or group name, not just at the start.


## [v6.0-alpha.19]

* Issue **#588** : Fixed display of horizontal scrollbar on explorer tree in export, create, copy and move dialogs.

* Issue **#691** : Volumes now reload on edit so that the entities are no longer stale the second time they are edited.

* Issue **#692** : Properties now reload on edit so that the entities are no longer stale the second time they are edited.

* Issue **#703** : Removed logging of InterruptedException stack trace on SQL stat queries, improved concurrency code.

* Issue **#697** : Improved XSLT `Lookup` trace messages.

* Issue **#697** : Added a feature to trace XSLT `Lookup` attempts so that reference data lookups can be debugged.

* Issue **#702** : Fix for hanging search extraction tasks

* Issue **#701** : The search `maxDocIdQueueSize` is now 1000 by default.

* Issue **#700** : The format-date XSLT function now defaults years, months and days to the stream receipt time regardless of whether the input date pattern specifies them.

* Issue **#657** : Change SQL Stats query code to process/transform the data as it comes back from the database rather than holding the full resultset before processing. This will reduce memory overhead and improve performance.

* Issue **#634** : Remove excessive thread sleeping in index shard searching. Sleeps were causing a significant percentage of inactivity and increasing memory use as data backed up. Add more logging and logging of durations of chunks of code. Add an integration test for testing index searching for large data volumes.


## [v6.0-alpha.18]

* Issue **#698** : Migration of Processing Filters now protects against folders that have since been deleted

* Issue **#634** : Remove excessive thread sleeping in index shard searching. Sleeps were causing a significant percentage of inactivity and increasing memory use as data backed up. Add more logging and logging of durations of chunks of code. Add an integration test for testing index searching for large data volumes.

* Issue **#659** : Made format-date XSLT function default year if none specified to the year the data was received unless this would make the date later then the received time in which case a year is subtracted.

* Issue **#658** : Added a hashing function for XSLT translations.

* Issue **#680** : Fixed the order of streams in the data viewer to descending by date

* Issue **#679** : Fixed the editing of Stroom properties that are 'persistent'.

* Issue **#681** : Added dry run to check processor filters will convert to find stream criteria. Throws error to UI if fails.


## [v6.0-alpha.17]

* Issue **#676** : Fixed use of custom stream type values in expression based processing filters.


## [v6.0-alpha.16]

* Issue **#673** : Fixed issue with Stream processing filters that specify Create Time

* Issue **#675** : Fixed issue with datafeed requests authenticating incorrectly


## [v6.0-alpha.15]

* Issue **#666** : Fixed the duplicate dictionary issue in processing filter migrations, made querying more efficient too
* Database migration fixes and tools

* Issue **#668** : Fixed the issue that prevented editing of stroom volumes

* Issue **#669** : Elastic Index Filter now uses stroomServiceUser to retrieve the index config from the Query Elastic service.


## [v6.0-alpha.14]

* Minor fix to migrations


## [v6.0-alpha.13]

* Add logging to migrations


## [v6.0-alpha.12]

* Add logging to migrations


## [v6.0-alpha.11]

* Issue **#651** : Removed the redundant concept of Pipeline Types, it's half implementation prevented certain picker dialogs from working.

* Issue **#481** : Fix handling of non-incremental index queries on the query API. Adds timeout option in request and blocking code to wait for the query to complete. Exit early from wait loops in index/event search.

* Issue **#626** : Fixed issue with document settings not being persisted

* Issue **#621** : Changed the document info to prevent requests for multi selections

* Issue **#620** : Copying a directory now recursively copies it's contents, plus renaming copies is done more intelligently.

* Issue **#546** : Fixed race conditions with the Explorer Tree, it was causing odd delays to population of the explorer in various places.

* Issue **#495** : Fixed the temporary expansion of the Explorer Tree caused by filtering

* Issue **#376** : Welcome tab details fixed since move to gradle


## [v6.0-alpha.10]

* Issue **#523** : Changed permission behaviours for copy and move to support `None`, `Source`, `Destination` and `Combined` behaviours. Creating new items now allows for `None` and `Destination` permission behaviours. Also imported items now receive permissions from the destination folder. Event logging now indicates the permission behaviour used during copy, move and create operations.

* Issue **#480** : Change the downloaded search request API JSON to have a fetch type of ALL.

* Issue **#623** : Fixed issue where items were being added to sublist causing a stack overflow exception during data retention processing.

* Issue **#617** : Introduced a concept of `system` document types that prevents the root `System` folder type from being created, copied, deleted, moved, renamed etc.

* Issue **#622** : Fix incorrect service discovery based api paths, remove authentication and authorisation from service discovery

* Issue **#568** : Fixed filtering streams by pipeline in the pipeline screen.

* Issue **#565** : Fixed authorisation issue on dashboards.


## [v6.0-alpha.9]

* Issue **#592** : Mount stroom at /stroom.

* Issue **#608** : Fixed stream grep and stream dump tools and added tests to ensure continued operation.

* Issue **#603** : Changed property description from `tags` to `XML elements` in `BadTextXMLFilterReader`.

* Issue **#600** : Added debug to help diagnose cause of missing index shards in shard list.

* Issue **#611** : Changed properties to be defined in code rather than Spring XML.

* Issue **#605** : Added a cache for retrieving user by name to reduce DB use when pushing users for each task.

* Issue **#610** : Added `USE INDEX (PRIMARY)` hint to data retention select SQL to improve performance.

* Issue **#607** : Multiple improvements to the code to ensure DB connections, prepared statements, result sets etc use try-with-resources constructs wherever possible to ensure no DB resources are leaked. Also all connections obtained from a data source are now returned appropriately so that connections from pools are reused.

* Issue **#602** : Changed the data retention rule table column order.

* Issue **#606** : Added more stroom properties to tune the c3P0 connection pool. The properties are prefixed by `stroom.db.connectionPool` and `stroom.statistics.sql.db.connectionPool`.

* Issue **#601** : Fixed NPE generated during index shard retention process that was caused by a shard being deleted from the DB at the same time as the index shard retention job running.

* Issue **#609** : Add configurable regex to replace IDs in heap histogram class names, e.g. `....$Proxy54` becomes `....$Proxy--ID-REMOVED--`

* Issue **#570** : Refactor the heap histogram internal statistics for the new InternalStatisticsReceiver

* Issue **#599** : DocumentServiceWriteAction was being used in the wrong places where EntityServiceSaveAction should have been used instead to save entities that aren't document entities.


## [v6.0-alpha.8]

* Issue **#593** : Fixed node save RPC call.

* Issue **#591** : Made the query info popup more configurable with a title, validation regex etc. The popup will now only be displayed when enabled and when a manual user action takes place, e.g. clicking a search button or running a parameterised execution with one or more queries.

* Added 'prompt' option to force the identity provider to ask for a login.


## [v6.0-alpha.7]

* Issue **#549** : Change to not try to connect to kafka when kafka is not configured and improve failure handling

* Issue **#573** : Fixed viewing folders with no permitted underlying feeds. It now correctly shows blank data screen, rather than System/Data.

* Issue **#150** : Added a feature to optionally require specification of search purpose.

* Issue **#572** : Added a feature to allow easy download of dictionary contents as a text file.

* Generate additional major and minor floating docker tags in travis build, e.g. v6-LATEST and v6.0-LATEST

* Change docker image to be based on openjdk:8u151-jre-alpine

* Added a feature to list dependencies for all document entities and indicate where dependencies are missing.

* Issue **#540** : Improve description text for stroom.statistics.sql.maxProcessingAge property

* Issue **#538** : Lists of items such as users or user groups were sometimes not being converted into result pages correctly, this is now fixed.

* Issue **#537** : Users without `Manage Policies` permission can now view streams.

* Issue **#522** : Selection of data retention rules now remains when moving rules up or down.

* Issue **#411** : When data retention rules are disabled they are now shown greyed out to indicate this.

* Issue **#536** : Fix for missing visualisation icons.

* Issue **#368** : Fixed hidden job type button on job node list screen when a long cron pattern is used.

* Issue **#507** : Added dictionary inheritance via import references.

* Issue **#554** : Added a `parseUri` XSLT function.

* Issue **#557** : Added dashboard functions to parse and output URI parts.

* Issue **#552** : Fix for NPE caused by bad XSLT during search data extraction.

* Issue **#560** : Replaced instances of `Files.walk()` with `Files.walkFileTree()`. `Files.walk()` throws errors if any files are deleted or are not accessible during the walk operation. This is a major issue with the Java design for walking files using Java 8 streams. To avoid this issue `Files.walkFileTree()` has now been used in place of `Files.walk()`.

* Issue **#567** : Changed `parseUri` to be `parse-uri` to keep it consistently named with respect to other XSLT functions. The old name `parseUri` still works but is deprecated and will be removed in a later version.

* Issue **#567** : The XSLT function `parse-uri` now correctly returns a `schemeSpecificPart` element rather than the incorrectly named `schemeSpecificPort`.

* Issue **#567** : The dashboard expression function `extractSchemeSpecificPortFromUri` has now been corrected to be called `extractSchemeSpecificPartFromUri`.

* Issue **#567** : The missing dashboard expression function `extractQueryFromUri` has been added.

* Issue **#571** : Streams are now updated to have a status of deleted in batches using native SQL and prepared statements rather than using the stream store.

* Issue **#559** : Changed CSS to allow table text selection in newer browsers.

* Issue **#574** : Fixed SQL debug trace output.

* Issue **#574** : Fixed SQL UNION code that was resulting in missing streams in the data browser when paging.

* Issue **#590** : Improved data browser performance by using a local cache to remember feeds, stream types, processors, pipelines etc while decorating streams.

* Issue **#150** : Added a property to optionally require specification of search purpose.


## [v6.0-alpha.4]

* New authentication flow based around OpenId

* New user management screens

* The ability to issue API keys

* Issue **#501** : Improve the database teardown process in integration tests to speed up builds

* Relax regex in build script to allow tags like v6.0-alpha.3 to be published to Bintray

* Add Bintray publish plugin to Gradle build

* Issue **#75** : Upgraded to Lucene 5.

* Issue **#135** : [BREAKING CHANGE] Removed JODA Time library and replaced with Java 7 Time API. This change breaks time zone output previously formatted with `ZZ` or `ZZZ`.

* Added XSLT functions generate-url and fetch-json

* Added ability to put clickable hyperlinks in Dashboard tables

* Added an HTTP appender.

* Added an appender for the proxy store.

* Issue **#412** : Fixed no-column table breakage

* Issue **#380** : Fixed build details on welcome/about

* Issue **#348** : Fixed new menu icons.

* Issue **98** : Fix premature trimming of results in the store

* Issue **360** : Fix inability to sort sql stats results in the dashboard table

* Issue **#550** : Fix for info message output for data retention.

* Issue **#551** : Improved server task detail for data retention job.

* Issue **#541** : Changed stream retention job descriptions.

* Issue **#553** : The data retention job now terminates if requested to do so and also tracks progress in a local temp file so a nodes progress will survive application restarts.

* Change docker image to use openjdk:8u151-jre-alpine as a base

* Issue **#539** : Fix issue of statistic search failing after it is imported

* Issue **#547** : Data retention processing is now performed in batches (size determined by `stroom.stream.deleteBatchSize`). This change should reduce the memory required to process the data retention job.

* Issue **#541** : Marked old stream retention job as deprecated in description.

* Issue **#542** : Fix for lazy hibernate object initialisation when stepping cooked data.

* Issue **#524** : Remove dependency on stroom-proxy:stroom-proxy-repo and replaced with duplicated code from stroom-proxy-repo (commit b981e1e)

* Issue **#203** : Initial release of the new data receipt policy functionality.

* Issue **#202** : Initial release of the new data retention policy functionality.

* Issue **#521** : Fix for the job list screen to correct the help URL.

* Issue **#526** : Fix for XSLT functions that should return optional results but were being forced to return a single value.

* Issue **#527** : Fix for XSLT error reporting. All downstream errors were being reported as XSLT module errors and were
 hiding the underlying exception.

* Issue **#501** : Improve the database teardown process in integration tests to speed up builds.

* Issue **#511** : Fix NPE thrown during pipeline stepping by downstream XSLT.

* Issue **#521** : Fix for the job list screen to use the help URL system property for displaying context sensitive help.

* Issue **#511** : Fix for XSLT functions to allow null return values where a value cannot be returned due to an error etc.

* Issue **#515** : Fix handling of errors that occur before search starts sending.

* Issue **#506** : In v5 dashboard table filters were enhanced to allow parameters to be used in include/exclude filters. The implementation included the use of ` \ ` to escape `$` characters that were not to be considered part of a parameter reference. This change resulted in regular expressions requiring ` \ ` being escaped with additional ` \ ` characters. This escaping has now been removed and instead only `$` chars before `{` chars need escaping when necessary with double `$$` chars, e.g. use `$${something` if you actually want `${something` not to be replaced with a parameter.

* Issue **#505** : Fix the property UI so all edited value whitespace is trimmed

* Issue **#513** : Now only actively executing tasks are visible as server tasks

* Issue **#483** : When running stream retention jobs the transactions are now set to REQUIRE_NEW to hopefully ensure that the job is done in small batches rather than a larger transaction spanning multiple changes.

* Issue **#508** : Fix directory creation for index shards.

* Issue **#492** : Task producers were still not being marked as complete on termination which meant that the parent cluster task was not completing. This has now been fixed.

* Issue **#497** : DB connections obtained from the data source are now released back to the pool after use.

* Issue **#492** : Task producers were not being marked as complete on termination which meant that the parent cluster task was not completing. This has now been fixed.

* Issue **#497** : Change stream task creation to use straight JDBC rather than hibernate for inserts and use a configurable batch size (stroom.databaseMultiInsertMaxBatchSize) for the inserts.

* Issue **#502** : The task executor was not responding to shutdown and was therefore preventing the app from stopping gracefully.

* Issue **#476** : Stepping with dynamic XSLT or text converter properties now correctly falls back to the specified entity if a match cannot be found by name.

* Issue **#498** : The UI was adding more than one link between 'Source' and 'Parser' elements, this is now fixed.

* Issue **#492** : Search tasks were waiting for part of the data extraction task to run which was not checking for termination. The code for this has been changed and should now terminate when required.

* Issue **#494** : Fix problem of proxy aggregation never stopping if more files exist

* Issue **#490** : Fix errors in proxy aggregation due to a bounded thread pool size

* Issue **#484** : Remove custom finalize() methods to reduce memory overhead

* Issue **#475** : Fix memory leak of java.io.File references when proxy aggregation runs

* Issue **#470** : You can now correctly add destinations directly to the pipeline 'Source' element to enable raw streaming.

* Issue **#487** : Search result list trimming was throwing an illegal argument exception `Comparison method violates its general contract`, this should now be fixed.

* Issue **#488** : Permissions are now elevated to 'Use' for the purposes of reporting the data source being queried.

* Migrated to ehcache 3.4.0 to add options for off-heap and disk based caching to reduce memory overhead.

* Caches of pooled items no longer use Apache Commons Pool.

* Issue **#401** : Reference data was being cached per user to ensure a user centric view of reference data was being used. This required more memory so now reference data is built in the context of the internal processing user and then filtered during processing by user access to streams.

* The effective stream cache now holds 1000 items.

* Reduced the amount of cached reference data to 100 streams.

* Reduced the number of active queries to 100.

* Removed Ehcache and switched to Guava cache.

* Issue **#477** : Additional changes to ensure search sub tasks use threads fairly between multiple searches.

* Issue **#477** : Search sub tasks are now correctly linked to their parent task and can therefore be terminated by terminating parent tasks.

* Issue **#425** : Changed string replacement in pipeline migration code to use a literal match

* Issue **#469** : Add Heap Histogram internal statistics for memory use monitoring

* Issue **#463** : Made further improvements to the index shard writer cache to improve performance.

* Issue **#448** : Some search related tasks never seem to complete, presumably because an error is thrown at some point and so their callbacks do not get called normally. This fix changes the way task completion is recorded so that it isn't dependant on the callbacks being called correctly.

* Issue **#464** : When a user resets a password, the password now has an expiry date set in the future determined by the password expiry policy. Password that are reset by email still expire immediately as expected.

* Issue **#462** : Permission exceptions now carry details of the user that the exception applies to. This change allows error logging to record the user id in the message where appropriate.

* Issue **#463** : Many index shards are being corrupted which may be caused by insufficient locking of the shard writers and readers. This fix changes the locking mechanism to use the file system.

* Issue **#451** : Data paging was allowing the user to jump beyond the end of a stream whereby just the XML root elements were displayed. This is now fixed by adding a constraint to the page offset so that the user cannot jump beyond the last record. Because data paging assumes that segmented streams have a header and footer, text streams now include segments after a header and before a footer, even if neither are added, so that paging always works correctly regardless of the presence of a header or footer.

* Issue **#461** : The stream attributes on the filter dialog were not sorted alphabetically, they now are.

* Issue **#460** : In some instances error streams did not always have stream attributes added to them for fatal errors. This mainly occurred in instances where processing failed early on during pipeline creation. An error was recorded but stream attributes were not added to the meta data for the error stream. Processing now ensures that stream attributes are recorded for all error cases.

* Issue **#442** : Remove 'Old Internal Statistics' folder, improve import exception handling

* Issue **#457** : Add check to import to prevent duplicate root level entities

* Issue **#444** : Fix for segment markers when writing text to StreamAppender.

* Issue **#447** : Fix for AsyncSearchTask not being displayed as a child of EventSearchTask in the server tasks view.

* Issue **#421** : FileAppender now causes fatal error where no output path set.

* Issue **#427** : Pipelines with no source element will now only treat a single parser element as being a root element for backwards compatibility.

* Issue **#420** : Pipelines were producing errors in the UI when elements were deleted but still had properties set on them. The pipeline validator was attempting to set and validate properties for unknown elements. The validator now ignores properties and links to elements that are undeclared.

* Issue **#420** : The pipeline model now removes all properties and links for deleted elements on save.

* Issue **#458** : Only event searches should populate the `searchId`. Now `searchId` is only populated when a stream processor task is created by an event search as only event searches extract specific records from the source stream.

* Issue **#437** : The event log now includes source in move events.

* Issue **#419** : Fix multiple xml processing instructions appearing in output.

* Issue **#446** : Fix for deadlock on rolling appenders.

* Issue **#444** : Fix segment markers on RollingStreamAppender.

* Issue **#426** : Fix for incorrect processor filters. Old processor filters reference `systemGroupIdSet` rather than `folderIdSet`. The new migration updates them accordingly.

* Issue **#429** : Fix to remove `usePool` parser parameter.

* Issue **#439** : Fix for caches where elements were not eagerly evicted.

* Issue **#424** : Fix for cluster ping error display.

* Issue **#441** : Fix to ensure correct names are shown in pipeline properties.

* Issue **#433** : Fixed slow stream queries caused by feed permission restrictions.

* Issue **#385** : Individual index shards can now be deleted without deleting all shards.

* Issue **#391** : Users needed `Manage Processors` permission to initiate pipeline stepping. This is no longer required as the 'best fit' pipeline is now discovered as the internal processing user.

* Issue **#392** : Inherited pipelines now only require 'Use' permission to be used instead of requiring 'Read' permission.

* Issue **#394** : Pipeline stepping will now show errors with an alert popup.

* Issue **#396** : All queries associated with a dashboard should now be correctly deleted when a dashboard is deleted.

* Issue **#393** : All caches now cache items within the context of the current user so that different users do not have the possibility of having problems caused by others users not having read permissions on items.

* Issue **#358** : Schemas are now selected from a subset matching the criteria set on SchemaFilter by the user.

* Issue **#369** : Translation stepping wasn't showing any errors during stepping if a schema had an error in it.

* Issue **#364** : Switched index writer lock factory to a SingleInstanceLockFactory as index shards are accessed by a single process.

* Issue **#363** : IndexShardWriterCacheImpl now closes and flushes writers using an executor provided by the TaskManager. Writers are now also closed in LRU order when sweeping up writers that exceed TTL and TTI constraints.

* Issue **#361** : Information has been added to threads executing index writer and index searcher maintenance tasks.

* Issue **#356** : Changed the way index shard writers are cached to improve indexing performance and reduce blocking.

* Issue **#353** : Reduced expected error logging to debug.

* Issue **#354** : Changed the way search index shard readers get references to open writers so that any attempt to get an open writer will not cause, or have to wait for, a writer to close.

* Issue **#351** : Fixed ehcache item eviction issue caused by ehcache internally using a deprecated API.

* Issue **#347** : Added a 'Source' node to pipelines to establish a proper root for a pipeline rather than an assumed one based on elements with no parent.

* Issue **#350** : Removed 'Advanced Mode' from pipeline structure editor as it is no longer very useful.

* Issue **#349** : Improved index searcher cache to ensure searchers are not affected by writers closing.

* Issue **#342** : Changed the way indexing is performed to ensure index readers reference open writers correctly.

* Issue **#346** : Improved multi depth config content import.

* Issue **#328** : You can now delete corrupt shards from the UI.

* Issue **#343** : Fixed login expiry issue.

* Issue **#345** : Allowed for multi depth config content import.

* Issue **#341** : Fixed arg in SQL.

* Issue **#340** : Fixed headless and corresponding test.

* Issue **#333** : Fixed event-logging version in build.

* Issue **#334** : Improved entity sorting SQL and separated generation of SQL and HQL to help avoid future issues.

* Issue **#335** : Improved user management

* Issue **#337** : Added certificate auth option to export servlet and disabled the export config feature by default.

* Issue **#337** : Added basic auth option to export servlet to complement cert based auth.

* Issue **#332** : The index shard searcher cache now makes sure to get the current writer needed for the current searcher on open.

* Issue **#322** : The index cache and other caching beans should now throw exceptions on `get` that were generated during the creation of cached items.

* Issue **#325** : Query history is now cleaned with a separate job. Also query history is only recorded for manual querying, i.e. not when query is automated (on open or auto refresh). Queries are now recorded on a dashboard + query component basis and do not apply across multiple query components in a dashboard.

* Issue **#323** : Fixed an issue where parser elements were not being returned as 'processors' correctly when downstream of a reader.

* Issue **#322** : Index should now provide a more helpful message when an attempt is made to index data and no volumes have been assigned to an index.

* Issue **#316** : Search history is now only stored on initial query when using automated queries or when a user runs a query manually. Search history is also automatically purged to keep either a specified number of items defined by `stroom.query.history.itemsRetention` (default 100) or for a number of days specified by `stroom.query.history.daysRetention` (default 365).

* Issue **#317** : Users now need update permission on an index plus 'Manage Index Shards' permission to flush or close index shards. In addition to this a user needs delete permission to delete index shards.

* Issue **#319** : SaveAs now fetches the parent folder correctly so that users can copy items if they have permission to do so.

* Issue **#311** : Fixed request for `Pipeline` in `meta` XSLT function. Errors are now dealt with correctly so that the XSLT will not fail due to missing meta data.

* Issue **#313** : Fixed case of `xmlVersion` property on `InvalidXMLCharFilterReader`.

* Issue **#314** : Improved description of `tags` property in `BadTextXMLFilterReader`.

* Issue **#307** : Made some changes to avoid potential NPE caused by session serialisation.

* Issue **#306** : Added a stroom `meta` XSLT function. The XSLT function now exposes `Feed`, `StreamType`, `CreatedTime`, `EffectiveTime` and `Pipeline` meta attributes from the currently processing stream in addition to any other meta data that might apply. To access these meta data attributes of the current stream use `stroom:meta('StreamType')` etc. The `feed-attribute` function is now an alias for the `meta` function and should be considered to be deprecated.

* Issue **#303** : The stream delete job now uses cron in preference to a frequency.

* Issue **#152** : Changed the way indexing is performed so that a single indexer object is now responsible for indexing documents and adding them to the appropriate shard.

* Issue **#179** : Updated Saxon-HE to version 9.7.0-18 and added XSLTFilter option to `usePool` to see if caching might be responsible for issue.

* Issue **#288** : Made further changes to ensure that the IndexShardWriterCache doesn't try to reuse an index shard that has failed when adding any documents.

* Issue **#295** : Made the help URL absolute and not relative.

* Issue **#293** : Attempt to fix mismatch document count error being reported when index shards are opened.

* Issue **#292** : Fixed locking for rolling stream appender.

* Issue **#292** : Rolling stream output is no longer associated with a task, processor or pipeline to avoid future processing tasks from deleting rolling streams by thinking they are superseded.

* Issue **#292** : Data that we expect to be unavailable, e.g. locked and deleted streams, will no longer log exceptions when a user tries to view it and will instead return an appropriate message to the user in place of the data.

* Issue **#288** : The error condition 'Expected a new writer but got the same one back!!!' should no longer be encountered as the root cause should now be fixed. The original check has been reinstated so that processing will terminate if we do encounter this problem.

* Issue **#295** : Fixed the help property so that it can now be configured.

* Issue **#296** : Removed 'New' and 'Delete' buttons from the global property dialog.

* Issue **#279** : Fixed NPE thrown during proxy aggregation.

* Issue **#294** : Changing stream task status now tries multiple times to attempt to avoid a hibernate LockAcquisitionException.

* Issue **#287** : XSLT not found warnings property description now defaults to false.

* Issue **#261** : The save button is now only enabled when a dashboard or other item is made dirty and it is not read only.

* Issue **#286** : Dashboards now correctly save the selected tab when a tab is selected via the popup tab selector (visible when tabs are collapsed).

* Issue **#289** : Changed Log4J configuration to suppress logging from Hibernate SqlExceptionHandler for expected exceptions like constraint violations.

* Issue **#288** : Changed 'Expected a new writer...' fatal error to warning as the condition in question might be acceptable.

* Issue **#285** : Attempted fix for GWT RPC serialisation issue.

* Issue **#283** : Statistics for the stream task queue are now captured even if the size is zero.

* Issue **#226** : Fixed issue where querying an index failed with "User does not have the required permission (Manage Users)" message.

* Issue **#281** : Made further changes to cope with Files.list() and Files.walk() returning streams that should be closed with 'try with resources' construct.

* Issue **#224** : Removing an element from the pipeline structure now removes all child elements too.

* Issue **#282** : Users can now upload data with just 'Data - View' and 'Data - Import' application permissions, plus read permission on the appropriate feed.

* Issue **#199** : The explorer now scrolls selected items into view.

* Issue **#280** : Fixed 'No user is currently authenticated' issue when viewing jobs and nodes.

* Issue **#278** : The date picker now hides once you select a date.

* Issue **#281** : Directory streams etc are now auto closed to prevent systems running out of file handles.

* Issue **#263** : The explorer tree now allows you to collapse the root 'System' node after it is first displayed.

* Issue **#266** : The explorer tree now resets (clears and collapses all previously open nodes) and shows the currently selected item every time an explorer drop down in opened.

* Issue **#233** : Users now only see streams if they are administrators or have 'Data - View' permission. Non administrators will only see data that they have 'read' permission on for the associated feed and 'use' permission on for the associated pipeline if there is one.

* Issue **#265** : The stream filter now orders stream attributes alphabetically.

* Issue **#270** : Fixed security issue where null users were being treated as INTERNAL users.

* Issue **#270** : Improved security by pushing user tokens rather than just user names so that internal system (processing) users are clearly identifiable by the security system and cannot be spoofed by regular user accounts.

* Issue **#269** : When users are prevented from logging in with 'preventLogin' their failed login count is no longer incremented.

* Issue **#267** : The login page now shows the maintenance message.

* Issue **#276** : Session list now shows session user ids correctly.

* Issue **#201** : The permissions menu item is no longer available on the root 'System' folder.

* Issue **#176** : Improved performance of the explorer tree by increasing the size of the document permissions cache to 1M items and changing the eviction policy from LRU to LFU.

* Issue **#176** : Added an optimisation to the explorer tree that prevents the need for a server call when collapsing tree nodes.

* Issue **#273** : Removed an unnecessary script from the build.

* Issue **#277** : Fixed a layout issue that was causing the feed section of the processor filter popup to take up too much room.

* Issue **#274** : The editor pane was only returning the current user edited text when attached to the DOM which meant changes to text were ignored if an editor pane was not visible when save was pressed. This has now been fixed so that the current content of an editor pane is always returned even when it is in a detached state.

* Issue **#264** : Added created by/on and updated by/on info to pipeline stream processor info tooltips.

* Issue **#222** : Explorer items now auto expand when a quick filter is used.

* Issue **#205** : File permissions in distribution have now been changed to `0750` for directories and shell scripts and `0640` for all other files.

* Issue **#240** : Separate application permissions are now required to manage DB tables and tasks.

* Issue **#210** : The statistics tables are now listed in the database tables monitoring pane.

* Issue **#249** : Removed spaces between values and units.

* Issue **#237** : Users without 'Download Search Results' permission will no longer see the download button on the table component in a dashboard.

* Issue **#232** : Users can now inherit from pipelines that they have 'use' permissions on.

* Issue **#191** : Max stream size was not being treated as IEC value, e.g. Mebibytes etc.

* Issue **#235** : Users can now only view the processor filters that they have created if they have 'Manage Processors' permission unless they are an administrator in which case they will see all filters. Users without the 'Manage Processors' permission who are also not administrators will see no processor filters in the UI. Users with 'Manage Processors' permission who are not administrators will be able to update their own processor filters if they have 'update' permission on the associated pipeline. Administrators are able to update all processor filters.

* Issue **#212** : Changes made to text in any editor including those made with cut and paste are now correctly handled so that altered content is now saved.

* Issue **#247** : The editor pane now attempts to maintain the scroll position when formatting content.

* Issue **#251** : Volume and memory statistics are now recorded in bytes and not MiB.

* Issue **#243** : The error marker pane should now discover and display all error types even if they are preceded by over 1000 warnings.

* Issue **#254** : Fixed search result download.

* Issue **#209** : Statistics are now queryable in a dashboard if a user has 'use' permissions on a statistic.

* Issue **#255** : Fixed issue where error indicators were not being shown in the schema validator pane because the text needed to be formatted so that it spanned multiple lines before attempting to add annotations.

* Issue **#257** : The dashboard text pane now provides padding at the top to allow for tabs and controls.

* Issue **#174** : Index shard checking is now done asynchronously during startup to reduce startup time.

* Issue **#225** : Fixed NPE that was caused by processing instruction SAX events unexpectedly being fired by Xerces before start document events. This looks like it might be a bug in Xerces but the code now copes with the unexpected processing instruction event anyway.

* Issue **#230** : The maintenance message can now be set with the property 'stroom.maintenance.message' and the message now appears as a banner at the top of the screen rather than an annoying popup. Non admin users can also be prevented from logging on to the system by setting the 'stroom.maintenance.preventLogin' property to 'true'.

* Issue **#155** : Changed password values to be obfuscated in the UI as 20 asterisks regardless of length.

* Issue **#188** : All of the writers in a pipeline now display IO in the UI when stepping.

* Issue **#208** : Schema filter validation errors are now shown on the output pane during stepping.

* Issue **#211** : Turned off print margins in all editors.

* Issue **#200** : The stepping presenter now resizes the top pane to fit the tree structure even if it is several elements high.

* Issue **#168** : Code and IO is now loaded lazily into the element presenter panes during stepping which prevents the scrollbar in the editors being in the wrong position.

* Issue **#219** : Changed async dispatch code to work with new lambda classes rather than callbacks.

* Issue **#221** : Fixed issue where `*.zip.bad` files were being picked up for proxy aggregation.

* Issue **#242** : Improved the way properties are injected into some areas of the code to fix an issue where 'stroom.maxStreamSize' and other properties were not being set.

* Issue **#241** : XMLFilter now ignores the XSLT name pattern if an empty string is supplied.

* Issue **#236** : 'Manage Cache Permission' has been changed to 'Manage Cache'.

* Issue **#219** : Made further changes to use lambda expressions where possible to simplify code.

* Issue **#231** : Changed the way internal statistics are created so that multiple facets of a statistic, e.g. Free & Used Memory, are combined into a single statistic to allow combined visualisation.

* Issue **#172** : Further improvement to dashboard L&F.

* Issue **#194** : Fixed missing Roboto fonts.

* Issue **#195** : Improved font weights and removed underlines from link tabs.

* Issue **#196** : Reordered fields on stream, relative stream, volume and server task tables.

* Issue **#182** : Changed the way dates and times are parsed and formatted and improved the datebox control L&F.

* Issue **#198** : Renamed 'INTERNAL_PROCESSING_USER' to 'INTERNAL'.

* Issue **#154** : Active tasks are now sortable by processor filter priority.

* Issue **#204** : Pipeline processor statistics now include 'Node' as a tag.

* Issue **#170** : Changed import/export to delegate import/export responsibility to individual services. Import/export now only works with items that have valid UUIDs specified.

* Issue **#164** : Reduced caching to ensure tree items appear as soon as they are added.

* Issue **#177** : Removed 'Meta Data-Bytes Received' statistic as it was a duplicate.

* Issue **#152** : Changed the way index shard creation is locked so that only a single shard should be fetched from the cache with a given shard key at any one time.

* Issue **#189** : You now have to click within a checkbox to select it within a table rather than just clicking the cell the checkbox is in.

* Issue **#186** : Data is no longer artificially wrapped with the insertion of new lines server side. Instead the client now receives the data and an option to soft wrap lines has been added to the UI.

* Issue **#167** : Fixed formatting of JavaScript and JSON.

* Issue **#175** : Fixed visibility of items by inferred permissions.

* Issue **#178** : Added new properties and corresponding configuration to connect and create a separate SQL statistics DB.

* Issue **#172** : Improved dashboard L&F.

* Issue **#169** : Improved L&F of tables to make better use of screen real estate.

* Issue **#191** : Mebibytes (multiples of 1024) etc are now used as standard throughout the application for both memory and disk sizes and have single letter suffixes (B, K, M, G, T).

* Issue **#173** : Fixed the way XML formatter deals with spaces in attribute values.

* Issue **#151** : Fixed meta data statistics. 'metaDataStatistics' bean was declared as an interface and not a class.

* Issue **#158** : Added a new global property 'stroom.proxy.zipFilenameDelimiter' to enable Stroom proxy repositories to be processed that have a custom file name pattern.

* Issue **#153** : Clicking tick boxes and other cell components in tables no longer requires the row to be selected first.

* Issue **#148** : The stream browsing UI no longer throws an error when attempting to clear markers from the error markers pane.

* Issue **#160** : Stream processing tasks are now created within the security context of the user that created the associated stream processor filter.

* Issue **#157** : Data is now formatted by the editor automatically on display.

* Issue **#144** : Old processing output will now be deleted when content is reprocessed even if the new processing task does not produce output.

* Issue **#159** : Fixed NPE thrown during import.

* Issue **#166** : Fixed NPE thrown when searching statistics.

* Issue **#165** : Dashboards now add a query and result table from a template by default on creation. This was broken when adding permission inheritance to documents.

* Issue **#162** : The editor annotation popup now matches the style of other popups.

* Issue **#163** : Imported the Roboto Mono font to ensure consistency of the editor across platforms.

* Issue **#143** : Stroom now logs progress information about closing index shard writers during shutdown.

* Issue **#140** : Replaced code editor to improve UI performance and add additional code formatting & styling options.

* Issue **#146** : Object pool should no longer throw an error when abandoned objects are returned to the pool.

* Issue **#142** : Changed the way permissions are cached so that changes to permissions provide immediate access to documents.

* Issue **#123** : Changed the way entity service result caching works so that the underlying entity manager is cached instead of individual services. This allows entity result caching to be performed while still applying user permissions to cached results.

* Issue **#156** : Attempts to open items that that user does not have permission to open no longer show an error and spin the progress indicator forever, instead the item will just not open.

* Issue **#141** : Improved log output during entity reference migration and fixed statistic data source reference migration.

* Issue **#127** : Entity reference replacement should now work with references to 'StatisticsDataSource'.

* Issue **#125** : Fixed display of active tasks which was broken by changes to the task summary table selection model.

* Issue **#121** : Fixed cache clearing.

* Issue **#122** : Improved the look of the cache screen.

* Issue **#106** : Disabled users and groups are now displayed with greyed out icon in the UI.

* Issue **#132** : The explorer tree is now cleared on login so that users with different permissions do not see the previous users items.

* Issue **#128** : Improved error handling during login.

* Issue **#130** : Users with no permissions are no longer able to open folders including the root System folder to attempt data browsing.

* Issue **#120** : Entity chooser now treats 'None' as a special root level explorer node so that it can be selected in the same way as other nodes, e.g. visibly selected and responsive to double click.

* Issue **#129** : Fixed NPE.

* Issue **#119** : User permissions dialog now clears permissions when a user or group is deleted.

* Issue **#115** : User permissions on documents can now be inherited from parent folders on create, copy and move.

* Issue **#109** : Added packetSize="65536" property to AJP connector in server.xml template.

* Issue **#100** : Various list of items in stroom now allow multi selection for add/remove purposes.

* Issue **#112** : Removed 'pool' monitoring screen as all pools are now caches of one form or another.

* Issue **#105** : Users were not seeing 'New' menu for folders that they had some create child doc permissions for. This was due to DocumentType not implementing equals() and is now fixed.

* Issue **#111** : Fixed query favourites and history.

* Issue **#91** : Only CombinedParser was allowing code to be injected during stepping. Now DSParser and XMLFragmentParser support code injection during stepping.

* Issue **#107** : The UI now only shows new pipeline element items on the 'Add' menu that are allowed children of the selected element.

* Issue **#113** : User names are now validated against a regex specified by the 'stroom.security.userNamePattern' property.

* Issue **#116** : Rename is now only possible when a single explorer item is selected.

* Issue **#114** : Fixed selection manager so that the explorer tree does not select items when a node expander is clicked.

* Issue **#65** : Selection lists are now limited to 300px tall and show scrollbars if needed.

* Issue **#50** : Defaults table result fields to use local time without outputting the timezone.

* Issue **#15** : You can now express time zones in dashboard query expressions or just omit a time zone to use the locale of the browser.

* Issue **#49** : Dynamic XSLT selection now works with pipeline stepping.

* Issue **#63** : Entity selection control now shows current entity name even if it has changed since referencing entity was last saved.

* Issue **#70** : You can now select multiple explorer rows with ctrl and shift key modifiers and perform bulk actions such as copy, move, rename and delete.

* Issue **#85** : findDelete() no longer tries to add ORDER BY condition on UPDATE SQL when deleting streams.

* Issue **#89** : Warnings should now be present in processing logs for reference data lookups that don't specify feed or stream type. This was previously throwing a NullPointerException.

* Issue **#90** : Fixed entity selection dialog used outside of drop down selection control.

* Issue **#88** : Pipeline reference edit dialog now correctly selects the current stream type.

* Issue **#77** : Default index volume creation now sets stream status to INACTIVE rather than CLOSED and stream volume creation sets index status to INACTIVE rather than CLOSED.

* Issue **#93** : Fixed code so that the 'Item' menu is now visible.

* Issue **#97** : Index shard partition date range creation has been improved.

* Issue **#94** : Statistics searches now ignore expression terms with null or empty values so that the use of substitution parameters can be optional.

* Issue **#87** : Fixed explorer scrolling to the top by disabling keyboard selection.

* Issue **#104** : 'Query' no longer appears as an item that a user can allow 'create' on for permissions within a folder.

* Issue **#103** : Added 10 years as a supported data retention age.

* Issue **#86** : The stream delete button is now re-enabled when new items are selected for deletion.

* Issue **#81** : No exception will now be thrown if a client rejects a response for an EntityEvent.

* Issue **#79** : The client node no longer tries to create directories on the file system for a volume that may be owned by another node.

* Issue **#92** : Error summaries of multiple types no longer overlap each other at the top of the error markers list.

* Issue **#64** : Fixed Hessian serialisation of 'now' which was specified as a ZonedDateTime which cannot be serialised. This field is now a long representing millseconds since epoch.

* Issue **#62** : Task termination button is now enabled.

* Issue **#60** : Fixed validation of stream attributes prior to data upload to prevent null pointer exception.

* Issue **#9** : Created a new implementation of the expression parser that improved expression tokenisation and deals with BODMAS rules properly.

* Issue **#36** : Fixed and vastly improved the configuration of email so that more options can be set allowing for the use of other email services requiring more complex configuration such as gmail.

* Issue **#24** : Header and footer strings are now unescaped so that character sequences such as '\n' are translated into single characters as with standard Java strings, e.g. '\n' will become a new line and '\t' a tab.

* Issue **#40** : Changed Stroom docker container to be based on Alpine linux to save space

* Issue **#40** : Auto import of content packs on Stroom startup and added default content packs into the docker build for Stroom.

* Issue **#30** : Entering stepping mode was prompting for the pipeline to step with but also auto selecting a pipeline at the same time and entering stepping immediately.

* Dashboard auto refresh is now limited to a minimum interval of 10 seconds.

* Issue **#31** : Pipeline stepping was not including user changes immediately as parsers and XSLT filters were using cached content when they should have been ignoring the cache in stepping mode.

* Issue **#27** : Stroom now listens to window closing events and asks the user if they really want to leave the page. This replaces the previous crude attempts to block keys that affected the history or forced a browser refresh.

* Issue **#2** : The order of fields in the query editor is now alphabetical.

* Issue **#3** : When a filter is active on a dashboard table column, a filter icon now appears to indicate this.

* Issue **#5** : Replace() and Decode() dashboard table expression functions no longer ignore cells with null values.

* Issue **#7** : Dashboards are now able to query on open.

* Issue **#8** : Dashboards are now able to re-query automatically at fixed intervals.

* Updated GWT to v2.8.0 and Gin to v2.1.2.

* Issue **#12** : Dashboard queries can now evaluate relative date/time expressions such as now(), hour() etc. In addition to this the expressions also allow the addition or subtraction of durations, e.g. now - 5d.

* Issue **#14** : Dashboard query expressions can now be parameterised with any term able to accept a user defined parameter, e.g. ${user}. Once added parameters can be changed for the entire dashboard via a text box at the top of the dashboard screen which will then execute all queries when enter is pressed or it loses focus.

* Issue **#16** : Dashboard table filters can also accept user defined parameters, e.g. ${user}, to perform filtering when a query is executed.

* Fixed missing text presenter in dashboards.

* Issue **#18** : The data dashboard component will now show data relative to the last selected table row (even if there is more than one table component on the dashboard) if the data component has not been configured to listen to row selections for a specific table component.

* Changed table styling to colour alternate rows, add borders between rows and increase vertical padding

* Issue **#22** : Dashboard table columns can now be configured to wrap text via the format options.

* Issue **#28** : Dashboard component dependencies are now listed with the component name plus the component id in brackets rather than just the component id.

* Issue **#202** : Initial release of the new data retention policy functionality.

[Unreleased]: https://github.com/gchq/stroom/compare/v6.1-beta.9...6.1
[v6.1-beta.9]: https://github.com/gchq/stroom/compare/v6.1-beta.8...v6.1-beta.9
[v6.1-beta.8]: https://github.com/gchq/stroom/compare/v6.1-beta.7...v6.1-beta.8
[v6.1-beta.7]: https://github.com/gchq/stroom/compare/v6.1-beta.6...v6.1-beta.7
[v6.1-beta.6]: https://github.com/gchq/stroom/compare/v6.1-beta.5...v6.1-beta.6
[v6.1-beta.5]: https://github.com/gchq/stroom/compare/v6.1-beta.4...v6.1-beta.5
[v6.1-beta.4]: https://github.com/gchq/stroom/compare/v6.1-beta.3...v6.1-beta.4
[v6.1-beta.3]: https://github.com/gchq/stroom/compare/v6.1-beta.2...v6.1-beta.3
[v6.1-beta.2]: https://github.com/gchq/stroom/compare/v6.1-beta.1...v6.1-beta.2
[v6.1-beta.1]: https://github.com/gchq/stroom/compare/v6.0.7...v6.1-beta.1<|MERGE_RESOLUTION|>--- conflicted
+++ resolved
@@ -6,7 +6,14 @@
 
 ## [Unreleased]
 
-<<<<<<< HEAD
+* Issue **#1313** : Suggestion boxes now make suggestions immediately before the user even starts typing.
+
+* Issue **#1043** : Added feature to allow floating point numbers to be indexed.
+
+* Issue **#1312** : Dictionaries now change the entity name in the DB when renamed.
+
+* Issue **#1312** : Fixed read only behaviour of dictionary settings UI.
+
 ## [v6.1-beta.9] - 2019-10-31
 
 * Issue **#1300** : Multiple changes to annotations.
@@ -14,18 +21,6 @@
 * Issue **#1265** : Added `modulus()` function along with alias `mod()` and modulus operator `%`.
 
 * Issue **#1300** : Added `annotation()` link creation function, `currentUser()` alias for `param('currentUser()')` and additional link creation functions for `data()` and `stepping()`.
-=======
-
-## [v6.0.16] - 2019-11-01
-
-* Issue **#1313** : Suggestion boxes now make suggestions immediately before the user even starts typing.
-
-* Issue **#1043** : Added feature to allow floating point numbers to be indexed.
-
-* Issue **#1312** : Dictionaries now change the entity name in the DB when renamed.
-
-* Issue **#1312** : Fixed read only behaviour of dictionary settings UI.
->>>>>>> 82c436c1
 
 * Issue **#67** : Table columns now display menu items on left click.
 

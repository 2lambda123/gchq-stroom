--- conflicted
+++ resolved
@@ -7,11 +7,9 @@
 
 ## [Unreleased]
 
-<<<<<<< HEAD
 * Fix instances of trace logging that are not using lambdas for complex args. This is particularly a problem in the ref data store code.
-=======
+
 * The build should now ensure GWT compilation only occurs after test has completed.
->>>>>>> 2d992535
 
 
 ## [v7.0-beta.46] - 2020-08-23

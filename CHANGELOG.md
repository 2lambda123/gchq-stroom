--- conflicted
+++ resolved
@@ -13,7 +13,21 @@
 ~~~
 
 
-<<<<<<< HEAD
+* Relax validation requiring proxy repo and failed retry directories to exist before proxy boots. Now checks they exist (creating if they don't) at time of use.
+
+* Issue **#3031** : Add connectors to poll from AWS SQS.
+
+* Issue **#3066** : Make all responses set the HTTP header `Strict-Transport-Security` to force all HTTP traffic on the domain onto HTTPS. Also add property `stroom.security.webContent.strictTransportSecurity` to configure the header value.
+
+* Issue **#3074** : Fix data retention summary and purge job when condition includes a pipeline. Fix data viewer screen to allow filtering by pipeline. Fix filtering using the `in folder` condition. Add `<`, `<=`, `>`, `>=`, `between` conditions to ID fields, e.g. stream ID. **WARNING**: the expression field `Pipeline` has had the following conditions removed; `in`, `in dictionary`, `=`, `contains` and the field `Pipeline Name` has been added with the following conditions; `in`, `in dictionary`, `=`. This may impact processor filters or retention rules that use the `Pipeline` field. See the SQL at https://github.com/gchq/stroom/issues/3074 to find any processor filters using this field with a now un-supported condition. Change the Reference Data searchable data source to support `in`, `in dictionary` and wild carding.
+
+* Fix bug in quick filter when user enters two identical tokens into a quick filter, e.g. `bob bob`.
+
+* Issue **#3111** : Trim leading/trailing white space from term values in the expression tree builder. Users can keep leading/trailing white space if they double quote the value, e.g. `" some text "`. If the value needs to include a double quote then it can be escaped with a `\` like this `I said \"hello\"`.
+
+* Improve description for `useJvmSslConfig` property on `HttpAppender`.
+
+
 ## [v7.2-alpha.7] - 2022-11-30
 
 * Issue **#3121** : Add ability to change dashboard layout.
@@ -22,21 +36,6 @@
 ## [v7.2-alpha.6] - 2022-11-22
 
 * Issue **#3089** : Add default extraction pipeline to indexes.
-=======
-* Relax validation requiring proxy repo and failed retry directories to exist before proxy boots. Now checks they exist (creating if they don't) at time of use.
-
-* Issue **#3031** : Add connectors to poll from AWS SQS.
-
-* Issue **#3066** : Make all responses set the HTTP header `Strict-Transport-Security` to force all HTTP traffic on the domain onto HTTPS. Also add property `stroom.security.webContent.strictTransportSecurity` to configure the header value.
-
-* Issue **#3074** : Fix data retention summary and purge job when condition includes a pipeline. Fix data viewer screen to allow filtering by pipeline. Fix filtering using the `in folder` condition. Add `<`, `<=`, `>`, `>=`, `between` conditions to ID fields, e.g. stream ID. **WARNING**: the expression field `Pipeline` has had the following conditions removed; `in`, `in dictionary`, `=`, `contains` and the field `Pipeline Name` has been added with the following conditions; `in`, `in dictionary`, `=`. This may impact processor filters or retention rules that use the `Pipeline` field. See the SQL at https://github.com/gchq/stroom/issues/3074 to find any processor filters using this field with a now un-supported condition. Change the Reference Data searchable data source to support `in`, `in dictionary` and wild carding.
-
-* Fix bug in quick filter when user enters two identical tokens into a quick filter, e.g. `bob bob`.
-
-* Issue **#3111** : Trim leading/trailing white space from term values in the expression tree builder. Users can keep leading/trailing white space if they double quote the value, e.g. `" some text "`. If the value needs to include a double quote then it can be escaped with a `\` like this `I said \"hello\"`.
-
-* Improve description for `useJvmSslConfig` property on `HttpAppender`.
->>>>>>> f02dcb46
 
 
 ## [v7.2-alpha.5] - 2022-11-14

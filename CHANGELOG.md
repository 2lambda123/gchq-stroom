--- conflicted
+++ resolved
@@ -6,15 +6,13 @@
 
 ## [Unreleased]
 
-<<<<<<< HEAD
 * Issue **#945** : Visualisations now show an unlimited number of data points unless constrained by their parent table or their own maximum value setting.
-=======
+
 * Issue **#948** : Catching Spring initialisation runtime errors and ensuring they are logged.
 
 * Add `set_log_levels.sh` script to the distribution
 
 * Uplift visualisations content pack to v3.0.6 in the gradle build
->>>>>>> e22b53ad
 
 * Issue **#952** : Remote data sources now execute calls within the context of the user for the active query. As a result all running search `destroy()` calls will now be made as the same user that initiated the search.
 

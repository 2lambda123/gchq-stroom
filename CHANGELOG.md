--- conflicted
+++ resolved
@@ -7,12 +7,11 @@
 
 ## [Unreleased]
 
-
-<<<<<<< HEAD
 * Issue **#2085**: User now gets notification that a password has been changed.
 
 * Issue **#2142**: Changed certificate authentication to ensure that if a certificate is presented then the DN from the cert will be used and no other header attribute.
-=======
+
+
 ## [v7.0-beta.98] - 2021-03-30
 
 * Issue **#2138** : Fixed error thrown when updating a property due to the property being updated twice as a result of new event logging code. 
@@ -22,7 +21,6 @@
 * Issue **#2152** : Session list now only shows user authenticated sessions.
 
 * Issue **#2149** : Fixed index volume and index shard migration.
->>>>>>> f10ed8cd
 
 
 ## [v7.0-beta.97] - 2021-03-26

# Change Log
All notable changes to this project will be documented in this file.

The format is based on [Keep a Changelog](http://keepachangelog.com/) 
and this project adheres to [Semantic Versioning](http://semver.org/).

## [Unreleased]

<<<<<<< HEAD
* Issue **#1668** : Fixed incorrect parameter count for XSLT `meta` function.

=======
* Issue **#1725** : Fix Data Splitter onlyMatch using zero based instead of one based numbers.


## [v7.0-beta.39] - 2020-07-06

* Issue **#1716** : Prevent export of processor filters that are reprocess or deleted.

* Issue **#1638** : Suppress error when searching deleted streams.

* Issue **#1696** : Fix reprocessing from unfiltered meta data view.

* Issue **#1648** : Fix streams not being deleted following reprocessing.

* Issue **#1695** : Fix `Records` stream types not being identified correctly.

* Issue **#1668** : Fixed incorrect parameter count for XSLT `meta` function.

* Issue **#1619** : Fix delete stream summary.


## [v7.0-beta.38] - 2020-06-25

* Issue **#1670** : Stop _parse-uri_ XSLT function returning -1 for missing port numbers.

* Issue **#1673** : Increase limit for age spinner in retention rules to 9999.

* Issue **#1683** : Add `!` NOT operator to fuzzy match filtering.

* Add field searching to Activity quick filter.

* Add field searching to entity selection popups.

* Change entity selection popups to clear quick filter on show.

* Add column sorting and field searching to Properties screen.

* Add field searching to Explorer Tree quick filter.

* Add field searching to Properties quick filter.

* Add field searching to Server Tasks quick filter.

* Add field searching to dependencies quick filter.

* Improve info tooltip layouts.

* Issue **#1248** : Add quick filter to dependencies screen.

* Issue **#1650** : Use consistent blue colour.

* Issue **#1671** :Fix XSLT function `hex-to-oct`.

* Add `readTimeout` property to `HTTPAppender`.

* Issue **#1632** : SQL stats now compatible with MySQL 8 Group Replication

* Issue **#1650** : Use consistent blue colour.

* Issue **#1627** : Fix Up/Down buttons on Rule Set screen. Now keeps selection after use.

* Issue **#1277** : Fix Enable/Disable toggle button on Rule Set screen.


## [v7.0-beta.37] - 2020-06-15

* Add _Impact Summary_ tab to _Data Retention_ to show breakdown of counts of streams to be deleted.

* Add support for the `.` separator in the word boundary fuzzy matching.

* Change the fuzzy match filter to switch to a case sensitive wild-carded exact match when the input contains a `*`.

* Issue **#1640** : Fix server error when clicking disabled delete/info icon for deleted streams.

* Issue **#1639** : Default index volume group property changes.

* Issue **#1636** : Fix data retention deletion using wrong action for rules.

* Issue **#1280** : Fix creation of default index volumes.


## [v7.0-beta.36] - 2020-06-02

* Issue **#1621** : Fix NPE in proxy content syncing.

* Issue **#1462** : Stroom not working with MySQL 8.0 due to SQLException

>>>>>>> 7eabafa1
* Issue **#1564** : Fix error in data retention section of stream info popup.

* Change data retention delete batching approach to use time ranges.

* Issue **#1611** : Change explorer tree filtering to also filter on an exact match of the entity's UUID.

* Add regex filtering with `/` prefix to fuzzy matching.

* Change word boundary matching to require a `?` prefix.


## [v7.0-beta.35] - 2020-05-28

* Issue **#1608** : Fixed NPE in UI data presenter.

* Issue **#1595** : Fixed names for imported items that already exist but are updated by import.

* Issue **#1603** : XSLT imports now error if more than one matching XSLT is found.

* Issue **#1604** : XSLT import resolution now accepts the use of UUIDs and DocRef strings.

* Issue **#1403** : Dashboard query download now retains expression parameters.

* Issue **#1514** : Fixed properties edit presenter issue.

* Issue **#1569** : Additional changes to improve the new `Data Delete` task that replaces the `File System Clean` task.

* Issue **#1565** : Stop data retention rules deleting all data.

* Add default data retention rule to the UI screen to make it clear what happens by default.

* Add fuzzy match filter to explorer tree.


## [v7.0-beta.34] - 2020-05-26

* Issue **#1569** : Removed recursive multi threading from file system clean as thread limit was being reached. 

* Issue **#1478** : Fixed data volume creation and other resource methods.

* Issue **#1594** : Now auto creates root explorer node on startup if it is missing.

* Issue **#1544** : Fixes for imported dashboards.

* Issue **#1586** : Fixed migration and initial population of standard meta type names.

* Issue **#1592** : Changed DB bit(1) columns to be tinyint(1) so that they show values correctly in the CLI.

* Issue **#1510** : Added logical delete for processor and processor filter to allow a user to force deletion without encountering a DB constraint. 

* Issue **#1557** : Process, reprocess, delete and download data functions now provide an impact summary before a user can proceed with the action.

* Issue **#1557** : The process data function in the data browser now provides the option to process or reprocess data. When selected a user can also choose: the priority of the process filters that will be created; to set the priority automatically based on previous filters; set the enabled state.

* Issue **#1557** : Reprocessing data no longer has a limitation on how many items can be reprocessed as it is now implemented by reprocess specific filters.

* Issue **#1585** : Fixed issue that was preventing viewing folders processors.

* Issue **#1557** : Added an impact summary to meta data actions such as delete, restore, process and download.

* Issue **#1593** : NPE copying empty expressions


## [v7.0-beta.33] - 2020-05-22

* Issue **#1588** : Fix processor filter import.

* Issue **#1566** : Fixed UI data restore behaviour.

* Make public port configurable


## [v7.0-beta.32] - 2020-05-19

* Issue **#1573** : Active tasks tab now only shows tasks related to the open feed.

* Issue **#1584** : Add @ApiParam to POST/PUT/DELETE endpoints so the request type appears in swagger-ui.

* Issue **#1581** : Change streamId to a path param in GET /api/data/v1.

* Issue **#1567** : Added error handling so the confirmation dialog continues to work even when there is a failure in a previous use.

* Issue **#1568** : Pipeline names should now be shown where needed in the UI.

* Issue **#1457** : Change field value suggester to use fuzzy matching.

* Issue **#1574** : Make feed suggestions return all feeds, not just ones with meta.

* Issue **#1544** : Imported dashboards from 6.1 now work.

* Issue **#1577** : Cluster node status is now updated when node settings are changed.

* Issue **#1396** : Completely changed DB migration and import/export compatibility code.

* Fix index creation stored procedure.

* Issue **#1508** : Tidy up property descriptions, change connection pool props to use Stroom Duration type.

* Issue **#473** : Fix value stats being ignored during in memory stat aggregation.

* Issue **#1141** : Make SQL stats aggregation delete unused stat keys at the end.


## [v7.0-beta.31] - 2020-05-12

* Issue **#1546** : Fixed opening and editing of data retention rules.

* Issue **#1494** : Scrollbars now have a white background unless used in a readonly text area.

* Issue **#1547** : Added pipeline names to processor task screens.

* Issue **#1543** : Prevent import/export of processor filters with id fields

* Issue **#1112** : You can now copy feeds along with other items and copies are named appropriately.

* Issue **#1112** : When copying a selection of several items, the dependencies between the items are altered in the resulting copies so that the copied items work together as a new set of content.

* Issue **#1112** : As part of fixing dependencies when copying items, the dependencies screen now works correctly and now also shows processor filters. 

* Issue **#1545** : Add property `enableDistributedJobsOnBootstrap` to enable/disable processing on first boot.


## [v7.0-beta.30] - 2020-05-06

* Issue **#1503** : Further fix for enabled/disabled expression items and dashboard tab visibility.

* Issue **#1511** : Data pages now show pipeline names rather than pipeline UUIDs.

* Issue **#1529** : Fix error when selecting datasource in new dashboard.

* Fix NPE in SystemInfoResource.get().

* Issue **#1527** : Fixed missing aud in API eky tokens.

* Add missing guice binding for SystemInfoResource.

* Make export add new line to the end of all files to adhere to POSIX standard.

* Issue **#1532** : Fixed index shard criteria in UI.

* Change SecurityFilter to return a 401 on authentication exceptions.

* Move some health checks into SystemInfoResource.

* Remove healthchecks from rest resources and servlets that never give an unhealthy result.

* Add error info to AppConfigMonitor health check.


## [v7.0-beta.29] - 2020-05-04

* Issue **#1496** : Fixed paging of processed data.

* Add stroom.statistics.internal.enabledStoreTypes and make internal stat processing respect it.

* Improve SQL stats shutdown processing so all in memory stats are flushed.

* Issue **#1521** : Dashboards with missing datasources break entirely.

* Issue **#1477** : Disable edit button on stream processor.

* Issue **#1497** : Fixed data list result paging.

* Issue **#1492** : Fixed data list result paging.

* Issue **#1513** : You can now view data in folders.

* Issue **#1500** : Fixed data delete/restore behaviour.

* Issue **#1515** : Fix proxyDir default when running in a stack.

* Issue **#1509** : Unable to update processor filter.

* Issue **#1495** : Speculative fix for missing swagger.json file in the fat jar.

* Issue **#1503** : Fixed Dashboard serialisation and JSON template.

* Issue **#1479** : Unable to set index volume limits.


## [v7.0-beta.28] - 2020-04-29

* Issue **#1489** : Reprocess streams feature failing.

* Issue **#1465** : Add default Open ID credentials to allow proxy to be able to authenticate out of the box.

* Issue **#1455** : Fix interactive search.

* Issue **#1471** : Pipeline name not shown on processors/filters in UI.

* Issue **#1491** : Download stream feature failing. 

* Issue **#1433** : StandardKafkaProducer failed when writing XML kafka payloads. 


## [v7.0-beta.27] - 2020-04-27

* Issue **#1417** : Allow processor filters to be exported with Pipelines. 

* Issue **#1480** : Index settings now shows index volume groups and allows selection. 

* Issue **#1450** : Further attempt to improve criteria filtering on data tab.

* Issue **#1467** : The cluster node state node uses NodeResource to determine active nodes.

* Issue **#1448** : The internal processing user now has a JWT and passes it when making calls to other nodes.


## [v7.0-beta.26] - 2020-04-22

* Fix gradle build for versioned builds


## [v7.0-beta.25] - 2020-04-22

* Assorted fixes to the new React UI pages.


## [v7.0-beta.24] - 2020-04-21

* Issue **#1450** : Stop data tabs showing all feeds.

* Issue **#1454** : Fix NPE in feed name suggestion box.

* Remove internal statistics from setup sample data.

* Fix issue of pipeline structure not showing when it contains a StatisticsFilter.

* Update auth flow for auth-into-stroom integration

* Issue **#1426** : Change /logout endpoint to /noauth/logout.

* Fix `Expecting a real user identity` errors on auto import of content packs.

* Increase wait timeout to 240s in `start.sh`.

* Issue **#1404** : Fixed issue with invalid XML character filter.

* Issue **#1413** : Attempt to fix search hanging issue.

* Issue **#1393** : The annotations data popup now formats content on load.

* Issue **#1399** : Removed error logging for expected exceptions in TaskExecutor.

* Issue **#1385** : File output param `streamId` now aliased to `sourceId` and `streamNo` is now aliased to `partNo` for consistency with new source tracking XSLT functions.

* Issue **#1392** : Downloading dashboard queries now provides the current query without the need to save the dashboard.

* Issue **#1427** : Change remote call to auth service to a local call.


## [v7.0-beta.23] - 2020-03-24

* Rename all legacy DB tables to `OLD_`.

* Issue **#1394** : Fix duplicate tables appearing in Monitoring -> Database Tables.

* Add NodeEndpointConfiguration. Change `node` table to hold the base endpoint.


## [v7.0-beta.22] - 2020-03-10

* Brought stroom-auth-service into stroom

* Issue **#563** : Kafka producer improvements - StandardKafkaProducer

* Issue **#1399** : Removed error logging for expected exceptions in TaskExecutor. 

* Fix missing $ in start.sh

* Issue **#1387** : Changed the way tasks are executed to reduce changes of unhandled execution errors.

* Issue **#1378** : Improved logging detail when processor filters fail.

* Issue **#1379** : Fixed issue where you couldn't open a processor filter if parts of the filter referenced deleted items.

* Issue **#1378** : Improved logging detail when processor filters fail.

* Issue **#1382** : Added `decode-url` and `encode-url` XSLT functions.

* Issue **#655** : Fixed SQL Stats queries ignoring the enabled state of the dashboard query terms.

* Issue **#1362** : Fixed issue where hiding dashboard annotation fields removed them.

* Issue **#1357** : Fixed dragging tabs in dashboard with hidden panes to create a new split.

* Issue **#1357** : Fixed dragging tabs in dashboard with hidden panes.

* Issue **#1368** : Fixed FindReplaceFilter as it wasn't working when used in conjunction with Data Splitter.

* Issue **#1361** : Changed the way headers are parsed for the HttpCall XSLT function.


## [v7.0-beta.21] - 2020-02-24

* Add null checks to DB migration.

* Add deletion of constraint `IDX_SHARD_FK_IDX_ID` to migration script.


## [v7.0-beta.20] - 2020-02-13

* Fix bug in `processor_task` migration script.


## [v7.0-beta.19] - 2020-02-10

* Fix bugs in DB migration scripts.


## [v7.0-beta.18] - 2020-02-05

* Re-locate index database migrations.

* Fix issues with migrating null audit columns.

* Improve output of TestYamlUtil.


## [v7.0-beta.17] - 2020-01-29

* Issue **#1355** : Fixed stepping from dashboard text pane.

* Issue **#1354** : Fixed double click to edit list items, e.g. properties.

* Issue **#1340** : Fixed issue with FindReplaceFilter where it failed in some cases when more than one filter was chained together.

* Issue **#1338** : You can now configure the max size of the map store cache.

* Issue **#1350** : Fixed scope of dictionaries when loaded in multiple XSLT pipeline steps.

* Issue **#1347** : Added SSL options to `http-call` XSLT method.

* Issue **#1352** : Fixed Hessian serialisation of user identities on tasks.

* Change docker image to allow us to pass in the dropwizard command to run, e.g. server|migrate.

* Stop MySQL outputing Note level warnings during migration about things that don't exist when we expect them not to.


## [v7.0-beta.13] - 2019-12-24

* Add `migrate` command line argument to run just the DB migrations.

* Updated API key to include audience and added client id and secret.

* Change `stroom.conf.sh` to also look for ip in `/sbin`

* Issue **#260** : You can now hide dashboard tabs.

* Issue **#1332** : The text pane can now be configured to show source data.

* Issue **#1311** : Improved source location tracking.


## [v7.0-beta.12] - 2019-12-04

* Change local.yml.sh to also look for ip in /sbin


## [v7.0-beta.11] - 2019-12-04

* Fix invalid SQL syntax in V07_00_00_012__Dictionary


## [v7.0-beta.10] - 2019-12-04

* Update auth api version

* Add clientId and clientSecret to config

* Update API keys (needed aud)

* Issue **#1338** : Added new config options to control the maximum size of some caches: `stroom.pipeline.parser.maxPoolSize`, `stroom.pipeline.schema.maxPoolSize`, `stroom.pipeline.schema.maxPoolSize`, `stroom.pipeline.xslt.maxPoolSize`, `stroom.entity.maxCacheSize`, `stroom.referenceData.mapStore.maxCacheSize`.

* Issue **#642** : Downloading query details now ignores hidden fields.

* Issue **#1337** : Fixed issue where downloading large numbers of search results in Excel format was exceeding maximum style count of 64000. 

* Issue **#1341** : Added XSRF protection to GWT RPC requests.

* Issue **#1335** : Made session cookie `Secure` and `HttpOnly`.

* Issue **#1334** : Fix 404 when accessing `/stroom/resourcestore/........`, i.e. fix Tools->Export.

* Issue **#1333** : Improved resilience against XSS attacks.

* Issue **#1330** : Allow configuration of `Content-Type` in HTTPAppender.

* Issue **#1327** : Improvements to annotations.

* Issue **#1328** : Increased size of data window and removed max size restrictions.

* Issue **#1324** : Improved logging and added SSL options for HTTPAppender.


## [v7.0-beta.9] - 2019-11-20

* Fix SSL connection failure on remote feed staus check.

* Remove ConfigServlet as the functionality is covered by ProxyConfigHealthCheck.

* Fix password masking in ProxyConfigHealthCheck.

* Change servlet path of ProxyStatusServlet from `/config` to `/status`.


## [v7.0-beta.8] - 2019-11-20

* Change precedence order for config properties. YAML > database > default. Change UI to show effective value. Add hot loading of YAML file changes.

* Issue **#1322** : Stroom now asks if you really want to leave site when stepping items are dirty. Also fixed `Save` and `Save All` menu items and dashboard param changes now correctly make a dashboard dirty.

* Issue **#1320** : Fixed formatting of XML where trailing spaces were being removed from content surrounded by start and end tags (data content) which should not happen. 

* Issue **#1321** : Make path relative in stroom distribution .zip.sha256 hash file.

* The auth service now supports the use of HTTPS without certificate verification and adds additional logging.

* Issue **gchq/stroom-auth#157** : Automatically refresh user's API key when it expires.

* Issue **#1243** : Dashboard visualisations now link with similar functions available to dashboard tables, e.g. `link()`, `dashboard()`, `annotation()`, `stepping()`, `data()`.

* Issue **#1316** : JSONParser now includes various parse options including handling comments.

* Issue **#48** : Added option to hide/show dashboard table columns.

* Issue **#1315** : Improved health check for missing API key.

* Updated stroom expression to v1.5.4 and added new field types.

* Issue **#1315** : Improved health check for missing API key.

* Issue **#1314** : Fixed NPE thrown when logging caused when viewing docs that can't be found.

* Issue **#1313** : Suggestion boxes now make suggestions immediately before the user even starts typing.

* Issue **#1043** : Added feature to allow floating point numbers to be indexed.

* Issue **#1312** : Dictionaries now change the entity name in the DB when renamed.

* Issue **#1312** : Fixed read only behaviour of dictionary settings UI.

* Issue **#1300** : Multiple changes to annotations.

* Issue **#1265** : Added `modulus()` function along with alias `mod()` and modulus operator `%`.

* Issue **#1300** : Added `annotation()` link creation function, `currentUser()` alias for `param('currentUser()')` and additional link creation functions for `data()` and `stepping()`.

* Issue **#67** : Table columns now display menu items on left click.

* Uplift stroom-query to v2.2.4 to add better diagnostic logging.

* Uplift Kafka client to v2.2.1.

* Issue **#1293** : Add more static file types to allow nginx/browser caching on.

* Issue **#1295** : Add authentication bypass for servlets such as /remoting, /status, /echo, etc.

* Issue **#1297** : The UI now supplies API tokens to the backend for resource calls.

* Issue **#1296** : Fixed NPE in StreamMapCreator caused when a stream can not be found.

## [v7.0-beta.7] - 2019-10-23

* Issue **#1288** : Streams now show the name of the pipeline used to create them even if the user doesn't have permission to see the pipeline.

* Issue **#1282** : Fixed issue where items were imported into the explorer even if not selected for import.

* Issue **#1291** : Fixed issue where empty dashboard table cells did not select table rows when clicked. 

* Issue **#1290** : Fixed issue where executor provider was not executing supplied runnable if parent task had terminated.

* Fix problem of missing fallback config in docker image.


## [v7.0-beta.6] - 2019-10-15

* Add default for stroom.security.authentication.durationToWarnBeforeExpiry

* Fix missing icons for Kafka Config and Rule Set.

* Fix Kafka Config entity serialisation.

* Issue **#1264** : Dashboards running in embedded mode will not always ask for the user to choose an activity if the users session has one set already.

* Issue **#1275** : Fixed permission filtering when showing related streams.

* Issue **#1274** : Fixed issue with batch search caused by Hibernate not returning pipeline details in stream processor filters.

* Issue **#1272** : Fixed saving query favourites.

* Issue **#1266** : Stroom will now lock the cluster before releasing owned tasks so it doesn't clash with other task related processes that lock the DB for long periods.

* Issue **#1264** : Added `embedded` mode for dashboards to hide dashboard chrome and save options.

* Issue **#1264** : Stroom no longer asks if you want to leave the web page if no content needs saving.

* Issue **#1263** : Fixed issues related to URL encoding/decoding with the `dashboard()` function.

* Issue **#1263** : Fixed issue where date expressions were being allowed without '+' or '-' signs to add or subtract durations.

* Add fallback config.yml file into the docker images for running outside of a stack.

* Issue **#1263** : Fixed issues related to URL encoding/decoding in dashboard expressions.

* Issue **#1262** : Improved behaviour of `+` when used for concatenation in dashboard expressions.

* Issue **#1259** : Fixed schema compliance when logging failed document update events.

* Issue **#1245** : Fixed various issues with session management and authentication.

* Issue **#1258** : Fixed issue affecting search expressions against keyword fields using dictionaries containing carriage returns.


## [v7.0-beta.5] - 2019-09-23

* Fixes to proxy


## [v7.0-beta.4] - 2019-09-16

* Fix stroom-proxy Dockerfile


## [v7.0-beta.3] - 2019-09-16

* Minor fixes, including an essential fix to config


## [v7.0-beta.2] - 2019-09-13

* Fix docker build


## [v7.0-beta.1] - 2019-09-11

* Issue **#1253** : Data retention policies containing just `AND` will now match everything.

* Issue **#1252** : Stream type suggestions no longer list internal types.

* Issue **#1218** : All stepping panes will now show line numbers automatically if there are indicators (errors, warnings etc) that need to be displayed.  

* Issue **#1254** : Added option to allow non Java escaped find and replacement text to be used in `FindReplaceFilter`. 

* Issue **#1250** : Fixed logging description for reading and writing documents.

* Issue **#1251** : Copy permissions from a parent now shows changes prior to the user clicking ok.

* Issue **#758** : You no longer need the `Manage Processors` privilege to call `stroom:meta('Pipeline')` in XSLT.

* Issue **#1256** : Fix error caused when logging data source name when downloading search results.

* Issue **#399** : Fix for error message when stepping that said user needed `read` permission on parent pipeline and not just `use`.

* Issue **#1242** : Fix for pipeline corruption caused when moving elements back to inherited parents.

* Issue **#1244** : Updated Dropwizard to version 1.3.14 to fix session based memory leak.

* Issue **#1246** : Removed elastic search document type, menu items and filter.

* Issue **#1247** : Added XSLT functions (`source`, `sourceId`, `partNo`, `recordNo`, `lineFrom`, `colFrom`, `lineTo`, `colTo`) to determine the current source location so it can be embedded in a cooked event. Events containing raw source location info can be made into links in dashboard tables or the text pane so that a user can see raw source data or jump directly to stepping that raw record.

* Add data retention feature and index optimisation to Solr indexes.

* Initial support for Solr indexing and search.

* Issue **#1244** : Updated Dropwizard to version 1.3.14 to fix session based memory leak.

* Issue **#1246** : Removed elastic search document type, menu items and filter.

* Issue **#1214** : Fixed issue where the max results setting in dashboard tables was not always being obeyed. Also fixed some dashboard table result page size issues.

* Issue **#1238** : During proxy clean task we no longer show a failed attempt to delete an empty directory as an error as this condition is expected.

* Issue **#1237** : Fixed issue where explorer model requests were failing outside of user sessions, e.g. when we want to find folder descendants for processing.

* Issue **#1230** : Fix test.

* Issue **#1230** : Search expressions no longer have the `contains` condition. 

* Issue **#1220** : Fixed attempt to open newly created index shards as if they were old existing shards.

* Issue **#1232** : Fixed handling of enter key on pipeline element editor dialog.

* Issue **#1229** : Fixed issue where users needed `Read` permission on an index instead of just `Use` permission to search it.

* Issue **#1207** : Removed task id from meta to reduce DB size and complexity especially given the fact tasks are transient. Superseded output is now found by querying the processor task service when new output is written rather than using task ids on meta.

* Uplift HBase to 2.1.5 and refactor code accordingly

* Uplift Kafka to 2.1.1 and refactor code accordingly

* Uplift Curator to 4.2.0

* Issue **#1143** : Added mechanism to inject dashboard parameters into expressions using the `param` and `params` functions so that dashboard parameters can be echoed by expressions to create dashboard links.

* Issue **#1205** : Change proxy repo clean to not delete configured rootRepoDir.

* Issue **#1204** : Fix ProxySecurityFilter to use correct API key on feedStatus requests.

* Issue **#1211** : Added a quick filter to the server tasks page.

* Issue **#1206** : Fixed sorting active tasks when clicking column header.

* Issue **#1201** : Fixed dependencies.

* Issue **#1201** : Fixed tests.

* Issue **#1201** : Document permission changes now mutate the user document permissions cache rather than clearing it.

* Issue **#1153** : Changed security context to be a Spring singleton to improve explorer performance.

* Issue **#1202** : Fixed NumberFormatException in StreamAttributeMapUtil.

* Issue **#1203** : Fixed event logging detail for dictionaries.

* Issue **#1197** : Restored Save As functionality.

* Issue **#1199** : The index fields page now copes with more than 100 index fields.

* Issue **#1200** : Removed blocking queue that was causing search to hang when full.

* Issue **#1198** : Filtering by empty folders now works correctly.

* Comment out rollCron in proxy-prod.yml

* Change swagger UI at gchq.github.io/stroom to work off 6.0 branch

* Issue **#1195** : Fixed issue where combination of quick filter and type filter were not displaying explorer items correctly.

* Issue **#1153** : Changed the way document permissions are retrieved and cached to improve explorer performance.

* Issue **#1196** : Added code to resolve data source names from doc refs if the name is missing when logging.

* Issue **#1165** : Fixed corruption of pipeline structure when adding items to Source.

* Issue **#1193** : Added optional validation to activities.

* Change default config for proxy repositoryFormat to "${executionUuid}/${year}-${month}-${day}/${feed}/${pathId}/${id}"

* Issue **#1194** : Fixed NPE in FindTaskProgressCriteria.

* Issue **#1191** : SQL statistics search tasks now show appropriate information in the server tasks pane.

* Issue **#1192** : Executor provider tasks now run as the current user.

* Issue **#1190** : Copied indexes now retain associated index volumes.

* Issue **#1177** : Data retention now works with is doc refs.

* Issue **#1160** : Proxy repositories now only roll if all output streams for a repository are closed. Proxy repositories also only calculate the current max id if the `executionUuid` repo format param is not used.

* Issue **#1186** : Volume status is now refreshed every 5 minutes.

* Fix incorrect default keystore in proxy config yaml.

* Rename environment variables in proxy config yaml.

* Issue **#1170** : The UI should now treat the `None` tree node as a null selection.

* Issue **#1184** : Remove dropwizard yaml files from docker images.

* Issue **#1181** : Remove dropwizard config yaml from the docker images.

* Issue **#1152** : You can now control the maximum number of files that are fragmented prior to proxy aggregation with `stroom.maxFileScan`.

* Issue **#1182** : Fixed use of `in folder` for data retention and receipt policies.

* Updated to allow stacks to be built at this version.

* Issue **#1154** : Search now terminates during result creation if it is asked to do so.

* Issue **#1167** : Fix for proxy to deal with lack of explorer folder based collections.

* Issue **#1172** : Fixed logging detail for viewing docs.

* Issue **#1166** : Fixed issue where users with only read permission could not copy items.

* Issue **#1174** : Reduced hits on the document permission cache.

* Issue **#1168** : Statistics searches now work when user only has `Use` permission.

* Issue **#1170** : Extra validation to check valid feed provided for stream appender.

* Issue **#1174** : The size of the document permissions cache is now configurable via the `stroom.security.documentPermissions.maxCacheSize` property.

* Issue **#1176** : Created index on document permissions to improve performance.

* Issue **#1175** : Dropping unnecessary index `explorerTreePath_descendant_idx`.

* Issue **#747** : XSLT can now reference dictionaries by UUID.

* Issue **#1167** : Use of folders to include child feeds and pipelines is now supported.

* Issue **#1153** : The explorer tree is now built with fewer DB queries.

* Issue **#1163** : Added indexes to the DB to improve explorer performance.

* Issue **#1153** : The explorer tree now only rebuilds synchronously for users who alter the tree, if has never been built or is very old. All other rebuilds of the explorer tree required to keep it fresh will happen asynchronously.

* Issue **#1162** : Proxy aggregation will no longer recurse parts directories when creating parts.

* Issue **#1157** : Migration now adds dummy feeds etc to processor filters if the original doc can't be found. This will prevent filters from matching more items than they should if migration fails to map feeds etc because they can't be found.

* Issue **#1162** : Remove invalid CopyOption in move() call.

* Issue **#1159** : Fix NPE in rolling appenders with no frequency value.

* Issue **#1160** : Proxy repositories will no longer scan contents on open if they are set to be read only.

* Issue **#1162** : Added buffering etc to improve the performance of proxy aggregation.

* Issue **#1156** : Added code to reduce unlikely chance of NPE or uncontrolled processing in the event of a null or empty processing filter.

* Issue **#1149** : Changed the way EntryIdSet is unmarshalled so jaxb can now use the getter to add items to a collection.

* Ignore broken junit test that cannot work as it stands

* Fix NPE in DictionaryStoreImpl.findByName().

* Issue **#1146** : Added `encodeUrl()`, `decodeUrl()` and `dashboard()` functions to dashboard tables to make dashboard linking easier. The `link()` function now automatically encodes/decodes each param so that parameters do not break the link format, e.g. `[Click Here](http://www.somehost.com/somepath){dialog|Dialog Title}`.

* Issue **#1144** : Changed StreamRange to account for inclusive stream id ranges in v6.0 that was causing an issue with file system maintenance.

* Mask passwords on the proxy admin page.

* Add exception to wrapped exception in the feedStatus service.

* Issue **#1140** : Add health check for proxy feed status url.

* Issue **#1138** : Stroom proxy now deletes empty repository directories based on creation time and depth first so that pruning empty directories is quicker and generally more successful.

* Issue **#1137** : Change proxy remote url health check to accept a 406 code as the feed will not be specified.

* Issue **#1135** : Data retention policies are now migrated to use `Type` and not `Stream Type`.

* Issue **#1136** : Remove recursive chown from stroom and proxy docker entrypoint scripts.


## [v7.0-alpha.5] - 2019-06-12

* Fix YAML substitution.


## [v7.0-alpha.4] - 2019-06-11

* Update API paths


## [v7.0-alpha.3] - 2019-05-10

* Fix config


## [v7.0-alpha.2] - 2019-05-10

* Fix config

* Issue **#1134** : Proxy now requires feed name to always be supplied.

* Expose proxy api key in yaml config via SYNC_API_KEY

* Issue **#1130** : Change `start.sh` so it works when realpath is not installed.

* Issue **#1129** : Fixed stream download from the UI.

* Issue **#1119** : StreamDumpTool will now dump data to zip files containing all data and associated meta and context data. This now behaves the same way as downloading data from the UI and can be used as an input to proxy aggregation or uploaded manually.


## [v7.0-alpha.1] - 2019-04-23

* Fix config issue

* Fixed NPE created when using empty config sections.

* Issue **#1122** : Fixed hessian communication between stroom and stroom proxy used to establish feed receive status. Added restful endpoints for feed status to stroom and stroom proxy. Proxy will now be able to request feed status from upstream stroom or stroom proxy instances.

* Fixed incompatibility issues with MySQL 5.7 and 8.0.

* Added debug to help diagnose search failures

* Issue **#382** : Large zip files are now broken apart prior to proxy aggregation.

* Change start script to use absolute paths for jar, config and logs to distinguish stroom and proxy instances.

* Issue **#1116** : Better implementation of proxy aggregation.

* Issue **#1116** : Changed the way tasks are executed to ensure thread pools expand to the maximum number of threads specified rather than just queueing all tasks and only providing core threads.

* Remove full path from file in sha256 hash file release artifact.

* Issue **#1115** : Add missing super.startProcessing to AbstractKafkaProducerFilter.

* Improve exception handling and logging in RemoteDataSourceProvider. Now the full url is included in dashboard connection errors.

* Change Travis build to generate sha256 hashes for release zip/jars.

* Uplift the visualisations content pack to v3.2.1

* Issue **#1100** : Fix incorrect sort direction being sent to visualisations.

* Add guard against race condition

* Add migration script to remove property `stroom.node.status.heapHistogram.jMapExecutable`.

* Uplift base docker image to openjdk:8u191-jdk-alpine3.9, reverting back to JDK for access to diagnostic tools.

* Issue **#1084** : Change heap histogram statistics to java MBean approach rather than jmap binary. Remove stroom.node.status.heapHistogram.jMapExecutable property.

* Improve resource for setting user's status

* Issue **#1079** : Improved the logging of permission errors encountered during stream processing

* Issue **#1058** : Added property `stroom.pipeline.parser.secureProcessing` to enable/disable the XML secure processing feature.

* Issue **#1062** : Add env var for UI path

* Uplift distribution visualisation content pack to v3.1.0

* Add transform_user_extract.py, for pre-6.0 to 6.0 user migration

* Issue **#1059** : Fix guice errors on stroom-proxy startup.

* Issue **#1010** : Improve distribution start/stop/etc scripts by adding monochrome switch and background log tailing.

* Issue **#1053** : Add API to disabled authorisation users

* Issue **#1042** : Improve error message for an ApiException when requesting a user's token.

* Issue **#1050** : Prevent creation of permission entries if key already exists.

* Issue **#1015** : Add sortDirections[] and keySortDirection to visualisation data object to fix sorting in the visualisations.

* Issue **#1019** : Fix visualisations settings dialog so you can un-set text and list controls.

* Issue **#1041** : Add a healthcheck to Stroom to alert for API key expiry

* Issue **#1040** : Fix for visualisations that do not require nested data.

* Issue **#1036** : Fix for scrollbar position on explorer popup windows.

* Issue **#1037** : Updated `moment.js` for parsing/formatting dates and times.

* Issue **#1021** : Dashboard links now allow `{}` characters to be used without URL encoding.

* Issue **#1018** : Added Health Checks for the external connectors that are registered via plugins

* Issue **#1025** : Fixed ACE editor resize issue where horizontal scroll bar was not always correctly shown.

* Issue **#1025** : Updated ACE editor to v1.4.2.

* Issue **#1022** : Added `Contains` condition to all search expression fields so that regex terms can be used.

* Issue **#1024** : Superseded output helper no longer expects initialisation in all cases.

* Issue **#1021** : Multiple changes to improve vis, dashboard and external linking in Stroom.

* Issue **#1019** : Fix visualisations settings dialog so you can un-set text and list controls.

* Issue **#986** : Fix direct dashboard links.

* Issue **#1006** : Added Exception Mapper for PermissionExceptions to return HTTP FORBIDDEN.

* Issue **#1012** : Fix for NPE caused when checking if an output is superseded.

* Issue **#1011** : Old UI versions running in browsers often cause Stroom to throw an NPE as it can't find the appropriate GWT serialisation policy. Stroom will no longer throw an NPE but will report an `IncompatibleRemoteServiceException` instead. This is the default GWT behaviour.

* Issue **#1007** : Max visualisation results are now limited by default to the maximum number of results defined for the first level of the parent table. This can be further limited by settings in the visualisation.

* Issue **#1004** : Table cells now support multiple links.

* Issue **#1001** : Changed link types to `tab`, `dialog`, `dashboard`, `browser`.

* Issue **#1001** : Added dashboard link option to link to a dashboard from within a vis, e.g. `stroomLink(d.name, 'type=Dashboard&uuid=<TARGET_DASHBOARD_UUID>&params=userId%3D' + d.name, 'DASHBOARD')`.

* Issue **#1001** : Added dashboard link option to link to a dashboard using the `DASHBOARD` target name, e.g. `link(${UserId}, concat('type=Dashboard&uuid=<TARGET_DASHBOARD_UUID>', ${UserId}), '', 'DASHBOARD')`.

* Issue **#1002** : Popup dialogs shown when clicking dashboard hyperlinks are now resizable.

* Issue **#993** : Moving documents in the explorer no longer affects items that are being edited as they are not updated in the process.

* Issue **#996** : Updated functions in dashboard function picker.

* Issue **#981** : Fixed dashboard deletion

* Issue **#989** : Upgraded stroom-expression to v1.4.13 to add new dashboard `link` function.

* Issue **#988** : Changed `generate-url` XSLT function to `link` so it matches the dashboard expression. Changed the parameters to create 4 variants of the function to make creation of simple links easier.

* Issue **#980** : Fix for NPE when fetching dependencies for scripts.

* Issue **#978** : Re-ordering the fields in stream data source

* Issue **gchq/stroom-content#31** : Uplift stroom-logs content pack to v2.0-alpha.5.

* Issue **#982** : Stop proxy trying to health check the content syncing if it isn't enabled.

* Change error logging in ContentSyncService to log stack trace

* Uplift send_to_stroom.sh in the distribution to v2.0

* Issue **#973** : Export servlet changed to a Resource API, added permission check, improved error responses.

* Issue **#969** : The code now suppresses errors for index shards being locked for writing as it is expected. We now lock shards using maps rather than the file system as it is more reliable between restarts.

* Issue **#941** : Internal Meta Stats are now being written

* Issue **#970** : Add stream type of `Records` for translated stroom app events.

* Issue **#966** : Proxy was always reporting zero bytes for the request content in the receive log.

* Issue **#938** : Fixed an NPE in authentication session state.

* Change the proxy yaml configuration for the stack to add `remotedn` and `remotecertexpiry` headers to the receive log

* Change logback archived logs to be gzip compressed for stroom and proxy

* Uplift stroom-logs content pack to v2.0-alpha.3

* Uplift send_to_stroom script to v1.8.1

* Issue **#324** : Changed XML serialisation so that forbidden XML characters U+FFFE and U+FFFF are not written. Note that these characters are not even allowed as character references so they are ignored entirely.

* Issue **#945** : More changes to fix some visualisations only showing 10 data points.

* Issue **#945** : Visualisations now show an unlimited number of data points unless constrained by their parent table or their own maximum value setting.

* Issue **#948** : Catching Spring initialisation runtime errors and ensuring they are logged.

* Add `set_log_levels.sh` script to the distribution

* Uplift visualisations content pack to v3.0.6 in the gradle build

* Issue **#952** : Remote data sources now execute calls within the context of the user for the active query. As a result all running search `destroy()` calls will now be made as the same user that initiated the search.

* Issue **#566** : Info and warning icons are now displayed in stepping screen when needed.

* Issue **#923** : Dashboard queries will now terminate if there are no index shards to search.

* Issue **#959** : Remove Material UI from Login and from password management pages

* Issue **#933** : Add health check for password resets

* Issue **#929** : Add more comprehensive password validation

* Issue **#876** : Fix password reset issues

* Issue **#768** : Preventing deletion of /store in empty volumes

* Issue **#939** : Including Subject DN in receive.log

* Issue **#940** : Capturing User DN and cert expiry on DW terminated SSL

* Issue **#744** : Improved reporting of error when running query with no search extraction pipeline

* Issue **#134** : Copy permissions from parent button

* Issue **#688** : Cascading permissions when moving/copying folder into a destination

* Issue **#788** : Adding DocRef and IsDocRef to stroom query to allow doc ref related filtering. Migration of stream filters uses this.

* Issue **#936** : Add conversion of header `X-SSL-Client-V-End` into `RemoteCertExpiry`, translating date format in the process.

* Issue **#953** : Fixed NPE.

* Issue **#947** : Fixed issue where data retention policy contains incorrect field names.

* Remove Material UI from the Users and API Keys pages

* Add content packs to stroom distribution

* Change distribution to use send_to_stroom.sh v1.7

* Updated stroom expression to v1.4.12 to improve handling or errors values and add new type checking functions `isBoolean()`, `isDouble()`, `isError()`, `isInteger()`, `isLong()`, `isNull()`, `isNumber()`, `isString()`, `isValue()`. Testing equality of null with `x=null()` is no longer valid and must be replaced with `isNull(x)`.

* Issue **#920** : Fix error handling for sql stats queries

* Remove log sending cron process from docker images (now handled by stroom-log-sender).

* Issue **#924** : The `FindReplaceFilter` now records the location of errors.

* Issue **#939** : Added `remotedn` to default list of keys to include in `receive.log`.

* Add git_tag and git_commit labels to docker images

* Uplift stroom-logs content pack in docker image to` v2.0-alpha.2`

* Stop truncation of `logger` in logback console logs

* Issue **#921** : Renaming open documents now correctly changes their tab name. Documents that are being edited now prevent the rename operation until they are saved.

* Issue **#922** : The explorer now changes the selection on a right click if the item clicked is not already selected (could be part of a multi select).

* Issue **#903** : Feed names can now contain wildcard characters when filtering in the data browser.

* Add API to allow creation of an internal Stroom user.

* Fix logger configuration for SqlExceptionHelper

* Add template-pipelines and standard-pipelines content packs to docker image

* Issue **#904** : The UI now shows dictionary names in expressions without the need to enter edit mode.

* Updated ACE editor to v1.4.1.

* Add colours to console logs in docker.

* Issue **#869** : Delete will now properly delete all descendant nodes and documents when deleting folders but will not delete items from the tree if they cannot be deleted, e.g. feeds that have associated data.

* Issue **#916** : You can no longer export empty folders or import nothing.

* Issue **#911** : Changes to feeds and pipelines no longer clear data browsing filters.

* Issue **#907** : Default volumes are now created as soon as they are needed.

* Issue **#910** : Changes to index settings in the UI now register as changes and enable save.

* Issue **#913** : Improve FindReplaceFilter to cope with more complex conditions.

* Change log level for SqlExceptionHelper to OFF, to stop expected exceptions from polluting the logs

* Fix invalid requestLog logFormat in proxy configuration

* Stop service discovery health checks being registered if stroom.serviceDiscovery.enabled=false

* Add fixed version of send_to_stroom.sh to release distribution

* Uplift docker base image for stroom & proxy to openjdk:8u181-jdk-alpine3.8

* Add a health check for getting a public key from the authentication service.

* Issue **#897** : Import no longer attempts to rename or move existing items but will still update content.

* Issue **#902** : Improved the XSLT `format-date` function to better cope with week based dates and to default values to the stream time where year etc are omitted.

* Issue **#905** : Popup resize and move operations are now constrained to ensure that a popup cannot be dragged off screen or resized to be bigger than the current browser window size.

* Issue **#898** : Improved the way many read only aspects of the UI behave.

* Issue **#894** : The system now generates and displays errors to the user when you attempt to copy a feed.

* Issue **#896** : Extended folder `create` permissions are now correctly cached.

* Issue **#893** : You can now manage volumes without the `Manage Nodes` permission.

* Issue **#892** : The volume editor now waits for the node list to be loaded before opening.

* Issue **#889** : Index field editing in the UI now works correctly.

* Issue **#891** : `StreamAppender` now keeps track of it's own record write count and no longer makes use of any other write counting pipeline element.

* Issue **#885** : Improved the way import works to ensure updates to entities are at least attempted when creating an import confirmation.

* Issue **#892** : Changed `Ok` to `OK`.

* Issue **#883** : Output streams are now immediately unlocked as soon as they are closed.

* Removed unnecessary OR operator that was being inserted into expressions where only a single child term was being used. This happened when reprocessing single streams.

* Issue **#882** : Splitting aggregated streams now works when using `FindReplaceFilter`. This functionality was previously broken because various reader elements were not passing the `endStream` event on.

* Issue **#881** : The find and replace strings specified for the `FindReplaceFilter` are now treated as unescaped Java strings and now support new line characters etc.

* Issue **#880** : Increased the maximum value a numeric pipeline property can be set to via the UI to 10000000.

* Issue **#888** : The dependencies listing now copes with external dependencies failing to provide data due to authentication issues.

* Issue **#890** : Dictionaries now show the words tab by default.

* Add admin healthchecks to stroom-proxy

* Add stroom-proxy docker image

* Refactor stroom docker images to reduce image size

* Add enabled flag to storing, forwarding and synching in stroom-proxy configuration

* Issue **#884** : Added extra fonts to stroom docker image to fix bug downloading xls search results.

* Issue **#879** : Fixed bug where reprocess and delete did not work if no stream status was set in the filter.

* Issue **#878** : Changed the appearance of stream filter fields to be more user friendly, e.g. `feedName` is now `Feed` etc.

* Issue **#809** : Changed default job frequency for `Stream Attributes Retention` and `Stream Task Retention` to `1d` (one day).

* Issue **#813** : Turned on secure processing feature for XML parsers and XML transformers so that external entities are not resolved. This prevents DoS attacks and gaining unauthorised access to the local machine.

* Issue **#871** : Fix for OptimisticLockException when processing streams.

* Issue **#872** : The parser cache is now automatically cleared when a schema changes as this can affect the way a data splitter parser is created.

* Add a health check for getting a public key from the authentication service.

* Issue **#897** : Import no longer attempts to rename or move existing items but will still update content.

* Issue **#902** : Improved the XSLT `format-date` function to better cope with week based dates and to default values to the stream time where year etc are omitted.

* Issue **#905** : Popup resize and move operations are now constrained to ensure that a popup cannot be dragged off screen or resized to be bigger than the current browser window size.

* Issue **#898** : Improved the way many read only aspects of the UI behave.

* Issue **#894** : The system now generates and displays errors to the user when you attempt to copy a feed.

* Issue **#896** : Extended folder `create` permissions are now correctly cached.

* Issue **#893** : You can now manage volumes without the `Manage Nodes` permission.

* Issue **#892** : The volume editor now waits for the node list to be loaded before opening.

* Issue **#889** : Index field editing in the UI now works correctly.

* Issue **#891** : `StreamAppender` now keeps track of it's own record write count and no longer makes use of any other write counting pipeline element.

* Issue **#885** : Improved the way import works to ensure updates to entities are at least attempted when creating an import confirmation.

* Issue **#892** : Changed `Ok` to `OK`.

* Issue **#883** : Output streams are now immediately unlocked as soon as they are closed.

* Removed unnecessary OR operator that was being inserted into expressions where only a single child term was being used. This happened when reprocessing single streams.

* Issue **#882** : Splitting aggregated streams now works when using `FindReplaceFilter`. This functionality was previously broken because various reader elements were not passing the `endStream` event on.

* Issue **#881** : The find and replace strings specified for the `FindReplaceFilter` are now treated as unescaped Java strings and now support new line characters etc.

* Issue **#880** : Increased the maximum value a numeric pipeline property can be set to via the UI to 10000000.

* Issue **#888** : The dependencies listing now copes with external dependencies failing to provide data due to authentication issues.

* Issue **#890** : Dictionaries now show the words tab by default.

* Add admin healthchecks to stroom-proxy

* Add stroom-proxy docker image

* Refactor stroom docker images to reduce image size

* Add enabled flag to storing, forwarding and synching in stroom-proxy configuration

* Issue **#884** : Added extra fonts to stroom docker image to fix bug downloading xls search results.

* Issue **#879** : Fixed bug where reprocess and delete did not work if no stream status was set in the filter.

* Issue **#878** : Changed the appearance of stream filter fields to be more user friendly, e.g. `feedName` is now `Feed` etc.

* Issue **#809** : Changed default job frequency for `Stream Attributes Retention` and `Stream Task Retention` to `1d` (one day).

* Issue **#813** : Turned on secure processing feature for XML parsers and XML transformers so that external entities are not resolved. This prevents DoS attacks and gaining unauthorised access to the local machine.

* Issue **#871** : Fix for OptimisticLockException when processing streams.

* Issue **#872** : The parser cache is now automatically cleared when a schema changes as this can affect the way a data splitter parser is created.

* Issue **#865** : Made `stroom.conf` location relative to YAML file when `externalConfig` YAML property is set.

* Issue **#867** : Added an option `showReplacementCount` to the find replace filter to choose whether to report total replacements on process completion.

* Issue **#867** : Find replace filter now creates an error if an invalid regex is used.

* Issue **#855** : Further fixes for stepping data that contains a BOM.

* Changed selected default tab for pipelines to be `Data`.

* Issue **#860** : Fixed issue where stepping failed when using any sort of input filter or reader before the parser.

* Issue **#867** : Added an option `showReplacementCount` to the find replace filter to choose whether to report total replacements on process completion.

* Improved Stroom instance management scripts

* Add contentPack import

* Fix typo in Dockerfile

* Issue **#859** : Change application startup to keep retrying when establishing a DB connection except for certain connection errors like access denied.

* Issue **#730** : The `System` folder now displays data and processors. This is a bug fix related to changing the default initial page for some document types.

* Issue **#854** : The activity screen no longer shows a permission error when shown to non admin users.

* Issue **#853** : The activity chooser will no longer display on startup if activity tracking is not enabled.

* Issue **#855** : Fixed stepping data that contains a BOM.

* Change base docker image to openjdk:8u171-jdk-alpine

* Improved loading of activity list prior to showing the chooser dialog.

* Issue **#852** : Fix for more required permissions when logging other 'find' events.

* Issue **#730** : Changed the default initial page for some document types.

* Issue **#852** : Fix for required permission when logging 'find' events.

* Changed the way the root pane loads so that error popups that appear when the main page is loading are not hidden.

* Issue **#851** : Added additional type info to type id when logging events.

* Issue **#848** : Fixed various issues related to stream processor filter editor.

* Issue **#815** : `stroom.pageTitle` property changed to `stroom.htmlTitle`.

* Issue **#732** : Added `host-address` and `host-name` XSLT functions.

* Issue **#338** : Added `splitAggregatedStreams` property to `StreamAppender`, `FileAppender` and `HDFSFileAppender` so that aggregated streams can be split into separate streams on output.

* Issue **#338** : Added `streamNo` path replacement variable for files to record the stream number within an aggregate.

* Added tests and fixed sorting of server tasks.

* Improved the way text input and output is buffered and recorded when stepping.

* The find and replace filter now resets the match count in between nested streams so that each stream is treated the same way, i.e. it can have the same number of text replacements.

* Added multiple fixes and improvements to the find and replace filter including limited support of input/output recording when stepping.

* Issue **#827** : Added `TextReplacementFilterReader` pipeline element.

* Issue **#736** : Added sorting to server tasks table.

* Inverted the behaviour of `disableQueryInfo` to now be `requireQueryInfo`.

* Issue **#596** : Rolling stream and file appenders can now roll on a cron schedule in addition to a frequency.

* The accept button now enabled on splash screen.

* Added additional event logging to stepping.

* An activity property with an id of `disableQueryInfo` can now be used to disable the query info popup on a per activity basis.

* Activity properties can now include the attributes `id`, `name`, `showInSelection` and `showInList` to determine their appearance and behaviour;

* Nested elements are now usable in the activity editor HTML.

* Record counts are now recorded on a per output stream basis even when splitting output streams.

* Splash presenter buttons are now always enabled.

* Fix background colour to white on activity pane.

* Changed `splitWhenBiggerThan` property to `rollSize` and added the property to the rolling appenders for consistency.

* Issue **#838** : Fix bug where calculation of written and read bytes was being accounted for twice due to the use of Java internal `FilterInputStream` and `FilterOutputStream` behaviour. This was leading to files being split at half od the expected size. Replaced Java internal classes with our own `WrappedInputStream` and `WrappedOutputStream` code.

* Issue **#837** : Fix bug to no longer try and record set activity events for null activities.

* Issue **#595** : Added stream appender and file appender property `splitWhenBiggerThan` to limit the size of output streams.

* Now logs activity change correctly.

* Add support for checkbox and selection control types to activity descriptions.

* Issue **#833** : The global property edit dialog can now be made larger.

* Fixed some issues in the activity manager.

* Issue **#722** : Change pipeline reference data loader to store its reference data in an off-heap disk backed LMDB store to reduce Java heap usage. See the `stroom.refloader.*` properties for configuration of the off-heap store.

* Issue **#794** : Automatically suggest a pipeline element name when creating it

* Issue **#792** : Preferred order of properties for Pipeline Elements

* Issue **824** : Fix for replace method in PathCreator also found in stroom proxy.

* Issue **#828** : Changed statistics store caches to 10 minute time to live so that they will definitely pick up new statistics store definitions after 10 minutes.

* Issue **#774** : Event logging now logs find stream criteria correctly so that feeds ids are included.

* Issue **#829** : Stroom now logs event id when viewing individual events.

* Added functionality to record actions against user defined activities.

* Added functionality to show a splash screen on login.

* Issue **#791** : Fixed broken equals method so query total row count gets updated correctly.

* Issue **#830** : Fix for API queries not returning before timing out.

* Issue **#824** : Fix for replace method in PathCreator also found in stroom proxy.

* Issue **#820** : Fix updating index shards so that they are loaded, updated and saved under lock.

* Issue **#819** : Updated `stroom-expression` to v1.4.3 to fix violation of contract exception when sorting search results.

* Issue **#817** : Increased maximum number of concurrent stream processor tasks to 1000 per node.

* Moved Index entities over to the new multi part document store.

* Moved Pipeline entities over to the new multi part document store.

* Moved both Statistic Store entity types over to the new multi part document store.

* Moved XSLT entities over to the new multi part document store.

* Moved Visualisation entities over to the new multi part document store.

* Moved Script entities over to the new multi part document store.

* Moved Dashboard entities over to the new multi part document store.

* Moved XmlSchema entities over to the new multi part document store.

* Moved TextConverter entities over to the new multi part document store.

* Modified the storage of dictionaries to use the new multi part document store.

* Changed the document store to hold multiple entries for a document so that various parts of a document can be written separately, e.g. the meta data about a dictionary and the dictionary text are now written as separate DB entries. Entries are combined during the serialisation/deserialisation process.

* Changed the import export API to use byte arrays to hold values rather than strings. *POSSIBLE BREAKING CHANGE*
Issue **gchq/stroom-expression#22** : Add `typeOf(...)` function to dashboard.

* Issue **#697** : Fix for reference data sometimes failing to find the appropriate effective stream due to the incorrect use of the effective stream cache. It was incorrectly configured to use a time to idle (TTI) expiry rather than a time to live (TTL) expiry meaning that heavy use of the cache would prevent the cached effective streams being refreshed.

* Issue **#806** : Fix for clearing previous dashboard table results if search results deliver no data.

* Issue **#805** : Fix for dashboard date time formatting to use local time zone.

* Issue **#803** : Fix for group key conversion to an appropriate value for visualisations.

* Issue **#802** : Restore lucene-backward-codecs to the build

* Issue **#800** : Add DB migration script 33 to replace references to the `Stream Type` type in the STRM_PROC_FILT table with `streamTypeName`.

* Issue **#798** : Add DB migration script 32 to replace references to the `NStatFilter` type in the PIPE table with `StatisticsFilter`.

* Fix data receipt policy defect

* Issue **#791** : Search completion signal is now only sent to the UI once all pending search result merges are completed.

* Issue **#795** : Import and export now works with appropriate application permissions. Read permission is required to export items and Create/Update permissions are required to import items depending on whether the update will create a new item or update an existing one.

* Improve configurabilty of stroom-proxy.

* Issue **#783** : Reverted code that ignored duplicate selection to fix double click in tables.

* Issue **#782** : Fix for NPE thrown when using CountGroups when GroupKey string was null due to non grouped child rows.

* Issue **#778** : Fix for text selection on tooltips etc in the latest version of Chrome.

* Uplift stroom-expression to v1.4.1

* Issue **#776** : Removal of index shard searcher caching to hopefully fix Lucene directory closing issue.

* Issue **#779** : Fix permissions defect.

* Issue **gchq/stroom-expression#22** : Add `typeOf(...)` function to dashboard.

* Issue **#766** : Fix NullPointerExceptions when downloading table results to Excel format.

* Issue **#770** : Speculative fix for memory leak in SQL Stats queries.

* Issue **#761** : New fix for premature truncation of SQL stats queries due to thread interruption.

* Issue **#748** : Fix build issue resulting from a change to SafeXMLFilter.

* Issue **#748** : Added a command line interface (CLI) in addition to headless execution so that full pipelines can be run against input files.

* Issue **#748** : Fixes for error output for headless mode.

* Issue **#761** : Fixed statistic searches failing to search more than once.

* Issue **#756** : Fix for state being held by `InheritableThreadLocal` causing objects to be held in memory longer than necessary.

* Issue **#761** : Fixed premature truncation of SQL stats queries due to thread interruption.

* Added `pipeline-name` and `put` XSLT functions back into the code as they were lost in a merge.

* Issue **#749** : Fix inability to query with only `use` privileges on the index.

* Issue **#613** : Fixed visualisation display in latest Firefox and Chrome.

* Added permission caching to reference data lookup.

* Updated to stroom-expression 1.3.1

    Added cast functions `toBoolean`, `toDouble`, `toInteger`, `toLong` and `toString`.
    Added `include` and `exclude` functions.
    Added `if` and `not` functions.
    Added value functions `true()`, `false()`, `null()` and `err()`.
    Added `match` boolean function.
    Added `variance` and `stDev` functions.
    Added `hash` function.
    Added `formatDate` function.
    Added `parseDate` function.
    Made `substring` and `decode` functions capable of accepting functional parameters.
    Added `substringBefore`, `substringAfter`, `indexOf` and `lastIndexOf` functions.
    Added `countUnique` function.

* Issue **#613** : Fixed visualisation display in latest Firefox and Chrome.

* Issue **#753** : Fixed script editing in UI.

* Issue **#751** : Fix inability to query on a dashboard with only use+read rights.


## [v6.0-alpha.22]

* Issue **#719** : Fix creation of headless Jar to ensure logback is now included.

* Issue **#735** : Change the format-date xslt function to parse dates in a case insensitive way.

* Issue **#719** : Fix creation of headless Jar. Exclude gwt-unitCache folder from build JARs.

* Issue **#720** : Fix for Hessian serialisation of table coprocessor settings.

* Issue **#217** : Add an 'all/none' checkbox to the Explorer Tree's quick filter.

* Issue **#400** : Shows a warning when cascading folder permissions.

* Issue **#405** : Fixed quick filter on permissions dialog, for users and for groups. It will now match anywhere in the user or group name, not just at the start.

* Issue **#708** : Removed parent folder UUID from ExplorerActionHandler.

* Application security code is now implemented using lambda expressions rather than AOP. This simplifies debugging and makes the code easier to understand.

* Changed the task system to allow task threads to be interrupted from the task UI.

* Made changes to improve search performance by making various parts of search wait for interruptible conditions.

* Migrated code from Spring to Guice for managing dependency injection.

* Issue **#229** : When a user 'OKs' a folder permission change it can take a while to return. This disables the ok/cancel buttons while Stroom is processing the permission change.

* Issue **#405** : Fixed quick filter on permissions dialog, for users and for groups. It will now match anywhere in the user or group name, not just at the start.

* Issue **#588** : Fixed display of horizontal scrollbar on explorer tree in export, create, copy and move dialogs.

* Issue **#691** : Volumes now reload on edit so that the entities are no longer stale the second time they are edited.

* Issue **#692** : Properties now reload on edit so that the entities are no longer stale the second time they are edited.

* Issue **#703** : Removed logging of InterruptedException stack trace on SQL stat queries, improved concurrency code.

* Issue **#697** : Improved XSLT `Lookup` trace messages.

* Issue **#697** : Added a feature to trace XSLT `Lookup` attempts so that reference data lookups can be debugged.

* Issue **#702** : Fix for hanging search extraction tasks

* Issue **#701** : The search `maxDocIdQueueSize` is now 1000 by default.

* Issue **#700** : The format-date XSLT function now defaults years, months and days to the stream receipt time regardless of whether the input date pattern specifies them.

* Issue **#657** : Change SQL Stats query code to process/transform the data as it comes back from the database rather than holding the full resultset before processing. This will reduce memory overhead and improve performance.

* Issue **#634** : Remove excessive thread sleeping in index shard searching. Sleeps were causing a significant percentage of inactivity and increasing memory use as data backed up. Add more logging and logging of durations of chunks of code. Add an integration test for testing index searching for large data volumes.

* Issue **#698** : Migration of Processing Filters now protects against folders that have since been deleted

* Issue **#634** : Remove excessive thread sleeping in index shard searching. Sleeps were causing a significant percentage of inactivity and increasing memory use as data backed up. Add more logging and logging of durations of chunks of code. Add an integration test for testing index searching for large data volumes.

* Issue **#659** : Made format-date XSLT function default year if none specified to the year the data was received unless this would make the date later then the received time in which case a year is subtracted.

* Issue **#658** : Added a hashing function for XSLT translations.

* Issue **#680** : Fixed the order of streams in the data viewer to descending by date

* Issue **#679** : Fixed the editing of Stroom properties that are 'persistent'.

* Issue **#681** : Added dry run to check processor filters will convert to find stream criteria. Throws error to UI if fails.

* Issue **#676** : Fixed use of custom stream type values in expression based processing filters.

* Issue **#673** : Fixed issue with Stream processing filters that specify Create Time

* Issue **#675** : Fixed issue with datafeed requests authenticating incorrectly

* Issue **#666** : Fixed the duplicate dictionary issue in processing filter migrations, made querying more efficient too
* Database migration fixes and tools

* Issue **#668** : Fixed the issue that prevented editing of stroom volumes

* Issue **#669** : Elastic Index Filter now uses stroomServiceUser to retrieve the index config from the Query Elastic service.

* Minor fix to migrations

* Add logging to migrations

* Add logging to migrations

* Issue **#651** : Removed the redundant concept of Pipeline Types, it's half implementation prevented certain picker dialogs from working.

* Issue **#481** : Fix handling of non-incremental index queries on the query API. Adds timeout option in request and blocking code to wait for the query to complete. Exit early from wait loops in index/event search.

* Issue **#626** : Fixed issue with document settings not being persisted

* Issue **#621** : Changed the document info to prevent requests for multi selections

* Issue **#620** : Copying a directory now recursively copies it's contents, plus renaming copies is done more intelligently.

* Issue **#546** : Fixed race conditions with the Explorer Tree, it was causing odd delays to population of the explorer in various places.

* Issue **#495** : Fixed the temporary expansion of the Explorer Tree caused by filtering

* Issue **#376** : Welcome tab details fixed since move to gradle

* Issue **#523** : Changed permission behaviours for copy and move to support `None`, `Source`, `Destination` and `Combined` behaviours. Creating new items now allows for `None` and `Destination` permission behaviours. Also imported items now receive permissions from the destination folder. Event logging now indicates the permission behaviour used during copy, move and create operations.

* Issue **#480** : Change the downloaded search request API JSON to have a fetch type of ALL.

* Issue **#623** : Fixed issue where items were being added to sublist causing a stack overflow exception during data retention processing.

* Issue **#617** : Introduced a concept of `system` document types that prevents the root `System` folder type from being created, copied, deleted, moved, renamed etc.

* Issue **#622** : Fix incorrect service discovery based api paths, remove authentication and authorisation from service discovery

* Issue **#568** : Fixed filtering streams by pipeline in the pipeline screen.

* Issue **#565** : Fixed authorisation issue on dashboards.

* Issue **#592** : Mount stroom at /stroom.

* Issue **#608** : Fixed stream grep and stream dump tools and added tests to ensure continued operation.

* Issue **#603** : Changed property description from `tags` to `XML elements` in `BadTextXMLFilterReader`.

* Issue **#600** : Added debug to help diagnose cause of missing index shards in shard list.

* Issue **#611** : Changed properties to be defined in code rather than Spring XML.

* Issue **#605** : Added a cache for retrieving user by name to reduce DB use when pushing users for each task.

* Issue **#610** : Added `USE INDEX (PRIMARY)` hint to data retention select SQL to improve performance.

* Issue **#607** : Multiple improvements to the code to ensure DB connections, prepared statements, result sets etc use try-with-resources constructs wherever possible to ensure no DB resources are leaked. Also all connections obtained from a data source are now returned appropriately so that connections from pools are reused.

* Issue **#602** : Changed the data retention rule table column order.

* Issue **#606** : Added more stroom properties to tune the c3P0 connection pool. The properties are prefixed by `stroom.db.connectionPool` and `stroom.statistics.sql.db.connectionPool`.

* Issue **#601** : Fixed NPE generated during index shard retention process that was caused by a shard being deleted from the DB at the same time as the index shard retention job running.

* Issue **#609** : Add configurable regex to replace IDs in heap histogram class names, e.g. `....$Proxy54` becomes `....$Proxy--ID-REMOVED--`

* Issue **#570** : Refactor the heap histogram internal statistics for the new InternalStatisticsReceiver

* Issue **#599** : DocumentServiceWriteAction was being used in the wrong places where EntityServiceSaveAction should have been used instead to save entities that aren't document entities.

* Issue **#593** : Fixed node save RPC call.

* Issue **#591** : Made the query info popup more configurable with a title, validation regex etc. The popup will now only be displayed when enabled and when a manual user action takes place, e.g. clicking a search button or running a parameterised execution with one or more queries.

* Added 'prompt' option to force the identity provider to ask for a login.

* Issue **#549** : Change to not try to connect to kafka when kafka is not configured and improve failure handling

* Issue **#573** : Fixed viewing folders with no permitted underlying feeds. It now correctly shows blank data screen, rather than System/Data.

* Issue **#150** : Added a feature to optionally require specification of search purpose.

* Issue **#572** : Added a feature to allow easy download of dictionary contents as a text file.

* Generate additional major and minor floating docker tags in travis build, e.g. v6-LATEST and v6.0-LATEST

* Change docker image to be based on openjdk:8u151-jre-alpine

* Added a feature to list dependencies for all document entities and indicate where dependencies are missing.

* Issue **#540** : Improve description text for stroom.statistics.sql.maxProcessingAge property

* Issue **#538** : Lists of items such as users or user groups were sometimes not being converted into result pages correctly, this is now fixed.

* Issue **#537** : Users without `Manage Policies` permission can now view streams.

* Issue **#522** : Selection of data retention rules now remains when moving rules up or down.

* Issue **#411** : When data retention rules are disabled they are now shown greyed out to indicate this.

* Issue **#536** : Fix for missing visualisation icons.

* Issue **#368** : Fixed hidden job type button on job node list screen when a long cron pattern is used.

* Issue **#507** : Added dictionary inheritance via import references.

* Issue **#554** : Added a `parseUri` XSLT function.

* Issue **#557** : Added dashboard functions to parse and output URI parts.

* Issue **#552** : Fix for NPE caused by bad XSLT during search data extraction.

* Issue **#560** : Replaced instances of `Files.walk()` with `Files.walkFileTree()`. `Files.walk()` throws errors if any files are deleted or are not accessible during the walk operation. This is a major issue with the Java design for walking files using Java 8 streams. To avoid this issue `Files.walkFileTree()` has now been used in place of `Files.walk()`.

* Issue **#567** : Changed `parseUri` to be `parse-uri` to keep it consistently named with respect to other XSLT functions. The old name `parseUri` still works but is deprecated and will be removed in a later version.

* Issue **#567** : The XSLT function `parse-uri` now correctly returns a `schemeSpecificPart` element rather than the incorrectly named `schemeSpecificPort`.

* Issue **#567** : The dashboard expression function `extractSchemeSpecificPortFromUri` has now been corrected to be called `extractSchemeSpecificPartFromUri`.

* Issue **#567** : The missing dashboard expression function `extractQueryFromUri` has been added.

* Issue **#571** : Streams are now updated to have a status of deleted in batches using native SQL and prepared statements rather than using the stream store.

* Issue **#559** : Changed CSS to allow table text selection in newer browsers.

* Issue **#574** : Fixed SQL debug trace output.

* Issue **#574** : Fixed SQL UNION code that was resulting in missing streams in the data browser when paging.

* Issue **#590** : Improved data browser performance by using a local cache to remember feeds, stream types, processors, pipelines etc while decorating streams.

* Issue **#150** : Added a property to optionally require specification of search purpose.

* New authentication flow based around OpenId

* New user management screens

* The ability to issue API keys

* Issue **#501** : Improve the database teardown process in integration tests to speed up builds

* Relax regex in build script to allow tags like v6.0-alpha.3 to be published to Bintray

* Add Bintray publish plugin to Gradle build

* Issue **#75** : Upgraded to Lucene 5.

* Issue **#135** : [BREAKING CHANGE] Removed JODA Time library and replaced with Java 7 Time API. This change breaks time zone output previously formatted with `ZZ` or `ZZZ`.

* Added XSLT functions generate-url and fetch-json

* Added ability to put clickable hyperlinks in Dashboard tables

* Added an HTTP appender.

* Added an appender for the proxy store.

* Issue **#412** : Fixed no-column table breakage

* Issue **#380** : Fixed build details on welcome/about

* Issue **#348** : Fixed new menu icons.

* Issue **98** : Fix premature trimming of results in the store

* Issue **360** : Fix inability to sort sql stats results in the dashboard table

* Issue **#550** : Fix for info message output for data retention.

* Issue **#551** : Improved server task detail for data retention job.

* Issue **#541** : Changed stream retention job descriptions.

* Issue **#553** : The data retention job now terminates if requested to do so and also tracks progress in a local temp file so a nodes progress will survive application restarts.

* Change docker image to use openjdk:8u151-jre-alpine as a base

* Issue **#539** : Fix issue of statistic search failing after it is imported

* Issue **#547** : Data retention processing is now performed in batches (size determined by `stroom.stream.deleteBatchSize`). This change should reduce the memory required to process the data retention job.

* Issue **#541** : Marked old stream retention job as deprecated in description.

* Issue **#542** : Fix for lazy hibernate object initialisation when stepping cooked data.

* Issue **#524** : Remove dependency on stroom-proxy:stroom-proxy-repo and replaced with duplicated code from stroom-proxy-repo (commit b981e1e)

* Issue **#203** : Initial release of the new data receipt policy functionality.

* Issue **#202** : Initial release of the new data retention policy functionality.

* Issue **#521** : Fix for the job list screen to correct the help URL.

* Issue **#526** : Fix for XSLT functions that should return optional results but were being forced to return a single value.

* Issue **#527** : Fix for XSLT error reporting. All downstream errors were being reported as XSLT module errors and were
 hiding the underlying exception.

* Issue **#501** : Improve the database teardown process in integration tests to speed up builds.

* Issue **#511** : Fix NPE thrown during pipeline stepping by downstream XSLT.

* Issue **#521** : Fix for the job list screen to use the help URL system property for displaying context sensitive help.

* Issue **#511** : Fix for XSLT functions to allow null return values where a value cannot be returned due to an error etc.

* Issue **#515** : Fix handling of errors that occur before search starts sending.

* Issue **#506** : In v5 dashboard table filters were enhanced to allow parameters to be used in include/exclude filters. The implementation included the use of ` \ ` to escape `$` characters that were not to be considered part of a parameter reference. This change resulted in regular expressions requiring ` \ ` being escaped with additional ` \ ` characters. This escaping has now been removed and instead only `$` chars before `{` chars need escaping when necessary with double `$$` chars, e.g. use `$${something` if you actually want `${something` not to be replaced with a parameter.

* Issue **#505** : Fix the property UI so all edited value whitespace is trimmed

* Issue **#513** : Now only actively executing tasks are visible as server tasks

* Issue **#483** : When running stream retention jobs the transactions are now set to REQUIRE_NEW to hopefully ensure that the job is done in small batches rather than a larger transaction spanning multiple changes.

* Issue **#508** : Fix directory creation for index shards.

* Issue **#492** : Task producers were still not being marked as complete on termination which meant that the parent cluster task was not completing. This has now been fixed.

* Issue **#497** : DB connections obtained from the data source are now released back to the pool after use.

* Issue **#492** : Task producers were not being marked as complete on termination which meant that the parent cluster task was not completing. This has now been fixed.

* Issue **#497** : Change stream task creation to use straight JDBC rather than hibernate for inserts and use a configurable batch size (stroom.databaseMultiInsertMaxBatchSize) for the inserts.

* Issue **#502** : The task executor was not responding to shutdown and was therefore preventing the app from stopping gracefully.

* Issue **#476** : Stepping with dynamic XSLT or text converter properties now correctly falls back to the specified entity if a match cannot be found by name.

* Issue **#498** : The UI was adding more than one link between 'Source' and 'Parser' elements, this is now fixed.

* Issue **#492** : Search tasks were waiting for part of the data extraction task to run which was not checking for termination. The code for this has been changed and should now terminate when required.

* Issue **#494** : Fix problem of proxy aggregation never stopping if more files exist

* Issue **#490** : Fix errors in proxy aggregation due to a bounded thread pool size

* Issue **#484** : Remove custom finalize() methods to reduce memory overhead

* Issue **#475** : Fix memory leak of java.io.File references when proxy aggregation runs

* Issue **#470** : You can now correctly add destinations directly to the pipeline 'Source' element to enable raw streaming.

* Issue **#487** : Search result list trimming was throwing an illegal argument exception `Comparison method violates its general contract`, this should now be fixed.

* Issue **#488** : Permissions are now elevated to 'Use' for the purposes of reporting the data source being queried.

* Migrated to ehcache 3.4.0 to add options for off-heap and disk based caching to reduce memory overhead.

* Caches of pooled items no longer use Apache Commons Pool.

* Issue **#401** : Reference data was being cached per user to ensure a user centric view of reference data was being used. This required more memory so now reference data is built in the context of the internal processing user and then filtered during processing by user access to streams.

* The effective stream cache now holds 1000 items.

* Reduced the amount of cached reference data to 100 streams.

* Reduced the number of active queries to 100.

* Removed Ehcache and switched to Guava cache.

* Issue **#477** : Additional changes to ensure search sub tasks use threads fairly between multiple searches.

* Issue **#477** : Search sub tasks are now correctly linked to their parent task and can therefore be terminated by terminating parent tasks.

* Issue **#425** : Changed string replacement in pipeline migration code to use a literal match

* Issue **#469** : Add Heap Histogram internal statistics for memory use monitoring

* Issue **#463** : Made further improvements to the index shard writer cache to improve performance.

* Issue **#448** : Some search related tasks never seem to complete, presumably because an error is thrown at some point and so their callbacks do not get called normally. This fix changes the way task completion is recorded so that it isn't dependant on the callbacks being called correctly.

* Issue **#464** : When a user resets a password, the password now has an expiry date set in the future determined by the password expiry policy. Password that are reset by email still expire immediately as expected.

* Issue **#462** : Permission exceptions now carry details of the user that the exception applies to. This change allows error logging to record the user id in the message where appropriate.

* Issue **#463** : Many index shards are being corrupted which may be caused by insufficient locking of the shard writers and readers. This fix changes the locking mechanism to use the file system.

* Issue **#451** : Data paging was allowing the user to jump beyond the end of a stream whereby just the XML root elements were displayed. This is now fixed by adding a constraint to the page offset so that the user cannot jump beyond the last record. Because data paging assumes that segmented streams have a header and footer, text streams now include segments after a header and before a footer, even if neither are added, so that paging always works correctly regardless of the presence of a header or footer.

* Issue **#461** : The stream attributes on the filter dialog were not sorted alphabetically, they now are.

* Issue **#460** : In some instances error streams did not always have stream attributes added to them for fatal errors. This mainly occurred in instances where processing failed early on during pipeline creation. An error was recorded but stream attributes were not added to the meta data for the error stream. Processing now ensures that stream attributes are recorded for all error cases.

* Issue **#442** : Remove 'Old Internal Statistics' folder, improve import exception handling

* Issue **#457** : Add check to import to prevent duplicate root level entities

* Issue **#444** : Fix for segment markers when writing text to StreamAppender.

* Issue **#447** : Fix for AsyncSearchTask not being displayed as a child of EventSearchTask in the server tasks view.

* Issue **#421** : FileAppender now causes fatal error where no output path set.

* Issue **#427** : Pipelines with no source element will now only treat a single parser element as being a root element for backwards compatibility.

* Issue **#420** : Pipelines were producing errors in the UI when elements were deleted but still had properties set on them. The pipeline validator was attempting to set and validate properties for unknown elements. The validator now ignores properties and links to elements that are undeclared.

* Issue **#420** : The pipeline model now removes all properties and links for deleted elements on save.

* Issue **#458** : Only event searches should populate the `searchId`. Now `searchId` is only populated when a stream processor task is created by an event search as only event searches extract specific records from the source stream.

* Issue **#437** : The event log now includes source in move events.

* Issue **#419** : Fix multiple xml processing instructions appearing in output.

* Issue **#446** : Fix for deadlock on rolling appenders.

* Issue **#444** : Fix segment markers on RollingStreamAppender.

* Issue **#426** : Fix for incorrect processor filters. Old processor filters reference `systemGroupIdSet` rather than `folderIdSet`. The new migration updates them accordingly.

* Issue **#429** : Fix to remove `usePool` parser parameter.

* Issue **#439** : Fix for caches where elements were not eagerly evicted.

* Issue **#424** : Fix for cluster ping error display.

* Issue **#441** : Fix to ensure correct names are shown in pipeline properties.

* Issue **#433** : Fixed slow stream queries caused by feed permission restrictions.

* Issue **#385** : Individual index shards can now be deleted without deleting all shards.

* Issue **#391** : Users needed `Manage Processors` permission to initiate pipeline stepping. This is no longer required as the 'best fit' pipeline is now discovered as the internal processing user.

* Issue **#392** : Inherited pipelines now only require 'Use' permission to be used instead of requiring 'Read' permission.

* Issue **#394** : Pipeline stepping will now show errors with an alert popup.

* Issue **#396** : All queries associated with a dashboard should now be correctly deleted when a dashboard is deleted.

* Issue **#393** : All caches now cache items within the context of the current user so that different users do not have the possibility of having problems caused by others users not having read permissions on items.

* Issue **#358** : Schemas are now selected from a subset matching the criteria set on SchemaFilter by the user.

* Issue **#369** : Translation stepping wasn't showing any errors during stepping if a schema had an error in it.

* Issue **#364** : Switched index writer lock factory to a SingleInstanceLockFactory as index shards are accessed by a single process.

* Issue **#363** : IndexShardWriterCacheImpl now closes and flushes writers using an executor provided by the TaskManager. Writers are now also closed in LRU order when sweeping up writers that exceed TTL and TTI constraints.

* Issue **#361** : Information has been added to threads executing index writer and index searcher maintenance tasks.

* Issue **#356** : Changed the way index shard writers are cached to improve indexing performance and reduce blocking.

* Issue **#353** : Reduced expected error logging to debug.

* Issue **#354** : Changed the way search index shard readers get references to open writers so that any attempt to get an open writer will not cause, or have to wait for, a writer to close.

* Issue **#351** : Fixed ehcache item eviction issue caused by ehcache internally using a deprecated API.

* Issue **#347** : Added a 'Source' node to pipelines to establish a proper root for a pipeline rather than an assumed one based on elements with no parent.

* Issue **#350** : Removed 'Advanced Mode' from pipeline structure editor as it is no longer very useful.

* Issue **#349** : Improved index searcher cache to ensure searchers are not affected by writers closing.

* Issue **#342** : Changed the way indexing is performed to ensure index readers reference open writers correctly.

* Issue **#346** : Improved multi depth config content import.

* Issue **#328** : You can now delete corrupt shards from the UI.

* Issue **#343** : Fixed login expiry issue.

* Issue **#345** : Allowed for multi depth config content import.

* Issue **#341** : Fixed arg in SQL.

* Issue **#340** : Fixed headless and corresponding test.

* Issue **#333** : Fixed event-logging version in build.

* Issue **#334** : Improved entity sorting SQL and separated generation of SQL and HQL to help avoid future issues.

* Issue **#335** : Improved user management

* Issue **#337** : Added certificate auth option to export servlet and disabled the export config feature by default.

* Issue **#337** : Added basic auth option to export servlet to complement cert based auth.

* Issue **#332** : The index shard searcher cache now makes sure to get the current writer needed for the current searcher on open.

* Issue **#322** : The index cache and other caching beans should now throw exceptions on `get` that were generated during the creation of cached items.

* Issue **#325** : Query history is now cleaned with a separate job. Also query history is only recorded for manual querying, i.e. not when query is automated (on open or auto refresh). Queries are now recorded on a dashboard + query component basis and do not apply across multiple query components in a dashboard.

* Issue **#323** : Fixed an issue where parser elements were not being returned as 'processors' correctly when downstream of a reader.

* Issue **#322** : Index should now provide a more helpful message when an attempt is made to index data and no volumes have been assigned to an index.

* Issue **#316** : Search history is now only stored on initial query when using automated queries or when a user runs a query manually. Search history is also automatically purged to keep either a specified number of items defined by `stroom.query.history.itemsRetention` (default 100) or for a number of days specified by `stroom.query.history.daysRetention` (default 365).

* Issue **#317** : Users now need update permission on an index plus 'Manage Index Shards' permission to flush or close index shards. In addition to this a user needs delete permission to delete index shards.

* Issue **#319** : SaveAs now fetches the parent folder correctly so that users can copy items if they have permission to do so.

* Issue **#311** : Fixed request for `Pipeline` in `meta` XSLT function. Errors are now dealt with correctly so that the XSLT will not fail due to missing meta data.

* Issue **#313** : Fixed case of `xmlVersion` property on `InvalidXMLCharFilterReader`.

* Issue **#314** : Improved description of `tags` property in `BadTextXMLFilterReader`.

* Issue **#307** : Made some changes to avoid potential NPE caused by session serialisation.

* Issue **#306** : Added a stroom `meta` XSLT function. The XSLT function now exposes `Feed`, `StreamType`, `CreatedTime`, `EffectiveTime` and `Pipeline` meta attributes from the currently processing stream in addition to any other meta data that might apply. To access these meta data attributes of the current stream use `stroom:meta('StreamType')` etc. The `feed-attribute` function is now an alias for the `meta` function and should be considered to be deprecated.

* Issue **#303** : The stream delete job now uses cron in preference to a frequency.

* Issue **#152** : Changed the way indexing is performed so that a single indexer object is now responsible for indexing documents and adding them to the appropriate shard.

* Issue **#179** : Updated Saxon-HE to version 9.7.0-18 and added XSLTFilter option to `usePool` to see if caching might be responsible for issue.

* Issue **#288** : Made further changes to ensure that the IndexShardWriterCache doesn't try to reuse an index shard that has failed when adding any documents.

* Issue **#295** : Made the help URL absolute and not relative.

* Issue **#293** : Attempt to fix mismatch document count error being reported when index shards are opened.

* Issue **#292** : Fixed locking for rolling stream appender.

* Issue **#292** : Rolling stream output is no longer associated with a task, processor or pipeline to avoid future processing tasks from deleting rolling streams by thinking they are superseded.

* Issue **#292** : Data that we expect to be unavailable, e.g. locked and deleted streams, will no longer log exceptions when a user tries to view it and will instead return an appropriate message to the user in place of the data.

* Issue **#288** : The error condition 'Expected a new writer but got the same one back!!!' should no longer be encountered as the root cause should now be fixed. The original check has been reinstated so that processing will terminate if we do encounter this problem.

* Issue **#295** : Fixed the help property so that it can now be configured.

* Issue **#296** : Removed 'New' and 'Delete' buttons from the global property dialog.

* Issue **#279** : Fixed NPE thrown during proxy aggregation.

* Issue **#294** : Changing stream task status now tries multiple times to attempt to avoid a hibernate LockAcquisitionException.

* Issue **#287** : XSLT not found warnings property description now defaults to false.

* Issue **#261** : The save button is now only enabled when a dashboard or other item is made dirty and it is not read only.

* Issue **#286** : Dashboards now correctly save the selected tab when a tab is selected via the popup tab selector (visible when tabs are collapsed).

* Issue **#289** : Changed Log4J configuration to suppress logging from Hibernate SqlExceptionHandler for expected exceptions like constraint violations.

* Issue **#288** : Changed 'Expected a new writer...' fatal error to warning as the condition in question might be acceptable.

* Issue **#285** : Attempted fix for GWT RPC serialisation issue.

* Issue **#283** : Statistics for the stream task queue are now captured even if the size is zero.

* Issue **#226** : Fixed issue where querying an index failed with "User does not have the required permission (Manage Users)" message.

* Issue **#281** : Made further changes to cope with Files.list() and Files.walk() returning streams that should be closed with 'try with resources' construct.

* Issue **#224** : Removing an element from the pipeline structure now removes all child elements too.

* Issue **#282** : Users can now upload data with just 'Data - View' and 'Data - Import' application permissions, plus read permission on the appropriate feed.

* Issue **#199** : The explorer now scrolls selected items into view.

* Issue **#280** : Fixed 'No user is currently authenticated' issue when viewing jobs and nodes.

* Issue **#278** : The date picker now hides once you select a date.

* Issue **#281** : Directory streams etc are now auto closed to prevent systems running out of file handles.

* Issue **#263** : The explorer tree now allows you to collapse the root 'System' node after it is first displayed.

* Issue **#266** : The explorer tree now resets (clears and collapses all previously open nodes) and shows the currently selected item every time an explorer drop down in opened.

* Issue **#233** : Users now only see streams if they are administrators or have 'Data - View' permission. Non administrators will only see data that they have 'read' permission on for the associated feed and 'use' permission on for the associated pipeline if there is one.

* Issue **#265** : The stream filter now orders stream attributes alphabetically.

* Issue **#270** : Fixed security issue where null users were being treated as INTERNAL users.

* Issue **#270** : Improved security by pushing user tokens rather than just user names so that internal system (processing) users are clearly identifiable by the security system and cannot be spoofed by regular user accounts.

* Issue **#269** : When users are prevented from logging in with 'preventLogin' their failed login count is no longer incremented.

* Issue **#267** : The login page now shows the maintenance message.

* Issue **#276** : Session list now shows session user ids correctly.

* Issue **#201** : The permissions menu item is no longer available on the root 'System' folder.

* Issue **#176** : Improved performance of the explorer tree by increasing the size of the document permissions cache to 1M items and changing the eviction policy from LRU to LFU.

* Issue **#176** : Added an optimisation to the explorer tree that prevents the need for a server call when collapsing tree nodes.

* Issue **#273** : Removed an unnecessary script from the build.

* Issue **#277** : Fixed a layout issue that was causing the feed section of the processor filter popup to take up too much room.

* Issue **#274** : The editor pane was only returning the current user edited text when attached to the DOM which meant changes to text were ignored if an editor pane was not visible when save was pressed. This has now been fixed so that the current content of an editor pane is always returned even when it is in a detached state.

* Issue **#264** : Added created by/on and updated by/on info to pipeline stream processor info tooltips.

* Issue **#222** : Explorer items now auto expand when a quick filter is used.

* Issue **#205** : File permissions in distribution have now been changed to `0750` for directories and shell scripts and `0640` for all other files.

* Issue **#240** : Separate application permissions are now required to manage DB tables and tasks.

* Issue **#210** : The statistics tables are now listed in the database tables monitoring pane.

* Issue **#249** : Removed spaces between values and units.

* Issue **#237** : Users without 'Download Search Results' permission will no longer see the download button on the table component in a dashboard.

* Issue **#232** : Users can now inherit from pipelines that they have 'use' permissions on.

* Issue **#191** : Max stream size was not being treated as IEC value, e.g. Mebibytes etc.

* Issue **#235** : Users can now only view the processor filters that they have created if they have 'Manage Processors' permission unless they are an administrator in which case they will see all filters. Users without the 'Manage Processors' permission who are also not administrators will see no processor filters in the UI. Users with 'Manage Processors' permission who are not administrators will be able to update their own processor filters if they have 'update' permission on the associated pipeline. Administrators are able to update all processor filters.

* Issue **#212** : Changes made to text in any editor including those made with cut and paste are now correctly handled so that altered content is now saved.

* Issue **#247** : The editor pane now attempts to maintain the scroll position when formatting content.

* Issue **#251** : Volume and memory statistics are now recorded in bytes and not MiB.

* Issue **#243** : The error marker pane should now discover and display all error types even if they are preceded by over 1000 warnings.

* Issue **#254** : Fixed search result download.

* Issue **#209** : Statistics are now queryable in a dashboard if a user has 'use' permissions on a statistic.

* Issue **#255** : Fixed issue where error indicators were not being shown in the schema validator pane because the text needed to be formatted so that it spanned multiple lines before attempting to add annotations.

* Issue **#257** : The dashboard text pane now provides padding at the top to allow for tabs and controls.

* Issue **#174** : Index shard checking is now done asynchronously during startup to reduce startup time.

* Issue **#225** : Fixed NPE that was caused by processing instruction SAX events unexpectedly being fired by Xerces before start document events. This looks like it might be a bug in Xerces but the code now copes with the unexpected processing instruction event anyway.

* Issue **#230** : The maintenance message can now be set with the property 'stroom.maintenance.message' and the message now appears as a banner at the top of the screen rather than an annoying popup. Non admin users can also be prevented from logging on to the system by setting the 'stroom.maintenance.preventLogin' property to 'true'.

* Issue **#155** : Changed password values to be obfuscated in the UI as 20 asterisks regardless of length.

* Issue **#188** : All of the writers in a pipeline now display IO in the UI when stepping.

* Issue **#208** : Schema filter validation errors are now shown on the output pane during stepping.

* Issue **#211** : Turned off print margins in all editors.

* Issue **#200** : The stepping presenter now resizes the top pane to fit the tree structure even if it is several elements high.

* Issue **#168** : Code and IO is now loaded lazily into the element presenter panes during stepping which prevents the scrollbar in the editors being in the wrong position.

* Issue **#219** : Changed async dispatch code to work with new lambda classes rather than callbacks.

* Issue **#221** : Fixed issue where `*.zip.bad` files were being picked up for proxy aggregation.

* Issue **#242** : Improved the way properties are injected into some areas of the code to fix an issue where 'stroom.maxStreamSize' and other properties were not being set.

* Issue **#241** : XMLFilter now ignores the XSLT name pattern if an empty string is supplied.

* Issue **#236** : 'Manage Cache Permission' has been changed to 'Manage Cache'.

* Issue **#219** : Made further changes to use lambda expressions where possible to simplify code.

* Issue **#231** : Changed the way internal statistics are created so that multiple facets of a statistic, e.g. Free & Used Memory, are combined into a single statistic to allow combined visualisation.

* Issue **#172** : Further improvement to dashboard L&F.

* Issue **#194** : Fixed missing Roboto fonts.

* Issue **#195** : Improved font weights and removed underlines from link tabs.

* Issue **#196** : Reordered fields on stream, relative stream, volume and server task tables.

* Issue **#182** : Changed the way dates and times are parsed and formatted and improved the datebox control L&F.

* Issue **#198** : Renamed 'INTERNAL_PROCESSING_USER' to 'INTERNAL'.

* Issue **#154** : Active tasks are now sortable by processor filter priority.

* Issue **#204** : Pipeline processor statistics now include 'Node' as a tag.

* Issue **#170** : Changed import/export to delegate import/export responsibility to individual services. Import/export now only works with items that have valid UUIDs specified.

* Issue **#164** : Reduced caching to ensure tree items appear as soon as they are added.

* Issue **#177** : Removed 'Meta Data-Bytes Received' statistic as it was a duplicate.

* Issue **#152** : Changed the way index shard creation is locked so that only a single shard should be fetched from the cache with a given shard key at any one time.

* Issue **#189** : You now have to click within a checkbox to select it within a table rather than just clicking the cell the checkbox is in.

* Issue **#186** : Data is no longer artificially wrapped with the insertion of new lines server side. Instead the client now receives the data and an option to soft wrap lines has been added to the UI.

* Issue **#167** : Fixed formatting of JavaScript and JSON.

* Issue **#175** : Fixed visibility of items by inferred permissions.

* Issue **#178** : Added new properties and corresponding configuration to connect and create a separate SQL statistics DB.

* Issue **#172** : Improved dashboard L&F.

* Issue **#169** : Improved L&F of tables to make better use of screen real estate.

* Issue **#191** : Mebibytes (multiples of 1024) etc are now used as standard throughout the application for both memory and disk sizes and have single letter suffixes (B, K, M, G, T).

* Issue **#173** : Fixed the way XML formatter deals with spaces in attribute values.

* Issue **#151** : Fixed meta data statistics. 'metaDataStatistics' bean was declared as an interface and not a class.

* Issue **#158** : Added a new global property 'stroom.proxy.zipFilenameDelimiter' to enable Stroom proxy repositories to be processed that have a custom file name pattern.

* Issue **#153** : Clicking tick boxes and other cell components in tables no longer requires the row to be selected first.

* Issue **#148** : The stream browsing UI no longer throws an error when attempting to clear markers from the error markers pane.

* Issue **#160** : Stream processing tasks are now created within the security context of the user that created the associated stream processor filter.

* Issue **#157** : Data is now formatted by the editor automatically on display.

* Issue **#144** : Old processing output will now be deleted when content is reprocessed even if the new processing task does not produce output.

* Issue **#159** : Fixed NPE thrown during import.

* Issue **#166** : Fixed NPE thrown when searching statistics.

* Issue **#165** : Dashboards now add a query and result table from a template by default on creation. This was broken when adding permission inheritance to documents.

* Issue **#162** : The editor annotation popup now matches the style of other popups.

* Issue **#163** : Imported the Roboto Mono font to ensure consistency of the editor across platforms.

* Issue **#143** : Stroom now logs progress information about closing index shard writers during shutdown.

* Issue **#140** : Replaced code editor to improve UI performance and add additional code formatting & styling options.

* Issue **#146** : Object pool should no longer throw an error when abandoned objects are returned to the pool.

* Issue **#142** : Changed the way permissions are cached so that changes to permissions provide immediate access to documents.

* Issue **#123** : Changed the way entity service result caching works so that the underlying entity manager is cached instead of individual services. This allows entity result caching to be performed while still applying user permissions to cached results.

* Issue **#156** : Attempts to open items that that user does not have permission to open no longer show an error and spin the progress indicator forever, instead the item will just not open.

* Issue **#141** : Improved log output during entity reference migration and fixed statistic data source reference migration.

* Issue **#127** : Entity reference replacement should now work with references to 'StatisticsDataSource'.

* Issue **#125** : Fixed display of active tasks which was broken by changes to the task summary table selection model.

* Issue **#121** : Fixed cache clearing.

* Issue **#122** : Improved the look of the cache screen.

* Issue **#106** : Disabled users and groups are now displayed with greyed out icon in the UI.

* Issue **#132** : The explorer tree is now cleared on login so that users with different permissions do not see the previous users items.

* Issue **#128** : Improved error handling during login.

* Issue **#130** : Users with no permissions are no longer able to open folders including the root System folder to attempt data browsing.

* Issue **#120** : Entity chooser now treats 'None' as a special root level explorer node so that it can be selected in the same way as other nodes, e.g. visibly selected and responsive to double click.

* Issue **#129** : Fixed NPE.

* Issue **#119** : User permissions dialog now clears permissions when a user or group is deleted.

* Issue **#115** : User permissions on documents can now be inherited from parent folders on create, copy and move.

* Issue **#109** : Added packetSize="65536" property to AJP connector in server.xml template.

* Issue **#100** : Various list of items in stroom now allow multi selection for add/remove purposes.

* Issue **#112** : Removed 'pool' monitoring screen as all pools are now caches of one form or another.

* Issue **#105** : Users were not seeing 'New' menu for folders that they had some create child doc permissions for. This was due to DocumentType not implementing equals() and is now fixed.

* Issue **#111** : Fixed query favourites and history.

* Issue **#91** : Only CombinedParser was allowing code to be injected during stepping. Now DSParser and XMLFragmentParser support code injection during stepping.

* Issue **#107** : The UI now only shows new pipeline element items on the 'Add' menu that are allowed children of the selected element.

* Issue **#113** : User names are now validated against a regex specified by the 'stroom.security.userNamePattern' property.

* Issue **#116** : Rename is now only possible when a single explorer item is selected.

* Issue **#114** : Fixed selection manager so that the explorer tree does not select items when a node expander is clicked.

* Issue **#65** : Selection lists are now limited to 300px tall and show scrollbars if needed.

* Issue **#50** : Defaults table result fields to use local time without outputting the timezone.

* Issue **#15** : You can now express time zones in dashboard query expressions or just omit a time zone to use the locale of the browser.

* Issue **#49** : Dynamic XSLT selection now works with pipeline stepping.

* Issue **#63** : Entity selection control now shows current entity name even if it has changed since referencing entity was last saved.

* Issue **#70** : You can now select multiple explorer rows with ctrl and shift key modifiers and perform bulk actions such as copy, move, rename and delete.

* Issue **#85** : findDelete() no longer tries to add ORDER BY condition on UPDATE SQL when deleting streams.

* Issue **#89** : Warnings should now be present in processing logs for reference data lookups that don't specify feed or stream type. This was previously throwing a NullPointerException.

* Issue **#90** : Fixed entity selection dialog used outside of drop down selection control.

* Issue **#88** : Pipeline reference edit dialog now correctly selects the current stream type.

* Issue **#77** : Default index volume creation now sets stream status to INACTIVE rather than CLOSED and stream volume creation sets index status to INACTIVE rather than CLOSED.

* Issue **#93** : Fixed code so that the 'Item' menu is now visible.

* Issue **#97** : Index shard partition date range creation has been improved.

* Issue **#94** : Statistics searches now ignore expression terms with null or empty values so that the use of substitution parameters can be optional.

* Issue **#87** : Fixed explorer scrolling to the top by disabling keyboard selection.

* Issue **#104** : 'Query' no longer appears as an item that a user can allow 'create' on for permissions within a folder.

* Issue **#103** : Added 10 years as a supported data retention age.

* Issue **#86** : The stream delete button is now re-enabled when new items are selected for deletion.

* Issue **#81** : No exception will now be thrown if a client rejects a response for an EntityEvent.

* Issue **#79** : The client node no longer tries to create directories on the file system for a volume that may be owned by another node.

* Issue **#92** : Error summaries of multiple types no longer overlap each other at the top of the error markers list.

* Issue **#64** : Fixed Hessian serialisation of 'now' which was specified as a ZonedDateTime which cannot be serialised. This field is now a long representing millseconds since epoch.

* Issue **#62** : Task termination button is now enabled.

* Issue **#60** : Fixed validation of stream attributes prior to data upload to prevent null pointer exception.

* Issue **#9** : Created a new implementation of the expression parser that improved expression tokenisation and deals with BODMAS rules properly.

* Issue **#36** : Fixed and vastly improved the configuration of email so that more options can be set allowing for the use of other email services requiring more complex configuration such as gmail.

* Issue **#24** : Header and footer strings are now unescaped so that character sequences such as '\n' are translated into single characters as with standard Java strings, e.g. '\n' will become a new line and '\t' a tab.

* Issue **#40** : Changed Stroom docker container to be based on Alpine linux to save space

* Issue **#40** : Auto import of content packs on Stroom startup and added default content packs into the docker build for Stroom.

* Issue **#30** : Entering stepping mode was prompting for the pipeline to step with but also auto selecting a pipeline at the same time and entering stepping immediately.

* Dashboard auto refresh is now limited to a minimum interval of 10 seconds.

* Issue **#31** : Pipeline stepping was not including user changes immediately as parsers and XSLT filters were using cached content when they should have been ignoring the cache in stepping mode.

* Issue **#27** : Stroom now listens to window closing events and asks the user if they really want to leave the page. This replaces the previous crude attempts to block keys that affected the history or forced a browser refresh.

* Issue **#2** : The order of fields in the query editor is now alphabetical.

* Issue **#3** : When a filter is active on a dashboard table column, a filter icon now appears to indicate this.

* Issue **#5** : Replace() and Decode() dashboard table expression functions no longer ignore cells with null values.

* Issue **#7** : Dashboards are now able to query on open.

* Issue **#8** : Dashboards are now able to re-query automatically at fixed intervals.

* Updated GWT to v2.8.0 and Gin to v2.1.2.

* Issue **#12** : Dashboard queries can now evaluate relative date/time expressions such as now(), hour() etc. In addition to this the expressions also allow the addition or subtraction of durations, e.g. now - 5d.

* Issue **#14** : Dashboard query expressions can now be parameterised with any term able to accept a user defined parameter, e.g. ${user}. Once added parameters can be changed for the entire dashboard via a text box at the top of the dashboard screen which will then execute all queries when enter is pressed or it loses focus.

* Issue **#16** : Dashboard table filters can also accept user defined parameters, e.g. ${user}, to perform filtering when a query is executed.

* Fixed missing text presenter in dashboards.

* Issue **#18** : The data dashboard component will now show data relative to the last selected table row (even if there is more than one table component on the dashboard) if the data component has not been configured to listen to row selections for a specific table component.

* Changed table styling to colour alternate rows, add borders between rows and increase vertical padding

* Issue **#22** : Dashboard table columns can now be configured to wrap text via the format options.

* Issue **#28** : Dashboard component dependencies are now listed with the component name plus the component id in brackets rather than just the component id.

* Issue **#202** : Initial release of the new data retention policy functionality.

[Unreleased]: https://github.com/gchq/stroom/compare/v7.0-beta.39...HEAD
[v7.0-beta.39]: https://github.com/gchq/stroom/compare/v7.0-beta.38...v7.0-beta.39
[v7.0-beta.38]: https://github.com/gchq/stroom/compare/v7.0-beta.37...v7.0-beta.38
[v7.0-beta.37]: https://github.com/gchq/stroom/compare/v7.0-beta.36...v7.0-beta.37
[v7.0-beta.36]: https://github.com/gchq/stroom/compare/v7.0-beta.35...v7.0-beta.36
[v7.0-beta.35]: https://github.com/gchq/stroom/compare/v7.0-beta.34...v7.0-beta.35
[v7.0-beta.34]: https://github.com/gchq/stroom/compare/v7.0-beta.33...v7.0-beta.34
[v7.0-beta.33]: https://github.com/gchq/stroom/compare/v7.0-beta.32...v7.0-beta.33
[v7.0-beta.32]: https://github.com/gchq/stroom/compare/v7.0-beta.31...v7.0-beta.32
[v7.0-beta.31]: https://github.com/gchq/stroom/compare/v7.0-beta.30...v7.0-beta.31
[v7.0-beta.30]: https://github.com/gchq/stroom/compare/v7.0-beta.29...v7.0-beta.30
[v7.0-beta.29]: https://github.com/gchq/stroom/compare/v7.0-beta.28...v7.0-beta.29
[v7.0-beta.28]: https://github.com/gchq/stroom/compare/v7.0-beta.27...v7.0-beta.28
[v7.0-beta.27]: https://github.com/gchq/stroom/compare/v7.0-beta.26...v7.0-beta.27
[v7.0-beta.26]: https://github.com/gchq/stroom/compare/v7.0-beta.25...v7.0-beta.26
[v7.0-beta.25]: https://github.com/gchq/stroom/compare/v7.0-beta.24...v7.0-beta.25
[v7.0-beta.24]: https://github.com/gchq/stroom/compare/v7.0-beta.23...v7.0-beta.24
[v7.0-beta.23]: https://github.com/gchq/stroom/compare/v7.0-beta.22...v7.0-beta.23
[v7.0-beta.22]: https://github.com/gchq/stroom/compare/v7.0-beta.21...v7.0-beta.22
[v7.0-beta.21]: https://github.com/gchq/stroom/compare/v7.0-beta.20...v7.0-beta.21
[v7.0-beta.20]: https://github.com/gchq/stroom/compare/v7.0-beta.19...v7.0-beta.20
[v7.0-beta.19]: https://github.com/gchq/stroom/compare/v7.0-beta.18...v7.0-beta.19
[v7.0-beta.18]: https://github.com/gchq/stroom/compare/v7.0-beta.17...v7.0-beta.18
[v7.0-beta.17]: https://github.com/gchq/stroom/compare/v7.0-beta.16...v7.0-beta.17
[v7.0-beta.16]: https://github.com/gchq/stroom/compare/v7.0-beta.15...v7.0-beta.16
[v7.0-beta.15]: https://github.com/gchq/stroom/compare/v7.0-beta.14...v7.0-beta.15
[v7.0-beta.14]: https://github.com/gchq/stroom/compare/v7.0-beta.13...v7.0-beta.14
[v7.0-beta.13]: https://github.com/gchq/stroom/compare/v7.0-beta.12...v7.0-beta.13
[v7.0-beta.12]: https://github.com/gchq/stroom/compare/v7.0-beta.11...v7.0-beta.12
[v7.0-beta.11]: https://github.com/gchq/stroom/compare/v7.0-beta.10...v7.0-beta.11
[v7.0-beta.10]: https://github.com/gchq/stroom/compare/v7.0-beta.9...v7.0-beta.10
[v7.0-beta.9]: https://github.com/gchq/stroom/compare/v7.0-beta.8...v7.0-beta.9
[v7.0-beta.8]: https://github.com/gchq/stroom/compare/v7.0-beta.7...v7.0-beta.8
[v7.0-beta.7]: https://github.com/gchq/stroom/compare/v7.0-beta.6...v7.0-beta.7
[v7.0-beta.6]: https://github.com/gchq/stroom/compare/v7.0-beta.5...v7.0-beta.6
[v7.0-beta.5]: https://github.com/gchq/stroom/compare/v7.0-beta.4...v7.0-beta.5
[v7.0-beta.4]: https://github.com/gchq/stroom/compare/v7.0-beta.3...v7.0-beta.4
[v7.0-beta.3]: https://github.com/gchq/stroom/compare/v7.0-beta.2...v7.0-beta.3
[v7.0-beta.2]: https://github.com/gchq/stroom/compare/v7.0-beta.1...v7.0-beta.2
[v7.0-beta.1]: https://github.com/gchq/stroom/compare/v7.0-alpha.5...v7.0-beta.1
[v7.0-alpha.5]: https://github.com/gchq/stroom/compare/v7.0-alpha.4...v7.0-alpha.5
[v7.0-alpha.4]: https://github.com/gchq/stroom/compare/v7.0-alpha.3...v7.0-alpha.4
[v7.0-alpha.3]: https://github.com/gchq/stroom/compare/v7.0-alpha.2...v7.0-alpha.3
[v7.0-alpha.2]: https://github.com/gchq/stroom/compare/v7.0-alpha.1...v7.0-alpha.2
[v7.0-alpha.1]: https://github.com/gchq/stroom/compare/v6.0.0...v7.0-alpha.1
[v6.0.0]: https://github.com/gchq/stroom/compare/v5.4.0...v6.0.0<|MERGE_RESOLUTION|>--- conflicted
+++ resolved
@@ -6,27 +6,23 @@
 
 ## [Unreleased]
 
-<<<<<<< HEAD
+* Issue **#1725** : Fix Data Splitter onlyMatch using zero based instead of one based numbers.
+
+
+## [v7.0-beta.39] - 2020-07-06
+
+* Issue **#1716** : Prevent export of processor filters that are reprocess or deleted.
+
+* Issue **#1638** : Suppress error when searching deleted streams.
+
+* Issue **#1696** : Fix reprocessing from unfiltered meta data view.
+
+* Issue **#1648** : Fix streams not being deleted following reprocessing.
+
+* Issue **#1695** : Fix `Records` stream types not being identified correctly.
+
 * Issue **#1668** : Fixed incorrect parameter count for XSLT `meta` function.
 
-=======
-* Issue **#1725** : Fix Data Splitter onlyMatch using zero based instead of one based numbers.
-
-
-## [v7.0-beta.39] - 2020-07-06
-
-* Issue **#1716** : Prevent export of processor filters that are reprocess or deleted.
-
-* Issue **#1638** : Suppress error when searching deleted streams.
-
-* Issue **#1696** : Fix reprocessing from unfiltered meta data view.
-
-* Issue **#1648** : Fix streams not being deleted following reprocessing.
-
-* Issue **#1695** : Fix `Records` stream types not being identified correctly.
-
-* Issue **#1668** : Fixed incorrect parameter count for XSLT `meta` function.
-
 * Issue **#1619** : Fix delete stream summary.
 
 
@@ -96,7 +92,6 @@
 
 * Issue **#1462** : Stroom not working with MySQL 8.0 due to SQLException
 
->>>>>>> 7eabafa1
 * Issue **#1564** : Fix error in data retention section of stream info popup.
 
 * Change data retention delete batching approach to use time ranges.

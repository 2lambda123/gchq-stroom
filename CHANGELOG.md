# Change Log
All notable changes to this project will be documented in this file.

The format is based on [Keep a Changelog](http://keepachangelog.com/) 
and this project adheres to [Semantic Versioning](http://semver.org/).


## [Unreleased]

* Issue **#1702** : Fix namespace handling in XML reference data values.

* Issue **#1789** : Prevent dashboards without an extraction pipeline showing as "Missing" on dependency screen.

<<<<<<< HEAD
* Issue **#1803** : Fix `/api/export/v1` failing with NoSuchFileException.
=======
* Issue **#1719** : Create rest endpoint to get rererence data store entries. Experimental feature at the moment.

* Issue **#1649** : Make the local reference data store searchable from the dashboard. Experimental feature at the moment.
>>>>>>> 671a3ee9


## [v7.0-beta.45] - 2020-08-14

* Issue **#1793** : Fixed Solr search query creation.

* Issue **#1791** : Fixed Solr connection test response.

* Update Gradle to v6.6

* Revert back to full build.


## [v7.0-beta.44] - 2020-08-14

* Reverted deploy changes until travis dpl v2 is stable.


## [v7.0-beta.43] - 2020-08-14

* Fixing release artefacts.


## [v7.0-beta.42] - 2020-08-13

* Issue **#1783** : Made change to prevent nodes called by the cluster from using localhost, 127.0.0.1 or the same URL as other nodes.

* Issue **#1706** : Terminating processing jobs early now writes appropriate termination errors to the processing info (error) stream and deletes other outputs.

* Issue **#1749** : Removed old benchmark job.


## [v7.0-beta.41] - 2020-08-12

* Issue **#1785** : Fix proxy not forwarding any data.

* Issue **#1675** : All dashboard table fields are now present in text pane settings even if they are hidden or special, e.g. internally added mandatory fields like StreamId and EventId. This change prevents the field settings from being altered incorrectly when these fields were not found.

* Issue **#1758** : Added file locations to meta details and improved tooltip layout.

* Issue **#1778** : Remove error streams following reprocessing when no new streams are created.

* Added support for time based expressions when searching for streams from UI. 

* Issue **#1760** : Support time based expressions for ProcessorTask data source

* Issue **#1761** : Allow processor id to be displayed when searching processor tasks data source.

* Issue **#1693** : Fix dependencies screen listing links to internal searchables as "missing".

* Issue **#1751** : Display correct UUID for "to" dependency in UI dependency screen.

* Issue **#1664** : Fix crash when all streams for pipeline are deleted.

* Issue **#1701** : Fix crash when alternative pipeline is selected/used for processing.

## [v7.0-beta.40] - 2020-07-27

* Issue **#1756** : Fix for IdEnrichmentFilter where is attempts to change attribute values that already exist.

* Issue **#1741** : Fix for search hanging issue.

* Issue **#1740** : `CombinedParser` now removes invalid XML 1.0 characters when `fixInvalidChars` is set and not XML 1.1.

* Add `readTimeout` property to `HTTPAppender` 

* Issue **#1747** : Nodes are now notified about changes to document permissions so that caches are cleared etc.

* Issue **#1752** : Meta info tooltips now show appropriate units for values.

* The `admin` account is now auto created if it doesn't exist.

* Issue **#1310** : Improved file cleanup between tests.

* Issue **#1533** : Improved meta data attribute value flushing to DB.

* Issue **#1634** : `FileSystemClean` will now only examine active data volumes.

* Issue **#1672** : Index shards are now only updated in the DB on flush when the document count or shard size changes.

* Issue **#1713** : Fixed issue where processor task start times were being displayed incorrectly.

* Issue **#1748** : Removed border from explorer quick filter.

* Issue **#1656** : Only managed jobs will now appear on the jobs page.

* Issue **#1669** : Changed the way next scheduled time is calculated based on current time.

* Issue **#1662** : Processor tasks and meta data sources now correctly show pipeline names in dashboard results.

* Issue **#1677** : Active tasks are now correctly filtered.

* Issue **#1718** : Added server task info for some tasks.

* Issue **#1731** : Fixed calendar date picker style that was broken by tooltip CSS changes.

* Issue **#1657** : `INTERNAL_PROCESSING_USER` is no longer visible in the UI.

* Issue **#1449** : You can now create users to associate permissions by clicking the create button in the `User Permissions` page.

* Issue **#1727** : Typo.

* Issue **#1501** : Multiple fixes for new UI.

* Issue **#1506** : Multiple fixes for new UI.

* Issue **#1561** : Multiple fixes for new UI.

* Issue **#1483** : Multiple fixes for new UI.

* Issue **#1525** : Multiple fixes for new UI.

* Issue **#1587** : Multiple fixes for new UI.

* Issue **#1526** : Multiple fixes for new UI.

* Issue **#1499** : Multiple fixes for new UI.

* Issue **#1481** : Multiple fixes for new UI.

* Issue **#1498** : Multiple fixes for new UI.

* Issue **#1660** : Multiple fixes for new UI.

* Issue **#1659** : Multiple fixes for new UI.

* Issue **#1725** : Fix Data Splitter onlyMatch using zero based instead of one based numbers.


## [v7.0-beta.39] - 2020-07-06

* Issue **#1716** : Prevent export of processor filters that are reprocess or deleted.

* Issue **#1638** : Suppress error when searching deleted streams.

* Issue **#1696** : Fix reprocessing from unfiltered meta data view.

* Issue **#1648** : Fix streams not being deleted following reprocessing.

* Issue **#1695** : Fix `Records` stream types not being identified correctly.

* Issue **#1668** : Fixed incorrect parameter count for XSLT `meta` function.

* Issue **#1619** : Fix delete stream summary.


## [v7.0-beta.38] - 2020-06-25

* Issue **#1670** : Stop _parse-uri_ XSLT function returning -1 for missing port numbers.

* Issue **#1673** : Increase limit for age spinner in retention rules to 9999.

* Issue **#1683** : Add `!` NOT operator to fuzzy match filtering.

* Add field searching to Activity quick filter.

* Add field searching to entity selection popups.

* Change entity selection popups to clear quick filter on show.

* Add column sorting and field searching to Properties screen.

* Add field searching to Explorer Tree quick filter.

* Add field searching to Properties quick filter.

* Add field searching to Server Tasks quick filter.

* Add field searching to dependencies quick filter.

* Improve info tooltip layouts.

* Issue **#1248** : Add quick filter to dependencies screen.

* Issue **#1650** : Use consistent blue colour.

* Issue **#1671** :Fix XSLT function `hex-to-oct`.

* Add `readTimeout` property to `HTTPAppender`.

* Issue **#1632** : SQL stats now compatible with MySQL 8 Group Replication

* Issue **#1650** : Use consistent blue colour.

* Issue **#1627** : Fix Up/Down buttons on Rule Set screen. Now keeps selection after use.

* Issue **#1277** : Fix Enable/Disable toggle button on Rule Set screen.


## [v7.0-beta.37] - 2020-06-15

* Add _Impact Summary_ tab to _Data Retention_ to show breakdown of counts of streams to be deleted.

* Add support for the `.` separator in the word boundary fuzzy matching.

* Change the fuzzy match filter to switch to a case sensitive wild-carded exact match when the input contains a `*`.

* Issue **#1640** : Fix server error when clicking disabled delete/info icon for deleted streams.

* Issue **#1639** : Default index volume group property changes.

* Issue **#1636** : Fix data retention deletion using wrong action for rules.

* Issue **#1280** : Fix creation of default index volumes.


## [v7.0-beta.36] - 2020-06-02

* Issue **#1621** : Fix NPE in proxy content syncing.

* Issue **#1462** : Stroom not working with MySQL 8.0 due to SQLException

* Issue **#1564** : Fix error in data retention section of stream info popup.

* Change data retention delete batching approach to use time ranges.

* Issue **#1611** : Change explorer tree filtering to also filter on an exact match of the entity's UUID.

* Add regex filtering with `/` prefix to fuzzy matching.

* Change word boundary matching to require a `?` prefix.


## [v7.0-beta.35] - 2020-05-28

* Issue **#1608** : Fixed NPE in UI data presenter.

* Issue **#1595** : Fixed names for imported items that already exist but are updated by import.

* Issue **#1603** : XSLT imports now error if more than one matching XSLT is found.

* Issue **#1604** : XSLT import resolution now accepts the use of UUIDs and DocRef strings.

* Issue **#1403** : Dashboard query download now retains expression parameters.

* Issue **#1514** : Fixed properties edit presenter issue.

* Issue **#1569** : Additional changes to improve the new `Data Delete` task that replaces the `File System Clean` task.

* Issue **#1565** : Stop data retention rules deleting all data.

* Add default data retention rule to the UI screen to make it clear what happens by default.

* Add fuzzy match filter to explorer tree.


## [v7.0-beta.34] - 2020-05-26

* Issue **#1569** : Removed recursive multi threading from file system clean as thread limit was being reached. 

* Issue **#1478** : Fixed data volume creation and other resource methods.

* Issue **#1594** : Now auto creates root explorer node on startup if it is missing.

* Issue **#1544** : Fixes for imported dashboards.

* Issue **#1586** : Fixed migration and initial population of standard meta type names.

* Issue **#1592** : Changed DB bit(1) columns to be tinyint(1) so that they show values correctly in the CLI.

* Issue **#1510** : Added logical delete for processor and processor filter to allow a user to force deletion without encountering a DB constraint. 

* Issue **#1557** : Process, reprocess, delete and download data functions now provide an impact summary before a user can proceed with the action.

* Issue **#1557** : The process data function in the data browser now provides the option to process or reprocess data. When selected a user can also choose: the priority of the process filters that will be created; to set the priority automatically based on previous filters; set the enabled state.

* Issue **#1557** : Reprocessing data no longer has a limitation on how many items can be reprocessed as it is now implemented by reprocess specific filters.

* Issue **#1585** : Fixed issue that was preventing viewing folders processors.

* Issue **#1557** : Added an impact summary to meta data actions such as delete, restore, process and download.

* Issue **#1593** : NPE copying empty expressions


## [v7.0-beta.33] - 2020-05-22

* Issue **#1588** : Fix processor filter import.

* Issue **#1566** : Fixed UI data restore behaviour.

* Make public port configurable


## [v7.0-beta.32] - 2020-05-19

* Issue **#1573** : Active tasks tab now only shows tasks related to the open feed.

* Issue **#1584** : Add @ApiParam to POST/PUT/DELETE endpoints so the request type appears in swagger-ui.

* Issue **#1581** : Change streamId to a path param in GET /api/data/v1.

* Issue **#1567** : Added error handling so the confirmation dialog continues to work even when there is a failure in a previous use.

* Issue **#1568** : Pipeline names should now be shown where needed in the UI.

* Issue **#1457** : Change field value suggester to use fuzzy matching.

* Issue **#1574** : Make feed suggestions return all feeds, not just ones with meta.

* Issue **#1544** : Imported dashboards from 6.1 now work.

* Issue **#1577** : Cluster node status is now updated when node settings are changed.

* Issue **#1396** : Completely changed DB migration and import/export compatibility code.

* Fix index creation stored procedure.

* Issue **#1508** : Tidy up property descriptions, change connection pool props to use Stroom Duration type.

* Issue **#473** : Fix value stats being ignored during in memory stat aggregation.

* Issue **#1141** : Make SQL stats aggregation delete unused stat keys at the end.


## [v7.0-beta.31] - 2020-05-12

* Issue **#1546** : Fixed opening and editing of data retention rules.

* Issue **#1494** : Scrollbars now have a white background unless used in a readonly text area.

* Issue **#1547** : Added pipeline names to processor task screens.

* Issue **#1543** : Prevent import/export of processor filters with id fields

* Issue **#1112** : You can now copy feeds along with other items and copies are named appropriately.

* Issue **#1112** : When copying a selection of several items, the dependencies between the items are altered in the resulting copies so that the copied items work together as a new set of content.

* Issue **#1112** : As part of fixing dependencies when copying items, the dependencies screen now works correctly and now also shows processor filters. 

* Issue **#1545** : Add property `enableDistributedJobsOnBootstrap` to enable/disable processing on first boot.


## [v7.0-beta.30] - 2020-05-06

* Issue **#1503** : Further fix for enabled/disabled expression items and dashboard tab visibility.

* Issue **#1511** : Data pages now show pipeline names rather than pipeline UUIDs.

* Issue **#1529** : Fix error when selecting datasource in new dashboard.

* Fix NPE in SystemInfoResource.get().

* Issue **#1527** : Fixed missing aud in API eky tokens.

* Add missing guice binding for SystemInfoResource.

* Make export add new line to the end of all files to adhere to POSIX standard.

* Issue **#1532** : Fixed index shard criteria in UI.

* Change SecurityFilter to return a 401 on authentication exceptions.

* Move some health checks into SystemInfoResource.

* Remove healthchecks from rest resources and servlets that never give an unhealthy result.

* Add error info to AppConfigMonitor health check.


## [v7.0-beta.29] - 2020-05-04

* Issue **#1496** : Fixed paging of processed data.

* Add stroom.statistics.internal.enabledStoreTypes and make internal stat processing respect it.

* Improve SQL stats shutdown processing so all in memory stats are flushed.

* Issue **#1521** : Dashboards with missing datasources break entirely.

* Issue **#1477** : Disable edit button on stream processor.

* Issue **#1497** : Fixed data list result paging.

* Issue **#1492** : Fixed data list result paging.

* Issue **#1513** : You can now view data in folders.

* Issue **#1500** : Fixed data delete/restore behaviour.

* Issue **#1515** : Fix proxyDir default when running in a stack.

* Issue **#1509** : Unable to update processor filter.

* Issue **#1495** : Speculative fix for missing swagger.json file in the fat jar.

* Issue **#1503** : Fixed Dashboard serialisation and JSON template.

* Issue **#1479** : Unable to set index volume limits.


## [v7.0-beta.28] - 2020-04-29

* Issue **#1489** : Reprocess streams feature failing.

* Issue **#1465** : Add default Open ID credentials to allow proxy to be able to authenticate out of the box.

* Issue **#1455** : Fix interactive search.

* Issue **#1471** : Pipeline name not shown on processors/filters in UI.

* Issue **#1491** : Download stream feature failing. 

* Issue **#1433** : StandardKafkaProducer failed when writing XML kafka payloads. 


## [v7.0-beta.27] - 2020-04-27

* Issue **#1417** : Allow processor filters to be exported with Pipelines. 

* Issue **#1480** : Index settings now shows index volume groups and allows selection. 

* Issue **#1450** : Further attempt to improve criteria filtering on data tab.

* Issue **#1467** : The cluster node state node uses NodeResource to determine active nodes.

* Issue **#1448** : The internal processing user now has a JWT and passes it when making calls to other nodes.


## [v7.0-beta.26] - 2020-04-22

* Fix gradle build for versioned builds


## [v7.0-beta.25] - 2020-04-22

* Assorted fixes to the new React UI pages.


## [v7.0-beta.24] - 2020-04-21

* Issue **#1450** : Stop data tabs showing all feeds.

* Issue **#1454** : Fix NPE in feed name suggestion box.

* Remove internal statistics from setup sample data.

* Fix issue of pipeline structure not showing when it contains a StatisticsFilter.

* Update auth flow for auth-into-stroom integration

* Issue **#1426** : Change /logout endpoint to /noauth/logout.

* Fix `Expecting a real user identity` errors on auto import of content packs.

* Increase wait timeout to 240s in `start.sh`.

* Issue **#1404** : Fixed issue with invalid XML character filter.

* Issue **#1413** : Attempt to fix search hanging issue.

* Issue **#1393** : The annotations data popup now formats content on load.

* Issue **#1399** : Removed error logging for expected exceptions in TaskExecutor.

* Issue **#1385** : File output param `streamId` now aliased to `sourceId` and `streamNo` is now aliased to `partNo` for consistency with new source tracking XSLT functions.

* Issue **#1392** : Downloading dashboard queries now provides the current query without the need to save the dashboard.

* Issue **#1427** : Change remote call to auth service to a local call.


## [v7.0-beta.23] - 2020-03-24

* Rename all legacy DB tables to `OLD_`.

* Issue **#1394** : Fix duplicate tables appearing in Monitoring -> Database Tables.

* Add NodeEndpointConfiguration. Change `node` table to hold the base endpoint.


## [v7.0-beta.22] - 2020-03-10

* Brought stroom-auth-service into stroom

* Issue **#563** : Kafka producer improvements - StandardKafkaProducer

* Issue **#1399** : Removed error logging for expected exceptions in TaskExecutor. 

* Fix missing $ in start.sh

* Issue **#1387** : Changed the way tasks are executed to reduce changes of unhandled execution errors.

* Issue **#1378** : Improved logging detail when processor filters fail.

* Issue **#1379** : Fixed issue where you couldn't open a processor filter if parts of the filter referenced deleted items.

* Issue **#1378** : Improved logging detail when processor filters fail.

* Issue **#1382** : Added `decode-url` and `encode-url` XSLT functions.

* Issue **#655** : Fixed SQL Stats queries ignoring the enabled state of the dashboard query terms.

* Issue **#1362** : Fixed issue where hiding dashboard annotation fields removed them.

* Issue **#1357** : Fixed dragging tabs in dashboard with hidden panes to create a new split.

* Issue **#1357** : Fixed dragging tabs in dashboard with hidden panes.

* Issue **#1368** : Fixed FindReplaceFilter as it wasn't working when used in conjunction with Data Splitter.

* Issue **#1361** : Changed the way headers are parsed for the HttpCall XSLT function.


## [v7.0-beta.21] - 2020-02-24

* Add null checks to DB migration.

* Add deletion of constraint `IDX_SHARD_FK_IDX_ID` to migration script.


## [v7.0-beta.20] - 2020-02-13

* Fix bug in `processor_task` migration script.


## [v7.0-beta.19] - 2020-02-10

* Fix bugs in DB migration scripts.


## [v7.0-beta.18] - 2020-02-05

* Re-locate index database migrations.

* Fix issues with migrating null audit columns.

* Improve output of TestYamlUtil.


## [v7.0-beta.17] - 2020-01-29

* Issue **#1355** : Fixed stepping from dashboard text pane.

* Issue **#1354** : Fixed double click to edit list items, e.g. properties.

* Issue **#1340** : Fixed issue with FindReplaceFilter where it failed in some cases when more than one filter was chained together.

* Issue **#1338** : You can now configure the max size of the map store cache.

* Issue **#1350** : Fixed scope of dictionaries when loaded in multiple XSLT pipeline steps.

* Issue **#1347** : Added SSL options to `http-call` XSLT method.

* Issue **#1352** : Fixed Hessian serialisation of user identities on tasks.

* Change docker image to allow us to pass in the dropwizard command to run, e.g. server|migrate.

* Stop MySQL outputing Note level warnings during migration about things that don't exist when we expect them not to.


## [v7.0-beta.13] - 2019-12-24

* Add `migrate` command line argument to run just the DB migrations.

* Updated API key to include audience and added client id and secret.

* Change `stroom.conf.sh` to also look for ip in `/sbin`

* Issue **#260** : You can now hide dashboard tabs.

* Issue **#1332** : The text pane can now be configured to show source data.

* Issue **#1311** : Improved source location tracking.


## [v7.0-beta.12] - 2019-12-04

* Change local.yml.sh to also look for ip in /sbin


## [v7.0-beta.11] - 2019-12-04

* Fix invalid SQL syntax in V07_00_00_012__Dictionary


## [v7.0-beta.10] - 2019-12-04

* Update auth api version

* Add clientId and clientSecret to config

* Update API keys (needed aud)

* Issue **#1338** : Added new config options to control the maximum size of some caches: `stroom.pipeline.parser.maxPoolSize`, `stroom.pipeline.schema.maxPoolSize`, `stroom.pipeline.schema.maxPoolSize`, `stroom.pipeline.xslt.maxPoolSize`, `stroom.entity.maxCacheSize`, `stroom.referenceData.mapStore.maxCacheSize`.

* Issue **#642** : Downloading query details now ignores hidden fields.

* Issue **#1337** : Fixed issue where downloading large numbers of search results in Excel format was exceeding maximum style count of 64000. 

* Issue **#1341** : Added XSRF protection to GWT RPC requests.

* Issue **#1335** : Made session cookie `Secure` and `HttpOnly`.

* Issue **#1334** : Fix 404 when accessing `/stroom/resourcestore/........`, i.e. fix Tools->Export.

* Issue **#1333** : Improved resilience against XSS attacks.

* Issue **#1330** : Allow configuration of `Content-Type` in HTTPAppender.

* Issue **#1327** : Improvements to annotations.

* Issue **#1328** : Increased size of data window and removed max size restrictions.

* Issue **#1324** : Improved logging and added SSL options for HTTPAppender.


## [v7.0-beta.9] - 2019-11-20

* Fix SSL connection failure on remote feed staus check.

* Remove ConfigServlet as the functionality is covered by ProxyConfigHealthCheck.

* Fix password masking in ProxyConfigHealthCheck.

* Change servlet path of ProxyStatusServlet from `/config` to `/status`.


## [v7.0-beta.8] - 2019-11-20

* Change precedence order for config properties. YAML > database > default. Change UI to show effective value. Add hot loading of YAML file changes.

* Issue **#1322** : Stroom now asks if you really want to leave site when stepping items are dirty. Also fixed `Save` and `Save All` menu items and dashboard param changes now correctly make a dashboard dirty.

* Issue **#1320** : Fixed formatting of XML where trailing spaces were being removed from content surrounded by start and end tags (data content) which should not happen. 

* Issue **#1321** : Make path relative in stroom distribution .zip.sha256 hash file.

* The auth service now supports the use of HTTPS without certificate verification and adds additional logging.

* Issue **gchq/stroom-auth#157** : Automatically refresh user's API key when it expires.

* Issue **#1243** : Dashboard visualisations now link with similar functions available to dashboard tables, e.g. `link()`, `dashboard()`, `annotation()`, `stepping()`, `data()`.

* Issue **#1316** : JSONParser now includes various parse options including handling comments.

* Issue **#48** : Added option to hide/show dashboard table columns.

* Issue **#1315** : Improved health check for missing API key.

* Updated stroom expression to v1.5.4 and added new field types.

* Issue **#1315** : Improved health check for missing API key.

* Issue **#1314** : Fixed NPE thrown when logging caused when viewing docs that can't be found.

* Issue **#1313** : Suggestion boxes now make suggestions immediately before the user even starts typing.

* Issue **#1043** : Added feature to allow floating point numbers to be indexed.

* Issue **#1312** : Dictionaries now change the entity name in the DB when renamed.

* Issue **#1312** : Fixed read only behaviour of dictionary settings UI.

* Issue **#1300** : Multiple changes to annotations.

* Issue **#1265** : Added `modulus()` function along with alias `mod()` and modulus operator `%`.

* Issue **#1300** : Added `annotation()` link creation function, `currentUser()` alias for `param('currentUser()')` and additional link creation functions for `data()` and `stepping()`.

* Issue **#67** : Table columns now display menu items on left click.

* Uplift stroom-query to v2.2.4 to add better diagnostic logging.

* Uplift Kafka client to v2.2.1.

* Issue **#1293** : Add more static file types to allow nginx/browser caching on.

* Issue **#1295** : Add authentication bypass for servlets such as /remoting, /status, /echo, etc.

* Issue **#1297** : The UI now supplies API tokens to the backend for resource calls.

* Issue **#1296** : Fixed NPE in StreamMapCreator caused when a stream can not be found.

## [v7.0-beta.7] - 2019-10-23

* Issue **#1288** : Streams now show the name of the pipeline used to create them even if the user doesn't have permission to see the pipeline.

* Issue **#1282** : Fixed issue where items were imported into the explorer even if not selected for import.

* Issue **#1291** : Fixed issue where empty dashboard table cells did not select table rows when clicked. 

* Issue **#1290** : Fixed issue where executor provider was not executing supplied runnable if parent task had terminated.

* Fix problem of missing fallback config in docker image.


## [v7.0-beta.6] - 2019-10-15

* Add default for stroom.security.authentication.durationToWarnBeforeExpiry

* Fix missing icons for Kafka Config and Rule Set.

* Fix Kafka Config entity serialisation.

* Issue **#1264** : Dashboards running in embedded mode will not always ask for the user to choose an activity if the users session has one set already.

* Issue **#1275** : Fixed permission filtering when showing related streams.

* Issue **#1274** : Fixed issue with batch search caused by Hibernate not returning pipeline details in stream processor filters.

* Issue **#1272** : Fixed saving query favourites.

* Issue **#1266** : Stroom will now lock the cluster before releasing owned tasks so it doesn't clash with other task related processes that lock the DB for long periods.

* Issue **#1264** : Added `embedded` mode for dashboards to hide dashboard chrome and save options.

* Issue **#1264** : Stroom no longer asks if you want to leave the web page if no content needs saving.

* Issue **#1263** : Fixed issues related to URL encoding/decoding with the `dashboard()` function.

* Issue **#1263** : Fixed issue where date expressions were being allowed without '+' or '-' signs to add or subtract durations.

* Add fallback config.yml file into the docker images for running outside of a stack.

* Issue **#1263** : Fixed issues related to URL encoding/decoding in dashboard expressions.

* Issue **#1262** : Improved behaviour of `+` when used for concatenation in dashboard expressions.

* Issue **#1259** : Fixed schema compliance when logging failed document update events.

* Issue **#1245** : Fixed various issues with session management and authentication.

* Issue **#1258** : Fixed issue affecting search expressions against keyword fields using dictionaries containing carriage returns.


## [v7.0-beta.5] - 2019-09-23

* Fixes to proxy


## [v7.0-beta.4] - 2019-09-16

* Fix stroom-proxy Dockerfile


## [v7.0-beta.3] - 2019-09-16

* Minor fixes, including an essential fix to config


## [v7.0-beta.2] - 2019-09-13

* Fix docker build


## [v7.0-beta.1] - 2019-09-11

* Issue **#1253** : Data retention policies containing just `AND` will now match everything.

* Issue **#1252** : Stream type suggestions no longer list internal types.

* Issue **#1218** : All stepping panes will now show line numbers automatically if there are indicators (errors, warnings etc) that need to be displayed.  

* Issue **#1254** : Added option to allow non Java escaped find and replacement text to be used in `FindReplaceFilter`. 

* Issue **#1250** : Fixed logging description for reading and writing documents.

* Issue **#1251** : Copy permissions from a parent now shows changes prior to the user clicking ok.

* Issue **#758** : You no longer need the `Manage Processors` privilege to call `stroom:meta('Pipeline')` in XSLT.

* Issue **#1256** : Fix error caused when logging data source name when downloading search results.

* Issue **#399** : Fix for error message when stepping that said user needed `read` permission on parent pipeline and not just `use`.

* Issue **#1242** : Fix for pipeline corruption caused when moving elements back to inherited parents.

* Issue **#1244** : Updated Dropwizard to version 1.3.14 to fix session based memory leak.

* Issue **#1246** : Removed elastic search document type, menu items and filter.

* Issue **#1247** : Added XSLT functions (`source`, `sourceId`, `partNo`, `recordNo`, `lineFrom`, `colFrom`, `lineTo`, `colTo`) to determine the current source location so it can be embedded in a cooked event. Events containing raw source location info can be made into links in dashboard tables or the text pane so that a user can see raw source data or jump directly to stepping that raw record.

* Add data retention feature and index optimisation to Solr indexes.

* Initial support for Solr indexing and search.

* Issue **#1244** : Updated Dropwizard to version 1.3.14 to fix session based memory leak.

* Issue **#1246** : Removed elastic search document type, menu items and filter.

* Issue **#1214** : Fixed issue where the max results setting in dashboard tables was not always being obeyed. Also fixed some dashboard table result page size issues.

* Issue **#1238** : During proxy clean task we no longer show a failed attempt to delete an empty directory as an error as this condition is expected.

* Issue **#1237** : Fixed issue where explorer model requests were failing outside of user sessions, e.g. when we want to find folder descendants for processing.

* Issue **#1230** : Fix test.

* Issue **#1230** : Search expressions no longer have the `contains` condition. 

* Issue **#1220** : Fixed attempt to open newly created index shards as if they were old existing shards.

* Issue **#1232** : Fixed handling of enter key on pipeline element editor dialog.

* Issue **#1229** : Fixed issue where users needed `Read` permission on an index instead of just `Use` permission to search it.

* Issue **#1207** : Removed task id from meta to reduce DB size and complexity especially given the fact tasks are transient. Superseded output is now found by querying the processor task service when new output is written rather than using task ids on meta.

* Uplift HBase to 2.1.5 and refactor code accordingly

* Uplift Kafka to 2.1.1 and refactor code accordingly

* Uplift Curator to 4.2.0

* Issue **#1143** : Added mechanism to inject dashboard parameters into expressions using the `param` and `params` functions so that dashboard parameters can be echoed by expressions to create dashboard links.

* Issue **#1205** : Change proxy repo clean to not delete configured rootRepoDir.

* Issue **#1204** : Fix ProxySecurityFilter to use correct API key on feedStatus requests.

* Issue **#1211** : Added a quick filter to the server tasks page.

* Issue **#1206** : Fixed sorting active tasks when clicking column header.

* Issue **#1201** : Fixed dependencies.

* Issue **#1201** : Fixed tests.

* Issue **#1201** : Document permission changes now mutate the user document permissions cache rather than clearing it.

* Issue **#1153** : Changed security context to be a Spring singleton to improve explorer performance.

* Issue **#1202** : Fixed NumberFormatException in StreamAttributeMapUtil.

* Issue **#1203** : Fixed event logging detail for dictionaries.

* Issue **#1197** : Restored Save As functionality.

* Issue **#1199** : The index fields page now copes with more than 100 index fields.

* Issue **#1200** : Removed blocking queue that was causing search to hang when full.

* Issue **#1198** : Filtering by empty folders now works correctly.

* Comment out rollCron in proxy-prod.yml

* Change swagger UI at gchq.github.io/stroom to work off 6.0 branch

* Issue **#1195** : Fixed issue where combination of quick filter and type filter were not displaying explorer items correctly.

* Issue **#1153** : Changed the way document permissions are retrieved and cached to improve explorer performance.

* Issue **#1196** : Added code to resolve data source names from doc refs if the name is missing when logging.

* Issue **#1165** : Fixed corruption of pipeline structure when adding items to Source.

* Issue **#1193** : Added optional validation to activities.

* Change default config for proxy repositoryFormat to "${executionUuid}/${year}-${month}-${day}/${feed}/${pathId}/${id}"

* Issue **#1194** : Fixed NPE in FindTaskProgressCriteria.

* Issue **#1191** : SQL statistics search tasks now show appropriate information in the server tasks pane.

* Issue **#1192** : Executor provider tasks now run as the current user.

* Issue **#1190** : Copied indexes now retain associated index volumes.

* Issue **#1177** : Data retention now works with is doc refs.

* Issue **#1160** : Proxy repositories now only roll if all output streams for a repository are closed. Proxy repositories also only calculate the current max id if the `executionUuid` repo format param is not used.

* Issue **#1186** : Volume status is now refreshed every 5 minutes.

* Fix incorrect default keystore in proxy config yaml.

* Rename environment variables in proxy config yaml.

* Issue **#1170** : The UI should now treat the `None` tree node as a null selection.

* Issue **#1184** : Remove dropwizard yaml files from docker images.

* Issue **#1181** : Remove dropwizard config yaml from the docker images.

* Issue **#1152** : You can now control the maximum number of files that are fragmented prior to proxy aggregation with `stroom.maxFileScan`.

* Issue **#1182** : Fixed use of `in folder` for data retention and receipt policies.

* Updated to allow stacks to be built at this version.

* Issue **#1154** : Search now terminates during result creation if it is asked to do so.

* Issue **#1167** : Fix for proxy to deal with lack of explorer folder based collections.

* Issue **#1172** : Fixed logging detail for viewing docs.

* Issue **#1166** : Fixed issue where users with only read permission could not copy items.

* Issue **#1174** : Reduced hits on the document permission cache.

* Issue **#1168** : Statistics searches now work when user only has `Use` permission.

* Issue **#1170** : Extra validation to check valid feed provided for stream appender.

* Issue **#1174** : The size of the document permissions cache is now configurable via the `stroom.security.documentPermissions.maxCacheSize` property.

* Issue **#1176** : Created index on document permissions to improve performance.

* Issue **#1175** : Dropping unnecessary index `explorerTreePath_descendant_idx`.

* Issue **#747** : XSLT can now reference dictionaries by UUID.

* Issue **#1167** : Use of folders to include child feeds and pipelines is now supported.

* Issue **#1153** : The explorer tree is now built with fewer DB queries.

* Issue **#1163** : Added indexes to the DB to improve explorer performance.

* Issue **#1153** : The explorer tree now only rebuilds synchronously for users who alter the tree, if has never been built or is very old. All other rebuilds of the explorer tree required to keep it fresh will happen asynchronously.

* Issue **#1162** : Proxy aggregation will no longer recurse parts directories when creating parts.

* Issue **#1157** : Migration now adds dummy feeds etc to processor filters if the original doc can't be found. This will prevent filters from matching more items than they should if migration fails to map feeds etc because they can't be found.

* Issue **#1162** : Remove invalid CopyOption in move() call.

* Issue **#1159** : Fix NPE in rolling appenders with no frequency value.

* Issue **#1160** : Proxy repositories will no longer scan contents on open if they are set to be read only.

* Issue **#1162** : Added buffering etc to improve the performance of proxy aggregation.

* Issue **#1156** : Added code to reduce unlikely chance of NPE or uncontrolled processing in the event of a null or empty processing filter.

* Issue **#1149** : Changed the way EntryIdSet is unmarshalled so jaxb can now use the getter to add items to a collection.

* Ignore broken junit test that cannot work as it stands

* Fix NPE in DictionaryStoreImpl.findByName().

* Issue **#1146** : Added `encodeUrl()`, `decodeUrl()` and `dashboard()` functions to dashboard tables to make dashboard linking easier. The `link()` function now automatically encodes/decodes each param so that parameters do not break the link format, e.g. `[Click Here](http://www.somehost.com/somepath){dialog|Dialog Title}`.

* Issue **#1144** : Changed StreamRange to account for inclusive stream id ranges in v6.0 that was causing an issue with file system maintenance.

* Mask passwords on the proxy admin page.

* Add exception to wrapped exception in the feedStatus service.

* Issue **#1140** : Add health check for proxy feed status url.

* Issue **#1138** : Stroom proxy now deletes empty repository directories based on creation time and depth first so that pruning empty directories is quicker and generally more successful.

* Issue **#1137** : Change proxy remote url health check to accept a 406 code as the feed will not be specified.

* Issue **#1135** : Data retention policies are now migrated to use `Type` and not `Stream Type`.

* Issue **#1136** : Remove recursive chown from stroom and proxy docker entrypoint scripts.


## [v7.0-alpha.5] - 2019-06-12

* Fix YAML substitution.


## [v7.0-alpha.4] - 2019-06-11

* Update API paths


## [v7.0-alpha.3] - 2019-05-10

* Fix config


## [v7.0-alpha.2] - 2019-05-10

* Fix config

* Issue **#1134** : Proxy now requires feed name to always be supplied.

* Expose proxy api key in yaml config via SYNC_API_KEY

* Issue **#1130** : Change `start.sh` so it works when realpath is not installed.

* Issue **#1129** : Fixed stream download from the UI.

* Issue **#1119** : StreamDumpTool will now dump data to zip files containing all data and associated meta and context data. This now behaves the same way as downloading data from the UI and can be used as an input to proxy aggregation or uploaded manually.


## [v7.0-alpha.1] - 2019-04-23

* Fix config issue

* Fixed NPE created when using empty config sections.

* Issue **#1122** : Fixed hessian communication between stroom and stroom proxy used to establish feed receive status. Added restful endpoints for feed status to stroom and stroom proxy. Proxy will now be able to request feed status from upstream stroom or stroom proxy instances.

* Fixed incompatibility issues with MySQL 5.7 and 8.0.

* Added debug to help diagnose search failures

* Issue **#382** : Large zip files are now broken apart prior to proxy aggregation.

* Change start script to use absolute paths for jar, config and logs to distinguish stroom and proxy instances.

* Issue **#1116** : Better implementation of proxy aggregation.

* Issue **#1116** : Changed the way tasks are executed to ensure thread pools expand to the maximum number of threads specified rather than just queueing all tasks and only providing core threads.

* Remove full path from file in sha256 hash file release artifact.

* Issue **#1115** : Add missing super.startProcessing to AbstractKafkaProducerFilter.

* Improve exception handling and logging in RemoteDataSourceProvider. Now the full url is included in dashboard connection errors.

* Change Travis build to generate sha256 hashes for release zip/jars.

* Uplift the visualisations content pack to v3.2.1

* Issue **#1100** : Fix incorrect sort direction being sent to visualisations.

* Add guard against race condition

* Add migration script to remove property `stroom.node.status.heapHistogram.jMapExecutable`.

* Uplift base docker image to openjdk:8u191-jdk-alpine3.9, reverting back to JDK for access to diagnostic tools.

* Issue **#1084** : Change heap histogram statistics to java MBean approach rather than jmap binary. Remove stroom.node.status.heapHistogram.jMapExecutable property.

* Improve resource for setting user's status

* Issue **#1079** : Improved the logging of permission errors encountered during stream processing

* Issue **#1058** : Added property `stroom.pipeline.parser.secureProcessing` to enable/disable the XML secure processing feature.

* Issue **#1062** : Add env var for UI path

* Uplift distribution visualisation content pack to v3.1.0

* Add transform_user_extract.py, for pre-6.0 to 6.0 user migration

* Issue **#1059** : Fix guice errors on stroom-proxy startup.

* Issue **#1010** : Improve distribution start/stop/etc scripts by adding monochrome switch and background log tailing.

* Issue **#1053** : Add API to disabled authorisation users

* Issue **#1042** : Improve error message for an ApiException when requesting a user's token.

* Issue **#1050** : Prevent creation of permission entries if key already exists.

* Issue **#1015** : Add sortDirections[] and keySortDirection to visualisation data object to fix sorting in the visualisations.

* Issue **#1019** : Fix visualisations settings dialog so you can un-set text and list controls.

* Issue **#1041** : Add a healthcheck to Stroom to alert for API key expiry

* Issue **#1040** : Fix for visualisations that do not require nested data.

* Issue **#1036** : Fix for scrollbar position on explorer popup windows.

* Issue **#1037** : Updated `moment.js` for parsing/formatting dates and times.

* Issue **#1021** : Dashboard links now allow `{}` characters to be used without URL encoding.

* Issue **#1018** : Added Health Checks for the external connectors that are registered via plugins

* Issue **#1025** : Fixed ACE editor resize issue where horizontal scroll bar was not always correctly shown.

* Issue **#1025** : Updated ACE editor to v1.4.2.

* Issue **#1022** : Added `Contains` condition to all search expression fields so that regex terms can be used.

* Issue **#1024** : Superseded output helper no longer expects initialisation in all cases.

* Issue **#1021** : Multiple changes to improve vis, dashboard and external linking in Stroom.

* Issue **#1019** : Fix visualisations settings dialog so you can un-set text and list controls.

* Issue **#986** : Fix direct dashboard links.

* Issue **#1006** : Added Exception Mapper for PermissionExceptions to return HTTP FORBIDDEN.

* Issue **#1012** : Fix for NPE caused when checking if an output is superseded.

* Issue **#1011** : Old UI versions running in browsers often cause Stroom to throw an NPE as it can't find the appropriate GWT serialisation policy. Stroom will no longer throw an NPE but will report an `IncompatibleRemoteServiceException` instead. This is the default GWT behaviour.

* Issue **#1007** : Max visualisation results are now limited by default to the maximum number of results defined for the first level of the parent table. This can be further limited by settings in the visualisation.

* Issue **#1004** : Table cells now support multiple links.

* Issue **#1001** : Changed link types to `tab`, `dialog`, `dashboard`, `browser`.

* Issue **#1001** : Added dashboard link option to link to a dashboard from within a vis, e.g. `stroomLink(d.name, 'type=Dashboard&uuid=<TARGET_DASHBOARD_UUID>&params=userId%3D' + d.name, 'DASHBOARD')`.

* Issue **#1001** : Added dashboard link option to link to a dashboard using the `DASHBOARD` target name, e.g. `link(${UserId}, concat('type=Dashboard&uuid=<TARGET_DASHBOARD_UUID>', ${UserId}), '', 'DASHBOARD')`.

* Issue **#1002** : Popup dialogs shown when clicking dashboard hyperlinks are now resizable.

* Issue **#993** : Moving documents in the explorer no longer affects items that are being edited as they are not updated in the process.

* Issue **#996** : Updated functions in dashboard function picker.

* Issue **#981** : Fixed dashboard deletion

* Issue **#989** : Upgraded stroom-expression to v1.4.13 to add new dashboard `link` function.

* Issue **#988** : Changed `generate-url` XSLT function to `link` so it matches the dashboard expression. Changed the parameters to create 4 variants of the function to make creation of simple links easier.

* Issue **#980** : Fix for NPE when fetching dependencies for scripts.

* Issue **#978** : Re-ordering the fields in stream data source

* Issue **gchq/stroom-content#31** : Uplift stroom-logs content pack to v2.0-alpha.5.

* Issue **#982** : Stop proxy trying to health check the content syncing if it isn't enabled.

* Change error logging in ContentSyncService to log stack trace

* Uplift send_to_stroom.sh in the distribution to v2.0

* Issue **#973** : Export servlet changed to a Resource API, added permission check, improved error responses.

* Issue **#969** : The code now suppresses errors for index shards being locked for writing as it is expected. We now lock shards using maps rather than the file system as it is more reliable between restarts.

* Issue **#941** : Internal Meta Stats are now being written

* Issue **#970** : Add stream type of `Records` for translated stroom app events.

* Issue **#966** : Proxy was always reporting zero bytes for the request content in the receive log.

* Issue **#938** : Fixed an NPE in authentication session state.

* Change the proxy yaml configuration for the stack to add `remotedn` and `remotecertexpiry` headers to the receive log

* Change logback archived logs to be gzip compressed for stroom and proxy

* Uplift stroom-logs content pack to v2.0-alpha.3

* Uplift send_to_stroom script to v1.8.1

* Issue **#324** : Changed XML serialisation so that forbidden XML characters U+FFFE and U+FFFF are not written. Note that these characters are not even allowed as character references so they are ignored entirely.

* Issue **#945** : More changes to fix some visualisations only showing 10 data points.

* Issue **#945** : Visualisations now show an unlimited number of data points unless constrained by their parent table or their own maximum value setting.

* Issue **#948** : Catching Spring initialisation runtime errors and ensuring they are logged.

* Add `set_log_levels.sh` script to the distribution

* Uplift visualisations content pack to v3.0.6 in the gradle build

* Issue **#952** : Remote data sources now execute calls within the context of the user for the active query. As a result all running search `destroy()` calls will now be made as the same user that initiated the search.

* Issue **#566** : Info and warning icons are now displayed in stepping screen when needed.

* Issue **#923** : Dashboard queries will now terminate if there are no index shards to search.

* Issue **#959** : Remove Material UI from Login and from password management pages

* Issue **#933** : Add health check for password resets

* Issue **#929** : Add more comprehensive password validation

* Issue **#876** : Fix password reset issues

* Issue **#768** : Preventing deletion of /store in empty volumes

* Issue **#939** : Including Subject DN in receive.log

* Issue **#940** : Capturing User DN and cert expiry on DW terminated SSL

* Issue **#744** : Improved reporting of error when running query with no search extraction pipeline

* Issue **#134** : Copy permissions from parent button

* Issue **#688** : Cascading permissions when moving/copying folder into a destination

* Issue **#788** : Adding DocRef and IsDocRef to stroom query to allow doc ref related filtering. Migration of stream filters uses this.

* Issue **#936** : Add conversion of header `X-SSL-Client-V-End` into `RemoteCertExpiry`, translating date format in the process.

* Issue **#953** : Fixed NPE.

* Issue **#947** : Fixed issue where data retention policy contains incorrect field names.

* Remove Material UI from the Users and API Keys pages

* Add content packs to stroom distribution

* Change distribution to use send_to_stroom.sh v1.7

* Updated stroom expression to v1.4.12 to improve handling or errors values and add new type checking functions `isBoolean()`, `isDouble()`, `isError()`, `isInteger()`, `isLong()`, `isNull()`, `isNumber()`, `isString()`, `isValue()`. Testing equality of null with `x=null()` is no longer valid and must be replaced with `isNull(x)`.

* Issue **#920** : Fix error handling for sql stats queries

* Remove log sending cron process from docker images (now handled by stroom-log-sender).

* Issue **#924** : The `FindReplaceFilter` now records the location of errors.

* Issue **#939** : Added `remotedn` to default list of keys to include in `receive.log`.

* Add git_tag and git_commit labels to docker images

* Uplift stroom-logs content pack in docker image to` v2.0-alpha.2`

* Stop truncation of `logger` in logback console logs

* Issue **#921** : Renaming open documents now correctly changes their tab name. Documents that are being edited now prevent the rename operation until they are saved.

* Issue **#922** : The explorer now changes the selection on a right click if the item clicked is not already selected (could be part of a multi select).

* Issue **#903** : Feed names can now contain wildcard characters when filtering in the data browser.

* Add API to allow creation of an internal Stroom user.

* Fix logger configuration for SqlExceptionHelper

* Add template-pipelines and standard-pipelines content packs to docker image

* Issue **#904** : The UI now shows dictionary names in expressions without the need to enter edit mode.

* Updated ACE editor to v1.4.1.

* Add colours to console logs in docker.

* Issue **#869** : Delete will now properly delete all descendant nodes and documents when deleting folders but will not delete items from the tree if they cannot be deleted, e.g. feeds that have associated data.

* Issue **#916** : You can no longer export empty folders or import nothing.

* Issue **#911** : Changes to feeds and pipelines no longer clear data browsing filters.

* Issue **#907** : Default volumes are now created as soon as they are needed.

* Issue **#910** : Changes to index settings in the UI now register as changes and enable save.

* Issue **#913** : Improve FindReplaceFilter to cope with more complex conditions.

* Change log level for SqlExceptionHelper to OFF, to stop expected exceptions from polluting the logs

* Fix invalid requestLog logFormat in proxy configuration

* Stop service discovery health checks being registered if stroom.serviceDiscovery.enabled=false

* Add fixed version of send_to_stroom.sh to release distribution

* Uplift docker base image for stroom & proxy to openjdk:8u181-jdk-alpine3.8

* Add a health check for getting a public key from the authentication service.

* Issue **#897** : Import no longer attempts to rename or move existing items but will still update content.

* Issue **#902** : Improved the XSLT `format-date` function to better cope with week based dates and to default values to the stream time where year etc are omitted.

* Issue **#905** : Popup resize and move operations are now constrained to ensure that a popup cannot be dragged off screen or resized to be bigger than the current browser window size.

* Issue **#898** : Improved the way many read only aspects of the UI behave.

* Issue **#894** : The system now generates and displays errors to the user when you attempt to copy a feed.

* Issue **#896** : Extended folder `create` permissions are now correctly cached.

* Issue **#893** : You can now manage volumes without the `Manage Nodes` permission.

* Issue **#892** : The volume editor now waits for the node list to be loaded before opening.

* Issue **#889** : Index field editing in the UI now works correctly.

* Issue **#891** : `StreamAppender` now keeps track of it's own record write count and no longer makes use of any other write counting pipeline element.

* Issue **#885** : Improved the way import works to ensure updates to entities are at least attempted when creating an import confirmation.

* Issue **#892** : Changed `Ok` to `OK`.

* Issue **#883** : Output streams are now immediately unlocked as soon as they are closed.

* Removed unnecessary OR operator that was being inserted into expressions where only a single child term was being used. This happened when reprocessing single streams.

* Issue **#882** : Splitting aggregated streams now works when using `FindReplaceFilter`. This functionality was previously broken because various reader elements were not passing the `endStream` event on.

* Issue **#881** : The find and replace strings specified for the `FindReplaceFilter` are now treated as unescaped Java strings and now support new line characters etc.

* Issue **#880** : Increased the maximum value a numeric pipeline property can be set to via the UI to 10000000.

* Issue **#888** : The dependencies listing now copes with external dependencies failing to provide data due to authentication issues.

* Issue **#890** : Dictionaries now show the words tab by default.

* Add admin healthchecks to stroom-proxy

* Add stroom-proxy docker image

* Refactor stroom docker images to reduce image size

* Add enabled flag to storing, forwarding and synching in stroom-proxy configuration

* Issue **#884** : Added extra fonts to stroom docker image to fix bug downloading xls search results.

* Issue **#879** : Fixed bug where reprocess and delete did not work if no stream status was set in the filter.

* Issue **#878** : Changed the appearance of stream filter fields to be more user friendly, e.g. `feedName` is now `Feed` etc.

* Issue **#809** : Changed default job frequency for `Stream Attributes Retention` and `Stream Task Retention` to `1d` (one day).

* Issue **#813** : Turned on secure processing feature for XML parsers and XML transformers so that external entities are not resolved. This prevents DoS attacks and gaining unauthorised access to the local machine.

* Issue **#871** : Fix for OptimisticLockException when processing streams.

* Issue **#872** : The parser cache is now automatically cleared when a schema changes as this can affect the way a data splitter parser is created.

* Add a health check for getting a public key from the authentication service.

* Issue **#897** : Import no longer attempts to rename or move existing items but will still update content.

* Issue **#902** : Improved the XSLT `format-date` function to better cope with week based dates and to default values to the stream time where year etc are omitted.

* Issue **#905** : Popup resize and move operations are now constrained to ensure that a popup cannot be dragged off screen or resized to be bigger than the current browser window size.

* Issue **#898** : Improved the way many read only aspects of the UI behave.

* Issue **#894** : The system now generates and displays errors to the user when you attempt to copy a feed.

* Issue **#896** : Extended folder `create` permissions are now correctly cached.

* Issue **#893** : You can now manage volumes without the `Manage Nodes` permission.

* Issue **#892** : The volume editor now waits for the node list to be loaded before opening.

* Issue **#889** : Index field editing in the UI now works correctly.

* Issue **#891** : `StreamAppender` now keeps track of it's own record write count and no longer makes use of any other write counting pipeline element.

* Issue **#885** : Improved the way import works to ensure updates to entities are at least attempted when creating an import confirmation.

* Issue **#892** : Changed `Ok` to `OK`.

* Issue **#883** : Output streams are now immediately unlocked as soon as they are closed.

* Removed unnecessary OR operator that was being inserted into expressions where only a single child term was being used. This happened when reprocessing single streams.

* Issue **#882** : Splitting aggregated streams now works when using `FindReplaceFilter`. This functionality was previously broken because various reader elements were not passing the `endStream` event on.

* Issue **#881** : The find and replace strings specified for the `FindReplaceFilter` are now treated as unescaped Java strings and now support new line characters etc.

* Issue **#880** : Increased the maximum value a numeric pipeline property can be set to via the UI to 10000000.

* Issue **#888** : The dependencies listing now copes with external dependencies failing to provide data due to authentication issues.

* Issue **#890** : Dictionaries now show the words tab by default.

* Add admin healthchecks to stroom-proxy

* Add stroom-proxy docker image

* Refactor stroom docker images to reduce image size

* Add enabled flag to storing, forwarding and synching in stroom-proxy configuration

* Issue **#884** : Added extra fonts to stroom docker image to fix bug downloading xls search results.

* Issue **#879** : Fixed bug where reprocess and delete did not work if no stream status was set in the filter.

* Issue **#878** : Changed the appearance of stream filter fields to be more user friendly, e.g. `feedName` is now `Feed` etc.

* Issue **#809** : Changed default job frequency for `Stream Attributes Retention` and `Stream Task Retention` to `1d` (one day).

* Issue **#813** : Turned on secure processing feature for XML parsers and XML transformers so that external entities are not resolved. This prevents DoS attacks and gaining unauthorised access to the local machine.

* Issue **#871** : Fix for OptimisticLockException when processing streams.

* Issue **#872** : The parser cache is now automatically cleared when a schema changes as this can affect the way a data splitter parser is created.

* Issue **#865** : Made `stroom.conf` location relative to YAML file when `externalConfig` YAML property is set.

* Issue **#867** : Added an option `showReplacementCount` to the find replace filter to choose whether to report total replacements on process completion.

* Issue **#867** : Find replace filter now creates an error if an invalid regex is used.

* Issue **#855** : Further fixes for stepping data that contains a BOM.

* Changed selected default tab for pipelines to be `Data`.

* Issue **#860** : Fixed issue where stepping failed when using any sort of input filter or reader before the parser.

* Issue **#867** : Added an option `showReplacementCount` to the find replace filter to choose whether to report total replacements on process completion.

* Improved Stroom instance management scripts

* Add contentPack import

* Fix typo in Dockerfile

* Issue **#859** : Change application startup to keep retrying when establishing a DB connection except for certain connection errors like access denied.

* Issue **#730** : The `System` folder now displays data and processors. This is a bug fix related to changing the default initial page for some document types.

* Issue **#854** : The activity screen no longer shows a permission error when shown to non admin users.

* Issue **#853** : The activity chooser will no longer display on startup if activity tracking is not enabled.

* Issue **#855** : Fixed stepping data that contains a BOM.

* Change base docker image to openjdk:8u171-jdk-alpine

* Improved loading of activity list prior to showing the chooser dialog.

* Issue **#852** : Fix for more required permissions when logging other 'find' events.

* Issue **#730** : Changed the default initial page for some document types.

* Issue **#852** : Fix for required permission when logging 'find' events.

* Changed the way the root pane loads so that error popups that appear when the main page is loading are not hidden.

* Issue **#851** : Added additional type info to type id when logging events.

* Issue **#848** : Fixed various issues related to stream processor filter editor.

* Issue **#815** : `stroom.pageTitle` property changed to `stroom.htmlTitle`.

* Issue **#732** : Added `host-address` and `host-name` XSLT functions.

* Issue **#338** : Added `splitAggregatedStreams` property to `StreamAppender`, `FileAppender` and `HDFSFileAppender` so that aggregated streams can be split into separate streams on output.

* Issue **#338** : Added `streamNo` path replacement variable for files to record the stream number within an aggregate.

* Added tests and fixed sorting of server tasks.

* Improved the way text input and output is buffered and recorded when stepping.

* The find and replace filter now resets the match count in between nested streams so that each stream is treated the same way, i.e. it can have the same number of text replacements.

* Added multiple fixes and improvements to the find and replace filter including limited support of input/output recording when stepping.

* Issue **#827** : Added `TextReplacementFilterReader` pipeline element.

* Issue **#736** : Added sorting to server tasks table.

* Inverted the behaviour of `disableQueryInfo` to now be `requireQueryInfo`.

* Issue **#596** : Rolling stream and file appenders can now roll on a cron schedule in addition to a frequency.

* The accept button now enabled on splash screen.

* Added additional event logging to stepping.

* An activity property with an id of `disableQueryInfo` can now be used to disable the query info popup on a per activity basis.

* Activity properties can now include the attributes `id`, `name`, `showInSelection` and `showInList` to determine their appearance and behaviour;

* Nested elements are now usable in the activity editor HTML.

* Record counts are now recorded on a per output stream basis even when splitting output streams.

* Splash presenter buttons are now always enabled.

* Fix background colour to white on activity pane.

* Changed `splitWhenBiggerThan` property to `rollSize` and added the property to the rolling appenders for consistency.

* Issue **#838** : Fix bug where calculation of written and read bytes was being accounted for twice due to the use of Java internal `FilterInputStream` and `FilterOutputStream` behaviour. This was leading to files being split at half od the expected size. Replaced Java internal classes with our own `WrappedInputStream` and `WrappedOutputStream` code.

* Issue **#837** : Fix bug to no longer try and record set activity events for null activities.

* Issue **#595** : Added stream appender and file appender property `splitWhenBiggerThan` to limit the size of output streams.

* Now logs activity change correctly.

* Add support for checkbox and selection control types to activity descriptions.

* Issue **#833** : The global property edit dialog can now be made larger.

* Fixed some issues in the activity manager.

* Issue **#722** : Change pipeline reference data loader to store its reference data in an off-heap disk backed LMDB store to reduce Java heap usage. See the `stroom.refloader.*` properties for configuration of the off-heap store.

* Issue **#794** : Automatically suggest a pipeline element name when creating it

* Issue **#792** : Preferred order of properties for Pipeline Elements

* Issue **824** : Fix for replace method in PathCreator also found in stroom proxy.

* Issue **#828** : Changed statistics store caches to 10 minute time to live so that they will definitely pick up new statistics store definitions after 10 minutes.

* Issue **#774** : Event logging now logs find stream criteria correctly so that feeds ids are included.

* Issue **#829** : Stroom now logs event id when viewing individual events.

* Added functionality to record actions against user defined activities.

* Added functionality to show a splash screen on login.

* Issue **#791** : Fixed broken equals method so query total row count gets updated correctly.

* Issue **#830** : Fix for API queries not returning before timing out.

* Issue **#824** : Fix for replace method in PathCreator also found in stroom proxy.

* Issue **#820** : Fix updating index shards so that they are loaded, updated and saved under lock.

* Issue **#819** : Updated `stroom-expression` to v1.4.3 to fix violation of contract exception when sorting search results.

* Issue **#817** : Increased maximum number of concurrent stream processor tasks to 1000 per node.

* Moved Index entities over to the new multi part document store.

* Moved Pipeline entities over to the new multi part document store.

* Moved both Statistic Store entity types over to the new multi part document store.

* Moved XSLT entities over to the new multi part document store.

* Moved Visualisation entities over to the new multi part document store.

* Moved Script entities over to the new multi part document store.

* Moved Dashboard entities over to the new multi part document store.

* Moved XmlSchema entities over to the new multi part document store.

* Moved TextConverter entities over to the new multi part document store.

* Modified the storage of dictionaries to use the new multi part document store.

* Changed the document store to hold multiple entries for a document so that various parts of a document can be written separately, e.g. the meta data about a dictionary and the dictionary text are now written as separate DB entries. Entries are combined during the serialisation/deserialisation process.

* Changed the import export API to use byte arrays to hold values rather than strings. *POSSIBLE BREAKING CHANGE*
Issue **gchq/stroom-expression#22** : Add `typeOf(...)` function to dashboard.

* Issue **#697** : Fix for reference data sometimes failing to find the appropriate effective stream due to the incorrect use of the effective stream cache. It was incorrectly configured to use a time to idle (TTI) expiry rather than a time to live (TTL) expiry meaning that heavy use of the cache would prevent the cached effective streams being refreshed.

* Issue **#806** : Fix for clearing previous dashboard table results if search results deliver no data.

* Issue **#805** : Fix for dashboard date time formatting to use local time zone.

* Issue **#803** : Fix for group key conversion to an appropriate value for visualisations.

* Issue **#802** : Restore lucene-backward-codecs to the build

* Issue **#800** : Add DB migration script 33 to replace references to the `Stream Type` type in the STRM_PROC_FILT table with `streamTypeName`.

* Issue **#798** : Add DB migration script 32 to replace references to the `NStatFilter` type in the PIPE table with `StatisticsFilter`.

* Fix data receipt policy defect

* Issue **#791** : Search completion signal is now only sent to the UI once all pending search result merges are completed.

* Issue **#795** : Import and export now works with appropriate application permissions. Read permission is required to export items and Create/Update permissions are required to import items depending on whether the update will create a new item or update an existing one.

* Improve configurabilty of stroom-proxy.

* Issue **#783** : Reverted code that ignored duplicate selection to fix double click in tables.

* Issue **#782** : Fix for NPE thrown when using CountGroups when GroupKey string was null due to non grouped child rows.

* Issue **#778** : Fix for text selection on tooltips etc in the latest version of Chrome.

* Uplift stroom-expression to v1.4.1

* Issue **#776** : Removal of index shard searcher caching to hopefully fix Lucene directory closing issue.

* Issue **#779** : Fix permissions defect.

* Issue **gchq/stroom-expression#22** : Add `typeOf(...)` function to dashboard.

* Issue **#766** : Fix NullPointerExceptions when downloading table results to Excel format.

* Issue **#770** : Speculative fix for memory leak in SQL Stats queries.

* Issue **#761** : New fix for premature truncation of SQL stats queries due to thread interruption.

* Issue **#748** : Fix build issue resulting from a change to SafeXMLFilter.

* Issue **#748** : Added a command line interface (CLI) in addition to headless execution so that full pipelines can be run against input files.

* Issue **#748** : Fixes for error output for headless mode.

* Issue **#761** : Fixed statistic searches failing to search more than once.

* Issue **#756** : Fix for state being held by `InheritableThreadLocal` causing objects to be held in memory longer than necessary.

* Issue **#761** : Fixed premature truncation of SQL stats queries due to thread interruption.

* Added `pipeline-name` and `put` XSLT functions back into the code as they were lost in a merge.

* Issue **#749** : Fix inability to query with only `use` privileges on the index.

* Issue **#613** : Fixed visualisation display in latest Firefox and Chrome.

* Added permission caching to reference data lookup.

* Updated to stroom-expression 1.3.1

    Added cast functions `toBoolean`, `toDouble`, `toInteger`, `toLong` and `toString`.
    Added `include` and `exclude` functions.
    Added `if` and `not` functions.
    Added value functions `true()`, `false()`, `null()` and `err()`.
    Added `match` boolean function.
    Added `variance` and `stDev` functions.
    Added `hash` function.
    Added `formatDate` function.
    Added `parseDate` function.
    Made `substring` and `decode` functions capable of accepting functional parameters.
    Added `substringBefore`, `substringAfter`, `indexOf` and `lastIndexOf` functions.
    Added `countUnique` function.

* Issue **#613** : Fixed visualisation display in latest Firefox and Chrome.

* Issue **#753** : Fixed script editing in UI.

* Issue **#751** : Fix inability to query on a dashboard with only use+read rights.


## [v6.0-alpha.22]

* Issue **#719** : Fix creation of headless Jar to ensure logback is now included.

* Issue **#735** : Change the format-date xslt function to parse dates in a case insensitive way.

* Issue **#719** : Fix creation of headless Jar. Exclude gwt-unitCache folder from build JARs.

* Issue **#720** : Fix for Hessian serialisation of table coprocessor settings.

* Issue **#217** : Add an 'all/none' checkbox to the Explorer Tree's quick filter.

* Issue **#400** : Shows a warning when cascading folder permissions.

* Issue **#405** : Fixed quick filter on permissions dialog, for users and for groups. It will now match anywhere in the user or group name, not just at the start.

* Issue **#708** : Removed parent folder UUID from ExplorerActionHandler.

* Application security code is now implemented using lambda expressions rather than AOP. This simplifies debugging and makes the code easier to understand.

* Changed the task system to allow task threads to be interrupted from the task UI.

* Made changes to improve search performance by making various parts of search wait for interruptible conditions.

* Migrated code from Spring to Guice for managing dependency injection.

* Issue **#229** : When a user 'OKs' a folder permission change it can take a while to return. This disables the ok/cancel buttons while Stroom is processing the permission change.

* Issue **#405** : Fixed quick filter on permissions dialog, for users and for groups. It will now match anywhere in the user or group name, not just at the start.

* Issue **#588** : Fixed display of horizontal scrollbar on explorer tree in export, create, copy and move dialogs.

* Issue **#691** : Volumes now reload on edit so that the entities are no longer stale the second time they are edited.

* Issue **#692** : Properties now reload on edit so that the entities are no longer stale the second time they are edited.

* Issue **#703** : Removed logging of InterruptedException stack trace on SQL stat queries, improved concurrency code.

* Issue **#697** : Improved XSLT `Lookup` trace messages.

* Issue **#697** : Added a feature to trace XSLT `Lookup` attempts so that reference data lookups can be debugged.

* Issue **#702** : Fix for hanging search extraction tasks

* Issue **#701** : The search `maxDocIdQueueSize` is now 1000 by default.

* Issue **#700** : The format-date XSLT function now defaults years, months and days to the stream receipt time regardless of whether the input date pattern specifies them.

* Issue **#657** : Change SQL Stats query code to process/transform the data as it comes back from the database rather than holding the full resultset before processing. This will reduce memory overhead and improve performance.

* Issue **#634** : Remove excessive thread sleeping in index shard searching. Sleeps were causing a significant percentage of inactivity and increasing memory use as data backed up. Add more logging and logging of durations of chunks of code. Add an integration test for testing index searching for large data volumes.

* Issue **#698** : Migration of Processing Filters now protects against folders that have since been deleted

* Issue **#634** : Remove excessive thread sleeping in index shard searching. Sleeps were causing a significant percentage of inactivity and increasing memory use as data backed up. Add more logging and logging of durations of chunks of code. Add an integration test for testing index searching for large data volumes.

* Issue **#659** : Made format-date XSLT function default year if none specified to the year the data was received unless this would make the date later then the received time in which case a year is subtracted.

* Issue **#658** : Added a hashing function for XSLT translations.

* Issue **#680** : Fixed the order of streams in the data viewer to descending by date

* Issue **#679** : Fixed the editing of Stroom properties that are 'persistent'.

* Issue **#681** : Added dry run to check processor filters will convert to find stream criteria. Throws error to UI if fails.

* Issue **#676** : Fixed use of custom stream type values in expression based processing filters.

* Issue **#673** : Fixed issue with Stream processing filters that specify Create Time

* Issue **#675** : Fixed issue with datafeed requests authenticating incorrectly

* Issue **#666** : Fixed the duplicate dictionary issue in processing filter migrations, made querying more efficient too
* Database migration fixes and tools

* Issue **#668** : Fixed the issue that prevented editing of stroom volumes

* Issue **#669** : Elastic Index Filter now uses stroomServiceUser to retrieve the index config from the Query Elastic service.

* Minor fix to migrations

* Add logging to migrations

* Add logging to migrations

* Issue **#651** : Removed the redundant concept of Pipeline Types, it's half implementation prevented certain picker dialogs from working.

* Issue **#481** : Fix handling of non-incremental index queries on the query API. Adds timeout option in request and blocking code to wait for the query to complete. Exit early from wait loops in index/event search.

* Issue **#626** : Fixed issue with document settings not being persisted

* Issue **#621** : Changed the document info to prevent requests for multi selections

* Issue **#620** : Copying a directory now recursively copies it's contents, plus renaming copies is done more intelligently.

* Issue **#546** : Fixed race conditions with the Explorer Tree, it was causing odd delays to population of the explorer in various places.

* Issue **#495** : Fixed the temporary expansion of the Explorer Tree caused by filtering

* Issue **#376** : Welcome tab details fixed since move to gradle

* Issue **#523** : Changed permission behaviours for copy and move to support `None`, `Source`, `Destination` and `Combined` behaviours. Creating new items now allows for `None` and `Destination` permission behaviours. Also imported items now receive permissions from the destination folder. Event logging now indicates the permission behaviour used during copy, move and create operations.

* Issue **#480** : Change the downloaded search request API JSON to have a fetch type of ALL.

* Issue **#623** : Fixed issue where items were being added to sublist causing a stack overflow exception during data retention processing.

* Issue **#617** : Introduced a concept of `system` document types that prevents the root `System` folder type from being created, copied, deleted, moved, renamed etc.

* Issue **#622** : Fix incorrect service discovery based api paths, remove authentication and authorisation from service discovery

* Issue **#568** : Fixed filtering streams by pipeline in the pipeline screen.

* Issue **#565** : Fixed authorisation issue on dashboards.

* Issue **#592** : Mount stroom at /stroom.

* Issue **#608** : Fixed stream grep and stream dump tools and added tests to ensure continued operation.

* Issue **#603** : Changed property description from `tags` to `XML elements` in `BadTextXMLFilterReader`.

* Issue **#600** : Added debug to help diagnose cause of missing index shards in shard list.

* Issue **#611** : Changed properties to be defined in code rather than Spring XML.

* Issue **#605** : Added a cache for retrieving user by name to reduce DB use when pushing users for each task.

* Issue **#610** : Added `USE INDEX (PRIMARY)` hint to data retention select SQL to improve performance.

* Issue **#607** : Multiple improvements to the code to ensure DB connections, prepared statements, result sets etc use try-with-resources constructs wherever possible to ensure no DB resources are leaked. Also all connections obtained from a data source are now returned appropriately so that connections from pools are reused.

* Issue **#602** : Changed the data retention rule table column order.

* Issue **#606** : Added more stroom properties to tune the c3P0 connection pool. The properties are prefixed by `stroom.db.connectionPool` and `stroom.statistics.sql.db.connectionPool`.

* Issue **#601** : Fixed NPE generated during index shard retention process that was caused by a shard being deleted from the DB at the same time as the index shard retention job running.

* Issue **#609** : Add configurable regex to replace IDs in heap histogram class names, e.g. `....$Proxy54` becomes `....$Proxy--ID-REMOVED--`

* Issue **#570** : Refactor the heap histogram internal statistics for the new InternalStatisticsReceiver

* Issue **#599** : DocumentServiceWriteAction was being used in the wrong places where EntityServiceSaveAction should have been used instead to save entities that aren't document entities.

* Issue **#593** : Fixed node save RPC call.

* Issue **#591** : Made the query info popup more configurable with a title, validation regex etc. The popup will now only be displayed when enabled and when a manual user action takes place, e.g. clicking a search button or running a parameterised execution with one or more queries.

* Added 'prompt' option to force the identity provider to ask for a login.

* Issue **#549** : Change to not try to connect to kafka when kafka is not configured and improve failure handling

* Issue **#573** : Fixed viewing folders with no permitted underlying feeds. It now correctly shows blank data screen, rather than System/Data.

* Issue **#150** : Added a feature to optionally require specification of search purpose.

* Issue **#572** : Added a feature to allow easy download of dictionary contents as a text file.

* Generate additional major and minor floating docker tags in travis build, e.g. v6-LATEST and v6.0-LATEST

* Change docker image to be based on openjdk:8u151-jre-alpine

* Added a feature to list dependencies for all document entities and indicate where dependencies are missing.

* Issue **#540** : Improve description text for stroom.statistics.sql.maxProcessingAge property

* Issue **#538** : Lists of items such as users or user groups were sometimes not being converted into result pages correctly, this is now fixed.

* Issue **#537** : Users without `Manage Policies` permission can now view streams.

* Issue **#522** : Selection of data retention rules now remains when moving rules up or down.

* Issue **#411** : When data retention rules are disabled they are now shown greyed out to indicate this.

* Issue **#536** : Fix for missing visualisation icons.

* Issue **#368** : Fixed hidden job type button on job node list screen when a long cron pattern is used.

* Issue **#507** : Added dictionary inheritance via import references.

* Issue **#554** : Added a `parseUri` XSLT function.

* Issue **#557** : Added dashboard functions to parse and output URI parts.

* Issue **#552** : Fix for NPE caused by bad XSLT during search data extraction.

* Issue **#560** : Replaced instances of `Files.walk()` with `Files.walkFileTree()`. `Files.walk()` throws errors if any files are deleted or are not accessible during the walk operation. This is a major issue with the Java design for walking files using Java 8 streams. To avoid this issue `Files.walkFileTree()` has now been used in place of `Files.walk()`.

* Issue **#567** : Changed `parseUri` to be `parse-uri` to keep it consistently named with respect to other XSLT functions. The old name `parseUri` still works but is deprecated and will be removed in a later version.

* Issue **#567** : The XSLT function `parse-uri` now correctly returns a `schemeSpecificPart` element rather than the incorrectly named `schemeSpecificPort`.

* Issue **#567** : The dashboard expression function `extractSchemeSpecificPortFromUri` has now been corrected to be called `extractSchemeSpecificPartFromUri`.

* Issue **#567** : The missing dashboard expression function `extractQueryFromUri` has been added.

* Issue **#571** : Streams are now updated to have a status of deleted in batches using native SQL and prepared statements rather than using the stream store.

* Issue **#559** : Changed CSS to allow table text selection in newer browsers.

* Issue **#574** : Fixed SQL debug trace output.

* Issue **#574** : Fixed SQL UNION code that was resulting in missing streams in the data browser when paging.

* Issue **#590** : Improved data browser performance by using a local cache to remember feeds, stream types, processors, pipelines etc while decorating streams.

* Issue **#150** : Added a property to optionally require specification of search purpose.

* New authentication flow based around OpenId

* New user management screens

* The ability to issue API keys

* Issue **#501** : Improve the database teardown process in integration tests to speed up builds

* Relax regex in build script to allow tags like v6.0-alpha.3 to be published to Bintray

* Add Bintray publish plugin to Gradle build

* Issue **#75** : Upgraded to Lucene 5.

* Issue **#135** : [BREAKING CHANGE] Removed JODA Time library and replaced with Java 7 Time API. This change breaks time zone output previously formatted with `ZZ` or `ZZZ`.

* Added XSLT functions generate-url and fetch-json

* Added ability to put clickable hyperlinks in Dashboard tables

* Added an HTTP appender.

* Added an appender for the proxy store.

* Issue **#412** : Fixed no-column table breakage

* Issue **#380** : Fixed build details on welcome/about

* Issue **#348** : Fixed new menu icons.

* Issue **98** : Fix premature trimming of results in the store

* Issue **360** : Fix inability to sort sql stats results in the dashboard table

* Issue **#550** : Fix for info message output for data retention.

* Issue **#551** : Improved server task detail for data retention job.

* Issue **#541** : Changed stream retention job descriptions.

* Issue **#553** : The data retention job now terminates if requested to do so and also tracks progress in a local temp file so a nodes progress will survive application restarts.

* Change docker image to use openjdk:8u151-jre-alpine as a base

* Issue **#539** : Fix issue of statistic search failing after it is imported

* Issue **#547** : Data retention processing is now performed in batches (size determined by `stroom.stream.deleteBatchSize`). This change should reduce the memory required to process the data retention job.

* Issue **#541** : Marked old stream retention job as deprecated in description.

* Issue **#542** : Fix for lazy hibernate object initialisation when stepping cooked data.

* Issue **#524** : Remove dependency on stroom-proxy:stroom-proxy-repo and replaced with duplicated code from stroom-proxy-repo (commit b981e1e)

* Issue **#203** : Initial release of the new data receipt policy functionality.

* Issue **#202** : Initial release of the new data retention policy functionality.

* Issue **#521** : Fix for the job list screen to correct the help URL.

* Issue **#526** : Fix for XSLT functions that should return optional results but were being forced to return a single value.

* Issue **#527** : Fix for XSLT error reporting. All downstream errors were being reported as XSLT module errors and were
 hiding the underlying exception.

* Issue **#501** : Improve the database teardown process in integration tests to speed up builds.

* Issue **#511** : Fix NPE thrown during pipeline stepping by downstream XSLT.

* Issue **#521** : Fix for the job list screen to use the help URL system property for displaying context sensitive help.

* Issue **#511** : Fix for XSLT functions to allow null return values where a value cannot be returned due to an error etc.

* Issue **#515** : Fix handling of errors that occur before search starts sending.

* Issue **#506** : In v5 dashboard table filters were enhanced to allow parameters to be used in include/exclude filters. The implementation included the use of ` \ ` to escape `$` characters that were not to be considered part of a parameter reference. This change resulted in regular expressions requiring ` \ ` being escaped with additional ` \ ` characters. This escaping has now been removed and instead only `$` chars before `{` chars need escaping when necessary with double `$$` chars, e.g. use `$${something` if you actually want `${something` not to be replaced with a parameter.

* Issue **#505** : Fix the property UI so all edited value whitespace is trimmed

* Issue **#513** : Now only actively executing tasks are visible as server tasks

* Issue **#483** : When running stream retention jobs the transactions are now set to REQUIRE_NEW to hopefully ensure that the job is done in small batches rather than a larger transaction spanning multiple changes.

* Issue **#508** : Fix directory creation for index shards.

* Issue **#492** : Task producers were still not being marked as complete on termination which meant that the parent cluster task was not completing. This has now been fixed.

* Issue **#497** : DB connections obtained from the data source are now released back to the pool after use.

* Issue **#492** : Task producers were not being marked as complete on termination which meant that the parent cluster task was not completing. This has now been fixed.

* Issue **#497** : Change stream task creation to use straight JDBC rather than hibernate for inserts and use a configurable batch size (stroom.databaseMultiInsertMaxBatchSize) for the inserts.

* Issue **#502** : The task executor was not responding to shutdown and was therefore preventing the app from stopping gracefully.

* Issue **#476** : Stepping with dynamic XSLT or text converter properties now correctly falls back to the specified entity if a match cannot be found by name.

* Issue **#498** : The UI was adding more than one link between 'Source' and 'Parser' elements, this is now fixed.

* Issue **#492** : Search tasks were waiting for part of the data extraction task to run which was not checking for termination. The code for this has been changed and should now terminate when required.

* Issue **#494** : Fix problem of proxy aggregation never stopping if more files exist

* Issue **#490** : Fix errors in proxy aggregation due to a bounded thread pool size

* Issue **#484** : Remove custom finalize() methods to reduce memory overhead

* Issue **#475** : Fix memory leak of java.io.File references when proxy aggregation runs

* Issue **#470** : You can now correctly add destinations directly to the pipeline 'Source' element to enable raw streaming.

* Issue **#487** : Search result list trimming was throwing an illegal argument exception `Comparison method violates its general contract`, this should now be fixed.

* Issue **#488** : Permissions are now elevated to 'Use' for the purposes of reporting the data source being queried.

* Migrated to ehcache 3.4.0 to add options for off-heap and disk based caching to reduce memory overhead.

* Caches of pooled items no longer use Apache Commons Pool.

* Issue **#401** : Reference data was being cached per user to ensure a user centric view of reference data was being used. This required more memory so now reference data is built in the context of the internal processing user and then filtered during processing by user access to streams.

* The effective stream cache now holds 1000 items.

* Reduced the amount of cached reference data to 100 streams.

* Reduced the number of active queries to 100.

* Removed Ehcache and switched to Guava cache.

* Issue **#477** : Additional changes to ensure search sub tasks use threads fairly between multiple searches.

* Issue **#477** : Search sub tasks are now correctly linked to their parent task and can therefore be terminated by terminating parent tasks.

* Issue **#425** : Changed string replacement in pipeline migration code to use a literal match

* Issue **#469** : Add Heap Histogram internal statistics for memory use monitoring

* Issue **#463** : Made further improvements to the index shard writer cache to improve performance.

* Issue **#448** : Some search related tasks never seem to complete, presumably because an error is thrown at some point and so their callbacks do not get called normally. This fix changes the way task completion is recorded so that it isn't dependant on the callbacks being called correctly.

* Issue **#464** : When a user resets a password, the password now has an expiry date set in the future determined by the password expiry policy. Password that are reset by email still expire immediately as expected.

* Issue **#462** : Permission exceptions now carry details of the user that the exception applies to. This change allows error logging to record the user id in the message where appropriate.

* Issue **#463** : Many index shards are being corrupted which may be caused by insufficient locking of the shard writers and readers. This fix changes the locking mechanism to use the file system.

* Issue **#451** : Data paging was allowing the user to jump beyond the end of a stream whereby just the XML root elements were displayed. This is now fixed by adding a constraint to the page offset so that the user cannot jump beyond the last record. Because data paging assumes that segmented streams have a header and footer, text streams now include segments after a header and before a footer, even if neither are added, so that paging always works correctly regardless of the presence of a header or footer.

* Issue **#461** : The stream attributes on the filter dialog were not sorted alphabetically, they now are.

* Issue **#460** : In some instances error streams did not always have stream attributes added to them for fatal errors. This mainly occurred in instances where processing failed early on during pipeline creation. An error was recorded but stream attributes were not added to the meta data for the error stream. Processing now ensures that stream attributes are recorded for all error cases.

* Issue **#442** : Remove 'Old Internal Statistics' folder, improve import exception handling

* Issue **#457** : Add check to import to prevent duplicate root level entities

* Issue **#444** : Fix for segment markers when writing text to StreamAppender.

* Issue **#447** : Fix for AsyncSearchTask not being displayed as a child of EventSearchTask in the server tasks view.

* Issue **#421** : FileAppender now causes fatal error where no output path set.

* Issue **#427** : Pipelines with no source element will now only treat a single parser element as being a root element for backwards compatibility.

* Issue **#420** : Pipelines were producing errors in the UI when elements were deleted but still had properties set on them. The pipeline validator was attempting to set and validate properties for unknown elements. The validator now ignores properties and links to elements that are undeclared.

* Issue **#420** : The pipeline model now removes all properties and links for deleted elements on save.

* Issue **#458** : Only event searches should populate the `searchId`. Now `searchId` is only populated when a stream processor task is created by an event search as only event searches extract specific records from the source stream.

* Issue **#437** : The event log now includes source in move events.

* Issue **#419** : Fix multiple xml processing instructions appearing in output.

* Issue **#446** : Fix for deadlock on rolling appenders.

* Issue **#444** : Fix segment markers on RollingStreamAppender.

* Issue **#426** : Fix for incorrect processor filters. Old processor filters reference `systemGroupIdSet` rather than `folderIdSet`. The new migration updates them accordingly.

* Issue **#429** : Fix to remove `usePool` parser parameter.

* Issue **#439** : Fix for caches where elements were not eagerly evicted.

* Issue **#424** : Fix for cluster ping error display.

* Issue **#441** : Fix to ensure correct names are shown in pipeline properties.

* Issue **#433** : Fixed slow stream queries caused by feed permission restrictions.

* Issue **#385** : Individual index shards can now be deleted without deleting all shards.

* Issue **#391** : Users needed `Manage Processors` permission to initiate pipeline stepping. This is no longer required as the 'best fit' pipeline is now discovered as the internal processing user.

* Issue **#392** : Inherited pipelines now only require 'Use' permission to be used instead of requiring 'Read' permission.

* Issue **#394** : Pipeline stepping will now show errors with an alert popup.

* Issue **#396** : All queries associated with a dashboard should now be correctly deleted when a dashboard is deleted.

* Issue **#393** : All caches now cache items within the context of the current user so that different users do not have the possibility of having problems caused by others users not having read permissions on items.

* Issue **#358** : Schemas are now selected from a subset matching the criteria set on SchemaFilter by the user.

* Issue **#369** : Translation stepping wasn't showing any errors during stepping if a schema had an error in it.

* Issue **#364** : Switched index writer lock factory to a SingleInstanceLockFactory as index shards are accessed by a single process.

* Issue **#363** : IndexShardWriterCacheImpl now closes and flushes writers using an executor provided by the TaskManager. Writers are now also closed in LRU order when sweeping up writers that exceed TTL and TTI constraints.

* Issue **#361** : Information has been added to threads executing index writer and index searcher maintenance tasks.

* Issue **#356** : Changed the way index shard writers are cached to improve indexing performance and reduce blocking.

* Issue **#353** : Reduced expected error logging to debug.

* Issue **#354** : Changed the way search index shard readers get references to open writers so that any attempt to get an open writer will not cause, or have to wait for, a writer to close.

* Issue **#351** : Fixed ehcache item eviction issue caused by ehcache internally using a deprecated API.

* Issue **#347** : Added a 'Source' node to pipelines to establish a proper root for a pipeline rather than an assumed one based on elements with no parent.

* Issue **#350** : Removed 'Advanced Mode' from pipeline structure editor as it is no longer very useful.

* Issue **#349** : Improved index searcher cache to ensure searchers are not affected by writers closing.

* Issue **#342** : Changed the way indexing is performed to ensure index readers reference open writers correctly.

* Issue **#346** : Improved multi depth config content import.

* Issue **#328** : You can now delete corrupt shards from the UI.

* Issue **#343** : Fixed login expiry issue.

* Issue **#345** : Allowed for multi depth config content import.

* Issue **#341** : Fixed arg in SQL.

* Issue **#340** : Fixed headless and corresponding test.

* Issue **#333** : Fixed event-logging version in build.

* Issue **#334** : Improved entity sorting SQL and separated generation of SQL and HQL to help avoid future issues.

* Issue **#335** : Improved user management

* Issue **#337** : Added certificate auth option to export servlet and disabled the export config feature by default.

* Issue **#337** : Added basic auth option to export servlet to complement cert based auth.

* Issue **#332** : The index shard searcher cache now makes sure to get the current writer needed for the current searcher on open.

* Issue **#322** : The index cache and other caching beans should now throw exceptions on `get` that were generated during the creation of cached items.

* Issue **#325** : Query history is now cleaned with a separate job. Also query history is only recorded for manual querying, i.e. not when query is automated (on open or auto refresh). Queries are now recorded on a dashboard + query component basis and do not apply across multiple query components in a dashboard.

* Issue **#323** : Fixed an issue where parser elements were not being returned as 'processors' correctly when downstream of a reader.

* Issue **#322** : Index should now provide a more helpful message when an attempt is made to index data and no volumes have been assigned to an index.

* Issue **#316** : Search history is now only stored on initial query when using automated queries or when a user runs a query manually. Search history is also automatically purged to keep either a specified number of items defined by `stroom.query.history.itemsRetention` (default 100) or for a number of days specified by `stroom.query.history.daysRetention` (default 365).

* Issue **#317** : Users now need update permission on an index plus 'Manage Index Shards' permission to flush or close index shards. In addition to this a user needs delete permission to delete index shards.

* Issue **#319** : SaveAs now fetches the parent folder correctly so that users can copy items if they have permission to do so.

* Issue **#311** : Fixed request for `Pipeline` in `meta` XSLT function. Errors are now dealt with correctly so that the XSLT will not fail due to missing meta data.

* Issue **#313** : Fixed case of `xmlVersion` property on `InvalidXMLCharFilterReader`.

* Issue **#314** : Improved description of `tags` property in `BadTextXMLFilterReader`.

* Issue **#307** : Made some changes to avoid potential NPE caused by session serialisation.

* Issue **#306** : Added a stroom `meta` XSLT function. The XSLT function now exposes `Feed`, `StreamType`, `CreatedTime`, `EffectiveTime` and `Pipeline` meta attributes from the currently processing stream in addition to any other meta data that might apply. To access these meta data attributes of the current stream use `stroom:meta('StreamType')` etc. The `feed-attribute` function is now an alias for the `meta` function and should be considered to be deprecated.

* Issue **#303** : The stream delete job now uses cron in preference to a frequency.

* Issue **#152** : Changed the way indexing is performed so that a single indexer object is now responsible for indexing documents and adding them to the appropriate shard.

* Issue **#179** : Updated Saxon-HE to version 9.7.0-18 and added XSLTFilter option to `usePool` to see if caching might be responsible for issue.

* Issue **#288** : Made further changes to ensure that the IndexShardWriterCache doesn't try to reuse an index shard that has failed when adding any documents.

* Issue **#295** : Made the help URL absolute and not relative.

* Issue **#293** : Attempt to fix mismatch document count error being reported when index shards are opened.

* Issue **#292** : Fixed locking for rolling stream appender.

* Issue **#292** : Rolling stream output is no longer associated with a task, processor or pipeline to avoid future processing tasks from deleting rolling streams by thinking they are superseded.

* Issue **#292** : Data that we expect to be unavailable, e.g. locked and deleted streams, will no longer log exceptions when a user tries to view it and will instead return an appropriate message to the user in place of the data.

* Issue **#288** : The error condition 'Expected a new writer but got the same one back!!!' should no longer be encountered as the root cause should now be fixed. The original check has been reinstated so that processing will terminate if we do encounter this problem.

* Issue **#295** : Fixed the help property so that it can now be configured.

* Issue **#296** : Removed 'New' and 'Delete' buttons from the global property dialog.

* Issue **#279** : Fixed NPE thrown during proxy aggregation.

* Issue **#294** : Changing stream task status now tries multiple times to attempt to avoid a hibernate LockAcquisitionException.

* Issue **#287** : XSLT not found warnings property description now defaults to false.

* Issue **#261** : The save button is now only enabled when a dashboard or other item is made dirty and it is not read only.

* Issue **#286** : Dashboards now correctly save the selected tab when a tab is selected via the popup tab selector (visible when tabs are collapsed).

* Issue **#289** : Changed Log4J configuration to suppress logging from Hibernate SqlExceptionHandler for expected exceptions like constraint violations.

* Issue **#288** : Changed 'Expected a new writer...' fatal error to warning as the condition in question might be acceptable.

* Issue **#285** : Attempted fix for GWT RPC serialisation issue.

* Issue **#283** : Statistics for the stream task queue are now captured even if the size is zero.

* Issue **#226** : Fixed issue where querying an index failed with "User does not have the required permission (Manage Users)" message.

* Issue **#281** : Made further changes to cope with Files.list() and Files.walk() returning streams that should be closed with 'try with resources' construct.

* Issue **#224** : Removing an element from the pipeline structure now removes all child elements too.

* Issue **#282** : Users can now upload data with just 'Data - View' and 'Data - Import' application permissions, plus read permission on the appropriate feed.

* Issue **#199** : The explorer now scrolls selected items into view.

* Issue **#280** : Fixed 'No user is currently authenticated' issue when viewing jobs and nodes.

* Issue **#278** : The date picker now hides once you select a date.

* Issue **#281** : Directory streams etc are now auto closed to prevent systems running out of file handles.

* Issue **#263** : The explorer tree now allows you to collapse the root 'System' node after it is first displayed.

* Issue **#266** : The explorer tree now resets (clears and collapses all previously open nodes) and shows the currently selected item every time an explorer drop down in opened.

* Issue **#233** : Users now only see streams if they are administrators or have 'Data - View' permission. Non administrators will only see data that they have 'read' permission on for the associated feed and 'use' permission on for the associated pipeline if there is one.

* Issue **#265** : The stream filter now orders stream attributes alphabetically.

* Issue **#270** : Fixed security issue where null users were being treated as INTERNAL users.

* Issue **#270** : Improved security by pushing user tokens rather than just user names so that internal system (processing) users are clearly identifiable by the security system and cannot be spoofed by regular user accounts.

* Issue **#269** : When users are prevented from logging in with 'preventLogin' their failed login count is no longer incremented.

* Issue **#267** : The login page now shows the maintenance message.

* Issue **#276** : Session list now shows session user ids correctly.

* Issue **#201** : The permissions menu item is no longer available on the root 'System' folder.

* Issue **#176** : Improved performance of the explorer tree by increasing the size of the document permissions cache to 1M items and changing the eviction policy from LRU to LFU.

* Issue **#176** : Added an optimisation to the explorer tree that prevents the need for a server call when collapsing tree nodes.

* Issue **#273** : Removed an unnecessary script from the build.

* Issue **#277** : Fixed a layout issue that was causing the feed section of the processor filter popup to take up too much room.

* Issue **#274** : The editor pane was only returning the current user edited text when attached to the DOM which meant changes to text were ignored if an editor pane was not visible when save was pressed. This has now been fixed so that the current content of an editor pane is always returned even when it is in a detached state.

* Issue **#264** : Added created by/on and updated by/on info to pipeline stream processor info tooltips.

* Issue **#222** : Explorer items now auto expand when a quick filter is used.

* Issue **#205** : File permissions in distribution have now been changed to `0750` for directories and shell scripts and `0640` for all other files.

* Issue **#240** : Separate application permissions are now required to manage DB tables and tasks.

* Issue **#210** : The statistics tables are now listed in the database tables monitoring pane.

* Issue **#249** : Removed spaces between values and units.

* Issue **#237** : Users without 'Download Search Results' permission will no longer see the download button on the table component in a dashboard.

* Issue **#232** : Users can now inherit from pipelines that they have 'use' permissions on.

* Issue **#191** : Max stream size was not being treated as IEC value, e.g. Mebibytes etc.

* Issue **#235** : Users can now only view the processor filters that they have created if they have 'Manage Processors' permission unless they are an administrator in which case they will see all filters. Users without the 'Manage Processors' permission who are also not administrators will see no processor filters in the UI. Users with 'Manage Processors' permission who are not administrators will be able to update their own processor filters if they have 'update' permission on the associated pipeline. Administrators are able to update all processor filters.

* Issue **#212** : Changes made to text in any editor including those made with cut and paste are now correctly handled so that altered content is now saved.

* Issue **#247** : The editor pane now attempts to maintain the scroll position when formatting content.

* Issue **#251** : Volume and memory statistics are now recorded in bytes and not MiB.

* Issue **#243** : The error marker pane should now discover and display all error types even if they are preceded by over 1000 warnings.

* Issue **#254** : Fixed search result download.

* Issue **#209** : Statistics are now queryable in a dashboard if a user has 'use' permissions on a statistic.

* Issue **#255** : Fixed issue where error indicators were not being shown in the schema validator pane because the text needed to be formatted so that it spanned multiple lines before attempting to add annotations.

* Issue **#257** : The dashboard text pane now provides padding at the top to allow for tabs and controls.

* Issue **#174** : Index shard checking is now done asynchronously during startup to reduce startup time.

* Issue **#225** : Fixed NPE that was caused by processing instruction SAX events unexpectedly being fired by Xerces before start document events. This looks like it might be a bug in Xerces but the code now copes with the unexpected processing instruction event anyway.

* Issue **#230** : The maintenance message can now be set with the property 'stroom.maintenance.message' and the message now appears as a banner at the top of the screen rather than an annoying popup. Non admin users can also be prevented from logging on to the system by setting the 'stroom.maintenance.preventLogin' property to 'true'.

* Issue **#155** : Changed password values to be obfuscated in the UI as 20 asterisks regardless of length.

* Issue **#188** : All of the writers in a pipeline now display IO in the UI when stepping.

* Issue **#208** : Schema filter validation errors are now shown on the output pane during stepping.

* Issue **#211** : Turned off print margins in all editors.

* Issue **#200** : The stepping presenter now resizes the top pane to fit the tree structure even if it is several elements high.

* Issue **#168** : Code and IO is now loaded lazily into the element presenter panes during stepping which prevents the scrollbar in the editors being in the wrong position.

* Issue **#219** : Changed async dispatch code to work with new lambda classes rather than callbacks.

* Issue **#221** : Fixed issue where `*.zip.bad` files were being picked up for proxy aggregation.

* Issue **#242** : Improved the way properties are injected into some areas of the code to fix an issue where 'stroom.maxStreamSize' and other properties were not being set.

* Issue **#241** : XMLFilter now ignores the XSLT name pattern if an empty string is supplied.

* Issue **#236** : 'Manage Cache Permission' has been changed to 'Manage Cache'.

* Issue **#219** : Made further changes to use lambda expressions where possible to simplify code.

* Issue **#231** : Changed the way internal statistics are created so that multiple facets of a statistic, e.g. Free & Used Memory, are combined into a single statistic to allow combined visualisation.

* Issue **#172** : Further improvement to dashboard L&F.

* Issue **#194** : Fixed missing Roboto fonts.

* Issue **#195** : Improved font weights and removed underlines from link tabs.

* Issue **#196** : Reordered fields on stream, relative stream, volume and server task tables.

* Issue **#182** : Changed the way dates and times are parsed and formatted and improved the datebox control L&F.

* Issue **#198** : Renamed 'INTERNAL_PROCESSING_USER' to 'INTERNAL'.

* Issue **#154** : Active tasks are now sortable by processor filter priority.

* Issue **#204** : Pipeline processor statistics now include 'Node' as a tag.

* Issue **#170** : Changed import/export to delegate import/export responsibility to individual services. Import/export now only works with items that have valid UUIDs specified.

* Issue **#164** : Reduced caching to ensure tree items appear as soon as they are added.

* Issue **#177** : Removed 'Meta Data-Bytes Received' statistic as it was a duplicate.

* Issue **#152** : Changed the way index shard creation is locked so that only a single shard should be fetched from the cache with a given shard key at any one time.

* Issue **#189** : You now have to click within a checkbox to select it within a table rather than just clicking the cell the checkbox is in.

* Issue **#186** : Data is no longer artificially wrapped with the insertion of new lines server side. Instead the client now receives the data and an option to soft wrap lines has been added to the UI.

* Issue **#167** : Fixed formatting of JavaScript and JSON.

* Issue **#175** : Fixed visibility of items by inferred permissions.

* Issue **#178** : Added new properties and corresponding configuration to connect and create a separate SQL statistics DB.

* Issue **#172** : Improved dashboard L&F.

* Issue **#169** : Improved L&F of tables to make better use of screen real estate.

* Issue **#191** : Mebibytes (multiples of 1024) etc are now used as standard throughout the application for both memory and disk sizes and have single letter suffixes (B, K, M, G, T).

* Issue **#173** : Fixed the way XML formatter deals with spaces in attribute values.

* Issue **#151** : Fixed meta data statistics. 'metaDataStatistics' bean was declared as an interface and not a class.

* Issue **#158** : Added a new global property 'stroom.proxy.zipFilenameDelimiter' to enable Stroom proxy repositories to be processed that have a custom file name pattern.

* Issue **#153** : Clicking tick boxes and other cell components in tables no longer requires the row to be selected first.

* Issue **#148** : The stream browsing UI no longer throws an error when attempting to clear markers from the error markers pane.

* Issue **#160** : Stream processing tasks are now created within the security context of the user that created the associated stream processor filter.

* Issue **#157** : Data is now formatted by the editor automatically on display.

* Issue **#144** : Old processing output will now be deleted when content is reprocessed even if the new processing task does not produce output.

* Issue **#159** : Fixed NPE thrown during import.

* Issue **#166** : Fixed NPE thrown when searching statistics.

* Issue **#165** : Dashboards now add a query and result table from a template by default on creation. This was broken when adding permission inheritance to documents.

* Issue **#162** : The editor annotation popup now matches the style of other popups.

* Issue **#163** : Imported the Roboto Mono font to ensure consistency of the editor across platforms.

* Issue **#143** : Stroom now logs progress information about closing index shard writers during shutdown.

* Issue **#140** : Replaced code editor to improve UI performance and add additional code formatting & styling options.

* Issue **#146** : Object pool should no longer throw an error when abandoned objects are returned to the pool.

* Issue **#142** : Changed the way permissions are cached so that changes to permissions provide immediate access to documents.

* Issue **#123** : Changed the way entity service result caching works so that the underlying entity manager is cached instead of individual services. This allows entity result caching to be performed while still applying user permissions to cached results.

* Issue **#156** : Attempts to open items that that user does not have permission to open no longer show an error and spin the progress indicator forever, instead the item will just not open.

* Issue **#141** : Improved log output during entity reference migration and fixed statistic data source reference migration.

* Issue **#127** : Entity reference replacement should now work with references to 'StatisticsDataSource'.

* Issue **#125** : Fixed display of active tasks which was broken by changes to the task summary table selection model.

* Issue **#121** : Fixed cache clearing.

* Issue **#122** : Improved the look of the cache screen.

* Issue **#106** : Disabled users and groups are now displayed with greyed out icon in the UI.

* Issue **#132** : The explorer tree is now cleared on login so that users with different permissions do not see the previous users items.

* Issue **#128** : Improved error handling during login.

* Issue **#130** : Users with no permissions are no longer able to open folders including the root System folder to attempt data browsing.

* Issue **#120** : Entity chooser now treats 'None' as a special root level explorer node so that it can be selected in the same way as other nodes, e.g. visibly selected and responsive to double click.

* Issue **#129** : Fixed NPE.

* Issue **#119** : User permissions dialog now clears permissions when a user or group is deleted.

* Issue **#115** : User permissions on documents can now be inherited from parent folders on create, copy and move.

* Issue **#109** : Added packetSize="65536" property to AJP connector in server.xml template.

* Issue **#100** : Various list of items in stroom now allow multi selection for add/remove purposes.

* Issue **#112** : Removed 'pool' monitoring screen as all pools are now caches of one form or another.

* Issue **#105** : Users were not seeing 'New' menu for folders that they had some create child doc permissions for. This was due to DocumentType not implementing equals() and is now fixed.

* Issue **#111** : Fixed query favourites and history.

* Issue **#91** : Only CombinedParser was allowing code to be injected during stepping. Now DSParser and XMLFragmentParser support code injection during stepping.

* Issue **#107** : The UI now only shows new pipeline element items on the 'Add' menu that are allowed children of the selected element.

* Issue **#113** : User names are now validated against a regex specified by the 'stroom.security.userNamePattern' property.

* Issue **#116** : Rename is now only possible when a single explorer item is selected.

* Issue **#114** : Fixed selection manager so that the explorer tree does not select items when a node expander is clicked.

* Issue **#65** : Selection lists are now limited to 300px tall and show scrollbars if needed.

* Issue **#50** : Defaults table result fields to use local time without outputting the timezone.

* Issue **#15** : You can now express time zones in dashboard query expressions or just omit a time zone to use the locale of the browser.

* Issue **#49** : Dynamic XSLT selection now works with pipeline stepping.

* Issue **#63** : Entity selection control now shows current entity name even if it has changed since referencing entity was last saved.

* Issue **#70** : You can now select multiple explorer rows with ctrl and shift key modifiers and perform bulk actions such as copy, move, rename and delete.

* Issue **#85** : findDelete() no longer tries to add ORDER BY condition on UPDATE SQL when deleting streams.

* Issue **#89** : Warnings should now be present in processing logs for reference data lookups that don't specify feed or stream type. This was previously throwing a NullPointerException.

* Issue **#90** : Fixed entity selection dialog used outside of drop down selection control.

* Issue **#88** : Pipeline reference edit dialog now correctly selects the current stream type.

* Issue **#77** : Default index volume creation now sets stream status to INACTIVE rather than CLOSED and stream volume creation sets index status to INACTIVE rather than CLOSED.

* Issue **#93** : Fixed code so that the 'Item' menu is now visible.

* Issue **#97** : Index shard partition date range creation has been improved.

* Issue **#94** : Statistics searches now ignore expression terms with null or empty values so that the use of substitution parameters can be optional.

* Issue **#87** : Fixed explorer scrolling to the top by disabling keyboard selection.

* Issue **#104** : 'Query' no longer appears as an item that a user can allow 'create' on for permissions within a folder.

* Issue **#103** : Added 10 years as a supported data retention age.

* Issue **#86** : The stream delete button is now re-enabled when new items are selected for deletion.

* Issue **#81** : No exception will now be thrown if a client rejects a response for an EntityEvent.

* Issue **#79** : The client node no longer tries to create directories on the file system for a volume that may be owned by another node.

* Issue **#92** : Error summaries of multiple types no longer overlap each other at the top of the error markers list.

* Issue **#64** : Fixed Hessian serialisation of 'now' which was specified as a ZonedDateTime which cannot be serialised. This field is now a long representing millseconds since epoch.

* Issue **#62** : Task termination button is now enabled.

* Issue **#60** : Fixed validation of stream attributes prior to data upload to prevent null pointer exception.

* Issue **#9** : Created a new implementation of the expression parser that improved expression tokenisation and deals with BODMAS rules properly.

* Issue **#36** : Fixed and vastly improved the configuration of email so that more options can be set allowing for the use of other email services requiring more complex configuration such as gmail.

* Issue **#24** : Header and footer strings are now unescaped so that character sequences such as '\n' are translated into single characters as with standard Java strings, e.g. '\n' will become a new line and '\t' a tab.

* Issue **#40** : Changed Stroom docker container to be based on Alpine linux to save space

* Issue **#40** : Auto import of content packs on Stroom startup and added default content packs into the docker build for Stroom.

* Issue **#30** : Entering stepping mode was prompting for the pipeline to step with but also auto selecting a pipeline at the same time and entering stepping immediately.

* Dashboard auto refresh is now limited to a minimum interval of 10 seconds.

* Issue **#31** : Pipeline stepping was not including user changes immediately as parsers and XSLT filters were using cached content when they should have been ignoring the cache in stepping mode.

* Issue **#27** : Stroom now listens to window closing events and asks the user if they really want to leave the page. This replaces the previous crude attempts to block keys that affected the history or forced a browser refresh.

* Issue **#2** : The order of fields in the query editor is now alphabetical.

* Issue **#3** : When a filter is active on a dashboard table column, a filter icon now appears to indicate this.

* Issue **#5** : Replace() and Decode() dashboard table expression functions no longer ignore cells with null values.

* Issue **#7** : Dashboards are now able to query on open.

* Issue **#8** : Dashboards are now able to re-query automatically at fixed intervals.

* Updated GWT to v2.8.0 and Gin to v2.1.2.

* Issue **#12** : Dashboard queries can now evaluate relative date/time expressions such as now(), hour() etc. In addition to this the expressions also allow the addition or subtraction of durations, e.g. now - 5d.

* Issue **#14** : Dashboard query expressions can now be parameterised with any term able to accept a user defined parameter, e.g. ${user}. Once added parameters can be changed for the entire dashboard via a text box at the top of the dashboard screen which will then execute all queries when enter is pressed or it loses focus.

* Issue **#16** : Dashboard table filters can also accept user defined parameters, e.g. ${user}, to perform filtering when a query is executed.

* Fixed missing text presenter in dashboards.

* Issue **#18** : The data dashboard component will now show data relative to the last selected table row (even if there is more than one table component on the dashboard) if the data component has not been configured to listen to row selections for a specific table component.

* Changed table styling to colour alternate rows, add borders between rows and increase vertical padding

* Issue **#22** : Dashboard table columns can now be configured to wrap text via the format options.

* Issue **#28** : Dashboard component dependencies are now listed with the component name plus the component id in brackets rather than just the component id.

* Issue **#202** : Initial release of the new data retention policy functionality.

[Unreleased]: https://github.com/gchq/stroom/compare/v7.0-beta.45...HEAD
[v7.0-beta.45]: https://github.com/gchq/stroom/compare/v7.0-beta.44...v7.0-beta.45
[v7.0-beta.44]: https://github.com/gchq/stroom/compare/v7.0-beta.43...v7.0-beta.44
[v7.0-beta.43]: https://github.com/gchq/stroom/compare/v7.0-beta.42...v7.0-beta.43
[v7.0-beta.42]: https://github.com/gchq/stroom/compare/v7.0-beta.41...v7.0-beta.42
[v7.0-beta.41]: https://github.com/gchq/stroom/compare/v7.0-beta.40...v7.0-beta.41
[v7.0-beta.40]: https://github.com/gchq/stroom/compare/v7.0-beta.39...v7.0-beta.40
[v7.0-beta.39]: https://github.com/gchq/stroom/compare/v7.0-beta.38...v7.0-beta.39
[v7.0-beta.38]: https://github.com/gchq/stroom/compare/v7.0-beta.37...v7.0-beta.38
[v7.0-beta.37]: https://github.com/gchq/stroom/compare/v7.0-beta.36...v7.0-beta.37
[v7.0-beta.36]: https://github.com/gchq/stroom/compare/v7.0-beta.35...v7.0-beta.36
[v7.0-beta.35]: https://github.com/gchq/stroom/compare/v7.0-beta.34...v7.0-beta.35
[v7.0-beta.34]: https://github.com/gchq/stroom/compare/v7.0-beta.33...v7.0-beta.34
[v7.0-beta.33]: https://github.com/gchq/stroom/compare/v7.0-beta.32...v7.0-beta.33
[v7.0-beta.32]: https://github.com/gchq/stroom/compare/v7.0-beta.31...v7.0-beta.32
[v7.0-beta.31]: https://github.com/gchq/stroom/compare/v7.0-beta.30...v7.0-beta.31
[v7.0-beta.30]: https://github.com/gchq/stroom/compare/v7.0-beta.29...v7.0-beta.30
[v7.0-beta.29]: https://github.com/gchq/stroom/compare/v7.0-beta.28...v7.0-beta.29
[v7.0-beta.28]: https://github.com/gchq/stroom/compare/v7.0-beta.27...v7.0-beta.28
[v7.0-beta.27]: https://github.com/gchq/stroom/compare/v7.0-beta.26...v7.0-beta.27
[v7.0-beta.26]: https://github.com/gchq/stroom/compare/v7.0-beta.25...v7.0-beta.26
[v7.0-beta.25]: https://github.com/gchq/stroom/compare/v7.0-beta.24...v7.0-beta.25
[v7.0-beta.24]: https://github.com/gchq/stroom/compare/v7.0-beta.23...v7.0-beta.24
[v7.0-beta.23]: https://github.com/gchq/stroom/compare/v7.0-beta.22...v7.0-beta.23
[v7.0-beta.22]: https://github.com/gchq/stroom/compare/v7.0-beta.21...v7.0-beta.22
[v7.0-beta.21]: https://github.com/gchq/stroom/compare/v7.0-beta.20...v7.0-beta.21
[v7.0-beta.20]: https://github.com/gchq/stroom/compare/v7.0-beta.19...v7.0-beta.20
[v7.0-beta.19]: https://github.com/gchq/stroom/compare/v7.0-beta.18...v7.0-beta.19
[v7.0-beta.18]: https://github.com/gchq/stroom/compare/v7.0-beta.17...v7.0-beta.18
[v7.0-beta.17]: https://github.com/gchq/stroom/compare/v7.0-beta.16...v7.0-beta.17
[v7.0-beta.16]: https://github.com/gchq/stroom/compare/v7.0-beta.15...v7.0-beta.16
[v7.0-beta.15]: https://github.com/gchq/stroom/compare/v7.0-beta.14...v7.0-beta.15
[v7.0-beta.14]: https://github.com/gchq/stroom/compare/v7.0-beta.13...v7.0-beta.14
[v7.0-beta.13]: https://github.com/gchq/stroom/compare/v7.0-beta.12...v7.0-beta.13
[v7.0-beta.12]: https://github.com/gchq/stroom/compare/v7.0-beta.11...v7.0-beta.12
[v7.0-beta.11]: https://github.com/gchq/stroom/compare/v7.0-beta.10...v7.0-beta.11
[v7.0-beta.10]: https://github.com/gchq/stroom/compare/v7.0-beta.9...v7.0-beta.10
[v7.0-beta.9]: https://github.com/gchq/stroom/compare/v7.0-beta.8...v7.0-beta.9
[v7.0-beta.8]: https://github.com/gchq/stroom/compare/v7.0-beta.7...v7.0-beta.8
[v7.0-beta.7]: https://github.com/gchq/stroom/compare/v7.0-beta.6...v7.0-beta.7
[v7.0-beta.6]: https://github.com/gchq/stroom/compare/v7.0-beta.5...v7.0-beta.6
[v7.0-beta.5]: https://github.com/gchq/stroom/compare/v7.0-beta.4...v7.0-beta.5
[v7.0-beta.4]: https://github.com/gchq/stroom/compare/v7.0-beta.3...v7.0-beta.4
[v7.0-beta.3]: https://github.com/gchq/stroom/compare/v7.0-beta.2...v7.0-beta.3
[v7.0-beta.2]: https://github.com/gchq/stroom/compare/v7.0-beta.1...v7.0-beta.2
[v7.0-beta.1]: https://github.com/gchq/stroom/compare/v7.0-alpha.5...v7.0-beta.1
[v7.0-alpha.5]: https://github.com/gchq/stroom/compare/v7.0-alpha.4...v7.0-alpha.5
[v7.0-alpha.4]: https://github.com/gchq/stroom/compare/v7.0-alpha.3...v7.0-alpha.4
[v7.0-alpha.3]: https://github.com/gchq/stroom/compare/v7.0-alpha.2...v7.0-alpha.3
[v7.0-alpha.2]: https://github.com/gchq/stroom/compare/v7.0-alpha.1...v7.0-alpha.2
[v7.0-alpha.1]: https://github.com/gchq/stroom/compare/v6.0.0...v7.0-alpha.1
[v6.0.0]: https://github.com/gchq/stroom/compare/v5.4.0...v6.0.0<|MERGE_RESOLUTION|>--- conflicted
+++ resolved
@@ -11,13 +11,11 @@
 
 * Issue **#1789** : Prevent dashboards without an extraction pipeline showing as "Missing" on dependency screen.
 
-<<<<<<< HEAD
 * Issue **#1803** : Fix `/api/export/v1` failing with NoSuchFileException.
-=======
+
 * Issue **#1719** : Create rest endpoint to get rererence data store entries. Experimental feature at the moment.
 
 * Issue **#1649** : Make the local reference data store searchable from the dashboard. Experimental feature at the moment.
->>>>>>> 671a3ee9
 
 
 ## [v7.0-beta.45] - 2020-08-14

# Change Log
All notable changes to this project will be documented in this file.

The format is based on [Keep a Changelog](http://keepachangelog.com/) 
and this project adheres to [Semantic Versioning](http://semver.org/).


## [Unreleased]

<<<<<<< HEAD

* Issue **#2241** : Improve logging and prevent autologger warning for `MetaResourcImpl`

* Issue **#2240** : Prevent autologger warning for `ExplorerResourceImpl`
=======
* Issue **#2465** : `SaveAs` is now working for non admin users.
>>>>>>> 1a598966

* Issue **#2460** : Processing filters now reliably process feeds where wildcards are used to match feed names.


## [v7.0-beta.148] - 2021-09-30

* Regenerated restful API.


## [v7.0-beta.147] - 2021-09-30

* Issue **#2475** : Orphan file and meta finder now show the correct task progress.

* Issue **#2474** : Fixed orphan file finder.

* Issue **#2467** : Fix viewing of streams that can't be decoded. Errors now displayed in large banner rather than as text in the editor.

* Add a view as hex option to the Data Preview panes.

* Add option to show/hide the editor indent guides.

* Remove white space on editor context menu.

* Change data viewing 'progress' bar to have a minimum width of 3px to make it more visible.

* Issue **#2469** : Made `SafeXmlFilter` available for use in the application.

* Issue **#2403** : Fix guice bind errors in stroom and proxy when the `path` config branch is empty or set to null.

* Issue **#2462** : Made changes to stop DB connections being used within the context of other open connections.

* Uplift LMDBJava to 0.8.2 to fix LMDBJava cursor comparator bug.

* Issue **#2464** : Add `leakDetectionThreshold` to the hikari pool config.

* Issue **#2463** : Integrate the hikari connection pool with drop wizard's health checks and metrics.


## [v7.0-beta.146] - 2021-09-22

* Add debug logging to AuthenticationStateSessionUtil

* Issue **#2448** : Change data receipt ERROR log messages to WARN. Also improve log message content for success and failure.

* Issue **#2412** : You are now able to view locked streams or deleted data if it is still accessible.

* Issue **#2413** : Removed duplication of data retention fields in info pane. 

* Issue **#2443** : Internal meta statistics are now added with processing user permissions.

* Issue **#2455** : Improved error handling when streams not found.

* Issue **#2399** : Now changing expression fields keeps the same condition if it is still applicable to the new field.

* Issue **#2426** : Fixed user selection problem for document permissions.

* Issue **#2436** : Fixed small UI issue whereby a user or group was not immediately removed from document permissions when the remove button was clicked.

* Issue **#2416** : Added logging to identify cause of slow meta listing.

* Improve termination handling in reference data purge.

* Improve the data in the `/api/refData/v1/refStreamInfo` api method.

* Add API method to clear the byte buffer pool.

* Improve the output of the system info api call for the byte buffer pool.

* Issue **#2439** : Change log level for an error in the byte buffer pool.

* Issue **#2444** : Fix release of buffers to the pool that was causing ref data searches to hang.

* Issue **#2433, #2434** : Fixed shutdown task order.

* Issue **#2430** : Removed file system clean task and replaced with orphan finding jobs for files and meta.

* Issue **#2432** : Volume state is now updated without optimistic locking.

* Issue **#2382** : Improved charset resolution.


## [v7.0-beta.145] - 2021-09-14

* Issue **#2382** : Improve error message for invalid feed encodings.

* Issue **#2387** : Fix reference data load/lookup failure handling.

* Issue **#2422** : Change ref lookups to only do a lookup against a ref feeds that are known to contian the map being looked up against.

* Issue **#2411** : Remove 10,000 limit on dashboard search of ref store.

* Issue **#2389** : Add an API method for purging a single reference data stream.

* Issue **#2379** : Change ref data lookups to truncate last access time to hourly.

* Uplift Dropwizard from 1.3.14 to 1.3.29.

* Issue **#2424** : Stop session creation for rest calls. Remove unused SessionMap class.

* Change debug summary logging in Data Delete job to info level.

* Issue **#2402** : Improved logging for error caused by invalid meta filter values.

* Issue **#2404** : Added debug to help diagnose issue.

* Issue **#2423** : Added error logging and configuration to handle buffer overflows when dealing with large search result values.

* Issue **#2410** : Fixes for dashboard child selectors like `first()` and `last()`.

* Issue **#2417** : Bad regex filter value no longer logged unnecessarily.

* Issue **#2418** : LMDB environment is now only closed when the search results are no longer needed.

* Issue **#2419** : Conditional formatting errors are now returned to the UI.

* Issue **#2405, #2407** : Errors caused by a thread interrupt when viewing a stream are no longer logged.

* Issue **#2406** : Volume status update is now performed synchronously.

* Issue **#2401, #2408, #2409** : Processing tasks no longer terminate by interrupting threads so error streams can now be written correctly.


## [v7.0-beta.144] - 2021-09-08

* Issue **#2398** : Fix to clear interrupt state for threads used by terminated tasks.

* Issue **#2396** : Add `stroom:pointIsInsideXYPolygon` XSLT function.

* Allow HTTP request headers to be customized in HTTPAppender.

* Issue **#2392** : Fix for token type to only allow `api`.


## [v7.0-beta.143] - 2021-08-31

* Issue **#2380** : Fix _Attribute Value Data Retention_ job blocking shutdown.

* Issue **#2379** : Change reference data store LMDB to use MDB_NOTLS flag to not tie readers to threads as we typically use thread pools.

* Fix problem with ref data prefix mapping code increasing loop iterations on each element/record.

* Add better logging of ref streams waiting for a lock to load.

* Stop ref streams that are already loaded from calling start/stop processing.

* Add method to ref data store API to list ref stream processing info.

* Improve the ref data store API to allow filtering of the ref entries.

* Change default number of ref loader lock stripes from 100 to 2048 and add it to config.


## [v7.0-beta.142] - 2021-08-26

* Issue **#2371** : Change search LMDB to use MDB_NOTLS flag to not tie readers to threads.

* Issue **#2371** : Fix max readers error not being shown on dashboard.


## [v7.0-beta.141] - 2021-08-24

* Issue **#2370** : Added processor node info to output meta data.

* Issue **#2349** : New dashboard tables will now link to the most recently added query by default.

* Issue **#2351** : Improved error popup text for server responses.

* Issue **#2368** : Fixed server task nesting.

* Issue **#2369** : Fix missing SQL join when reprocessing all streams matching a filter.

* Issue **#2369** : Fix error when searching meta store from a dashboard with a meta key in the query.

* Change explorer root node creation to happen under cluster lock.


## [v7.0-beta.140] - 2021-08-23

* Add `enableJobsOnBootstrap` to the docker distribution config.yml to allow it to be overridden in test stacks.

* Fix broken help links on jobs screen.

* Issue **#2367** : Fix for job node creation.

* Issue **#2365** : Fix to reduce memory used by `BlockGZIPInput`.

* Issue **#2366** : Fix NPE caused by visualisations that do not define maxValues.

* Issue **#2357** : Remove dropwizard logger configuration entries that have default values.

* Issue **#2350** : Fix distribution start script so it works with a different stroom home dir.

* Issue **#1469** : Add hot loading of config to proxy.

* Change proxy and stroom config validation to cope with relative paths and `~`.

* Issue **#2353** : Swallow NoSuchFileException in config monitor.


## [v7.0-beta.139] - 2021-08-17

* Issue **#2355** : Jobs are no longer enabled by default on bootstrap.

* Issue **#2358** : Changed default stroom home and stroom temp config paths to be null by default so they are resolved relative to the jar or use java tmp respectively.

* Issue **#2354** : Old job node records associated with old jobs are now removed for all nodes regardless of what node is performing the job bootstrap activity.


## [v7.0-beta.138] - 2021-07-26

* Issue **#2343** : The OIDC back channel `redirect_uri` now uses the same URI stored when making the front channel request. 

* Issue **gchq/stroom-resources#104** : Expose `stroom.ui.helpUrl` in the config.yml so the docs served by nginx can be accessed.

* Issue **#2331** : Remove unused config properties `stroom.ui.url.(apiKeys|changepassword|users)`.

Improve error handling during reference data initialisation.


## [v7.0-beta.137] - 2021-07-02

* Improve exception handling when node name is not configured.

* Fixed issue where annotation menu button did not show when existing annotation was selected.

* Fix problem with merging DB connection configs when values not supplied.

* Make relative proxy file paths be relative to configured proxy home directory.

* Make proxy logger file paths support `~` and relative paths be relative to proxy home.

* Remove redundant items from stroom and proxy distribution config yaml files.

* Rename `jerseyClient` key in proxy config.yml to `restClient`.

* Add `remotecertexpiry` to the default config value for `proxyConfig.logStream.metaKeys`.


## [v7.0-beta.136] - 2021-06-29

* Issue **#2317** : The user id can now be resolved from the `username` JWT claim if `email` is not present.


## [v7.0-beta.135] - 2021-06-28

* Issue **#2317** : The user id can now be resolved from the `username` JWT claim if `email` is not present. 


## [v7.0-beta.134] - 2021-06-25

* Issue **#2316** : Fixed React dialog styling by increasing CSS specificity.


## [v7.0-beta.133] - 2021-06-21

* Issue **#2293** : Fix location of banner.txt in zip distribution.

* Issue **#2291** : Fixed issue where the configured Stroom instance title did not change the browser tab title.


## [v7.0-beta.132] - 2021-06-07

* Issue **#2219** : Added migration for feed retention settings to retention rules.

* Issue **#2250** : Improved token authentication.

* Issue **#2250** : Using arrow keys no longer moves popup dialogs.


## [v7.0-beta.131] - 2021-06-03

* No changes, fixing build process.


## [v7.0-beta.130] - 2021-06-03

* No changes, fixing build process.


## [v7.0-beta.129] - 2021-06-02

* No changes, fixing build process.


## [v7.0-beta.128] - 2021-06-02

* No changes, fixing build process.


## [v7.0-beta.127] - 2021-06-02

* No changes, fixing build process.


## [v7.0-beta.126] - 2021-06-02

* No changes, fixing build process.


## [v7.0-beta.125] - 2021-06-02

* No changes, fixing build process.


## [v7.0-beta.124] - 2021-06-02

* No changes, fixing build process.


## [v7.0-beta.123] - 2021-06-02

* Fix broken test


## [v7.0-beta.122] - 2021-06-02

* Issue **#2264** : Users for user permissions are now retrieved from the account service plus authorisation.


## [v7.0-beta.121] - 2021-06-02

* No changes, fixing build process.


## [v7.0-beta.120] - 2021-06-02

* No changes, fixing build process.


## [v7.0-beta.119] - 2021-06-02

* Add entity relationship diagram and database DDL SQL to release artefacts.

* Issue **#2241** : Changing field or operator in the query expression editor no longer deselects the selected row. 

* Issue **#2241** : Made Firefox and Chrome drop downs look the same.

* Issue **#2260** : The UI no longer caches node status.

* Issue **#2260** : Removed default node config for default index volume group creation.

* Issue **#1828** : Added glass element to ensure mouse capture is maintained when dragging or resizing dialogs over dashboard visualisations.

* Issue **#2285** : SaveAs now provides the current name as the initial value for the new name.

* Issue **#2275** : Stepping from data popup now takes you to the correct record.

* Uplift send_to_stroom.sh script to v3.1.0

* Issue **#2263** : Removed unnecessary JWS algorithm constraints.

* Issue **#2240** : Indexes now show empty selection for volume group until one is selected.

* Issue **#2248** : Migrated dashboard tables now maintain hidden column status.

* Issue **#2280** : Remove trailing comma in some log events. 


## [v7.0-beta.118] - 2021-05-24

* Issue **#2267** : Change prefixes used for quick filter for consistency.

* Issue **#2265** : Fix exception when filtering with qualifier but no term, e.g. `name:`.

* Issue **#2266** : Improve quick filter tooltip text.

* Issue **#2261** : Fix missing node name in index and fs volume stats.


## [v7.0-beta.117] - 2021-05-20

* Issue **#2241** : Change add icon on data retention screen to add above selected. Add action icon and menu to retention rule table. Restyle rule edit screen.

* Issue **#2254** : Change `data` expression function to accept a first param for what to text to show.

* Issue **#2249** : Fix bug in data retention impact summary tree expansion.

* Issue **#2246** : Fix incorrect handling of parameters to `data` Stroom expression function.

* Add default sorting by user id in the acounts (users) and tokens screens.

* Issue **#2155** : Change default quick filter mode to use contains matching by default with chars anywhere matching now available via `~` prefix. Change quick filter to always treat space as a term delimiter unless in dbl quotes. Add sorting of results by match quality for chars anywhere and regex matching.

* Issue **#2242** : Fix help link in quick filter tool tips. Now comes from config.

* Provide more informative error than NPE when failing to fetch streams that are associated with missing meta

* Issue **#2247** : Correct configuration of Autologger for NodeResourceImpl. 

* Update banner to advertise `noauth/datafeed` URL instead of older version.


## [v7.0-beta.116] - 2021-05-13

* Issue **#2243** : Remove unwanted charset commands from migration script.

* Issue **#2232** : Fixed issue where search was getting stuck due to LMDB locking transactions.

* Issue **#2238** : Renamed table `docstore_history` to `docstore_schema_history`.

* Issue **#2226** : Ensure that `<Process>` audit events are schema compliant.

* Uplift version of `stroom-logs` content pack selected for download to `3.0-beta.1`

* Issue **#2228** : Stroom Dropwizard and Stroom Proxy Send/Receive log default formats improved.

* Issue **#2235** : Add CHANGELOG to the release artefacts.


## [v7.0-beta.115] - 2021-05-10

* Issue **#2233** : Fix typo in SQL.


## [v7.0-beta.114] - 2021-05-10

* Issue **#2233** : Fix null volume ID in index shard migration.


## [v7.0-beta.113] - 2021-05-07

* Issue **#2229** : Fix migration issue.


## [v7.0-beta.112] - 2021-05-06

* Issue **#2223** : Fixed migration issue.


## [v7.0-beta.111] - 2021-05-04

* Change stroom dependencies to use maven central instead of bintray.

* Issue **#2207** : Fixed dashboard column rename issue where column name was not updated visually after rename.


## [v7.0-beta.110] - 2021-05-04

* Issue **#2209** : Fixed more property migration issues.

* Issue **#2205** : Improved migration to prevent null DB values being lost.

* Issue **#2172** : Further improvements to search payload transfer and search completion.

* Issue **#2193** : Enable autologger to work for delete with criteria operations.


## [v7.0-beta.109] - 2021-04-28

* Issue **#2203** : Fix NPE in index doc partition by migration.

* Issue **#2184** : Improved logging for OpenId flow.

* Issue **#2205** : Improved migration to prevent null DB values being lost.

* Issue **#2098** : Properties that contain passwords no longer transfer any part of the password to the UI.

* Issue **#1841** : Fixed migration of some config props.

* Issue **#2151** : The UI now shows REST service error messages properly.

* Issue **#1930** : Dashboards opened from links now stop querying when closed.

* Issue **#2166** : You can now change index volume group names.

* Issue **#2090** : Changed to log the authenticated user (if there is one) during noauth calls.

* Issue **#2186** : Fix autologger handling of update operations on entities referenced by id alone.


## [v7.0-beta.108] - 2021-04-22

* Issue **#2183** : Improve error message when property values cannot be de-serialised. Change property DB migration to add conversion of legacy property values that are now a collection type, e.g. List<String>.


## [v7.0-beta.107] - 2021-04-22

* Issue **#2187** : Fixed issue editing a processing filter that has been changed.

* Issue **#2079** : Removed unused session resource code from React UI and backend.

* Issue **#2185** : Stroom now supports the use of an externally provided logout endpoint with the `logoutEndpoint` configuration property.

* Issue **#2188** : Changed all autologged REST methods to return a value (void is not compatible with autologger)

* Issue **#2184** : It should now be possible to use the Cognito OpenId configuration endpoint with Stroom. You should no longer need to set the `jwtClaimsResolver` in the Stroom config as the standard resolver should work. However, you will need to set the new `tokenExpectedInRequest` property to `true` as Cognito delivers fresh tokens with every request.

* Issue **#2177** : Stroom should no longer crash when it is unable to retrieve OpenId configuration.

* Issue **#2176** : Now avoids NPE and produces a proper error when a pipeline cannot be located when loading reference data.


## [v7.0-beta.106] - 2021-04-21

* Issue **#2172** : To improve search performance local search results are no longer transferred with payloads to a secondary local store.

* Issue **#2172** : To improve search performance only primary search result stores using LMDB will serialise data, i.e. stores used for visualisations now just use search objects and not binary data.

* Issue **#2180** : Fix NPE when Stream Appender has no stream type defined.

* Issue **#2167** : Prevent autologger warning for `RestResourceAutoLoggerImpl`.

* Remove merge artifacts from `scripts.env`.


## [v7.0-beta.105] - 2021-04-15

* Issue **#2172** : Changed the way keys and values are packed into LMDB.


## [v7.0-beta.104] - 2021-04-13

* Switched from `node-sass` to `sass`.

* Fix `node` and `swagger-typescript-api` versions.


## [v7.0-beta.103] - 2021-04-13

* Rebuild.


## [v7.0-beta.102] - 2021-04-09

* Issue **#2174** : The expression to DB condition converter is now more tolerant of missing value mappings.


## [v7.0-beta.101] - 2021-04-08

* Issue **#2172** : Limited the maximum size of LMDB keys and values.

* Issue **#2171** : Fixed dashboard table expression editor field insertion. 

* Issue **#2168** : Removed special columns from dashboard tables.

* Issue **#2154** : Fixed error adding text widget to a dashboard.

* Issue **#2025** : Added caching for DNS name resolution.

* Issue **#2025** : Event logging now attempts to use the `X-FORWARDED-FOR` request header to identify the originating client IP.


## [v7.0-beta.100] - 2021-04-02

* Issue **#1598** : Audit logging uplifted throughout codebase.

* Issue **#1613** : Added event logging to UserResourceImpl.


## [v7.0-beta.99] - 2021-04-01

* Issue **#1928**: Stroom will now redirect users to the root URL if the GWT UI is not hosted within the React wrapper. To develop GWT code it is still necessary to use the GWT UI directly outside of the wrapper so to enable this you can set the newly added `requireReactWrapper` property to false.

* Issue **#2156**: The properties screen now shows a warning triangle when there are unreachable nodes rather than showing an error for all property values.

* Issue **#2157**: Fixed issue where pager was causing an exception paging to last on API keys and Accounts list pages.

* Issue **#2153**: Fixed option to log all REST calls.

* Issue **#2085**: User now gets notification that a password has been changed.

* Issue **#2142**: Changed certificate authentication to ensure that if a certificate is presented then the DN from the cert will be used and no other header attribute.


## [v7.0-beta.98] - 2021-03-30

* Issue **#2138** : Fixed error thrown when updating a property due to the property being updated twice as a result of new event logging code. 

* Issue **#2150** : Added `topMenuTextColour` property to allow the top menu text colour to be changed. Renamed the `backgroundColor` property to `backgroundColour` for consistency. 

* Issue **#2152** : Session list now only shows user authenticated sessions.

* Issue **#2149** : Fixed index volume and index shard migration.


## [v7.0-beta.97] - 2021-03-26

* Issue **#2136** : Fixed sorting problems in users and API keys pages.

* Issue **#2146** : Fixed use of dashboard expression parameters.

* Issue **#2141** : Pre v7 index shards can now be used after upgrade.

* Issue **#2142** : Fixed certificate authentication issues.

* Issue **#2140** : Fixed migration issue that was causing the creation of unnecessary index volume groups. 

* Issue **#2137** : Data retention rules are now migrated from previous versions.

* Issue **#2107** : Removed `Feed Name` field and fixed UUID to field name resolution.

* Issue **#2142** : Added debug to help diagnose client cert auth issues.

* Issue **#2107** : Fixed issue where the processor filter UI was saying that no filter had been applied to feeds because the UI wasn't checking feed filtering by docref.


## [v7.0-beta.96] - 2021-03-23

* Issue **#2099** : Fix stepping source pane for segmented (cooked) data.

* Issue **#479** : Include folder names in audit events when exporting configuration.

* Provide audit log record for permission changes to explorer items (documents)


## [v7.0-beta.95] - 2021-03-18

* Issue **#2105** : Fixed migration of annotations DB.


## [v7.0-beta.94] - 2021-03-17

* Issue **#2104** : Fixed issue where the index creation stored procedure was trying to delete a procedure with the wrong name before creating a new one. 

* Issue **#2103** : Fixed statistics migration script to correctly check for empty tables.

* Issue **#2102** : Fixed query migration script.

* Removed unused properties `resilientReplicationCount` and `preferLocalVolumes`.

* Add null protection to `login_count` and `login_failures` in `users` to `account` table migration.


## [v7.0-beta.93] - 2021-03-16

* Issue **#2088** : Fixed retrieval of stored search results when not using extraction.

* Issue **#2088** : Fixed NullPointerException caused when stepping.

* Issue **#2084** : Fix Bad Request message and lockup after cancelling content import.


## [v7.0-beta.92] - 2021-03-15

* Issue **#2096** : Remove deprecated int display lengths when creating tables

* Issue **#2095** : Tidy upo statistics migration.

* Issue **#2094** : Corrected DB table creation to state the charset as `utf8mb4` and not `utf8` which is ambiguous in MySQL.


## [v7.0-beta.91] - 2021-03-14

* Refactor auth/identity DB migration scripts.

* Add pre migration SQL scripts.


## [v7.0-beta.90] - 2021-03-12

* Issue **#2087** : Fixed NPE caused during legacy migration.

* Uplift guice to v5.0.1.

* Issue **#1871** : Invalidate the users and user groups cache when the _manage_users_ command is run.

* Issue **#2064** : Delete empty directories left by running unit test.

* Add index to cluster_lock table to fix whole table locking for single lock key.

* Issue **#2059** : Add cluster lock protection to task creation. Stops duplicate task creation when master node changes.

* Change task creation by master node to try to wait for search tasks to complete and to try to only create the configured number of tasks.

* Refactor logic to determine master node into one place. Fixes discrepancies between UI and back-end.

* Change node monitoring screen to return nodes in name order.

* Issue **#2066** : Add data bars to node monitoring screen.

* Issue **#2059** : Fix `Duplicate key` error in task assignment.

* Issue **#2056** : Fix error sending permission change events to other cluster nodes.

* Add JVM OOM args to zip distribution scripts.

* Issue **#1866** : Change zip distribution shell scripts to execute from anywhere.


## [v7.0-beta.89] - 2021-02-26

* Change stroom/proxy docker image base to `adoptopenjdk/openjdk15:jdk-15.0.2_7-alpine`

* Add authentication config to swagger spec.


## [v7.0-beta.88] - 2021-02-26

* Fix travis release artefacts.


## [v7.0-beta.87] - 2021-02-25

* No changes


## [v7.0-beta.86] - 2021-02-25

* Fix travis release artefacts.


## [v7.0-beta.85] - 2021-02-24

* Change dockerfile to use Open JDK 15

* Change build to use Open JDK 15

* Fix travis build failure.

* Issue **#2028** : Don't autolog standard object fields by default


## [v7.0-beta.84] - 2021-02-24

* No changes, adding more release artefacts in Travis build.


## [v7.0-beta.83] - 2021-02-23

* Add -q flag to start/stop/migrate.sh to stop log tailing.

* Change migrate.sh to run the migration in the background.

* Add JVM OOM args to zip distribution scripts.

* Issue **#1866** : Change zip distribution shell scripts to execute from anywhere.

* Issue **#1742** : Ensure that an <Object> is always logged to guarantee schema compliance.


## [v7.0-beta.82] - 2021-02-18

* Issue **#2049** : Updated Swagger and moved to the OpenAPI 3.0 Specification.

* Issue **#2049** : Fixed some issues with the resource API that were preventing visualisations from loading. 


## [v7.0-beta.81] - 2021-02-16

* Issue **#2042** : Fixed an issue sorting search results that was making sorting very slow causing searches with large numbers of results to hang. 

* Issue **#2043** : Removed an artificial limit on the number of data points that will be returned to a dashboard visualisation. The UI code had been written to only request a maximum of 1000 data points which meant that some visualisations were missing expected data. It may be necessary to add some limitation to avoid the UI being overloaded but the limitation has been removed for now as it was not configurable and did not warn the user when the limit had been reached.

* Migrated new UI to use Swagger generated endpoints and types.

* Issue **#1414** : A User Id can no longer be changed once a user is created.

* Issue **#1862** : Email and name fields are no longer required when creating users.

* Issue **#1765** : Added confirmation dialog when deleting users and API keys.

* Issue **#2036** : Autologger now delegates exception handling.

* Issue **#2039** : Limit the amount of text data output by autologger.

* Issue **#2037** : Add config prop to ensure every REST call is logged

* Issue **#2038** : Allow autologger action to be modified (search and process)

* Issue **#2027** : Fix autologger update operation

* Issue **#1764** : The create API key page now loads users to select on open.

* Issue **#1766** : Removed comment from token.

* Issue **#1763** : Improved column sizes on API keys dialog.

* Issue **#1767** : Improved column sizes on account management dialog.

* Improve exception alerts in the UI.

* Issue **#2023** : Enable autologger to output multiple path or query parameters

* Issue **#2022** : Simplify consistent event logging with POJOs

* Issue **#2021** : Fix typo when autologger encounters class names ending in 'y'

* Issue **#2020** : Prevent autologger redacting boolean properties


## [v7.0-beta.80] - 2021-01-28

* Issue **#2018** : Fixed intermittent search issue that was sometimes causing search to complete too early without results.

* Fix dashboards not handling NUMERIC index fields.

* Fix bug in Negate expression function.

* Issue **#1995** : Add help info to the expression functions drop down menu.

* Issue **#1911** : Add a drop down menu for picking index fields in the expression editor.

* Issue **#2004** : Fix import of legacy v6 index so default volume group is assigned.

* Issue **#2017** : Fixed dashboard table filtering.

* Issue **#1946** : Removed unnecessary index shard state change error.


## [v7.0-beta.79] - 2021-01-26

* Issue **#2006** : Use UTC timezone when comparing date in repository folder name.

* Issue **#2006** : Use `ArrayList.size()` as a method, instead of a property in Gradle build.

* Issue **#2016** : Fixed StackOverflowException in document event log. 

* Issue **#2003** : Fixed some issues with LMDB search results.

* Issue **#2011** : Redacting obviously sensitive data in automatically generated logs.

* Introduce functionality to provide configurable, automatic logging for RESTful API calls.

* Add `search_results` dir to dockerfile.

* Fix NPE in StroomEventLoggingUtil.


## [v7.0-beta.78] - 2021-01-14

* Issue **#2000** : `RemoteSearchResultFactory.destroy()` is now performed as the processing user.

* Issue **#2000** : Fixed NPE affecting adding/removing columns on a dashboard table and changing column options like grouping and sorting.

* Issue **#2000** : Fixed dashboard table child result expansion.

* Issue **#2001** : Fixed intermittent test failure associated with byte buffers being used incorrectly with LMDB.

* Issue **#1997** : Fix missing _Format_ option on XSLT and TextConverter editors.

* Improved security for handling entity events.


## [v7.0-beta.77] - 2021-01-12

* Issue **#1867** : Cluster entity events are now sent to each node asynchronously to prevent delays caused by one or more slow/bad nodes.

* Issue **#1923** : Fixed an issue affecting sorting dashboard table values that have mixed data types. In addition you can now sort columns alphanumerically if the column format is set to text. 

* Issue **#1811** : Fixed issue where deleting or cutting/pasting text in a dashboard query editor was not marking the dashboard as dirty.

* Search results are now stored off-heap to reduce the chance of out of memory errors.

* Issue **#1911** : Add a drop down menu for picking index fields in the expression editor.

* Issue **#1990** : Change order of items in quick filter popup help.

* Change quick filter word boundary matching to handle a mix of delimited and canelCase, e.g. `stroom.prop.maxFileSize`.

* Issue **#1986** : Fix missing gutter warning/error icons in the stepper code editor.


## [v7.0-beta.76] - 2021-01-07

* No changes.


## [v7.0-beta.75] - 2021-01-06

* Issue **#1989** : Fix for dashboard tables that were only showing a total of 100 rows.

* Change event logging to use new fluent API.


## [v7.0-beta.74] - 2020-12-15

* No changes.


## [v7.0-beta.73] - 2020-12-15

* Change github tokens in travis build.


## [v7.0-beta.72] - 2020-12-15

* Issue **#1983** : Fix line number inconsistency in View Source when last char is a line break.

* Issue **#1971** : Fix 'no appender' errors when editing a Data volume.

* Issue **#1965** : Ignore gzipped data that has no uncompressed content.

* Issue **#1976** : Add an enabled check box and insert above button to retention rules list.

* Fix bug with retention rules impact summary when rows are identical.

* Replace two buttons with toggle button on retetion impact summary.

* Fix path for user event logs.

* Uplift send_to_stroom script to v3.0.

* Issue **#1978** : Fix Meta tab losing syntax highlighting when switching streams.

* Remove byte count in brackets on Info tab when size is below 1024 bytes.

* Fix help links on Jobs screen.

* Fix inability to select text on Info tab in Data viewer.

* Issue **#1963** : Fix data/source view progress bar showing blue when all data is visible.

* Issue **#1974** : Fix job screen only showing one job.

* Issue **#1970** : Fixed issue related to accidental execution of SearchDebugUtil outside of tests.

* Change reference data lookup request object to support string or epoch millis date.

* Add byte count to Info tab, make date values consistent.

* Fix problem of wrong charset being used.

* Fix syntax highlighting for Meta streams in Source view.

* Fix bug in PreviewInputStream read() method.

* Improve the way the YAML logger paths are modified on boot.

* Issue **#1964** : BGZIP files are now closed on exception.

* Changed default dashboard time zone to use UTC.

* Fixed SQL statistics upsert statements for MySQL 5.7.

* Issue **#1954** : Change code that sets ReceivedPath to try getting a value from DOCKER_HOST_(HOSTNAME|IP) env vars first.


## [v7.0-beta.71] - 2020-12-02

* Issue **#1957** : Fix invaldiation of the stat datasource caches on content import and other changes.

* Issue **#1960** : Fix the data preview display of empty streams.

* Moved content download to Java.

* All paths in the config YAML including logging config can now be made relative to the home dir.

* Issue **#1912** : Moved dashboard table conditional formatting logic to server.

* Fix missing favicon.

* Issue **#1808** : Fix bug with permission handling for Retention Policy feature.

* Issue **#1948** : Made UI report errors that occur during download.

* Issue **#1944** : You can now define a stroom home config property and all relative paths will become subpaths of this location. 

* Fix byte conversion bug with `read()` method in RASegmentInputStream.

* Add `viewType` and `displayType` args to `data(...)` dashboard expression.

* Fix task spinner appearing briefly on every poll and consumign a lot of CPU.

* Add _progress_ bar to Source Data view and Data Preview to show location in the file.

* Issue **#1678** : Fix data display in dashboard text pane.

* Issue **#1679** : Fix data display in dashboard text pane.

* Issue **#1777** : Fix sub stream tab selection when switching streams in data screen.

* Issue **#1647** : Right align numeric columns in data screen.

* Issue **#1872** : Fix display of source data when data has no line breaks.

* Add completion and snippets to dashboard expression builder.

* Issue **#1895** : Change dashboard field expression editor use the Ace editor like other edit screens.

* Replace stream Info icon on data screen with a sub-stream type tab.

* Add Source View tab available from Data Preview screen to show the unformatted source data.

* Fix highlighting while stepping single line data.

* Add completion and snippets to edit screens using the ACE editor.

* Add editor options to use Vim bindings, show invisble chracters, highlight current line, word wrap.

* Issue **#1949** : Fixed bug in download for streams from multiple feeds.


## [v7.0-beta.70] - 2020-11-16

* Issue **#1947** : Fixed NPE thrown when trying to unassign processing tasks by setting the assigned node to null.

* Issue **#1940** : Old searches are now terminated by the processing user.

* Issue **#1932** : Physical stream delete will no longer fail if a file or directory it wants to delete cannot be found, i.e. has been deleted by another external process.

* Fix log output counts for reference data.

* Add REST endpoint for purging reference data.

* Issue **#1938** : Fix missing ref loading errors/warnings, improve warning messages.


## [v7.0-beta.69] - 2020-11-10

* Improve handling of duplicates in reference data loads.

* Improve error messages for reference loading failures.

* Issue **#1936** : Fix reference data loaded not loading string values > 1000btyes.

* Improve PooledByteBufferOutputStream.

* Issue **#1807** : Remove need for Manage Nodes permission in order to list nodes (needed to manage volumes).

* Issue **#1806** : Remove need for Manage Nodes permission in order to list nodes (needed to manage tasks).

* Issue **#1925** : Fixed logging error that was happening on search.

* Issue **#1921** : Fixed problem with the dashboard text pane not migrating properly to the new special stream id and event id fields. 

* Issue **#1910** : Fixed issue preventing display of table data where a table had duplicate column names.

* Issue **#1919** : Fixed issue that was preventing dashboard tabs from being closed.

* Removed rxjava.

* Issue **#1919** : Dashboards now prevent tabs being closed from the close button if some nested tabs on the same pane are hidden.

* Issue **#1915** : Multiple statistic searches on a dashboard are now executed in parallel.

* Issue **#1915** : Fixed task context user identity for statistics searches.

* Issue **#1915** : Fixed task context for statistics searches.

* Merged external expression and query libraries into the source code and added Kryo serialisation to search results.

* Issue **#1910** : Duplicate fields in dashboard tables are now avoided by adding a numeric suffix to the field name when adding a duplicate.

* Issue **#1918** : Text presenter was losing track of stream and event id fields when settings were changed.

* Issue **#1906** : Added info about queue sizes to extraction task.

* Issue **#1906** : Made changes to allow early termination of searches if we have enough data.

* Issue **#1906** : Fixed node task nesting.

* Issue **#1906** : The maximum size of the stream event map is now configurable with the `stroom.search.extraction.maxStreamEventMapSize` property.

* Issue **#1906** : Improved the way search extractions events are grouped so we can extract more events per stream and therefore improve performance.

* Issue **#1907** : Fixed NPE.


## [v7.0-beta.68] - 2020-10-22

* Issue **#1733** : Support xsl:output options for XML output from pipeline (XMLWriter)

* Issue **#1893** : Change delimited string volume properties to lists of strings

* Issue **#1848** : Fix NPE when importing certain processor filters.

* Issue **#1894** : Improvements to search performance and fix for hanging searches.


## [v7.0-beta.67] - 2020-10-15

* Issue **#1901** : Create default (index) volume group if it is used prior to UI.

* Issue **#1900** : Fix inter-node task assignment, change how processing user equality is checked.

* Change dashboard field expression editor to be a bit wider and use a monospace font.

* Issue **#1887** : Fix searches hanging generally and specifically when streams have been deleted.

* Issue **#1877** : Change conditional formatting to support decimals.

* Change conditional formatting to set the available rule operators according to the format type of the column.

* Change conditional formatting to support date terms and date comparisons.

* Issue **#1885** : Fix annotations icon not being enabled on dashboard tables.

* Issue **#1883** : Code now deals with missing streams when performing search extraction.

* Issue **#1882** : Added capacity restriction to the stream event map used in search result extraction. The previous version was causing out of memory exceptions.

* Change names of hidden special table columns on dashboards to avoid name clashes.

* Make dashboard table settings popup bigger to accommodate the conditional formatting.

* Added logic to rename conditional formatting term fields on a column rename.

* Added logic to prevent renaming a column to an existing name.

* Issue **#1872** : Partially fixed to show the 1st 1k chars of the single line raw source. Full fix will come in v7.

* Issue **#1874** : Fixed dashboard tables not showing data if the stream id column is present.

* Issue **#1868** : Stop `Stream not found with id=nnn` errors during searching.

* Issue **#1864** : Added `*` wildcard to conditional formatting matches. 

* Issue **#1865** : Fixed NoSuchMethodError.

* Issue **#1854** : Changed search mechanism to poll for remote results to reduce the chances of hung searches.

* Uplift event-logging-schema content pack to v3.4.2.

* Uplift standard-pipelines content pack to v0.2.

* Uplift template-pipelines content pack to v0.3.

* Change the off-heap ref store to use xxHash for hashing its values.

* Change key widths used in ref data store. Existing stores will need to be deleted and re-generated.


## [v7.0-beta.66] - 2020-09-24

* Added code to authenticate against AWS ALB.


## [v7.0-beta.65] - 2020-09-24

* Added code to authenticate against AWS ALB.


## [v7.0-beta.64] - 2020-09-24

* Added code to authenticate against AWS ALB.


## [v7.0-beta.63] - 2020-09-22

* Added code to authenticate against AWS ALB.


## [v7.0-beta.62] - 2020-09-22

* Added code to authenticate against AWS ALB.


## [v7.0-beta.61] - 2020-09-22

* Added code to authenticate against AWS ALB.


## [v7.0-beta.60] - 2020-09-22

* Added code to authenticate against AWS ALB.


## [v7.0-beta.59] - 2020-09-22

* Added code to authenticate against AWS ALB.

* Changed default behaviour of `useDefaultOpenIdCredentials`.


## [v7.0-beta.58] - 2020-09-22

* Added code to authenticate against AWS ALB.


## [v7.0-beta.57] - 2020-09-18

* Failed build.


## [v7.0-beta.56] - 2020-09-18

* Added code to authenticate against AWS ALB.

* Remove requirement for Reference stream type in ref data API lookup requests.


## [v7.0-beta.55] - 2020-09-15

* Fix names in travis release plugin.


## [v7.0-beta.54] - 2020-09-15

* Rename release artefact `stroom-proxy-config.X.yml` to `stroom-proxy-app-config.X.yml`.


## [v7.0-beta.53] - 2020-09-15

* Change `prod.yml` and `proxy-prod.yml` to be templated so as to generate custom config for the zip and docker distributions.

* Add the docker config files to the release artefacts.

* Issue **#580** : Added conditional formatting options to dashboard tables.

* Add comments to `prod.yml`/`config.yml`.

* Change `reset_password` CLI command to also reset various locked/inactive type flags.

* Change stroom admin path from `admin` to `stroomAdmin` in the distribution.

* Fix `command not found` bug in distribution `start.sh`.

* Change `start.sh` to log pre-logback output to start.sh.log.

* Change logFormat to include time in `prod.yml` and `config.yml`.


## [v7.0-beta.52] - 2020-09-10

* Issue **#1850** : Add new command line commands `create_account`, `reset_password` and `manage_users` to enable the creation of accounts to bootstrap the application.

* Change `admin` to `stroomAdmin` in distribution shell scripts.


## [v7.0-beta.51] - 2020-09-09

* Added `formTokenRequest` property to OpenId config for use with AWS authentication. This forces the use of a form request when fetching tokens.

* Issue **#1824** : Fix for search hang when extraction is requested but no search pipeline is provided.

* Issue **#1083** : Added `any()`, `first()`, `last()`, `nth()`, `top()` and `bottom()` selection functions to select child values of grouped items.

* Issue **#1837** : Added `joining()` function to concatenate supplied fields in child rows.

* Issue **#1784** : Several functions were previously prevented from working on results from aggregate functions but are now applied regardless.

* Fix config file validation not working when hot loading config file changes.

* Change config file validation to be the first thing that happens on boot.

* Fix error when empty branches are in the config file.

* Add `pipeline.referenceData.getLmdbSystemLibraryPath` prop to support provided LMDB binary.

* Change extraction location of bundled LMDB binary to be the same as the store files.

* Change default value for `pipeline.referenceData.maxPutsBeforeCommit` to 0 (i.e. don't commit mid-load).


## [v7.0-beta.50] - 2020-09-07

* Add /api/refData/v1/lookup REST endpoint for doing ref data lookups.

* Issue **#1755** : Stepping now runs in a separate thread to prevent interruption of DW threads when trying to terminate stepping early.

* Issue **#1798** : Fixed REST serialisation issue that was preventing stepping XPath filters from being passed to the server.

* Issue **#1666** : Stepping now loads element documents that use name patterns.

* Issue **#1666** : Parsers now support name patterns for loading config documents. 

* Issue **#1835** : Fix error when viewing data as lowly user.

* Issue **#1836** : Fix Forbidden error when importing data.

* Issue **#1809** : Fix handling of import with no permissions except Import Configuration.

* Issue **#1657** : Remove INTERNAL_PROCESSING_USER from Users list in App Permissions screen.

* Issue **#1782** : Fix handling of empty NOT/AND/OR in stats queries and immprove the error handling for the remote data sources.

* Issue **#1781** : Fix SQL stats handling of NOT() with more than one term in the NOT.

* Issue **#1830** : Change quick filters on Annotations screen to use fuzzy filtering consistent with the rest of stroom. Disable the comment quick filter drop down if there are no standard comments configured. Remove the qualified fields from the quick filter tooltips.

* Issue **#1829** : Fix Annotations screen recording change history when clicking an empty title/subject.

* Issue **#1737** : Fix quick filter in users/groups popup.

* Issue **#1832** : Fix inability to add users/groups in the Document Permissions screen.


## [v7.0-beta.49] - 2020-09-02

* Fix accidental commit of broken code.


## [v7.0-beta.48] - 2020-09-02

* Fix duplicate call to bintray upload in travis script.


## [v7.0-beta.47] - 2020-09-02

* Issue **#1821** : Fix SQL Stat queries whose table doesn't use any datasource fields.

* Issue **#1694** : Fix UUID filtering in quick filters, now using `uuid:` field qualifier. Removed support for `#` prefix in Quick Filter and suggesters.

* Issue **#1699** : Add a docker managed volume for the ref data store.

* Add `pooledByteBufferCounts` to ref data config.

* Issue **#1700** : Stopped stepping happening on open.

* Uplift LMDB to v0.8.1.

* Changed implementaion of the byte buffer pool used in the ref data store to improve performance.

* Increase default value for ref data `maxPutsBeforeCommit` to improve load times.

* Fix instances of trace logging that are not using lambdas for complex args. This is particularly a problem in the ref data store code.

* Made stroom compatible with AWS authentication.

* Issue **#1707** : Fix reference data lookups picking the wrong effective stream.

* Issue **#1797** : Altered how search completion is recorded to try and prevent hanging. 

* Issue **#1762** : Fix for search jobs that do not terminate correctly.

* The build should now ensure GWT compilation only occurs after test has completed.

* Issue **#1790** : You can now provide `TYPE` as an optional HTTP header when sending data to Stroom. If provided this attribute is used to determine what data type to assign to the data being received. Data forwarding and aggregation also maintains this attribute and behaviour. 

* Issue **#1665** : Recognised meta types can now be specified in config and drop downs now allow selection in the pipeline editor.


## [v7.0-beta.46] - 2020-08-23

* Issue **#1702** : Fix namespace handling in XML reference data values.

* Issue **#1789** : Prevent dashboards without an extraction pipeline showing as "Missing" on dependency screen.

* Issue **#1803** : Fix `/api/export/v1` failing with NoSuchFileException.

* Issue **#1719** : Create rest endpoint to get rererence data store entries. Experimental feature at the moment.

* Issue **#1649** : Make the local reference data store searchable from the dashboard. Experimental feature at the moment.

* Issue **#1805** : Fix missing alert popup when document is saved but has been updated by another user/tab.

* Fix _No appender for stroom.docref.DocRef_ ERRORs in the log.


## [v7.0-beta.45] - 2020-08-14

* Issue **#1793** : Fixed Solr search query creation.

* Issue **#1791** : Fixed Solr connection test response.

* Update Gradle to v6.6

* Revert back to full build.


## [v7.0-beta.44] - 2020-08-14

* Reverted deploy changes until travis dpl v2 is stable.


## [v7.0-beta.43] - 2020-08-14

* Fixing release artefacts.


## [v7.0-beta.42] - 2020-08-13

* Issue **#1783** : Made change to prevent nodes called by the cluster from using localhost, 127.0.0.1 or the same URL as other nodes.

* Issue **#1706** : Terminating processing jobs early now writes appropriate termination errors to the processing info (error) stream and deletes other outputs.

* Issue **#1749** : Removed old benchmark job.


## [v7.0-beta.41] - 2020-08-12

* Issue **#1785** : Fix proxy not forwarding any data.

* Issue **#1675** : All dashboard table fields are now present in text pane settings even if they are hidden or special, e.g. internally added mandatory fields like StreamId and EventId. This change prevents the field settings from being altered incorrectly when these fields were not found.

* Issue **#1758** : Added file locations to meta details and improved tooltip layout.

* Issue **#1778** : Remove error streams following reprocessing when no new streams are created.

* Added support for time based expressions when searching for streams from UI. 

* Issue **#1760** : Support time based expressions for ProcessorTask data source

* Issue **#1761** : Allow processor id to be displayed when searching processor tasks data source.

* Issue **#1693** : Fix dependencies screen listing links to internal searchables as "missing".

* Issue **#1751** : Display correct UUID for "to" dependency in UI dependency screen.

* Issue **#1664** : Fix crash when all streams for pipeline are deleted.

* Issue **#1701** : Fix crash when alternative pipeline is selected/used for processing.

## [v7.0-beta.40] - 2020-07-27

* Issue **#1756** : Fix for IdEnrichmentFilter where is attempts to change attribute values that already exist.

* Issue **#1741** : Fix for search hanging issue.

* Issue **#1740** : `CombinedParser` now removes invalid XML 1.0 characters when `fixInvalidChars` is set and not XML 1.1.

* Add `readTimeout` property to `HTTPAppender` 

* Issue **#1747** : Nodes are now notified about changes to document permissions so that caches are cleared etc.

* Issue **#1752** : Meta info tooltips now show appropriate units for values.

* The `admin` account is now auto created if it doesn't exist.

* Issue **#1310** : Improved file cleanup between tests.

* Issue **#1533** : Improved meta data attribute value flushing to DB.

* Issue **#1634** : `FileSystemClean` will now only examine active data volumes.

* Issue **#1672** : Index shards are now only updated in the DB on flush when the document count or shard size changes.

* Issue **#1713** : Fixed issue where processor task start times were being displayed incorrectly.

* Issue **#1748** : Removed border from explorer quick filter.

* Issue **#1656** : Only managed jobs will now appear on the jobs page.

* Issue **#1669** : Changed the way next scheduled time is calculated based on current time.

* Issue **#1662** : Processor tasks and meta data sources now correctly show pipeline names in dashboard results.

* Issue **#1677** : Active tasks are now correctly filtered.

* Issue **#1718** : Added server task info for some tasks.

* Issue **#1731** : Fixed calendar date picker style that was broken by tooltip CSS changes.

* Issue **#1657** : `INTERNAL_PROCESSING_USER` is no longer visible in the UI.

* Issue **#1449** : You can now create users to associate permissions by clicking the create button in the `User Permissions` page.

* Issue **#1727** : Typo.

* Issue **#1501** : Multiple fixes for new UI.

* Issue **#1506** : Multiple fixes for new UI.

* Issue **#1561** : Multiple fixes for new UI.

* Issue **#1483** : Multiple fixes for new UI.

* Issue **#1525** : Multiple fixes for new UI.

* Issue **#1587** : Multiple fixes for new UI.

* Issue **#1526** : Multiple fixes for new UI.

* Issue **#1499** : Multiple fixes for new UI.

* Issue **#1481** : Multiple fixes for new UI.

* Issue **#1498** : Multiple fixes for new UI.

* Issue **#1660** : Multiple fixes for new UI.

* Issue **#1659** : Multiple fixes for new UI.

* Issue **#1725** : Fix Data Splitter onlyMatch using zero based instead of one based numbers.


## [v7.0-beta.39] - 2020-07-06

* Issue **#1716** : Prevent export of processor filters that are reprocess or deleted.

* Issue **#1638** : Suppress error when searching deleted streams.

* Issue **#1696** : Fix reprocessing from unfiltered meta data view.

* Issue **#1648** : Fix streams not being deleted following reprocessing.

* Issue **#1695** : Fix `Records` stream types not being identified correctly.

* Issue **#1668** : Fixed incorrect parameter count for XSLT `meta` function.

* Issue **#1619** : Fix delete stream summary.


## [v7.0-beta.38] - 2020-06-25

* Issue **#1670** : Stop _parse-uri_ XSLT function returning -1 for missing port numbers.

* Issue **#1673** : Increase limit for age spinner in retention rules to 9999.

* Issue **#1683** : Add `!` NOT operator to fuzzy match filtering.

* Add field searching to Activity quick filter.

* Add field searching to entity selection popups.

* Change entity selection popups to clear quick filter on show.

* Add column sorting and field searching to Properties screen.

* Add field searching to Explorer Tree quick filter.

* Add field searching to Properties quick filter.

* Add field searching to Server Tasks quick filter.

* Add field searching to dependencies quick filter.

* Improve info tooltip layouts.

* Issue **#1248** : Add quick filter to dependencies screen.

* Issue **#1650** : Use consistent blue colour.

* Issue **#1671** :Fix XSLT function `hex-to-oct`.

* Add `readTimeout` property to `HTTPAppender`.

* Issue **#1632** : SQL stats now compatible with MySQL 8 Group Replication

* Issue **#1650** : Use consistent blue colour.

* Issue **#1627** : Fix Up/Down buttons on Rule Set screen. Now keeps selection after use.

* Issue **#1277** : Fix Enable/Disable toggle button on Rule Set screen.


## [v7.0-beta.37] - 2020-06-15

* Add _Impact Summary_ tab to _Data Retention_ to show breakdown of counts of streams to be deleted.

* Add support for the `.` separator in the word boundary fuzzy matching.

* Change the fuzzy match filter to switch to a case sensitive wild-carded exact match when the input contains a `*`.

* Issue **#1640** : Fix server error when clicking disabled delete/info icon for deleted streams.

* Issue **#1639** : Default index volume group property changes.

* Issue **#1636** : Fix data retention deletion using wrong action for rules.

* Issue **#1280** : Fix creation of default index volumes.


## [v7.0-beta.36] - 2020-06-02

* Issue **#1621** : Fix NPE in proxy content syncing.

* Issue **#1462** : Stroom not working with MySQL 8.0 due to SQLException

* Issue **#1564** : Fix error in data retention section of stream info popup.

* Change data retention delete batching approach to use time ranges.

* Issue **#1611** : Change explorer tree filtering to also filter on an exact match of the entity's UUID.

* Add regex filtering with `/` prefix to fuzzy matching.

* Change word boundary matching to require a `?` prefix.


## [v7.0-beta.35] - 2020-05-28

* Issue **#1608** : Fixed NPE in UI data presenter.

* Issue **#1595** : Fixed names for imported items that already exist but are updated by import.

* Issue **#1603** : XSLT imports now error if more than one matching XSLT is found.

* Issue **#1604** : XSLT import resolution now accepts the use of UUIDs and DocRef strings.

* Issue **#1403** : Dashboard query download now retains expression parameters.

* Issue **#1514** : Fixed properties edit presenter issue.

* Issue **#1569** : Additional changes to improve the new `Data Delete` task that replaces the `File System Clean` task.

* Issue **#1565** : Stop data retention rules deleting all data.

* Add default data retention rule to the UI screen to make it clear what happens by default.

* Add fuzzy match filter to explorer tree.


## [v7.0-beta.34] - 2020-05-26

* Issue **#1569** : Removed recursive multi threading from file system clean as thread limit was being reached. 

* Issue **#1478** : Fixed data volume creation and other resource methods.

* Issue **#1594** : Now auto creates root explorer node on startup if it is missing.

* Issue **#1544** : Fixes for imported dashboards.

* Issue **#1586** : Fixed migration and initial population of standard meta type names.

* Issue **#1592** : Changed DB bit(1) columns to be tinyint(1) so that they show values correctly in the CLI.

* Issue **#1510** : Added logical delete for processor and processor filter to allow a user to force deletion without encountering a DB constraint. 

* Issue **#1557** : Process, reprocess, delete and download data functions now provide an impact summary before a user can proceed with the action.

* Issue **#1557** : The process data function in the data browser now provides the option to process or reprocess data. When selected a user can also choose: the priority of the process filters that will be created; to set the priority automatically based on previous filters; set the enabled state.

* Issue **#1557** : Reprocessing data no longer has a limitation on how many items can be reprocessed as it is now implemented by reprocess specific filters.

* Issue **#1585** : Fixed issue that was preventing viewing folders processors.

* Issue **#1557** : Added an impact summary to meta data actions such as delete, restore, process and download.

* Issue **#1593** : NPE copying empty expressions


## [v7.0-beta.33] - 2020-05-22

* Issue **#1588** : Fix processor filter import.

* Issue **#1566** : Fixed UI data restore behaviour.

* Make public port configurable


## [v7.0-beta.32] - 2020-05-19

* Issue **#1573** : Active tasks tab now only shows tasks related to the open feed.

* Issue **#1584** : Add @ApiParam to POST/PUT/DELETE endpoints so the request type appears in swagger-ui.

* Issue **#1581** : Change streamId to a path param in GET /api/data/v1.

* Issue **#1567** : Added error handling so the confirmation dialog continues to work even when there is a failure in a previous use.

* Issue **#1568** : Pipeline names should now be shown where needed in the UI.

* Issue **#1457** : Change field value suggester to use fuzzy matching.

* Issue **#1574** : Make feed suggestions return all feeds, not just ones with meta.

* Issue **#1544** : Imported dashboards from 6.1 now work.

* Issue **#1577** : Cluster node status is now updated when node settings are changed.

* Issue **#1396** : Completely changed DB migration and import/export compatibility code.

* Fix index creation stored procedure.

* Issue **#1508** : Tidy up property descriptions, change connection pool props to use Stroom Duration type.

* Issue **#473** : Fix value stats being ignored during in memory stat aggregation.

* Issue **#1141** : Make SQL stats aggregation delete unused stat keys at the end.


## [v7.0-beta.31] - 2020-05-12

* Issue **#1546** : Fixed opening and editing of data retention rules.

* Issue **#1494** : Scrollbars now have a white background unless used in a readonly text area.

* Issue **#1547** : Added pipeline names to processor task screens.

* Issue **#1543** : Prevent import/export of processor filters with id fields

* Issue **#1112** : You can now copy feeds along with other items and copies are named appropriately.

* Issue **#1112** : When copying a selection of several items, the dependencies between the items are altered in the resulting copies so that the copied items work together as a new set of content.

* Issue **#1112** : As part of fixing dependencies when copying items, the dependencies screen now works correctly and now also shows processor filters. 

* Issue **#1545** : Add property `enableDistributedJobsOnBootstrap` to enable/disable processing on first boot.


## [v7.0-beta.30] - 2020-05-06

* Issue **#1503** : Further fix for enabled/disabled expression items and dashboard tab visibility.

* Issue **#1511** : Data pages now show pipeline names rather than pipeline UUIDs.

* Issue **#1529** : Fix error when selecting datasource in new dashboard.

* Fix NPE in SystemInfoResource.get().

* Issue **#1527** : Fixed missing aud in API eky tokens.

* Add missing guice binding for SystemInfoResource.

* Make export add new line to the end of all files to adhere to POSIX standard.

* Issue **#1532** : Fixed index shard criteria in UI.

* Change SecurityFilter to return a 401 on authentication exceptions.

* Move some health checks into SystemInfoResource.

* Remove healthchecks from rest resources and servlets that never give an unhealthy result.

* Add error info to AppConfigMonitor health check.


## [v7.0-beta.29] - 2020-05-04

* Issue **#1496** : Fixed paging of processed data.

* Add stroom.statistics.internal.enabledStoreTypes and make internal stat processing respect it.

* Improve SQL stats shutdown processing so all in memory stats are flushed.

* Issue **#1521** : Dashboards with missing datasources break entirely.

* Issue **#1477** : Disable edit button on stream processor.

* Issue **#1497** : Fixed data list result paging.

* Issue **#1492** : Fixed data list result paging.

* Issue **#1513** : You can now view data in folders.

* Issue **#1500** : Fixed data delete/restore behaviour.

* Issue **#1515** : Fix proxyDir default when running in a stack.

* Issue **#1509** : Unable to update processor filter.

* Issue **#1495** : Speculative fix for missing swagger.json file in the fat jar.

* Issue **#1503** : Fixed Dashboard serialisation and JSON template.

* Issue **#1479** : Unable to set index volume limits.


## [v7.0-beta.28] - 2020-04-29

* Issue **#1489** : Reprocess streams feature failing.

* Issue **#1465** : Add default Open ID credentials to allow proxy to be able to authenticate out of the box.

* Issue **#1455** : Fix interactive search.

* Issue **#1471** : Pipeline name not shown on processors/filters in UI.

* Issue **#1491** : Download stream feature failing. 

* Issue **#1433** : StandardKafkaProducer failed when writing XML kafka payloads. 


## [v7.0-beta.27] - 2020-04-27

* Issue **#1417** : Allow processor filters to be exported with Pipelines. 

* Issue **#1480** : Index settings now shows index volume groups and allows selection. 

* Issue **#1450** : Further attempt to improve criteria filtering on data tab.

* Issue **#1467** : The cluster node state node uses NodeResource to determine active nodes.

* Issue **#1448** : The internal processing user now has a JWT and passes it when making calls to other nodes.


## [v7.0-beta.26] - 2020-04-22

* Fix gradle build for versioned builds


## [v7.0-beta.25] - 2020-04-22

* Assorted fixes to the new React UI pages.


## [v7.0-beta.24] - 2020-04-21

* Issue **#1450** : Stop data tabs showing all feeds.

* Issue **#1454** : Fix NPE in feed name suggestion box.

* Remove internal statistics from setup sample data.

* Fix issue of pipeline structure not showing when it contains a StatisticsFilter.

* Update auth flow for auth-into-stroom integration

* Issue **#1426** : Change /logout endpoint to /noauth/logout.

* Fix `Expecting a real user identity` errors on auto import of content packs.

* Increase wait timeout to 240s in `start.sh`.

* Issue **#1404** : Fixed issue with invalid XML character filter.

* Issue **#1413** : Attempt to fix search hanging issue.

* Issue **#1393** : The annotations data popup now formats content on load.

* Issue **#1399** : Removed error logging for expected exceptions in TaskExecutor.

* Issue **#1385** : File output param `streamId` now aliased to `sourceId` and `streamNo` is now aliased to `partNo` for consistency with new source tracking XSLT functions.

* Issue **#1392** : Downloading dashboard queries now provides the current query without the need to save the dashboard.

* Issue **#1427** : Change remote call to auth service to a local call.


## [v7.0-beta.23] - 2020-03-24

* Rename all legacy DB tables to `OLD_`.

* Issue **#1394** : Fix duplicate tables appearing in Monitoring -> Database Tables.

* Add NodeEndpointConfiguration. Change `node` table to hold the base endpoint.


## [v7.0-beta.22] - 2020-03-10

* Brought stroom-auth-service into stroom

* Issue **#563** : Kafka producer improvements - StandardKafkaProducer

* Issue **#1399** : Removed error logging for expected exceptions in TaskExecutor. 

* Fix missing $ in start.sh

* Issue **#1387** : Changed the way tasks are executed to reduce changes of unhandled execution errors.

* Issue **#1378** : Improved logging detail when processor filters fail.

* Issue **#1379** : Fixed issue where you couldn't open a processor filter if parts of the filter referenced deleted items.

* Issue **#1378** : Improved logging detail when processor filters fail.

* Issue **#1382** : Added `decode-url` and `encode-url` XSLT functions.

* Issue **#655** : Fixed SQL Stats queries ignoring the enabled state of the dashboard query terms.

* Issue **#1362** : Fixed issue where hiding dashboard annotation fields removed them.

* Issue **#1357** : Fixed dragging tabs in dashboard with hidden panes to create a new split.

* Issue **#1357** : Fixed dragging tabs in dashboard with hidden panes.

* Issue **#1368** : Fixed FindReplaceFilter as it wasn't working when used in conjunction with Data Splitter.

* Issue **#1361** : Changed the way headers are parsed for the HttpCall XSLT function.


## [v7.0-beta.21] - 2020-02-24

* Add null checks to DB migration.

* Add deletion of constraint `IDX_SHARD_FK_IDX_ID` to migration script.


## [v7.0-beta.20] - 2020-02-13

* Fix bug in `processor_task` migration script.


## [v7.0-beta.19] - 2020-02-10

* Fix bugs in DB migration scripts.


## [v7.0-beta.18] - 2020-02-05

* Re-locate index database migrations.

* Fix issues with migrating null audit columns.

* Improve output of TestYamlUtil.


## [v7.0-beta.17] - 2020-01-29

* Issue **#1355** : Fixed stepping from dashboard text pane.

* Issue **#1354** : Fixed double click to edit list items, e.g. properties.

* Issue **#1340** : Fixed issue with FindReplaceFilter where it failed in some cases when more than one filter was chained together.

* Issue **#1338** : You can now configure the max size of the map store cache.

* Issue **#1350** : Fixed scope of dictionaries when loaded in multiple XSLT pipeline steps.

* Issue **#1347** : Added SSL options to `http-call` XSLT method.

* Issue **#1352** : Fixed Hessian serialisation of user identities on tasks.

* Change docker image to allow us to pass in the dropwizard command to run, e.g. server|migrate.

* Stop MySQL outputing Note level warnings during migration about things that don't exist when we expect them not to.


## [v7.0-beta.13] - 2019-12-24

* Add `migrate` command line argument to run just the DB migrations.

* Updated API key to include audience and added client id and secret.

* Change `stroom.conf.sh` to also look for ip in `/sbin`

* Issue **#260** : You can now hide dashboard tabs.

* Issue **#1332** : The text pane can now be configured to show source data.

* Issue **#1311** : Improved source location tracking.


## [v7.0-beta.12] - 2019-12-04

* Change local.yml.sh to also look for ip in /sbin


## [v7.0-beta.11] - 2019-12-04

* Fix invalid SQL syntax in V07_00_00_012__Dictionary


## [v7.0-beta.10] - 2019-12-04

* Update auth api version

* Add clientId and clientSecret to config

* Update API keys (needed aud)

* Issue **#1338** : Added new config options to control the maximum size of some caches: `stroom.pipeline.parser.maxPoolSize`, `stroom.pipeline.schema.maxPoolSize`, `stroom.pipeline.schema.maxPoolSize`, `stroom.pipeline.xslt.maxPoolSize`, `stroom.entity.maxCacheSize`, `stroom.referenceData.mapStore.maxCacheSize`.

* Issue **#642** : Downloading query details now ignores hidden fields.

* Issue **#1337** : Fixed issue where downloading large numbers of search results in Excel format was exceeding maximum style count of 64000. 

* Issue **#1341** : Added XSRF protection to GWT RPC requests.

* Issue **#1335** : Made session cookie `Secure` and `HttpOnly`.

* Issue **#1334** : Fix 404 when accessing `/stroom/resourcestore/........`, i.e. fix Tools->Export.

* Issue **#1333** : Improved resilience against XSS attacks.

* Issue **#1330** : Allow configuration of `Content-Type` in HTTPAppender.

* Issue **#1327** : Improvements to annotations.

* Issue **#1328** : Increased size of data window and removed max size restrictions.

* Issue **#1324** : Improved logging and added SSL options for HTTPAppender.


## [v7.0-beta.9] - 2019-11-20

* Fix SSL connection failure on remote feed staus check.

* Remove ConfigServlet as the functionality is covered by ProxyConfigHealthCheck.

* Fix password masking in ProxyConfigHealthCheck.

* Change servlet path of ProxyStatusServlet from `/config` to `/status`.


## [v7.0-beta.8] - 2019-11-20

* Change precedence order for config properties. YAML > database > default. Change UI to show effective value. Add hot loading of YAML file changes.

* Issue **#1322** : Stroom now asks if you really want to leave site when stepping items are dirty. Also fixed `Save` and `Save All` menu items and dashboard param changes now correctly make a dashboard dirty.

* Issue **#1320** : Fixed formatting of XML where trailing spaces were being removed from content surrounded by start and end tags (data content) which should not happen. 

* Issue **#1321** : Make path relative in stroom distribution .zip.sha256 hash file.

* The auth service now supports the use of HTTPS without certificate verification and adds additional logging.

* Issue **gchq/stroom-auth#157** : Automatically refresh user's API key when it expires.

* Issue **#1243** : Dashboard visualisations now link with similar functions available to dashboard tables, e.g. `link()`, `dashboard()`, `annotation()`, `stepping()`, `data()`.

* Issue **#1316** : JSONParser now includes various parse options including handling comments.

* Issue **#48** : Added option to hide/show dashboard table columns.

* Issue **#1315** : Improved health check for missing API key.

* Updated stroom expression to v1.5.4 and added new field types.

* Issue **#1315** : Improved health check for missing API key.

* Issue **#1314** : Fixed NPE thrown when logging caused when viewing docs that can't be found.

* Issue **#1313** : Suggestion boxes now make suggestions immediately before the user even starts typing.

* Issue **#1043** : Added feature to allow floating point numbers to be indexed.

* Issue **#1312** : Dictionaries now change the entity name in the DB when renamed.

* Issue **#1312** : Fixed read only behaviour of dictionary settings UI.

* Issue **#1300** : Multiple changes to annotations.

* Issue **#1265** : Added `modulus()` function along with alias `mod()` and modulus operator `%`.

* Issue **#1300** : Added `annotation()` link creation function, `currentUser()` alias for `param('currentUser()')` and additional link creation functions for `data()` and `stepping()`.

* Issue **#67** : Table columns now display menu items on left click.

* Uplift stroom-query to v2.2.4 to add better diagnostic logging.

* Uplift Kafka client to v2.2.1.

* Issue **#1293** : Add more static file types to allow nginx/browser caching on.

* Issue **#1295** : Add authentication bypass for servlets such as /remoting, /status, /echo, etc.

* Issue **#1297** : The UI now supplies API tokens to the backend for resource calls.

* Issue **#1296** : Fixed NPE in StreamMapCreator caused when a stream can not be found.

## [v7.0-beta.7] - 2019-10-23

* Issue **#1288** : Streams now show the name of the pipeline used to create them even if the user doesn't have permission to see the pipeline.

* Issue **#1282** : Fixed issue where items were imported into the explorer even if not selected for import.

* Issue **#1291** : Fixed issue where empty dashboard table cells did not select table rows when clicked. 

* Issue **#1290** : Fixed issue where executor provider was not executing supplied runnable if parent task had terminated.

* Fix problem of missing fallback config in docker image.


## [v7.0-beta.6] - 2019-10-15

* Add default for stroom.security.authentication.durationToWarnBeforeExpiry

* Fix missing icons for Kafka Config and Rule Set.

* Fix Kafka Config entity serialisation.

* Issue **#1264** : Dashboards running in embedded mode will not always ask for the user to choose an activity if the users session has one set already.

* Issue **#1275** : Fixed permission filtering when showing related streams.

* Issue **#1274** : Fixed issue with batch search caused by Hibernate not returning pipeline details in stream processor filters.

* Issue **#1272** : Fixed saving query favourites.

* Issue **#1266** : Stroom will now lock the cluster before releasing owned tasks so it doesn't clash with other task related processes that lock the DB for long periods.

* Issue **#1264** : Added `embedded` mode for dashboards to hide dashboard chrome and save options.

* Issue **#1264** : Stroom no longer asks if you want to leave the web page if no content needs saving.

* Issue **#1263** : Fixed issues related to URL encoding/decoding with the `dashboard()` function.

* Issue **#1263** : Fixed issue where date expressions were being allowed without '+' or '-' signs to add or subtract durations.

* Add fallback config.yml file into the docker images for running outside of a stack.

* Issue **#1263** : Fixed issues related to URL encoding/decoding in dashboard expressions.

* Issue **#1262** : Improved behaviour of `+` when used for concatenation in dashboard expressions.

* Issue **#1259** : Fixed schema compliance when logging failed document update events.

* Issue **#1245** : Fixed various issues with session management and authentication.

* Issue **#1258** : Fixed issue affecting search expressions against keyword fields using dictionaries containing carriage returns.


## [v7.0-beta.5] - 2019-09-23

* Fixes to proxy


## [v7.0-beta.4] - 2019-09-16

* Fix stroom-proxy Dockerfile


## [v7.0-beta.3] - 2019-09-16

* Minor fixes, including an essential fix to config


## [v7.0-beta.2] - 2019-09-13

* Fix docker build


## [v7.0-beta.1] - 2019-09-11

* Issue **#1253** : Data retention policies containing just `AND` will now match everything.

* Issue **#1252** : Stream type suggestions no longer list internal types.

* Issue **#1218** : All stepping panes will now show line numbers automatically if there are indicators (errors, warnings etc) that need to be displayed.  

* Issue **#1254** : Added option to allow non Java escaped find and replacement text to be used in `FindReplaceFilter`. 

* Issue **#1250** : Fixed logging description for reading and writing documents.

* Issue **#1251** : Copy permissions from a parent now shows changes prior to the user clicking ok.

* Issue **#758** : You no longer need the `Manage Processors` privilege to call `stroom:meta('Pipeline')` in XSLT.

* Issue **#1256** : Fix error caused when logging data source name when downloading search results.

* Issue **#399** : Fix for error message when stepping that said user needed `read` permission on parent pipeline and not just `use`.

* Issue **#1242** : Fix for pipeline corruption caused when moving elements back to inherited parents.

* Issue **#1244** : Updated Dropwizard to version 1.3.14 to fix session based memory leak.

* Issue **#1246** : Removed elastic search document type, menu items and filter.

* Issue **#1247** : Added XSLT functions (`source`, `sourceId`, `partNo`, `recordNo`, `lineFrom`, `colFrom`, `lineTo`, `colTo`) to determine the current source location so it can be embedded in a cooked event. Events containing raw source location info can be made into links in dashboard tables or the text pane so that a user can see raw source data or jump directly to stepping that raw record.

* Add data retention feature and index optimisation to Solr indexes.

* Initial support for Solr indexing and search.

* Issue **#1244** : Updated Dropwizard to version 1.3.14 to fix session based memory leak.

* Issue **#1246** : Removed elastic search document type, menu items and filter.

* Issue **#1214** : Fixed issue where the max results setting in dashboard tables was not always being obeyed. Also fixed some dashboard table result page size issues.

* Issue **#1238** : During proxy clean task we no longer show a failed attempt to delete an empty directory as an error as this condition is expected.

* Issue **#1237** : Fixed issue where explorer model requests were failing outside of user sessions, e.g. when we want to find folder descendants for processing.

* Issue **#1230** : Fix test.

* Issue **#1230** : Search expressions no longer have the `contains` condition. 

* Issue **#1220** : Fixed attempt to open newly created index shards as if they were old existing shards.

* Issue **#1232** : Fixed handling of enter key on pipeline element editor dialog.

* Issue **#1229** : Fixed issue where users needed `Read` permission on an index instead of just `Use` permission to search it.

* Issue **#1207** : Removed task id from meta to reduce DB size and complexity especially given the fact tasks are transient. Superseded output is now found by querying the processor task service when new output is written rather than using task ids on meta.

* Uplift HBase to 2.1.5 and refactor code accordingly

* Uplift Kafka to 2.1.1 and refactor code accordingly

* Uplift Curator to 4.2.0

* Issue **#1143** : Added mechanism to inject dashboard parameters into expressions using the `param` and `params` functions so that dashboard parameters can be echoed by expressions to create dashboard links.

* Issue **#1205** : Change proxy repo clean to not delete configured rootRepoDir.

* Issue **#1204** : Fix ProxySecurityFilter to use correct API key on feedStatus requests.

* Issue **#1211** : Added a quick filter to the server tasks page.

* Issue **#1206** : Fixed sorting active tasks when clicking column header.

* Issue **#1201** : Fixed dependencies.

* Issue **#1201** : Fixed tests.

* Issue **#1201** : Document permission changes now mutate the user document permissions cache rather than clearing it.

* Issue **#1153** : Changed security context to be a Spring singleton to improve explorer performance.

* Issue **#1202** : Fixed NumberFormatException in StreamAttributeMapUtil.

* Issue **#1203** : Fixed event logging detail for dictionaries.

* Issue **#1197** : Restored Save As functionality.

* Issue **#1199** : The index fields page now copes with more than 100 index fields.

* Issue **#1200** : Removed blocking queue that was causing search to hang when full.

* Issue **#1198** : Filtering by empty folders now works correctly.

* Comment out rollCron in proxy-prod.yml

* Change swagger UI at gchq.github.io/stroom to work off 6.0 branch

* Issue **#1195** : Fixed issue where combination of quick filter and type filter were not displaying explorer items correctly.

* Issue **#1153** : Changed the way document permissions are retrieved and cached to improve explorer performance.

* Issue **#1196** : Added code to resolve data source names from doc refs if the name is missing when logging.

* Issue **#1165** : Fixed corruption of pipeline structure when adding items to Source.

* Issue **#1193** : Added optional validation to activities.

* Change default config for proxy repositoryFormat to "${executionUuid}/${year}-${month}-${day}/${feed}/${pathId}/${id}"

* Issue **#1194** : Fixed NPE in FindTaskProgressCriteria.

* Issue **#1191** : SQL statistics search tasks now show appropriate information in the server tasks pane.

* Issue **#1192** : Executor provider tasks now run as the current user.

* Issue **#1190** : Copied indexes now retain associated index volumes.

* Issue **#1177** : Data retention now works with is doc refs.

* Issue **#1160** : Proxy repositories now only roll if all output streams for a repository are closed. Proxy repositories also only calculate the current max id if the `executionUuid` repo format param is not used.

* Issue **#1186** : Volume status is now refreshed every 5 minutes.

* Fix incorrect default keystore in proxy config yaml.

* Rename environment variables in proxy config yaml.

* Issue **#1170** : The UI should now treat the `None` tree node as a null selection.

* Issue **#1184** : Remove dropwizard yaml files from docker images.

* Issue **#1181** : Remove dropwizard config yaml from the docker images.

* Issue **#1152** : You can now control the maximum number of files that are fragmented prior to proxy aggregation with `stroom.maxFileScan`.

* Issue **#1182** : Fixed use of `in folder` for data retention and receipt policies.

* Updated to allow stacks to be built at this version.

* Issue **#1154** : Search now terminates during result creation if it is asked to do so.

* Issue **#1167** : Fix for proxy to deal with lack of explorer folder based collections.

* Issue **#1172** : Fixed logging detail for viewing docs.

* Issue **#1166** : Fixed issue where users with only read permission could not copy items.

* Issue **#1174** : Reduced hits on the document permission cache.

* Issue **#1168** : Statistics searches now work when user only has `Use` permission.

* Issue **#1170** : Extra validation to check valid feed provided for stream appender.

* Issue **#1174** : The size of the document permissions cache is now configurable via the `stroom.security.documentPermissions.maxCacheSize` property.

* Issue **#1176** : Created index on document permissions to improve performance.

* Issue **#1175** : Dropping unnecessary index `explorerTreePath_descendant_idx`.

* Issue **#747** : XSLT can now reference dictionaries by UUID.

* Issue **#1167** : Use of folders to include child feeds and pipelines is now supported.

* Issue **#1153** : The explorer tree is now built with fewer DB queries.

* Issue **#1163** : Added indexes to the DB to improve explorer performance.

* Issue **#1153** : The explorer tree now only rebuilds synchronously for users who alter the tree, if has never been built or is very old. All other rebuilds of the explorer tree required to keep it fresh will happen asynchronously.

* Issue **#1162** : Proxy aggregation will no longer recurse parts directories when creating parts.

* Issue **#1157** : Migration now adds dummy feeds etc to processor filters if the original doc can't be found. This will prevent filters from matching more items than they should if migration fails to map feeds etc because they can't be found.

* Issue **#1162** : Remove invalid CopyOption in move() call.

* Issue **#1159** : Fix NPE in rolling appenders with no frequency value.

* Issue **#1160** : Proxy repositories will no longer scan contents on open if they are set to be read only.

* Issue **#1162** : Added buffering etc to improve the performance of proxy aggregation.

* Issue **#1156** : Added code to reduce unlikely chance of NPE or uncontrolled processing in the event of a null or empty processing filter.

* Issue **#1149** : Changed the way EntryIdSet is unmarshalled so jaxb can now use the getter to add items to a collection.

* Ignore broken junit test that cannot work as it stands

* Fix NPE in DictionaryStoreImpl.findByName().

* Issue **#1146** : Added `encodeUrl()`, `decodeUrl()` and `dashboard()` functions to dashboard tables to make dashboard linking easier. The `link()` function now automatically encodes/decodes each param so that parameters do not break the link format, e.g. `[Click Here](http://www.somehost.com/somepath){dialog|Dialog Title}`.

* Issue **#1144** : Changed StreamRange to account for inclusive stream id ranges in v6.0 that was causing an issue with file system maintenance.

* Mask passwords on the proxy admin page.

* Add exception to wrapped exception in the feedStatus service.

* Issue **#1140** : Add health check for proxy feed status url.

* Issue **#1138** : Stroom proxy now deletes empty repository directories based on creation time and depth first so that pruning empty directories is quicker and generally more successful.

* Issue **#1137** : Change proxy remote url health check to accept a 406 code as the feed will not be specified.

* Issue **#1135** : Data retention policies are now migrated to use `Type` and not `Stream Type`.

* Issue **#1136** : Remove recursive chown from stroom and proxy docker entrypoint scripts.


## [v7.0-alpha.5] - 2019-06-12

* Fix YAML substitution.


## [v7.0-alpha.4] - 2019-06-11

* Update API paths


## [v7.0-alpha.3] - 2019-05-10

* Fix config


## [v7.0-alpha.2] - 2019-05-10

* Fix config

* Issue **#1134** : Proxy now requires feed name to always be supplied.

* Expose proxy api key in yaml config via SYNC_API_KEY

* Issue **#1130** : Change `start.sh` so it works when realpath is not installed.

* Issue **#1129** : Fixed stream download from the UI.

* Issue **#1119** : StreamDumpTool will now dump data to zip files containing all data and associated meta and context data. This now behaves the same way as downloading data from the UI and can be used as an input to proxy aggregation or uploaded manually.


## [v7.0-alpha.1] - 2019-04-23

* Fix config issue

* Fixed NPE created when using empty config sections.

* Issue **#1122** : Fixed hessian communication between stroom and stroom proxy used to establish feed receive status. Added restful endpoints for feed status to stroom and stroom proxy. Proxy will now be able to request feed status from upstream stroom or stroom proxy instances.

* Fixed incompatibility issues with MySQL 5.7 and 8.0.

* Added debug to help diagnose search failures

* Issue **#382** : Large zip files are now broken apart prior to proxy aggregation.

* Change start script to use absolute paths for jar, config and logs to distinguish stroom and proxy instances.

* Issue **#1116** : Better implementation of proxy aggregation.

* Issue **#1116** : Changed the way tasks are executed to ensure thread pools expand to the maximum number of threads specified rather than just queueing all tasks and only providing core threads.

* Remove full path from file in sha256 hash file release artifact.

* Issue **#1115** : Add missing super.startProcessing to AbstractKafkaProducerFilter.

* Improve exception handling and logging in RemoteDataSourceProvider. Now the full url is included in dashboard connection errors.

* Change Travis build to generate sha256 hashes for release zip/jars.

* Uplift the visualisations content pack to v3.2.1

* Issue **#1100** : Fix incorrect sort direction being sent to visualisations.

* Add guard against race condition

* Add migration script to remove property `stroom.node.status.heapHistogram.jMapExecutable`.

* Uplift base docker image to openjdk:8u191-jdk-alpine3.9, reverting back to JDK for access to diagnostic tools.

* Issue **#1084** : Change heap histogram statistics to java MBean approach rather than jmap binary. Remove stroom.node.status.heapHistogram.jMapExecutable property.

* Improve resource for setting user's status

* Issue **#1079** : Improved the logging of permission errors encountered during stream processing

* Issue **#1058** : Added property `stroom.pipeline.parser.secureProcessing` to enable/disable the XML secure processing feature.

* Issue **#1062** : Add env var for UI path

* Uplift distribution visualisation content pack to v3.1.0

* Add transform_user_extract.py, for pre-6.0 to 6.0 user migration

* Issue **#1059** : Fix guice errors on stroom-proxy startup.

* Issue **#1010** : Improve distribution start/stop/etc scripts by adding monochrome switch and background log tailing.

* Issue **#1053** : Add API to disabled authorisation users

* Issue **#1042** : Improve error message for an ApiException when requesting a user's token.

* Issue **#1050** : Prevent creation of permission entries if key already exists.

* Issue **#1015** : Add sortDirections[] and keySortDirection to visualisation data object to fix sorting in the visualisations.

* Issue **#1019** : Fix visualisations settings dialog so you can un-set text and list controls.

* Issue **#1041** : Add a healthcheck to Stroom to alert for API key expiry

* Issue **#1040** : Fix for visualisations that do not require nested data.

* Issue **#1036** : Fix for scrollbar position on explorer popup windows.

* Issue **#1037** : Updated `moment.js` for parsing/formatting dates and times.

* Issue **#1021** : Dashboard links now allow `{}` characters to be used without URL encoding.

* Issue **#1018** : Added Health Checks for the external connectors that are registered via plugins

* Issue **#1025** : Fixed ACE editor resize issue where horizontal scroll bar was not always correctly shown.

* Issue **#1025** : Updated ACE editor to v1.4.2.

* Issue **#1022** : Added `Contains` condition to all search expression fields so that regex terms can be used.

* Issue **#1024** : Superseded output helper no longer expects initialisation in all cases.

* Issue **#1021** : Multiple changes to improve vis, dashboard and external linking in Stroom.

* Issue **#1019** : Fix visualisations settings dialog so you can un-set text and list controls.

* Issue **#986** : Fix direct dashboard links.

* Issue **#1006** : Added Exception Mapper for PermissionExceptions to return HTTP FORBIDDEN.

* Issue **#1012** : Fix for NPE caused when checking if an output is superseded.

* Issue **#1011** : Old UI versions running in browsers often cause Stroom to throw an NPE as it can't find the appropriate GWT serialisation policy. Stroom will no longer throw an NPE but will report an `IncompatibleRemoteServiceException` instead. This is the default GWT behaviour.

* Issue **#1007** : Max visualisation results are now limited by default to the maximum number of results defined for the first level of the parent table. This can be further limited by settings in the visualisation.

* Issue **#1004** : Table cells now support multiple links.

* Issue **#1001** : Changed link types to `tab`, `dialog`, `dashboard`, `browser`.

* Issue **#1001** : Added dashboard link option to link to a dashboard from within a vis, e.g. `stroomLink(d.name, 'type=Dashboard&uuid=<TARGET_DASHBOARD_UUID>&params=userId%3D' + d.name, 'DASHBOARD')`.

* Issue **#1001** : Added dashboard link option to link to a dashboard using the `DASHBOARD` target name, e.g. `link(${UserId}, concat('type=Dashboard&uuid=<TARGET_DASHBOARD_UUID>', ${UserId}), '', 'DASHBOARD')`.

* Issue **#1002** : Popup dialogs shown when clicking dashboard hyperlinks are now resizable.

* Issue **#993** : Moving documents in the explorer no longer affects items that are being edited as they are not updated in the process.

* Issue **#996** : Updated functions in dashboard function picker.

* Issue **#981** : Fixed dashboard deletion

* Issue **#989** : Upgraded stroom-expression to v1.4.13 to add new dashboard `link` function.

* Issue **#988** : Changed `generate-url` XSLT function to `link` so it matches the dashboard expression. Changed the parameters to create 4 variants of the function to make creation of simple links easier.

* Issue **#980** : Fix for NPE when fetching dependencies for scripts.

* Issue **#978** : Re-ordering the fields in stream data source

* Issue **gchq/stroom-content#31** : Uplift stroom-logs content pack to v2.0-alpha.5.

* Issue **#982** : Stop proxy trying to health check the content syncing if it isn't enabled.

* Change error logging in ContentSyncService to log stack trace

* Uplift send_to_stroom.sh in the distribution to v2.0

* Issue **#973** : Export servlet changed to a Resource API, added permission check, improved error responses.

* Issue **#969** : The code now suppresses errors for index shards being locked for writing as it is expected. We now lock shards using maps rather than the file system as it is more reliable between restarts.

* Issue **#941** : Internal Meta Stats are now being written

* Issue **#970** : Add stream type of `Records` for translated stroom app events.

* Issue **#966** : Proxy was always reporting zero bytes for the request content in the receive log.

* Issue **#938** : Fixed an NPE in authentication session state.

* Change the proxy yaml configuration for the stack to add `remotedn` and `remotecertexpiry` headers to the receive log

* Change logback archived logs to be gzip compressed for stroom and proxy

* Uplift stroom-logs content pack to v2.0-alpha.3

* Uplift send_to_stroom script to v1.8.1

* Issue **#324** : Changed XML serialisation so that forbidden XML characters U+FFFE and U+FFFF are not written. Note that these characters are not even allowed as character references so they are ignored entirely.

* Issue **#945** : More changes to fix some visualisations only showing 10 data points.

* Issue **#945** : Visualisations now show an unlimited number of data points unless constrained by their parent table or their own maximum value setting.

* Issue **#948** : Catching Spring initialisation runtime errors and ensuring they are logged.

* Add `set_log_levels.sh` script to the distribution

* Uplift visualisations content pack to v3.0.6 in the gradle build

* Issue **#952** : Remote data sources now execute calls within the context of the user for the active query. As a result all running search `destroy()` calls will now be made as the same user that initiated the search.

* Issue **#566** : Info and warning icons are now displayed in stepping screen when needed.

* Issue **#923** : Dashboard queries will now terminate if there are no index shards to search.

* Issue **#959** : Remove Material UI from Login and from password management pages

* Issue **#933** : Add health check for password resets

* Issue **#929** : Add more comprehensive password validation

* Issue **#876** : Fix password reset issues

* Issue **#768** : Preventing deletion of /store in empty volumes

* Issue **#939** : Including Subject DN in receive.log

* Issue **#940** : Capturing User DN and cert expiry on DW terminated SSL

* Issue **#744** : Improved reporting of error when running query with no search extraction pipeline

* Issue **#134** : Copy permissions from parent button

* Issue **#688** : Cascading permissions when moving/copying folder into a destination

* Issue **#788** : Adding DocRef and IsDocRef to stroom query to allow doc ref related filtering. Migration of stream filters uses this.

* Issue **#936** : Add conversion of header `X-SSL-Client-V-End` into `RemoteCertExpiry`, translating date format in the process.

* Issue **#953** : Fixed NPE.

* Issue **#947** : Fixed issue where data retention policy contains incorrect field names.

* Remove Material UI from the Users and API Keys pages

* Add content packs to stroom distribution

* Change distribution to use send_to_stroom.sh v1.7

* Updated stroom expression to v1.4.12 to improve handling or errors values and add new type checking functions `isBoolean()`, `isDouble()`, `isError()`, `isInteger()`, `isLong()`, `isNull()`, `isNumber()`, `isString()`, `isValue()`. Testing equality of null with `x=null()` is no longer valid and must be replaced with `isNull(x)`.

* Issue **#920** : Fix error handling for sql stats queries

* Remove log sending cron process from docker images (now handled by stroom-log-sender).

* Issue **#924** : The `FindReplaceFilter` now records the location of errors.

* Issue **#939** : Added `remotedn` to default list of keys to include in `receive.log`.

* Add git_tag and git_commit labels to docker images

* Uplift stroom-logs content pack in docker image to` v2.0-alpha.2`

* Stop truncation of `logger` in logback console logs

* Issue **#921** : Renaming open documents now correctly changes their tab name. Documents that are being edited now prevent the rename operation until they are saved.

* Issue **#922** : The explorer now changes the selection on a right click if the item clicked is not already selected (could be part of a multi select).

* Issue **#903** : Feed names can now contain wildcard characters when filtering in the data browser.

* Add API to allow creation of an internal Stroom user.

* Fix logger configuration for SqlExceptionHelper

* Add template-pipelines and standard-pipelines content packs to docker image

* Issue **#904** : The UI now shows dictionary names in expressions without the need to enter edit mode.

* Updated ACE editor to v1.4.1.

* Add colours to console logs in docker.

* Issue **#869** : Delete will now properly delete all descendant nodes and documents when deleting folders but will not delete items from the tree if they cannot be deleted, e.g. feeds that have associated data.

* Issue **#916** : You can no longer export empty folders or import nothing.

* Issue **#911** : Changes to feeds and pipelines no longer clear data browsing filters.

* Issue **#907** : Default volumes are now created as soon as they are needed.

* Issue **#910** : Changes to index settings in the UI now register as changes and enable save.

* Issue **#913** : Improve FindReplaceFilter to cope with more complex conditions.

* Change log level for SqlExceptionHelper to OFF, to stop expected exceptions from polluting the logs

* Fix invalid requestLog logFormat in proxy configuration

* Stop service discovery health checks being registered if stroom.serviceDiscovery.enabled=false

* Add fixed version of send_to_stroom.sh to release distribution

* Uplift docker base image for stroom & proxy to openjdk:8u181-jdk-alpine3.8

* Add a health check for getting a public key from the authentication service.

* Issue **#897** : Import no longer attempts to rename or move existing items but will still update content.

* Issue **#902** : Improved the XSLT `format-date` function to better cope with week based dates and to default values to the stream time where year etc are omitted.

* Issue **#905** : Popup resize and move operations are now constrained to ensure that a popup cannot be dragged off screen or resized to be bigger than the current browser window size.

* Issue **#898** : Improved the way many read only aspects of the UI behave.

* Issue **#894** : The system now generates and displays errors to the user when you attempt to copy a feed.

* Issue **#896** : Extended folder `create` permissions are now correctly cached.

* Issue **#893** : You can now manage volumes without the `Manage Nodes` permission.

* Issue **#892** : The volume editor now waits for the node list to be loaded before opening.

* Issue **#889** : Index field editing in the UI now works correctly.

* Issue **#891** : `StreamAppender` now keeps track of it's own record write count and no longer makes use of any other write counting pipeline element.

* Issue **#885** : Improved the way import works to ensure updates to entities are at least attempted when creating an import confirmation.

* Issue **#892** : Changed `Ok` to `OK`.

* Issue **#883** : Output streams are now immediately unlocked as soon as they are closed.

* Removed unnecessary OR operator that was being inserted into expressions where only a single child term was being used. This happened when reprocessing single streams.

* Issue **#882** : Splitting aggregated streams now works when using `FindReplaceFilter`. This functionality was previously broken because various reader elements were not passing the `endStream` event on.

* Issue **#881** : The find and replace strings specified for the `FindReplaceFilter` are now treated as unescaped Java strings and now support new line characters etc.

* Issue **#880** : Increased the maximum value a numeric pipeline property can be set to via the UI to 10000000.

* Issue **#888** : The dependencies listing now copes with external dependencies failing to provide data due to authentication issues.

* Issue **#890** : Dictionaries now show the words tab by default.

* Add admin healthchecks to stroom-proxy

* Add stroom-proxy docker image

* Refactor stroom docker images to reduce image size

* Add enabled flag to storing, forwarding and synching in stroom-proxy configuration

* Issue **#884** : Added extra fonts to stroom docker image to fix bug downloading xls search results.

* Issue **#879** : Fixed bug where reprocess and delete did not work if no stream status was set in the filter.

* Issue **#878** : Changed the appearance of stream filter fields to be more user friendly, e.g. `feedName` is now `Feed` etc.

* Issue **#809** : Changed default job frequency for `Stream Attributes Retention` and `Stream Task Retention` to `1d` (one day).

* Issue **#813** : Turned on secure processing feature for XML parsers and XML transformers so that external entities are not resolved. This prevents DoS attacks and gaining unauthorised access to the local machine.

* Issue **#871** : Fix for OptimisticLockException when processing streams.

* Issue **#872** : The parser cache is now automatically cleared when a schema changes as this can affect the way a data splitter parser is created.

* Add a health check for getting a public key from the authentication service.

* Issue **#897** : Import no longer attempts to rename or move existing items but will still update content.

* Issue **#902** : Improved the XSLT `format-date` function to better cope with week based dates and to default values to the stream time where year etc are omitted.

* Issue **#905** : Popup resize and move operations are now constrained to ensure that a popup cannot be dragged off screen or resized to be bigger than the current browser window size.

* Issue **#898** : Improved the way many read only aspects of the UI behave.

* Issue **#894** : The system now generates and displays errors to the user when you attempt to copy a feed.

* Issue **#896** : Extended folder `create` permissions are now correctly cached.

* Issue **#893** : You can now manage volumes without the `Manage Nodes` permission.

* Issue **#892** : The volume editor now waits for the node list to be loaded before opening.

* Issue **#889** : Index field editing in the UI now works correctly.

* Issue **#891** : `StreamAppender` now keeps track of it's own record write count and no longer makes use of any other write counting pipeline element.

* Issue **#885** : Improved the way import works to ensure updates to entities are at least attempted when creating an import confirmation.

* Issue **#892** : Changed `Ok` to `OK`.

* Issue **#883** : Output streams are now immediately unlocked as soon as they are closed.

* Removed unnecessary OR operator that was being inserted into expressions where only a single child term was being used. This happened when reprocessing single streams.

* Issue **#882** : Splitting aggregated streams now works when using `FindReplaceFilter`. This functionality was previously broken because various reader elements were not passing the `endStream` event on.

* Issue **#881** : The find and replace strings specified for the `FindReplaceFilter` are now treated as unescaped Java strings and now support new line characters etc.

* Issue **#880** : Increased the maximum value a numeric pipeline property can be set to via the UI to 10000000.

* Issue **#888** : The dependencies listing now copes with external dependencies failing to provide data due to authentication issues.

* Issue **#890** : Dictionaries now show the words tab by default.

* Add admin healthchecks to stroom-proxy

* Add stroom-proxy docker image

* Refactor stroom docker images to reduce image size

* Add enabled flag to storing, forwarding and synching in stroom-proxy configuration

* Issue **#884** : Added extra fonts to stroom docker image to fix bug downloading xls search results.

* Issue **#879** : Fixed bug where reprocess and delete did not work if no stream status was set in the filter.

* Issue **#878** : Changed the appearance of stream filter fields to be more user friendly, e.g. `feedName` is now `Feed` etc.

* Issue **#809** : Changed default job frequency for `Stream Attributes Retention` and `Stream Task Retention` to `1d` (one day).

* Issue **#813** : Turned on secure processing feature for XML parsers and XML transformers so that external entities are not resolved. This prevents DoS attacks and gaining unauthorised access to the local machine.

* Issue **#871** : Fix for OptimisticLockException when processing streams.

* Issue **#872** : The parser cache is now automatically cleared when a schema changes as this can affect the way a data splitter parser is created.

* Issue **#865** : Made `stroom.conf` location relative to YAML file when `externalConfig` YAML property is set.

* Issue **#867** : Added an option `showReplacementCount` to the find replace filter to choose whether to report total replacements on process completion.

* Issue **#867** : Find replace filter now creates an error if an invalid regex is used.

* Issue **#855** : Further fixes for stepping data that contains a BOM.

* Changed selected default tab for pipelines to be `Data`.

* Issue **#860** : Fixed issue where stepping failed when using any sort of input filter or reader before the parser.

* Issue **#867** : Added an option `showReplacementCount` to the find replace filter to choose whether to report total replacements on process completion.

* Improved Stroom instance management scripts

* Add contentPack import

* Fix typo in Dockerfile

* Issue **#859** : Change application startup to keep retrying when establishing a DB connection except for certain connection errors like access denied.

* Issue **#730** : The `System` folder now displays data and processors. This is a bug fix related to changing the default initial page for some document types.

* Issue **#854** : The activity screen no longer shows a permission error when shown to non admin users.

* Issue **#853** : The activity chooser will no longer display on startup if activity tracking is not enabled.

* Issue **#855** : Fixed stepping data that contains a BOM.

* Change base docker image to openjdk:8u171-jdk-alpine

* Improved loading of activity list prior to showing the chooser dialog.

* Issue **#852** : Fix for more required permissions when logging other 'find' events.

* Issue **#730** : Changed the default initial page for some document types.

* Issue **#852** : Fix for required permission when logging 'find' events.

* Changed the way the root pane loads so that error popups that appear when the main page is loading are not hidden.

* Issue **#851** : Added additional type info to type id when logging events.

* Issue **#848** : Fixed various issues related to stream processor filter editor.

* Issue **#815** : `stroom.pageTitle` property changed to `stroom.htmlTitle`.

* Issue **#732** : Added `host-address` and `host-name` XSLT functions.

* Issue **#338** : Added `splitAggregatedStreams` property to `StreamAppender`, `FileAppender` and `HDFSFileAppender` so that aggregated streams can be split into separate streams on output.

* Issue **#338** : Added `streamNo` path replacement variable for files to record the stream number within an aggregate.

* Added tests and fixed sorting of server tasks.

* Improved the way text input and output is buffered and recorded when stepping.

* The find and replace filter now resets the match count in between nested streams so that each stream is treated the same way, i.e. it can have the same number of text replacements.

* Added multiple fixes and improvements to the find and replace filter including limited support of input/output recording when stepping.

* Issue **#827** : Added `TextReplacementFilterReader` pipeline element.

* Issue **#736** : Added sorting to server tasks table.

* Inverted the behaviour of `disableQueryInfo` to now be `requireQueryInfo`.

* Issue **#596** : Rolling stream and file appenders can now roll on a cron schedule in addition to a frequency.

* The accept button now enabled on splash screen.

* Added additional event logging to stepping.

* An activity property with an id of `disableQueryInfo` can now be used to disable the query info popup on a per activity basis.

* Activity properties can now include the attributes `id`, `name`, `showInSelection` and `showInList` to determine their appearance and behaviour;

* Nested elements are now usable in the activity editor HTML.

* Record counts are now recorded on a per output stream basis even when splitting output streams.

* Splash presenter buttons are now always enabled.

* Fix background colour to white on activity pane.

* Changed `splitWhenBiggerThan` property to `rollSize` and added the property to the rolling appenders for consistency.

* Issue **#838** : Fix bug where calculation of written and read bytes was being accounted for twice due to the use of Java internal `FilterInputStream` and `FilterOutputStream` behaviour. This was leading to files being split at half od the expected size. Replaced Java internal classes with our own `WrappedInputStream` and `WrappedOutputStream` code.

* Issue **#837** : Fix bug to no longer try and record set activity events for null activities.

* Issue **#595** : Added stream appender and file appender property `splitWhenBiggerThan` to limit the size of output streams.

* Now logs activity change correctly.

* Add support for checkbox and selection control types to activity descriptions.

* Issue **#833** : The global property edit dialog can now be made larger.

* Fixed some issues in the activity manager.

* Issue **#722** : Change pipeline reference data loader to store its reference data in an off-heap disk backed LMDB store to reduce Java heap usage. See the `stroom.refloader.*` properties for configuration of the off-heap store.

* Issue **#794** : Automatically suggest a pipeline element name when creating it

* Issue **#792** : Preferred order of properties for Pipeline Elements

* Issue **824** : Fix for replace method in PathCreator also found in stroom proxy.

* Issue **#828** : Changed statistics store caches to 10 minute time to live so that they will definitely pick up new statistics store definitions after 10 minutes.

* Issue **#774** : Event logging now logs find stream criteria correctly so that feeds ids are included.

* Issue **#829** : Stroom now logs event id when viewing individual events.

* Added functionality to record actions against user defined activities.

* Added functionality to show a splash screen on login.

* Issue **#791** : Fixed broken equals method so query total row count gets updated correctly.

* Issue **#830** : Fix for API queries not returning before timing out.

* Issue **#824** : Fix for replace method in PathCreator also found in stroom proxy.

* Issue **#820** : Fix updating index shards so that they are loaded, updated and saved under lock.

* Issue **#819** : Updated `stroom-expression` to v1.4.3 to fix violation of contract exception when sorting search results.

* Issue **#817** : Increased maximum number of concurrent stream processor tasks to 1000 per node.

* Moved Index entities over to the new multi part document store.

* Moved Pipeline entities over to the new multi part document store.

* Moved both Statistic Store entity types over to the new multi part document store.

* Moved XSLT entities over to the new multi part document store.

* Moved Visualisation entities over to the new multi part document store.

* Moved Script entities over to the new multi part document store.

* Moved Dashboard entities over to the new multi part document store.

* Moved XmlSchema entities over to the new multi part document store.

* Moved TextConverter entities over to the new multi part document store.

* Modified the storage of dictionaries to use the new multi part document store.

* Changed the document store to hold multiple entries for a document so that various parts of a document can be written separately, e.g. the meta data about a dictionary and the dictionary text are now written as separate DB entries. Entries are combined during the serialisation/deserialisation process.

* Changed the import export API to use byte arrays to hold values rather than strings. *POSSIBLE BREAKING CHANGE*
Issue **gchq/stroom-expression#22** : Add `typeOf(...)` function to dashboard.

* Issue **#697** : Fix for reference data sometimes failing to find the appropriate effective stream due to the incorrect use of the effective stream cache. It was incorrectly configured to use a time to idle (TTI) expiry rather than a time to live (TTL) expiry meaning that heavy use of the cache would prevent the cached effective streams being refreshed.

* Issue **#806** : Fix for clearing previous dashboard table results if search results deliver no data.

* Issue **#805** : Fix for dashboard date time formatting to use local time zone.

* Issue **#803** : Fix for group key conversion to an appropriate value for visualisations.

* Issue **#802** : Restore lucene-backward-codecs to the build

* Issue **#800** : Add DB migration script 33 to replace references to the `Stream Type` type in the STRM_PROC_FILT table with `streamTypeName`.

* Issue **#798** : Add DB migration script 32 to replace references to the `NStatFilter` type in the PIPE table with `StatisticsFilter`.

* Fix data receipt policy defect

* Issue **#791** : Search completion signal is now only sent to the UI once all pending search result merges are completed.

* Issue **#795** : Import and export now works with appropriate application permissions. Read permission is required to export items and Create/Update permissions are required to import items depending on whether the update will create a new item or update an existing one.

* Improve configurabilty of stroom-proxy.

* Issue **#783** : Reverted code that ignored duplicate selection to fix double click in tables.

* Issue **#782** : Fix for NPE thrown when using CountGroups when GroupKey string was null due to non grouped child rows.

* Issue **#778** : Fix for text selection on tooltips etc in the latest version of Chrome.

* Uplift stroom-expression to v1.4.1

* Issue **#776** : Removal of index shard searcher caching to hopefully fix Lucene directory closing issue.

* Issue **#779** : Fix permissions defect.

* Issue **gchq/stroom-expression#22** : Add `typeOf(...)` function to dashboard.

* Issue **#766** : Fix NullPointerExceptions when downloading table results to Excel format.

* Issue **#770** : Speculative fix for memory leak in SQL Stats queries.

* Issue **#761** : New fix for premature truncation of SQL stats queries due to thread interruption.

* Issue **#748** : Fix build issue resulting from a change to SafeXMLFilter.

* Issue **#748** : Added a command line interface (CLI) in addition to headless execution so that full pipelines can be run against input files.

* Issue **#748** : Fixes for error output for headless mode.

* Issue **#761** : Fixed statistic searches failing to search more than once.

* Issue **#756** : Fix for state being held by `InheritableThreadLocal` causing objects to be held in memory longer than necessary.

* Issue **#761** : Fixed premature truncation of SQL stats queries due to thread interruption.

* Added `pipeline-name` and `put` XSLT functions back into the code as they were lost in a merge.

* Issue **#749** : Fix inability to query with only `use` privileges on the index.

* Issue **#613** : Fixed visualisation display in latest Firefox and Chrome.

* Added permission caching to reference data lookup.

* Updated to stroom-expression 1.3.1

    Added cast functions `toBoolean`, `toDouble`, `toInteger`, `toLong` and `toString`.
    Added `include` and `exclude` functions.
    Added `if` and `not` functions.
    Added value functions `true()`, `false()`, `null()` and `err()`.
    Added `match` boolean function.
    Added `variance` and `stDev` functions.
    Added `hash` function.
    Added `formatDate` function.
    Added `parseDate` function.
    Made `substring` and `decode` functions capable of accepting functional parameters.
    Added `substringBefore`, `substringAfter`, `indexOf` and `lastIndexOf` functions.
    Added `countUnique` function.

* Issue **#613** : Fixed visualisation display in latest Firefox and Chrome.

* Issue **#753** : Fixed script editing in UI.

* Issue **#751** : Fix inability to query on a dashboard with only use+read rights.

* Issue **#719** : Fix creation of headless Jar to ensure logback is now included.

* Issue **#735** : Change the format-date xslt function to parse dates in a case insensitive way.

* Issue **#719** : Fix creation of headless Jar. Exclude gwt-unitCache folder from build JARs.

* Issue **#720** : Fix for Hessian serialisation of table coprocessor settings.

* Issue **#217** : Add an 'all/none' checkbox to the Explorer Tree's quick filter.

* Issue **#400** : Shows a warning when cascading folder permissions.

* Issue **#405** : Fixed quick filter on permissions dialog, for users and for groups. It will now match anywhere in the user or group name, not just at the start.

* Issue **#708** : Removed parent folder UUID from ExplorerActionHandler.

* Application security code is now implemented using lambda expressions rather than AOP. This simplifies debugging and makes the code easier to understand.

* Changed the task system to allow task threads to be interrupted from the task UI.

* Made changes to improve search performance by making various parts of search wait for interruptible conditions.

* Migrated code from Spring to Guice for managing dependency injection.

* Issue **#229** : When a user 'OKs' a folder permission change it can take a while to return. This disables the ok/cancel buttons while Stroom is processing the permission change.

* Issue **#405** : Fixed quick filter on permissions dialog, for users and for groups. It will now match anywhere in the user or group name, not just at the start.

* Issue **#588** : Fixed display of horizontal scrollbar on explorer tree in export, create, copy and move dialogs.

* Issue **#691** : Volumes now reload on edit so that the entities are no longer stale the second time they are edited.

* Issue **#692** : Properties now reload on edit so that the entities are no longer stale the second time they are edited.

* Issue **#703** : Removed logging of InterruptedException stack trace on SQL stat queries, improved concurrency code.

* Issue **#697** : Improved XSLT `Lookup` trace messages.

* Issue **#697** : Added a feature to trace XSLT `Lookup` attempts so that reference data lookups can be debugged.

* Issue **#702** : Fix for hanging search extraction tasks

* Issue **#701** : The search `maxDocIdQueueSize` is now 1000 by default.

* Issue **#700** : The format-date XSLT function now defaults years, months and days to the stream receipt time regardless of whether the input date pattern specifies them.

* Issue **#657** : Change SQL Stats query code to process/transform the data as it comes back from the database rather than holding the full resultset before processing. This will reduce memory overhead and improve performance.

* Issue **#634** : Remove excessive thread sleeping in index shard searching. Sleeps were causing a significant percentage of inactivity and increasing memory use as data backed up. Add more logging and logging of durations of chunks of code. Add an integration test for testing index searching for large data volumes.

* Issue **#698** : Migration of Processing Filters now protects against folders that have since been deleted

* Issue **#634** : Remove excessive thread sleeping in index shard searching. Sleeps were causing a significant percentage of inactivity and increasing memory use as data backed up. Add more logging and logging of durations of chunks of code. Add an integration test for testing index searching for large data volumes.

* Issue **#659** : Made format-date XSLT function default year if none specified to the year the data was received unless this would make the date later then the received time in which case a year is subtracted.

* Issue **#658** : Added a hashing function for XSLT translations.

* Issue **#680** : Fixed the order of streams in the data viewer to descending by date

* Issue **#679** : Fixed the editing of Stroom properties that are 'persistent'.

* Issue **#681** : Added dry run to check processor filters will convert to find stream criteria. Throws error to UI if fails.

* Issue **#676** : Fixed use of custom stream type values in expression based processing filters.

* Issue **#673** : Fixed issue with Stream processing filters that specify Create Time

* Issue **#675** : Fixed issue with datafeed requests authenticating incorrectly

* Issue **#666** : Fixed the duplicate dictionary issue in processing filter migrations, made querying more efficient too
* Database migration fixes and tools

* Issue **#668** : Fixed the issue that prevented editing of stroom volumes

* Issue **#669** : Elastic Index Filter now uses stroomServiceUser to retrieve the index config from the Query Elastic service.

* Minor fix to migrations

* Add logging to migrations

* Add logging to migrations

* Issue **#651** : Removed the redundant concept of Pipeline Types, it's half implementation prevented certain picker dialogs from working.

* Issue **#481** : Fix handling of non-incremental index queries on the query API. Adds timeout option in request and blocking code to wait for the query to complete. Exit early from wait loops in index/event search.

* Issue **#626** : Fixed issue with document settings not being persisted

* Issue **#621** : Changed the document info to prevent requests for multi selections

* Issue **#620** : Copying a directory now recursively copies it's contents, plus renaming copies is done more intelligently.

* Issue **#546** : Fixed race conditions with the Explorer Tree, it was causing odd delays to population of the explorer in various places.

* Issue **#495** : Fixed the temporary expansion of the Explorer Tree caused by filtering

* Issue **#376** : Welcome tab details fixed since move to gradle

* Issue **#523** : Changed permission behaviours for copy and move to support `None`, `Source`, `Destination` and `Combined` behaviours. Creating new items now allows for `None` and `Destination` permission behaviours. Also imported items now receive permissions from the destination folder. Event logging now indicates the permission behaviour used during copy, move and create operations.

* Issue **#480** : Change the downloaded search request API JSON to have a fetch type of ALL.

* Issue **#623** : Fixed issue where items were being added to sublist causing a stack overflow exception during data retention processing.

* Issue **#617** : Introduced a concept of `system` document types that prevents the root `System` folder type from being created, copied, deleted, moved, renamed etc.

* Issue **#622** : Fix incorrect service discovery based api paths, remove authentication and authorisation from service discovery

* Issue **#568** : Fixed filtering streams by pipeline in the pipeline screen.

* Issue **#565** : Fixed authorisation issue on dashboards.

* Issue **#592** : Mount stroom at /stroom.

* Issue **#608** : Fixed stream grep and stream dump tools and added tests to ensure continued operation.

* Issue **#603** : Changed property description from `tags` to `XML elements` in `BadTextXMLFilterReader`.

* Issue **#600** : Added debug to help diagnose cause of missing index shards in shard list.

* Issue **#611** : Changed properties to be defined in code rather than Spring XML.

* Issue **#605** : Added a cache for retrieving user by name to reduce DB use when pushing users for each task.

* Issue **#610** : Added `USE INDEX (PRIMARY)` hint to data retention select SQL to improve performance.

* Issue **#607** : Multiple improvements to the code to ensure DB connections, prepared statements, result sets etc use try-with-resources constructs wherever possible to ensure no DB resources are leaked. Also all connections obtained from a data source are now returned appropriately so that connections from pools are reused.

* Issue **#602** : Changed the data retention rule table column order.

* Issue **#606** : Added more stroom properties to tune the c3P0 connection pool. The properties are prefixed by `stroom.db.connectionPool` and `stroom.statistics.sql.db.connectionPool`.

* Issue **#601** : Fixed NPE generated during index shard retention process that was caused by a shard being deleted from the DB at the same time as the index shard retention job running.

* Issue **#609** : Add configurable regex to replace IDs in heap histogram class names, e.g. `....$Proxy54` becomes `....$Proxy--ID-REMOVED--`

* Issue **#570** : Refactor the heap histogram internal statistics for the new InternalStatisticsReceiver

* Issue **#599** : DocumentServiceWriteAction was being used in the wrong places where EntityServiceSaveAction should have been used instead to save entities that aren't document entities.

* Issue **#593** : Fixed node save RPC call.

* Issue **#591** : Made the query info popup more configurable with a title, validation regex etc. The popup will now only be displayed when enabled and when a manual user action takes place, e.g. clicking a search button or running a parameterised execution with one or more queries.

* Added 'prompt' option to force the identity provider to ask for a login.

* Issue **#549** : Change to not try to connect to kafka when kafka is not configured and improve failure handling

* Issue **#573** : Fixed viewing folders with no permitted underlying feeds. It now correctly shows blank data screen, rather than System/Data.

* Issue **#150** : Added a feature to optionally require specification of search purpose.

* Issue **#572** : Added a feature to allow easy download of dictionary contents as a text file.

* Generate additional major and minor floating docker tags in travis build, e.g. v6-LATEST and v6.0-LATEST

* Change docker image to be based on openjdk:8u151-jre-alpine

* Added a feature to list dependencies for all document entities and indicate where dependencies are missing.

* Issue **#540** : Improve description text for stroom.statistics.sql.maxProcessingAge property

* Issue **#538** : Lists of items such as users or user groups were sometimes not being converted into result pages correctly, this is now fixed.

* Issue **#537** : Users without `Manage Policies` permission can now view streams.

* Issue **#522** : Selection of data retention rules now remains when moving rules up or down.

* Issue **#411** : When data retention rules are disabled they are now shown greyed out to indicate this.

* Issue **#536** : Fix for missing visualisation icons.

* Issue **#368** : Fixed hidden job type button on job node list screen when a long cron pattern is used.

* Issue **#507** : Added dictionary inheritance via import references.

* Issue **#554** : Added a `parseUri` XSLT function.

* Issue **#557** : Added dashboard functions to parse and output URI parts.

* Issue **#552** : Fix for NPE caused by bad XSLT during search data extraction.

* Issue **#560** : Replaced instances of `Files.walk()` with `Files.walkFileTree()`. `Files.walk()` throws errors if any files are deleted or are not accessible during the walk operation. This is a major issue with the Java design for walking files using Java 8 streams. To avoid this issue `Files.walkFileTree()` has now been used in place of `Files.walk()`.

* Issue **#567** : Changed `parseUri` to be `parse-uri` to keep it consistently named with respect to other XSLT functions. The old name `parseUri` still works but is deprecated and will be removed in a later version.

* Issue **#567** : The XSLT function `parse-uri` now correctly returns a `schemeSpecificPart` element rather than the incorrectly named `schemeSpecificPort`.

* Issue **#567** : The dashboard expression function `extractSchemeSpecificPortFromUri` has now been corrected to be called `extractSchemeSpecificPartFromUri`.

* Issue **#567** : The missing dashboard expression function `extractQueryFromUri` has been added.

* Issue **#571** : Streams are now updated to have a status of deleted in batches using native SQL and prepared statements rather than using the stream store.

* Issue **#559** : Changed CSS to allow table text selection in newer browsers.

* Issue **#574** : Fixed SQL debug trace output.

* Issue **#574** : Fixed SQL UNION code that was resulting in missing streams in the data browser when paging.

* Issue **#590** : Improved data browser performance by using a local cache to remember feeds, stream types, processors, pipelines etc while decorating streams.

* Issue **#150** : Added a property to optionally require specification of search purpose.

* New authentication flow based around OpenId

* New user management screens

* The ability to issue API keys

* Issue **#501** : Improve the database teardown process in integration tests to speed up builds

* Relax regex in build script to allow tags like v6.0-alpha.3 to be published to Bintray

* Add Bintray publish plugin to Gradle build

* Issue **#75** : Upgraded to Lucene 5.

* Issue **#135** : [BREAKING CHANGE] Removed JODA Time library and replaced with Java 7 Time API. This change breaks time zone output previously formatted with `ZZ` or `ZZZ`.

* Added XSLT functions generate-url and fetch-json

* Added ability to put clickable hyperlinks in Dashboard tables

* Added an HTTP appender.

* Added an appender for the proxy store.

* Issue **#412** : Fixed no-column table breakage

* Issue **#380** : Fixed build details on welcome/about

* Issue **#348** : Fixed new menu icons.

* Issue **98** : Fix premature trimming of results in the store

* Issue **360** : Fix inability to sort sql stats results in the dashboard table

* Issue **#550** : Fix for info message output for data retention.

* Issue **#551** : Improved server task detail for data retention job.

* Issue **#541** : Changed stream retention job descriptions.

* Issue **#553** : The data retention job now terminates if requested to do so and also tracks progress in a local temp file so a nodes progress will survive application restarts.

* Change docker image to use openjdk:8u151-jre-alpine as a base

* Issue **#539** : Fix issue of statistic search failing after it is imported

* Issue **#547** : Data retention processing is now performed in batches (size determined by `stroom.stream.deleteBatchSize`). This change should reduce the memory required to process the data retention job.

* Issue **#541** : Marked old stream retention job as deprecated in description.

* Issue **#542** : Fix for lazy hibernate object initialisation when stepping cooked data.

* Issue **#524** : Remove dependency on stroom-proxy:stroom-proxy-repo and replaced with duplicated code from stroom-proxy-repo (commit b981e1e)

* Issue **#203** : Initial release of the new data receipt policy functionality.

* Issue **#202** : Initial release of the new data retention policy functionality.

* Issue **#521** : Fix for the job list screen to correct the help URL.

* Issue **#526** : Fix for XSLT functions that should return optional results but were being forced to return a single value.

* Issue **#527** : Fix for XSLT error reporting. All downstream errors were being reported as XSLT module errors and were
 hiding the underlying exception.

* Issue **#501** : Improve the database teardown process in integration tests to speed up builds.

* Issue **#511** : Fix NPE thrown during pipeline stepping by downstream XSLT.

* Issue **#521** : Fix for the job list screen to use the help URL system property for displaying context sensitive help.

* Issue **#511** : Fix for XSLT functions to allow null return values where a value cannot be returned due to an error etc.

* Issue **#515** : Fix handling of errors that occur before search starts sending.

* Issue **#506** : In v5 dashboard table filters were enhanced to allow parameters to be used in include/exclude filters. The implementation included the use of ` \ ` to escape `$` characters that were not to be considered part of a parameter reference. This change resulted in regular expressions requiring ` \ ` being escaped with additional ` \ ` characters. This escaping has now been removed and instead only `$` chars before `{` chars need escaping when necessary with double `$$` chars, e.g. use `$${something` if you actually want `${something` not to be replaced with a parameter.

* Issue **#505** : Fix the property UI so all edited value whitespace is trimmed

* Issue **#513** : Now only actively executing tasks are visible as server tasks

* Issue **#483** : When running stream retention jobs the transactions are now set to REQUIRE_NEW to hopefully ensure that the job is done in small batches rather than a larger transaction spanning multiple changes.

* Issue **#508** : Fix directory creation for index shards.

* Issue **#492** : Task producers were still not being marked as complete on termination which meant that the parent cluster task was not completing. This has now been fixed.

* Issue **#497** : DB connections obtained from the data source are now released back to the pool after use.

* Issue **#492** : Task producers were not being marked as complete on termination which meant that the parent cluster task was not completing. This has now been fixed.

* Issue **#497** : Change stream task creation to use straight JDBC rather than hibernate for inserts and use a configurable batch size (stroom.databaseMultiInsertMaxBatchSize) for the inserts.

* Issue **#502** : The task executor was not responding to shutdown and was therefore preventing the app from stopping gracefully.

* Issue **#476** : Stepping with dynamic XSLT or text converter properties now correctly falls back to the specified entity if a match cannot be found by name.

* Issue **#498** : The UI was adding more than one link between 'Source' and 'Parser' elements, this is now fixed.

* Issue **#492** : Search tasks were waiting for part of the data extraction task to run which was not checking for termination. The code for this has been changed and should now terminate when required.

* Issue **#494** : Fix problem of proxy aggregation never stopping if more files exist

* Issue **#490** : Fix errors in proxy aggregation due to a bounded thread pool size

* Issue **#484** : Remove custom finalize() methods to reduce memory overhead

* Issue **#475** : Fix memory leak of java.io.File references when proxy aggregation runs

* Issue **#470** : You can now correctly add destinations directly to the pipeline 'Source' element to enable raw streaming.

* Issue **#487** : Search result list trimming was throwing an illegal argument exception `Comparison method violates its general contract`, this should now be fixed.

* Issue **#488** : Permissions are now elevated to 'Use' for the purposes of reporting the data source being queried.

* Migrated to ehcache 3.4.0 to add options for off-heap and disk based caching to reduce memory overhead.

* Caches of pooled items no longer use Apache Commons Pool.

* Issue **#401** : Reference data was being cached per user to ensure a user centric view of reference data was being used. This required more memory so now reference data is built in the context of the internal processing user and then filtered during processing by user access to streams.

* The effective stream cache now holds 1000 items.

* Reduced the amount of cached reference data to 100 streams.

* Reduced the number of active queries to 100.

* Removed Ehcache and switched to Guava cache.

* Issue **#477** : Additional changes to ensure search sub tasks use threads fairly between multiple searches.

* Issue **#477** : Search sub tasks are now correctly linked to their parent task and can therefore be terminated by terminating parent tasks.

* Issue **#425** : Changed string replacement in pipeline migration code to use a literal match

* Issue **#469** : Add Heap Histogram internal statistics for memory use monitoring

* Issue **#463** : Made further improvements to the index shard writer cache to improve performance.

* Issue **#448** : Some search related tasks never seem to complete, presumably because an error is thrown at some point and so their callbacks do not get called normally. This fix changes the way task completion is recorded so that it isn't dependant on the callbacks being called correctly.

* Issue **#464** : When a user resets a password, the password now has an expiry date set in the future determined by the password expiry policy. Password that are reset by email still expire immediately as expected.

* Issue **#462** : Permission exceptions now carry details of the user that the exception applies to. This change allows error logging to record the user id in the message where appropriate.

* Issue **#463** : Many index shards are being corrupted which may be caused by insufficient locking of the shard writers and readers. This fix changes the locking mechanism to use the file system.

* Issue **#451** : Data paging was allowing the user to jump beyond the end of a stream whereby just the XML root elements were displayed. This is now fixed by adding a constraint to the page offset so that the user cannot jump beyond the last record. Because data paging assumes that segmented streams have a header and footer, text streams now include segments after a header and before a footer, even if neither are added, so that paging always works correctly regardless of the presence of a header or footer.

* Issue **#461** : The stream attributes on the filter dialog were not sorted alphabetically, they now are.

* Issue **#460** : In some instances error streams did not always have stream attributes added to them for fatal errors. This mainly occurred in instances where processing failed early on during pipeline creation. An error was recorded but stream attributes were not added to the meta data for the error stream. Processing now ensures that stream attributes are recorded for all error cases.

* Issue **#442** : Remove 'Old Internal Statistics' folder, improve import exception handling

* Issue **#457** : Add check to import to prevent duplicate root level entities

* Issue **#444** : Fix for segment markers when writing text to StreamAppender.

* Issue **#447** : Fix for AsyncSearchTask not being displayed as a child of EventSearchTask in the server tasks view.

* Issue **#421** : FileAppender now causes fatal error where no output path set.

* Issue **#427** : Pipelines with no source element will now only treat a single parser element as being a root element for backwards compatibility.

* Issue **#420** : Pipelines were producing errors in the UI when elements were deleted but still had properties set on them. The pipeline validator was attempting to set and validate properties for unknown elements. The validator now ignores properties and links to elements that are undeclared.

* Issue **#420** : The pipeline model now removes all properties and links for deleted elements on save.

* Issue **#458** : Only event searches should populate the `searchId`. Now `searchId` is only populated when a stream processor task is created by an event search as only event searches extract specific records from the source stream.

* Issue **#437** : The event log now includes source in move events.

* Issue **#419** : Fix multiple xml processing instructions appearing in output.

* Issue **#446** : Fix for deadlock on rolling appenders.

* Issue **#444** : Fix segment markers on RollingStreamAppender.

* Issue **#426** : Fix for incorrect processor filters. Old processor filters reference `systemGroupIdSet` rather than `folderIdSet`. The new migration updates them accordingly.

* Issue **#429** : Fix to remove `usePool` parser parameter.

* Issue **#439** : Fix for caches where elements were not eagerly evicted.

* Issue **#424** : Fix for cluster ping error display.

* Issue **#441** : Fix to ensure correct names are shown in pipeline properties.

* Issue **#433** : Fixed slow stream queries caused by feed permission restrictions.

* Issue **#385** : Individual index shards can now be deleted without deleting all shards.

* Issue **#391** : Users needed `Manage Processors` permission to initiate pipeline stepping. This is no longer required as the 'best fit' pipeline is now discovered as the internal processing user.

* Issue **#392** : Inherited pipelines now only require 'Use' permission to be used instead of requiring 'Read' permission.

* Issue **#394** : Pipeline stepping will now show errors with an alert popup.

* Issue **#396** : All queries associated with a dashboard should now be correctly deleted when a dashboard is deleted.

* Issue **#393** : All caches now cache items within the context of the current user so that different users do not have the possibility of having problems caused by others users not having read permissions on items.

* Issue **#358** : Schemas are now selected from a subset matching the criteria set on SchemaFilter by the user.

* Issue **#369** : Translation stepping wasn't showing any errors during stepping if a schema had an error in it.

* Issue **#364** : Switched index writer lock factory to a SingleInstanceLockFactory as index shards are accessed by a single process.

* Issue **#363** : IndexShardWriterCacheImpl now closes and flushes writers using an executor provided by the TaskManager. Writers are now also closed in LRU order when sweeping up writers that exceed TTL and TTI constraints.

* Issue **#361** : Information has been added to threads executing index writer and index searcher maintenance tasks.

* Issue **#356** : Changed the way index shard writers are cached to improve indexing performance and reduce blocking.

* Issue **#353** : Reduced expected error logging to debug.

* Issue **#354** : Changed the way search index shard readers get references to open writers so that any attempt to get an open writer will not cause, or have to wait for, a writer to close.

* Issue **#351** : Fixed ehcache item eviction issue caused by ehcache internally using a deprecated API.

* Issue **#347** : Added a 'Source' node to pipelines to establish a proper root for a pipeline rather than an assumed one based on elements with no parent.

* Issue **#350** : Removed 'Advanced Mode' from pipeline structure editor as it is no longer very useful.

* Issue **#349** : Improved index searcher cache to ensure searchers are not affected by writers closing.

* Issue **#342** : Changed the way indexing is performed to ensure index readers reference open writers correctly.

* Issue **#346** : Improved multi depth config content import.

* Issue **#328** : You can now delete corrupt shards from the UI.

* Issue **#343** : Fixed login expiry issue.

* Issue **#345** : Allowed for multi depth config content import.

* Issue **#341** : Fixed arg in SQL.

* Issue **#340** : Fixed headless and corresponding test.

* Issue **#333** : Fixed event-logging version in build.

* Issue **#334** : Improved entity sorting SQL and separated generation of SQL and HQL to help avoid future issues.

* Issue **#335** : Improved user management

* Issue **#337** : Added certificate auth option to export servlet and disabled the export config feature by default.

* Issue **#337** : Added basic auth option to export servlet to complement cert based auth.

* Issue **#332** : The index shard searcher cache now makes sure to get the current writer needed for the current searcher on open.

* Issue **#322** : The index cache and other caching beans should now throw exceptions on `get` that were generated during the creation of cached items.

* Issue **#325** : Query history is now cleaned with a separate job. Also query history is only recorded for manual querying, i.e. not when query is automated (on open or auto refresh). Queries are now recorded on a dashboard + query component basis and do not apply across multiple query components in a dashboard.

* Issue **#323** : Fixed an issue where parser elements were not being returned as 'processors' correctly when downstream of a reader.

* Issue **#322** : Index should now provide a more helpful message when an attempt is made to index data and no volumes have been assigned to an index.

* Issue **#316** : Search history is now only stored on initial query when using automated queries or when a user runs a query manually. Search history is also automatically purged to keep either a specified number of items defined by `stroom.query.history.itemsRetention` (default 100) or for a number of days specified by `stroom.query.history.daysRetention` (default 365).

* Issue **#317** : Users now need update permission on an index plus 'Manage Index Shards' permission to flush or close index shards. In addition to this a user needs delete permission to delete index shards.

* Issue **#319** : SaveAs now fetches the parent folder correctly so that users can copy items if they have permission to do so.

* Issue **#311** : Fixed request for `Pipeline` in `meta` XSLT function. Errors are now dealt with correctly so that the XSLT will not fail due to missing meta data.

* Issue **#313** : Fixed case of `xmlVersion` property on `InvalidXMLCharFilterReader`.

* Issue **#314** : Improved description of `tags` property in `BadTextXMLFilterReader`.

* Issue **#307** : Made some changes to avoid potential NPE caused by session serialisation.

* Issue **#306** : Added a stroom `meta` XSLT function. The XSLT function now exposes `Feed`, `StreamType`, `CreatedTime`, `EffectiveTime` and `Pipeline` meta attributes from the currently processing stream in addition to any other meta data that might apply. To access these meta data attributes of the current stream use `stroom:meta('StreamType')` etc. The `feed-attribute` function is now an alias for the `meta` function and should be considered to be deprecated.

* Issue **#303** : The stream delete job now uses cron in preference to a frequency.

* Issue **#152** : Changed the way indexing is performed so that a single indexer object is now responsible for indexing documents and adding them to the appropriate shard.

* Issue **#179** : Updated Saxon-HE to version 9.7.0-18 and added XSLTFilter option to `usePool` to see if caching might be responsible for issue.

* Issue **#288** : Made further changes to ensure that the IndexShardWriterCache doesn't try to reuse an index shard that has failed when adding any documents.

* Issue **#295** : Made the help URL absolute and not relative.

* Issue **#293** : Attempt to fix mismatch document count error being reported when index shards are opened.

* Issue **#292** : Fixed locking for rolling stream appender.

* Issue **#292** : Rolling stream output is no longer associated with a task, processor or pipeline to avoid future processing tasks from deleting rolling streams by thinking they are superseded.

* Issue **#292** : Data that we expect to be unavailable, e.g. locked and deleted streams, will no longer log exceptions when a user tries to view it and will instead return an appropriate message to the user in place of the data.

* Issue **#288** : The error condition 'Expected a new writer but got the same one back!!!' should no longer be encountered as the root cause should now be fixed. The original check has been reinstated so that processing will terminate if we do encounter this problem.

* Issue **#295** : Fixed the help property so that it can now be configured.

* Issue **#296** : Removed 'New' and 'Delete' buttons from the global property dialog.

* Issue **#279** : Fixed NPE thrown during proxy aggregation.

* Issue **#294** : Changing stream task status now tries multiple times to attempt to avoid a hibernate LockAcquisitionException.

* Issue **#287** : XSLT not found warnings property description now defaults to false.

* Issue **#261** : The save button is now only enabled when a dashboard or other item is made dirty and it is not read only.

* Issue **#286** : Dashboards now correctly save the selected tab when a tab is selected via the popup tab selector (visible when tabs are collapsed).

* Issue **#289** : Changed Log4J configuration to suppress logging from Hibernate SqlExceptionHandler for expected exceptions like constraint violations.

* Issue **#288** : Changed 'Expected a new writer...' fatal error to warning as the condition in question might be acceptable.

* Issue **#285** : Attempted fix for GWT RPC serialisation issue.

* Issue **#283** : Statistics for the stream task queue are now captured even if the size is zero.

* Issue **#226** : Fixed issue where querying an index failed with "User does not have the required permission (Manage Users)" message.

* Issue **#281** : Made further changes to cope with Files.list() and Files.walk() returning streams that should be closed with 'try with resources' construct.

* Issue **#224** : Removing an element from the pipeline structure now removes all child elements too.

* Issue **#282** : Users can now upload data with just 'Data - View' and 'Data - Import' application permissions, plus read permission on the appropriate feed.

* Issue **#199** : The explorer now scrolls selected items into view.

* Issue **#280** : Fixed 'No user is currently authenticated' issue when viewing jobs and nodes.

* Issue **#278** : The date picker now hides once you select a date.

* Issue **#281** : Directory streams etc are now auto closed to prevent systems running out of file handles.

* Issue **#263** : The explorer tree now allows you to collapse the root 'System' node after it is first displayed.

* Issue **#266** : The explorer tree now resets (clears and collapses all previously open nodes) and shows the currently selected item every time an explorer drop down in opened.

* Issue **#233** : Users now only see streams if they are administrators or have 'Data - View' permission. Non administrators will only see data that they have 'read' permission on for the associated feed and 'use' permission on for the associated pipeline if there is one.

* Issue **#265** : The stream filter now orders stream attributes alphabetically.

* Issue **#270** : Fixed security issue where null users were being treated as INTERNAL users.

* Issue **#270** : Improved security by pushing user tokens rather than just user names so that internal system (processing) users are clearly identifiable by the security system and cannot be spoofed by regular user accounts.

* Issue **#269** : When users are prevented from logging in with 'preventLogin' their failed login count is no longer incremented.

* Issue **#267** : The login page now shows the maintenance message.

* Issue **#276** : Session list now shows session user ids correctly.

* Issue **#201** : The permissions menu item is no longer available on the root 'System' folder.

* Issue **#176** : Improved performance of the explorer tree by increasing the size of the document permissions cache to 1M items and changing the eviction policy from LRU to LFU.

* Issue **#176** : Added an optimisation to the explorer tree that prevents the need for a server call when collapsing tree nodes.

* Issue **#273** : Removed an unnecessary script from the build.

* Issue **#277** : Fixed a layout issue that was causing the feed section of the processor filter popup to take up too much room.

* Issue **#274** : The editor pane was only returning the current user edited text when attached to the DOM which meant changes to text were ignored if an editor pane was not visible when save was pressed. This has now been fixed so that the current content of an editor pane is always returned even when it is in a detached state.

* Issue **#264** : Added created by/on and updated by/on info to pipeline stream processor info tooltips.

* Issue **#222** : Explorer items now auto expand when a quick filter is used.

* Issue **#205** : File permissions in distribution have now been changed to `0750` for directories and shell scripts and `0640` for all other files.

* Issue **#240** : Separate application permissions are now required to manage DB tables and tasks.

* Issue **#210** : The statistics tables are now listed in the database tables monitoring pane.

* Issue **#249** : Removed spaces between values and units.

* Issue **#237** : Users without 'Download Search Results' permission will no longer see the download button on the table component in a dashboard.

* Issue **#232** : Users can now inherit from pipelines that they have 'use' permissions on.

* Issue **#191** : Max stream size was not being treated as IEC value, e.g. Mebibytes etc.

* Issue **#235** : Users can now only view the processor filters that they have created if they have 'Manage Processors' permission unless they are an administrator in which case they will see all filters. Users without the 'Manage Processors' permission who are also not administrators will see no processor filters in the UI. Users with 'Manage Processors' permission who are not administrators will be able to update their own processor filters if they have 'update' permission on the associated pipeline. Administrators are able to update all processor filters.

* Issue **#212** : Changes made to text in any editor including those made with cut and paste are now correctly handled so that altered content is now saved.

* Issue **#247** : The editor pane now attempts to maintain the scroll position when formatting content.

* Issue **#251** : Volume and memory statistics are now recorded in bytes and not MiB.

* Issue **#243** : The error marker pane should now discover and display all error types even if they are preceded by over 1000 warnings.

* Issue **#254** : Fixed search result download.

* Issue **#209** : Statistics are now queryable in a dashboard if a user has 'use' permissions on a statistic.

* Issue **#255** : Fixed issue where error indicators were not being shown in the schema validator pane because the text needed to be formatted so that it spanned multiple lines before attempting to add annotations.

* Issue **#257** : The dashboard text pane now provides padding at the top to allow for tabs and controls.

* Issue **#174** : Index shard checking is now done asynchronously during startup to reduce startup time.

* Issue **#225** : Fixed NPE that was caused by processing instruction SAX events unexpectedly being fired by Xerces before start document events. This looks like it might be a bug in Xerces but the code now copes with the unexpected processing instruction event anyway.

* Issue **#230** : The maintenance message can now be set with the property 'stroom.maintenance.message' and the message now appears as a banner at the top of the screen rather than an annoying popup. Non admin users can also be prevented from logging on to the system by setting the 'stroom.maintenance.preventLogin' property to 'true'.

* Issue **#155** : Changed password values to be obfuscated in the UI as 20 asterisks regardless of length.

* Issue **#188** : All of the writers in a pipeline now display IO in the UI when stepping.

* Issue **#208** : Schema filter validation errors are now shown on the output pane during stepping.

* Issue **#211** : Turned off print margins in all editors.

* Issue **#200** : The stepping presenter now resizes the top pane to fit the tree structure even if it is several elements high.

* Issue **#168** : Code and IO is now loaded lazily into the element presenter panes during stepping which prevents the scrollbar in the editors being in the wrong position.

* Issue **#219** : Changed async dispatch code to work with new lambda classes rather than callbacks.

* Issue **#221** : Fixed issue where `*.zip.bad` files were being picked up for proxy aggregation.

* Issue **#242** : Improved the way properties are injected into some areas of the code to fix an issue where 'stroom.maxStreamSize' and other properties were not being set.

* Issue **#241** : XMLFilter now ignores the XSLT name pattern if an empty string is supplied.

* Issue **#236** : 'Manage Cache Permission' has been changed to 'Manage Cache'.

* Issue **#219** : Made further changes to use lambda expressions where possible to simplify code.

* Issue **#231** : Changed the way internal statistics are created so that multiple facets of a statistic, e.g. Free & Used Memory, are combined into a single statistic to allow combined visualisation.

* Issue **#172** : Further improvement to dashboard L&F.

* Issue **#194** : Fixed missing Roboto fonts.

* Issue **#195** : Improved font weights and removed underlines from link tabs.

* Issue **#196** : Reordered fields on stream, relative stream, volume and server task tables.

* Issue **#182** : Changed the way dates and times are parsed and formatted and improved the datebox control L&F.

* Issue **#198** : Renamed 'INTERNAL_PROCESSING_USER' to 'INTERNAL'.

* Issue **#154** : Active tasks are now sortable by processor filter priority.

* Issue **#204** : Pipeline processor statistics now include 'Node' as a tag.

* Issue **#170** : Changed import/export to delegate import/export responsibility to individual services. Import/export now only works with items that have valid UUIDs specified.

* Issue **#164** : Reduced caching to ensure tree items appear as soon as they are added.

* Issue **#177** : Removed 'Meta Data-Bytes Received' statistic as it was a duplicate.

* Issue **#152** : Changed the way index shard creation is locked so that only a single shard should be fetched from the cache with a given shard key at any one time.

* Issue **#189** : You now have to click within a checkbox to select it within a table rather than just clicking the cell the checkbox is in.

* Issue **#186** : Data is no longer artificially wrapped with the insertion of new lines server side. Instead the client now receives the data and an option to soft wrap lines has been added to the UI.

* Issue **#167** : Fixed formatting of JavaScript and JSON.

* Issue **#175** : Fixed visibility of items by inferred permissions.

* Issue **#178** : Added new properties and corresponding configuration to connect and create a separate SQL statistics DB.

* Issue **#172** : Improved dashboard L&F.

* Issue **#169** : Improved L&F of tables to make better use of screen real estate.

* Issue **#191** : Mebibytes (multiples of 1024) etc are now used as standard throughout the application for both memory and disk sizes and have single letter suffixes (B, K, M, G, T).

* Issue **#173** : Fixed the way XML formatter deals with spaces in attribute values.

* Issue **#151** : Fixed meta data statistics. 'metaDataStatistics' bean was declared as an interface and not a class.

* Issue **#158** : Added a new global property 'stroom.proxy.zipFilenameDelimiter' to enable Stroom proxy repositories to be processed that have a custom file name pattern.

* Issue **#153** : Clicking tick boxes and other cell components in tables no longer requires the row to be selected first.

* Issue **#148** : The stream browsing UI no longer throws an error when attempting to clear markers from the error markers pane.

* Issue **#160** : Stream processing tasks are now created within the security context of the user that created the associated stream processor filter.

* Issue **#157** : Data is now formatted by the editor automatically on display.

* Issue **#144** : Old processing output will now be deleted when content is reprocessed even if the new processing task does not produce output.

* Issue **#159** : Fixed NPE thrown during import.

* Issue **#166** : Fixed NPE thrown when searching statistics.

* Issue **#165** : Dashboards now add a query and result table from a template by default on creation. This was broken when adding permission inheritance to documents.

* Issue **#162** : The editor annotation popup now matches the style of other popups.

* Issue **#163** : Imported the Roboto Mono font to ensure consistency of the editor across platforms.

* Issue **#143** : Stroom now logs progress information about closing index shard writers during shutdown.

* Issue **#140** : Replaced code editor to improve UI performance and add additional code formatting & styling options.

* Issue **#146** : Object pool should no longer throw an error when abandoned objects are returned to the pool.

* Issue **#142** : Changed the way permissions are cached so that changes to permissions provide immediate access to documents.

* Issue **#123** : Changed the way entity service result caching works so that the underlying entity manager is cached instead of individual services. This allows entity result caching to be performed while still applying user permissions to cached results.

* Issue **#156** : Attempts to open items that that user does not have permission to open no longer show an error and spin the progress indicator forever, instead the item will just not open.

* Issue **#141** : Improved log output during entity reference migration and fixed statistic data source reference migration.

* Issue **#127** : Entity reference replacement should now work with references to 'StatisticsDataSource'.

* Issue **#125** : Fixed display of active tasks which was broken by changes to the task summary table selection model.

* Issue **#121** : Fixed cache clearing.

* Issue **#122** : Improved the look of the cache screen.

* Issue **#106** : Disabled users and groups are now displayed with greyed out icon in the UI.

* Issue **#132** : The explorer tree is now cleared on login so that users with different permissions do not see the previous users items.

* Issue **#128** : Improved error handling during login.

* Issue **#130** : Users with no permissions are no longer able to open folders including the root System folder to attempt data browsing.

* Issue **#120** : Entity chooser now treats 'None' as a special root level explorer node so that it can be selected in the same way as other nodes, e.g. visibly selected and responsive to double click.

* Issue **#129** : Fixed NPE.

* Issue **#119** : User permissions dialog now clears permissions when a user or group is deleted.

* Issue **#115** : User permissions on documents can now be inherited from parent folders on create, copy and move.

* Issue **#109** : Added packetSize="65536" property to AJP connector in server.xml template.

* Issue **#100** : Various list of items in stroom now allow multi selection for add/remove purposes.

* Issue **#112** : Removed 'pool' monitoring screen as all pools are now caches of one form or another.

* Issue **#105** : Users were not seeing 'New' menu for folders that they had some create child doc permissions for. This was due to DocumentType not implementing equals() and is now fixed.

* Issue **#111** : Fixed query favourites and history.

* Issue **#91** : Only CombinedParser was allowing code to be injected during stepping. Now DSParser and XMLFragmentParser support code injection during stepping.

* Issue **#107** : The UI now only shows new pipeline element items on the 'Add' menu that are allowed children of the selected element.

* Issue **#113** : User names are now validated against a regex specified by the 'stroom.security.userNamePattern' property.

* Issue **#116** : Rename is now only possible when a single explorer item is selected.

* Issue **#114** : Fixed selection manager so that the explorer tree does not select items when a node expander is clicked.

* Issue **#65** : Selection lists are now limited to 300px tall and show scrollbars if needed.

* Issue **#50** : Defaults table result fields to use local time without outputting the timezone.

* Issue **#15** : You can now express time zones in dashboard query expressions or just omit a time zone to use the locale of the browser.

* Issue **#49** : Dynamic XSLT selection now works with pipeline stepping.

* Issue **#63** : Entity selection control now shows current entity name even if it has changed since referencing entity was last saved.

* Issue **#70** : You can now select multiple explorer rows with ctrl and shift key modifiers and perform bulk actions such as copy, move, rename and delete.

* Issue **#85** : findDelete() no longer tries to add ORDER BY condition on UPDATE SQL when deleting streams.

* Issue **#89** : Warnings should now be present in processing logs for reference data lookups that don't specify feed or stream type. This was previously throwing a NullPointerException.

* Issue **#90** : Fixed entity selection dialog used outside of drop down selection control.

* Issue **#88** : Pipeline reference edit dialog now correctly selects the current stream type.

* Issue **#77** : Default index volume creation now sets stream status to INACTIVE rather than CLOSED and stream volume creation sets index status to INACTIVE rather than CLOSED.

* Issue **#93** : Fixed code so that the 'Item' menu is now visible.

* Issue **#97** : Index shard partition date range creation has been improved.

* Issue **#94** : Statistics searches now ignore expression terms with null or empty values so that the use of substitution parameters can be optional.

* Issue **#87** : Fixed explorer scrolling to the top by disabling keyboard selection.

* Issue **#104** : 'Query' no longer appears as an item that a user can allow 'create' on for permissions within a folder.

* Issue **#103** : Added 10 years as a supported data retention age.

* Issue **#86** : The stream delete button is now re-enabled when new items are selected for deletion.

* Issue **#81** : No exception will now be thrown if a client rejects a response for an EntityEvent.

* Issue **#79** : The client node no longer tries to create directories on the file system for a volume that may be owned by another node.

* Issue **#92** : Error summaries of multiple types no longer overlap each other at the top of the error markers list.

* Issue **#64** : Fixed Hessian serialisation of 'now' which was specified as a ZonedDateTime which cannot be serialised. This field is now a long representing millseconds since epoch.

* Issue **#62** : Task termination button is now enabled.

* Issue **#60** : Fixed validation of stream attributes prior to data upload to prevent null pointer exception.

* Issue **#9** : Created a new implementation of the expression parser that improved expression tokenisation and deals with BODMAS rules properly.

* Issue **#36** : Fixed and vastly improved the configuration of email so that more options can be set allowing for the use of other email services requiring more complex configuration such as gmail.

* Issue **#24** : Header and footer strings are now unescaped so that character sequences such as '\n' are translated into single characters as with standard Java strings, e.g. '\n' will become a new line and '\t' a tab.

* Issue **#40** : Changed Stroom docker container to be based on Alpine linux to save space

* Issue **#40** : Auto import of content packs on Stroom startup and added default content packs into the docker build for Stroom.

* Issue **#30** : Entering stepping mode was prompting for the pipeline to step with but also auto selecting a pipeline at the same time and entering stepping immediately.

* Dashboard auto refresh is now limited to a minimum interval of 10 seconds.

* Issue **#31** : Pipeline stepping was not including user changes immediately as parsers and XSLT filters were using cached content when they should have been ignoring the cache in stepping mode.

* Issue **#27** : Stroom now listens to window closing events and asks the user if they really want to leave the page. This replaces the previous crude attempts to block keys that affected the history or forced a browser refresh.

* Issue **#2** : The order of fields in the query editor is now alphabetical.

* Issue **#3** : When a filter is active on a dashboard table column, a filter icon now appears to indicate this.

* Issue **#5** : Replace() and Decode() dashboard table expression functions no longer ignore cells with null values.

* Issue **#7** : Dashboards are now able to query on open.

* Issue **#8** : Dashboards are now able to re-query automatically at fixed intervals.

* Updated GWT to v2.8.0 and Gin to v2.1.2.

* Issue **#12** : Dashboard queries can now evaluate relative date/time expressions such as now(), hour() etc. In addition to this the expressions also allow the addition or subtraction of durations, e.g. now - 5d.

* Issue **#14** : Dashboard query expressions can now be parameterised with any term able to accept a user defined parameter, e.g. ${user}. Once added parameters can be changed for the entire dashboard via a text box at the top of the dashboard screen which will then execute all queries when enter is pressed or it loses focus.

* Issue **#16** : Dashboard table filters can also accept user defined parameters, e.g. ${user}, to perform filtering when a query is executed.

* Fixed missing text presenter in dashboards.

* Issue **#18** : The data dashboard component will now show data relative to the last selected table row (even if there is more than one table component on the dashboard) if the data component has not been configured to listen to row selections for a specific table component.

* Changed table styling to colour alternate rows, add borders between rows and increase vertical padding

* Issue **#22** : Dashboard table columns can now be configured to wrap text via the format options.

* Issue **#28** : Dashboard component dependencies are now listed with the component name plus the component id in brackets rather than just the component id.

* Issue **#202** : Initial release of the new data retention policy functionality.

[Unreleased]: https://github.com/gchq/stroom/compare/v7.0-beta.148...HEAD
[v7.0-beta.148]: https://github.com/gchq/stroom/compare/v7.0-beta.147...v7.0-beta.148
[v7.0-beta.147]: https://github.com/gchq/stroom/compare/v7.0-beta.146...v7.0-beta.147
[v7.0-beta.146]: https://github.com/gchq/stroom/compare/v7.0-beta.145...v7.0-beta.146
[v7.0-beta.145]: https://github.com/gchq/stroom/compare/v7.0-beta.144...v7.0-beta.145
[v7.0-beta.144]: https://github.com/gchq/stroom/compare/v7.0-beta.143...v7.0-beta.144
[v7.0-beta.143]: https://github.com/gchq/stroom/compare/v7.0-beta.142...v7.0-beta.143
[v7.0-beta.142]: https://github.com/gchq/stroom/compare/v7.0-beta.141...v7.0-beta.142
[v7.0-beta.141]: https://github.com/gchq/stroom/compare/v7.0-beta.140...v7.0-beta.141
[v7.0-beta.140]: https://github.com/gchq/stroom/compare/v7.0-beta.139...v7.0-beta.140
[v7.0-beta.139]: https://github.com/gchq/stroom/compare/v7.0-beta.138...v7.0-beta.139
[v7.0-beta.138]: https://github.com/gchq/stroom/compare/v7.0-beta.137...v7.0-beta.138
[v7.0-beta.137]: https://github.com/gchq/stroom/compare/v7.0-beta.136...v7.0-beta.137
[v7.0-beta.136]: https://github.com/gchq/stroom/compare/v7.0-beta.135...v7.0-beta.136
[v7.0-beta.135]: https://github.com/gchq/stroom/compare/v7.0-beta.134...v7.0-beta.135
[v7.0-beta.134]: https://github.com/gchq/stroom/compare/v7.0-beta.133...v7.0-beta.134
[v7.0-beta.133]: https://github.com/gchq/stroom/compare/v7.0-beta.132...v7.0-beta.133
[v7.0-beta.132]: https://github.com/gchq/stroom/compare/v7.0-beta.131...v7.0-beta.132
[v7.0-beta.131]: https://github.com/gchq/stroom/compare/v7.0-beta.130...v7.0-beta.131
[v7.0-beta.130]: https://github.com/gchq/stroom/compare/v7.0-beta.129...v7.0-beta.130
[v7.0-beta.129]: https://github.com/gchq/stroom/compare/v7.0-beta.128...v7.0-beta.129
[v7.0-beta.128]: https://github.com/gchq/stroom/compare/v7.0-beta.127...v7.0-beta.128
[v7.0-beta.127]: https://github.com/gchq/stroom/compare/v7.0-beta.126...v7.0-beta.127
[v7.0-beta.126]: https://github.com/gchq/stroom/compare/v7.0-beta.125...v7.0-beta.126
[v7.0-beta.125]: https://github.com/gchq/stroom/compare/v7.0-beta.124...v7.0-beta.125
[v7.0-beta.124]: https://github.com/gchq/stroom/compare/v7.0-beta.123...v7.0-beta.124
[v7.0-beta.123]: https://github.com/gchq/stroom/compare/v7.0-beta.122...v7.0-beta.123
[v7.0-beta.122]: https://github.com/gchq/stroom/compare/v7.0-beta.121...v7.0-beta.122
[v7.0-beta.121]: https://github.com/gchq/stroom/compare/v7.0-beta.120...v7.0-beta.121
[v7.0-beta.120]: https://github.com/gchq/stroom/compare/v7.0-beta.119...v7.0-beta.120
[v7.0-beta.119]: https://github.com/gchq/stroom/compare/v7.0-beta.118...v7.0-beta.119
[v7.0-beta.118]: https://github.com/gchq/stroom/compare/v7.0-beta.117...v7.0-beta.118
[v7.0-beta.117]: https://github.com/gchq/stroom/compare/v7.0-beta.116...v7.0-beta.117
[v7.0-beta.116]: https://github.com/gchq/stroom/compare/v7.0-beta.115...v7.0-beta.116
[v7.0-beta.115]: https://github.com/gchq/stroom/compare/v7.0-beta.114...v7.0-beta.115
[v7.0-beta.114]: https://github.com/gchq/stroom/compare/v7.0-beta.113...v7.0-beta.114
[v7.0-beta.113]: https://github.com/gchq/stroom/compare/v7.0-beta.112...v7.0-beta.113
[v7.0-beta.112]: https://github.com/gchq/stroom/compare/v7.0-beta.111...v7.0-beta.112
[v7.0-beta.111]: https://github.com/gchq/stroom/compare/v7.0-beta.110...v7.0-beta.111
[v7.0-beta.110]: https://github.com/gchq/stroom/compare/v7.0-beta.109...v7.0-beta.110
[v7.0-beta.109]: https://github.com/gchq/stroom/compare/v7.0-beta.108...v7.0-beta.109
[v7.0-beta.108]: https://github.com/gchq/stroom/compare/v7.0-beta.107...v7.0-beta.108
[v7.0-beta.107]: https://github.com/gchq/stroom/compare/v7.0-beta.106...v7.0-beta.107
[v7.0-beta.106]: https://github.com/gchq/stroom/compare/v7.0-beta.105...v7.0-beta.106
[v7.0-beta.105]: https://github.com/gchq/stroom/compare/v7.0-beta.104...v7.0-beta.105
[v7.0-beta.104]: https://github.com/gchq/stroom/compare/v7.0-beta.103...v7.0-beta.104
[v7.0-beta.103]: https://github.com/gchq/stroom/compare/v7.0-beta.102...v7.0-beta.103
[v7.0-beta.102]: https://github.com/gchq/stroom/compare/v7.0-beta.101...v7.0-beta.102
[v7.0-beta.101]: https://github.com/gchq/stroom/compare/v7.0-beta.100...v7.0-beta.101
[v7.0-beta.100]: https://github.com/gchq/stroom/compare/v7.0-beta.99...v7.0-beta.100
[v7.0-beta.99]: https://github.com/gchq/stroom/compare/v7.0-beta.98...v7.0-beta.99
[v7.0-beta.98]: https://github.com/gchq/stroom/compare/v7.0-beta.97...v7.0-beta.98
[v7.0-beta.97]: https://github.com/gchq/stroom/compare/v7.0-beta.96...v7.0-beta.97
[v7.0-beta.96]: https://github.com/gchq/stroom/compare/v7.0-beta.95...v7.0-beta.96
[v7.0-beta.95]: https://github.com/gchq/stroom/compare/v7.0-beta.94...v7.0-beta.95
[v7.0-beta.94]: https://github.com/gchq/stroom/compare/v7.0-beta.93...v7.0-beta.94
[v7.0-beta.93]: https://github.com/gchq/stroom/compare/v7.0-beta.92...v7.0-beta.93
[v7.0-beta.92]: https://github.com/gchq/stroom/compare/v7.0-beta.91...v7.0-beta.92
[v7.0-beta.91]: https://github.com/gchq/stroom/compare/v7.0-beta.90...v7.0-beta.91
[v7.0-beta.90]: https://github.com/gchq/stroom/compare/v7.0-beta.89...v7.0-beta.90
[v7.0-beta.89]: https://github.com/gchq/stroom/compare/v7.0-beta.88...v7.0-beta.89
[v7.0-beta.88]: https://github.com/gchq/stroom/compare/v7.0-beta.87...v7.0-beta.88
[v7.0-beta.87]: https://github.com/gchq/stroom/compare/v7.0-beta.86...v7.0-beta.87
[v7.0-beta.86]: https://github.com/gchq/stroom/compare/v7.0-beta.85...v7.0-beta.86
[v7.0-beta.85]: https://github.com/gchq/stroom/compare/v7.0-beta.84...v7.0-beta.85
[v7.0-beta.84]: https://github.com/gchq/stroom/compare/v7.0-beta.83...v7.0-beta.84
[v7.0-beta.83]: https://github.com/gchq/stroom/compare/v7.0-beta.82...v7.0-beta.83
[v7.0-beta.82]: https://github.com/gchq/stroom/compare/v7.0-beta.81...v7.0-beta.82
[v7.0-beta.81]: https://github.com/gchq/stroom/compare/v7.0-beta.80...v7.0-beta.81
[v7.0-beta.80]: https://github.com/gchq/stroom/compare/v7.0-beta.79...v7.0-beta.80
[v7.0-beta.79]: https://github.com/gchq/stroom/compare/v7.0-beta.78...v7.0-beta.79
[v7.0-beta.78]: https://github.com/gchq/stroom/compare/v7.0-beta.77...v7.0-beta.78
[v7.0-beta.77]: https://github.com/gchq/stroom/compare/v7.0-beta.76...v7.0-beta.77
[v7.0-beta.76]: https://github.com/gchq/stroom/compare/v7.0-beta.75...v7.0-beta.76
[v7.0-beta.75]: https://github.com/gchq/stroom/compare/v7.0-beta.74...v7.0-beta.75
[v7.0-beta.74]: https://github.com/gchq/stroom/compare/v7.0-beta.73...v7.0-beta.74
[v7.0-beta.73]: https://github.com/gchq/stroom/compare/v7.0-beta.72...v7.0-beta.73
[v7.0-beta.72]: https://github.com/gchq/stroom/compare/v7.0-beta.71...v7.0-beta.72
[v7.0-beta.71]: https://github.com/gchq/stroom/compare/v7.0-beta.70...v7.0-beta.71
[v7.0-beta.70]: https://github.com/gchq/stroom/compare/v7.0-beta.69...v7.0-beta.70
[v7.0-beta.69]: https://github.com/gchq/stroom/compare/v7.0-beta.68...v7.0-beta.69
[v7.0-beta.68]: https://github.com/gchq/stroom/compare/v7.0-beta.67...v7.0-beta.68
[v7.0-beta.67]: https://github.com/gchq/stroom/compare/v7.0-beta.66...v7.0-beta.67
[v7.0-beta.66]: https://github.com/gchq/stroom/compare/v7.0-beta.65...v7.0-beta.66
[v7.0-beta.65]: https://github.com/gchq/stroom/compare/v7.0-beta.64...v7.0-beta.65
[v7.0-beta.64]: https://github.com/gchq/stroom/compare/v7.0-beta.63...v7.0-beta.64
[v7.0-beta.63]: https://github.com/gchq/stroom/compare/v7.0-beta.62...v7.0-beta.63
[v7.0-beta.62]: https://github.com/gchq/stroom/compare/v7.0-beta.61...v7.0-beta.62
[v7.0-beta.61]: https://github.com/gchq/stroom/compare/v7.0-beta.60...v7.0-beta.61
[v7.0-beta.60]: https://github.com/gchq/stroom/compare/v7.0-beta.59...v7.0-beta.60
[v7.0-beta.59]: https://github.com/gchq/stroom/compare/v7.0-beta.58...v7.0-beta.59
[v7.0-beta.58]: https://github.com/gchq/stroom/compare/v7.0-beta.57...v7.0-beta.58
[v7.0-beta.57]: https://github.com/gchq/stroom/compare/v7.0-beta.56...v7.0-beta.57
[v7.0-beta.56]: https://github.com/gchq/stroom/compare/v7.0-beta.55...v7.0-beta.56
[v7.0-beta.55]: https://github.com/gchq/stroom/compare/v7.0-beta.54...v7.0-beta.55
[v7.0-beta.54]: https://github.com/gchq/stroom/compare/v7.0-beta.53...v7.0-beta.54
[v7.0-beta.53]: https://github.com/gchq/stroom/compare/v7.0-beta.52...v7.0-beta.53
[v7.0-beta.52]: https://github.com/gchq/stroom/compare/v7.0-beta.51...v7.0-beta.52
[v7.0-beta.51]: https://github.com/gchq/stroom/compare/v7.0-beta.50...v7.0-beta.51
[v7.0-beta.50]: https://github.com/gchq/stroom/compare/v7.0-beta.49...v7.0-beta.50
[v7.0-beta.49]: https://github.com/gchq/stroom/compare/v7.0-beta.48...v7.0-beta.49
[v7.0-beta.48]: https://github.com/gchq/stroom/compare/v7.0-beta.47...v7.0-beta.48
[v7.0-beta.47]: https://github.com/gchq/stroom/compare/v7.0-beta.46...v7.0-beta.47
[v7.0-beta.46]: https://github.com/gchq/stroom/compare/v7.0-beta.45...v7.0-beta.46
[v7.0-beta.45]: https://github.com/gchq/stroom/compare/v7.0-beta.44...v7.0-beta.45
[v7.0-beta.44]: https://github.com/gchq/stroom/compare/v7.0-beta.43...v7.0-beta.44
[v7.0-beta.43]: https://github.com/gchq/stroom/compare/v7.0-beta.42...v7.0-beta.43
[v7.0-beta.42]: https://github.com/gchq/stroom/compare/v7.0-beta.41...v7.0-beta.42
[v7.0-beta.41]: https://github.com/gchq/stroom/compare/v7.0-beta.40...v7.0-beta.41
[v7.0-beta.40]: https://github.com/gchq/stroom/compare/v7.0-beta.39...v7.0-beta.40
[v7.0-beta.39]: https://github.com/gchq/stroom/compare/v7.0-beta.38...v7.0-beta.39
[v7.0-beta.38]: https://github.com/gchq/stroom/compare/v7.0-beta.37...v7.0-beta.38
[v7.0-beta.37]: https://github.com/gchq/stroom/compare/v7.0-beta.36...v7.0-beta.37
[v7.0-beta.36]: https://github.com/gchq/stroom/compare/v7.0-beta.35...v7.0-beta.36
[v7.0-beta.35]: https://github.com/gchq/stroom/compare/v7.0-beta.34...v7.0-beta.35
[v7.0-beta.34]: https://github.com/gchq/stroom/compare/v7.0-beta.33...v7.0-beta.34
[v7.0-beta.33]: https://github.com/gchq/stroom/compare/v7.0-beta.32...v7.0-beta.33
[v7.0-beta.32]: https://github.com/gchq/stroom/compare/v7.0-beta.31...v7.0-beta.32
[v7.0-beta.31]: https://github.com/gchq/stroom/compare/v7.0-beta.30...v7.0-beta.31
[v7.0-beta.30]: https://github.com/gchq/stroom/compare/v7.0-beta.29...v7.0-beta.30
[v7.0-beta.29]: https://github.com/gchq/stroom/compare/v7.0-beta.28...v7.0-beta.29
[v7.0-beta.28]: https://github.com/gchq/stroom/compare/v7.0-beta.27...v7.0-beta.28
[v7.0-beta.27]: https://github.com/gchq/stroom/compare/v7.0-beta.26...v7.0-beta.27
[v7.0-beta.26]: https://github.com/gchq/stroom/compare/v7.0-beta.25...v7.0-beta.26
[v7.0-beta.25]: https://github.com/gchq/stroom/compare/v7.0-beta.24...v7.0-beta.25
[v7.0-beta.24]: https://github.com/gchq/stroom/compare/v7.0-beta.23...v7.0-beta.24
[v7.0-beta.23]: https://github.com/gchq/stroom/compare/v7.0-beta.22...v7.0-beta.23
[v7.0-beta.22]: https://github.com/gchq/stroom/compare/v7.0-beta.21...v7.0-beta.22
[v7.0-beta.21]: https://github.com/gchq/stroom/compare/v7.0-beta.20...v7.0-beta.21
[v7.0-beta.20]: https://github.com/gchq/stroom/compare/v7.0-beta.19...v7.0-beta.20
[v7.0-beta.19]: https://github.com/gchq/stroom/compare/v7.0-beta.18...v7.0-beta.19
[v7.0-beta.18]: https://github.com/gchq/stroom/compare/v7.0-beta.17...v7.0-beta.18
[v7.0-beta.17]: https://github.com/gchq/stroom/compare/v7.0-beta.16...v7.0-beta.17
[v7.0-beta.16]: https://github.com/gchq/stroom/compare/v7.0-beta.15...v7.0-beta.16
[v7.0-beta.15]: https://github.com/gchq/stroom/compare/v7.0-beta.14...v7.0-beta.15
[v7.0-beta.14]: https://github.com/gchq/stroom/compare/v7.0-beta.13...v7.0-beta.14
[v7.0-beta.13]: https://github.com/gchq/stroom/compare/v7.0-beta.12...v7.0-beta.13
[v7.0-beta.12]: https://github.com/gchq/stroom/compare/v7.0-beta.11...v7.0-beta.12
[v7.0-beta.11]: https://github.com/gchq/stroom/compare/v7.0-beta.10...v7.0-beta.11
[v7.0-beta.10]: https://github.com/gchq/stroom/compare/v7.0-beta.9...v7.0-beta.10
[v7.0-beta.9]: https://github.com/gchq/stroom/compare/v7.0-beta.8...v7.0-beta.9
[v7.0-beta.8]: https://github.com/gchq/stroom/compare/v7.0-beta.7...v7.0-beta.8
[v7.0-beta.7]: https://github.com/gchq/stroom/compare/v7.0-beta.6...v7.0-beta.7
[v7.0-beta.6]: https://github.com/gchq/stroom/compare/v7.0-beta.5...v7.0-beta.6
[v7.0-beta.5]: https://github.com/gchq/stroom/compare/v7.0-beta.4...v7.0-beta.5
[v7.0-beta.4]: https://github.com/gchq/stroom/compare/v7.0-beta.3...v7.0-beta.4
[v7.0-beta.3]: https://github.com/gchq/stroom/compare/v7.0-beta.2...v7.0-beta.3
[v7.0-beta.2]: https://github.com/gchq/stroom/compare/v7.0-beta.1...v7.0-beta.2
[v7.0-beta.1]: https://github.com/gchq/stroom/compare/v7.0-alpha.5...v7.0-beta.1
[v7.0-alpha.5]: https://github.com/gchq/stroom/compare/v7.0-alpha.4...v7.0-alpha.5
[v7.0-alpha.4]: https://github.com/gchq/stroom/compare/v7.0-alpha.3...v7.0-alpha.4
[v7.0-alpha.3]: https://github.com/gchq/stroom/compare/v7.0-alpha.2...v7.0-alpha.3
[v7.0-alpha.2]: https://github.com/gchq/stroom/compare/v7.0-alpha.1...v7.0-alpha.2
[v7.0-alpha.1]: https://github.com/gchq/stroom/compare/v6.0.0...v7.0-alpha.1
[v6.0.0]: https://github.com/gchq/stroom/compare/v5.4.0...v6.0.0<|MERGE_RESOLUTION|>--- conflicted
+++ resolved
@@ -7,14 +7,12 @@
 
 ## [Unreleased]
 
-<<<<<<< HEAD
 
 * Issue **#2241** : Improve logging and prevent autologger warning for `MetaResourcImpl`
 
 * Issue **#2240** : Prevent autologger warning for `ExplorerResourceImpl`
-=======
+
 * Issue **#2465** : `SaveAs` is now working for non admin users.
->>>>>>> 1a598966
 
 * Issue **#2460** : Processing filters now reliably process feeds where wildcards are used to match feed names.
 

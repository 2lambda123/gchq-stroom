# Change Log
All notable changes to this project will be documented in this file.

The format is based on [Keep a Changelog](http://keepachangelog.com/) 
and this project adheres to [Semantic Versioning](http://semver.org/).

## [Unreleased]

<<<<<<< HEAD
* Moved Index entities over to the new multi part document store.

* Moved Pipeline entities over to the new multi part document store.

* Moved both Statistic Store entity types over to the new multi part document store.

* Moved XSLT entities over to the new multi part document store.

* Moved Visualisation entities over to the new multi part document store.

* Moved Script entities over to the new multi part document store.

* Moved Dashboard entities over to the new multi part document store.

* Moved XmlSchema entities over to the new multi part document store.

* Moved TextConverter entities over to the new multi part document store.

* Modified the storage of dictionaries to use the new multi part document store.

* Changed the document store to hold multiple entries for a document so that various parts of a document can be written separately, e.g. the meta data about a dictionary and the dictionary text are now written as separate DB entries. Entries are combined during the serialisation/deserialisation process.

* Changed the import export API to use byte arrays to hold values rather than strings. *POSSIBLE BREAKING CHANGE*
Issue **gchq/stroom-expression#22** : Add `typeOf(...)` function to dashboard.

=======
* Issue **#806** : Fix for clearing previous dashboard table results if search results deliver no data.

* Issue **#805** : Fix for dashboard date time formatting to use local time zone.

## [v6.0-beta.2]

* Issue **#803** : Fix for group key conversion to an appropriate value for visualisations.

## [v6.0-beta.1]

* Issue **#802** : Restore lucene-backward-codecs to the build

* Issue **#800** : Add DB migration script 33 to replace references to the `Stream Type` type in the STRM_PROC_FILT table with `streamTypeName`.

* Issue **#798** : Add DB migration script 32 to replace references to the `NStatFilter` type in the PIPE table with `StatisticsFilter`.

## [v6.0-alpha.27]

* Fix data receipt policy defect

* Issue **#791** : Search completion signal is now only sent to the UI once all pending search result merges are completed.

* Issue **#795** : Import and export now works with appropriate application permissions. Read permission is required to export items and Create/Update permissions are required to import items depending on whether the update will create a new item or update an existing one.

## [v6.0-alpha.26]

* Improve configurabilty of stroom-proxy.

* Issue **#783** : Reverted code that ignored duplicate selection to fix double click in tables.

* Issue **#782** : Fix for NPE thrown when using CountGroups when GroupKey string was null due to non grouped child rows.

* Issue **#778** : Fix for text selection on tooltips etc in the latest version of Chrome.

* Issue **#776** : Removal of index shard searcher caching to hopefully fix Lucene directory closing issue.

## [v6.0-alpha.25]

* Issue **#779** : Fix permissions defect.

* Issue **gchq/stroom-expression#22** : Add `typeOf(...)` function to dashboard.

>>>>>>> aafacff5
* Uplift stroom-expression to v1.4.1

* Issue **#766** : Fix NullPointerExceptions when downloading table results to Excel format.

* Issue **#770** : Speculative fix for memory leak in SQL Stats queries.

* Issue **#761** : New fix for premature truncation of SQL stats queries due to thread interruption.

## [v6.0-alpha.24]

* Issue **#748** : Fix build issue resulting from a change to SafeXMLFilter.

## [v6.0-alpha.23]

* Issue **#748** : Added a command line interface (CLI) in addition to headless execution so that full pipelines can be run against input files.

* Issue **#748** : Fixes for error output for headless mode.

* Issue **#761** : Fixed statistic searches failing to search more than once.

* Issue **#756** : Fix for state being held by `InheritableThreadLocal` causing objects to be held in memory longer than necessary.

* Issue **#761** : Fixed premature truncation of SQL stats queries due to thread interruption.

* Added `pipeline-name` and `put` XSLT functions back into the code as they were lost in a merge.

* Issue **#749** : Fix inability to query with only `use` privileges on the index.

* Issue **#613** : Fixed visualisation display in latest Firefox and Chrome.

* Added permission caching to reference data lookup.

* Updated to stroom-expression 1.3.1

    Added cast functions `toBoolean`, `toDouble`, `toInteger`, `toLong` and `toString`.
    Added `include` and `exclude` functions.
    Added `if` and `not` functions.
    Added value functions `true()`, `false()`, `null()` and `err()`.
    Added `match` boolean function.
    Added `variance` and `stDev` functions.
    Added `hash` function.
    Added `formatDate` function.
    Added `parseDate` function.
    Made `substring` and `decode` functions capable of accepting functional parameters.
    Added `substringBefore`, `substringAfter`, `indexOf` and `lastIndexOf` functions.
    Added `countUnique` function.

* Issue **#613** : Fixed visualisation display in latest Firefox and Chrome.

* Issue **#753** : Fixed script editing in UI.

* Issue **#751** : Fix inability to query on a dashboard with only use+read rights.

## [v6.0-alpha.22]

* Issue **#719** : Fix creation of headless Jar to ensure logback is now included.

* Issue **#735** : Change the format-date xslt function to parse dates in a case insensitive way.

* Issue **#719** : Fix creation of headless Jar. Exclude gwt-unitCache folder from build JARs.

* Issue **#720** : Fix for Hessian serialisation of table coprocessor settings.

* Issue **#217** : Add an 'all/none' checkbox to the Explorer Tree's quick filter.

* Issue **#400** : Shows a warning when cascading folder permissions.

* Issue **#405** : Fixed quick filter on permissions dialog, for users and for groups. It will now match anywhere in the user or group name, not just at the start.

* Issue **#708** : Removed parent folder UUID from ExplorerActionHandler.

* Application security code is now implemented using lambda expressions rather than AOP. This simplifies debugging and makes the code easier to understand.

* Changed the task system to allow task threads to be interrupted from the task UI.

* Made changes to improve search performance by making various parts of search wait for interruptible conditions.

* Migrated code from Spring to Guice for managing dependency injection.

* Issue **#229** : When a user 'OKs' a folder permission change it can take a while to return. This disables the ok/cancel buttons while Stroom is processing the permission change.

* Issue **#405** : Fixed quick filter on permissions dialog, for users and for groups. It will now match anywhere in the user or group name, not just at the start.

* Issue **#588** : Fixed display of horizontal scrollbar on explorer tree in export, create, copy and move dialogs.

* Issue **#691** : Volumes now reload on edit so that the entities are no longer stale the second time they are edited.

* Issue **#692** : Properties now reload on edit so that the entities are no longer stale the second time they are edited.

* Issue **#703** : Removed logging of InterruptedException stack trace on SQL stat queries, improved concurrency code.

* Issue **#697** : Improved XSLT `Lookup` trace messages.

* Issue **#697** : Added a feature to trace XSLT `Lookup` attempts so that reference data lookups can be debugged.

* Issue **#702** : Fix for hanging search extraction tasks

* Issue **#701** : The search `maxDocIdQueueSize` is now 1000 by default.

* Issue **#700** : The format-date XSLT function now defaults years, months and days to the stream receipt time regardless of whether the input date pattern specifies them.

* Issue **#657** : Change SQL Stats query code to process/transform the data as it comes back from the database rather than holding the full resultset before processing. This will reduce memory overhead and improve performance.

* Issue **#634** : Remove excessive thread sleeping in index shard searching. Sleeps were causing a significant percentage of inactivity and increasing memory use as data backed up. Add more logging and logging of durations of chunks of code. Add an integration test for testing index searching for large data volumes.

* Issue **#698** : Migration of Processing Filters now protects against folders that have since been deleted

* Issue **#634** : Remove excessive thread sleeping in index shard searching. Sleeps were causing a significant percentage of inactivity and increasing memory use as data backed up. Add more logging and logging of durations of chunks of code. Add an integration test for testing index searching for large data volumes.

* Issue **#659** : Made format-date XSLT function default year if none specified to the year the data was received unless this would make the date later then the received time in which case a year is subtracted.

* Issue **#658** : Added a hashing function for XSLT translations.

* Issue **#680** : Fixed the order of streams in the data viewer to descending by date

* Issue **#679** : Fixed the editing of Stroom properties that are 'persistent'.

* Issue **#681** : Added dry run to check processor filters will convert to find stream criteria. Throws error to UI if fails.

* Issue **#676** : Fixed use of custom stream type values in expression based processing filters.

* Issue **#673** : Fixed issue with Stream processing filters that specify Create Time

* Issue **#675** : Fixed issue with datafeed requests authenticating incorrectly

* Issue **#666** : Fixed the duplicate dictionary issue in processing filter migrations, made querying more efficient too
* Database migration fixes and tools

* Issue **#668** : Fixed the issue that prevented editing of stroom volumes

* Issue **#669** : Elastic Index Filter now uses stroomServiceUser to retrieve the index config from the Query Elastic service.

* Minor fix to migrations

* Add logging to migrations

* Add logging to migrations

* Issue **#651** : Removed the redundant concept of Pipeline Types, it's half implementation prevented certain picker dialogs from working.

* Issue **#481** : Fix handling of non-incremental index queries on the query API. Adds timeout option in request and blocking code to wait for the query to complete. Exit early from wait loops in index/event search.

* Issue **#626** : Fixed issue with document settings not being persisted

* Issue **#621** : Changed the document info to prevent requests for multi selections

* Issue **#620** : Copying a directory now recursively copies it's contents, plus renaming copies is done more intelligently.

* Issue **#546** : Fixed race conditions with the Explorer Tree, it was causing odd delays to population of the explorer in various places.

* Issue **#495** : Fixed the temporary expansion of the Explorer Tree caused by filtering

* Issue **#376** : Welcome tab details fixed since move to gradle

* Issue **#523** : Changed permission behaviours for copy and move to support `None`, `Source`, `Destination` and `Combined` behaviours. Creating new items now allows for `None` and `Destination` permission behaviours. Also imported items now receive permissions from the destination folder. Event logging now indicates the permission behaviour used during copy, move and create operations.

* Issue **#480** : Change the downloaded search request API JSON to have a fetch type of ALL.

* Issue **#623** : Fixed issue where items were being added to sublist causing a stack overflow exception during data retention processing.

* Issue **#617** : Introduced a concept of `system` document types that prevents the root `System` folder type from being created, copied, deleted, moved, renamed etc.

* Issue **#622** : Fix incorrect service discovery based api paths, remove authentication and authorisation from service discovery

* Issue **#568** : Fixed filtering streams by pipeline in the pipeline screen.

* Issue **#565** : Fixed authorisation issue on dashboards.

* Issue **#592** : Mount stroom at /stroom.

* Issue **#608** : Fixed stream grep and stream dump tools and added tests to ensure continued operation.

* Issue **#603** : Changed property description from `tags` to `XML elements` in `BadTextXMLFilterReader`.

* Issue **#600** : Added debug to help diagnose cause of missing index shards in shard list.

* Issue **#611** : Changed properties to be defined in code rather than Spring XML.

* Issue **#605** : Added a cache for retrieving user by name to reduce DB use when pushing users for each task.

* Issue **#610** : Added `USE INDEX (PRIMARY)` hint to data retention select SQL to improve performance.

* Issue **#607** : Multiple improvements to the code to ensure DB connections, prepared statements, result sets etc use try-with-resources constructs wherever possible to ensure no DB resources are leaked. Also all connections obtained from a data source are now returned appropriately so that connections from pools are reused.

* Issue **#602** : Changed the data retention rule table column order.

* Issue **#606** : Added more stroom properties to tune the c3P0 connection pool. The properties are prefixed by `stroom.db.connectionPool` and `stroom.statistics.sql.db.connectionPool`.

* Issue **#601** : Fixed NPE generated during index shard retention process that was caused by a shard being deleted from the DB at the same time as the index shard retention job running.

* Issue **#609** : Add configurable regex to replace IDs in heap histogram class names, e.g. `....$Proxy54` becomes `....$Proxy--ID-REMOVED--`

* Issue **#570** : Refactor the heap histogram internal statistics for the new InternalStatisticsReceiver

* Issue **#599** : DocumentServiceWriteAction was being used in the wrong places where EntityServiceSaveAction should have been used instead to save entities that aren't document entities.

* Issue **#593** : Fixed node save RPC call.

* Issue **#591** : Made the query info popup more configurable with a title, validation regex etc. The popup will now only be displayed when enabled and when a manual user action takes place, e.g. clicking a search button or running a parameterised execution with one or more queries.

* Added 'prompt' option to force the identity provider to ask for a login.

* Issue **#549** : Change to not try to connect to kafka when kafka is not configured and improve failure handling

* Issue **#573** : Fixed viewing folders with no permitted underlying feeds. It now correctly shows blank data screen, rather than System/Data.

* Issue **#150** : Added a feature to optionally require specification of search purpose.

* Issue **#572** : Added a feature to allow easy download of dictionary contents as a text file.

* Generate additional major and minor floating docker tags in travis build, e.g. v6-LATEST and v6.0-LATEST

* Change docker image to be based on openjdk:8u151-jre-alpine

* Added a feature to list dependencies for all document entities and indicate where dependencies are missing.

* Issue **#540** : Improve description text for stroom.statistics.sql.maxProcessingAge property

* Issue **#538** : Lists of items such as users or user groups were sometimes not being converted into result pages correctly, this is now fixed.

* Issue **#537** : Users without `Manage Policies` permission can now view streams.

* Issue **#522** : Selection of data retention rules now remains when moving rules up or down.

* Issue **#411** : When data retention rules are disabled they are now shown greyed out to indicate this.

* Issue **#536** : Fix for missing visualisation icons.

* Issue **#368** : Fixed hidden job type button on job node list screen when a long cron pattern is used.

* Issue **#507** : Added dictionary inheritance via import references.

* Issue **#554** : Added a `parseUri` XSLT function.

* Issue **#557** : Added dashboard functions to parse and output URI parts.

* Issue **#552** : Fix for NPE caused by bad XSLT during search data extraction.

* Issue **#560** : Replaced instances of `Files.walk()` with `Files.walkFileTree()`. `Files.walk()` throws errors if any files are deleted or are not accessible during the walk operation. This is a major issue with the Java design for walking files using Java 8 streams. To avoid this issue `Files.walkFileTree()` has now been used in place of `Files.walk()`.

* Issue **#567** : Changed `parseUri` to be `parse-uri` to keep it consistently named with respect to other XSLT functions. The old name `parseUri` still works but is deprecated and will be removed in a later version.

* Issue **#567** : The XSLT function `parse-uri` now correctly returns a `schemeSpecificPart` element rather than the incorrectly named `schemeSpecificPort`.

* Issue **#567** : The dashboard expression function `extractSchemeSpecificPortFromUri` has now been corrected to be called `extractSchemeSpecificPartFromUri`.

* Issue **#567** : The missing dashboard expression function `extractQueryFromUri` has been added.

* Issue **#571** : Streams are now updated to have a status of deleted in batches using native SQL and prepared statements rather than using the stream store.

* Issue **#559** : Changed CSS to allow table text selection in newer browsers.

* Issue **#574** : Fixed SQL debug trace output.

* Issue **#574** : Fixed SQL UNION code that was resulting in missing streams in the data browser when paging.

* Issue **#590** : Improved data browser performance by using a local cache to remember feeds, stream types, processors, pipelines etc while decorating streams.

* Issue **#150** : Added a property to optionally require specification of search purpose.

* New authentication flow based around OpenId

* New user management screens

* The ability to issue API keys

* Issue **#501** : Improve the database teardown process in integration tests to speed up builds

* Relax regex in build script to allow tags like v6.0-alpha.3 to be published to Bintray

* Add Bintray publish plugin to Gradle build

* Issue **#75** : Upgraded to Lucene 5.

* Issue **#135** : [BREAKING CHANGE] Removed JODA Time library and replaced with Java 7 Time API. This change breaks time zone output previously formatted with `ZZ` or `ZZZ`.

* Added XSLT functions generate-url and fetch-json

* Added ability to put clickable hyperlinks in Dashboard tables

* Added an HTTP appender.

* Added an appender for the proxy store.

* Issue **#412** : Fixed no-column table breakage

* Issue **#380** : Fixed build details on welcome/about

* Issue **#348** : Fixed new menu icons.

* Issue **98** : Fix premature trimming of results in the store

* Issue **360** : Fix inability to sort sql stats results in the dashboard table

* Issue **#550** : Fix for info message output for data retention.

* Issue **#551** : Improved server task detail for data retention job.

* Issue **#541** : Changed stream retention job descriptions.

* Issue **#553** : The data retention job now terminates if requested to do so and also tracks progress in a local temp file so a nodes progress will survive application restarts.

* Change docker image to use openjdk:8u151-jre-alpine as a base

* Issue **#539** : Fix issue of statistic search failing after it is imported

* Issue **#547** : Data retention processing is now performed in batches (size determined by `stroom.stream.deleteBatchSize`). This change should reduce the memory required to process the data retention job.

* Issue **#541** : Marked old stream retention job as deprecated in description.

* Issue **#542** : Fix for lazy hibernate object initialisation when stepping cooked data.

* Issue **#524** : Remove dependency on stroom-proxy:stroom-proxy-repo and replaced with duplicated code from stroom-proxy-repo (commit b981e1e)

* Issue **#203** : Initial release of the new data receipt policy functionality.

* Issue **#202** : Initial release of the new data retention policy functionality.

* Issue **#521** : Fix for the job list screen to correct the help URL.

* Issue **#526** : Fix for XSLT functions that should return optional results but were being forced to return a single value.

* Issue **#527** : Fix for XSLT error reporting. All downstream errors were being reported as XSLT module errors and were
 hiding the underlying exception.

* Issue **#501** : Improve the database teardown process in integration tests to speed up builds.

* Issue **#511** : Fix NPE thrown during pipeline stepping by downstream XSLT.

* Issue **#521** : Fix for the job list screen to use the help URL system property for displaying context sensitive help.

* Issue **#511** : Fix for XSLT functions to allow null return values where a value cannot be returned due to an error etc.

* Issue **#515** : Fix handling of errors that occur before search starts sending.

* Issue **#506** : In v5 dashboard table filters were enhanced to allow parameters to be used in include/exclude filters. The implementation included the use of ` \ ` to escape `$` characters that were not to be considered part of a parameter reference. This change resulted in regular expressions requiring ` \ ` being escaped with additional ` \ ` characters. This escaping has now been removed and instead only `$` chars before `{` chars need escaping when necessary with double `$$` chars, e.g. use `$${something` if you actually want `${something` not to be replaced with a parameter.

* Issue **#505** : Fix the property UI so all edited value whitespace is trimmed

* Issue **#513** : Now only actively executing tasks are visible as server tasks

* Issue **#483** : When running stream retention jobs the transactions are now set to REQUIRE_NEW to hopefully ensure that the job is done in small batches rather than a larger transaction spanning multiple changes.

* Issue **#508** : Fix directory creation for index shards.

* Issue **#492** : Task producers were still not being marked as complete on termination which meant that the parent cluster task was not completing. This has now been fixed.

* Issue **#497** : DB connections obtained from the data source are now released back to the pool after use.

* Issue **#492** : Task producers were not being marked as complete on termination which meant that the parent cluster task was not completing. This has now been fixed.

* Issue **#497** : Change stream task creation to use straight JDBC rather than hibernate for inserts and use a configurable batch size (stroom.databaseMultiInsertMaxBatchSize) for the inserts.

* Issue **#502** : The task executor was not responding to shutdown and was therefore preventing the app from stopping gracefully.

* Issue **#476** : Stepping with dynamic XSLT or text converter properties now correctly falls back to the specified entity if a match cannot be found by name.

* Issue **#498** : The UI was adding more than one link between 'Source' and 'Parser' elements, this is now fixed.

* Issue **#492** : Search tasks were waiting for part of the data extraction task to run which was not checking for termination. The code for this has been changed and should now terminate when required.

* Issue **#494** : Fix problem of proxy aggregation never stopping if more files exist

* Issue **#490** : Fix errors in proxy aggregation due to a bounded thread pool size

* Issue **#484** : Remove custom finalize() methods to reduce memory overhead

* Issue **#475** : Fix memory leak of java.io.File references when proxy aggregation runs

* Issue **#470** : You can now correctly add destinations directly to the pipeline 'Source' element to enable raw streaming.

* Issue **#487** : Search result list trimming was throwing an illegal argument exception `Comparison method violates its general contract`, this should now be fixed.

* Issue **#488** : Permissions are now elevated to 'Use' for the purposes of reporting the data source being queried.

* Migrated to ehcache 3.4.0 to add options for off-heap and disk based caching to reduce memory overhead.

* Caches of pooled items no longer use Apache Commons Pool.

* Issue **#401** : Reference data was being cached per user to ensure a user centric view of reference data was being used. This required more memory so now reference data is built in the context of the internal processing user and then filtered during processing by user access to streams.

* The effective stream cache now holds 1000 items.

* Reduced the amount of cached reference data to 100 streams.

* Reduced the number of active queries to 100.

* Removed Ehcache and switched to Guava cache.

* Issue **#477** : Additional changes to ensure search sub tasks use threads fairly between multiple searches.

* Issue **#477** : Search sub tasks are now correctly linked to their parent task and can therefore be terminated by terminating parent tasks.

* Issue **#425** : Changed string replacement in pipeline migration code to use a literal match

* Issue **#469** : Add Heap Histogram internal statistics for memory use monitoring

* Issue **#463** : Made further improvements to the index shard writer cache to improve performance.

* Issue **#448** : Some search related tasks never seem to complete, presumably because an error is thrown at some point and so their callbacks do not get called normally. This fix changes the way task completion is recorded so that it isn't dependant on the callbacks being called correctly.

* Issue **#464** : When a user resets a password, the password now has an expiry date set in the future determined by the password expiry policy. Password that are reset by email still expire immediately as expected.

* Issue **#462** : Permission exceptions now carry details of the user that the exception applies to. This change allows error logging to record the user id in the message where appropriate.

* Issue **#463** : Many index shards are being corrupted which may be caused by insufficient locking of the shard writers and readers. This fix changes the locking mechanism to use the file system.

* Issue **#451** : Data paging was allowing the user to jump beyond the end of a stream whereby just the XML root elements were displayed. This is now fixed by adding a constraint to the page offset so that the user cannot jump beyond the last record. Because data paging assumes that segmented streams have a header and footer, text streams now include segments after a header and before a footer, even if neither are added, so that paging always works correctly regardless of the presence of a header or footer.

* Issue **#461** : The stream attributes on the filter dialog were not sorted alphabetically, they now are.

* Issue **#460** : In some instances error streams did not always have stream attributes added to them for fatal errors. This mainly occurred in instances where processing failed early on during pipeline creation. An error was recorded but stream attributes were not added to the meta data for the error stream. Processing now ensures that stream attributes are recorded for all error cases.

* Issue **#442** : Remove 'Old Internal Statistics' folder, improve import exception handling

* Issue **#457** : Add check to import to prevent duplicate root level entities

* Issue **#444** : Fix for segment markers when writing text to StreamAppender.

* Issue **#447** : Fix for AsyncSearchTask not being displayed as a child of EventSearchTask in the server tasks view.

* Issue **#421** : FileAppender now causes fatal error where no output path set.

* Issue **#427** : Pipelines with no source element will now only treat a single parser element as being a root element for backwards compatibility.

* Issue **#420** : Pipelines were producing errors in the UI when elements were deleted but still had properties set on them. The pipeline validator was attempting to set and validate properties for unknown elements. The validator now ignores properties and links to elements that are undeclared.

* Issue **#420** : The pipeline model now removes all properties and links for deleted elements on save.

* Issue **#458** : Only event searches should populate the `searchId`. Now `searchId` is only populated when a stream processor task is created by an event search as only event searches extract specific records from the source stream.

* Issue **#437** : The event log now includes source in move events.

* Issue **#419** : Fix multiple xml processing instructions appearing in output.

* Issue **#446** : Fix for deadlock on rolling appenders.

* Issue **#444** : Fix segment markers on RollingStreamAppender.

* Issue **#426** : Fix for incorrect processor filters. Old processor filters reference `systemGroupIdSet` rather than `folderIdSet`. The new migration updates them accordingly.

* Issue **#429** : Fix to remove `usePool` parser parameter.

* Issue **#439** : Fix for caches where elements were not eagerly evicted.

* Issue **#424** : Fix for cluster ping error display.

* Issue **#441** : Fix to ensure correct names are shown in pipeline properties.

* Issue **#433** : Fixed slow stream queries caused by feed permission restrictions.

* Issue **#385** : Individual index shards can now be deleted without deleting all shards.

* Issue **#391** : Users needed `Manage Processors` permission to initiate pipeline stepping. This is no longer required as the 'best fit' pipeline is now discovered as the internal processing user.

* Issue **#392** : Inherited pipelines now only require 'Use' permission to be used instead of requiring 'Read' permission.

* Issue **#394** : Pipeline stepping will now show errors with an alert popup.

* Issue **#396** : All queries associated with a dashboard should now be correctly deleted when a dashboard is deleted.

* Issue **#393** : All caches now cache items within the context of the current user so that different users do not have the possibility of having problems caused by others users not having read permissions on items.

* Issue **#358** : Schemas are now selected from a subset matching the criteria set on SchemaFilter by the user.

* Issue **#369** : Translation stepping wasn't showing any errors during stepping if a schema had an error in it.

* Issue **#364** : Switched index writer lock factory to a SingleInstanceLockFactory as index shards are accessed by a single process.

* Issue **#363** : IndexShardWriterCacheImpl now closes and flushes writers using an executor provided by the TaskManager. Writers are now also closed in LRU order when sweeping up writers that exceed TTL and TTI constraints.

* Issue **#361** : Information has been added to threads executing index writer and index searcher maintenance tasks.

* Issue **#356** : Changed the way index shard writers are cached to improve indexing performance and reduce blocking.

* Issue **#353** : Reduced expected error logging to debug.

* Issue **#354** : Changed the way search index shard readers get references to open writers so that any attempt to get an open writer will not cause, or have to wait for, a writer to close.

* Issue **#351** : Fixed ehcache item eviction issue caused by ehcache internally using a deprecated API.

* Issue **#347** : Added a 'Source' node to pipelines to establish a proper root for a pipeline rather than an assumed one based on elements with no parent.

* Issue **#350** : Removed 'Advanced Mode' from pipeline structure editor as it is no longer very useful.

* Issue **#349** : Improved index searcher cache to ensure searchers are not affected by writers closing.

* Issue **#342** : Changed the way indexing is performed to ensure index readers reference open writers correctly.

* Issue **#346** : Improved multi depth config content import.

* Issue **#328** : You can now delete corrupt shards from the UI.

* Issue **#343** : Fixed login expiry issue.

* Issue **#345** : Allowed for multi depth config content import.

* Issue **#341** : Fixed arg in SQL.

* Issue **#340** : Fixed headless and corresponding test.

* Issue **#333** : Fixed event-logging version in build.

* Issue **#334** : Improved entity sorting SQL and separated generation of SQL and HQL to help avoid future issues.

* Issue **#335** : Improved user management

* Issue **#337** : Added certificate auth option to export servlet and disabled the export config feature by default.

* Issue **#337** : Added basic auth option to export servlet to complement cert based auth.

* Issue **#332** : The index shard searcher cache now makes sure to get the current writer needed for the current searcher on open.

* Issue **#322** : The index cache and other caching beans should now throw exceptions on `get` that were generated during the creation of cached items.

* Issue **#325** : Query history is now cleaned with a separate job. Also query history is only recorded for manual querying, i.e. not when query is automated (on open or auto refresh). Queries are now recorded on a dashboard + query component basis and do not apply across multiple query components in a dashboard.

* Issue **#323** : Fixed an issue where parser elements were not being returned as 'processors' correctly when downstream of a reader.

* Issue **#322** : Index should now provide a more helpful message when an attempt is made to index data and no volumes have been assigned to an index.

* Issue **#316** : Search history is now only stored on initial query when using automated queries or when a user runs a query manually. Search history is also automatically purged to keep either a specified number of items defined by `stroom.query.history.itemsRetention` (default 100) or for a number of days specified by `stroom.query.history.daysRetention` (default 365).

* Issue **#317** : Users now need update permission on an index plus 'Manage Index Shards' permission to flush or close index shards. In addition to this a user needs delete permission to delete index shards.

* Issue **#319** : SaveAs now fetches the parent folder correctly so that users can copy items if they have permission to do so.

* Issue **#311** : Fixed request for `Pipeline` in `meta` XSLT function. Errors are now dealt with correctly so that the XSLT will not fail due to missing meta data.

* Issue **#313** : Fixed case of `xmlVersion` property on `InvalidXMLCharFilterReader`.

* Issue **#314** : Improved description of `tags` property in `BadTextXMLFilterReader`.

* Issue **#307** : Made some changes to avoid potential NPE caused by session serialisation.

* Issue **#306** : Added a stroom `meta` XSLT function. The XSLT function now exposes `Feed`, `StreamType`, `CreatedTime`, `EffectiveTime` and `Pipeline` meta attributes from the currently processing stream in addition to any other meta data that might apply. To access these meta data attributes of the current stream use `stroom:meta('StreamType')` etc. The `feed-attribute` function is now an alias for the `meta` function and should be considered to be deprecated.

* Issue **#303** : The stream delete job now uses cron in preference to a frequency.

* Issue **#152** : Changed the way indexing is performed so that a single indexer object is now responsible for indexing documents and adding them to the appropriate shard.

* Issue **#179** : Updated Saxon-HE to version 9.7.0-18 and added XSLTFilter option to `usePool` to see if caching might be responsible for issue.

* Issue **#288** : Made further changes to ensure that the IndexShardWriterCache doesn't try to reuse an index shard that has failed when adding any documents.

* Issue **#295** : Made the help URL absolute and not relative.

* Issue **#293** : Attempt to fix mismatch document count error being reported when index shards are opened.

* Issue **#292** : Fixed locking for rolling stream appender.

* Issue **#292** : Rolling stream output is no longer associated with a task, processor or pipeline to avoid future processing tasks from deleting rolling streams by thinking they are superseded.

* Issue **#292** : Data that we expect to be unavailable, e.g. locked and deleted streams, will no longer log exceptions when a user tries to view it and will instead return an appropriate message to the user in place of the data.

* Issue **#288** : The error condition 'Expected a new writer but got the same one back!!!' should no longer be encountered as the root cause should now be fixed. The original check has been reinstated so that processing will terminate if we do encounter this problem.

* Issue **#295** : Fixed the help property so that it can now be configured.

* Issue **#296** : Removed 'New' and 'Delete' buttons from the global property dialog.

* Issue **#279** : Fixed NPE thrown during proxy aggregation.

* Issue **#294** : Changing stream task status now tries multiple times to attempt to avoid a hibernate LockAcquisitionException.

* Issue **#287** : XSLT not found warnings property description now defaults to false.

* Issue **#261** : The save button is now only enabled when a dashboard or other item is made dirty and it is not read only.

* Issue **#286** : Dashboards now correctly save the selected tab when a tab is selected via the popup tab selector (visible when tabs are collapsed).

* Issue **#289** : Changed Log4J configuration to suppress logging from Hibernate SqlExceptionHandler for expected exceptions like constraint violations.

* Issue **#288** : Changed 'Expected a new writer...' fatal error to warning as the condition in question might be acceptable.

* Issue **#285** : Attempted fix for GWT RPC serialisation issue.

* Issue **#283** : Statistics for the stream task queue are now captured even if the size is zero.

* Issue **#226** : Fixed issue where querying an index failed with "User does not have the required permission (Manage Users)" message.

* Issue **#281** : Made further changes to cope with Files.list() and Files.walk() returning streams that should be closed with 'try with resources' construct.

* Issue **#224** : Removing an element from the pipeline structure now removes all child elements too.

* Issue **#282** : Users can now upload data with just 'Data - View' and 'Data - Import' application permissions, plus read permission on the appropriate feed.

* Issue **#199** : The explorer now scrolls selected items into view.

* Issue **#280** : Fixed 'No user is currently authenticated' issue when viewing jobs and nodes.

* Issue **#278** : The date picker now hides once you select a date.

* Issue **#281** : Directory streams etc are now auto closed to prevent systems running out of file handles.

* Issue **#263** : The explorer tree now allows you to collapse the root 'System' node after it is first displayed.

* Issue **#266** : The explorer tree now resets (clears and collapses all previously open nodes) and shows the currently selected item every time an explorer drop down in opened.

* Issue **#233** : Users now only see streams if they are administrators or have 'Data - View' permission. Non administrators will only see data that they have 'read' permission on for the associated feed and 'use' permission on for the associated pipeline if there is one.

* Issue **#265** : The stream filter now orders stream attributes alphabetically.

* Issue **#270** : Fixed security issue where null users were being treated as INTERNAL users.

* Issue **#270** : Improved security by pushing user tokens rather than just user names so that internal system (processing) users are clearly identifiable by the security system and cannot be spoofed by regular user accounts.

* Issue **#269** : When users are prevented from logging in with 'preventLogin' their failed login count is no longer incremented.

* Issue **#267** : The login page now shows the maintenance message.

* Issue **#276** : Session list now shows session user ids correctly.

* Issue **#201** : The permissions menu item is no longer available on the root 'System' folder.

* Issue **#176** : Improved performance of the explorer tree by increasing the size of the document permissions cache to 1M items and changing the eviction policy from LRU to LFU.

* Issue **#176** : Added an optimisation to the explorer tree that prevents the need for a server call when collapsing tree nodes.

* Issue **#273** : Removed an unnecessary script from the build.

* Issue **#277** : Fixed a layout issue that was causing the feed section of the processor filter popup to take up too much room.

* Issue **#274** : The editor pane was only returning the current user edited text when attached to the DOM which meant changes to text were ignored if an editor pane was not visible when save was pressed. This has now been fixed so that the current content of an editor pane is always returned even when it is in a detached state.

* Issue **#264** : Added created by/on and updated by/on info to pipeline stream processor info tooltips.

* Issue **#222** : Explorer items now auto expand when a quick filter is used.

* Issue **#205** : File permissions in distribution have now been changed to `0750` for directories and shell scripts and `0640` for all other files.

* Issue **#240** : Separate application permissions are now required to manage DB tables and tasks.

* Issue **#210** : The statistics tables are now listed in the database tables monitoring pane.

* Issue **#249** : Removed spaces between values and units.

* Issue **#237** : Users without 'Download Search Results' permission will no longer see the download button on the table component in a dashboard.

* Issue **#232** : Users can now inherit from pipelines that they have 'use' permissions on.

* Issue **#191** : Max stream size was not being treated as IEC value, e.g. Mebibytes etc.

* Issue **#235** : Users can now only view the processor filters that they have created if they have 'Manage Processors' permission unless they are an administrator in which case they will see all filters. Users without the 'Manage Processors' permission who are also not administrators will see no processor filters in the UI. Users with 'Manage Processors' permission who are not administrators will be able to update their own processor filters if they have 'update' permission on the associated pipeline. Administrators are able to update all processor filters.

* Issue **#212** : Changes made to text in any editor including those made with cut and paste are now correctly handled so that altered content is now saved.

* Issue **#247** : The editor pane now attempts to maintain the scroll position when formatting content.

* Issue **#251** : Volume and memory statistics are now recorded in bytes and not MiB.

* Issue **#243** : The error marker pane should now discover and display all error types even if they are preceded by over 1000 warnings.

* Issue **#254** : Fixed search result download.

* Issue **#209** : Statistics are now queryable in a dashboard if a user has 'use' permissions on a statistic.

* Issue **#255** : Fixed issue where error indicators were not being shown in the schema validator pane because the text needed to be formatted so that it spanned multiple lines before attempting to add annotations.

* Issue **#257** : The dashboard text pane now provides padding at the top to allow for tabs and controls.

* Issue **#174** : Index shard checking is now done asynchronously during startup to reduce startup time.

* Issue **#225** : Fixed NPE that was caused by processing instruction SAX events unexpectedly being fired by Xerces before start document events. This looks like it might be a bug in Xerces but the code now copes with the unexpected processing instruction event anyway.

* Issue **#230** : The maintenance message can now be set with the property 'stroom.maintenance.message' and the message now appears as a banner at the top of the screen rather than an annoying popup. Non admin users can also be prevented from logging on to the system by setting the 'stroom.maintenance.preventLogin' property to 'true'.

* Issue **#155** : Changed password values to be obfuscated in the UI as 20 asterisks regardless of length.

* Issue **#188** : All of the writers in a pipeline now display IO in the UI when stepping.

* Issue **#208** : Schema filter validation errors are now shown on the output pane during stepping.

* Issue **#211** : Turned off print margins in all editors.

* Issue **#200** : The stepping presenter now resizes the top pane to fit the tree structure even if it is several elements high.

* Issue **#168** : Code and IO is now loaded lazily into the element presenter panes during stepping which prevents the scrollbar in the editors being in the wrong position.

* Issue **#219** : Changed async dispatch code to work with new lambda classes rather than callbacks.

* Issue **#221** : Fixed issue where `*.zip.bad` files were being picked up for proxy aggregation.

* Issue **#242** : Improved the way properties are injected into some areas of the code to fix an issue where 'stroom.maxStreamSize' and other properties were not being set.

* Issue **#241** : XMLFilter now ignores the XSLT name pattern if an empty string is supplied.

* Issue **#236** : 'Manage Cache Permission' has been changed to 'Manage Cache'.

* Issue **#219** : Made further changes to use lambda expressions where possible to simplify code.

* Issue **#231** : Changed the way internal statistics are created so that multiple facets of a statistic, e.g. Free & Used Memory, are combined into a single statistic to allow combined visualisation.

* Issue **#172** : Further improvement to dashboard L&F.

* Issue **#194** : Fixed missing Roboto fonts.

* Issue **#195** : Improved font weights and removed underlines from link tabs.

* Issue **#196** : Reordered fields on stream, relative stream, volume and server task tables.

* Issue **#182** : Changed the way dates and times are parsed and formatted and improved the datebox control L&F.

* Issue **#198** : Renamed 'INTERNAL_PROCESSING_USER' to 'INTERNAL'.

* Issue **#154** : Active tasks are now sortable by processor filter priority.

* Issue **#204** : Pipeline processor statistics now include 'Node' as a tag.

* Issue **#170** : Changed import/export to delegate import/export responsibility to individual services. Import/export now only works with items that have valid UUIDs specified.

* Issue **#164** : Reduced caching to ensure tree items appear as soon as they are added.

* Issue **#177** : Removed 'Meta Data-Bytes Received' statistic as it was a duplicate.

* Issue **#152** : Changed the way index shard creation is locked so that only a single shard should be fetched from the cache with a given shard key at any one time.

* Issue **#189** : You now have to click within a checkbox to select it within a table rather than just clicking the cell the checkbox is in.

* Issue **#186** : Data is no longer artificially wrapped with the insertion of new lines server side. Instead the client now receives the data and an option to soft wrap lines has been added to the UI.

* Issue **#167** : Fixed formatting of JavaScript and JSON.

* Issue **#175** : Fixed visibility of items by inferred permissions.

* Issue **#178** : Added new properties and corresponding configuration to connect and create a separate SQL statistics DB.

* Issue **#172** : Improved dashboard L&F.

* Issue **#169** : Improved L&F of tables to make better use of screen real estate.

* Issue **#191** : Mebibytes (multiples of 1024) etc are now used as standard throughout the application for both memory and disk sizes and have single letter suffixes (B, K, M, G, T).

* Issue **#173** : Fixed the way XML formatter deals with spaces in attribute values.

* Issue **#151** : Fixed meta data statistics. 'metaDataStatistics' bean was declared as an interface and not a class.

* Issue **#158** : Added a new global property 'stroom.proxy.zipFilenameDelimiter' to enable Stroom proxy repositories to be processed that have a custom file name pattern.

* Issue **#153** : Clicking tick boxes and other cell components in tables no longer requires the row to be selected first.

* Issue **#148** : The stream browsing UI no longer throws an error when attempting to clear markers from the error markers pane.

* Issue **#160** : Stream processing tasks are now created within the security context of the user that created the associated stream processor filter.

* Issue **#157** : Data is now formatted by the editor automatically on display.

* Issue **#144** : Old processing output will now be deleted when content is reprocessed even if the new processing task does not produce output.

* Issue **#159** : Fixed NPE thrown during import.

* Issue **#166** : Fixed NPE thrown when searching statistics.

* Issue **#165** : Dashboards now add a query and result table from a template by default on creation. This was broken when adding permission inheritance to documents.

* Issue **#162** : The editor annotation popup now matches the style of other popups.

* Issue **#163** : Imported the Roboto Mono font to ensure consistency of the editor across platforms.

* Issue **#143** : Stroom now logs progress information about closing index shard writers during shutdown.

* Issue **#140** : Replaced code editor to improve UI performance and add additional code formatting & styling options.

* Issue **#146** : Object pool should no longer throw an error when abandoned objects are returned to the pool.

* Issue **#142** : Changed the way permissions are cached so that changes to permissions provide immediate access to documents.

* Issue **#123** : Changed the way entity service result caching works so that the underlying entity manager is cached instead of individual services. This allows entity result caching to be performed while still applying user permissions to cached results.

* Issue **#156** : Attempts to open items that that user does not have permission to open no longer show an error and spin the progress indicator forever, instead the item will just not open.

* Issue **#141** : Improved log output during entity reference migration and fixed statistic data source reference migration.

* Issue **#127** : Entity reference replacement should now work with references to 'StatisticsDataSource'.

* Issue **#125** : Fixed display of active tasks which was broken by changes to the task summary table selection model.

* Issue **#121** : Fixed cache clearing.

* Issue **#122** : Improved the look of the cache screen.

* Issue **#106** : Disabled users and groups are now displayed with greyed out icon in the UI.

* Issue **#132** : The explorer tree is now cleared on login so that users with different permissions do not see the previous users items.

* Issue **#128** : Improved error handling during login.

* Issue **#130** : Users with no permissions are no longer able to open folders including the root System folder to attempt data browsing.

* Issue **#120** : Entity chooser now treats 'None' as a special root level explorer node so that it can be selected in the same way as other nodes, e.g. visibly selected and responsive to double click.

* Issue **#129** : Fixed NPE.

* Issue **#119** : User permissions dialog now clears permissions when a user or group is deleted.

* Issue **#115** : User permissions on documents can now be inherited from parent folders on create, copy and move.

* Issue **#109** : Added packetSize="65536" property to AJP connector in server.xml template.

* Issue **#100** : Various list of items in stroom now allow multi selection for add/remove purposes.

* Issue **#112** : Removed 'pool' monitoring screen as all pools are now caches of one form or another.

* Issue **#105** : Users were not seeing 'New' menu for folders that they had some create child doc permissions for. This was due to DocumentType not implementing equals() and is now fixed.

* Issue **#111** : Fixed query favourites and history.

* Issue **#91** : Only CombinedParser was allowing code to be injected during stepping. Now DSParser and XMLFragmentParser support code injection during stepping.

* Issue **#107** : The UI now only shows new pipeline element items on the 'Add' menu that are allowed children of the selected element.

* Issue **#113** : User names are now validated against a regex specified by the 'stroom.security.userNamePattern' property.

* Issue **#116** : Rename is now only possible when a single explorer item is selected.

* Issue **#114** : Fixed selection manager so that the explorer tree does not select items when a node expander is clicked.

* Issue **#65** : Selection lists are now limited to 300px tall and show scrollbars if needed.

* Issue **#50** : Defaults table result fields to use local time without outputting the timezone.

* Issue **#15** : You can now express time zones in dashboard query expressions or just omit a time zone to use the locale of the browser.

* Issue **#49** : Dynamic XSLT selection now works with pipeline stepping.

* Issue **#63** : Entity selection control now shows current entity name even if it has changed since referencing entity was last saved.

* Issue **#70** : You can now select multiple explorer rows with ctrl and shift key modifiers and perform bulk actions such as copy, move, rename and delete.

* Issue **#85** : findDelete() no longer tries to add ORDER BY condition on UPDATE SQL when deleting streams.

* Issue **#89** : Warnings should now be present in processing logs for reference data lookups that don't specify feed or stream type. This was previously throwing a NullPointerException.

* Issue **#90** : Fixed entity selection dialog used outside of drop down selection control.

* Issue **#88** : Pipeline reference edit dialog now correctly selects the current stream type.

* Issue **#77** : Default index volume creation now sets stream status to INACTIVE rather than CLOSED and stream volume creation sets index status to INACTIVE rather than CLOSED.

* Issue **#93** : Fixed code so that the 'Item' menu is now visible.

* Issue **#97** : Index shard partition date range creation has been improved.

* Issue **#94** : Statistics searches now ignore expression terms with null or empty values so that the use of substitution parameters can be optional.

* Issue **#87** : Fixed explorer scrolling to the top by disabling keyboard selection.

* Issue **#104** : 'Query' no longer appears as an item that a user can allow 'create' on for permissions within a folder.

* Issue **#103** : Added 10 years as a supported data retention age.

* Issue **#86** : The stream delete button is now re-enabled when new items are selected for deletion.

* Issue **#81** : No exception will now be thrown if a client rejects a response for an EntityEvent.

* Issue **#79** : The client node no longer tries to create directories on the file system for a volume that may be owned by another node.

* Issue **#92** : Error summaries of multiple types no longer overlap each other at the top of the error markers list.

* Issue **#64** : Fixed Hessian serialisation of 'now' which was specified as a ZonedDateTime which cannot be serialised. This field is now a long representing millseconds since epoch.

* Issue **#62** : Task termination button is now enabled.

* Issue **#60** : Fixed validation of stream attributes prior to data upload to prevent null pointer exception.

* Issue **#9** : Created a new implementation of the expression parser that improved expression tokenisation and deals with BODMAS rules properly.

* Issue **#36** : Fixed and vastly improved the configuration of email so that more options can be set allowing for the use of other email services requiring more complex configuration such as gmail.

* Issue **#24** : Header and footer strings are now unescaped so that character sequences such as '\n' are translated into single characters as with standard Java strings, e.g. '\n' will become a new line and '\t' a tab.

* Issue **#40** : Changed Stroom docker conatiner to be based on Alpine linux to save space

* Issue **#40** : Auto import of content packs on Stroom startup and added default content packs into the docker build for Stroom.

* Issue **#30** : Entering stepping mode was prompting for the pipeline to step with but also auto selecting a pipeline at the same time and entering stepping immediately.

* Dashboard auto refresh is now limited to a minimum interval of 10 seconds.

* Issue **#31** : Pipeline stepping was not including user changes immediately as parsers and XSLT filters were using cached content when they should have been ignoring the cache in stepping mode.

* Issue **#27** : Stroom now listens to window closing events and asks the user if they really want to leave the page. This replaces the previous crude attempts to block keys that affected the history or forced a browser refresh.

* Issue **#2** : The order of fields in the query editor is now alphabetical.

* Issue **#3** : When a filter is active on a dashboard table column, a filter icon now appears to indicate this.

* Issue **#5** : Replace() and Decode() dashboard table expression functions no longer ignore cells with null values.

* Issue **#7** : Dashboards are now able to query on open.

* Issue **#8** : Dashboards are now able to re-query automatically at fixed intervals.

* Updated GWT to v2.8.0 and Gin to v2.1.2.

* Issue **#12** : Dashboard queries can now evaluate relative date/time expressions such as now(), hour() etc. In addition to this the expressions also allow the addition or subtraction of durations, e.g. now - 5d.

* Issue **#14** : Dashboard query expressions can now be parameterised with any term able to accept a user defined parameter, e.g. ${user}. Once added parameters can be changed for the entire dashboard via a text box at the top of the dashboard screen which will then execute all queries when enter is pressed or it loses focus.

* Issue **#16** : Dashboard table filters can also accept user defined parameters, e.g. ${user}, to perform filtering when a query is executed.

* Fixed missing text presenter in dashboards.

* Issue **#18** : The data dashboard component will now show data relative to the last selected table row (even if there is more than one table component on the dashboard) if the data component has not been configured to listen to row selections for a specific table component.

* Changed table styling to colour alternate rows, add borders between rows and increase vertical padding

* Issue **#22** : Dashboard table columns can now be configured to wrap text via the format options.

* Issue **#28** : Dashboard component dependencies are now listed with the component name plus the component id in brackets rather than just the component id.

<<<<<<< HEAD
[Unreleased]: https://github.com/gchq/stroom/compare/v6.0.0...HEAD
[v6.0.0]: https://github.com/gchq/stroom/compare/v5.4.0...v6.0.0
=======
* Issue **#202** : Initial release of the new data retention policy functionality.

[Unreleased]: https://github.com/gchq/stroom/compare/v6.0-beta.1...6.0
[v6.0-beta.1]: https://github.com/gchq/stroom/compare/v6.0-alpha.27...v6.0-beta.1
[v6.0-alpha.27]: https://github.com/gchq/stroom/compare/v6.0-alpha.26...v6.0-alpha.27
[v6.0-alpha.26]: https://github.com/gchq/stroom/compare/v6.0-alpha.24...v6.0-alpha.26
[v6.0-alpha.25]: https://github.com/gchq/stroom/compare/v6.0-alpha.24...v6.0-alpha.25
[v6.0-alpha.24]: https://github.com/gchq/stroom/compare/v6.0-alpha.23...v6.0-alpha.24
[v6.0-alpha.23]: https://github.com/gchq/stroom/compare/v6.0-alpha.22...v6.0-alpha.23
[v6.0-alpha.22]: https://github.com/gchq/stroom/compare/v6.0-alpha.21...v6.0-alpha.22
[v6.0-alpha.21]: https://github.com/gchq/stroom/compare/v6.0-alpha.20...v6.0-alpha.21
[v6.0-alpha.20]: https://github.com/gchq/stroom/compare/v6.0-alpha.19...v6.0-alpha.20
[v6.0-alpha.19]: https://github.com/gchq/stroom/compare/v6.0-alpha.18...v6.0-alpha.19
[v6.0-alpha.18]: https://github.com/gchq/stroom/compare/v6.0-alpha.17...v6.0-alpha.18
[v6.0-alpha.17]: https://github.com/gchq/stroom/compare/v6.0-alpha.16...v6.0-alpha.17
[v6.0-alpha.16]: https://github.com/gchq/stroom/compare/v6.0-alpha.15...v6.0-alpha.16
[v6.0-alpha.15]: https://github.com/gchq/stroom/compare/v6.0-alpha.14...v6.0-alpha.15
[v6.0-alpha.14]: https://github.com/gchq/stroom/compare/v6.0-alpha.13...v6.0-alpha.14
[v6.0-alpha.13]: https://github.com/gchq/stroom/compare/v6.0-alpha.12...v6.0-alpha.13
[v6.0-alpha.12]: https://github.com/gchq/stroom/compare/v6.0-alpha.11...v6.0-alpha.12
[v6.0-alpha.11]: https://github.com/gchq/stroom/compare/v6.0-alpha.10...v6.0-alpha.11
[v6.0-alpha.10]: https://github.com/gchq/stroom/compare/v6.0-alpha.9...v6.0-alpha.10
[v6.0-alpha.9]: https://github.com/gchq/stroom/compare/v6.0-alpha.8...v6.0-alpha.9
[v6.0-alpha.8]: https://github.com/gchq/stroom/compare/v6.0-alpha.7...v6.0-alpha.8
[v6.0-alpha.7]: https://github.com/gchq/stroom/compare/v6.0-alpha.4...v6.0-alpha.7
[v6.0-alpha.4]: https://github.com/gchq/stroom/commits/v6.0-alpha.4
>>>>>>> aafacff5
<|MERGE_RESOLUTION|>--- conflicted
+++ resolved
@@ -6,7 +6,6 @@
 
 ## [Unreleased]
 
-<<<<<<< HEAD
 * Moved Index entities over to the new multi part document store.
 
 * Moved Pipeline entities over to the new multi part document store.
@@ -31,34 +30,24 @@
 
 * Changed the import export API to use byte arrays to hold values rather than strings. *POSSIBLE BREAKING CHANGE*
 Issue **gchq/stroom-expression#22** : Add `typeOf(...)` function to dashboard.
-
-=======
 * Issue **#806** : Fix for clearing previous dashboard table results if search results deliver no data.
 
 * Issue **#805** : Fix for dashboard date time formatting to use local time zone.
 
-## [v6.0-beta.2]
-
 * Issue **#803** : Fix for group key conversion to an appropriate value for visualisations.
 
-## [v6.0-beta.1]
-
 * Issue **#802** : Restore lucene-backward-codecs to the build
 
 * Issue **#800** : Add DB migration script 33 to replace references to the `Stream Type` type in the STRM_PROC_FILT table with `streamTypeName`.
 
 * Issue **#798** : Add DB migration script 32 to replace references to the `NStatFilter` type in the PIPE table with `StatisticsFilter`.
 
-## [v6.0-alpha.27]
-
 * Fix data receipt policy defect
 
 * Issue **#791** : Search completion signal is now only sent to the UI once all pending search result merges are completed.
 
 * Issue **#795** : Import and export now works with appropriate application permissions. Read permission is required to export items and Create/Update permissions are required to import items depending on whether the update will create a new item or update an existing one.
 
-## [v6.0-alpha.26]
-
 * Improve configurabilty of stroom-proxy.
 
 * Issue **#783** : Reverted code that ignored duplicate selection to fix double click in tables.
@@ -67,28 +56,21 @@
 
 * Issue **#778** : Fix for text selection on tooltips etc in the latest version of Chrome.
 
+* Uplift stroom-expression to v1.4.1
+
 * Issue **#776** : Removal of index shard searcher caching to hopefully fix Lucene directory closing issue.
 
-## [v6.0-alpha.25]
-
 * Issue **#779** : Fix permissions defect.
 
 * Issue **gchq/stroom-expression#22** : Add `typeOf(...)` function to dashboard.
 
->>>>>>> aafacff5
-* Uplift stroom-expression to v1.4.1
-
 * Issue **#766** : Fix NullPointerExceptions when downloading table results to Excel format.
 
 * Issue **#770** : Speculative fix for memory leak in SQL Stats queries.
 
 * Issue **#761** : New fix for premature truncation of SQL stats queries due to thread interruption.
 
-## [v6.0-alpha.24]
-
 * Issue **#748** : Fix build issue resulting from a change to SafeXMLFilter.
-
-## [v6.0-alpha.23]
 
 * Issue **#748** : Added a command line interface (CLI) in addition to headless execution so that full pipelines can be run against input files.
 
@@ -987,34 +969,5 @@
 
 * Issue **#28** : Dashboard component dependencies are now listed with the component name plus the component id in brackets rather than just the component id.
 
-<<<<<<< HEAD
 [Unreleased]: https://github.com/gchq/stroom/compare/v6.0.0...HEAD
-[v6.0.0]: https://github.com/gchq/stroom/compare/v5.4.0...v6.0.0
-=======
-* Issue **#202** : Initial release of the new data retention policy functionality.
-
-[Unreleased]: https://github.com/gchq/stroom/compare/v6.0-beta.1...6.0
-[v6.0-beta.1]: https://github.com/gchq/stroom/compare/v6.0-alpha.27...v6.0-beta.1
-[v6.0-alpha.27]: https://github.com/gchq/stroom/compare/v6.0-alpha.26...v6.0-alpha.27
-[v6.0-alpha.26]: https://github.com/gchq/stroom/compare/v6.0-alpha.24...v6.0-alpha.26
-[v6.0-alpha.25]: https://github.com/gchq/stroom/compare/v6.0-alpha.24...v6.0-alpha.25
-[v6.0-alpha.24]: https://github.com/gchq/stroom/compare/v6.0-alpha.23...v6.0-alpha.24
-[v6.0-alpha.23]: https://github.com/gchq/stroom/compare/v6.0-alpha.22...v6.0-alpha.23
-[v6.0-alpha.22]: https://github.com/gchq/stroom/compare/v6.0-alpha.21...v6.0-alpha.22
-[v6.0-alpha.21]: https://github.com/gchq/stroom/compare/v6.0-alpha.20...v6.0-alpha.21
-[v6.0-alpha.20]: https://github.com/gchq/stroom/compare/v6.0-alpha.19...v6.0-alpha.20
-[v6.0-alpha.19]: https://github.com/gchq/stroom/compare/v6.0-alpha.18...v6.0-alpha.19
-[v6.0-alpha.18]: https://github.com/gchq/stroom/compare/v6.0-alpha.17...v6.0-alpha.18
-[v6.0-alpha.17]: https://github.com/gchq/stroom/compare/v6.0-alpha.16...v6.0-alpha.17
-[v6.0-alpha.16]: https://github.com/gchq/stroom/compare/v6.0-alpha.15...v6.0-alpha.16
-[v6.0-alpha.15]: https://github.com/gchq/stroom/compare/v6.0-alpha.14...v6.0-alpha.15
-[v6.0-alpha.14]: https://github.com/gchq/stroom/compare/v6.0-alpha.13...v6.0-alpha.14
-[v6.0-alpha.13]: https://github.com/gchq/stroom/compare/v6.0-alpha.12...v6.0-alpha.13
-[v6.0-alpha.12]: https://github.com/gchq/stroom/compare/v6.0-alpha.11...v6.0-alpha.12
-[v6.0-alpha.11]: https://github.com/gchq/stroom/compare/v6.0-alpha.10...v6.0-alpha.11
-[v6.0-alpha.10]: https://github.com/gchq/stroom/compare/v6.0-alpha.9...v6.0-alpha.10
-[v6.0-alpha.9]: https://github.com/gchq/stroom/compare/v6.0-alpha.8...v6.0-alpha.9
-[v6.0-alpha.8]: https://github.com/gchq/stroom/compare/v6.0-alpha.7...v6.0-alpha.8
-[v6.0-alpha.7]: https://github.com/gchq/stroom/compare/v6.0-alpha.4...v6.0-alpha.7
-[v6.0-alpha.4]: https://github.com/gchq/stroom/commits/v6.0-alpha.4
->>>>>>> aafacff5
+[v6.0.0]: https://github.com/gchq/stroom/compare/v5.4.0...v6.0.0
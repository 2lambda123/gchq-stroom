# Change Log
All notable changes to this project will be documented in this file.

The format is based on [Keep a Changelog](http://keepachangelog.com/) 
and this project adheres to [Semantic Versioning](http://semver.org/).


## [Unreleased]

<<<<<<< HEAD
* Issue **#2369** : Fix missing SQL join when reprocessing all streams matching a filter.

* Issue **#2369** : Fix error when searching meta store from a dashboard with a meta key in the query.

* Change explorer root node creation to happen under cluster lock.
=======
* Issue **#2368** : Fixed server task nesting.
>>>>>>> b94561a7


## [v7.0-beta.140] - 2021-08-23

* Add `enableJobsOnBootstrap` to the docker distribution config.yml to allow it to be overridden in test stacks.

* Fix broken help links on jobs screen.

* Issue **#2367** : Fix for job node creation.

* Issue **#2365** : Fix to reduce memory used by `BlockGZIPInput`.

* Issue **#2366** : Fix NPE caused by visualisations that do not define maxValues.

* Issue **#2357** : Remove dropwizard logger configuration entries that have default values.

* Issue **#2350** : Fix distribution start script so it works with a different stroom home dir.

* Issue **#1469** : Add hot loading of config to proxy.

* Change proxy and stroom config validation to cope with relative paths and `~`.

* Issue **#2353** : Swallow NoSuchFileException in config monitor.


## [v7.0-beta.139] - 2021-08-17

* Issue **#2355** : Jobs are no longer enabled by default on bootstrap.

* Issue **#2358** : Changed default stroom home and stroom temp config paths to be null by default so they are resolved relative to the jar or use java tmp respectively.

* Issue **#2354** : Old job node records associated with old jobs are now removed for all nodes regardless of what node is performing the job bootstrap activity.


## [v7.0-beta.138] - 2021-07-26

* Issue **#2343** : The OIDC back channel `redirect_uri` now uses the same URI stored when making the front channel request. 

* Issue **gchq/stroom-resources#104** : Expose `stroom.ui.helpUrl` in the config.yml so the docs served by nginx can be accessed.

* Issue **#2331** : Remove unused config properties `stroom.ui.url.(apiKeys|changepassword|users)`.

Improve error handling during reference data initialisation.


## [v7.0-beta.137] - 2021-07-02

* Improve exception handling when node name is not configured.

* Fixed issue where annotation menu button did not show when existing annotation was selected.

* Fix problem with merging DB connection configs when values not supplied.

* Make relative proxy file paths be relative to configured proxy home directory.

* Make proxy logger file paths support `~` and relative paths be relative to proxy home.

* Remove redundant items from stroom and proxy distribution config yaml files.

* Rename `jerseyClient` key in proxy config.yml to `restClient`.

* Add `remotecertexpiry` to the default config value for `proxyConfig.logStream.metaKeys`.


## [v7.0-beta.136] - 2021-06-29

* Issue **#2317** : The user id can now be resolved from the `username` JWT claim if `email` is not present.


## [v7.0-beta.135] - 2021-06-28

* Issue **#2317** : The user id can now be resolved from the `username` JWT claim if `email` is not present. 


## [v7.0-beta.134] - 2021-06-25

* Issue **#2316** : Fixed React dialog styling by increasing CSS specificity.


## [v7.0-beta.133] - 2021-06-21

* Issue **#2293** : Fix location of banner.txt in zip distribution.

* Issue **#2291** : Fixed issue where the configured Stroom instance title did not change the browser tab title.


## [v7.0-beta.132] - 2021-06-07

* Issue **#2219** : Added migration for feed retention settings to retention rules.

* Issue **#2250** : Improved token authentication.

* Issue **#2250** : Using arrow keys no longer moves popup dialogs.


## [v7.0-beta.131] - 2021-06-03

* No changes, fixing build process.


## [v7.0-beta.130] - 2021-06-03

* No changes, fixing build process.


## [v7.0-beta.129] - 2021-06-02

* No changes, fixing build process.


## [v7.0-beta.128] - 2021-06-02

* No changes, fixing build process.


## [v7.0-beta.127] - 2021-06-02

* No changes, fixing build process.


## [v7.0-beta.126] - 2021-06-02

* No changes, fixing build process.


## [v7.0-beta.125] - 2021-06-02

* No changes, fixing build process.


## [v7.0-beta.124] - 2021-06-02

* No changes, fixing build process.


## [v7.0-beta.123] - 2021-06-02

* Fix broken test


## [v7.0-beta.122] - 2021-06-02

* Issue **#2264** : Users for user permissions are now retrieved from the account service plus authorisation.


## [v7.0-beta.121] - 2021-06-02

* No changes, fixing build process.


## [v7.0-beta.120] - 2021-06-02

* No changes, fixing build process.


## [v7.0-beta.119] - 2021-06-02

* Add entity relationship diagram and database DDL SQL to release artefacts.

* Issue **#2241** : Changing field or operator in the query expression editor no longer deselects the selected row. 

* Issue **#2241** : Made Firefox and Chrome drop downs look the same.

* Issue **#2260** : The UI no longer caches node status.

* Issue **#2260** : Removed default node config for default index volume group creation.

* Issue **#1828** : Added glass element to ensure mouse capture is maintained when dragging or resizing dialogs over dashboard visualisations.

* Issue **#2285** : SaveAs now provides the current name as the initial value for the new name.

* Issue **#2275** : Stepping from data popup now takes you to the correct record.

* Uplift send_to_stroom.sh script to v3.1.0

* Issue **#2263** : Removed unnecessary JWS algorithm constraints.

* Issue **#2240** : Indexes now show empty selection for volume group until one is selected.

* Issue **#2248** : Migrated dashboard tables now maintain hidden column status.

* Issue **#2280** : Remove trailing comma in some log events. 


## [v7.0-beta.118] - 2021-05-24

* Issue **#2267** : Change prefixes used for quick filter for consistency.

* Issue **#2265** : Fix exception when filtering with qualifier but no term, e.g. `name:`.

* Issue **#2266** : Improve quick filter tooltip text.

* Issue **#2261** : Fix missing node name in index and fs volume stats.


## [v7.0-beta.117] - 2021-05-20

* Issue **#2241** : Change add icon on data retention screen to add above selected. Add action icon and menu to retention rule table. Restyle rule edit screen.

* Issue **#2254** : Change `data` expression function to accept a first param for what to text to show.

* Issue **#2249** : Fix bug in data retention impact summary tree expansion.

* Issue **#2246** : Fix incorrect handling of parameters to `data` Stroom expression function.

* Add default sorting by user id in the acounts (users) and tokens screens.

* Issue **#2155** : Change default quick filter mode to use contains matching by default with chars anywhere matching now available via `~` prefix. Change quick filter to always treat space as a term delimiter unless in dbl quotes. Add sorting of results by match quality for chars anywhere and regex matching.

* Issue **#2242** : Fix help link in quick filter tool tips. Now comes from config.

* Provide more informative error than NPE when failing to fetch streams that are associated with missing meta

* Issue **#2247** : Correct configuration of Autologger for NodeResourceImpl. 

* Update banner to advertise `noauth/datafeed` URL instead of older version.


## [v7.0-beta.116] - 2021-05-13

* Issue **#2243** : Remove unwanted charset commands from migration script.

* Issue **#2232** : Fixed issue where search was getting stuck due to LMDB locking transactions.

* Issue **#2238** : Renamed table `docstore_history` to `docstore_schema_history`.

* Issue **#2226** : Ensure that `<Process>` audit events are schema compliant.

* Uplift version of `stroom-logs` content pack selected for download to `3.0-beta.1`

* Issue **#2228** : Stroom Dropwizard and Stroom Proxy Send/Receive log default formats improved.

* Issue **#2235** : Add CHANGELOG to the release artefacts.


## [v7.0-beta.115] - 2021-05-10

* Issue **#2233** : Fix typo in SQL.


## [v7.0-beta.114] - 2021-05-10

* Issue **#2233** : Fix null volume ID in index shard migration.


## [v7.0-beta.113] - 2021-05-07

* Issue **#2229** : Fix migration issue.


## [v7.0-beta.112] - 2021-05-06

* Issue **#2223** : Fixed migration issue.


## [v7.0-beta.111] - 2021-05-04

* Change stroom dependencies to use maven central instead of bintray.

* Issue **#2207** : Fixed dashboard column rename issue where column name was not updated visually after rename.


## [v7.0-beta.110] - 2021-05-04

* Issue **#2209** : Fixed more property migration issues.

* Issue **#2205** : Improved migration to prevent null DB values being lost.

* Issue **#2172** : Further improvements to search payload transfer and search completion.

* Issue **#2193** : Enable autologger to work for delete with criteria operations.


## [v7.0-beta.109] - 2021-04-28

* Issue **#2203** : Fix NPE in index doc partition by migration.

* Issue **#2184** : Improved logging for OpenId flow.

* Issue **#2205** : Improved migration to prevent null DB values being lost.

* Issue **#2098** : Properties that contain passwords no longer transfer any part of the password to the UI.

* Issue **#1841** : Fixed migration of some config props.

* Issue **#2151** : The UI now shows REST service error messages properly.

* Issue **#1930** : Dashboards opened from links now stop querying when closed.

* Issue **#2166** : You can now change index volume group names.

* Issue **#2090** : Changed to log the authenticated user (if there is one) during noauth calls.

* Issue **#2186** : Fix autologger handling of update operations on entities referenced by id alone.


## [v7.0-beta.108] - 2021-04-22

* Issue **#2183** : Improve error message when property values cannot be de-serialised. Change property DB migration to add conversion of legacy property values that are now a collection type, e.g. List<String>.


## [v7.0-beta.107] - 2021-04-22

* Issue **#2187** : Fixed issue editing a processing filter that has been changed.

* Issue **#2079** : Removed unused session resource code from React UI and backend.

* Issue **#2185** : Stroom now supports the use of an externally provided logout endpoint with the `logoutEndpoint` configuration property.

* Issue **#2188** : Changed all autologged REST methods to return a value (void is not compatible with autologger)

* Issue **#2184** : It should now be possible to use the Cognito OpenId configuration endpoint with Stroom. You should no longer need to set the `jwtClaimsResolver` in the Stroom config as the standard resolver should work. However, you will need to set the new `tokenExpectedInRequest` property to `true` as Cognito delivers fresh tokens with every request.

* Issue **#2177** : Stroom should no longer crash when it is unable to retrieve OpenId configuration.

* Issue **#2176** : Now avoids NPE and produces a proper error when a pipeline cannot be located when loading reference data.


## [v7.0-beta.106] - 2021-04-21

* Issue **#2172** : To improve search performance local search results are no longer transferred with payloads to a secondary local store.

* Issue **#2172** : To improve search performance only primary search result stores using LMDB will serialise data, i.e. stores used for visualisations now just use search objects and not binary data.

* Issue **#2180** : Fix NPE when Stream Appender has no stream type defined.

* Issue **#2167** : Prevent autologger warning for `RestResourceAutoLoggerImpl`.

* Remove merge artifacts from `scripts.env`.


## [v7.0-beta.105] - 2021-04-15

* Issue **#2172** : Changed the way keys and values are packed into LMDB.


## [v7.0-beta.104] - 2021-04-13

* Switched from `node-sass` to `sass`.

* Fix `node` and `swagger-typescript-api` versions.


## [v7.0-beta.103] - 2021-04-13

* Rebuild.


## [v7.0-beta.102] - 2021-04-09

* Issue **#2174** : The expression to DB condition converter is now more tolerant of missing value mappings.


## [v7.0-beta.101] - 2021-04-08

* Issue **#2172** : Limited the maximum size of LMDB keys and values.

* Issue **#2171** : Fixed dashboard table expression editor field insertion. 

* Issue **#2168** : Removed special columns from dashboard tables.

* Issue **#2154** : Fixed error adding text widget to a dashboard.

* Issue **#2025** : Added caching for DNS name resolution.

* Issue **#2025** : Event logging now attempts to use the `X-FORWARDED-FOR` request header to identify the originating client IP.


## [v7.0-beta.100] - 2021-04-02

* Issue **#1598** : Audit logging uplifted throughout codebase.

* Issue **#1613** : Added event logging to UserResourceImpl.


## [v7.0-beta.99] - 2021-04-01

* Issue **#1928**: Stroom will now redirect users to the root URL if the GWT UI is not hosted within the React wrapper. To develop GWT code it is still necessary to use the GWT UI directly outside of the wrapper so to enable this you can set the newly added `requireReactWrapper` property to false.

* Issue **#2156**: The properties screen now shows a warning triangle when there are unreachable nodes rather than showing an error for all property values.

* Issue **#2157**: Fixed issue where pager was causing an exception paging to last on API keys and Accounts list pages.

* Issue **#2153**: Fixed option to log all REST calls.

* Issue **#2085**: User now gets notification that a password has been changed.

* Issue **#2142**: Changed certificate authentication to ensure that if a certificate is presented then the DN from the cert will be used and no other header attribute.


## [v7.0-beta.98] - 2021-03-30

* Issue **#2138** : Fixed error thrown when updating a property due to the property being updated twice as a result of new event logging code. 

* Issue **#2150** : Added `topMenuTextColour` property to allow the top menu text colour to be changed. Renamed the `backgroundColor` property to `backgroundColour` for consistency. 

* Issue **#2152** : Session list now only shows user authenticated sessions.

* Issue **#2149** : Fixed index volume and index shard migration.


## [v7.0-beta.97] - 2021-03-26

* Issue **#2136** : Fixed sorting problems in users and API keys pages.

* Issue **#2146** : Fixed use of dashboard expression parameters.

* Issue **#2141** : Pre v7 index shards can now be used after upgrade.

* Issue **#2142** : Fixed certificate authentication issues.

* Issue **#2140** : Fixed migration issue that was causing the creation of unnecessary index volume groups. 

* Issue **#2137** : Data retention rules are now migrated from previous versions.

* Issue **#2107** : Removed `Feed Name` field and fixed UUID to field name resolution.

* Issue **#2142** : Added debug to help diagnose client cert auth issues.

* Issue **#2107** : Fixed issue where the processor filter UI was saying that no filter had been applied to feeds because the UI wasn't checking feed filtering by docref.


## [v7.0-beta.96] - 2021-03-23

* Issue **#2099** : Fix stepping source pane for segmented (cooked) data.

* Issue **#479** : Include folder names in audit events when exporting configuration.

* Provide audit log record for permission changes to explorer items (documents)


## [v7.0-beta.95] - 2021-03-18

* Issue **#2105** : Fixed migration of annotations DB.


## [v7.0-beta.94] - 2021-03-17

* Issue **#2104** : Fixed issue where the index creation stored procedure was trying to delete a procedure with the wrong name before creating a new one. 

* Issue **#2103** : Fixed statistics migration script to correctly check for empty tables.

* Issue **#2102** : Fixed query migration script.

* Removed unused properties `resilientReplicationCount` and `preferLocalVolumes`.

* Add null protection to `login_count` and `login_failures` in `users` to `account` table migration.


## [v7.0-beta.93] - 2021-03-16

* Issue **#2088** : Fixed retrieval of stored search results when not using extraction.

* Issue **#2088** : Fixed NullPointerException caused when stepping.

* Issue **#2084** : Fix Bad Request message and lockup after cancelling content import.


## [v7.0-beta.92] - 2021-03-15

* Issue **#2096** : Remove deprecated int display lengths when creating tables

* Issue **#2095** : Tidy upo statistics migration.

* Issue **#2094** : Corrected DB table creation to state the charset as `utf8mb4` and not `utf8` which is ambiguous in MySQL.


## [v7.0-beta.91] - 2021-03-14

* Refactor auth/identity DB migration scripts.

* Add pre migration SQL scripts.


## [v7.0-beta.90] - 2021-03-12

* Issue **#2087** : Fixed NPE caused during legacy migration.

* Uplift guice to v5.0.1.

* Issue **#1871** : Invalidate the users and user groups cache when the _manage_users_ command is run.

* Issue **#2064** : Delete empty directories left by running unit test.

* Add index to cluster_lock table to fix whole table locking for single lock key.

* Issue **#2059** : Add cluster lock protection to task creation. Stops duplicate task creation when master node changes.

* Change task creation by master node to try to wait for search tasks to complete and to try to only create the configured number of tasks.

* Refactor logic to determine master node into one place. Fixes discrepancies between UI and back-end.

* Change node monitoring screen to return nodes in name order.

* Issue **#2066** : Add data bars to node monitoring screen.

* Issue **#2059** : Fix `Duplicate key` error in task assignment.

* Issue **#2056** : Fix error sending permission change events to other cluster nodes.

* Add JVM OOM args to zip distribution scripts.

* Issue **#1866** : Change zip distribution shell scripts to execute from anywhere.


## [v7.0-beta.89] - 2021-02-26

* Change stroom/proxy docker image base to `adoptopenjdk/openjdk15:jdk-15.0.2_7-alpine`

* Add authentication config to swagger spec.


## [v7.0-beta.88] - 2021-02-26

* Fix travis release artefacts.


## [v7.0-beta.87] - 2021-02-25

* No changes


## [v7.0-beta.86] - 2021-02-25

* Fix travis release artefacts.


## [v7.0-beta.85] - 2021-02-24

* Change dockerfile to use Open JDK 15

* Change build to use Open JDK 15

* Fix travis build failure.

* Issue **#2028** : Don't autolog standard object fields by default


## [v7.0-beta.84] - 2021-02-24

* No changes, adding more release artefacts in Travis build.


## [v7.0-beta.83] - 2021-02-23

* Add -q flag to start/stop/migrate.sh to stop log tailing.

* Change migrate.sh to run the migration in the background.

* Add JVM OOM args to zip distribution scripts.

* Issue **#1866** : Change zip distribution shell scripts to execute from anywhere.

* Issue **#1742** : Ensure that an <Object> is always logged to guarantee schema compliance.


## [v7.0-beta.82] - 2021-02-18

* Issue **#2049** : Updated Swagger and moved to the OpenAPI 3.0 Specification.

* Issue **#2049** : Fixed some issues with the resource API that were preventing visualisations from loading. 


## [v7.0-beta.81] - 2021-02-16

* Issue **#2042** : Fixed an issue sorting search results that was making sorting very slow causing searches with large numbers of results to hang. 

* Issue **#2043** : Removed an artificial limit on the number of data points that will be returned to a dashboard visualisation. The UI code had been written to only request a maximum of 1000 data points which meant that some visualisations were missing expected data. It may be necessary to add some limitation to avoid the UI being overloaded but the limitation has been removed for now as it was not configurable and did not warn the user when the limit had been reached.

* Migrated new UI to use Swagger generated endpoints and types.

* Issue **#1414** : A User Id can no longer be changed once a user is created.

* Issue **#1862** : Email and name fields are no longer required when creating users.

* Issue **#1765** : Added confirmation dialog when deleting users and API keys.

* Issue **#2036** : Autologger now delegates exception handling.

* Issue **#2039** : Limit the amount of text data output by autologger.

* Issue **#2037** : Add config prop to ensure every REST call is logged

* Issue **#2038** : Allow autologger action to be modified (search and process)

* Issue **#2027** : Fix autologger update operation

* Issue **#1764** : The create API key page now loads users to select on open.

* Issue **#1766** : Removed comment from token.

* Issue **#1763** : Improved column sizes on API keys dialog.

* Issue **#1767** : Improved column sizes on account management dialog.

* Improve exception alerts in the UI.

* Issue **#2023** : Enable autologger to output multiple path or query parameters

* Issue **#2022** : Simplify consistent event logging with POJOs

* Issue **#2021** : Fix typo when autologger encounters class names ending in 'y'

* Issue **#2020** : Prevent autologger redacting boolean properties


## [v7.0-beta.80] - 2021-01-28

* Issue **#2018** : Fixed intermittent search issue that was sometimes causing search to complete too early without results.

* Fix dashboards not handling NUMERIC index fields.

* Fix bug in Negate expression function.

* Issue **#1995** : Add help info to the expression functions drop down menu.

* Issue **#1911** : Add a drop down menu for picking index fields in the expression editor.

* Issue **#2004** : Fix import of legacy v6 index so default volume group is assigned.

* Issue **#2017** : Fixed dashboard table filtering.

* Issue **#1946** : Removed unnecessary index shard state change error.


## [v7.0-beta.79] - 2021-01-26

* Issue **#2006** : Use UTC timezone when comparing date in repository folder name.

* Issue **#2006** : Use `ArrayList.size()` as a method, instead of a property in Gradle build.

* Issue **#2016** : Fixed StackOverflowException in document event log. 

* Issue **#2003** : Fixed some issues with LMDB search results.

* Issue **#2011** : Redacting obviously sensitive data in automatically generated logs.

* Introduce functionality to provide configurable, automatic logging for RESTful API calls.

* Add `search_results` dir to dockerfile.

* Fix NPE in StroomEventLoggingUtil.


## [v7.0-beta.78] - 2021-01-14

* Issue **#2000** : `RemoteSearchResultFactory.destroy()` is now performed as the processing user.

* Issue **#2000** : Fixed NPE affecting adding/removing columns on a dashboard table and changing column options like grouping and sorting.

* Issue **#2000** : Fixed dashboard table child result expansion.

* Issue **#2001** : Fixed intermittent test failure associated with byte buffers being used incorrectly with LMDB.

* Issue **#1997** : Fix missing _Format_ option on XSLT and TextConverter editors.

* Improved security for handling entity events.


## [v7.0-beta.77] - 2021-01-12

* Issue **#1867** : Cluster entity events are now sent to each node asynchronously to prevent delays caused by one or more slow/bad nodes.

* Issue **#1923** : Fixed an issue affecting sorting dashboard table values that have mixed data types. In addition you can now sort columns alphanumerically if the column format is set to text. 

* Issue **#1811** : Fixed issue where deleting or cutting/pasting text in a dashboard query editor was not marking the dashboard as dirty.

* Search results are now stored off-heap to reduce the chance of out of memory errors.

* Issue **#1911** : Add a drop down menu for picking index fields in the expression editor.

* Issue **#1990** : Change order of items in quick filter popup help.

* Change quick filter word boundary matching to handle a mix of delimited and canelCase, e.g. `stroom.prop.maxFileSize`.

* Issue **#1986** : Fix missing gutter warning/error icons in the stepper code editor.


## [v7.0-beta.76] - 2021-01-07

* No changes.


## [v7.0-beta.75] - 2021-01-06

* Issue **#1989** : Fix for dashboard tables that were only showing a total of 100 rows.

* Change event logging to use new fluent API.


## [v7.0-beta.74] - 2020-12-15

* No changes.


## [v7.0-beta.73] - 2020-12-15

* Change github tokens in travis build.


## [v7.0-beta.72] - 2020-12-15

* Issue **#1983** : Fix line number inconsistency in View Source when last char is a line break.

* Issue **#1971** : Fix 'no appender' errors when editing a Data volume.

* Issue **#1965** : Ignore gzipped data that has no uncompressed content.

* Issue **#1976** : Add an enabled check box and insert above button to retention rules list.

* Fix bug with retention rules impact summary when rows are identical.

* Replace two buttons with toggle button on retetion impact summary.

* Fix path for user event logs.

* Uplift send_to_stroom script to v3.0.

* Issue **#1978** : Fix Meta tab losing syntax highlighting when switching streams.

* Remove byte count in brackets on Info tab when size is below 1024 bytes.

* Fix help links on Jobs screen.

* Fix inability to select text on Info tab in Data viewer.

* Issue **#1963** : Fix data/source view progress bar showing blue when all data is visible.

* Issue **#1974** : Fix job screen only showing one job.

* Issue **#1970** : Fixed issue related to accidental execution of SearchDebugUtil outside of tests.

* Change reference data lookup request object to support string or epoch millis date.

* Add byte count to Info tab, make date values consistent.

* Fix problem of wrong charset being used.

* Fix syntax highlighting for Meta streams in Source view.

* Fix bug in PreviewInputStream read() method.

* Improve the way the YAML logger paths are modified on boot.

* Issue **#1964** : BGZIP files are now closed on exception.

* Changed default dashboard time zone to use UTC.

* Fixed SQL statistics upsert statements for MySQL 5.7.

* Issue **#1954** : Change code that sets ReceivedPath to try getting a value from DOCKER_HOST_(HOSTNAME|IP) env vars first.


## [v7.0-beta.71] - 2020-12-02

* Issue **#1957** : Fix invaldiation of the stat datasource caches on content import and other changes.

* Issue **#1960** : Fix the data preview display of empty streams.

* Moved content download to Java.

* All paths in the config YAML including logging config can now be made relative to the home dir.

* Issue **#1912** : Moved dashboard table conditional formatting logic to server.

* Fix missing favicon.

* Issue **#1808** : Fix bug with permission handling for Retention Policy feature.

* Issue **#1948** : Made UI report errors that occur during download.

* Issue **#1944** : You can now define a stroom home config property and all relative paths will become subpaths of this location. 

* Fix byte conversion bug with `read()` method in RASegmentInputStream.

* Add `viewType` and `displayType` args to `data(...)` dashboard expression.

* Fix task spinner appearing briefly on every poll and consumign a lot of CPU.

* Add _progress_ bar to Source Data view and Data Preview to show location in the file.

* Issue **#1678** : Fix data display in dashboard text pane.

* Issue **#1679** : Fix data display in dashboard text pane.

* Issue **#1777** : Fix sub stream tab selection when switching streams in data screen.

* Issue **#1647** : Right align numeric columns in data screen.

* Issue **#1872** : Fix display of source data when data has no line breaks.

* Add completion and snippets to dashboard expression builder.

* Issue **#1895** : Change dashboard field expression editor use the Ace editor like other edit screens.

* Replace stream Info icon on data screen with a sub-stream type tab.

* Add Source View tab available from Data Preview screen to show the unformatted source data.

* Fix highlighting while stepping single line data.

* Add completion and snippets to edit screens using the ACE editor.

* Add editor options to use Vim bindings, show invisble chracters, highlight current line, word wrap.

* Issue **#1949** : Fixed bug in download for streams from multiple feeds.


## [v7.0-beta.70] - 2020-11-16

* Issue **#1947** : Fixed NPE thrown when trying to unassign processing tasks by setting the assigned node to null.

* Issue **#1940** : Old searches are now terminated by the processing user.

* Issue **#1932** : Physical stream delete will no longer fail if a file or directory it wants to delete cannot be found, i.e. has been deleted by another external process.

* Fix log output counts for reference data.

* Add REST endpoint for purging reference data.

* Issue **#1938** : Fix missing ref loading errors/warnings, improve warning messages.


## [v7.0-beta.69] - 2020-11-10

* Improve handling of duplicates in reference data loads.

* Improve error messages for reference loading failures.

* Issue **#1936** : Fix reference data loaded not loading string values > 1000btyes.

* Improve PooledByteBufferOutputStream.

* Issue **#1807** : Remove need for Manage Nodes permission in order to list nodes (needed to manage volumes).

* Issue **#1806** : Remove need for Manage Nodes permission in order to list nodes (needed to manage tasks).

* Issue **#1925** : Fixed logging error that was happening on search.

* Issue **#1921** : Fixed problem with the dashboard text pane not migrating properly to the new special stream id and event id fields. 

* Issue **#1910** : Fixed issue preventing display of table data where a table had duplicate column names.

* Issue **#1919** : Fixed issue that was preventing dashboard tabs from being closed.

* Removed rxjava.

* Issue **#1919** : Dashboards now prevent tabs being closed from the close button if some nested tabs on the same pane are hidden.

* Issue **#1915** : Multiple statistic searches on a dashboard are now executed in parallel.

* Issue **#1915** : Fixed task context user identity for statistics searches.

* Issue **#1915** : Fixed task context for statistics searches.

* Merged external expression and query libraries into the source code and added Kryo serialisation to search results.

* Issue **#1910** : Duplicate fields in dashboard tables are now avoided by adding a numeric suffix to the field name when adding a duplicate.

* Issue **#1918** : Text presenter was losing track of stream and event id fields when settings were changed.

* Issue **#1906** : Added info about queue sizes to extraction task.

* Issue **#1906** : Made changes to allow early termination of searches if we have enough data.

* Issue **#1906** : Fixed node task nesting.

* Issue **#1906** : The maximum size of the stream event map is now configurable with the `stroom.search.extraction.maxStreamEventMapSize` property.

* Issue **#1906** : Improved the way search extractions events are grouped so we can extract more events per stream and therefore improve performance.

* Issue **#1907** : Fixed NPE.


## [v7.0-beta.68] - 2020-10-22

* Issue **#1733** : Support xsl:output options for XML output from pipeline (XMLWriter)

* Issue **#1893** : Change delimited string volume properties to lists of strings

* Issue **#1848** : Fix NPE when importing certain processor filters.

* Issue **#1894** : Improvements to search performance and fix for hanging searches.


## [v7.0-beta.67] - 2020-10-15

* Issue **#1901** : Create default (index) volume group if it is used prior to UI.

* Issue **#1900** : Fix inter-node task assignment, change how processing user equality is checked.

* Change dashboard field expression editor to be a bit wider and use a monospace font.

* Issue **#1887** : Fix searches hanging generally and specifically when streams have been deleted.

* Issue **#1877** : Change conditional formatting to support decimals.

* Change conditional formatting to set the available rule operators according to the format type of the column.

* Change conditional formatting to support date terms and date comparisons.

* Issue **#1885** : Fix annotations icon not being enabled on dashboard tables.

* Issue **#1883** : Code now deals with missing streams when performing search extraction.

* Issue **#1882** : Added capacity restriction to the stream event map used in search result extraction. The previous version was causing out of memory exceptions.

* Change names of hidden special table columns on dashboards to avoid name clashes.

* Make dashboard table settings popup bigger to accommodate the conditional formatting.

* Added logic to rename conditional formatting term fields on a column rename.

* Added logic to prevent renaming a column to an existing name.

* Issue **#1872** : Partially fixed to show the 1st 1k chars of the single line raw source. Full fix will come in v7.

* Issue **#1874** : Fixed dashboard tables not showing data if the stream id column is present.

* Issue **#1868** : Stop `Stream not found with id=nnn` errors during searching.

* Issue **#1864** : Added `*` wildcard to conditional formatting matches. 

* Issue **#1865** : Fixed NoSuchMethodError.

* Issue **#1854** : Changed search mechanism to poll for remote results to reduce the chances of hung searches.

* Uplift event-logging-schema content pack to v3.4.2.

* Uplift standard-pipelines content pack to v0.2.

* Uplift template-pipelines content pack to v0.3.

* Change the off-heap ref store to use xxHash for hashing its values.

* Change key widths used in ref data store. Existing stores will need to be deleted and re-generated.


## [v7.0-beta.66] - 2020-09-24

* Added code to authenticate against AWS ALB.


## [v7.0-beta.65] - 2020-09-24

* Added code to authenticate against AWS ALB.


## [v7.0-beta.64] - 2020-09-24

* Added code to authenticate against AWS ALB.


## [v7.0-beta.63] - 2020-09-22

* Added code to authenticate against AWS ALB.


## [v7.0-beta.62] - 2020-09-22

* Added code to authenticate against AWS ALB.


## [v7.0-beta.61] - 2020-09-22

* Added code to authenticate against AWS ALB.


## [v7.0-beta.60] - 2020-09-22

* Added code to authenticate against AWS ALB.


## [v7.0-beta.59] - 2020-09-22

* Added code to authenticate against AWS ALB.

* Changed default behaviour of `useDefaultOpenIdCredentials`.


## [v7.0-beta.58] - 2020-09-22

* Added code to authenticate against AWS ALB.


## [v7.0-beta.57] - 2020-09-18

* Failed build.


## [v7.0-beta.56] - 2020-09-18

* Added code to authenticate against AWS ALB.

* Remove requirement for Reference stream type in ref data API lookup requests.


## [v7.0-beta.55] - 2020-09-15

* Fix names in travis release plugin.


## [v7.0-beta.54] - 2020-09-15

* Rename release artefact `stroom-proxy-config.X.yml` to `stroom-proxy-app-config.X.yml`.


## [v7.0-beta.53] - 2020-09-15

* Change `prod.yml` and `proxy-prod.yml` to be templated so as to generate custom config for the zip and docker distributions.

* Add the docker config files to the release artefacts.

* Issue **#580** : Added conditional formatting options to dashboard tables.

* Add comments to `prod.yml`/`config.yml`.

* Change `reset_password` CLI command to also reset various locked/inactive type flags.

* Change stroom admin path from `admin` to `stroomAdmin` in the distribution.

* Fix `command not found` bug in distribution `start.sh`.

* Change `start.sh` to log pre-logback output to start.sh.log.

* Change logFormat to include time in `prod.yml` and `config.yml`.


## [v7.0-beta.52] - 2020-09-10

* Issue **#1850** : Add new command line commands `create_account`, `reset_password` and `manage_users` to enable the creation of accounts to bootstrap the application.

* Change `admin` to `stroomAdmin` in distribution shell scripts.


## [v7.0-beta.51] - 2020-09-09

* Added `formTokenRequest` property to OpenId config for use with AWS authentication. This forces the use of a form request when fetching tokens.

* Issue **#1824** : Fix for search hang when extraction is requested but no search pipeline is provided.

* Issue **#1083** : Added `any()`, `first()`, `last()`, `nth()`, `top()` and `bottom()` selection functions to select child values of grouped items.

* Issue **#1837** : Added `joining()` function to concatenate supplied fields in child rows.

* Issue **#1784** : Several functions were previously prevented from working on results from aggregate functions but are now applied regardless.

* Fix config file validation not working when hot loading config file changes.

* Change config file validation to be the first thing that happens on boot.

* Fix error when empty branches are in the config file.

* Add `pipeline.referenceData.getLmdbSystemLibraryPath` prop to support provided LMDB binary.

* Change extraction location of bundled LMDB binary to be the same as the store files.

* Change default value for `pipeline.referenceData.maxPutsBeforeCommit` to 0 (i.e. don't commit mid-load).


## [v7.0-beta.50] - 2020-09-07

* Add /api/refData/v1/lookup REST endpoint for doing ref data lookups.

* Issue **#1755** : Stepping now runs in a separate thread to prevent interruption of DW threads when trying to terminate stepping early.

* Issue **#1798** : Fixed REST serialisation issue that was preventing stepping XPath filters from being passed to the server.

* Issue **#1666** : Stepping now loads element documents that use name patterns.

* Issue **#1666** : Parsers now support name patterns for loading config documents. 

* Issue **#1835** : Fix error when viewing data as lowly user.

* Issue **#1836** : Fix Forbidden error when importing data.

* Issue **#1809** : Fix handling of import with no permissions except Import Configuration.

* Issue **#1657** : Remove INTERNAL_PROCESSING_USER from Users list in App Permissions screen.

* Issue **#1782** : Fix handling of empty NOT/AND/OR in stats queries and immprove the error handling for the remote data sources.

* Issue **#1781** : Fix SQL stats handling of NOT() with more than one term in the NOT.

* Issue **#1830** : Change quick filters on Annotations screen to use fuzzy filtering consistent with the rest of stroom. Disable the comment quick filter drop down if there are no standard comments configured. Remove the qualified fields from the quick filter tooltips.

* Issue **#1829** : Fix Annotations screen recording change history when clicking an empty title/subject.

* Issue **#1737** : Fix quick filter in users/groups popup.

* Issue **#1832** : Fix inability to add users/groups in the Document Permissions screen.


## [v7.0-beta.49] - 2020-09-02

* Fix accidental commit of broken code.


## [v7.0-beta.48] - 2020-09-02

* Fix duplicate call to bintray upload in travis script.


## [v7.0-beta.47] - 2020-09-02

* Issue **#1821** : Fix SQL Stat queries whose table doesn't use any datasource fields.

* Issue **#1694** : Fix UUID filtering in quick filters, now using `uuid:` field qualifier. Removed support for `#` prefix in Quick Filter and suggesters.

* Issue **#1699** : Add a docker managed volume for the ref data store.

* Add `pooledByteBufferCounts` to ref data config.

* Issue **#1700** : Stopped stepping happening on open.

* Uplift LMDB to v0.8.1.

* Changed implementaion of the byte buffer pool used in the ref data store to improve performance.

* Increase default value for ref data `maxPutsBeforeCommit` to improve load times.

* Fix instances of trace logging that are not using lambdas for complex args. This is particularly a problem in the ref data store code.

* Made stroom compatible with AWS authentication.

* Issue **#1707** : Fix reference data lookups picking the wrong effective stream.

* Issue **#1797** : Altered how search completion is recorded to try and prevent hanging. 

* Issue **#1762** : Fix for search jobs that do not terminate correctly.

* The build should now ensure GWT compilation only occurs after test has completed.

* Issue **#1790** : You can now provide `TYPE` as an optional HTTP header when sending data to Stroom. If provided this attribute is used to determine what data type to assign to the data being received. Data forwarding and aggregation also maintains this attribute and behaviour. 

* Issue **#1665** : Recognised meta types can now be specified in config and drop downs now allow selection in the pipeline editor.


## [v7.0-beta.46] - 2020-08-23

* Issue **#1702** : Fix namespace handling in XML reference data values.

* Issue **#1789** : Prevent dashboards without an extraction pipeline showing as "Missing" on dependency screen.

* Issue **#1803** : Fix `/api/export/v1` failing with NoSuchFileException.

* Issue **#1719** : Create rest endpoint to get rererence data store entries. Experimental feature at the moment.

* Issue **#1649** : Make the local reference data store searchable from the dashboard. Experimental feature at the moment.

* Issue **#1805** : Fix missing alert popup when document is saved but has been updated by another user/tab.

* Fix _No appender for stroom.docref.DocRef_ ERRORs in the log.


## [v7.0-beta.45] - 2020-08-14

* Issue **#1793** : Fixed Solr search query creation.

* Issue **#1791** : Fixed Solr connection test response.

* Update Gradle to v6.6

* Revert back to full build.


## [v7.0-beta.44] - 2020-08-14

* Reverted deploy changes until travis dpl v2 is stable.


## [v7.0-beta.43] - 2020-08-14

* Fixing release artefacts.


## [v7.0-beta.42] - 2020-08-13

* Issue **#1783** : Made change to prevent nodes called by the cluster from using localhost, 127.0.0.1 or the same URL as other nodes.

* Issue **#1706** : Terminating processing jobs early now writes appropriate termination errors to the processing info (error) stream and deletes other outputs.

* Issue **#1749** : Removed old benchmark job.


## [v7.0-beta.41] - 2020-08-12

* Issue **#1785** : Fix proxy not forwarding any data.

* Issue **#1675** : All dashboard table fields are now present in text pane settings even if they are hidden or special, e.g. internally added mandatory fields like StreamId and EventId. This change prevents the field settings from being altered incorrectly when these fields were not found.

* Issue **#1758** : Added file locations to meta details and improved tooltip layout.

* Issue **#1778** : Remove error streams following reprocessing when no new streams are created.

* Added support for time based expressions when searching for streams from UI. 

* Issue **#1760** : Support time based expressions for ProcessorTask data source

* Issue **#1761** : Allow processor id to be displayed when searching processor tasks data source.

* Issue **#1693** : Fix dependencies screen listing links to internal searchables as "missing".

* Issue **#1751** : Display correct UUID for "to" dependency in UI dependency screen.

* Issue **#1664** : Fix crash when all streams for pipeline are deleted.

* Issue **#1701** : Fix crash when alternative pipeline is selected/used for processing.

## [v7.0-beta.40] - 2020-07-27

* Issue **#1756** : Fix for IdEnrichmentFilter where is attempts to change attribute values that already exist.

* Issue **#1741** : Fix for search hanging issue.

* Issue **#1740** : `CombinedParser` now removes invalid XML 1.0 characters when `fixInvalidChars` is set and not XML 1.1.

* Add `readTimeout` property to `HTTPAppender` 

* Issue **#1747** : Nodes are now notified about changes to document permissions so that caches are cleared etc.

* Issue **#1752** : Meta info tooltips now show appropriate units for values.

* The `admin` account is now auto created if it doesn't exist.

* Issue **#1310** : Improved file cleanup between tests.

* Issue **#1533** : Improved meta data attribute value flushing to DB.

* Issue **#1634** : `FileSystemClean` will now only examine active data volumes.

* Issue **#1672** : Index shards are now only updated in the DB on flush when the document count or shard size changes.

* Issue **#1713** : Fixed issue where processor task start times were being displayed incorrectly.

* Issue **#1748** : Removed border from explorer quick filter.

* Issue **#1656** : Only managed jobs will now appear on the jobs page.

* Issue **#1669** : Changed the way next scheduled time is calculated based on current time.

* Issue **#1662** : Processor tasks and meta data sources now correctly show pipeline names in dashboard results.

* Issue **#1677** : Active tasks are now correctly filtered.

* Issue **#1718** : Added server task info for some tasks.

* Issue **#1731** : Fixed calendar date picker style that was broken by tooltip CSS changes.

* Issue **#1657** : `INTERNAL_PROCESSING_USER` is no longer visible in the UI.

* Issue **#1449** : You can now create users to associate permissions by clicking the create button in the `User Permissions` page.

* Issue **#1727** : Typo.

* Issue **#1501** : Multiple fixes for new UI.

* Issue **#1506** : Multiple fixes for new UI.

* Issue **#1561** : Multiple fixes for new UI.

* Issue **#1483** : Multiple fixes for new UI.

* Issue **#1525** : Multiple fixes for new UI.

* Issue **#1587** : Multiple fixes for new UI.

* Issue **#1526** : Multiple fixes for new UI.

* Issue **#1499** : Multiple fixes for new UI.

* Issue **#1481** : Multiple fixes for new UI.

* Issue **#1498** : Multiple fixes for new UI.

* Issue **#1660** : Multiple fixes for new UI.

* Issue **#1659** : Multiple fixes for new UI.

* Issue **#1725** : Fix Data Splitter onlyMatch using zero based instead of one based numbers.


## [v7.0-beta.39] - 2020-07-06

* Issue **#1716** : Prevent export of processor filters that are reprocess or deleted.

* Issue **#1638** : Suppress error when searching deleted streams.

* Issue **#1696** : Fix reprocessing from unfiltered meta data view.

* Issue **#1648** : Fix streams not being deleted following reprocessing.

* Issue **#1695** : Fix `Records` stream types not being identified correctly.

* Issue **#1668** : Fixed incorrect parameter count for XSLT `meta` function.

* Issue **#1619** : Fix delete stream summary.


## [v7.0-beta.38] - 2020-06-25

* Issue **#1670** : Stop _parse-uri_ XSLT function returning -1 for missing port numbers.

* Issue **#1673** : Increase limit for age spinner in retention rules to 9999.

* Issue **#1683** : Add `!` NOT operator to fuzzy match filtering.

* Add field searching to Activity quick filter.

* Add field searching to entity selection popups.

* Change entity selection popups to clear quick filter on show.

* Add column sorting and field searching to Properties screen.

* Add field searching to Explorer Tree quick filter.

* Add field searching to Properties quick filter.

* Add field searching to Server Tasks quick filter.

* Add field searching to dependencies quick filter.

* Improve info tooltip layouts.

* Issue **#1248** : Add quick filter to dependencies screen.

* Issue **#1650** : Use consistent blue colour.

* Issue **#1671** :Fix XSLT function `hex-to-oct`.

* Add `readTimeout` property to `HTTPAppender`.

* Issue **#1632** : SQL stats now compatible with MySQL 8 Group Replication

* Issue **#1650** : Use consistent blue colour.

* Issue **#1627** : Fix Up/Down buttons on Rule Set screen. Now keeps selection after use.

* Issue **#1277** : Fix Enable/Disable toggle button on Rule Set screen.


## [v7.0-beta.37] - 2020-06-15

* Add _Impact Summary_ tab to _Data Retention_ to show breakdown of counts of streams to be deleted.

* Add support for the `.` separator in the word boundary fuzzy matching.

* Change the fuzzy match filter to switch to a case sensitive wild-carded exact match when the input contains a `*`.

* Issue **#1640** : Fix server error when clicking disabled delete/info icon for deleted streams.

* Issue **#1639** : Default index volume group property changes.

* Issue **#1636** : Fix data retention deletion using wrong action for rules.

* Issue **#1280** : Fix creation of default index volumes.


## [v7.0-beta.36] - 2020-06-02

* Issue **#1621** : Fix NPE in proxy content syncing.

* Issue **#1462** : Stroom not working with MySQL 8.0 due to SQLException

* Issue **#1564** : Fix error in data retention section of stream info popup.

* Change data retention delete batching approach to use time ranges.

* Issue **#1611** : Change explorer tree filtering to also filter on an exact match of the entity's UUID.

* Add regex filtering with `/` prefix to fuzzy matching.

* Change word boundary matching to require a `?` prefix.


## [v7.0-beta.35] - 2020-05-28

* Issue **#1608** : Fixed NPE in UI data presenter.

* Issue **#1595** : Fixed names for imported items that already exist but are updated by import.

* Issue **#1603** : XSLT imports now error if more than one matching XSLT is found.

* Issue **#1604** : XSLT import resolution now accepts the use of UUIDs and DocRef strings.

* Issue **#1403** : Dashboard query download now retains expression parameters.

* Issue **#1514** : Fixed properties edit presenter issue.

* Issue **#1569** : Additional changes to improve the new `Data Delete` task that replaces the `File System Clean` task.

* Issue **#1565** : Stop data retention rules deleting all data.

* Add default data retention rule to the UI screen to make it clear what happens by default.

* Add fuzzy match filter to explorer tree.


## [v7.0-beta.34] - 2020-05-26

* Issue **#1569** : Removed recursive multi threading from file system clean as thread limit was being reached. 

* Issue **#1478** : Fixed data volume creation and other resource methods.

* Issue **#1594** : Now auto creates root explorer node on startup if it is missing.

* Issue **#1544** : Fixes for imported dashboards.

* Issue **#1586** : Fixed migration and initial population of standard meta type names.

* Issue **#1592** : Changed DB bit(1) columns to be tinyint(1) so that they show values correctly in the CLI.

* Issue **#1510** : Added logical delete for processor and processor filter to allow a user to force deletion without encountering a DB constraint. 

* Issue **#1557** : Process, reprocess, delete and download data functions now provide an impact summary before a user can proceed with the action.

* Issue **#1557** : The process data function in the data browser now provides the option to process or reprocess data. When selected a user can also choose: the priority of the process filters that will be created; to set the priority automatically based on previous filters; set the enabled state.

* Issue **#1557** : Reprocessing data no longer has a limitation on how many items can be reprocessed as it is now implemented by reprocess specific filters.

* Issue **#1585** : Fixed issue that was preventing viewing folders processors.

* Issue **#1557** : Added an impact summary to meta data actions such as delete, restore, process and download.

* Issue **#1593** : NPE copying empty expressions


## [v7.0-beta.33] - 2020-05-22

* Issue **#1588** : Fix processor filter import.

* Issue **#1566** : Fixed UI data restore behaviour.

* Make public port configurable


## [v7.0-beta.32] - 2020-05-19

* Issue **#1573** : Active tasks tab now only shows tasks related to the open feed.

* Issue **#1584** : Add @ApiParam to POST/PUT/DELETE endpoints so the request type appears in swagger-ui.

* Issue **#1581** : Change streamId to a path param in GET /api/data/v1.

* Issue **#1567** : Added error handling so the confirmation dialog continues to work even when there is a failure in a previous use.

* Issue **#1568** : Pipeline names should now be shown where needed in the UI.

* Issue **#1457** : Change field value suggester to use fuzzy matching.

* Issue **#1574** : Make feed suggestions return all feeds, not just ones with meta.

* Issue **#1544** : Imported dashboards from 6.1 now work.

* Issue **#1577** : Cluster node status is now updated when node settings are changed.

* Issue **#1396** : Completely changed DB migration and import/export compatibility code.

* Fix index creation stored procedure.

* Issue **#1508** : Tidy up property descriptions, change connection pool props to use Stroom Duration type.

* Issue **#473** : Fix value stats being ignored during in memory stat aggregation.

* Issue **#1141** : Make SQL stats aggregation delete unused stat keys at the end.


## [v7.0-beta.31] - 2020-05-12

* Issue **#1546** : Fixed opening and editing of data retention rules.

* Issue **#1494** : Scrollbars now have a white background unless used in a readonly text area.

* Issue **#1547** : Added pipeline names to processor task screens.

* Issue **#1543** : Prevent import/export of processor filters with id fields

* Issue **#1112** : You can now copy feeds along with other items and copies are named appropriately.

* Issue **#1112** : When copying a selection of several items, the dependencies between the items are altered in the resulting copies so that the copied items work together as a new set of content.

* Issue **#1112** : As part of fixing dependencies when copying items, the dependencies screen now works correctly and now also shows processor filters. 

* Issue **#1545** : Add property `enableDistributedJobsOnBootstrap` to enable/disable processing on first boot.


## [v7.0-beta.30] - 2020-05-06

* Issue **#1503** : Further fix for enabled/disabled expression items and dashboard tab visibility.

* Issue **#1511** : Data pages now show pipeline names rather than pipeline UUIDs.

* Issue **#1529** : Fix error when selecting datasource in new dashboard.

* Fix NPE in SystemInfoResource.get().

* Issue **#1527** : Fixed missing aud in API eky tokens.

* Add missing guice binding for SystemInfoResource.

* Make export add new line to the end of all files to adhere to POSIX standard.

* Issue **#1532** : Fixed index shard criteria in UI.

* Change SecurityFilter to return a 401 on authentication exceptions.

* Move some health checks into SystemInfoResource.

* Remove healthchecks from rest resources and servlets that never give an unhealthy result.

* Add error info to AppConfigMonitor health check.


## [v7.0-beta.29] - 2020-05-04

* Issue **#1496** : Fixed paging of processed data.

* Add stroom.statistics.internal.enabledStoreTypes and make internal stat processing respect it.

* Improve SQL stats shutdown processing so all in memory stats are flushed.

* Issue **#1521** : Dashboards with missing datasources break entirely.

* Issue **#1477** : Disable edit button on stream processor.

* Issue **#1497** : Fixed data list result paging.

* Issue **#1492** : Fixed data list result paging.

* Issue **#1513** : You can now view data in folders.

* Issue **#1500** : Fixed data delete/restore behaviour.

* Issue **#1515** : Fix proxyDir default when running in a stack.

* Issue **#1509** : Unable to update processor filter.

* Issue **#1495** : Speculative fix for missing swagger.json file in the fat jar.

* Issue **#1503** : Fixed Dashboard serialisation and JSON template.

* Issue **#1479** : Unable to set index volume limits.


## [v7.0-beta.28] - 2020-04-29

* Issue **#1489** : Reprocess streams feature failing.

* Issue **#1465** : Add default Open ID credentials to allow proxy to be able to authenticate out of the box.

* Issue **#1455** : Fix interactive search.

* Issue **#1471** : Pipeline name not shown on processors/filters in UI.

* Issue **#1491** : Download stream feature failing. 

* Issue **#1433** : StandardKafkaProducer failed when writing XML kafka payloads. 


## [v7.0-beta.27] - 2020-04-27

* Issue **#1417** : Allow processor filters to be exported with Pipelines. 

* Issue **#1480** : Index settings now shows index volume groups and allows selection. 

* Issue **#1450** : Further attempt to improve criteria filtering on data tab.

* Issue **#1467** : The cluster node state node uses NodeResource to determine active nodes.

* Issue **#1448** : The internal processing user now has a JWT and passes it when making calls to other nodes.


## [v7.0-beta.26] - 2020-04-22

* Fix gradle build for versioned builds


## [v7.0-beta.25] - 2020-04-22

* Assorted fixes to the new React UI pages.


## [v7.0-beta.24] - 2020-04-21

* Issue **#1450** : Stop data tabs showing all feeds.

* Issue **#1454** : Fix NPE in feed name suggestion box.

* Remove internal statistics from setup sample data.

* Fix issue of pipeline structure not showing when it contains a StatisticsFilter.

* Update auth flow for auth-into-stroom integration

* Issue **#1426** : Change /logout endpoint to /noauth/logout.

* Fix `Expecting a real user identity` errors on auto import of content packs.

* Increase wait timeout to 240s in `start.sh`.

* Issue **#1404** : Fixed issue with invalid XML character filter.

* Issue **#1413** : Attempt to fix search hanging issue.

* Issue **#1393** : The annotations data popup now formats content on load.

* Issue **#1399** : Removed error logging for expected exceptions in TaskExecutor.

* Issue **#1385** : File output param `streamId` now aliased to `sourceId` and `streamNo` is now aliased to `partNo` for consistency with new source tracking XSLT functions.

* Issue **#1392** : Downloading dashboard queries now provides the current query without the need to save the dashboard.

* Issue **#1427** : Change remote call to auth service to a local call.


## [v7.0-beta.23] - 2020-03-24

* Rename all legacy DB tables to `OLD_`.

* Issue **#1394** : Fix duplicate tables appearing in Monitoring -> Database Tables.

* Add NodeEndpointConfiguration. Change `node` table to hold the base endpoint.


## [v7.0-beta.22] - 2020-03-10

* Brought stroom-auth-service into stroom

* Issue **#563** : Kafka producer improvements - StandardKafkaProducer

* Issue **#1399** : Removed error logging for expected exceptions in TaskExecutor. 

* Fix missing $ in start.sh

* Issue **#1387** : Changed the way tasks are executed to reduce changes of unhandled execution errors.

* Issue **#1378** : Improved logging detail when processor filters fail.

* Issue **#1379** : Fixed issue where you couldn't open a processor filter if parts of the filter referenced deleted items.

* Issue **#1378** : Improved logging detail when processor filters fail.

* Issue **#1382** : Added `decode-url` and `encode-url` XSLT functions.

* Issue **#655** : Fixed SQL Stats queries ignoring the enabled state of the dashboard query terms.

* Issue **#1362** : Fixed issue where hiding dashboard annotation fields removed them.

* Issue **#1357** : Fixed dragging tabs in dashboard with hidden panes to create a new split.

* Issue **#1357** : Fixed dragging tabs in dashboard with hidden panes.

* Issue **#1368** : Fixed FindReplaceFilter as it wasn't working when used in conjunction with Data Splitter.

* Issue **#1361** : Changed the way headers are parsed for the HttpCall XSLT function.


## [v7.0-beta.21] - 2020-02-24

* Add null checks to DB migration.

* Add deletion of constraint `IDX_SHARD_FK_IDX_ID` to migration script.


## [v7.0-beta.20] - 2020-02-13

* Fix bug in `processor_task` migration script.


## [v7.0-beta.19] - 2020-02-10

* Fix bugs in DB migration scripts.


## [v7.0-beta.18] - 2020-02-05

* Re-locate index database migrations.

* Fix issues with migrating null audit columns.

* Improve output of TestYamlUtil.


## [v7.0-beta.17] - 2020-01-29

* Issue **#1355** : Fixed stepping from dashboard text pane.

* Issue **#1354** : Fixed double click to edit list items, e.g. properties.

* Issue **#1340** : Fixed issue with FindReplaceFilter where it failed in some cases when more than one filter was chained together.

* Issue **#1338** : You can now configure the max size of the map store cache.

* Issue **#1350** : Fixed scope of dictionaries when loaded in multiple XSLT pipeline steps.

* Issue **#1347** : Added SSL options to `http-call` XSLT method.

* Issue **#1352** : Fixed Hessian serialisation of user identities on tasks.

* Change docker image to allow us to pass in the dropwizard command to run, e.g. server|migrate.

* Stop MySQL outputing Note level warnings during migration about things that don't exist when we expect them not to.


## [v7.0-beta.13] - 2019-12-24

* Add `migrate` command line argument to run just the DB migrations.

* Updated API key to include audience and added client id and secret.

* Change `stroom.conf.sh` to also look for ip in `/sbin`

* Issue **#260** : You can now hide dashboard tabs.

* Issue **#1332** : The text pane can now be configured to show source data.

* Issue **#1311** : Improved source location tracking.


## [v7.0-beta.12] - 2019-12-04

* Change local.yml.sh to also look for ip in /sbin


## [v7.0-beta.11] - 2019-12-04

* Fix invalid SQL syntax in V07_00_00_012__Dictionary


## [v7.0-beta.10] - 2019-12-04

* Update auth api version

* Add clientId and clientSecret to config

* Update API keys (needed aud)

* Issue **#1338** : Added new config options to control the maximum size of some caches: `stroom.pipeline.parser.maxPoolSize`, `stroom.pipeline.schema.maxPoolSize`, `stroom.pipeline.schema.maxPoolSize`, `stroom.pipeline.xslt.maxPoolSize`, `stroom.entity.maxCacheSize`, `stroom.referenceData.mapStore.maxCacheSize`.

* Issue **#642** : Downloading query details now ignores hidden fields.

* Issue **#1337** : Fixed issue where downloading large numbers of search results in Excel format was exceeding maximum style count of 64000. 

* Issue **#1341** : Added XSRF protection to GWT RPC requests.

* Issue **#1335** : Made session cookie `Secure` and `HttpOnly`.

* Issue **#1334** : Fix 404 when accessing `/stroom/resourcestore/........`, i.e. fix Tools->Export.

* Issue **#1333** : Improved resilience against XSS attacks.

* Issue **#1330** : Allow configuration of `Content-Type` in HTTPAppender.

* Issue **#1327** : Improvements to annotations.

* Issue **#1328** : Increased size of data window and removed max size restrictions.

* Issue **#1324** : Improved logging and added SSL options for HTTPAppender.


## [v7.0-beta.9] - 2019-11-20

* Fix SSL connection failure on remote feed staus check.

* Remove ConfigServlet as the functionality is covered by ProxyConfigHealthCheck.

* Fix password masking in ProxyConfigHealthCheck.

* Change servlet path of ProxyStatusServlet from `/config` to `/status`.


## [v7.0-beta.8] - 2019-11-20

* Change precedence order for config properties. YAML > database > default. Change UI to show effective value. Add hot loading of YAML file changes.

* Issue **#1322** : Stroom now asks if you really want to leave site when stepping items are dirty. Also fixed `Save` and `Save All` menu items and dashboard param changes now correctly make a dashboard dirty.

* Issue **#1320** : Fixed formatting of XML where trailing spaces were being removed from content surrounded by start and end tags (data content) which should not happen. 

* Issue **#1321** : Make path relative in stroom distribution .zip.sha256 hash file.

* The auth service now supports the use of HTTPS without certificate verification and adds additional logging.

* Issue **gchq/stroom-auth#157** : Automatically refresh user's API key when it expires.

* Issue **#1243** : Dashboard visualisations now link with similar functions available to dashboard tables, e.g. `link()`, `dashboard()`, `annotation()`, `stepping()`, `data()`.

* Issue **#1316** : JSONParser now includes various parse options including handling comments.

* Issue **#48** : Added option to hide/show dashboard table columns.

* Issue **#1315** : Improved health check for missing API key.

* Updated stroom expression to v1.5.4 and added new field types.

* Issue **#1315** : Improved health check for missing API key.

* Issue **#1314** : Fixed NPE thrown when logging caused when viewing docs that can't be found.

* Issue **#1313** : Suggestion boxes now make suggestions immediately before the user even starts typing.

* Issue **#1043** : Added feature to allow floating point numbers to be indexed.

* Issue **#1312** : Dictionaries now change the entity name in the DB when renamed.

* Issue **#1312** : Fixed read only behaviour of dictionary settings UI.

* Issue **#1300** : Multiple changes to annotations.

* Issue **#1265** : Added `modulus()` function along with alias `mod()` and modulus operator `%`.

* Issue **#1300** : Added `annotation()` link creation function, `currentUser()` alias for `param('currentUser()')` and additional link creation functions for `data()` and `stepping()`.

* Issue **#67** : Table columns now display menu items on left click.

* Uplift stroom-query to v2.2.4 to add better diagnostic logging.

* Uplift Kafka client to v2.2.1.

* Issue **#1293** : Add more static file types to allow nginx/browser caching on.

* Issue **#1295** : Add authentication bypass for servlets such as /remoting, /status, /echo, etc.

* Issue **#1297** : The UI now supplies API tokens to the backend for resource calls.

* Issue **#1296** : Fixed NPE in StreamMapCreator caused when a stream can not be found.

## [v7.0-beta.7] - 2019-10-23

* Issue **#1288** : Streams now show the name of the pipeline used to create them even if the user doesn't have permission to see the pipeline.

* Issue **#1282** : Fixed issue where items were imported into the explorer even if not selected for import.

* Issue **#1291** : Fixed issue where empty dashboard table cells did not select table rows when clicked. 

* Issue **#1290** : Fixed issue where executor provider was not executing supplied runnable if parent task had terminated.

* Fix problem of missing fallback config in docker image.


## [v7.0-beta.6] - 2019-10-15

* Add default for stroom.security.authentication.durationToWarnBeforeExpiry

* Fix missing icons for Kafka Config and Rule Set.

* Fix Kafka Config entity serialisation.

* Issue **#1264** : Dashboards running in embedded mode will not always ask for the user to choose an activity if the users session has one set already.

* Issue **#1275** : Fixed permission filtering when showing related streams.

* Issue **#1274** : Fixed issue with batch search caused by Hibernate not returning pipeline details in stream processor filters.

* Issue **#1272** : Fixed saving query favourites.

* Issue **#1266** : Stroom will now lock the cluster before releasing owned tasks so it doesn't clash with other task related processes that lock the DB for long periods.

* Issue **#1264** : Added `embedded` mode for dashboards to hide dashboard chrome and save options.

* Issue **#1264** : Stroom no longer asks if you want to leave the web page if no content needs saving.

* Issue **#1263** : Fixed issues related to URL encoding/decoding with the `dashboard()` function.

* Issue **#1263** : Fixed issue where date expressions were being allowed without '+' or '-' signs to add or subtract durations.

* Add fallback config.yml file into the docker images for running outside of a stack.

* Issue **#1263** : Fixed issues related to URL encoding/decoding in dashboard expressions.

* Issue **#1262** : Improved behaviour of `+` when used for concatenation in dashboard expressions.

* Issue **#1259** : Fixed schema compliance when logging failed document update events.

* Issue **#1245** : Fixed various issues with session management and authentication.

* Issue **#1258** : Fixed issue affecting search expressions against keyword fields using dictionaries containing carriage returns.


## [v7.0-beta.5] - 2019-09-23

* Fixes to proxy


## [v7.0-beta.4] - 2019-09-16

* Fix stroom-proxy Dockerfile


## [v7.0-beta.3] - 2019-09-16

* Minor fixes, including an essential fix to config


## [v7.0-beta.2] - 2019-09-13

* Fix docker build


## [v7.0-beta.1] - 2019-09-11

* Issue **#1253** : Data retention policies containing just `AND` will now match everything.

* Issue **#1252** : Stream type suggestions no longer list internal types.

* Issue **#1218** : All stepping panes will now show line numbers automatically if there are indicators (errors, warnings etc) that need to be displayed.  

* Issue **#1254** : Added option to allow non Java escaped find and replacement text to be used in `FindReplaceFilter`. 

* Issue **#1250** : Fixed logging description for reading and writing documents.

* Issue **#1251** : Copy permissions from a parent now shows changes prior to the user clicking ok.

* Issue **#758** : You no longer need the `Manage Processors` privilege to call `stroom:meta('Pipeline')` in XSLT.

* Issue **#1256** : Fix error caused when logging data source name when downloading search results.

* Issue **#399** : Fix for error message when stepping that said user needed `read` permission on parent pipeline and not just `use`.

* Issue **#1242** : Fix for pipeline corruption caused when moving elements back to inherited parents.

* Issue **#1244** : Updated Dropwizard to version 1.3.14 to fix session based memory leak.

* Issue **#1246** : Removed elastic search document type, menu items and filter.

* Issue **#1247** : Added XSLT functions (`source`, `sourceId`, `partNo`, `recordNo`, `lineFrom`, `colFrom`, `lineTo`, `colTo`) to determine the current source location so it can be embedded in a cooked event. Events containing raw source location info can be made into links in dashboard tables or the text pane so that a user can see raw source data or jump directly to stepping that raw record.

* Add data retention feature and index optimisation to Solr indexes.

* Initial support for Solr indexing and search.

* Issue **#1244** : Updated Dropwizard to version 1.3.14 to fix session based memory leak.

* Issue **#1246** : Removed elastic search document type, menu items and filter.

* Issue **#1214** : Fixed issue where the max results setting in dashboard tables was not always being obeyed. Also fixed some dashboard table result page size issues.

* Issue **#1238** : During proxy clean task we no longer show a failed attempt to delete an empty directory as an error as this condition is expected.

* Issue **#1237** : Fixed issue where explorer model requests were failing outside of user sessions, e.g. when we want to find folder descendants for processing.

* Issue **#1230** : Fix test.

* Issue **#1230** : Search expressions no longer have the `contains` condition. 

* Issue **#1220** : Fixed attempt to open newly created index shards as if they were old existing shards.

* Issue **#1232** : Fixed handling of enter key on pipeline element editor dialog.

* Issue **#1229** : Fixed issue where users needed `Read` permission on an index instead of just `Use` permission to search it.

* Issue **#1207** : Removed task id from meta to reduce DB size and complexity especially given the fact tasks are transient. Superseded output is now found by querying the processor task service when new output is written rather than using task ids on meta.

* Uplift HBase to 2.1.5 and refactor code accordingly

* Uplift Kafka to 2.1.1 and refactor code accordingly

* Uplift Curator to 4.2.0

* Issue **#1143** : Added mechanism to inject dashboard parameters into expressions using the `param` and `params` functions so that dashboard parameters can be echoed by expressions to create dashboard links.

* Issue **#1205** : Change proxy repo clean to not delete configured rootRepoDir.

* Issue **#1204** : Fix ProxySecurityFilter to use correct API key on feedStatus requests.

* Issue **#1211** : Added a quick filter to the server tasks page.

* Issue **#1206** : Fixed sorting active tasks when clicking column header.

* Issue **#1201** : Fixed dependencies.

* Issue **#1201** : Fixed tests.

* Issue **#1201** : Document permission changes now mutate the user document permissions cache rather than clearing it.

* Issue **#1153** : Changed security context to be a Spring singleton to improve explorer performance.

* Issue **#1202** : Fixed NumberFormatException in StreamAttributeMapUtil.

* Issue **#1203** : Fixed event logging detail for dictionaries.

* Issue **#1197** : Restored Save As functionality.

* Issue **#1199** : The index fields page now copes with more than 100 index fields.

* Issue **#1200** : Removed blocking queue that was causing search to hang when full.

* Issue **#1198** : Filtering by empty folders now works correctly.

* Comment out rollCron in proxy-prod.yml

* Change swagger UI at gchq.github.io/stroom to work off 6.0 branch

* Issue **#1195** : Fixed issue where combination of quick filter and type filter were not displaying explorer items correctly.

* Issue **#1153** : Changed the way document permissions are retrieved and cached to improve explorer performance.

* Issue **#1196** : Added code to resolve data source names from doc refs if the name is missing when logging.

* Issue **#1165** : Fixed corruption of pipeline structure when adding items to Source.

* Issue **#1193** : Added optional validation to activities.

* Change default config for proxy repositoryFormat to "${executionUuid}/${year}-${month}-${day}/${feed}/${pathId}/${id}"

* Issue **#1194** : Fixed NPE in FindTaskProgressCriteria.

* Issue **#1191** : SQL statistics search tasks now show appropriate information in the server tasks pane.

* Issue **#1192** : Executor provider tasks now run as the current user.

* Issue **#1190** : Copied indexes now retain associated index volumes.

* Issue **#1177** : Data retention now works with is doc refs.

* Issue **#1160** : Proxy repositories now only roll if all output streams for a repository are closed. Proxy repositories also only calculate the current max id if the `executionUuid` repo format param is not used.

* Issue **#1186** : Volume status is now refreshed every 5 minutes.

* Fix incorrect default keystore in proxy config yaml.

* Rename environment variables in proxy config yaml.

* Issue **#1170** : The UI should now treat the `None` tree node as a null selection.

* Issue **#1184** : Remove dropwizard yaml files from docker images.

* Issue **#1181** : Remove dropwizard config yaml from the docker images.

* Issue **#1152** : You can now control the maximum number of files that are fragmented prior to proxy aggregation with `stroom.maxFileScan`.

* Issue **#1182** : Fixed use of `in folder` for data retention and receipt policies.

* Updated to allow stacks to be built at this version.

* Issue **#1154** : Search now terminates during result creation if it is asked to do so.

* Issue **#1167** : Fix for proxy to deal with lack of explorer folder based collections.

* Issue **#1172** : Fixed logging detail for viewing docs.

* Issue **#1166** : Fixed issue where users with only read permission could not copy items.

* Issue **#1174** : Reduced hits on the document permission cache.

* Issue **#1168** : Statistics searches now work when user only has `Use` permission.

* Issue **#1170** : Extra validation to check valid feed provided for stream appender.

* Issue **#1174** : The size of the document permissions cache is now configurable via the `stroom.security.documentPermissions.maxCacheSize` property.

* Issue **#1176** : Created index on document permissions to improve performance.

* Issue **#1175** : Dropping unnecessary index `explorerTreePath_descendant_idx`.

* Issue **#747** : XSLT can now reference dictionaries by UUID.

* Issue **#1167** : Use of folders to include child feeds and pipelines is now supported.

* Issue **#1153** : The explorer tree is now built with fewer DB queries.

* Issue **#1163** : Added indexes to the DB to improve explorer performance.

* Issue **#1153** : The explorer tree now only rebuilds synchronously for users who alter the tree, if has never been built or is very old. All other rebuilds of the explorer tree required to keep it fresh will happen asynchronously.

* Issue **#1162** : Proxy aggregation will no longer recurse parts directories when creating parts.

* Issue **#1157** : Migration now adds dummy feeds etc to processor filters if the original doc can't be found. This will prevent filters from matching more items than they should if migration fails to map feeds etc because they can't be found.

* Issue **#1162** : Remove invalid CopyOption in move() call.

* Issue **#1159** : Fix NPE in rolling appenders with no frequency value.

* Issue **#1160** : Proxy repositories will no longer scan contents on open if they are set to be read only.

* Issue **#1162** : Added buffering etc to improve the performance of proxy aggregation.

* Issue **#1156** : Added code to reduce unlikely chance of NPE or uncontrolled processing in the event of a null or empty processing filter.

* Issue **#1149** : Changed the way EntryIdSet is unmarshalled so jaxb can now use the getter to add items to a collection.

* Ignore broken junit test that cannot work as it stands

* Fix NPE in DictionaryStoreImpl.findByName().

* Issue **#1146** : Added `encodeUrl()`, `decodeUrl()` and `dashboard()` functions to dashboard tables to make dashboard linking easier. The `link()` function now automatically encodes/decodes each param so that parameters do not break the link format, e.g. `[Click Here](http://www.somehost.com/somepath){dialog|Dialog Title}`.

* Issue **#1144** : Changed StreamRange to account for inclusive stream id ranges in v6.0 that was causing an issue with file system maintenance.

* Mask passwords on the proxy admin page.

* Add exception to wrapped exception in the feedStatus service.

* Issue **#1140** : Add health check for proxy feed status url.

* Issue **#1138** : Stroom proxy now deletes empty repository directories based on creation time and depth first so that pruning empty directories is quicker and generally more successful.

* Issue **#1137** : Change proxy remote url health check to accept a 406 code as the feed will not be specified.

* Issue **#1135** : Data retention policies are now migrated to use `Type` and not `Stream Type`.

* Issue **#1136** : Remove recursive chown from stroom and proxy docker entrypoint scripts.


## [v7.0-alpha.5] - 2019-06-12

* Fix YAML substitution.


## [v7.0-alpha.4] - 2019-06-11

* Update API paths


## [v7.0-alpha.3] - 2019-05-10

* Fix config


## [v7.0-alpha.2] - 2019-05-10

* Fix config

* Issue **#1134** : Proxy now requires feed name to always be supplied.

* Expose proxy api key in yaml config via SYNC_API_KEY

* Issue **#1130** : Change `start.sh` so it works when realpath is not installed.

* Issue **#1129** : Fixed stream download from the UI.

* Issue **#1119** : StreamDumpTool will now dump data to zip files containing all data and associated meta and context data. This now behaves the same way as downloading data from the UI and can be used as an input to proxy aggregation or uploaded manually.


## [v7.0-alpha.1] - 2019-04-23

* Fix config issue

* Fixed NPE created when using empty config sections.

* Issue **#1122** : Fixed hessian communication between stroom and stroom proxy used to establish feed receive status. Added restful endpoints for feed status to stroom and stroom proxy. Proxy will now be able to request feed status from upstream stroom or stroom proxy instances.

* Fixed incompatibility issues with MySQL 5.7 and 8.0.

* Added debug to help diagnose search failures

* Issue **#382** : Large zip files are now broken apart prior to proxy aggregation.

* Change start script to use absolute paths for jar, config and logs to distinguish stroom and proxy instances.

* Issue **#1116** : Better implementation of proxy aggregation.

* Issue **#1116** : Changed the way tasks are executed to ensure thread pools expand to the maximum number of threads specified rather than just queueing all tasks and only providing core threads.

* Remove full path from file in sha256 hash file release artifact.

* Issue **#1115** : Add missing super.startProcessing to AbstractKafkaProducerFilter.

* Improve exception handling and logging in RemoteDataSourceProvider. Now the full url is included in dashboard connection errors.

* Change Travis build to generate sha256 hashes for release zip/jars.

* Uplift the visualisations content pack to v3.2.1

* Issue **#1100** : Fix incorrect sort direction being sent to visualisations.

* Add guard against race condition

* Add migration script to remove property `stroom.node.status.heapHistogram.jMapExecutable`.

* Uplift base docker image to openjdk:8u191-jdk-alpine3.9, reverting back to JDK for access to diagnostic tools.

* Issue **#1084** : Change heap histogram statistics to java MBean approach rather than jmap binary. Remove stroom.node.status.heapHistogram.jMapExecutable property.

* Improve resource for setting user's status

* Issue **#1079** : Improved the logging of permission errors encountered during stream processing

* Issue **#1058** : Added property `stroom.pipeline.parser.secureProcessing` to enable/disable the XML secure processing feature.

* Issue **#1062** : Add env var for UI path

* Uplift distribution visualisation content pack to v3.1.0

* Add transform_user_extract.py, for pre-6.0 to 6.0 user migration

* Issue **#1059** : Fix guice errors on stroom-proxy startup.

* Issue **#1010** : Improve distribution start/stop/etc scripts by adding monochrome switch and background log tailing.

* Issue **#1053** : Add API to disabled authorisation users

* Issue **#1042** : Improve error message for an ApiException when requesting a user's token.

* Issue **#1050** : Prevent creation of permission entries if key already exists.

* Issue **#1015** : Add sortDirections[] and keySortDirection to visualisation data object to fix sorting in the visualisations.

* Issue **#1019** : Fix visualisations settings dialog so you can un-set text and list controls.

* Issue **#1041** : Add a healthcheck to Stroom to alert for API key expiry

* Issue **#1040** : Fix for visualisations that do not require nested data.

* Issue **#1036** : Fix for scrollbar position on explorer popup windows.

* Issue **#1037** : Updated `moment.js` for parsing/formatting dates and times.

* Issue **#1021** : Dashboard links now allow `{}` characters to be used without URL encoding.

* Issue **#1018** : Added Health Checks for the external connectors that are registered via plugins

* Issue **#1025** : Fixed ACE editor resize issue where horizontal scroll bar was not always correctly shown.

* Issue **#1025** : Updated ACE editor to v1.4.2.

* Issue **#1022** : Added `Contains` condition to all search expression fields so that regex terms can be used.

* Issue **#1024** : Superseded output helper no longer expects initialisation in all cases.

* Issue **#1021** : Multiple changes to improve vis, dashboard and external linking in Stroom.

* Issue **#1019** : Fix visualisations settings dialog so you can un-set text and list controls.

* Issue **#986** : Fix direct dashboard links.

* Issue **#1006** : Added Exception Mapper for PermissionExceptions to return HTTP FORBIDDEN.

* Issue **#1012** : Fix for NPE caused when checking if an output is superseded.

* Issue **#1011** : Old UI versions running in browsers often cause Stroom to throw an NPE as it can't find the appropriate GWT serialisation policy. Stroom will no longer throw an NPE but will report an `IncompatibleRemoteServiceException` instead. This is the default GWT behaviour.

* Issue **#1007** : Max visualisation results are now limited by default to the maximum number of results defined for the first level of the parent table. This can be further limited by settings in the visualisation.

* Issue **#1004** : Table cells now support multiple links.

* Issue **#1001** : Changed link types to `tab`, `dialog`, `dashboard`, `browser`.

* Issue **#1001** : Added dashboard link option to link to a dashboard from within a vis, e.g. `stroomLink(d.name, 'type=Dashboard&uuid=<TARGET_DASHBOARD_UUID>&params=userId%3D' + d.name, 'DASHBOARD')`.

* Issue **#1001** : Added dashboard link option to link to a dashboard using the `DASHBOARD` target name, e.g. `link(${UserId}, concat('type=Dashboard&uuid=<TARGET_DASHBOARD_UUID>', ${UserId}), '', 'DASHBOARD')`.

* Issue **#1002** : Popup dialogs shown when clicking dashboard hyperlinks are now resizable.

* Issue **#993** : Moving documents in the explorer no longer affects items that are being edited as they are not updated in the process.

* Issue **#996** : Updated functions in dashboard function picker.

* Issue **#981** : Fixed dashboard deletion

* Issue **#989** : Upgraded stroom-expression to v1.4.13 to add new dashboard `link` function.

* Issue **#988** : Changed `generate-url` XSLT function to `link` so it matches the dashboard expression. Changed the parameters to create 4 variants of the function to make creation of simple links easier.

* Issue **#980** : Fix for NPE when fetching dependencies for scripts.

* Issue **#978** : Re-ordering the fields in stream data source

* Issue **gchq/stroom-content#31** : Uplift stroom-logs content pack to v2.0-alpha.5.

* Issue **#982** : Stop proxy trying to health check the content syncing if it isn't enabled.

* Change error logging in ContentSyncService to log stack trace

* Uplift send_to_stroom.sh in the distribution to v2.0

* Issue **#973** : Export servlet changed to a Resource API, added permission check, improved error responses.

* Issue **#969** : The code now suppresses errors for index shards being locked for writing as it is expected. We now lock shards using maps rather than the file system as it is more reliable between restarts.

* Issue **#941** : Internal Meta Stats are now being written

* Issue **#970** : Add stream type of `Records` for translated stroom app events.

* Issue **#966** : Proxy was always reporting zero bytes for the request content in the receive log.

* Issue **#938** : Fixed an NPE in authentication session state.

* Change the proxy yaml configuration for the stack to add `remotedn` and `remotecertexpiry` headers to the receive log

* Change logback archived logs to be gzip compressed for stroom and proxy

* Uplift stroom-logs content pack to v2.0-alpha.3

* Uplift send_to_stroom script to v1.8.1

* Issue **#324** : Changed XML serialisation so that forbidden XML characters U+FFFE and U+FFFF are not written. Note that these characters are not even allowed as character references so they are ignored entirely.

* Issue **#945** : More changes to fix some visualisations only showing 10 data points.

* Issue **#945** : Visualisations now show an unlimited number of data points unless constrained by their parent table or their own maximum value setting.

* Issue **#948** : Catching Spring initialisation runtime errors and ensuring they are logged.

* Add `set_log_levels.sh` script to the distribution

* Uplift visualisations content pack to v3.0.6 in the gradle build

* Issue **#952** : Remote data sources now execute calls within the context of the user for the active query. As a result all running search `destroy()` calls will now be made as the same user that initiated the search.

* Issue **#566** : Info and warning icons are now displayed in stepping screen when needed.

* Issue **#923** : Dashboard queries will now terminate if there are no index shards to search.

* Issue **#959** : Remove Material UI from Login and from password management pages

* Issue **#933** : Add health check for password resets

* Issue **#929** : Add more comprehensive password validation

* Issue **#876** : Fix password reset issues

* Issue **#768** : Preventing deletion of /store in empty volumes

* Issue **#939** : Including Subject DN in receive.log

* Issue **#940** : Capturing User DN and cert expiry on DW terminated SSL

* Issue **#744** : Improved reporting of error when running query with no search extraction pipeline

* Issue **#134** : Copy permissions from parent button

* Issue **#688** : Cascading permissions when moving/copying folder into a destination

* Issue **#788** : Adding DocRef and IsDocRef to stroom query to allow doc ref related filtering. Migration of stream filters uses this.

* Issue **#936** : Add conversion of header `X-SSL-Client-V-End` into `RemoteCertExpiry`, translating date format in the process.

* Issue **#953** : Fixed NPE.

* Issue **#947** : Fixed issue where data retention policy contains incorrect field names.

* Remove Material UI from the Users and API Keys pages

* Add content packs to stroom distribution

* Change distribution to use send_to_stroom.sh v1.7

* Updated stroom expression to v1.4.12 to improve handling or errors values and add new type checking functions `isBoolean()`, `isDouble()`, `isError()`, `isInteger()`, `isLong()`, `isNull()`, `isNumber()`, `isString()`, `isValue()`. Testing equality of null with `x=null()` is no longer valid and must be replaced with `isNull(x)`.

* Issue **#920** : Fix error handling for sql stats queries

* Remove log sending cron process from docker images (now handled by stroom-log-sender).

* Issue **#924** : The `FindReplaceFilter` now records the location of errors.

* Issue **#939** : Added `remotedn` to default list of keys to include in `receive.log`.

* Add git_tag and git_commit labels to docker images

* Uplift stroom-logs content pack in docker image to` v2.0-alpha.2`

* Stop truncation of `logger` in logback console logs

* Issue **#921** : Renaming open documents now correctly changes their tab name. Documents that are being edited now prevent the rename operation until they are saved.

* Issue **#922** : The explorer now changes the selection on a right click if the item clicked is not already selected (could be part of a multi select).

* Issue **#903** : Feed names can now contain wildcard characters when filtering in the data browser.

* Add API to allow creation of an internal Stroom user.

* Fix logger configuration for SqlExceptionHelper

* Add template-pipelines and standard-pipelines content packs to docker image

* Issue **#904** : The UI now shows dictionary names in expressions without the need to enter edit mode.

* Updated ACE editor to v1.4.1.

* Add colours to console logs in docker.

* Issue **#869** : Delete will now properly delete all descendant nodes and documents when deleting folders but will not delete items from the tree if they cannot be deleted, e.g. feeds that have associated data.

* Issue **#916** : You can no longer export empty folders or import nothing.

* Issue **#911** : Changes to feeds and pipelines no longer clear data browsing filters.

* Issue **#907** : Default volumes are now created as soon as they are needed.

* Issue **#910** : Changes to index settings in the UI now register as changes and enable save.

* Issue **#913** : Improve FindReplaceFilter to cope with more complex conditions.

* Change log level for SqlExceptionHelper to OFF, to stop expected exceptions from polluting the logs

* Fix invalid requestLog logFormat in proxy configuration

* Stop service discovery health checks being registered if stroom.serviceDiscovery.enabled=false

* Add fixed version of send_to_stroom.sh to release distribution

* Uplift docker base image for stroom & proxy to openjdk:8u181-jdk-alpine3.8

* Add a health check for getting a public key from the authentication service.

* Issue **#897** : Import no longer attempts to rename or move existing items but will still update content.

* Issue **#902** : Improved the XSLT `format-date` function to better cope with week based dates and to default values to the stream time where year etc are omitted.

* Issue **#905** : Popup resize and move operations are now constrained to ensure that a popup cannot be dragged off screen or resized to be bigger than the current browser window size.

* Issue **#898** : Improved the way many read only aspects of the UI behave.

* Issue **#894** : The system now generates and displays errors to the user when you attempt to copy a feed.

* Issue **#896** : Extended folder `create` permissions are now correctly cached.

* Issue **#893** : You can now manage volumes without the `Manage Nodes` permission.

* Issue **#892** : The volume editor now waits for the node list to be loaded before opening.

* Issue **#889** : Index field editing in the UI now works correctly.

* Issue **#891** : `StreamAppender` now keeps track of it's own record write count and no longer makes use of any other write counting pipeline element.

* Issue **#885** : Improved the way import works to ensure updates to entities are at least attempted when creating an import confirmation.

* Issue **#892** : Changed `Ok` to `OK`.

* Issue **#883** : Output streams are now immediately unlocked as soon as they are closed.

* Removed unnecessary OR operator that was being inserted into expressions where only a single child term was being used. This happened when reprocessing single streams.

* Issue **#882** : Splitting aggregated streams now works when using `FindReplaceFilter`. This functionality was previously broken because various reader elements were not passing the `endStream` event on.

* Issue **#881** : The find and replace strings specified for the `FindReplaceFilter` are now treated as unescaped Java strings and now support new line characters etc.

* Issue **#880** : Increased the maximum value a numeric pipeline property can be set to via the UI to 10000000.

* Issue **#888** : The dependencies listing now copes with external dependencies failing to provide data due to authentication issues.

* Issue **#890** : Dictionaries now show the words tab by default.

* Add admin healthchecks to stroom-proxy

* Add stroom-proxy docker image

* Refactor stroom docker images to reduce image size

* Add enabled flag to storing, forwarding and synching in stroom-proxy configuration

* Issue **#884** : Added extra fonts to stroom docker image to fix bug downloading xls search results.

* Issue **#879** : Fixed bug where reprocess and delete did not work if no stream status was set in the filter.

* Issue **#878** : Changed the appearance of stream filter fields to be more user friendly, e.g. `feedName` is now `Feed` etc.

* Issue **#809** : Changed default job frequency for `Stream Attributes Retention` and `Stream Task Retention` to `1d` (one day).

* Issue **#813** : Turned on secure processing feature for XML parsers and XML transformers so that external entities are not resolved. This prevents DoS attacks and gaining unauthorised access to the local machine.

* Issue **#871** : Fix for OptimisticLockException when processing streams.

* Issue **#872** : The parser cache is now automatically cleared when a schema changes as this can affect the way a data splitter parser is created.

* Add a health check for getting a public key from the authentication service.

* Issue **#897** : Import no longer attempts to rename or move existing items but will still update content.

* Issue **#902** : Improved the XSLT `format-date` function to better cope with week based dates and to default values to the stream time where year etc are omitted.

* Issue **#905** : Popup resize and move operations are now constrained to ensure that a popup cannot be dragged off screen or resized to be bigger than the current browser window size.

* Issue **#898** : Improved the way many read only aspects of the UI behave.

* Issue **#894** : The system now generates and displays errors to the user when you attempt to copy a feed.

* Issue **#896** : Extended folder `create` permissions are now correctly cached.

* Issue **#893** : You can now manage volumes without the `Manage Nodes` permission.

* Issue **#892** : The volume editor now waits for the node list to be loaded before opening.

* Issue **#889** : Index field editing in the UI now works correctly.

* Issue **#891** : `StreamAppender` now keeps track of it's own record write count and no longer makes use of any other write counting pipeline element.

* Issue **#885** : Improved the way import works to ensure updates to entities are at least attempted when creating an import confirmation.

* Issue **#892** : Changed `Ok` to `OK`.

* Issue **#883** : Output streams are now immediately unlocked as soon as they are closed.

* Removed unnecessary OR operator that was being inserted into expressions where only a single child term was being used. This happened when reprocessing single streams.

* Issue **#882** : Splitting aggregated streams now works when using `FindReplaceFilter`. This functionality was previously broken because various reader elements were not passing the `endStream` event on.

* Issue **#881** : The find and replace strings specified for the `FindReplaceFilter` are now treated as unescaped Java strings and now support new line characters etc.

* Issue **#880** : Increased the maximum value a numeric pipeline property can be set to via the UI to 10000000.

* Issue **#888** : The dependencies listing now copes with external dependencies failing to provide data due to authentication issues.

* Issue **#890** : Dictionaries now show the words tab by default.

* Add admin healthchecks to stroom-proxy

* Add stroom-proxy docker image

* Refactor stroom docker images to reduce image size

* Add enabled flag to storing, forwarding and synching in stroom-proxy configuration

* Issue **#884** : Added extra fonts to stroom docker image to fix bug downloading xls search results.

* Issue **#879** : Fixed bug where reprocess and delete did not work if no stream status was set in the filter.

* Issue **#878** : Changed the appearance of stream filter fields to be more user friendly, e.g. `feedName` is now `Feed` etc.

* Issue **#809** : Changed default job frequency for `Stream Attributes Retention` and `Stream Task Retention` to `1d` (one day).

* Issue **#813** : Turned on secure processing feature for XML parsers and XML transformers so that external entities are not resolved. This prevents DoS attacks and gaining unauthorised access to the local machine.

* Issue **#871** : Fix for OptimisticLockException when processing streams.

* Issue **#872** : The parser cache is now automatically cleared when a schema changes as this can affect the way a data splitter parser is created.

* Issue **#865** : Made `stroom.conf` location relative to YAML file when `externalConfig` YAML property is set.

* Issue **#867** : Added an option `showReplacementCount` to the find replace filter to choose whether to report total replacements on process completion.

* Issue **#867** : Find replace filter now creates an error if an invalid regex is used.

* Issue **#855** : Further fixes for stepping data that contains a BOM.

* Changed selected default tab for pipelines to be `Data`.

* Issue **#860** : Fixed issue where stepping failed when using any sort of input filter or reader before the parser.

* Issue **#867** : Added an option `showReplacementCount` to the find replace filter to choose whether to report total replacements on process completion.

* Improved Stroom instance management scripts

* Add contentPack import

* Fix typo in Dockerfile

* Issue **#859** : Change application startup to keep retrying when establishing a DB connection except for certain connection errors like access denied.

* Issue **#730** : The `System` folder now displays data and processors. This is a bug fix related to changing the default initial page for some document types.

* Issue **#854** : The activity screen no longer shows a permission error when shown to non admin users.

* Issue **#853** : The activity chooser will no longer display on startup if activity tracking is not enabled.

* Issue **#855** : Fixed stepping data that contains a BOM.

* Change base docker image to openjdk:8u171-jdk-alpine

* Improved loading of activity list prior to showing the chooser dialog.

* Issue **#852** : Fix for more required permissions when logging other 'find' events.

* Issue **#730** : Changed the default initial page for some document types.

* Issue **#852** : Fix for required permission when logging 'find' events.

* Changed the way the root pane loads so that error popups that appear when the main page is loading are not hidden.

* Issue **#851** : Added additional type info to type id when logging events.

* Issue **#848** : Fixed various issues related to stream processor filter editor.

* Issue **#815** : `stroom.pageTitle` property changed to `stroom.htmlTitle`.

* Issue **#732** : Added `host-address` and `host-name` XSLT functions.

* Issue **#338** : Added `splitAggregatedStreams` property to `StreamAppender`, `FileAppender` and `HDFSFileAppender` so that aggregated streams can be split into separate streams on output.

* Issue **#338** : Added `streamNo` path replacement variable for files to record the stream number within an aggregate.

* Added tests and fixed sorting of server tasks.

* Improved the way text input and output is buffered and recorded when stepping.

* The find and replace filter now resets the match count in between nested streams so that each stream is treated the same way, i.e. it can have the same number of text replacements.

* Added multiple fixes and improvements to the find and replace filter including limited support of input/output recording when stepping.

* Issue **#827** : Added `TextReplacementFilterReader` pipeline element.

* Issue **#736** : Added sorting to server tasks table.

* Inverted the behaviour of `disableQueryInfo` to now be `requireQueryInfo`.

* Issue **#596** : Rolling stream and file appenders can now roll on a cron schedule in addition to a frequency.

* The accept button now enabled on splash screen.

* Added additional event logging to stepping.

* An activity property with an id of `disableQueryInfo` can now be used to disable the query info popup on a per activity basis.

* Activity properties can now include the attributes `id`, `name`, `showInSelection` and `showInList` to determine their appearance and behaviour;

* Nested elements are now usable in the activity editor HTML.

* Record counts are now recorded on a per output stream basis even when splitting output streams.

* Splash presenter buttons are now always enabled.

* Fix background colour to white on activity pane.

* Changed `splitWhenBiggerThan` property to `rollSize` and added the property to the rolling appenders for consistency.

* Issue **#838** : Fix bug where calculation of written and read bytes was being accounted for twice due to the use of Java internal `FilterInputStream` and `FilterOutputStream` behaviour. This was leading to files being split at half od the expected size. Replaced Java internal classes with our own `WrappedInputStream` and `WrappedOutputStream` code.

* Issue **#837** : Fix bug to no longer try and record set activity events for null activities.

* Issue **#595** : Added stream appender and file appender property `splitWhenBiggerThan` to limit the size of output streams.

* Now logs activity change correctly.

* Add support for checkbox and selection control types to activity descriptions.

* Issue **#833** : The global property edit dialog can now be made larger.

* Fixed some issues in the activity manager.

* Issue **#722** : Change pipeline reference data loader to store its reference data in an off-heap disk backed LMDB store to reduce Java heap usage. See the `stroom.refloader.*` properties for configuration of the off-heap store.

* Issue **#794** : Automatically suggest a pipeline element name when creating it

* Issue **#792** : Preferred order of properties for Pipeline Elements

* Issue **824** : Fix for replace method in PathCreator also found in stroom proxy.

* Issue **#828** : Changed statistics store caches to 10 minute time to live so that they will definitely pick up new statistics store definitions after 10 minutes.

* Issue **#774** : Event logging now logs find stream criteria correctly so that feeds ids are included.

* Issue **#829** : Stroom now logs event id when viewing individual events.

* Added functionality to record actions against user defined activities.

* Added functionality to show a splash screen on login.

* Issue **#791** : Fixed broken equals method so query total row count gets updated correctly.

* Issue **#830** : Fix for API queries not returning before timing out.

* Issue **#824** : Fix for replace method in PathCreator also found in stroom proxy.

* Issue **#820** : Fix updating index shards so that they are loaded, updated and saved under lock.

* Issue **#819** : Updated `stroom-expression` to v1.4.3 to fix violation of contract exception when sorting search results.

* Issue **#817** : Increased maximum number of concurrent stream processor tasks to 1000 per node.

* Moved Index entities over to the new multi part document store.

* Moved Pipeline entities over to the new multi part document store.

* Moved both Statistic Store entity types over to the new multi part document store.

* Moved XSLT entities over to the new multi part document store.

* Moved Visualisation entities over to the new multi part document store.

* Moved Script entities over to the new multi part document store.

* Moved Dashboard entities over to the new multi part document store.

* Moved XmlSchema entities over to the new multi part document store.

* Moved TextConverter entities over to the new multi part document store.

* Modified the storage of dictionaries to use the new multi part document store.

* Changed the document store to hold multiple entries for a document so that various parts of a document can be written separately, e.g. the meta data about a dictionary and the dictionary text are now written as separate DB entries. Entries are combined during the serialisation/deserialisation process.

* Changed the import export API to use byte arrays to hold values rather than strings. *POSSIBLE BREAKING CHANGE*
Issue **gchq/stroom-expression#22** : Add `typeOf(...)` function to dashboard.

* Issue **#697** : Fix for reference data sometimes failing to find the appropriate effective stream due to the incorrect use of the effective stream cache. It was incorrectly configured to use a time to idle (TTI) expiry rather than a time to live (TTL) expiry meaning that heavy use of the cache would prevent the cached effective streams being refreshed.

* Issue **#806** : Fix for clearing previous dashboard table results if search results deliver no data.

* Issue **#805** : Fix for dashboard date time formatting to use local time zone.

* Issue **#803** : Fix for group key conversion to an appropriate value for visualisations.

* Issue **#802** : Restore lucene-backward-codecs to the build

* Issue **#800** : Add DB migration script 33 to replace references to the `Stream Type` type in the STRM_PROC_FILT table with `streamTypeName`.

* Issue **#798** : Add DB migration script 32 to replace references to the `NStatFilter` type in the PIPE table with `StatisticsFilter`.

* Fix data receipt policy defect

* Issue **#791** : Search completion signal is now only sent to the UI once all pending search result merges are completed.

* Issue **#795** : Import and export now works with appropriate application permissions. Read permission is required to export items and Create/Update permissions are required to import items depending on whether the update will create a new item or update an existing one.

* Improve configurabilty of stroom-proxy.

* Issue **#783** : Reverted code that ignored duplicate selection to fix double click in tables.

* Issue **#782** : Fix for NPE thrown when using CountGroups when GroupKey string was null due to non grouped child rows.

* Issue **#778** : Fix for text selection on tooltips etc in the latest version of Chrome.

* Uplift stroom-expression to v1.4.1

* Issue **#776** : Removal of index shard searcher caching to hopefully fix Lucene directory closing issue.

* Issue **#779** : Fix permissions defect.

* Issue **gchq/stroom-expression#22** : Add `typeOf(...)` function to dashboard.

* Issue **#766** : Fix NullPointerExceptions when downloading table results to Excel format.

* Issue **#770** : Speculative fix for memory leak in SQL Stats queries.

* Issue **#761** : New fix for premature truncation of SQL stats queries due to thread interruption.

* Issue **#748** : Fix build issue resulting from a change to SafeXMLFilter.

* Issue **#748** : Added a command line interface (CLI) in addition to headless execution so that full pipelines can be run against input files.

* Issue **#748** : Fixes for error output for headless mode.

* Issue **#761** : Fixed statistic searches failing to search more than once.

* Issue **#756** : Fix for state being held by `InheritableThreadLocal` causing objects to be held in memory longer than necessary.

* Issue **#761** : Fixed premature truncation of SQL stats queries due to thread interruption.

* Added `pipeline-name` and `put` XSLT functions back into the code as they were lost in a merge.

* Issue **#749** : Fix inability to query with only `use` privileges on the index.

* Issue **#613** : Fixed visualisation display in latest Firefox and Chrome.

* Added permission caching to reference data lookup.

* Updated to stroom-expression 1.3.1

    Added cast functions `toBoolean`, `toDouble`, `toInteger`, `toLong` and `toString`.
    Added `include` and `exclude` functions.
    Added `if` and `not` functions.
    Added value functions `true()`, `false()`, `null()` and `err()`.
    Added `match` boolean function.
    Added `variance` and `stDev` functions.
    Added `hash` function.
    Added `formatDate` function.
    Added `parseDate` function.
    Made `substring` and `decode` functions capable of accepting functional parameters.
    Added `substringBefore`, `substringAfter`, `indexOf` and `lastIndexOf` functions.
    Added `countUnique` function.

* Issue **#613** : Fixed visualisation display in latest Firefox and Chrome.

* Issue **#753** : Fixed script editing in UI.

* Issue **#751** : Fix inability to query on a dashboard with only use+read rights.

* Issue **#719** : Fix creation of headless Jar to ensure logback is now included.

* Issue **#735** : Change the format-date xslt function to parse dates in a case insensitive way.

* Issue **#719** : Fix creation of headless Jar. Exclude gwt-unitCache folder from build JARs.

* Issue **#720** : Fix for Hessian serialisation of table coprocessor settings.

* Issue **#217** : Add an 'all/none' checkbox to the Explorer Tree's quick filter.

* Issue **#400** : Shows a warning when cascading folder permissions.

* Issue **#405** : Fixed quick filter on permissions dialog, for users and for groups. It will now match anywhere in the user or group name, not just at the start.

* Issue **#708** : Removed parent folder UUID from ExplorerActionHandler.

* Application security code is now implemented using lambda expressions rather than AOP. This simplifies debugging and makes the code easier to understand.

* Changed the task system to allow task threads to be interrupted from the task UI.

* Made changes to improve search performance by making various parts of search wait for interruptible conditions.

* Migrated code from Spring to Guice for managing dependency injection.

* Issue **#229** : When a user 'OKs' a folder permission change it can take a while to return. This disables the ok/cancel buttons while Stroom is processing the permission change.

* Issue **#405** : Fixed quick filter on permissions dialog, for users and for groups. It will now match anywhere in the user or group name, not just at the start.

* Issue **#588** : Fixed display of horizontal scrollbar on explorer tree in export, create, copy and move dialogs.

* Issue **#691** : Volumes now reload on edit so that the entities are no longer stale the second time they are edited.

* Issue **#692** : Properties now reload on edit so that the entities are no longer stale the second time they are edited.

* Issue **#703** : Removed logging of InterruptedException stack trace on SQL stat queries, improved concurrency code.

* Issue **#697** : Improved XSLT `Lookup` trace messages.

* Issue **#697** : Added a feature to trace XSLT `Lookup` attempts so that reference data lookups can be debugged.

* Issue **#702** : Fix for hanging search extraction tasks

* Issue **#701** : The search `maxDocIdQueueSize` is now 1000 by default.

* Issue **#700** : The format-date XSLT function now defaults years, months and days to the stream receipt time regardless of whether the input date pattern specifies them.

* Issue **#657** : Change SQL Stats query code to process/transform the data as it comes back from the database rather than holding the full resultset before processing. This will reduce memory overhead and improve performance.

* Issue **#634** : Remove excessive thread sleeping in index shard searching. Sleeps were causing a significant percentage of inactivity and increasing memory use as data backed up. Add more logging and logging of durations of chunks of code. Add an integration test for testing index searching for large data volumes.

* Issue **#698** : Migration of Processing Filters now protects against folders that have since been deleted

* Issue **#634** : Remove excessive thread sleeping in index shard searching. Sleeps were causing a significant percentage of inactivity and increasing memory use as data backed up. Add more logging and logging of durations of chunks of code. Add an integration test for testing index searching for large data volumes.

* Issue **#659** : Made format-date XSLT function default year if none specified to the year the data was received unless this would make the date later then the received time in which case a year is subtracted.

* Issue **#658** : Added a hashing function for XSLT translations.

* Issue **#680** : Fixed the order of streams in the data viewer to descending by date

* Issue **#679** : Fixed the editing of Stroom properties that are 'persistent'.

* Issue **#681** : Added dry run to check processor filters will convert to find stream criteria. Throws error to UI if fails.

* Issue **#676** : Fixed use of custom stream type values in expression based processing filters.

* Issue **#673** : Fixed issue with Stream processing filters that specify Create Time

* Issue **#675** : Fixed issue with datafeed requests authenticating incorrectly

* Issue **#666** : Fixed the duplicate dictionary issue in processing filter migrations, made querying more efficient too
* Database migration fixes and tools

* Issue **#668** : Fixed the issue that prevented editing of stroom volumes

* Issue **#669** : Elastic Index Filter now uses stroomServiceUser to retrieve the index config from the Query Elastic service.

* Minor fix to migrations

* Add logging to migrations

* Add logging to migrations

* Issue **#651** : Removed the redundant concept of Pipeline Types, it's half implementation prevented certain picker dialogs from working.

* Issue **#481** : Fix handling of non-incremental index queries on the query API. Adds timeout option in request and blocking code to wait for the query to complete. Exit early from wait loops in index/event search.

* Issue **#626** : Fixed issue with document settings not being persisted

* Issue **#621** : Changed the document info to prevent requests for multi selections

* Issue **#620** : Copying a directory now recursively copies it's contents, plus renaming copies is done more intelligently.

* Issue **#546** : Fixed race conditions with the Explorer Tree, it was causing odd delays to population of the explorer in various places.

* Issue **#495** : Fixed the temporary expansion of the Explorer Tree caused by filtering

* Issue **#376** : Welcome tab details fixed since move to gradle

* Issue **#523** : Changed permission behaviours for copy and move to support `None`, `Source`, `Destination` and `Combined` behaviours. Creating new items now allows for `None` and `Destination` permission behaviours. Also imported items now receive permissions from the destination folder. Event logging now indicates the permission behaviour used during copy, move and create operations.

* Issue **#480** : Change the downloaded search request API JSON to have a fetch type of ALL.

* Issue **#623** : Fixed issue where items were being added to sublist causing a stack overflow exception during data retention processing.

* Issue **#617** : Introduced a concept of `system` document types that prevents the root `System` folder type from being created, copied, deleted, moved, renamed etc.

* Issue **#622** : Fix incorrect service discovery based api paths, remove authentication and authorisation from service discovery

* Issue **#568** : Fixed filtering streams by pipeline in the pipeline screen.

* Issue **#565** : Fixed authorisation issue on dashboards.

* Issue **#592** : Mount stroom at /stroom.

* Issue **#608** : Fixed stream grep and stream dump tools and added tests to ensure continued operation.

* Issue **#603** : Changed property description from `tags` to `XML elements` in `BadTextXMLFilterReader`.

* Issue **#600** : Added debug to help diagnose cause of missing index shards in shard list.

* Issue **#611** : Changed properties to be defined in code rather than Spring XML.

* Issue **#605** : Added a cache for retrieving user by name to reduce DB use when pushing users for each task.

* Issue **#610** : Added `USE INDEX (PRIMARY)` hint to data retention select SQL to improve performance.

* Issue **#607** : Multiple improvements to the code to ensure DB connections, prepared statements, result sets etc use try-with-resources constructs wherever possible to ensure no DB resources are leaked. Also all connections obtained from a data source are now returned appropriately so that connections from pools are reused.

* Issue **#602** : Changed the data retention rule table column order.

* Issue **#606** : Added more stroom properties to tune the c3P0 connection pool. The properties are prefixed by `stroom.db.connectionPool` and `stroom.statistics.sql.db.connectionPool`.

* Issue **#601** : Fixed NPE generated during index shard retention process that was caused by a shard being deleted from the DB at the same time as the index shard retention job running.

* Issue **#609** : Add configurable regex to replace IDs in heap histogram class names, e.g. `....$Proxy54` becomes `....$Proxy--ID-REMOVED--`

* Issue **#570** : Refactor the heap histogram internal statistics for the new InternalStatisticsReceiver

* Issue **#599** : DocumentServiceWriteAction was being used in the wrong places where EntityServiceSaveAction should have been used instead to save entities that aren't document entities.

* Issue **#593** : Fixed node save RPC call.

* Issue **#591** : Made the query info popup more configurable with a title, validation regex etc. The popup will now only be displayed when enabled and when a manual user action takes place, e.g. clicking a search button or running a parameterised execution with one or more queries.

* Added 'prompt' option to force the identity provider to ask for a login.

* Issue **#549** : Change to not try to connect to kafka when kafka is not configured and improve failure handling

* Issue **#573** : Fixed viewing folders with no permitted underlying feeds. It now correctly shows blank data screen, rather than System/Data.

* Issue **#150** : Added a feature to optionally require specification of search purpose.

* Issue **#572** : Added a feature to allow easy download of dictionary contents as a text file.

* Generate additional major and minor floating docker tags in travis build, e.g. v6-LATEST and v6.0-LATEST

* Change docker image to be based on openjdk:8u151-jre-alpine

* Added a feature to list dependencies for all document entities and indicate where dependencies are missing.

* Issue **#540** : Improve description text for stroom.statistics.sql.maxProcessingAge property

* Issue **#538** : Lists of items such as users or user groups were sometimes not being converted into result pages correctly, this is now fixed.

* Issue **#537** : Users without `Manage Policies` permission can now view streams.

* Issue **#522** : Selection of data retention rules now remains when moving rules up or down.

* Issue **#411** : When data retention rules are disabled they are now shown greyed out to indicate this.

* Issue **#536** : Fix for missing visualisation icons.

* Issue **#368** : Fixed hidden job type button on job node list screen when a long cron pattern is used.

* Issue **#507** : Added dictionary inheritance via import references.

* Issue **#554** : Added a `parseUri` XSLT function.

* Issue **#557** : Added dashboard functions to parse and output URI parts.

* Issue **#552** : Fix for NPE caused by bad XSLT during search data extraction.

* Issue **#560** : Replaced instances of `Files.walk()` with `Files.walkFileTree()`. `Files.walk()` throws errors if any files are deleted or are not accessible during the walk operation. This is a major issue with the Java design for walking files using Java 8 streams. To avoid this issue `Files.walkFileTree()` has now been used in place of `Files.walk()`.

* Issue **#567** : Changed `parseUri` to be `parse-uri` to keep it consistently named with respect to other XSLT functions. The old name `parseUri` still works but is deprecated and will be removed in a later version.

* Issue **#567** : The XSLT function `parse-uri` now correctly returns a `schemeSpecificPart` element rather than the incorrectly named `schemeSpecificPort`.

* Issue **#567** : The dashboard expression function `extractSchemeSpecificPortFromUri` has now been corrected to be called `extractSchemeSpecificPartFromUri`.

* Issue **#567** : The missing dashboard expression function `extractQueryFromUri` has been added.

* Issue **#571** : Streams are now updated to have a status of deleted in batches using native SQL and prepared statements rather than using the stream store.

* Issue **#559** : Changed CSS to allow table text selection in newer browsers.

* Issue **#574** : Fixed SQL debug trace output.

* Issue **#574** : Fixed SQL UNION code that was resulting in missing streams in the data browser when paging.

* Issue **#590** : Improved data browser performance by using a local cache to remember feeds, stream types, processors, pipelines etc while decorating streams.

* Issue **#150** : Added a property to optionally require specification of search purpose.

* New authentication flow based around OpenId

* New user management screens

* The ability to issue API keys

* Issue **#501** : Improve the database teardown process in integration tests to speed up builds

* Relax regex in build script to allow tags like v6.0-alpha.3 to be published to Bintray

* Add Bintray publish plugin to Gradle build

* Issue **#75** : Upgraded to Lucene 5.

* Issue **#135** : [BREAKING CHANGE] Removed JODA Time library and replaced with Java 7 Time API. This change breaks time zone output previously formatted with `ZZ` or `ZZZ`.

* Added XSLT functions generate-url and fetch-json

* Added ability to put clickable hyperlinks in Dashboard tables

* Added an HTTP appender.

* Added an appender for the proxy store.

* Issue **#412** : Fixed no-column table breakage

* Issue **#380** : Fixed build details on welcome/about

* Issue **#348** : Fixed new menu icons.

* Issue **98** : Fix premature trimming of results in the store

* Issue **360** : Fix inability to sort sql stats results in the dashboard table

* Issue **#550** : Fix for info message output for data retention.

* Issue **#551** : Improved server task detail for data retention job.

* Issue **#541** : Changed stream retention job descriptions.

* Issue **#553** : The data retention job now terminates if requested to do so and also tracks progress in a local temp file so a nodes progress will survive application restarts.

* Change docker image to use openjdk:8u151-jre-alpine as a base

* Issue **#539** : Fix issue of statistic search failing after it is imported

* Issue **#547** : Data retention processing is now performed in batches (size determined by `stroom.stream.deleteBatchSize`). This change should reduce the memory required to process the data retention job.

* Issue **#541** : Marked old stream retention job as deprecated in description.

* Issue **#542** : Fix for lazy hibernate object initialisation when stepping cooked data.

* Issue **#524** : Remove dependency on stroom-proxy:stroom-proxy-repo and replaced with duplicated code from stroom-proxy-repo (commit b981e1e)

* Issue **#203** : Initial release of the new data receipt policy functionality.

* Issue **#202** : Initial release of the new data retention policy functionality.

* Issue **#521** : Fix for the job list screen to correct the help URL.

* Issue **#526** : Fix for XSLT functions that should return optional results but were being forced to return a single value.

* Issue **#527** : Fix for XSLT error reporting. All downstream errors were being reported as XSLT module errors and were
 hiding the underlying exception.

* Issue **#501** : Improve the database teardown process in integration tests to speed up builds.

* Issue **#511** : Fix NPE thrown during pipeline stepping by downstream XSLT.

* Issue **#521** : Fix for the job list screen to use the help URL system property for displaying context sensitive help.

* Issue **#511** : Fix for XSLT functions to allow null return values where a value cannot be returned due to an error etc.

* Issue **#515** : Fix handling of errors that occur before search starts sending.

* Issue **#506** : In v5 dashboard table filters were enhanced to allow parameters to be used in include/exclude filters. The implementation included the use of ` \ ` to escape `$` characters that were not to be considered part of a parameter reference. This change resulted in regular expressions requiring ` \ ` being escaped with additional ` \ ` characters. This escaping has now been removed and instead only `$` chars before `{` chars need escaping when necessary with double `$$` chars, e.g. use `$${something` if you actually want `${something` not to be replaced with a parameter.

* Issue **#505** : Fix the property UI so all edited value whitespace is trimmed

* Issue **#513** : Now only actively executing tasks are visible as server tasks

* Issue **#483** : When running stream retention jobs the transactions are now set to REQUIRE_NEW to hopefully ensure that the job is done in small batches rather than a larger transaction spanning multiple changes.

* Issue **#508** : Fix directory creation for index shards.

* Issue **#492** : Task producers were still not being marked as complete on termination which meant that the parent cluster task was not completing. This has now been fixed.

* Issue **#497** : DB connections obtained from the data source are now released back to the pool after use.

* Issue **#492** : Task producers were not being marked as complete on termination which meant that the parent cluster task was not completing. This has now been fixed.

* Issue **#497** : Change stream task creation to use straight JDBC rather than hibernate for inserts and use a configurable batch size (stroom.databaseMultiInsertMaxBatchSize) for the inserts.

* Issue **#502** : The task executor was not responding to shutdown and was therefore preventing the app from stopping gracefully.

* Issue **#476** : Stepping with dynamic XSLT or text converter properties now correctly falls back to the specified entity if a match cannot be found by name.

* Issue **#498** : The UI was adding more than one link between 'Source' and 'Parser' elements, this is now fixed.

* Issue **#492** : Search tasks were waiting for part of the data extraction task to run which was not checking for termination. The code for this has been changed and should now terminate when required.

* Issue **#494** : Fix problem of proxy aggregation never stopping if more files exist

* Issue **#490** : Fix errors in proxy aggregation due to a bounded thread pool size

* Issue **#484** : Remove custom finalize() methods to reduce memory overhead

* Issue **#475** : Fix memory leak of java.io.File references when proxy aggregation runs

* Issue **#470** : You can now correctly add destinations directly to the pipeline 'Source' element to enable raw streaming.

* Issue **#487** : Search result list trimming was throwing an illegal argument exception `Comparison method violates its general contract`, this should now be fixed.

* Issue **#488** : Permissions are now elevated to 'Use' for the purposes of reporting the data source being queried.

* Migrated to ehcache 3.4.0 to add options for off-heap and disk based caching to reduce memory overhead.

* Caches of pooled items no longer use Apache Commons Pool.

* Issue **#401** : Reference data was being cached per user to ensure a user centric view of reference data was being used. This required more memory so now reference data is built in the context of the internal processing user and then filtered during processing by user access to streams.

* The effective stream cache now holds 1000 items.

* Reduced the amount of cached reference data to 100 streams.

* Reduced the number of active queries to 100.

* Removed Ehcache and switched to Guava cache.

* Issue **#477** : Additional changes to ensure search sub tasks use threads fairly between multiple searches.

* Issue **#477** : Search sub tasks are now correctly linked to their parent task and can therefore be terminated by terminating parent tasks.

* Issue **#425** : Changed string replacement in pipeline migration code to use a literal match

* Issue **#469** : Add Heap Histogram internal statistics for memory use monitoring

* Issue **#463** : Made further improvements to the index shard writer cache to improve performance.

* Issue **#448** : Some search related tasks never seem to complete, presumably because an error is thrown at some point and so their callbacks do not get called normally. This fix changes the way task completion is recorded so that it isn't dependant on the callbacks being called correctly.

* Issue **#464** : When a user resets a password, the password now has an expiry date set in the future determined by the password expiry policy. Password that are reset by email still expire immediately as expected.

* Issue **#462** : Permission exceptions now carry details of the user that the exception applies to. This change allows error logging to record the user id in the message where appropriate.

* Issue **#463** : Many index shards are being corrupted which may be caused by insufficient locking of the shard writers and readers. This fix changes the locking mechanism to use the file system.

* Issue **#451** : Data paging was allowing the user to jump beyond the end of a stream whereby just the XML root elements were displayed. This is now fixed by adding a constraint to the page offset so that the user cannot jump beyond the last record. Because data paging assumes that segmented streams have a header and footer, text streams now include segments after a header and before a footer, even if neither are added, so that paging always works correctly regardless of the presence of a header or footer.

* Issue **#461** : The stream attributes on the filter dialog were not sorted alphabetically, they now are.

* Issue **#460** : In some instances error streams did not always have stream attributes added to them for fatal errors. This mainly occurred in instances where processing failed early on during pipeline creation. An error was recorded but stream attributes were not added to the meta data for the error stream. Processing now ensures that stream attributes are recorded for all error cases.

* Issue **#442** : Remove 'Old Internal Statistics' folder, improve import exception handling

* Issue **#457** : Add check to import to prevent duplicate root level entities

* Issue **#444** : Fix for segment markers when writing text to StreamAppender.

* Issue **#447** : Fix for AsyncSearchTask not being displayed as a child of EventSearchTask in the server tasks view.

* Issue **#421** : FileAppender now causes fatal error where no output path set.

* Issue **#427** : Pipelines with no source element will now only treat a single parser element as being a root element for backwards compatibility.

* Issue **#420** : Pipelines were producing errors in the UI when elements were deleted but still had properties set on them. The pipeline validator was attempting to set and validate properties for unknown elements. The validator now ignores properties and links to elements that are undeclared.

* Issue **#420** : The pipeline model now removes all properties and links for deleted elements on save.

* Issue **#458** : Only event searches should populate the `searchId`. Now `searchId` is only populated when a stream processor task is created by an event search as only event searches extract specific records from the source stream.

* Issue **#437** : The event log now includes source in move events.

* Issue **#419** : Fix multiple xml processing instructions appearing in output.

* Issue **#446** : Fix for deadlock on rolling appenders.

* Issue **#444** : Fix segment markers on RollingStreamAppender.

* Issue **#426** : Fix for incorrect processor filters. Old processor filters reference `systemGroupIdSet` rather than `folderIdSet`. The new migration updates them accordingly.

* Issue **#429** : Fix to remove `usePool` parser parameter.

* Issue **#439** : Fix for caches where elements were not eagerly evicted.

* Issue **#424** : Fix for cluster ping error display.

* Issue **#441** : Fix to ensure correct names are shown in pipeline properties.

* Issue **#433** : Fixed slow stream queries caused by feed permission restrictions.

* Issue **#385** : Individual index shards can now be deleted without deleting all shards.

* Issue **#391** : Users needed `Manage Processors` permission to initiate pipeline stepping. This is no longer required as the 'best fit' pipeline is now discovered as the internal processing user.

* Issue **#392** : Inherited pipelines now only require 'Use' permission to be used instead of requiring 'Read' permission.

* Issue **#394** : Pipeline stepping will now show errors with an alert popup.

* Issue **#396** : All queries associated with a dashboard should now be correctly deleted when a dashboard is deleted.

* Issue **#393** : All caches now cache items within the context of the current user so that different users do not have the possibility of having problems caused by others users not having read permissions on items.

* Issue **#358** : Schemas are now selected from a subset matching the criteria set on SchemaFilter by the user.

* Issue **#369** : Translation stepping wasn't showing any errors during stepping if a schema had an error in it.

* Issue **#364** : Switched index writer lock factory to a SingleInstanceLockFactory as index shards are accessed by a single process.

* Issue **#363** : IndexShardWriterCacheImpl now closes and flushes writers using an executor provided by the TaskManager. Writers are now also closed in LRU order when sweeping up writers that exceed TTL and TTI constraints.

* Issue **#361** : Information has been added to threads executing index writer and index searcher maintenance tasks.

* Issue **#356** : Changed the way index shard writers are cached to improve indexing performance and reduce blocking.

* Issue **#353** : Reduced expected error logging to debug.

* Issue **#354** : Changed the way search index shard readers get references to open writers so that any attempt to get an open writer will not cause, or have to wait for, a writer to close.

* Issue **#351** : Fixed ehcache item eviction issue caused by ehcache internally using a deprecated API.

* Issue **#347** : Added a 'Source' node to pipelines to establish a proper root for a pipeline rather than an assumed one based on elements with no parent.

* Issue **#350** : Removed 'Advanced Mode' from pipeline structure editor as it is no longer very useful.

* Issue **#349** : Improved index searcher cache to ensure searchers are not affected by writers closing.

* Issue **#342** : Changed the way indexing is performed to ensure index readers reference open writers correctly.

* Issue **#346** : Improved multi depth config content import.

* Issue **#328** : You can now delete corrupt shards from the UI.

* Issue **#343** : Fixed login expiry issue.

* Issue **#345** : Allowed for multi depth config content import.

* Issue **#341** : Fixed arg in SQL.

* Issue **#340** : Fixed headless and corresponding test.

* Issue **#333** : Fixed event-logging version in build.

* Issue **#334** : Improved entity sorting SQL and separated generation of SQL and HQL to help avoid future issues.

* Issue **#335** : Improved user management

* Issue **#337** : Added certificate auth option to export servlet and disabled the export config feature by default.

* Issue **#337** : Added basic auth option to export servlet to complement cert based auth.

* Issue **#332** : The index shard searcher cache now makes sure to get the current writer needed for the current searcher on open.

* Issue **#322** : The index cache and other caching beans should now throw exceptions on `get` that were generated during the creation of cached items.

* Issue **#325** : Query history is now cleaned with a separate job. Also query history is only recorded for manual querying, i.e. not when query is automated (on open or auto refresh). Queries are now recorded on a dashboard + query component basis and do not apply across multiple query components in a dashboard.

* Issue **#323** : Fixed an issue where parser elements were not being returned as 'processors' correctly when downstream of a reader.

* Issue **#322** : Index should now provide a more helpful message when an attempt is made to index data and no volumes have been assigned to an index.

* Issue **#316** : Search history is now only stored on initial query when using automated queries or when a user runs a query manually. Search history is also automatically purged to keep either a specified number of items defined by `stroom.query.history.itemsRetention` (default 100) or for a number of days specified by `stroom.query.history.daysRetention` (default 365).

* Issue **#317** : Users now need update permission on an index plus 'Manage Index Shards' permission to flush or close index shards. In addition to this a user needs delete permission to delete index shards.

* Issue **#319** : SaveAs now fetches the parent folder correctly so that users can copy items if they have permission to do so.

* Issue **#311** : Fixed request for `Pipeline` in `meta` XSLT function. Errors are now dealt with correctly so that the XSLT will not fail due to missing meta data.

* Issue **#313** : Fixed case of `xmlVersion` property on `InvalidXMLCharFilterReader`.

* Issue **#314** : Improved description of `tags` property in `BadTextXMLFilterReader`.

* Issue **#307** : Made some changes to avoid potential NPE caused by session serialisation.

* Issue **#306** : Added a stroom `meta` XSLT function. The XSLT function now exposes `Feed`, `StreamType`, `CreatedTime`, `EffectiveTime` and `Pipeline` meta attributes from the currently processing stream in addition to any other meta data that might apply. To access these meta data attributes of the current stream use `stroom:meta('StreamType')` etc. The `feed-attribute` function is now an alias for the `meta` function and should be considered to be deprecated.

* Issue **#303** : The stream delete job now uses cron in preference to a frequency.

* Issue **#152** : Changed the way indexing is performed so that a single indexer object is now responsible for indexing documents and adding them to the appropriate shard.

* Issue **#179** : Updated Saxon-HE to version 9.7.0-18 and added XSLTFilter option to `usePool` to see if caching might be responsible for issue.

* Issue **#288** : Made further changes to ensure that the IndexShardWriterCache doesn't try to reuse an index shard that has failed when adding any documents.

* Issue **#295** : Made the help URL absolute and not relative.

* Issue **#293** : Attempt to fix mismatch document count error being reported when index shards are opened.

* Issue **#292** : Fixed locking for rolling stream appender.

* Issue **#292** : Rolling stream output is no longer associated with a task, processor or pipeline to avoid future processing tasks from deleting rolling streams by thinking they are superseded.

* Issue **#292** : Data that we expect to be unavailable, e.g. locked and deleted streams, will no longer log exceptions when a user tries to view it and will instead return an appropriate message to the user in place of the data.

* Issue **#288** : The error condition 'Expected a new writer but got the same one back!!!' should no longer be encountered as the root cause should now be fixed. The original check has been reinstated so that processing will terminate if we do encounter this problem.

* Issue **#295** : Fixed the help property so that it can now be configured.

* Issue **#296** : Removed 'New' and 'Delete' buttons from the global property dialog.

* Issue **#279** : Fixed NPE thrown during proxy aggregation.

* Issue **#294** : Changing stream task status now tries multiple times to attempt to avoid a hibernate LockAcquisitionException.

* Issue **#287** : XSLT not found warnings property description now defaults to false.

* Issue **#261** : The save button is now only enabled when a dashboard or other item is made dirty and it is not read only.

* Issue **#286** : Dashboards now correctly save the selected tab when a tab is selected via the popup tab selector (visible when tabs are collapsed).

* Issue **#289** : Changed Log4J configuration to suppress logging from Hibernate SqlExceptionHandler for expected exceptions like constraint violations.

* Issue **#288** : Changed 'Expected a new writer...' fatal error to warning as the condition in question might be acceptable.

* Issue **#285** : Attempted fix for GWT RPC serialisation issue.

* Issue **#283** : Statistics for the stream task queue are now captured even if the size is zero.

* Issue **#226** : Fixed issue where querying an index failed with "User does not have the required permission (Manage Users)" message.

* Issue **#281** : Made further changes to cope with Files.list() and Files.walk() returning streams that should be closed with 'try with resources' construct.

* Issue **#224** : Removing an element from the pipeline structure now removes all child elements too.

* Issue **#282** : Users can now upload data with just 'Data - View' and 'Data - Import' application permissions, plus read permission on the appropriate feed.

* Issue **#199** : The explorer now scrolls selected items into view.

* Issue **#280** : Fixed 'No user is currently authenticated' issue when viewing jobs and nodes.

* Issue **#278** : The date picker now hides once you select a date.

* Issue **#281** : Directory streams etc are now auto closed to prevent systems running out of file handles.

* Issue **#263** : The explorer tree now allows you to collapse the root 'System' node after it is first displayed.

* Issue **#266** : The explorer tree now resets (clears and collapses all previously open nodes) and shows the currently selected item every time an explorer drop down in opened.

* Issue **#233** : Users now only see streams if they are administrators or have 'Data - View' permission. Non administrators will only see data that they have 'read' permission on for the associated feed and 'use' permission on for the associated pipeline if there is one.

* Issue **#265** : The stream filter now orders stream attributes alphabetically.

* Issue **#270** : Fixed security issue where null users were being treated as INTERNAL users.

* Issue **#270** : Improved security by pushing user tokens rather than just user names so that internal system (processing) users are clearly identifiable by the security system and cannot be spoofed by regular user accounts.

* Issue **#269** : When users are prevented from logging in with 'preventLogin' their failed login count is no longer incremented.

* Issue **#267** : The login page now shows the maintenance message.

* Issue **#276** : Session list now shows session user ids correctly.

* Issue **#201** : The permissions menu item is no longer available on the root 'System' folder.

* Issue **#176** : Improved performance of the explorer tree by increasing the size of the document permissions cache to 1M items and changing the eviction policy from LRU to LFU.

* Issue **#176** : Added an optimisation to the explorer tree that prevents the need for a server call when collapsing tree nodes.

* Issue **#273** : Removed an unnecessary script from the build.

* Issue **#277** : Fixed a layout issue that was causing the feed section of the processor filter popup to take up too much room.

* Issue **#274** : The editor pane was only returning the current user edited text when attached to the DOM which meant changes to text were ignored if an editor pane was not visible when save was pressed. This has now been fixed so that the current content of an editor pane is always returned even when it is in a detached state.

* Issue **#264** : Added created by/on and updated by/on info to pipeline stream processor info tooltips.

* Issue **#222** : Explorer items now auto expand when a quick filter is used.

* Issue **#205** : File permissions in distribution have now been changed to `0750` for directories and shell scripts and `0640` for all other files.

* Issue **#240** : Separate application permissions are now required to manage DB tables and tasks.

* Issue **#210** : The statistics tables are now listed in the database tables monitoring pane.

* Issue **#249** : Removed spaces between values and units.

* Issue **#237** : Users without 'Download Search Results' permission will no longer see the download button on the table component in a dashboard.

* Issue **#232** : Users can now inherit from pipelines that they have 'use' permissions on.

* Issue **#191** : Max stream size was not being treated as IEC value, e.g. Mebibytes etc.

* Issue **#235** : Users can now only view the processor filters that they have created if they have 'Manage Processors' permission unless they are an administrator in which case they will see all filters. Users without the 'Manage Processors' permission who are also not administrators will see no processor filters in the UI. Users with 'Manage Processors' permission who are not administrators will be able to update their own processor filters if they have 'update' permission on the associated pipeline. Administrators are able to update all processor filters.

* Issue **#212** : Changes made to text in any editor including those made with cut and paste are now correctly handled so that altered content is now saved.

* Issue **#247** : The editor pane now attempts to maintain the scroll position when formatting content.

* Issue **#251** : Volume and memory statistics are now recorded in bytes and not MiB.

* Issue **#243** : The error marker pane should now discover and display all error types even if they are preceded by over 1000 warnings.

* Issue **#254** : Fixed search result download.

* Issue **#209** : Statistics are now queryable in a dashboard if a user has 'use' permissions on a statistic.

* Issue **#255** : Fixed issue where error indicators were not being shown in the schema validator pane because the text needed to be formatted so that it spanned multiple lines before attempting to add annotations.

* Issue **#257** : The dashboard text pane now provides padding at the top to allow for tabs and controls.

* Issue **#174** : Index shard checking is now done asynchronously during startup to reduce startup time.

* Issue **#225** : Fixed NPE that was caused by processing instruction SAX events unexpectedly being fired by Xerces before start document events. This looks like it might be a bug in Xerces but the code now copes with the unexpected processing instruction event anyway.

* Issue **#230** : The maintenance message can now be set with the property 'stroom.maintenance.message' and the message now appears as a banner at the top of the screen rather than an annoying popup. Non admin users can also be prevented from logging on to the system by setting the 'stroom.maintenance.preventLogin' property to 'true'.

* Issue **#155** : Changed password values to be obfuscated in the UI as 20 asterisks regardless of length.

* Issue **#188** : All of the writers in a pipeline now display IO in the UI when stepping.

* Issue **#208** : Schema filter validation errors are now shown on the output pane during stepping.

* Issue **#211** : Turned off print margins in all editors.

* Issue **#200** : The stepping presenter now resizes the top pane to fit the tree structure even if it is several elements high.

* Issue **#168** : Code and IO is now loaded lazily into the element presenter panes during stepping which prevents the scrollbar in the editors being in the wrong position.

* Issue **#219** : Changed async dispatch code to work with new lambda classes rather than callbacks.

* Issue **#221** : Fixed issue where `*.zip.bad` files were being picked up for proxy aggregation.

* Issue **#242** : Improved the way properties are injected into some areas of the code to fix an issue where 'stroom.maxStreamSize' and other properties were not being set.

* Issue **#241** : XMLFilter now ignores the XSLT name pattern if an empty string is supplied.

* Issue **#236** : 'Manage Cache Permission' has been changed to 'Manage Cache'.

* Issue **#219** : Made further changes to use lambda expressions where possible to simplify code.

* Issue **#231** : Changed the way internal statistics are created so that multiple facets of a statistic, e.g. Free & Used Memory, are combined into a single statistic to allow combined visualisation.

* Issue **#172** : Further improvement to dashboard L&F.

* Issue **#194** : Fixed missing Roboto fonts.

* Issue **#195** : Improved font weights and removed underlines from link tabs.

* Issue **#196** : Reordered fields on stream, relative stream, volume and server task tables.

* Issue **#182** : Changed the way dates and times are parsed and formatted and improved the datebox control L&F.

* Issue **#198** : Renamed 'INTERNAL_PROCESSING_USER' to 'INTERNAL'.

* Issue **#154** : Active tasks are now sortable by processor filter priority.

* Issue **#204** : Pipeline processor statistics now include 'Node' as a tag.

* Issue **#170** : Changed import/export to delegate import/export responsibility to individual services. Import/export now only works with items that have valid UUIDs specified.

* Issue **#164** : Reduced caching to ensure tree items appear as soon as they are added.

* Issue **#177** : Removed 'Meta Data-Bytes Received' statistic as it was a duplicate.

* Issue **#152** : Changed the way index shard creation is locked so that only a single shard should be fetched from the cache with a given shard key at any one time.

* Issue **#189** : You now have to click within a checkbox to select it within a table rather than just clicking the cell the checkbox is in.

* Issue **#186** : Data is no longer artificially wrapped with the insertion of new lines server side. Instead the client now receives the data and an option to soft wrap lines has been added to the UI.

* Issue **#167** : Fixed formatting of JavaScript and JSON.

* Issue **#175** : Fixed visibility of items by inferred permissions.

* Issue **#178** : Added new properties and corresponding configuration to connect and create a separate SQL statistics DB.

* Issue **#172** : Improved dashboard L&F.

* Issue **#169** : Improved L&F of tables to make better use of screen real estate.

* Issue **#191** : Mebibytes (multiples of 1024) etc are now used as standard throughout the application for both memory and disk sizes and have single letter suffixes (B, K, M, G, T).

* Issue **#173** : Fixed the way XML formatter deals with spaces in attribute values.

* Issue **#151** : Fixed meta data statistics. 'metaDataStatistics' bean was declared as an interface and not a class.

* Issue **#158** : Added a new global property 'stroom.proxy.zipFilenameDelimiter' to enable Stroom proxy repositories to be processed that have a custom file name pattern.

* Issue **#153** : Clicking tick boxes and other cell components in tables no longer requires the row to be selected first.

* Issue **#148** : The stream browsing UI no longer throws an error when attempting to clear markers from the error markers pane.

* Issue **#160** : Stream processing tasks are now created within the security context of the user that created the associated stream processor filter.

* Issue **#157** : Data is now formatted by the editor automatically on display.

* Issue **#144** : Old processing output will now be deleted when content is reprocessed even if the new processing task does not produce output.

* Issue **#159** : Fixed NPE thrown during import.

* Issue **#166** : Fixed NPE thrown when searching statistics.

* Issue **#165** : Dashboards now add a query and result table from a template by default on creation. This was broken when adding permission inheritance to documents.

* Issue **#162** : The editor annotation popup now matches the style of other popups.

* Issue **#163** : Imported the Roboto Mono font to ensure consistency of the editor across platforms.

* Issue **#143** : Stroom now logs progress information about closing index shard writers during shutdown.

* Issue **#140** : Replaced code editor to improve UI performance and add additional code formatting & styling options.

* Issue **#146** : Object pool should no longer throw an error when abandoned objects are returned to the pool.

* Issue **#142** : Changed the way permissions are cached so that changes to permissions provide immediate access to documents.

* Issue **#123** : Changed the way entity service result caching works so that the underlying entity manager is cached instead of individual services. This allows entity result caching to be performed while still applying user permissions to cached results.

* Issue **#156** : Attempts to open items that that user does not have permission to open no longer show an error and spin the progress indicator forever, instead the item will just not open.

* Issue **#141** : Improved log output during entity reference migration and fixed statistic data source reference migration.

* Issue **#127** : Entity reference replacement should now work with references to 'StatisticsDataSource'.

* Issue **#125** : Fixed display of active tasks which was broken by changes to the task summary table selection model.

* Issue **#121** : Fixed cache clearing.

* Issue **#122** : Improved the look of the cache screen.

* Issue **#106** : Disabled users and groups are now displayed with greyed out icon in the UI.

* Issue **#132** : The explorer tree is now cleared on login so that users with different permissions do not see the previous users items.

* Issue **#128** : Improved error handling during login.

* Issue **#130** : Users with no permissions are no longer able to open folders including the root System folder to attempt data browsing.

* Issue **#120** : Entity chooser now treats 'None' as a special root level explorer node so that it can be selected in the same way as other nodes, e.g. visibly selected and responsive to double click.

* Issue **#129** : Fixed NPE.

* Issue **#119** : User permissions dialog now clears permissions when a user or group is deleted.

* Issue **#115** : User permissions on documents can now be inherited from parent folders on create, copy and move.

* Issue **#109** : Added packetSize="65536" property to AJP connector in server.xml template.

* Issue **#100** : Various list of items in stroom now allow multi selection for add/remove purposes.

* Issue **#112** : Removed 'pool' monitoring screen as all pools are now caches of one form or another.

* Issue **#105** : Users were not seeing 'New' menu for folders that they had some create child doc permissions for. This was due to DocumentType not implementing equals() and is now fixed.

* Issue **#111** : Fixed query favourites and history.

* Issue **#91** : Only CombinedParser was allowing code to be injected during stepping. Now DSParser and XMLFragmentParser support code injection during stepping.

* Issue **#107** : The UI now only shows new pipeline element items on the 'Add' menu that are allowed children of the selected element.

* Issue **#113** : User names are now validated against a regex specified by the 'stroom.security.userNamePattern' property.

* Issue **#116** : Rename is now only possible when a single explorer item is selected.

* Issue **#114** : Fixed selection manager so that the explorer tree does not select items when a node expander is clicked.

* Issue **#65** : Selection lists are now limited to 300px tall and show scrollbars if needed.

* Issue **#50** : Defaults table result fields to use local time without outputting the timezone.

* Issue **#15** : You can now express time zones in dashboard query expressions or just omit a time zone to use the locale of the browser.

* Issue **#49** : Dynamic XSLT selection now works with pipeline stepping.

* Issue **#63** : Entity selection control now shows current entity name even if it has changed since referencing entity was last saved.

* Issue **#70** : You can now select multiple explorer rows with ctrl and shift key modifiers and perform bulk actions such as copy, move, rename and delete.

* Issue **#85** : findDelete() no longer tries to add ORDER BY condition on UPDATE SQL when deleting streams.

* Issue **#89** : Warnings should now be present in processing logs for reference data lookups that don't specify feed or stream type. This was previously throwing a NullPointerException.

* Issue **#90** : Fixed entity selection dialog used outside of drop down selection control.

* Issue **#88** : Pipeline reference edit dialog now correctly selects the current stream type.

* Issue **#77** : Default index volume creation now sets stream status to INACTIVE rather than CLOSED and stream volume creation sets index status to INACTIVE rather than CLOSED.

* Issue **#93** : Fixed code so that the 'Item' menu is now visible.

* Issue **#97** : Index shard partition date range creation has been improved.

* Issue **#94** : Statistics searches now ignore expression terms with null or empty values so that the use of substitution parameters can be optional.

* Issue **#87** : Fixed explorer scrolling to the top by disabling keyboard selection.

* Issue **#104** : 'Query' no longer appears as an item that a user can allow 'create' on for permissions within a folder.

* Issue **#103** : Added 10 years as a supported data retention age.

* Issue **#86** : The stream delete button is now re-enabled when new items are selected for deletion.

* Issue **#81** : No exception will now be thrown if a client rejects a response for an EntityEvent.

* Issue **#79** : The client node no longer tries to create directories on the file system for a volume that may be owned by another node.

* Issue **#92** : Error summaries of multiple types no longer overlap each other at the top of the error markers list.

* Issue **#64** : Fixed Hessian serialisation of 'now' which was specified as a ZonedDateTime which cannot be serialised. This field is now a long representing millseconds since epoch.

* Issue **#62** : Task termination button is now enabled.

* Issue **#60** : Fixed validation of stream attributes prior to data upload to prevent null pointer exception.

* Issue **#9** : Created a new implementation of the expression parser that improved expression tokenisation and deals with BODMAS rules properly.

* Issue **#36** : Fixed and vastly improved the configuration of email so that more options can be set allowing for the use of other email services requiring more complex configuration such as gmail.

* Issue **#24** : Header and footer strings are now unescaped so that character sequences such as '\n' are translated into single characters as with standard Java strings, e.g. '\n' will become a new line and '\t' a tab.

* Issue **#40** : Changed Stroom docker container to be based on Alpine linux to save space

* Issue **#40** : Auto import of content packs on Stroom startup and added default content packs into the docker build for Stroom.

* Issue **#30** : Entering stepping mode was prompting for the pipeline to step with but also auto selecting a pipeline at the same time and entering stepping immediately.

* Dashboard auto refresh is now limited to a minimum interval of 10 seconds.

* Issue **#31** : Pipeline stepping was not including user changes immediately as parsers and XSLT filters were using cached content when they should have been ignoring the cache in stepping mode.

* Issue **#27** : Stroom now listens to window closing events and asks the user if they really want to leave the page. This replaces the previous crude attempts to block keys that affected the history or forced a browser refresh.

* Issue **#2** : The order of fields in the query editor is now alphabetical.

* Issue **#3** : When a filter is active on a dashboard table column, a filter icon now appears to indicate this.

* Issue **#5** : Replace() and Decode() dashboard table expression functions no longer ignore cells with null values.

* Issue **#7** : Dashboards are now able to query on open.

* Issue **#8** : Dashboards are now able to re-query automatically at fixed intervals.

* Updated GWT to v2.8.0 and Gin to v2.1.2.

* Issue **#12** : Dashboard queries can now evaluate relative date/time expressions such as now(), hour() etc. In addition to this the expressions also allow the addition or subtraction of durations, e.g. now - 5d.

* Issue **#14** : Dashboard query expressions can now be parameterised with any term able to accept a user defined parameter, e.g. ${user}. Once added parameters can be changed for the entire dashboard via a text box at the top of the dashboard screen which will then execute all queries when enter is pressed or it loses focus.

* Issue **#16** : Dashboard table filters can also accept user defined parameters, e.g. ${user}, to perform filtering when a query is executed.

* Fixed missing text presenter in dashboards.

* Issue **#18** : The data dashboard component will now show data relative to the last selected table row (even if there is more than one table component on the dashboard) if the data component has not been configured to listen to row selections for a specific table component.

* Changed table styling to colour alternate rows, add borders between rows and increase vertical padding

* Issue **#22** : Dashboard table columns can now be configured to wrap text via the format options.

* Issue **#28** : Dashboard component dependencies are now listed with the component name plus the component id in brackets rather than just the component id.

* Issue **#202** : Initial release of the new data retention policy functionality.

[Unreleased]: https://github.com/gchq/stroom/compare/v7.0-beta.140...HEAD
[v7.0-beta.140]: https://github.com/gchq/stroom/compare/v7.0-beta.139...v7.0-beta.140
[v7.0-beta.139]: https://github.com/gchq/stroom/compare/v7.0-beta.138...v7.0-beta.139
[v7.0-beta.138]: https://github.com/gchq/stroom/compare/v7.0-beta.137...v7.0-beta.138
[v7.0-beta.137]: https://github.com/gchq/stroom/compare/v7.0-beta.136...v7.0-beta.137
[v7.0-beta.136]: https://github.com/gchq/stroom/compare/v7.0-beta.135...v7.0-beta.136
[v7.0-beta.135]: https://github.com/gchq/stroom/compare/v7.0-beta.134...v7.0-beta.135
[v7.0-beta.134]: https://github.com/gchq/stroom/compare/v7.0-beta.133...v7.0-beta.134
[v7.0-beta.133]: https://github.com/gchq/stroom/compare/v7.0-beta.132...v7.0-beta.133
[v7.0-beta.132]: https://github.com/gchq/stroom/compare/v7.0-beta.131...v7.0-beta.132
[v7.0-beta.131]: https://github.com/gchq/stroom/compare/v7.0-beta.130...v7.0-beta.131
[v7.0-beta.130]: https://github.com/gchq/stroom/compare/v7.0-beta.129...v7.0-beta.130
[v7.0-beta.129]: https://github.com/gchq/stroom/compare/v7.0-beta.128...v7.0-beta.129
[v7.0-beta.128]: https://github.com/gchq/stroom/compare/v7.0-beta.127...v7.0-beta.128
[v7.0-beta.127]: https://github.com/gchq/stroom/compare/v7.0-beta.126...v7.0-beta.127
[v7.0-beta.126]: https://github.com/gchq/stroom/compare/v7.0-beta.125...v7.0-beta.126
[v7.0-beta.125]: https://github.com/gchq/stroom/compare/v7.0-beta.124...v7.0-beta.125
[v7.0-beta.124]: https://github.com/gchq/stroom/compare/v7.0-beta.123...v7.0-beta.124
[v7.0-beta.123]: https://github.com/gchq/stroom/compare/v7.0-beta.122...v7.0-beta.123
[v7.0-beta.122]: https://github.com/gchq/stroom/compare/v7.0-beta.121...v7.0-beta.122
[v7.0-beta.121]: https://github.com/gchq/stroom/compare/v7.0-beta.120...v7.0-beta.121
[v7.0-beta.120]: https://github.com/gchq/stroom/compare/v7.0-beta.119...v7.0-beta.120
[v7.0-beta.119]: https://github.com/gchq/stroom/compare/v7.0-beta.118...v7.0-beta.119
[v7.0-beta.118]: https://github.com/gchq/stroom/compare/v7.0-beta.117...v7.0-beta.118
[v7.0-beta.117]: https://github.com/gchq/stroom/compare/v7.0-beta.116...v7.0-beta.117
[v7.0-beta.116]: https://github.com/gchq/stroom/compare/v7.0-beta.115...v7.0-beta.116
[v7.0-beta.115]: https://github.com/gchq/stroom/compare/v7.0-beta.114...v7.0-beta.115
[v7.0-beta.114]: https://github.com/gchq/stroom/compare/v7.0-beta.113...v7.0-beta.114
[v7.0-beta.113]: https://github.com/gchq/stroom/compare/v7.0-beta.112...v7.0-beta.113
[v7.0-beta.112]: https://github.com/gchq/stroom/compare/v7.0-beta.111...v7.0-beta.112
[v7.0-beta.111]: https://github.com/gchq/stroom/compare/v7.0-beta.110...v7.0-beta.111
[v7.0-beta.110]: https://github.com/gchq/stroom/compare/v7.0-beta.109...v7.0-beta.110
[v7.0-beta.109]: https://github.com/gchq/stroom/compare/v7.0-beta.108...v7.0-beta.109
[v7.0-beta.108]: https://github.com/gchq/stroom/compare/v7.0-beta.107...v7.0-beta.108
[v7.0-beta.107]: https://github.com/gchq/stroom/compare/v7.0-beta.106...v7.0-beta.107
[v7.0-beta.106]: https://github.com/gchq/stroom/compare/v7.0-beta.105...v7.0-beta.106
[v7.0-beta.105]: https://github.com/gchq/stroom/compare/v7.0-beta.104...v7.0-beta.105
[v7.0-beta.104]: https://github.com/gchq/stroom/compare/v7.0-beta.103...v7.0-beta.104
[v7.0-beta.103]: https://github.com/gchq/stroom/compare/v7.0-beta.102...v7.0-beta.103
[v7.0-beta.102]: https://github.com/gchq/stroom/compare/v7.0-beta.101...v7.0-beta.102
[v7.0-beta.101]: https://github.com/gchq/stroom/compare/v7.0-beta.100...v7.0-beta.101
[v7.0-beta.100]: https://github.com/gchq/stroom/compare/v7.0-beta.99...v7.0-beta.100
[v7.0-beta.99]: https://github.com/gchq/stroom/compare/v7.0-beta.98...v7.0-beta.99
[v7.0-beta.98]: https://github.com/gchq/stroom/compare/v7.0-beta.97...v7.0-beta.98
[v7.0-beta.97]: https://github.com/gchq/stroom/compare/v7.0-beta.96...v7.0-beta.97
[v7.0-beta.96]: https://github.com/gchq/stroom/compare/v7.0-beta.95...v7.0-beta.96
[v7.0-beta.95]: https://github.com/gchq/stroom/compare/v7.0-beta.94...v7.0-beta.95
[v7.0-beta.94]: https://github.com/gchq/stroom/compare/v7.0-beta.93...v7.0-beta.94
[v7.0-beta.93]: https://github.com/gchq/stroom/compare/v7.0-beta.92...v7.0-beta.93
[v7.0-beta.92]: https://github.com/gchq/stroom/compare/v7.0-beta.91...v7.0-beta.92
[v7.0-beta.91]: https://github.com/gchq/stroom/compare/v7.0-beta.90...v7.0-beta.91
[v7.0-beta.90]: https://github.com/gchq/stroom/compare/v7.0-beta.89...v7.0-beta.90
[v7.0-beta.89]: https://github.com/gchq/stroom/compare/v7.0-beta.88...v7.0-beta.89
[v7.0-beta.88]: https://github.com/gchq/stroom/compare/v7.0-beta.87...v7.0-beta.88
[v7.0-beta.87]: https://github.com/gchq/stroom/compare/v7.0-beta.86...v7.0-beta.87
[v7.0-beta.86]: https://github.com/gchq/stroom/compare/v7.0-beta.85...v7.0-beta.86
[v7.0-beta.85]: https://github.com/gchq/stroom/compare/v7.0-beta.84...v7.0-beta.85
[v7.0-beta.84]: https://github.com/gchq/stroom/compare/v7.0-beta.83...v7.0-beta.84
[v7.0-beta.83]: https://github.com/gchq/stroom/compare/v7.0-beta.82...v7.0-beta.83
[v7.0-beta.82]: https://github.com/gchq/stroom/compare/v7.0-beta.81...v7.0-beta.82
[v7.0-beta.81]: https://github.com/gchq/stroom/compare/v7.0-beta.80...v7.0-beta.81
[v7.0-beta.80]: https://github.com/gchq/stroom/compare/v7.0-beta.79...v7.0-beta.80
[v7.0-beta.79]: https://github.com/gchq/stroom/compare/v7.0-beta.78...v7.0-beta.79
[v7.0-beta.78]: https://github.com/gchq/stroom/compare/v7.0-beta.77...v7.0-beta.78
[v7.0-beta.77]: https://github.com/gchq/stroom/compare/v7.0-beta.76...v7.0-beta.77
[v7.0-beta.76]: https://github.com/gchq/stroom/compare/v7.0-beta.75...v7.0-beta.76
[v7.0-beta.75]: https://github.com/gchq/stroom/compare/v7.0-beta.74...v7.0-beta.75
[v7.0-beta.74]: https://github.com/gchq/stroom/compare/v7.0-beta.73...v7.0-beta.74
[v7.0-beta.73]: https://github.com/gchq/stroom/compare/v7.0-beta.72...v7.0-beta.73
[v7.0-beta.72]: https://github.com/gchq/stroom/compare/v7.0-beta.71...v7.0-beta.72
[v7.0-beta.71]: https://github.com/gchq/stroom/compare/v7.0-beta.70...v7.0-beta.71
[v7.0-beta.70]: https://github.com/gchq/stroom/compare/v7.0-beta.69...v7.0-beta.70
[v7.0-beta.69]: https://github.com/gchq/stroom/compare/v7.0-beta.68...v7.0-beta.69
[v7.0-beta.68]: https://github.com/gchq/stroom/compare/v7.0-beta.67...v7.0-beta.68
[v7.0-beta.67]: https://github.com/gchq/stroom/compare/v7.0-beta.66...v7.0-beta.67
[v7.0-beta.66]: https://github.com/gchq/stroom/compare/v7.0-beta.65...v7.0-beta.66
[v7.0-beta.65]: https://github.com/gchq/stroom/compare/v7.0-beta.64...v7.0-beta.65
[v7.0-beta.64]: https://github.com/gchq/stroom/compare/v7.0-beta.63...v7.0-beta.64
[v7.0-beta.63]: https://github.com/gchq/stroom/compare/v7.0-beta.62...v7.0-beta.63
[v7.0-beta.62]: https://github.com/gchq/stroom/compare/v7.0-beta.61...v7.0-beta.62
[v7.0-beta.61]: https://github.com/gchq/stroom/compare/v7.0-beta.60...v7.0-beta.61
[v7.0-beta.60]: https://github.com/gchq/stroom/compare/v7.0-beta.59...v7.0-beta.60
[v7.0-beta.59]: https://github.com/gchq/stroom/compare/v7.0-beta.58...v7.0-beta.59
[v7.0-beta.58]: https://github.com/gchq/stroom/compare/v7.0-beta.57...v7.0-beta.58
[v7.0-beta.57]: https://github.com/gchq/stroom/compare/v7.0-beta.56...v7.0-beta.57
[v7.0-beta.56]: https://github.com/gchq/stroom/compare/v7.0-beta.55...v7.0-beta.56
[v7.0-beta.55]: https://github.com/gchq/stroom/compare/v7.0-beta.54...v7.0-beta.55
[v7.0-beta.54]: https://github.com/gchq/stroom/compare/v7.0-beta.53...v7.0-beta.54
[v7.0-beta.53]: https://github.com/gchq/stroom/compare/v7.0-beta.52...v7.0-beta.53
[v7.0-beta.52]: https://github.com/gchq/stroom/compare/v7.0-beta.51...v7.0-beta.52
[v7.0-beta.51]: https://github.com/gchq/stroom/compare/v7.0-beta.50...v7.0-beta.51
[v7.0-beta.50]: https://github.com/gchq/stroom/compare/v7.0-beta.49...v7.0-beta.50
[v7.0-beta.49]: https://github.com/gchq/stroom/compare/v7.0-beta.48...v7.0-beta.49
[v7.0-beta.48]: https://github.com/gchq/stroom/compare/v7.0-beta.47...v7.0-beta.48
[v7.0-beta.47]: https://github.com/gchq/stroom/compare/v7.0-beta.46...v7.0-beta.47
[v7.0-beta.46]: https://github.com/gchq/stroom/compare/v7.0-beta.45...v7.0-beta.46
[v7.0-beta.45]: https://github.com/gchq/stroom/compare/v7.0-beta.44...v7.0-beta.45
[v7.0-beta.44]: https://github.com/gchq/stroom/compare/v7.0-beta.43...v7.0-beta.44
[v7.0-beta.43]: https://github.com/gchq/stroom/compare/v7.0-beta.42...v7.0-beta.43
[v7.0-beta.42]: https://github.com/gchq/stroom/compare/v7.0-beta.41...v7.0-beta.42
[v7.0-beta.41]: https://github.com/gchq/stroom/compare/v7.0-beta.40...v7.0-beta.41
[v7.0-beta.40]: https://github.com/gchq/stroom/compare/v7.0-beta.39...v7.0-beta.40
[v7.0-beta.39]: https://github.com/gchq/stroom/compare/v7.0-beta.38...v7.0-beta.39
[v7.0-beta.38]: https://github.com/gchq/stroom/compare/v7.0-beta.37...v7.0-beta.38
[v7.0-beta.37]: https://github.com/gchq/stroom/compare/v7.0-beta.36...v7.0-beta.37
[v7.0-beta.36]: https://github.com/gchq/stroom/compare/v7.0-beta.35...v7.0-beta.36
[v7.0-beta.35]: https://github.com/gchq/stroom/compare/v7.0-beta.34...v7.0-beta.35
[v7.0-beta.34]: https://github.com/gchq/stroom/compare/v7.0-beta.33...v7.0-beta.34
[v7.0-beta.33]: https://github.com/gchq/stroom/compare/v7.0-beta.32...v7.0-beta.33
[v7.0-beta.32]: https://github.com/gchq/stroom/compare/v7.0-beta.31...v7.0-beta.32
[v7.0-beta.31]: https://github.com/gchq/stroom/compare/v7.0-beta.30...v7.0-beta.31
[v7.0-beta.30]: https://github.com/gchq/stroom/compare/v7.0-beta.29...v7.0-beta.30
[v7.0-beta.29]: https://github.com/gchq/stroom/compare/v7.0-beta.28...v7.0-beta.29
[v7.0-beta.28]: https://github.com/gchq/stroom/compare/v7.0-beta.27...v7.0-beta.28
[v7.0-beta.27]: https://github.com/gchq/stroom/compare/v7.0-beta.26...v7.0-beta.27
[v7.0-beta.26]: https://github.com/gchq/stroom/compare/v7.0-beta.25...v7.0-beta.26
[v7.0-beta.25]: https://github.com/gchq/stroom/compare/v7.0-beta.24...v7.0-beta.25
[v7.0-beta.24]: https://github.com/gchq/stroom/compare/v7.0-beta.23...v7.0-beta.24
[v7.0-beta.23]: https://github.com/gchq/stroom/compare/v7.0-beta.22...v7.0-beta.23
[v7.0-beta.22]: https://github.com/gchq/stroom/compare/v7.0-beta.21...v7.0-beta.22
[v7.0-beta.21]: https://github.com/gchq/stroom/compare/v7.0-beta.20...v7.0-beta.21
[v7.0-beta.20]: https://github.com/gchq/stroom/compare/v7.0-beta.19...v7.0-beta.20
[v7.0-beta.19]: https://github.com/gchq/stroom/compare/v7.0-beta.18...v7.0-beta.19
[v7.0-beta.18]: https://github.com/gchq/stroom/compare/v7.0-beta.17...v7.0-beta.18
[v7.0-beta.17]: https://github.com/gchq/stroom/compare/v7.0-beta.16...v7.0-beta.17
[v7.0-beta.16]: https://github.com/gchq/stroom/compare/v7.0-beta.15...v7.0-beta.16
[v7.0-beta.15]: https://github.com/gchq/stroom/compare/v7.0-beta.14...v7.0-beta.15
[v7.0-beta.14]: https://github.com/gchq/stroom/compare/v7.0-beta.13...v7.0-beta.14
[v7.0-beta.13]: https://github.com/gchq/stroom/compare/v7.0-beta.12...v7.0-beta.13
[v7.0-beta.12]: https://github.com/gchq/stroom/compare/v7.0-beta.11...v7.0-beta.12
[v7.0-beta.11]: https://github.com/gchq/stroom/compare/v7.0-beta.10...v7.0-beta.11
[v7.0-beta.10]: https://github.com/gchq/stroom/compare/v7.0-beta.9...v7.0-beta.10
[v7.0-beta.9]: https://github.com/gchq/stroom/compare/v7.0-beta.8...v7.0-beta.9
[v7.0-beta.8]: https://github.com/gchq/stroom/compare/v7.0-beta.7...v7.0-beta.8
[v7.0-beta.7]: https://github.com/gchq/stroom/compare/v7.0-beta.6...v7.0-beta.7
[v7.0-beta.6]: https://github.com/gchq/stroom/compare/v7.0-beta.5...v7.0-beta.6
[v7.0-beta.5]: https://github.com/gchq/stroom/compare/v7.0-beta.4...v7.0-beta.5
[v7.0-beta.4]: https://github.com/gchq/stroom/compare/v7.0-beta.3...v7.0-beta.4
[v7.0-beta.3]: https://github.com/gchq/stroom/compare/v7.0-beta.2...v7.0-beta.3
[v7.0-beta.2]: https://github.com/gchq/stroom/compare/v7.0-beta.1...v7.0-beta.2
[v7.0-beta.1]: https://github.com/gchq/stroom/compare/v7.0-alpha.5...v7.0-beta.1
[v7.0-alpha.5]: https://github.com/gchq/stroom/compare/v7.0-alpha.4...v7.0-alpha.5
[v7.0-alpha.4]: https://github.com/gchq/stroom/compare/v7.0-alpha.3...v7.0-alpha.4
[v7.0-alpha.3]: https://github.com/gchq/stroom/compare/v7.0-alpha.2...v7.0-alpha.3
[v7.0-alpha.2]: https://github.com/gchq/stroom/compare/v7.0-alpha.1...v7.0-alpha.2
[v7.0-alpha.1]: https://github.com/gchq/stroom/compare/v6.0.0...v7.0-alpha.1
[v6.0.0]: https://github.com/gchq/stroom/compare/v5.4.0...v6.0.0<|MERGE_RESOLUTION|>--- conflicted
+++ resolved
@@ -7,15 +7,13 @@
 
 ## [Unreleased]
 
-<<<<<<< HEAD
+* Issue **#2368** : Fixed server task nesting.
+
 * Issue **#2369** : Fix missing SQL join when reprocessing all streams matching a filter.
 
 * Issue **#2369** : Fix error when searching meta store from a dashboard with a meta key in the query.
 
 * Change explorer root node creation to happen under cluster lock.
-=======
-* Issue **#2368** : Fixed server task nesting.
->>>>>>> b94561a7
 
 
 ## [v7.0-beta.140] - 2021-08-23

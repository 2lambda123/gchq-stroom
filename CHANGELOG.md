# Change Log
All notable changes to this project will be documented in this file.

The format is based on [Keep a Changelog](http://keepachangelog.com/) 
and this project adheres to [Semantic Versioning](http://semver.org/).


## [Unreleased]

~~~
DO NOT ADD CHANGES HERE - ADD THEM USING log_change.sh
~~~


<<<<<<< HEAD
## [v7.1-beta.23-test-open-id-14] - 2023-03-10

* Issue **#3112** : Fix verification of AWS signed token when standard auth header is used.


## [v7.1-beta.23-test-open-id-13] - 2023-03-10

* Issue **#3112** : Fix adding auth headers for api users and add more debug.


## [v7.1-beta.23-test-open-id-12] - 2023-03-06

* Issue **#3112** : Fix linking of claims to user.


## [v7.1-beta.23-test-open-id-11] - 2023-03-06

* Issue **#3112** : Fix incorrect user type error on login.


## [v7.1-beta.23-test-open-id-10] - 2023-03-06

* Issue **#3112** : Fix failing build.


## [v7.1-beta.23-test-open-id-9] - 2023-03-03

* Issue **#3112** : Fix stroom logging out due to no permissions. Add config prop `uniqueIdentityClaim` to allow configuration of claim used to link IDP and stroom user.


## [v7.1-beta.23-test-open-id-8] - 2023-02-27

* Issue **#3112** : Fix bug in parsing of AWS signer.


## [v7.1-beta.23-test-open-id-7] - 2023-02-27

* Issue **#3112** : Fix code format.


## [v7.1-beta.23-test-open-id-6] - 2023-02-27

* Issue **#3112** : Add support for AWS specific token headers.


## [v7.1-beta.23-test-open-id-5] - 2023-02-23

* Issue **#3112** : Remove requirement for ID token in client credentials flow.


## [v7.1-beta.23-test-open-id-4] - 2023-02-23

* Issue **#3112** : Fix prop `clientCredentialsScopes` using value from `requestScopes`.


## [v7.1-beta.23-test-open-id-3] - 2023-02-22

* Issue **#3112** : Fix code format to pass build.


## [v7.1-beta.23-test-open-id-2] - 2023-02-22

* Issue **#3112** : Add property `clientCredentialsScopes` and rename `requestScope` to `requestScopes`, changing it to a list of strings.


## [v7.1-beta.23-test-open-id] - 2023-02-21

* Issue **#3039** : Display search suggestions and type hints in dashboards.

* Issue **#3045** : Add stream selection info action button to meta view.

* Issue **#3128** : Allow enumeration of meta keys in XSLT.

* Issue **#3195** : Add Elasticsearch hit highlighting.

* Issue **#3214** : Use auto-complete list for adding dashboard table fields.

* Issue **#3216** : Add 'Dependencies' to explorer item context menu, to display dependencies for that item.

* Issue **#3206** : Add ability for users to set Explorer items as favourites.

* Issue **#3244** : Add 'Copy link to clipboard' Explorer menu item.
=======
* Issue **#2759** : Normalise Windows line endings () to Unix-style () when pasting into the ACE text editor.

* Issue **#3272** : Change handling for reference loads in unexpected states. It now logs an app log error but carries on and loads over the top.

* Issue **#3260** : Change the select-all filter based delete/restore to delete by IDs with a temporary table to avoid locking other rows. This is configurable using the property `data.meta.metaStatusUpdateBatchSize`, with 0 meaning all in one batch.

* Issue **#3201** : Change the way the mapping of feed and stream types to IDs is cached. Now uses the existing `Meta Type Cache` and `Meta Feed Cache` caches rather than simple hash maps that duplicated the caching.

* Issue **#3136** : Improve the debug logging for reference data effective streams and add validation of the effective stream sets when debug is enabled for `stroom.pipeline.refdata.EffectiveStreamCache`.

* Remove the read/write locking used on the caches. Change cache rebuild to do a full rebuild if config has changed, else just clear the existing cache.

* Issue **#3286** : Fix error when changing property values for cache properties.

* Issue **#2759** : Change `in dictionary` for filters and searchables to ignore blank lines.

* Issue **#3271** : Fix warnings in logs about auto logging not being configured for reference data purge.

* Issue **#3259** : Make task creation and queueing multi threaded.

* Issue **#3276** : Remove ASSIGNED task status and guard for task creation deadlocks.

* Issue **#3274** : Improve progress monitoring.

* Issue **#3274** : Improve config descriptions.

* Issue **#3259** : Make task creation and queueing multi threaded.

* Issue **#3259** : Make task creation a separate managed job.
>>>>>>> 66ff796d

* Issue **#3255** : Fix error when creating a new processor filter.

* Issue **#3204** : More changes to improve task creation performance.

* Issue **#3204** : Split UNPROCESSED(1) task state into CREATED(0) and QUEUED(1) to improve task creation performance and management.

* Issue **#3204** : Change processor_filter_tracker to have a status enum and an optional message.

* Issue **#3225** : Improve performance of the database query used to find logically deleted streams for the `Data Delete` job. Add the index `meta_status_status_time_idx` on table `meta`. Add a summary log for the job.

* Issue **#3231** : Change severity from ERROR to WARN when a reference lookup is performed with no reference loaders configured.


## [v7.1-beta.23] - 2023-02-02

* Issue **#3136** : Improve ref data lookup trace logging. Refactor effective streams query.

* De-dup error message text produced by XSLT functions.

* Issue **#3218** : Fix XSLT and dashboard `hash()` functions stripping leading zeros from the hash result.

* Issue **#3221** : Queue all unowned tasks unless associated meta is locked. Tasks for deleted meta will be processed and complete as expected where meta is deleted.

* Issue **#3220** : Fix Info tooltip on Active Tasks sub-tab not showing when stream is not unlocked or is physically deleted.


## [v7.1-beta.22] - 2023-01-27

* Issue **#3204** : Improve task creation logging to list considered filters in order and provide queue information.

* Issue **#3195** : Fix editor highlight positions being incorrectly calculated.

* Issue **#3204** : Fix slow physical deletion of completed/deleted tasks.

* Issue **#3204** : Improve task creation performance. Add system info for inspecting task queues.

* Improve performance of power of ten method in ref data byte buffer pool.

* Issue **#3209** : Fix logging of slow batch SQL.

* Issue **#3192** : Fix duplicate user events for exported processor filters.

* Issue **#3197** : Fix NPE when modifying a property value, (back-porting #3143).


## [v7.1-beta.21] - 2023-01-19

* Add logging of queries that take >2s to execute. Enabled by setting `stroom.db.util.SlowQueryExecuteListener: DEBUG`.

* Add info logging to the export all api resource. Outputs the number of docs export along with counts by type.

* Issue **#3194** : Fix for JDK XML 1.1 parser bug.


## [v7.1-beta.20] - 2023-01-16

* Issue **#3189** : Change effective stream query to use inner joins.


## [v7.1-beta.19] - 2023-01-13

* Issue **#3163** : Add filter to expression field picker.

* Issue **#3171** : Fix stroom booting successfully when there have been failed migrations.

* Issue **#3177** : Stop logical deletes changing the update time if already logically deleted. Add more info logging. Change task name used in logs from `Processor Task Delete Executor` to match job name `Processor Task Retention`.

* Fix property name mentioned in _Processor Task Retention_ job description.

* Issue **#3177** : Fix bad SQL in _Processor Task Retention_ that results in tasks not being deleted. Fix logical deletion of processor filters and processors that result in processor tasks being incorrectly deleted.

* Issue **#3111** : Revert previous change that added double quote handling. Now we only trim leading/trailing whitespace from expression terms.

* Issue **#3180** : Enable "in dictionary" condition for "Id" fields.

* Issue **#1876** : Add `distinct` dashboard expression function for returning a list of unique values.


## [v7.1-beta.18-test-open-id] - 2023-01-06

* Issue **#3112** : Change meta key `UploadUser` to `UploadUserId`. Add meta key `UploadUserUsername` to hold the `preferred_username` from the IDP. **NOTE**: the stroom property `receive.requireTokenAuthentication` and proxy property `receivedDataConfig.requireTokenAuthentication` have both been replaced by `tokenAuthenticationEnabled`, `certificateAuthenticationEnabled` and `authenticationRequired`, allowing authentication to be disabled and the mechanism to be controlled on data receipt. Remove properties `receive.unknownClassification` and `receive.feedNamePattern` as they are unused and duplicates of other properties. Replace property `security.authentication.useInternal` (boolean) with `security.authentication.identityProviderType` (`INTERNAL`|`EXTERNAL`|`TEST`). Add property `addOpenIdAccessToken` to the HTTP forward config. Remove property `useDefaultOpenIdCredentials` as this is now covered by `security.authentication.identityProviderType`. In proxy YAML config, replaced `forwardDestinations` with `forwardFileDestinations` and `forwardHttpDestinations`; replaced `receiveDataConfig` with `receive`.


## [v7.1-beta.18] - 2023-01-06

* Issue **#2819** : Scale query expression panel height so all items can be viewed on scroll.

* Issue **#2860** : Retry (with backoff) when indexing to an Elasticsearch cluster and the cluster reports it is overloaded. This improves indexing success rate, reducing the chance of  streams being generated when a cluster is under heavy load.

* Issue **#3127** : Fix ClassCastException when clearing a cache on the Caches screen.

* Issue **#3143** : Fix NPE when modifying a property value.

* Issue **#3145** : Fix initial API Key expiry so it picks up the default value from config.

* Issue **#3136** : Simplify code that finds effective reference data streams. Add more debug logging.

* Issue **#3159** : Improve appearance of user Task Manager.

* Issue **#3141** : Increase default width of global property editor dialog.

* Issue **#3166** : Fix stream import when the zip contains a mix of single-part and multi-part streams.

* Issue **#3136** : Fix the reference data lookup logic that determines if a ref stream contains a given map or not. Fix NPE in `RefDataLookupRequest#toString()`. Change `ReferenceDataResult` to hold message templates to reduce memory use. Change `RefDataStoreHolder` to only add available maps once per ref stream. Improve in app logging of lookups.

* Issue **#3140** : Ignore processor filter updates on import.

* Issue **#3125** : Fix import rename and move so that imported items end up renamed in explorer and store.

* Issue **#3148** : Fix dependencies screen showing status of Missing for the Ref Data and Dual Searchables. Also fix the missing icon on that screen for Searchables.


## [v7.1-beta.17] - 2022-12-09

* Relax validation requiring proxy repo and failed retry directories to exist before proxy boots. Now checks they exist (creating if they don't) at time of use.


## [v7.1-beta.16] - 2022-12-08

* Issue **#3031** : Add connectors to poll from AWS SQS.

* Issue **#3066** : Make all responses set the HTTP header `Strict-Transport-Security` to force all HTTP traffic on the domain onto HTTPS. Also add property `stroom.security.webContent.strictTransportSecurity` to configure the header value.

* Issue **#3074** : Fix data retention summary and purge job when condition includes a pipeline. Fix data viewer screen to allow filtering by pipeline. Fix filtering using the `in folder` condition. Add `<`, `<=`, `>`, `>=`, `between` conditions to ID fields, e.g. stream ID. **WARNING**: the expression field `Pipeline` has had the following conditions removed; `in`, `in dictionary`, `=`, `contains` and the field `Pipeline Name` has been added with the following conditions; `in`, `in dictionary`, `=`. This may impact processor filters or retention rules that use the `Pipeline` field. See the SQL at https://github.com/gchq/stroom/issues/3074 to find any processor filters using this field with a now un-supported condition. Change the Reference Data searchable data source to support `in`, `in dictionary` and wild carding.

* Fix bug in quick filter when user enters two identical tokens into a quick filter, e.g. `bob bob`.

* Issue **#3111** : Trim leading/trailing white space from term values in the expression tree builder. Users can keep leading/trailing white space if they double quote the value, e.g. `" some text "`. If the value needs to include a double quote then it can be escaped with a `\` like this `I said \"hello\"`.

* Improve description for `useJvmSslConfig` property on `HttpAppender`.

* Issue **#3091** : Add feature to optionally maintain import names and paths.

* Issue **#3101** : Add sensible defaults to processor filter import.

* Issue **#2491** : Add feature to allow a specific folder to be used as an import root folder destination.

* Issue **#3038** : Fix number 2 for intermittent websocket alert.

* Issue **#3097** : Fix Kryo output buffer size = -1 when writing to streams.

* Issue **#3073** : Add string truncation and value length protection for search result fields.

* Issue **#3038** : Fix intermittent websocket alert.

* Issue **#3087** : Stop URI generation adding port 443 unnecessarily.

* Issue **#3090** : Fix import of documents from 5.5 that contain data.

* Issue **#3084** : Add the config property `stroom.data.meta.rawMetaTypes` to allow custom stream types (as defined in `stroom.data.meta.metaTypes`) to be categorised as _raw_ types. Also add `Data Encoding` to the Info tab on the Data screen to show the Data Encoding value set on the feed's settings.

* Issue **#3069** : Fix import of a Feed's Stream Type when the export was made in Stroom v5. Add validation to fail the import if the stream type in the export is not in `stroom.data.meta.metaTypes`. Fix word wrapping on the import error messages tooltip.

* Remove duplicate guice binds.

* Issue **#3078** : Uplift apache commons-text to v1.10.0 to address vulnerability CVE-2922-42889.

* Fix typo in description for property `stroom.ui.applicationInstanceKeepAliveIntervalMs`.

* Issue **#3038** : Improve error handling of web socket code to prevent alerts for expected error conditions.

* Issue **#3056** : Make `View As Hex` editor option available in the Source view (but not when stepping). Change hex dump to use uppercase hex values.

* Issue **#3063** : Fix the conversion of bytes to values like `1.9K` to not always round down.

* Add trace logging to volume selectors.

* Issue **#3014** : Add `Index Shards` searchable datasource so you can search shards on a dashboard.

* Issue **#3016** : Evict items from XSLT pool cache when an XSLT doc is changed. Also evict XSLTs that import/include the one that has changed.

* Improve warning message for ref streams with the same effective date.

* Issue **#3027** : Replace processor_task index on status with one on status and create_time_ms.

* Issue **#3032** : Improve performance of Orphan Meta Finder job. Also add new `fs_orphaned_meta_tracker` table to track progress.

* Remove `Eviction Weight` from the cache stats table as it is meaningless when we do not set custom cache item weights.

* Issue **#3034** : Change FS/Index volumes free/used to be based on limit if set. Implement volume selector for index volumes. Add a local volume map to cache index volumes/groups. Fix validation when creating/editing index volumes. Add creation/validation of index volume path to the index volume edit screen. Add validation of FS volumes. Make volumes with relative paths be relative to stroom.home. Change index volume list sort order to Node|Path and make Node the first column.

* Issue **#3043** : Fix SQL error when creating a batch search.

* Change cluster lock mechanism to keep trying to get the lock rather than timing out after 30s. Now times out after 30mins.

* Issue **#3048** : Prevent copying of feeds in the explorer tree. Feeds already cannot be renamed so there is no value in allowing copy if the new copy cannot be renamed.

* Issue **#3052** : Change `Reference Data - Effective Stream Cache` to use a default `expireAfterWrite` of `10m` rather than `expireAfterAccess`.

* Issue **#3051** : Fix `refData/(purgeByAge|purgeByStream|clearBufferPool)` API calls so they process all nodes concurrently.

* Issue **#2992** : Change the cache clear button to clear the cache and rebuild it from current config values.

* Add `Property Path` column to the Caches screen.

* Issue **#3055** : Change `Document Permission Cache` to be expireAfterWrite 30s. Add change handlers to invalidate entries in `Pipeline Structure Cache` when any pipeline in the inheritance chain is changed. Remove unused cache `Index Shard Searcher Cache` and associated job `Index Searcher Cache Refresh`. Add change handlers on `User` entity to `User App Permissions Cache` & `User Cache`.

* Issue **#3057** : Change InvalidXmlCharFilterReader to filter out restricted control characters.


## [v7.1-beta.15] - 2022-08-17

* Issue **#3002** : Fix bootstrap process for deployment of a new version.

* Issue **#3001** : Fix the Source display when stepping context data.

* Issue **#2988** : Remove mention of hex viewer in the error message when viewing raw data that can't be decoded in the stepper. Also ensure stepping up to the un-decodable data works ok.

* Issue **#3018** : Fix incorrect cast of a SQLException to an InterruptedException.

* Issue **#3011** : Fix issue of data being truncated in text pane before the pipeline is run.

* Issue **#3008** : Fix `current-user()` call not returning anything when used in a pipeline on a dash text pane.

* Issue **#2993** : Add sorting to columns on Nodes screen.

* Issue **#2993** : Add column sorting to Jobs screen. Set default sort to node name.

* Issue **#2867** : Stop the XML formatter used in the data preview from formatting non-XML data as XML when it finds angle brackets in the data.

* Change the hex dump display to render single bytes using US_ASCII instead of UTF8.

* Issue **#3028** : Catch entity change events so modified feed entities are removed from the cache. Also update the data display if a feed's encoding is changed.

* Issue **#3031** : Add connectors to poll from AWS SQS.

* Add system info for pool caches, e.g. XSLT pool cache.

* Add button on Caches screen to evict expired entries. Move cache stats from info icon to table columns. Add Hit ratio figure.

* Issue **#2995** : Remove old_index_id column from v_index_shard view. Remove unused old_index_id column from index_shard table (if it exists).

* Add system info for listing keys of a named cache.

* Issue **#2997** : Stop other nodes booting if migration fails on the first node.


## [v7.1-beta.14] - 2022-07-20

* Issue **#2998** : Add feature to receive individual accounting events.


## [v7.1-beta.13] - 2022-07-19

* Issue **#2969** : Fix search termination for Elastic searches.

* Issue **#2981** : On-heap searches now complete automatically once the table result limit is reached.

* Issue **#2030** : Add stats for reference data and search LMDB off heap store sizes on disk. Requires the import of content pack internal-statistics-sql-v2.2.

* Issue **#2942** : Add `v_fs_volume`, `v_doc`, `v_feed_doc`, `v_index_volume`, `v_job_node`, `v_processor_task` & `v_permission` DB views. Add `id` col to `v_meta` DB view.

* Issue **#2978** : Handle lock wait errors when waiting for bootstrap lock. It now keeps retrying until it gets the lock.

* Issue **#2985** : Add warning when caches evict items due to size constraint.

* Issue **#2987** : Fix search termination.

* Issue **#2984** : Change the purge of partial ref loads to happen as part of the purge job and not on boot.

* Issue **#2977** : Fix to destroy stale searches.


## [v7.1-beta.12] - 2022-07-05

* Issue **#2834** : Fix `countGroups` search table expression.

* Issue **#2961** : Fix sorting on selector and countGroups columns.

* Issue **#2897** : On boot, delete ref streams from the store that have a state of LOAD_IN_PROGRESS or PURGE_IN_PROGRESS.

* Issue **#2965** : Fix server tasks paging.

* Issue **#2964** : Fix server tasks paging.

* Issue **#2967** : Change application instance message.

* Issue **#2966** : Fix interrupts being ignored in stats aggregation and improve task info messages.

* Issue **#2834** : Fix `countGroups` search table expression.

* Issue **#2961** : Fix sorting on selector and countGroups columns.

* Issue **#2960** : Stop releasing owned tasks under lock.

* Issue **#2939** : Remove duplicate createTime and updateTime doc properties.

* Issue **#2959** : Turn off source line numbering in Saxon.

* Issue **#2939** : Add DB migration to remove duplicate keys from `doc.data` json column.

* Issue **#2966** : Add batching to stage 2 stats aggregation. Add new property `statisticAggregationStageTwoBatchSize`. Remove interruption checks in stats flush to avoid loss of data.

* Improve error messages for ref data value deserialisation.

* Issue **#2938** : Fix StreamId error when querying annotations data source.

* Issue **#2944** : Truncate error messages for processor_filter_tracker status to fit DB.

* Issue **#2935** : Remove query UUID in query download.

* Issue **#2945** : Fix deadlock updating processor task by updating individually.

* Issue **#2946** : Add property `statisticFlushBatchSize`.

* Issue **#2946** : Change SQL Statistics flush to use single large prepared statements for more efficient inserts to SQL_STAT_VAL_SRC.

* Issue **#2954** : Stop logging SQL exceptions as errors in JooqUtil.

* Issue **#2948** : Processing tasks will complete normally when data deleted.

* Issue **#2946** : Add statistics properties `inMemAggregatorPoolSize`, `inMemPooledAggregatorSizeThreshold`, `inMemPooledAggregatorAgeThreshold` and `inMemFinalAggregatorSizeThreshold`.

* Issue **#2931** : Set cluster state update frequency to 1m.

* Issue **#2933** : Change structure of config object for http-call function to allow setting various HTTP client configuration properties, including HTTP protocol version.

* Issue **#2902** : Release queued tasks if no longer master and from dead nodes.

* Issue **#2925** : Remove order by from Attribute Value Data Retention job to try to speed it up. Also improve logging for the job.

* Issue **#2924** : Fix feed name resolution from UUID in stream appenders.

* Issue **#2870** : Fix delete of old processor filters and trackers.

* Issue **#2912** : Prevent users from renaming feeds as this breaks the link with the files stored on the file system.

* Issue **#2903** : Fix pipeline structure inheritance to hide dead inherited links.

* Issue **#2906** : Fix rolling appenders failing due to "no logged in user".

* Issue **#2916** : Change LMDB thread interrupted messages from ERROR to DEBUG.

* Issue **#2914** : Propagate useAsRead to sub tasks.

* Issue **#2877** : Handle missing index when performing shard retention.

* Issue **#2896** : Improve application instance error handling.

* Issue **#2900** : Move stream type to file extension mappings into config (`stroom.data.filesystemVolume.metaTypeExtensions`) to allow use of legacy file extensions.

* Issue **#2906** : Fix RollingStreamAppender failing to roll on timed basis.

* Issue **#2904** : Fix NPE when setting the feed to null on the StreamAppender.

* Issue **#2901** : Change stream type drop downs on feed setting and stream upload to included all stream types.

* Change start.sh in stroom docker image to accept multiple arguments to support command utilities.

* Issue **#2872** : Fix permission exception thrown when removing search store from cache.

* Issue **#2889** : Change pipeline entity deletion to also logically delete the processor, processor filters and any unprocessed tasks.

* Change the shard system info provider to only query the shard if the node has ownership.

* Issue **#2879** : Prevent shards closing during read.

* Issue **#2879** : Prevent interrupts during index shard use.

* Issue **#2888** : Fix error when paging and then filtering on the dependencies screen.

* Add system info provider for index shards.

* Issue **#2883** : Fix issue of search errors not being shown in the UI.

* Issue **#2879** : Prevent interrupting threads that may be reading search index shards.

* Issue **#2874** : Add debug logging for shard writing/reading.

* Issue **#2881** : Fix broken CLI commands, e.g. `reset_password`.

* No changes, failed build.

* Issue **#2855** : Add property `stroom.index.writer.slowIndexWriteWarningThreshold` to configure the threshold for warning about slow index shard writes.

* Issue **#2856** : Strip `[` and `]` from IPv6 addresses in the logged events to ensure schema compliance.

* Issue **#2857** : Add `/stroomAdmin/filteredhealthcheck` and `/proxyAdmin/filteredhealthcheck` servlets to allow filtering of the health checks that are run.

* Issue **#2863** : Fix UI hanging when data viewer navigation buttons are clicked repeatedly and very quickly.

* Issue **#2839** : Fix invalid event XML generated when adding user perms to an entity with no perms (i.e. System entity).

* Issue **#2843** : Fix NPE when logging in to a user with no password.

* Increase column width for _Sign in Failures_ column on Manage Accounts screen so the sort icon is visible.

* Issue **#2840** : Fix various issues with sorting on Manage Accounts screen.

* Issue **#2841** : Fix issues with sorting/filtering on API Keys screen.

* Increase User Id column width on API Keys screen.

* Issue **#2847** : Fix download of dashboard query and results.

* Issue **#2838** : Change web socket code to avoid errors for expected cases.

* Issue **#2851** : Add configuration property `stroom.statistics.sql.slowQueryWarningThreshold` to configure slow statistics sql query warning threshold.

* Issue **#2827** : Fix Format feature in editor when comment contains unmatched double quote.

* Issue **#2830** : Change logging of document permission changes to log a single event containing the full before/after state of the doc's perms.

* Issue **#2830** : Ensure the creation of a stroom user record is only logged once.

* Issue **#2830** : When cascading document permissions, only log the change for the top level but mark it with the cascade setting.

* Issue **#2816** : Fix missing navigation controls when viewing a multi part stream where a middle part is binary and the rest are text.

* Add missing Singlton annotation to ProxyConfigProvider.


## [v7.1-beta.11] - 2022-04-01

* Issue **#2749** : Improve support for  and  fields when searching an Elasticsearch index.

* Issue **#2822** : Add application instance management to keep track of active queries.

* Issue **#2822** : Add application instance management to keep track of active queries.

* Issue **#2824** : Fix to stop SearchableStore interrupting threads that it is no longer using.

* Issue **#2822** : Create a managed search UUID in the web socket before starting search.

* Issue **#2817** : Change data retention impact summary to show the counts of records that would be deleted now rather than at some point in the future.


## [v7.1-beta.10] - 2022-03-18

* Issue **#2725** : Support multiple levels of nesting in Elasticsearch indexing.

* Issue **#2730** : Fix folder presenter Processors tab always being empty.

* Issue **#2759** : Normalise Windows line endings () to Unix-style () when pasting into the ACE text editor.

* Issue **#2815** : Ensure early termination of Lucene searches when required.

* Issue **#2801** : Add Guice support and authorisation to web sockets.

* Issue **#2804** : Ensure unowned tasks are added even when there are many associated locked meta records.

* Issue **#2807** : Show all nodes on Index Volume edit dialog, not just enabled.

* Change the common alert dialog to show the detail by default.

* Change the common alert dialog so the width is the same if detail is shown or not.

* Issue **#2806** : Fix NPEs when a visualisation pane is present but the visualisation is not defined. Show warning about the misconfiguration.

* Add _Dual_ searchable datasource to always return a single column/row.

* Issue **#2810** : Fix display of error streams with the data() link expression.

* Issue **#2801** : Add our own native web socket code to GWT.

* Fix failing test.

* Issue **#2801** : Add `connect-src 'self' wss:;` to default `contentSecurityPolicy` property, select web sockets ws/wss based on current scheme and improve logging.

* Issue **#2618** : Fix UI to show all caches even ones that only exist on remote nodes.

* Issue **#2801** : Add Web Socket mechanism to keep search results active.

* Issue **#2805** : Fix default annotation expression function.

* Issue **#2778** : Simplify search result store cache and query UUID creation.

* Ensure meta types retrieved from config are trimmed.

* Issue **#2802** : Ensure tasks are created but only queued if fill task queue enabled.

* Issue **#2805** : Fix default annotation expression function.

* Make application fail to start if there is no build version/date.

* Issue **#2799** : Add protection for null/empty meta types in `stroom.data.meta.metaTypes`.

* Issue **#2795** : Speculative fix for the bind errors on MetaTypeDaoImpl.
  

* Issue **#2782** : Fix validation of primitive properties, e.g. booleans.

* Issue **#2782** : Fix property edit screen `Sources` field showing `Multiple Sources` for a single node.

* Issue **#2787** : Add config_update_tracker table to improve the process of updating each node's effective config. Also fix the updating of the effective value/source columns in the properties list view.

* Issue **#2786** : Handle multiple IPs in X-FORWARDED-FOR header.

* Issue **#2789** : Add locking to ensure one node performs the DB migrations and all others wait for it to complete. DB migration checks will not be run on boot if the build version matches that in the bootstrap_lock table.

* Issue **#2789** : Make the creation of the admin and processing users resiliant to multiple nodes doing it at once.

* Issue **#2768** : Suppress unable to keep alive message.

* Issue **#2775** : Ensure all URL params are encoded.

* Issue **#2768** : Fix auto recurring searches.

* Issue **#2768** : Fix auto recurring searches.

* Issue **gchq/stroom#2578** : Improve logging of Pipeline operations.

* Issue **#2768** : Fix auto recurring searches.

* Issue **#2743** : Reset reactivation time when accounts are reactivated.

* Issue **#2742** : Ensure meta queries provide unique results.

* Issue **#2751** : Change task name for searchables to be the searchable name. Ensure task info is populated.

* Issue **#2757** : Make ref load throw exception (and thus result in an ERROR) when a stream previously failed.

* Issue **#2753** : Change default proxy config to set useDefaultOpenIdCredentials to false.

* Issue **#2761** : Fix descriptions of _Attribute Value Data Retention_ and _Processor Task Retention_ jobs.

* Issue **#2744** : Fix logging for expected interrupt exception.

* Issue **#2746** : Fix broken help links in UI.

* Change byte buffer pool clear method to unmap drained buffers.

* Move some LMDB related classes.

* Issue **#2736** : Fix missing or wrongly appearing meta/context tab.

* Issue **#2732** : Fix bug when opening active tasks tab for an empty folder.

* Issue **#2734** : Improve search task info.

* Issue **#2733** : Stop search buttons disappearing.

* Issue **#2735** : Fix batch search across remote nodes.

* Issue **#2739** : Add support for query parameters when performing batch searches.

* Issue **#2520** : Add token authentication to data feed API.


## [v7.1-beta.9] - 2022-01-20

* Make temp prop nullable and change default to TEMP/stroom(-proxy)?.

* Issue **#2709** : Reduce the number of UI refreshes when receiving data from multiple nodes.

* Issue **#2708** : Keep search results fresh by constantly pinging result caches for all active searches.


## [v7.1-beta.8] - 2022-01-17

* Issue **#2715** : Fix invalid rest return type.


## [v7.1-beta.7] - 2022-01-14

* Issue **#2640** : Support adding formatted dates to index name in ElasticIndexingFilter.

* Issue **#2675** : Improve Elasticsearch scroll query performance

* Issue **#2677** : Respect column formatting in Excel cell styles.

* Issue **#2703** : Improve search trace log to identify multi query search issues.

* Issue **#2705** : Attempt to fix SIDSEGV issue caused by too many LMDB readers.

* Issue **#2688** : Add `metaTypes` to Proxy's `proxyRequestConfig`. Change data receipt to validate types against this new config property.

* Issue **#2688** : Change defaults for Strooms `metaTypes` config property. Change type of `metaTypes` from String to a Set of Strings. Change data receipt to validate against this configured set.

* Issue **#2694** : Improve error handling when search result store has reached max capacity.

* Issue **#2689** : Add logging.

* Issue **#2679** : Add unique index on `meta_processor.pipeline_uuid`.

* Issue **#2596** : Disable the Ace editor settings menu (`ctrl-,`) as users should not have access to it and it does not work with modal dialogs.

* Issue **#2139** : Add DB migration scripts to the ZIP distribution.

* Issue **#2685** : Fix issue where searchable stores are limited to 1 million rows.

* Issue **#2696** : Change the byte buffer pool to not block by default and make that configurable.

* Issue **#2666** : Fix handling of missing reference stream file.

* Change error table to wrap error message text.

* Issue **#2644** : Fix error handling when volume is full during proxy aggregation.

* Issue **#2650** : Fix handling of negative numbers and negation in expression parser.

* Issue **#2664** : Fix issue with search where a complete coprocessor was causing other coprocessor payloads to be read incorrectly.

* Issue **#2648** : Add error message to data viewer when ID is invalid.

* Issue **#2657** : Change classes to use provided config to stop the system using stale config values.

* Issue **#2603** : Suppress expected buffer underflow exception.

* Make directly injected NotInjectable config throw an exception to prevent it happening.

* Issue **#2652** : Add delay to stream event map creation so extraction opens fewer streams.

* Issue **#2639** : Fix error message when invalid property values are used.

* Issue **#2578** : Fix how application config is (re)loaded so that it copes with null or sparse branches.

* Issue **#2361** : Fix create_account command so it allows creation of accounts with no password.

* Issue **#2627** : Add processor filter and processor task id to meta.

* Issue **#2628** : Add processor filter and processor task id to info log.

* Issue **#2647** : Fix `Unrecognised permission assigned` error in logs.

* Issue **#2629** : Change the way duplicate output is handled by deleting previous output from complete tasks at the end of processing.

* Issue **#2603** : Add debug to diagnose buffer underflow.

* Issue **#2637** : Fix hanging searches.

* Issue **#2631** : Add debug to diagnose UI issue.

* Issue **#2633** : Fix shutdown.

* Issue **#2632** : Suppress warnings.

* Issue **#2603** : Improve error handling.

* Issue **#2635** : Improve search completion code.

* Issue **#2625** : Disable test temporarily to fix build.

* Issue **#2630** : Fix NPE and improve logging.

* Issue **#2625** : Disable test temporarily to fix build.

* Issue **#2615** : Fix meta status change triggered by check superseded.

* Issue **#2614** : Fix NPE.

* Issue **#2621** : Improve search performance.

* Issue **#2617** : Fix pipeline data equality for pipeline structure cache to be useful.

* Issue **#2619** : Improve meta DAO performance.

* Issue **#2611** : Fix java lang error.

* Issue **#2608** : Fix segments for rolled streams created using the `StreamAppender`.

* Issue **#2604** : Add code to diagnose unexpected event counts in search extraction.

* Issue **#2605** : Create sub tasks for all search processes.

* Issue **#2606** : Improve error handling during search.

* Issue **#2472** : Fix the way the in memory config is updated by the file monitor. Improve the logging when config properties are changed on a node.

* Issue **#2595** : Improve search performance and fix issues.

* Issue **#2471** : Changes to ensure SQLite DB connection is only used by one process at a time.

* Issue **#2471** : Changes to help diagnose proxy aggregation issues.

* Issue **#2582** : Remove unnecessary legacy migration for processor filter.

* Issue **#2577** : Fix issue with expression terms changing conditions incorrectly.

* Issue **#2585** : Fix proxy aggregation task nesting.

* Issue **#2574** : Improve processor filter creation to allow min and max create times.

* Issue **#2579** : Fix processor filter creation from stream multi selection.

* Issue **#2580** : Fix completion of processor filters by allowing the user to specify an end time.

* Issue **#2576** : Fix scrolling of processor filter info pane.

* Uplift event-logging library to `5.0-beta.27_schema-v4.0-beta.3` to fix missing failure outcomes on logged events.

* Issue **#2557** : Optimise meta queries to ensure join order is as expected.

* Issue **#2538** : Change logging of quick filter searches to log the fully qualified filter input.

* Issue **#2565** : Stop orphan file finder reporting dirs that contain child dirs as empty.

* Issue **#2563** : Fix bad expression logic.

* Issue **#2562** : Fix NPE in the UI related to uninitialised processor filter trackers.

* Stop logging audit events for most NodeResource call as they are not direct user actions.

* Issue **#2553** : Prevent get and clear methods in LMDB data store from running at the same time. Add check for the LMDB env being closed to prevent JVM crash.

* Issue **#2555** : Remove checkbox from dead tasks in the server tasks screen to stop users trying to delete them.

* Issue **#2564** : Improve search performance.

* Issue **#2582** : Fix DB migration for `processor_filter`.

* Issue **#2542** : Improve autologged searches "raw" JSON.

* Issue **#2534** : Implement ProcessorResource.fetch to fix event log.

* Issue **#2533** : Fix corrupt event format for logout due to NPE.

* Issue **#2530** : Fix issue of explorer tree not refreshing on copy, move and delete when auth is disabled.

* Add wait time debug logging around LMDB locks.

* Increase maxReaders default to 150 for reference data.

* Issue **#2548** : Clear contents of `stroom.search.resultStore.lmdb.localDir` on boot.

* Issue **#2549** : Remove `maxDbs` from `lmdb` config. Remove `readerBlockedByWriter` from `resultStore.lmdb` config.

* Issue **#2544** : Add additional constraints to processor filter instead of using tracker state

* No changes. Previous build failed due to networking issues.

* Issue **#2540** : No longer error when interrupting shard flush process

* Issue **#2541** : Stop finished queries from deleting LMDB envs for all queries.

* Issue **#2535** : Added validation to data type names.

* Issue **#2530** : Fixed explorer refresh on copy and move

* Revert accidental whitespace change to V07_00_00_007__meta_retention_tracker.sql

* Issue **#2519** : Added validation for processor filter expressions and more info about filters to the UI.

* Issue **#2501** : Change reference data store to use consistent approach to last access time truncation.

* Issue **#2424** : Change security filter to 404 any unexpected URIs.

* Issue **#2493** : Fix missing part nav controls when data can't be decoded.

* Issue **#2497** : Added summary to orphan file finder. Fixed issue with `OrphanFileFinder` incorrectly identifying some dirs as being empty.

* Issue **#2500** : Add a primary key to the `meta_retention_tracker` table for MySQL Group Replication.

* Change meta retention tracking to track at the time period level so a killed job preserves the position of the periods already processed.

* Issue **#2513** : Fixed stepping to unique values.

* Issue **#2496** : Fixed issue where data browser was showing duplicate streams.

* Issue **#2511** : Fixed stepping error handling.

* Issue **#2512** : Fixed stepping error handling.

* Issue **#2478** : Create a single place in config for the LMDB library path and extraction dir. Delete old LMDB library binaries on boot.

* Change `/api/refData/v1/purgeByAge/{purgeAge}`, `/api/refData/v1/purgeByStream/{refStreamId}` and `/api/refData/v1/clearBufferPool` to act on all nodes unless the `nodeName` query param is provided.

* Issue **#2483** : Change reference data purge to delete entries in batchs to avoid large transactions that result in errors.

* Issue **#2502** : Fix `Cannot read properties` error when switching streams after deleting one.

* Issue **#2449** : Reduce the number of REST calls that property filtering in the UI makes.

* Issue **#2523** : Uplift standard-pipelines to v0.4

* Issue **#2527** : Fix stepping source hightlight for first record of fragment XML data.

* Issue **#2526** : Fix incorrect input pane in stepper for cooked xml

* Issue **#2531** : Fix incorrect value in Retention column in data browser and on Info tab when `Feed is` conditions are used.

* Issue **#2532** : Change logged event for Manage Accounts quick filter use.

* Fix performance issue with ref data range lookups.

* Change default value for `stroom.pipeline.referenceData.readerBlockedByWriter` to true.

* Fix locking for `stroom.pipeline.referenceData.readerBlockedByWriter`.

* Issue **#2494** : Changed logging to help diagnose problem.

* Issue **#2429** : The server tasks screen now handles errors that occur when trying to contact unreachable nodes.

* Issue **#2492** : Fixed issue getting filter priorities in processor task data store.

* Issue **#2489** : Change to wrap long error messages in stepping display.

* Issue **#2487** : Fixed issue flushing and deleting index shards.

* Issue **#2442** : Removed enabled/disabled states for permission users and user groups as these are now controlled by account authentication. 

* Issue **#2431** : Fixed issue with item selection in account and token list pages.

* Issue **#2484** : Fix failing ref lookups when one loader has range data.

* Issue **#2485** : Autologger: UNLOGGED calls always being logged.

* Issue **#2395** : Fixed timezone issue in API key display.

* Issue **#2452** : New pipeline references now default to `Reference` data type.

* Issue **#2414** : The processing tasks data source now exposes start, end and status times plus filter priorities.

* Issue **#2441** : Improve logging and prevent autologger warning for `MetaResourcImpl`

* Issue **#2440** : Prevent autologger warning for `ExplorerResourceImpl`

* Issue **#2465** : `SaveAs` is now working for non admin users.

* Issue **#2460** : Processing filters now reliably process feeds where wildcards are used to match feed names.

* Issue **#2475** : Orphan file and meta finder now show the correct task progress.

* Issue **#2474** : Fixed orphan file finder.

* Issue **#2467** : Fix viewing of streams that can't be decoded. Errors now displayed in large banner rather than as text in the editor.

* Add a view as hex option to the Data Preview panes.

* Add option to show/hide the editor indent guides.

* Remove white space on editor context menu.

* Change data viewing 'progress' bar to have a minimum width of 3px to make it more visible.

* Issue **#2469** : Made `SafeXmlFilter` available for use in the application.

* Issue **#2403** : Fix guice bind errors in stroom and proxy when the `path` config branch is empty or set to null.

* Issue **#2462** : Made changes to stop DB connections being used within the context of other open connections.

* Uplift LMDBJava to 0.8.2 to fix LMDBJava cursor comparator bug.

* Issue **#2464** : Add `leakDetectionThreshold` to the hikari pool config.

* Issue **#2463** : Integrate the hikari connection pool with drop wizard's health checks and metrics.

* Add debug logging to AuthenticationStateSessionUtil

* Issue **#2448** : Change data receipt ERROR log messages to WARN. Also improve log message content for success and failure.

* Issue **#2412** : You are now able to view locked streams or deleted data if it is still accessible.

* Issue **#2413** : Removed duplication of data retention fields in info pane.

* Issue **#2443** : Internal meta statistics are now added with processing user permissions.

* Issue **#2455** : Improved error handling when streams not found.

* Issue **#2399** : Now changing expression fields keeps the same condition if it is still applicable to the new field.

* Issue **#2426** : Fixed user selection problem for document permissions.

* Issue **#2436** : Fixed small UI issue whereby a user or group was not immediately removed from document permissions when the remove button was clicked.

* Issue **#2416** : Added logging to identify cause of slow meta listing.

* Improve termination handling in reference data purge.

* Improve the data in the `/api/refData/v1/refStreamInfo` api method.

* Add API method to clear the byte buffer pool.

* Improve the output of the system info api call for the byte buffer pool.

* Issue **#2439** : Change log level for an error in the byte buffer pool.

* Issue **#2444** : Fix release of buffers to the pool that was causing ref data searches to hang.

* Issue **#2433, #2434** : Fixed shutdown task order.

* Issue **#2430** : Removed file system clean task and replaced with orphan finding jobs for files and meta.

* Issue **#2432** : Volume state is now updated without optimistic locking.

* Issue **#2382** : Improved charset resolution.

* Issue **#2447** : Correctly offset displayed date/time values by the configured user timezone.

* Issue **#2457** : Display a tooltip when hovering the mouse over a grid column cell.

* Issue **#2382** : Improve error message for invalid feed encodings.

* Issue **#2387** : Fix reference data load/lookup failure handling.

* Issue **#2422** : Change ref lookups to only do a lookup against a ref feeds that are known to contian the map being looked up against.

* Issue **#2411** : Remove 10,000 limit on dashboard search of ref store.

* Issue **#2389** : Add an API method for purging a single reference data stream.

* Issue **#2379** : Change ref data lookups to truncate last access time to hourly.

* Uplift Dropwizard from 1.3.14 to 1.3.29.

* Issue **#2424** : Stop session creation for rest calls. Remove unused SessionMap class.

* Change debug summary logging in Data Delete job to info level.

* Issue **#2402** : Improved logging for error caused by invalid meta filter values.

* Issue **#2404** : Added debug to help diagnose issue.

* Issue **#2423** : Added error logging and configuration to handle buffer overflows when dealing with large search result values.

* Issue **#2410** : Fixes for dashboard child selectors like `first()` and `last()`.

* Issue **#2417** : Bad regex filter value no longer logged unnecessarily.

* Issue **#2418** : LMDB environment is now only closed when the search results are no longer needed.

* Issue **#2419** : Conditional formatting errors are now returned to the UI.

* Issue **#2405, #2407** : Errors caused by a thread interrupt when viewing a stream are no longer logged.

* Issue **#2406** : Volume status update is now performed synchronously.

* Issue **#2401, #2408, #2409** : Processing tasks no longer terminate by interrupting threads so error streams can now be written correctly.

* Issue **#2398** : Fix to clear interrupt state for threads used by terminated tasks.

* Issue **#2396** : Add `stroom:pointIsInsideXYPolygon` XSLT function.

* Allow HTTP request headers to be customized in HTTPAppender.

* Issue **#2392** : Fix for token type to only allow `api`.


## [v7.1-beta.6] - 2021-09-01

* Issue **#2277** : Add processing filter clone function.

* Issue **#2390** : Fix NPE thrown during proxy aggregation.


## [v7.1-beta.5] - 2021-08-31

* Issue **#2380** : Fix _Attribute Value Data Retention_ job blocking shutdown.

* Issue **#2379** : Change reference data store LMDB to use MDB_NOTLS flag to not tie readers to threads as we typically use thread pools.

* Fix problem with ref data prefix mapping code increasing loop iterations on each element/record.

* Add better logging of ref streams waiting for a lock to load.

* Stop ref streams that are already loaded from calling start/stop processing.

* Add method to ref data store API to list ref stream processing info.

* Improve the ref data store API to allow filtering of the ref entries.

* Change default number of ref loader lock stripes from 100 to 2048 and add it to config.

* Issue **#2371** : Change search LMDB to use MDB_NOTLS flag to not tie readers to threads.

* Issue **#2371** : Fix max readers error not being shown on dashboard.

* Issue **#2370** : Added processor node info to output meta data.

* Issue **#2349** : New dashboard tables will now link to the most recently added query by default.

* Issue **#2351** : Improved error popup text for server responses.

* Issue **#2368** : Fixed server task nesting.

* Issue **#2369** : Fix missing SQL join when reprocessing all streams matching a filter.

* Issue **#2369** : Fix error when searching meta store from a dashboard with a meta key in the query.

* Change explorer root node creation to happen under cluster lock.


## [v7.1-beta.4] - 2021-08-23

* Add `enableJobsOnBootstrap` to the docker distribution config.yml to allow it to be overridden in test stacks.

* Fix broken help links on jobs screen.

* Issue **#2367** : Fix for job node creation.

* Issue **#2365** : Fix to reduce memory used by `BlockGZIPInput`.

* Issue **#2366** : Fix NPE caused by visualisations that do not define maxValues.

* Issue **#2220** : OpenID connect web tokens can now be refreshed to maintain validity.

* Included Leaflet.draw Javascript plugin within UI bundle.

* Issue **#2357** : Remove dropwizard logger configuration entries that have default values.

* Issue **#2350** : Fix distribution start script so it works with a different stroom home dir.

* Issue **#1469** : Add hot loading of config to proxy.

* Change proxy and stroom config validation to cope with relative paths and `~`.

* Issue **#2353** : Swallow NoSuchFileException in config monitor.

* Issue **#2355** : Jobs are no longer enabled by default on bootstrap.

* Issue **#2358** : Changed default stroom home and stroom temp config paths to be null by default so they are resolved relative to the jar or use java tmp respectively.

* Issue **#2354** : Old job node records associated with old jobs are now removed for all nodes regardless of what node is performing the job bootstrap activity.

* Issue **#2343** : The OIDC back channel `redirect_uri` now uses the same URI stored when making the front channel request. 

* Issue **gchq/stroom-resources#104** : Expose `stroom.ui.helpUrl` in the config.yml so the docs served by nginx can be accessed.

* Issue **#2331** : Remove unused config properties `stroom.ui.url.(apiKeys|changepassword|users)`.

Improve error handling during reference data initialisation.

* Improve exception handling when node name is not configured.

* Fixed issue where annotation menu button did not show when existing annotation was selected.

* Fix problem with merging DB connection configs when values not supplied.

* Make relative proxy file paths be relative to configured proxy home directory.

* Make proxy logger file paths support `~` and relative paths be relative to proxy home.

* Remove redundant items from stroom and proxy distribution config yaml files.

* Rename `jerseyClient` key in proxy config.yml to `restClient`.

* Add `remotecertexpiry` to the default config value for `proxyConfig.logStream.metaKeys`.

* Issue **#2335** : Added CLI command `create_api_key` to create an API key for a specified user.

* Added layout density user preference.

* Issue **#2288** : Added export content menu item.

* Added name filtering on export items.

* Moved stepping filter button to make the feature more obvious.

* Fixed issue where annotation menu button did not show when existing annotation was selected.

* Issue **#2317** : The user id can now be resolved from the `username` JWT claim if `email` is not present.

* Issue **#2316** : Fixed React dialog styling by increasing CSS specificity.

* Issue **#2313** : Integrate LeafletJS for geographical mapping.

* Issue **#2293** : Fix location of banner.txt in zip distribution.

* Issue **#2278** : Close a dialog box on keypress. `Escape` = Close, `Ctrl+Enter` = OK.

* Issue **#220** : Users can now change font and font size.

* Issue **#215** : User date/time format preferences are now usable in dashboard tables.

* Fix problem with DynamicAssetsBundle throwing an exception when run from the fat jar.

* Issue **#2295** : Improved appearance, readability and usability of UI elements, especially in dark mode. 

* Issue **#2292** : Fixed issue with `SolrIndex`, `ElasticCluster` and `ElasticIndex` entities not importing correctly
  from a `v6` to `v7` instance.

* Issue **#2113** : Added user preferences for date and time display.

* Issue **#2291** : Fixed issue where the configured Stroom instance title did not change the browser tab title.

* Issue **#2219** : Added migration for feed retention settings to retention rules.

* Issue **#2250** : Improved token authentication.

* Issue **#2250** : Using arrow keys no longer moves popup dialogs.

* Issue **#2264** : Users for user permissions are now retrieved from the account service plus authorisation.

* Add entity relationship diagram and database DDL SQL to release artefacts.

* Issue **#2241** : Changing field or operator in the query expression editor no longer deselects the selected row. 

* Issue **#2241** : Made Firefox and Chrome drop downs look the same.

* Issue **#2260** : The UI no longer caches node status.

* Issue **#2260** : Removed default node config for default index volume group creation.

* Issue **#1828** : Added glass element to ensure mouse capture is maintained when dragging or resizing dialogs over dashboard visualisations.

* Issue **#2285** : SaveAs now provides the current name as the initial value for the new name.

* Issue **#2275** : Stepping from data popup now takes you to the correct record.

* Uplift send_to_stroom.sh script to v3.1.0

* Issue **#2263** : Removed unnecessary JWS algorithm constraints.

* Issue **#2240** : Indexes now show empty selection for volume group until one is selected.

* Issue **#2248** : Migrated dashboard tables now maintain hidden column status.

* Issue **#2280** : Remove trailing comma in some log events.

* Issue **#2267** : Change prefixes used for quick filter for consistency.

* Issue **#2265** : Fix exception when filtering with qualifier but no term, e.g. `name:`.

* Issue **#2266** : Improve quick filter tooltip text.

* Issue **#2261** : Fix missing node name in index and fs volume stats.

* Issue **#2224** : Support indexing properties as JSON objects with Elasticsearch.

* Issue **#2256** : Support searching against Elasticsearch index name patterns.

* Issue **#2257** : Allow Elasticsearch indexing to proceed in the absence of an existing index.

* Issue **#2113** : Added user preferences including theme support.

* Issue **#2241** : Change add icon on data retention screen to add above selected. Add action icon and menu to retention rule table. Restyle rule edit screen.

* Issue **#2254** : Change `data` expression function to accept a first param for what to text to show.

* Issue **#2249** : Fix bug in data retention impact summary tree expansion.

* Issue **#2246** : Fix incorrect handling of parameters to `data` Stroom expression function.

* Add default sorting by user id in the acounts (users) and tokens screens.

* Issue **#2155** : Change default quick filter mode to use contains matching by default with chars anywhere matching now available via `~` prefix. Change quick filter to always treat space as a term delimiter unless in dbl quotes. Add sorting of results by match quality for chars anywhere and regex matching.

* Issue **#2242** : Fix help link in quick filter tool tips. Now comes from config.

* Provide more informative error than NPE when failing to fetch streams that are associated with missing meta

* Issue **#2247** : Correct configuration of Autologger for NodeResourceImpl.

* Update banner to advertise `noauth/datafeed` URL instead of older version.

* Issue **#2243** : Remove unwanted charset commands from migration script.

* Issue **#2231** : Added visualisation selection behaviour to dashboards.

* Issue **#2232** : Fixed issue where search was getting stuck due to LMDB locking transactions.

* Issue **#2238** : Renamed table `docstore_history` to `docstore_schema_history`.

* Issue **#2226** : Ensure that `<Process>` audit events are schema compliant.

* Uplift version of `stroom-logs` content pack selected for download to `3.0-beta.1`

* Issue **#2228** : Stroom Dropwizard and Stroom Proxy Send/Receive log default formats improved.

* Issue **#2235** : Add CHANGELOG to the release artefacts.

* Issue **#2233** : Fix typo in SQL.

* Issue **#2233** : Fix null volume ID in index shard migration.

* Issue **#2229** : Fix migration issue.

* Issue **#2214** Allow file permission override for `FileAppender` and `RollingFileAppender`.

* Issue **#1820** : Stroom now records `UploadedBy` meta attribute when manually uploading data via the UI.

* Issue **#190** : Statistics are now recorded when manually uploading data.

* Issue **#2223** : Fixed migration issue.

* Change stroom dependencies to use maven central instead of bintray.

* Issue **#2207** : Fixed dashboard column rename issue where column name was not updated visually after rename.

* Issue **#2209** : Fixed more property migration issues.

* Issue **#2205** : Improved migration to prevent null DB values being lost.


## [v7.1-beta.3] - 2021-04-30

* Rules from dashboards early capability demonstrator / prototype capability.

* Issue **#2172** : Further improvements to search payload transfer and search completion.

* Issue **#2193** : Enable autologger to work for delete with criteria operations.


## [v7.1-beta.2] - 2021-04-28

* Issue **#2201** : Improved Stroom Proxy and aggregation process.

* Issue **#2203** : Fix NPE in index doc partition by migration.

* Issue **#2184** : Improved logging for OpenId flow.

* Issue **#2205** : Improved migration to prevent null DB values being lost.

* Issue **#2098** : Properties that contain passwords no longer transfer any part of the password to the UI.

* Issue **#1841** : Fixed migration of some config props.

* Issue **#2151** : The UI now shows REST service error messages properly.

* Issue **#1930** : Dashboards opened from links now stop querying when closed.

* Issue **#2166** : You can now change index volume group names.

* Issue **#2090** : Changed to log the authenticated user (if there is one) during noauth calls.

* Issue **#2186** : Fix autologger handling of update operations on entities referenced by id alone.

* Issue **#2183** : Improve error message when property values cannot be de-serialised. Change property DB migration to add conversion of legacy property values that are now a collection type, e.g. List<String>.

* Issue **#2187** : Fixed issue editing a processing filter that has been changed.

* Issue **#2079** : Removed unused session resource code from React UI and backend.

* Issue **#2185** : Stroom now supports the use of an externally provided logout endpoint with the `logoutEndpoint` configuration property.

* Issue **#2188** : Changed all autologged REST methods to return a value (void is not compatible with autologger)

* Issue **#2184** : It should now be possible to use the Cognito OpenId configuration endpoint with Stroom. You should no longer need to set the `jwtClaimsResolver` in the Stroom config as the standard resolver should work. However, you will need to set the new `tokenExpectedInRequest` property to `true` as Cognito delivers fresh tokens with every request.

* Issue **#2177** : Stroom should no longer crash when it is unable to retrieve OpenId configuration.

* Issue **#2176** : Now avoids NPE and produces a proper error when a pipeline cannot be located when loading reference data.

* Issue **#2179** : Extend cron expression syntax. Both `/` (interval) and `-` (range) are now supported.

* Issue **#2172** : To improve search performance local search results are no longer transferred with payloads to a secondary local store.

* Issue **#2172** : To improve search performance only primary search result stores using LMDB will serialise data, i.e. stores used for visualisations now just use search objects and not binary data.

* Issue **#2180** : Fix NPE when Stream Appender has no stream type defined.

* Issue **#2167** : Prevent autologger warning for `RestResourceAutoLoggerImpl`.

* Remove merge artifacts from `scripts.env`.

* Issue **#2172** : Changed the way keys and values are packed into LMDB.

* Issue **#2180** : Fix NPE when Stream Appender has no stream type defined.

* Issue **#2167** : Prevent autologger warning for `RestResourceAutoLoggerImpl`.


## [v7.1-beta.1] - 2021-04-13

* Ported Elasticsearch integration from v6, for compatibility with v7.

* Issue **#2034**: Fixed Solr column ordering in dashboard tables.

* Issue **#759** : Add GZIP support for `FileAppender` and `RollingFileAppender`.


## [v7.0-beta.104] - 2021-04-13

* Switched from `node-sass` to `sass`.

* Fix `node` and `swagger-typescript-api` versions.


## [v7.0-beta.103] - 2021-04-13

* Rebuild.


## [v7.0-beta.102] - 2021-04-09

* Issue **#2174** : The expression to DB condition converter is now more tolerant of missing value mappings.


## [v7.0-beta.101] - 2021-04-08

* Issue **#2172** : Limited the maximum size of LMDB keys and values.

* Issue **#2171** : Fixed dashboard table expression editor field insertion. 

* Issue **#2168** : Removed special columns from dashboard tables.

* Issue **#2154** : Fixed error adding text widget to a dashboard.

* Issue **#2025** : Added caching for DNS name resolution.

* Issue **#2025** : Event logging now attempts to use the `X-FORWARDED-FOR` request header to identify the originating client IP.


## [v7.0-beta.100] - 2021-04-02

* Issue **#1598** : Audit logging uplifted throughout codebase.

* Issue **#1613** : Added event logging to UserResourceImpl.


## [v7.0-beta.99] - 2021-04-01

* Issue **#1928**: Stroom will now redirect users to the root URL if the GWT UI is not hosted within the React wrapper. To develop GWT code it is still necessary to use the GWT UI directly outside of the wrapper so to enable this you can set the newly added `requireReactWrapper` property to false.

* Issue **#2156**: The properties screen now shows a warning triangle when there are unreachable nodes rather than showing an error for all property values.

* Issue **#2157**: Fixed issue where pager was causing an exception paging to last on API keys and Accounts list pages.

* Issue **#2153**: Fixed option to log all REST calls.

* Issue **#2085**: User now gets notification that a password has been changed.

* Issue **#2142**: Changed certificate authentication to ensure that if a certificate is presented then the DN from the cert will be used and no other header attribute.


## [v7.0-beta.98] - 2021-03-30

* Issue **#2138** : Fixed error thrown when updating a property due to the property being updated twice as a result of new event logging code. 

* Issue **#2150** : Added `topMenuTextColour` property to allow the top menu text colour to be changed. Renamed the `backgroundColor` property to `backgroundColour` for consistency. 

* Issue **#2152** : Session list now only shows user authenticated sessions.

* Issue **#2149** : Fixed index volume and index shard migration.


## [v7.0-beta.97] - 2021-03-26

* Issue **#2136** : Fixed sorting problems in users and API keys pages.

* Issue **#2146** : Fixed use of dashboard expression parameters.

* Issue **#2141** : Pre v7 index shards can now be used after upgrade.

* Issue **#2142** : Fixed certificate authentication issues.

* Issue **#2140** : Fixed migration issue that was causing the creation of unnecessary index volume groups. 

* Issue **#2137** : Data retention rules are now migrated from previous versions.

* Issue **#2107** : Removed `Feed Name` field and fixed UUID to field name resolution.

* Issue **#2142** : Added debug to help diagnose client cert auth issues.

* Issue **#2107** : Fixed issue where the processor filter UI was saying that no filter had been applied to feeds because the UI wasn't checking feed filtering by docref.


## [v7.0-beta.96] - 2021-03-23

* Issue **#2099** : Fix stepping source pane for segmented (cooked) data.

* Issue **#479** : Include folder names in audit events when exporting configuration.

* Provide audit log record for permission changes to explorer items (documents)


## [v7.0-beta.95] - 2021-03-18

* Issue **#2105** : Fixed migration of annotations DB.


## [v7.0-beta.94] - 2021-03-17

* Issue **#2104** : Fixed issue where the index creation stored procedure was trying to delete a procedure with the wrong name before creating a new one. 

* Issue **#2103** : Fixed statistics migration script to correctly check for empty tables.

* Issue **#2102** : Fixed query migration script.

* Removed unused properties `resilientReplicationCount` and `preferLocalVolumes`.

* Add null protection to `login_count` and `login_failures` in `users` to `account` table migration.


## [v7.0-beta.93] - 2021-03-16

* Issue **#2088** : Fixed retrieval of stored search results when not using extraction.

* Issue **#2088** : Fixed NullPointerException caused when stepping.

* Issue **#2084** : Fix Bad Request message and lockup after cancelling content import.


## [v7.0-beta.92] - 2021-03-15

* Issue **#2096** : Remove deprecated int display lengths when creating tables

* Issue **#2095** : Tidy upo statistics migration.

* Issue **#2094** : Corrected DB table creation to state the charset as `utf8mb4` and not `utf8` which is ambiguous in MySQL.


## [v7.0-beta.91] - 2021-03-14

* Refactor auth/identity DB migration scripts.

* Add pre migration SQL scripts.


## [v7.0-beta.90] - 2021-03-12

* Issue **#2087** : Fixed NPE caused during legacy migration.

* Uplift guice to v5.0.1.

* Issue **#1871** : Invalidate the users and user groups cache when the _manage_users_ command is run.

* Issue **#2064** : Delete empty directories left by running unit test.

* Add index to cluster_lock table to fix whole table locking for single lock key.

* Issue **#2059** : Add cluster lock protection to task creation. Stops duplicate task creation when master node changes.

* Change task creation by master node to try to wait for search tasks to complete and to try to only create the configured number of tasks.

* Refactor logic to determine master node into one place. Fixes discrepancies between UI and back-end.

* Change node monitoring screen to return nodes in name order.

* Issue **#2066** : Add data bars to node monitoring screen.

* Issue **#2059** : Fix `Duplicate key` error in task assignment.

* Issue **#2056** : Fix error sending permission change events to other cluster nodes.

* Add JVM OOM args to zip distribution scripts.

* Issue **#1866** : Change zip distribution shell scripts to execute from anywhere.


## [v7.0-beta.89] - 2021-02-26

* Change stroom/proxy docker image base to `adoptopenjdk/openjdk15:jdk-15.0.2_7-alpine`

* Add authentication config to swagger spec.


## [v7.0-beta.88] - 2021-02-26

* Fix travis release artefacts.


## [v7.0-beta.87] - 2021-02-25

* No changes


## [v7.0-beta.86] - 2021-02-25

* Fix travis release artefacts.


## [v7.0-beta.85] - 2021-02-24

* Change dockerfile to use Open JDK 15

* Change build to use Open JDK 15

* Fix travis build failure.

* Issue **#2028** : Don't autolog standard object fields by default


## [v7.0-beta.84] - 2021-02-24

* No changes, adding more release artefacts in Travis build.


## [v7.0-beta.83] - 2021-02-23

* Add -q flag to start/stop/migrate.sh to stop log tailing.

* Change migrate.sh to run the migration in the background.

* Add JVM OOM args to zip distribution scripts.

* Issue **#1866** : Change zip distribution shell scripts to execute from anywhere.

* Issue **#1742** : Ensure that an <Object> is always logged to guarantee schema compliance.


## [v7.0-beta.82] - 2021-02-18

* Issue **#2049** : Updated Swagger and moved to the OpenAPI 3.0 Specification.

* Issue **#2049** : Fixed some issues with the resource API that were preventing visualisations from loading. 


## [v7.0-beta.81] - 2021-02-16

* Issue **#2042** : Fixed an issue sorting search results that was making sorting very slow causing searches with large numbers of results to hang. 

* Issue **#2043** : Removed an artificial limit on the number of data points that will be returned to a dashboard visualisation. The UI code had been written to only request a maximum of 1000 data points which meant that some visualisations were missing expected data. It may be necessary to add some limitation to avoid the UI being overloaded but the limitation has been removed for now as it was not configurable and did not warn the user when the limit had been reached.

* Migrated new UI to use Swagger generated endpoints and types.

* Issue **#1414** : A User Id can no longer be changed once a user is created.

* Issue **#1862** : Email and name fields are no longer required when creating users.

* Issue **#1765** : Added confirmation dialog when deleting users and API keys.

* Issue **#2036** : Autologger now delegates exception handling.

* Issue **#2039** : Limit the amount of text data output by autologger.

* Issue **#2037** : Add config prop to ensure every REST call is logged

* Issue **#2038** : Allow autologger action to be modified (search and process)

* Issue **#2027** : Fix autologger update operation

* Issue **#1764** : The create API key page now loads users to select on open.

* Issue **#1766** : Removed comment from token.

* Issue **#1763** : Improved column sizes on API keys dialog.

* Issue **#1767** : Improved column sizes on account management dialog.

* Improve exception alerts in the UI.

* Issue **#2023** : Enable autologger to output multiple path or query parameters

* Issue **#2022** : Simplify consistent event logging with POJOs

* Issue **#2021** : Fix typo when autologger encounters class names ending in 'y'

* Issue **#2020** : Prevent autologger redacting boolean properties


## [v7.0-beta.80] - 2021-01-28

* Issue **#2018** : Fixed intermittent search issue that was sometimes causing search to complete too early without results.

* Fix dashboards not handling NUMERIC index fields.

* Fix bug in Negate expression function.

* Issue **#1995** : Add help info to the expression functions drop down menu.

* Issue **#1911** : Add a drop down menu for picking index fields in the expression editor.

* Issue **#2004** : Fix import of legacy v6 index so default volume group is assigned.

* Issue **#2017** : Fixed dashboard table filtering.

* Issue **#1946** : Removed unnecessary index shard state change error.


## [v7.0-beta.79] - 2021-01-26

* Issue **#2006** : Use UTC timezone when comparing date in repository folder name.

* Issue **#2006** : Use `ArrayList.size()` as a method, instead of a property in Gradle build.

* Issue **#2016** : Fixed StackOverflowException in document event log. 

* Issue **#2003** : Fixed some issues with LMDB search results.

* Issue **#2011** : Redacting obviously sensitive data in automatically generated logs.

* Introduce functionality to provide configurable, automatic logging for RESTful API calls.

* Add `search_results` dir to dockerfile.

* Fix NPE in StroomEventLoggingUtil.


## [v7.0-beta.78] - 2021-01-14

* Issue **#2000** : `RemoteSearchResultFactory.destroy()` is now performed as the processing user.

* Issue **#2000** : Fixed NPE affecting adding/removing columns on a dashboard table and changing column options like grouping and sorting.

* Issue **#2000** : Fixed dashboard table child result expansion.

* Issue **#2001** : Fixed intermittent test failure associated with byte buffers being used incorrectly with LMDB.

* Issue **#1997** : Fix missing _Format_ option on XSLT and TextConverter editors.

* Improved security for handling entity events.


## [v7.0-beta.77] - 2021-01-12

* Issue **#1867** : Cluster entity events are now sent to each node asynchronously to prevent delays caused by one or more slow/bad nodes.

* Issue **#1923** : Fixed an issue affecting sorting dashboard table values that have mixed data types. In addition you can now sort columns alphanumerically if the column format is set to text. 

* Issue **#1811** : Fixed issue where deleting or cutting/pasting text in a dashboard query editor was not marking the dashboard as dirty.

* Search results are now stored off-heap to reduce the chance of out of memory errors.

* Issue **#1911** : Add a drop down menu for picking index fields in the expression editor.

* Issue **#1990** : Change order of items in quick filter popup help.

* Change quick filter word boundary matching to handle a mix of delimited and canelCase, e.g. `stroom.prop.maxFileSize`.

* Issue **#1986** : Fix missing gutter warning/error icons in the stepper code editor.


## [v7.0-beta.76] - 2021-01-07

* No changes.


## [v7.0-beta.75] - 2021-01-06

* Issue **#1989** : Fix for dashboard tables that were only showing a total of 100 rows.

* Change event logging to use new fluent API.


## [v7.0-beta.74] - 2020-12-15

* No changes.


## [v7.0-beta.73] - 2020-12-15

* Change github tokens in travis build.


## [v7.0-beta.72] - 2020-12-15

* Issue **#1983** : Fix line number inconsistency in View Source when last char is a line break.

* Issue **#1971** : Fix 'no appender' errors when editing a Data volume.

* Issue **#1965** : Ignore gzipped data that has no uncompressed content.

* Issue **#1976** : Add an enabled check box and insert above button to retention rules list.

* Fix bug with retention rules impact summary when rows are identical.

* Replace two buttons with toggle button on retetion impact summary.

* Fix path for user event logs.

* Uplift send_to_stroom script to v3.0.

* Issue **#1978** : Fix Meta tab losing syntax highlighting when switching streams.

* Remove byte count in brackets on Info tab when size is below 1024 bytes.

* Fix help links on Jobs screen.

* Fix inability to select text on Info tab in Data viewer.

* Issue **#1963** : Fix data/source view progress bar showing blue when all data is visible.

* Issue **#1974** : Fix job screen only showing one job.

* Issue **#1970** : Fixed issue related to accidental execution of SearchDebugUtil outside of tests.

* Change reference data lookup request object to support string or epoch millis date.

* Add byte count to Info tab, make date values consistent.

* Fix problem of wrong charset being used.

* Fix syntax highlighting for Meta streams in Source view.

* Fix bug in PreviewInputStream read() method.

* Improve the way the YAML logger paths are modified on boot.

* Issue **#1964** : BGZIP files are now closed on exception.

* Changed default dashboard time zone to use UTC.

* Fixed SQL statistics upsert statements for MySQL 5.7.

* Issue **#1954** : Change code that sets ReceivedPath to try getting a value from DOCKER_HOST_(HOSTNAME|IP) env vars first.


## [v7.0-beta.71] - 2020-12-02

* Issue **#1957** : Fix invalidation of the stat datasource caches on content import and other changes.

* Issue **#1960** : Fix the data preview display of empty streams.

* Moved content download to Java.

* All paths in the config YAML including logging config can now be made relative to the home dir.

* Issue **#1912** : Moved dashboard table conditional formatting logic to server.

* Fix missing favicon.

* Issue **#1808** : Fix bug with permission handling for Retention Policy feature.

* Issue **#1948** : Made UI report errors that occur during download.

* Issue **#1944** : You can now define a stroom home config property and all relative paths will become subpaths of this location. 

* Fix byte conversion bug with `read()` method in RASegmentInputStream.

* Add `viewType` and `displayType` args to `data(...)` dashboard expression.

* Fix task spinner appearing briefly on every poll and consuming a lot of CPU.

* Add _progress_ bar to Source Data view and Data Preview to show location in the file.

* Issue **#1678** : Fix data display in dashboard text pane.

* Issue **#1679** : Fix data display in dashboard text pane.

* Issue **#1777** : Fix sub stream tab selection when switching streams in data screen.

* Issue **#1647** : Right align numeric columns in data screen.

* Issue **#1872** : Fix display of source data when data has no line breaks.

* Add completion and snippets to dashboard expression builder.

* Issue **#1895** : Change dashboard field expression editor use the Ace editor like other edit screens.

* Replace stream Info icon on data screen with a sub-stream type tab.

* Add Source View tab available from Data Preview screen to show the unformatted source data.

* Fix highlighting while stepping single line data.

* Add completion and snippets to edit screens using the ACE editor.

* Add editor options to use Vim bindings, show invisble characters, highlight current line, word wrap.

* Issue **#1949** : Fixed bug in download for streams from multiple feeds.


## [v7.0-beta.70] - 2020-11-16

* Issue **#1947** : Fixed NPE thrown when trying to unassign processing tasks by setting the assigned node to null.

* Issue **#1940** : Old searches are now terminated by the processing user.

* Issue **#1932** : Physical stream delete will no longer fail if a file or directory it wants to delete cannot be found, i.e. has been deleted by another external process.

* Fix log output counts for reference data.

* Add REST endpoint for purging reference data.

* Issue **#1938** : Fix missing ref loading errors/warnings, improve warning messages.


## [v7.0-beta.69] - 2020-11-10

* Improve handling of duplicates in reference data loads.

* Improve error messages for reference loading failures.

* Issue **#1936** : Fix reference data loaded not loading string values > 1000btyes.

* Improve PooledByteBufferOutputStream.

* Issue **#1807** : Remove need for Manage Nodes permission in order to list nodes (needed to manage volumes).

* Issue **#1806** : Remove need for Manage Nodes permission in order to list nodes (needed to manage tasks).

* Issue **#1925** : Fixed logging error that was happening on search.

* Issue **#1921** : Fixed problem with the dashboard text pane not migrating properly to the new special stream id and event id fields. 

* Issue **#1910** : Fixed issue preventing display of table data where a table had duplicate column names.

* Issue **#1919** : Fixed issue that was preventing dashboard tabs from being closed.

* Removed rxjava.

* Issue **#1919** : Dashboards now prevent tabs being closed from the close button if some nested tabs on the same pane are hidden.

* Issue **#1915** : Multiple statistic searches on a dashboard are now executed in parallel.

* Issue **#1915** : Fixed task context user identity for statistics searches.

* Issue **#1915** : Fixed task context for statistics searches.

* Merged external expression and query libraries into the source code and added Kryo serialisation to search results.

* Issue **#1910** : Duplicate fields in dashboard tables are now avoided by adding a numeric suffix to the field name when adding a duplicate.

* Issue **#1918** : Text presenter was losing track of stream and event id fields when settings were changed.

* Issue **#1906** : Added info about queue sizes to extraction task.

* Issue **#1906** : Made changes to allow early termination of searches if we have enough data.

* Issue **#1906** : Fixed node task nesting.

* Issue **#1906** : The maximum size of the stream event map is now configurable with the `stroom.search.extraction.maxStreamEventMapSize` property.

* Issue **#1906** : Improved the way search extractions events are grouped so we can extract more events per stream and therefore improve performance.

* Issue **#1907** : Fixed NPE.


## [v7.0-beta.68] - 2020-10-22

* Issue **#1733** : Support xsl:output options for XML output from pipeline (XMLWriter)

* Issue **#1893** : Change delimited string volume properties to lists of strings

* Issue **#1848** : Fix NPE when importing certain processor filters.

* Issue **#1894** : Improvements to search performance and fix for hanging searches.


## [v7.0-beta.67] - 2020-10-15

* Issue **#1901** : Create default (index) volume group if it is used prior to UI.

* Issue **#1900** : Fix inter-node task assignment, change how processing user equality is checked.

* Change dashboard field expression editor to be a bit wider and use a monospace font.

* Issue **#1887** : Fix searches hanging generally and specifically when streams have been deleted.

* Issue **#1877** : Change conditional formatting to support decimals.

* Change conditional formatting to set the available rule operators according to the format type of the column.

* Change conditional formatting to support date terms and date comparisons.

* Issue **#1885** : Fix annotations icon not being enabled on dashboard tables.

* Issue **#1883** : Code now deals with missing streams when performing search extraction.

* Issue **#1882** : Added capacity restriction to the stream event map used in search result extraction. The previous version was causing out of memory exceptions.

* Change names of hidden special table columns on dashboards to avoid name clashes.

* Make dashboard table settings popup bigger to accommodate the conditional formatting.

* Added logic to rename conditional formatting term fields on a column rename.

* Added logic to prevent renaming a column to an existing name.

* Issue **#1872** : Partially fixed to show the 1st 1k chars of the single line raw source. Full fix will come in v7.

* Issue **#1874** : Fixed dashboard tables not showing data if the stream id column is present.

* Issue **#1868** : Stop `Stream not found with id=nnn` errors during searching.

* Issue **#1864** : Added `*` wildcard to conditional formatting matches. 

* Issue **#1865** : Fixed NoSuchMethodError.

* Issue **#1854** : Changed search mechanism to poll for remote results to reduce the chances of hung searches.

* Uplift event-logging-schema content pack to v3.4.2.

* Uplift standard-pipelines content pack to v0.2.

* Uplift template-pipelines content pack to v0.3.

* Change the off-heap ref store to use xxHash for hashing its values.

* Change key widths used in ref data store. Existing stores will need to be deleted and re-generated.


## [v7.0-beta.66] - 2020-09-24

* Added code to authenticate against AWS ALB.


## [v7.0-beta.65] - 2020-09-24

* Added code to authenticate against AWS ALB.


## [v7.0-beta.64] - 2020-09-24

* Added code to authenticate against AWS ALB.


## [v7.0-beta.63] - 2020-09-22

* Added code to authenticate against AWS ALB.


## [v7.0-beta.62] - 2020-09-22

* Added code to authenticate against AWS ALB.


## [v7.0-beta.61] - 2020-09-22

* Added code to authenticate against AWS ALB.


## [v7.0-beta.60] - 2020-09-22

* Added code to authenticate against AWS ALB.


## [v7.0-beta.59] - 2020-09-22

* Added code to authenticate against AWS ALB.

* Changed default behaviour of `useDefaultOpenIdCredentials`.


## [v7.0-beta.58] - 2020-09-22

* Added code to authenticate against AWS ALB.


## [v7.0-beta.57] - 2020-09-18

* Failed build.


## [v7.0-beta.56] - 2020-09-18

* Added code to authenticate against AWS ALB.

* Remove requirement for Reference stream type in ref data API lookup requests.


## [v7.0-beta.55] - 2020-09-15

* Fix names in travis release plugin.


## [v7.0-beta.54] - 2020-09-15

* Rename release artefact `stroom-proxy-config.X.yml` to `stroom-proxy-app-config.X.yml`.


## [v7.0-beta.53] - 2020-09-15

* Change `prod.yml` and `proxy-prod.yml` to be templated so as to generate custom config for the zip and docker distributions.

* Add the docker config files to the release artefacts.

* Issue **#580** : Added conditional formatting options to dashboard tables.

* Add comments to `prod.yml`/`config.yml`.

* Change `reset_password` CLI command to also reset various locked/inactive type flags.

* Change stroom admin path from `admin` to `stroomAdmin` in the distribution.

* Fix `command not found` bug in distribution `start.sh`.

* Change `start.sh` to log pre-logback output to start.sh.log.

* Change logFormat to include time in `prod.yml` and `config.yml`.


## [v7.0-beta.52] - 2020-09-10

* Issue **#1850** : Add new command line commands `create_account`, `reset_password` and `manage_users` to enable the creation of accounts to bootstrap the application.

* Change `admin` to `stroomAdmin` in distribution shell scripts.


## [v7.0-beta.51] - 2020-09-09

* Added `formTokenRequest` property to OpenId config for use with AWS authentication. This forces the use of a form request when fetching tokens.

* Issue **#1824** : Fix for search hang when extraction is requested but no search pipeline is provided.

* Issue **#1083** : Added `any()`, `first()`, `last()`, `nth()`, `top()` and `bottom()` selection functions to select child values of grouped items.

* Issue **#1837** : Added `joining()` function to concatenate supplied fields in child rows.

* Issue **#1784** : Several functions were previously prevented from working on results from aggregate functions but are now applied regardless.

* Fix config file validation not working when hot loading config file changes.

* Change config file validation to be the first thing that happens on boot.

* Fix error when empty branches are in the config file.

* Add `pipeline.referenceData.getLmdbSystemLibraryPath` prop to support provided LMDB binary.

* Change extraction location of bundled LMDB binary to be the same as the store files.

* Change default value for `pipeline.referenceData.maxPutsBeforeCommit` to 0 (i.e. don't commit mid-load).


## [v7.0-beta.50] - 2020-09-07

* Add /api/refData/v1/lookup REST endpoint for doing ref data lookups.

* Issue **#1755** : Stepping now runs in a separate thread to prevent interruption of DW threads when trying to terminate stepping early.

* Issue **#1798** : Fixed REST serialisation issue that was preventing stepping XPath filters from being passed to the server.

* Issue **#1666** : Stepping now loads element documents that use name patterns.

* Issue **#1666** : Parsers now support name patterns for loading config documents. 

* Issue **#1835** : Fix error when viewing data as lowly user.

* Issue **#1836** : Fix Forbidden error when importing data.

* Issue **#1809** : Fix handling of import with no permissions except Import Configuration.

* Issue **#1657** : Remove INTERNAL_PROCESSING_USER from Users list in App Permissions screen.

* Issue **#1782** : Fix handling of empty NOT/AND/OR in stats queries and immprove the error handling for the remote data sources.

* Issue **#1781** : Fix SQL stats handling of NOT() with more than one term in the NOT.

* Issue **#1830** : Change quick filters on Annotations screen to use fuzzy filtering consistent with the rest of stroom. Disable the comment quick filter drop down if there are no standard comments configured. Remove the qualified fields from the quick filter tooltips.

* Issue **#1829** : Fix Annotations screen recording change history when clicking an empty title/subject.

* Issue **#1737** : Fix quick filter in users/groups popup.

* Issue **#1832** : Fix inability to add users/groups in the Document Permissions screen.


## [v7.0-beta.49] - 2020-09-02

* Fix accidental commit of broken code.


## [v7.0-beta.48] - 2020-09-02

* Fix duplicate call to bintray upload in travis script.


## [v7.0-beta.47] - 2020-09-02

* Issue **#1821** : Fix SQL Stat queries whose table doesn't use any datasource fields.

* Issue **#1694** : Fix UUID filtering in quick filters, now using `uuid:` field qualifier. Removed support for `#` prefix in Quick Filter and suggesters.

* Issue **#1699** : Add a docker managed volume for the ref data store.

* Add `pooledByteBufferCounts` to ref data config.

* Issue **#1700** : Stopped stepping happening on open.

* Uplift LMDB to v0.8.1.

* Changed implementation of the byte buffer pool used in the ref data store to improve performance.

* Increase default value for ref data `maxPutsBeforeCommit` to improve load times.

* Fix instances of trace logging that are not using lambdas for complex args. This is particularly a problem in the ref data store code.

* Made stroom compatible with AWS authentication.

* Issue **#1707** : Fix reference data lookups picking the wrong effective stream.

* Issue **#1797** : Altered how search completion is recorded to try and prevent hanging. 

* Issue **#1762** : Fix for search jobs that do not terminate correctly.

* The build should now ensure GWT compilation only occurs after test has completed.

* Issue **#1790** : You can now provide `TYPE` as an optional HTTP header when sending data to Stroom. If provided this attribute is used to determine what data type to assign to the data being received. Data forwarding and aggregation also maintains this attribute and behaviour. 

* Issue **#1665** : Recognised meta types can now be specified in config and drop downs now allow selection in the pipeline editor.


## [v7.0-beta.46] - 2020-08-23

* Issue **#1702** : Fix namespace handling in XML reference data values.

* Issue **#1789** : Prevent dashboards without an extraction pipeline showing as "Missing" on dependency screen.

* Issue **#1803** : Fix `/api/export/v1` failing with NoSuchFileException.

* Issue **#1719** : Create rest endpoint to get reference data store entries. Experimental feature at the moment.

* Issue **#1649** : Make the local reference data store searchable from the dashboard. Experimental feature at the moment.

* Issue **#1805** : Fix missing alert popup when document is saved but has been updated by another user/tab.

* Fix _No appender for stroom.docref.DocRef_ ERRORs in the log.


## [v7.0-beta.45] - 2020-08-14

* Issue **#1793** : Fixed Solr search query creation.

* Issue **#1791** : Fixed Solr connection test response.

* Update Gradle to v6.6

* Revert back to full build.


## [v7.0-beta.44] - 2020-08-14

* Reverted deploy changes until travis dpl v2 is stable.


## [v7.0-beta.43] - 2020-08-14

* Fixing release artefacts.


## [v7.0-beta.42] - 2020-08-13

* Issue **#1783** : Made change to prevent nodes called by the cluster from using localhost, 127.0.0.1 or the same URL as other nodes.

* Issue **#1706** : Terminating processing jobs early now writes appropriate termination errors to the processing info (error) stream and deletes other outputs.

* Issue **#1749** : Removed old benchmark job.


## [v7.0-beta.41] - 2020-08-12

* Issue **#1785** : Fix proxy not forwarding any data.

* Issue **#1675** : All dashboard table fields are now present in text pane settings even if they are hidden or special, e.g. internally added mandatory fields like StreamId and EventId. This change prevents the field settings from being altered incorrectly when these fields were not found.

* Issue **#1758** : Added file locations to meta details and improved tooltip layout.

* Issue **#1778** : Remove error streams following reprocessing when no new streams are created.

* Added support for time based expressions when searching for streams from UI. 

* Issue **#1760** : Support time based expressions for ProcessorTask data source

* Issue **#1761** : Allow processor id to be displayed when searching processor tasks data source.

* Issue **#1693** : Fix dependencies screen listing links to internal searchables as "missing".

* Issue **#1751** : Display correct UUID for "to" dependency in UI dependency screen.

* Issue **#1664** : Fix crash when all streams for pipeline are deleted.

* Issue **#1701** : Fix crash when alternative pipeline is selected/used for processing.

* Issue **#1756** : Fix for IdEnrichmentFilter where is attempts to change attribute values that already exist.

* Issue **#1741** : Fix for search hanging issue.

* Issue **#1740** : `CombinedParser` now removes invalid XML 1.0 characters when `fixInvalidChars` is set and not XML 1.1.

* Add `readTimeout` property to `HTTPAppender` 

* Issue **#1747** : Nodes are now notified about changes to document permissions so that caches are cleared etc.

* Issue **#1752** : Meta info tooltips now show appropriate units for values.

* The `admin` account is now auto created if it doesn't exist.

* Issue **#1310** : Improved file cleanup between tests.

* Issue **#1533** : Improved meta data attribute value flushing to DB.

* Issue **#1634** : `FileSystemClean` will now only examine active data volumes.

* Issue **#1672** : Index shards are now only updated in the DB on flush when the document count or shard size changes.

* Issue **#1713** : Fixed issue where processor task start times were being displayed incorrectly.

* Issue **#1748** : Removed border from explorer quick filter.

* Issue **#1656** : Only managed jobs will now appear on the jobs page.

* Issue **#1669** : Changed the way next scheduled time is calculated based on current time.

* Issue **#1662** : Processor tasks and meta data sources now correctly show pipeline names in dashboard results.

* Issue **#1677** : Active tasks are now correctly filtered.

* Issue **#1718** : Added server task info for some tasks.

* Issue **#1731** : Fixed calendar date picker style that was broken by tooltip CSS changes.

* Issue **#1657** : `INTERNAL_PROCESSING_USER` is no longer visible in the UI.

* Issue **#1449** : You can now create users to associate permissions by clicking the create button in the `User Permissions` page.

* Issue **#1727** : Typo.

* Issue **#1501** : Multiple fixes for new UI.

* Issue **#1506** : Multiple fixes for new UI.

* Issue **#1561** : Multiple fixes for new UI.

* Issue **#1483** : Multiple fixes for new UI.

* Issue **#1525** : Multiple fixes for new UI.

* Issue **#1587** : Multiple fixes for new UI.

* Issue **#1526** : Multiple fixes for new UI.

* Issue **#1499** : Multiple fixes for new UI.

* Issue **#1481** : Multiple fixes for new UI.

* Issue **#1498** : Multiple fixes for new UI.

* Issue **#1660** : Multiple fixes for new UI.

* Issue **#1659** : Multiple fixes for new UI.

* Issue **#1725** : Fix Data Splitter onlyMatch using zero based instead of one based numbers.


## [v7.0-beta.39] - 2020-07-06

* Issue **#1716** : Prevent export of processor filters that are reprocess or deleted.

* Issue **#1638** : Suppress error when searching deleted streams.

* Issue **#1696** : Fix reprocessing from unfiltered meta data view.

* Issue **#1648** : Fix streams not being deleted following reprocessing.

* Issue **#1695** : Fix `Records` stream types not being identified correctly.

* Issue **#1668** : Fixed incorrect parameter count for XSLT `meta` function.

* Issue **#1619** : Fix delete stream summary.


## [v7.0-beta.38] - 2020-06-25

* Issue **#1670** : Stop _parse-uri_ XSLT function returning -1 for missing port numbers.

* Issue **#1673** : Increase limit for age spinner in retention rules to 9999.

* Issue **#1683** : Add `!` NOT operator to fuzzy match filtering.

* Add field searching to Activity quick filter.

* Add field searching to entity selection popups.

* Change entity selection popups to clear quick filter on show.

* Add column sorting and field searching to Properties screen.

* Add field searching to Explorer Tree quick filter.

* Add field searching to Properties quick filter.

* Add field searching to Server Tasks quick filter.

* Add field searching to dependencies quick filter.

* Improve info tooltip layouts.

* Issue **#1248** : Add quick filter to dependencies screen.

* Issue **#1650** : Use consistent blue colour.

* Issue **#1671** :Fix XSLT function `hex-to-oct`.

* Add `readTimeout` property to `HTTPAppender`.

* Issue **#1632** : SQL stats now compatible with MySQL 8 Group Replication

* Issue **#1650** : Use consistent blue colour.

* Issue **#1627** : Fix Up/Down buttons on Rule Set screen. Now keeps selection after use.

* Issue **#1277** : Fix Enable/Disable toggle button on Rule Set screen.


## [v7.0-beta.37] - 2020-06-15

* Add _Impact Summary_ tab to _Data Retention_ to show breakdown of counts of streams to be deleted.

* Add support for the `.` separator in the word boundary fuzzy matching.

* Change the fuzzy match filter to switch to a case sensitive wild-carded exact match when the input contains a `*`.

* Issue **#1640** : Fix server error when clicking disabled delete/info icon for deleted streams.

* Issue **#1639** : Default index volume group property changes.

* Issue **#1636** : Fix data retention deletion using wrong action for rules.

* Issue **#1280** : Fix creation of default index volumes.


## [v7.0-beta.36] - 2020-06-02

* Issue **#1621** : Fix NPE in proxy content syncing.

* Issue **#1462** : Stroom not working with MySQL 8.0 due to SQLException

* Issue **#1564** : Fix error in data retention section of stream info popup.

* Change data retention delete batching approach to use time ranges.

* Issue **#1611** : Change explorer tree filtering to also filter on an exact match of the entity's UUID.

* Add regex filtering with `/` prefix to fuzzy matching.

* Change word boundary matching to require a `?` prefix.


## [v7.0-beta.35] - 2020-05-28

* Issue **#1608** : Fixed NPE in UI data presenter.

* Issue **#1595** : Fixed names for imported items that already exist but are updated by import.

* Issue **#1603** : XSLT imports now error if more than one matching XSLT is found.

* Issue **#1604** : XSLT import resolution now accepts the use of UUIDs and DocRef strings.

* Issue **#1403** : Dashboard query download now retains expression parameters.

* Issue **#1514** : Fixed properties edit presenter issue.

* Issue **#1569** : Additional changes to improve the new `Data Delete` task that replaces the `File System Clean` task.

* Issue **#1565** : Stop data retention rules deleting all data.

* Add default data retention rule to the UI screen to make it clear what happens by default.

* Add fuzzy match filter to explorer tree.


## [v7.0-beta.34] - 2020-05-26

* Issue **#1569** : Removed recursive multi threading from file system clean as thread limit was being reached. 

* Issue **#1478** : Fixed data volume creation and other resource methods.

* Issue **#1594** : Now auto creates root explorer node on startup if it is missing.

* Issue **#1544** : Fixes for imported dashboards.

* Issue **#1586** : Fixed migration and initial population of standard meta type names.

* Issue **#1592** : Changed DB bit(1) columns to be tinyint(1) so that they show values correctly in the CLI.

* Issue **#1510** : Added logical delete for processor and processor filter to allow a user to force deletion without encountering a DB constraint. 

* Issue **#1557** : Process, reprocess, delete and download data functions now provide an impact summary before a user can proceed with the action.

* Issue **#1557** : The process data function in the data browser now provides the option to process or reprocess data. When selected a user can also choose: the priority of the process filters that will be created; to set the priority automatically based on previous filters; set the enabled state.

* Issue **#1557** : Reprocessing data no longer has a limitation on how many items can be reprocessed as it is now implemented by reprocess specific filters.

* Issue **#1585** : Fixed issue that was preventing viewing folders processors.

* Issue **#1557** : Added an impact summary to meta data actions such as delete, restore, process and download.

* Issue **#1593** : NPE copying empty expressions


## [v7.0-beta.33] - 2020-05-22

* Issue **#1588** : Fix processor filter import.

* Issue **#1566** : Fixed UI data restore behaviour.

* Make public port configurable


## [v7.0-beta.32] - 2020-05-19

* Issue **#1573** : Active tasks tab now only shows tasks related to the open feed.

* Issue **#1584** : Add @ApiParam to POST/PUT/DELETE endpoints so the request type appears in swagger-ui.

* Issue **#1581** : Change streamId to a path param in GET /api/data/v1.

* Issue **#1567** : Added error handling so the confirmation dialog continues to work even when there is a failure in a previous use.

* Issue **#1568** : Pipeline names should now be shown where needed in the UI.

* Issue **#1457** : Change field value suggester to use fuzzy matching.

* Issue **#1574** : Make feed suggestions return all feeds, not just ones with meta.

* Issue **#1544** : Imported dashboards from 6.1 now work.

* Issue **#1577** : Cluster node status is now updated when node settings are changed.

* Issue **#1396** : Completely changed DB migration and import/export compatibility code.

* Fix index creation stored procedure.

* Issue **#1508** : Tidy up property descriptions, change connection pool props to use Stroom Duration type.

* Issue **#473** : Fix value stats being ignored during in memory stat aggregation.

* Issue **#1141** : Make SQL stats aggregation delete unused stat keys at the end.


## [v7.0-beta.31] - 2020-05-12

* Issue **#1546** : Fixed opening and editing of data retention rules.

* Issue **#1494** : Scrollbars now have a white background unless used in a readonly text area.

* Issue **#1547** : Added pipeline names to processor task screens.

* Issue **#1543** : Prevent import/export of processor filters with id fields

* Issue **#1112** : You can now copy feeds along with other items and copies are named appropriately.

* Issue **#1112** : When copying a selection of several items, the dependencies between the items are altered in the resulting copies so that the copied items work together as a new set of content.

* Issue **#1112** : As part of fixing dependencies when copying items, the dependencies screen now works correctly and now also shows processor filters. 

* Issue **#1545** : Add property `enableDistributedJobsOnBootstrap` to enable/disable processing on first boot.


## [v7.0-beta.30] - 2020-05-06

* Issue **#1503** : Further fix for enabled/disabled expression items and dashboard tab visibility.

* Issue **#1511** : Data pages now show pipeline names rather than pipeline UUIDs.

* Issue **#1529** : Fix error when selecting datasource in new dashboard.

* Fix NPE in SystemInfoResource.get().

* Issue **#1527** : Fixed missing aud in API eky tokens.

* Add missing guice binding for SystemInfoResource.

* Make export add new line to the end of all files to adhere to POSIX standard.

* Issue **#1532** : Fixed index shard criteria in UI.

* Change SecurityFilter to return a 401 on authentication exceptions.

* Move some health checks into SystemInfoResource.

* Remove healthchecks from rest resources and servlets that never give an unhealthy result.

* Add error info to AppConfigMonitor health check.


## [v7.0-beta.29] - 2020-05-04

* Issue **#1496** : Fixed paging of processed data.

* Add stroom.statistics.internal.enabledStoreTypes and make internal stat processing respect it.

* Improve SQL stats shutdown processing so all in memory stats are flushed.

* Issue **#1521** : Dashboards with missing datasources break entirely.

* Issue **#1477** : Disable edit button on stream processor.

* Issue **#1497** : Fixed data list result paging.

* Issue **#1492** : Fixed data list result paging.

* Issue **#1513** : You can now view data in folders.

* Issue **#1500** : Fixed data delete/restore behaviour.

* Issue **#1515** : Fix proxyDir default when running in a stack.

* Issue **#1509** : Unable to update processor filter.

* Issue **#1495** : Speculative fix for missing swagger.json file in the fat jar.

* Issue **#1503** : Fixed Dashboard serialisation and JSON template.

* Issue **#1479** : Unable to set index volume limits.


## [v7.0-beta.28] - 2020-04-29

* Issue **#1489** : Reprocess streams feature failing.

* Issue **#1465** : Add default Open ID credentials to allow proxy to be able to authenticate out of the box.

* Issue **#1455** : Fix interactive search.

* Issue **#1471** : Pipeline name not shown on processors/filters in UI.

* Issue **#1491** : Download stream feature failing. 

* Issue **#1433** : StandardKafkaProducer failed when writing XML kafka payloads. 


## [v7.0-beta.27] - 2020-04-27

* Issue **#1417** : Allow processor filters to be exported with Pipelines. 

* Issue **#1480** : Index settings now shows index volume groups and allows selection. 

* Issue **#1450** : Further attempt to improve criteria filtering on data tab.

* Issue **#1467** : The cluster node state node uses NodeResource to determine active nodes.

* Issue **#1448** : The internal processing user now has a JWT and passes it when making calls to other nodes.


## [v7.0-beta.26] - 2020-04-22

* Fix gradle build for versioned builds


## [v7.0-beta.25] - 2020-04-22

* Assorted fixes to the new React UI pages.


## [v7.0-beta.24] - 2020-04-21

* Issue **#1450** : Stop data tabs showing all feeds.

* Issue **#1454** : Fix NPE in feed name suggestion box.

* Remove internal statistics from setup sample data.

* Fix issue of pipeline structure not showing when it contains a StatisticsFilter.

* Update auth flow for auth-into-stroom integration

* Issue **#1426** : Change /logout endpoint to /noauth/logout.

* Fix `Expecting a real user identity` errors on auto import of content packs.

* Increase wait timeout to 240s in `start.sh`.

* Issue **#1404** : Fixed issue with invalid XML character filter.

* Issue **#1413** : Attempt to fix search hanging issue.

* Issue **#1393** : The annotations data popup now formats content on load.

* Issue **#1399** : Removed error logging for expected exceptions in TaskExecutor.

* Issue **#1385** : File output param `streamId` now aliased to `sourceId` and `streamNo` is now aliased to `partNo` for consistency with new source tracking XSLT functions.

* Issue **#1392** : Downloading dashboard queries now provides the current query without the need to save the dashboard.

* Issue **#1427** : Change remote call to auth service to a local call.


## [v7.0-beta.23] - 2020-03-24

* Rename all legacy DB tables to `OLD_`.

* Issue **#1394** : Fix duplicate tables appearing in Monitoring -> Database Tables.

* Add NodeEndpointConfiguration. Change `node` table to hold the base endpoint.


## [v7.0-beta.22] - 2020-03-10

* Brought stroom-auth-service into stroom

* Issue **#563** : Kafka producer improvements - StandardKafkaProducer

* Issue **#1399** : Removed error logging for expected exceptions in TaskExecutor. 

* Fix missing $ in start.sh

* Issue **#1387** : Changed the way tasks are executed to reduce changes of unhandled execution errors.

* Issue **#1378** : Improved logging detail when processor filters fail.

* Issue **#1379** : Fixed issue where you couldn't open a processor filter if parts of the filter referenced deleted items.

* Issue **#1378** : Improved logging detail when processor filters fail.

* Issue **#1382** : Added `decode-url` and `encode-url` XSLT functions.

* Issue **#655** : Fixed SQL Stats queries ignoring the enabled state of the dashboard query terms.

* Issue **#1362** : Fixed issue where hiding dashboard annotation fields removed them.

* Issue **#1357** : Fixed dragging tabs in dashboard with hidden panes to create a new split.

* Issue **#1357** : Fixed dragging tabs in dashboard with hidden panes.

* Issue **#1368** : Fixed FindReplaceFilter as it wasn't working when used in conjunction with Data Splitter.

* Issue **#1361** : Changed the way headers are parsed for the HttpCall XSLT function.


## [v7.0-beta.21] - 2020-02-24

* Add null checks to DB migration.

* Add deletion of constraint `IDX_SHARD_FK_IDX_ID` to migration script.


## [v7.0-beta.20] - 2020-02-13

* Fix bug in `processor_task` migration script.


## [v7.0-beta.19] - 2020-02-10

* Fix bugs in DB migration scripts.


## [v7.0-beta.18] - 2020-02-05

* Re-locate index database migrations.

* Fix issues with migrating null audit columns.

* Improve output of TestYamlUtil.


## [v7.0-beta.17] - 2020-01-29

* Issue **#1355** : Fixed stepping from dashboard text pane.

* Issue **#1354** : Fixed double click to edit list items, e.g. properties.

* Issue **#1340** : Fixed issue with FindReplaceFilter where it failed in some cases when more than one filter was chained together.

* Issue **#1338** : You can now configure the max size of the map store cache.

* Issue **#1350** : Fixed scope of dictionaries when loaded in multiple XSLT pipeline steps.

* Issue **#1347** : Added SSL options to `http-call` XSLT method.

* Issue **#1352** : Fixed Hessian serialisation of user identities on tasks.

* Change docker image to allow us to pass in the dropwizard command to run, e.g. server|migrate.

* Stop MySQL outputing Note level warnings during migration about things that don't exist when we expect them not to.


## [v7.0-beta.13] - 2019-12-24

* Add `migrate` command line argument to run just the DB migrations.

* Updated API key to include audience and added client id and secret.

* Change `stroom.conf.sh` to also look for ip in `/sbin`

* Issue **#260** : You can now hide dashboard tabs.

* Issue **#1332** : The text pane can now be configured to show source data.

* Issue **#1311** : Improved source location tracking.


## [v7.0-beta.12] - 2019-12-04

* Change local.yml.sh to also look for ip in /sbin


## [v7.0-beta.11] - 2019-12-04

* Fix invalid SQL syntax in V07_00_00_012__Dictionary


## [v7.0-beta.10] - 2019-12-04

* Update auth api version

* Add clientId and clientSecret to config

* Update API keys (needed aud)

* Issue **#1338** : Added new config options to control the maximum size of some caches: `stroom.pipeline.parser.maxPoolSize`, `stroom.pipeline.schema.maxPoolSize`, `stroom.pipeline.schema.maxPoolSize`, `stroom.pipeline.xslt.maxPoolSize`, `stroom.entity.maxCacheSize`, `stroom.referenceData.mapStore.maxCacheSize`.

* Issue **#642** : Downloading query details now ignores hidden fields.

* Issue **#1337** : Fixed issue where downloading large numbers of search results in Excel format was exceeding maximum style count of 64000. 

* Issue **#1341** : Added XSRF protection to GWT RPC requests.

* Issue **#1335** : Made session cookie `Secure` and `HttpOnly`.

* Issue **#1334** : Fix 404 when accessing `/stroom/resourcestore/........`, i.e. fix Tools->Export.

* Issue **#1333** : Improved resilience against XSS attacks.

* Issue **#1330** : Allow configuration of `Content-Type` in HTTPAppender.

* Issue **#1327** : Improvements to annotations.

* Issue **#1328** : Increased size of data window and removed max size restrictions.

* Issue **#1324** : Improved logging and added SSL options for HTTPAppender.


## [v7.0-beta.9] - 2019-11-20

* Fix SSL connection failure on remote feed staus check.

* Remove ConfigServlet as the functionality is covered by ProxyConfigHealthCheck.

* Fix password masking in ProxyConfigHealthCheck.

* Change servlet path of ProxyStatusServlet from `/config` to `/status`.


## [v7.0-beta.8] - 2019-11-20

* Change precedence order for config properties. YAML > database > default. Change UI to show effective value. Add hot loading of YAML file changes.

* Issue **#1322** : Stroom now asks if you really want to leave site when stepping items are dirty. Also fixed `Save` and `Save All` menu items and dashboard param changes now correctly make a dashboard dirty.

* Issue **#1320** : Fixed formatting of XML where trailing spaces were being removed from content surrounded by start and end tags (data content) which should not happen. 

* Issue **#1321** : Make path relative in stroom distribution .zip.sha256 hash file.

* The auth service now supports the use of HTTPS without certificate verification and adds additional logging.

* Issue **gchq/stroom-auth#157** : Automatically refresh user's API key when it expires.

* Issue **#1243** : Dashboard visualisations now link with similar functions available to dashboard tables, e.g. `link()`, `dashboard()`, `annotation()`, `stepping()`, `data()`.

* Issue **#1316** : JSONParser now includes various parse options including handling comments.

* Issue **#48** : Added option to hide/show dashboard table columns.

* Issue **#1315** : Improved health check for missing API key.

* Updated stroom expression to v1.5.4 and added new field types.

* Issue **#1315** : Improved health check for missing API key.

* Issue **#1314** : Fixed NPE thrown when logging caused when viewing docs that can't be found.

* Issue **#1313** : Suggestion boxes now make suggestions immediately before the user even starts typing.

* Issue **#1043** : Added feature to allow floating point numbers to be indexed.

* Issue **#1312** : Dictionaries now change the entity name in the DB when renamed.

* Issue **#1312** : Fixed read only behaviour of dictionary settings UI.

* Issue **#1300** : Multiple changes to annotations.

* Issue **#1265** : Added `modulus()` function along with alias `mod()` and modulus operator `%`.

* Issue **#1300** : Added `annotation()` link creation function, `currentUser()` alias for `param('currentUser()')` and additional link creation functions for `data()` and `stepping()`.

* Issue **#67** : Table columns now display menu items on left click.

* Uplift stroom-query to v2.2.4 to add better diagnostic logging.

* Uplift Kafka client to v2.2.1.

* Issue **#1293** : Add more static file types to allow nginx/browser caching on.

* Issue **#1295** : Add authentication bypass for servlets such as /remoting, /status, /echo, etc.

* Issue **#1297** : The UI now supplies API tokens to the backend for resource calls.

* Issue **#1296** : Fixed NPE in StreamMapCreator caused when a stream can not be found.


## [v7.0-beta.7] - 2019-10-23

* Issue **#1288** : Streams now show the name of the pipeline used to create them even if the user doesn't have permission to see the pipeline.

* Issue **#1282** : Fixed issue where items were imported into the explorer even if not selected for import.

* Issue **#1291** : Fixed issue where empty dashboard table cells did not select table rows when clicked. 

* Issue **#1290** : Fixed issue where executor provider was not executing supplied runnable if parent task had terminated.

* Fix problem of missing fallback config in docker image.


## [v7.0-beta.6] - 2019-10-15

* Add default for stroom.security.authentication.durationToWarnBeforeExpiry

* Fix missing icons for Kafka Config and Rule Set.

* Fix Kafka Config entity serialisation.

* Issue **#1264** : Dashboards running in embedded mode will not always ask for the user to choose an activity if the users session has one set already.

* Issue **#1275** : Fixed permission filtering when showing related streams.

* Issue **#1274** : Fixed issue with batch search caused by Hibernate not returning pipeline details in stream processor filters.

* Issue **#1272** : Fixed saving query favourites.

* Issue **#1266** : Stroom will now lock the cluster before releasing owned tasks so it doesn't clash with other task related processes that lock the DB for long periods.

* Issue **#1264** : Added `embedded` mode for dashboards to hide dashboard chrome and save options.

* Issue **#1264** : Stroom no longer asks if you want to leave the web page if no content needs saving.

* Issue **#1263** : Fixed issues related to URL encoding/decoding with the `dashboard()` function.

* Issue **#1263** : Fixed issue where date expressions were being allowed without '+' or '-' signs to add or subtract durations.

* Add fallback config.yml file into the docker images for running outside of a stack.

* Issue **#1263** : Fixed issues related to URL encoding/decoding in dashboard expressions.

* Issue **#1262** : Improved behaviour of `+` when used for concatenation in dashboard expressions.

* Issue **#1259** : Fixed schema compliance when logging failed document update events.

* Issue **#1245** : Fixed various issues with session management and authentication.

* Issue **#1258** : Fixed issue affecting search expressions against keyword fields using dictionaries containing carriage returns.


## [v7.0-beta.5] - 2019-09-23

* Fixes to proxy


## [v7.0-beta.4] - 2019-09-16

* Fix stroom-proxy Dockerfile


## [v7.0-beta.3] - 2019-09-16

* Minor fixes, including an essential fix to config


## [v7.0-beta.2] - 2019-09-13

* Fix docker build


## [v7.0-beta.1] - 2019-09-11

* Issue **#1253** : Data retention policies containing just `AND` will now match everything.

* Issue **#1252** : Stream type suggestions no longer list internal types.

* Issue **#1218** : All stepping panes will now show line numbers automatically if there are indicators (errors, warnings etc) that need to be displayed.  

* Issue **#1254** : Added option to allow non Java escaped find and replacement text to be used in `FindReplaceFilter`. 

* Issue **#1250** : Fixed logging description for reading and writing documents.

* Issue **#1251** : Copy permissions from a parent now shows changes prior to the user clicking ok.

* Issue **#758** : You no longer need the `Manage Processors` privilege to call `stroom:meta('Pipeline')` in XSLT.

* Issue **#1256** : Fix error caused when logging data source name when downloading search results.

* Issue **#399** : Fix for error message when stepping that said user needed `read` permission on parent pipeline and not just `use`.

* Issue **#1242** : Fix for pipeline corruption caused when moving elements back to inherited parents.

* Issue **#1244** : Updated Dropwizard to version 1.3.14 to fix session based memory leak.

* Issue **#1246** : Removed elastic search document type, menu items and filter.

* Issue **#1247** : Added XSLT functions (`source`, `sourceId`, `partNo`, `recordNo`, `lineFrom`, `colFrom`, `lineTo`, `colTo`) to determine the current source location so it can be embedded in a cooked event. Events containing raw source location info can be made into links in dashboard tables or the text pane so that a user can see raw source data or jump directly to stepping that raw record.

* Add data retention feature and index optimisation to Solr indexes.

* Initial support for Solr indexing and search.

* Issue **#1244** : Updated Dropwizard to version 1.3.14 to fix session based memory leak.

* Issue **#1246** : Removed elastic search document type, menu items and filter.

* Issue **#1214** : Fixed issue where the max results setting in dashboard tables was not always being obeyed. Also fixed some dashboard table result page size issues.

* Issue **#1238** : During proxy clean task we no longer show a failed attempt to delete an empty directory as an error as this condition is expected.

* Issue **#1237** : Fixed issue where explorer model requests were failing outside of user sessions, e.g. when we want to find folder descendants for processing.

* Issue **#1230** : Fix test.

* Issue **#1230** : Search expressions no longer have the `contains` condition. 

* Issue **#1220** : Fixed attempt to open newly created index shards as if they were old existing shards.

* Issue **#1232** : Fixed handling of enter key on pipeline element editor dialog.

* Issue **#1229** : Fixed issue where users needed `Read` permission on an index instead of just `Use` permission to search it.

* Issue **#1207** : Removed task id from meta to reduce DB size and complexity especially given the fact tasks are transient. Superseded output is now found by querying the processor task service when new output is written rather than using task ids on meta.

* Uplift HBase to 2.1.5 and refactor code accordingly

* Uplift Kafka to 2.1.1 and refactor code accordingly

* Uplift Curator to 4.2.0

* Issue **#1143** : Added mechanism to inject dashboard parameters into expressions using the `param` and `params` functions so that dashboard parameters can be echoed by expressions to create dashboard links.

* Issue **#1205** : Change proxy repo clean to not delete configured rootRepoDir.

* Issue **#1204** : Fix ProxySecurityFilter to use correct API key on feedStatus requests.

* Issue **#1211** : Added a quick filter to the server tasks page.

* Issue **#1206** : Fixed sorting active tasks when clicking column header.

* Issue **#1201** : Fixed dependencies.

* Issue **#1201** : Fixed tests.

* Issue **#1201** : Document permission changes now mutate the user document permissions cache rather than clearing it.

* Issue **#1153** : Changed security context to be a Spring singleton to improve explorer performance.

* Issue **#1202** : Fixed NumberFormatException in StreamAttributeMapUtil.

* Issue **#1203** : Fixed event logging detail for dictionaries.

* Issue **#1197** : Restored Save As functionality.

* Issue **#1199** : The index fields page now copes with more than 100 index fields.

* Issue **#1200** : Removed blocking queue that was causing search to hang when full.

* Issue **#1198** : Filtering by empty folders now works correctly.

* Comment out rollCron in proxy-prod.yml

* Change swagger UI at gchq.github.io/stroom to work off 6.0 branch

* Issue **#1195** : Fixed issue where combination of quick filter and type filter were not displaying explorer items correctly.

* Issue **#1153** : Changed the way document permissions are retrieved and cached to improve explorer performance.

* Issue **#1196** : Added code to resolve data source names from doc refs if the name is missing when logging.

* Issue **#1165** : Fixed corruption of pipeline structure when adding items to Source.

* Issue **#1193** : Added optional validation to activities.

* Change default config for proxy repositoryFormat to "${executionUuid}/${year}-${month}-${day}/${feed}/${pathId}/${id}"

* Issue **#1194** : Fixed NPE in FindTaskProgressCriteria.

* Issue **#1191** : SQL statistics search tasks now show appropriate information in the server tasks pane.

* Issue **#1192** : Executor provider tasks now run as the current user.

* Issue **#1190** : Copied indexes now retain associated index volumes.

* Issue **#1177** : Data retention now works with is doc refs.

* Issue **#1160** : Proxy repositories now only roll if all output streams for a repository are closed. Proxy repositories also only calculate the current max id if the `executionUuid` repo format param is not used.

* Issue **#1186** : Volume status is now refreshed every 5 minutes.

* Fix incorrect default keystore in proxy config yaml.

* Rename environment variables in proxy config yaml.

* Issue **#1170** : The UI should now treat the `None` tree node as a null selection.

* Issue **#1184** : Remove dropwizard yaml files from docker images.

* Issue **#1181** : Remove dropwizard config yaml from the docker images.

* Issue **#1152** : You can now control the maximum number of files that are fragmented prior to proxy aggregation with `stroom.maxFileScan`.

* Issue **#1182** : Fixed use of `in folder` for data retention and receipt policies.

* Updated to allow stacks to be built at this version.

* Issue **#1154** : Search now terminates during result creation if it is asked to do so.

* Issue **#1167** : Fix for proxy to deal with lack of explorer folder based collections.

* Issue **#1172** : Fixed logging detail for viewing docs.

* Issue **#1166** : Fixed issue where users with only read permission could not copy items.

* Issue **#1174** : Reduced hits on the document permission cache.

* Issue **#1168** : Statistics searches now work when user only has `Use` permission.

* Issue **#1170** : Extra validation to check valid feed provided for stream appender.

* Issue **#1174** : The size of the document permissions cache is now configurable via the `stroom.security.documentPermissions.maxCacheSize` property.

* Issue **#1176** : Created index on document permissions to improve performance.

* Issue **#1175** : Dropping unnecessary index `explorerTreePath_descendant_idx`.

* Issue **#747** : XSLT can now reference dictionaries by UUID.

* Issue **#1167** : Use of folders to include child feeds and pipelines is now supported.

* Issue **#1153** : The explorer tree is now built with fewer DB queries.

* Issue **#1163** : Added indexes to the DB to improve explorer performance.

* Issue **#1153** : The explorer tree now only rebuilds synchronously for users who alter the tree, if has never been built or is very old. All other rebuilds of the explorer tree required to keep it fresh will happen asynchronously.

* Issue **#1162** : Proxy aggregation will no longer recurse parts directories when creating parts.

* Issue **#1157** : Migration now adds dummy feeds etc to processor filters if the original doc can't be found. This will prevent filters from matching more items than they should if migration fails to map feeds etc because they can't be found.

* Issue **#1162** : Remove invalid CopyOption in move() call.

* Issue **#1159** : Fix NPE in rolling appenders with no frequency value.

* Issue **#1160** : Proxy repositories will no longer scan contents on open if they are set to be read only.

* Issue **#1162** : Added buffering etc to improve the performance of proxy aggregation.

* Issue **#1156** : Added code to reduce unlikely chance of NPE or uncontrolled processing in the event of a null or empty processing filter.

* Issue **#1149** : Changed the way EntryIdSet is unmarshalled so jaxb can now use the getter to add items to a collection.

* Ignore broken junit test that cannot work as it stands

* Fix NPE in DictionaryStoreImpl.findByName().

* Issue **#1146** : Added `encodeUrl()`, `decodeUrl()` and `dashboard()` functions to dashboard tables to make dashboard linking easier. The `link()` function now automatically encodes/decodes each param so that parameters do not break the link format, e.g. `[Click Here](http://www.somehost.com/somepath){dialog|Dialog Title}`.

* Issue **#1144** : Changed StreamRange to account for inclusive stream id ranges in v6.0 that was causing an issue with file system maintenance.

* Mask passwords on the proxy admin page.

* Add exception to wrapped exception in the feedStatus service.

* Issue **#1140** : Add health check for proxy feed status url.

* Issue **#1138** : Stroom proxy now deletes empty repository directories based on creation time and depth first so that pruning empty directories is quicker and generally more successful.

* Issue **#1137** : Change proxy remote url health check to accept a 406 code as the feed will not be specified.

* Issue **#1135** : Data retention policies are now migrated to use `Type` and not `Stream Type`.

* Issue **#1136** : Remove recursive chown from stroom and proxy docker entrypoint scripts.


## [v7.0-alpha.5] - 2019-06-12

* Fix YAML substitution.


## [v7.0-alpha.4] - 2019-06-11

* Update API paths


## [v7.0-alpha.3] - 2019-05-10

* Fix config


## [v7.0-alpha.2] - 2019-05-10

* Fix config

* Issue **#1134** : Proxy now requires feed name to always be supplied.

* Expose proxy api key in yaml config via SYNC_API_KEY

* Issue **#1130** : Change `start.sh` so it works when realpath is not installed.

* Issue **#1129** : Fixed stream download from the UI.

* Issue **#1119** : StreamDumpTool will now dump data to zip files containing all data and associated meta and context data. This now behaves the same way as downloading data from the UI and can be used as an input to proxy aggregation or uploaded manually.


## [v7.0-alpha.1] - 2019-04-23

* Fix config issue

* Fixed NPE created when using empty config sections.

* Issue **#1122** : Fixed hessian communication between stroom and stroom proxy used to establish feed receive status. Added restful endpoints for feed status to stroom and stroom proxy. Proxy will now be able to request feed status from upstream stroom or stroom proxy instances.

* Fixed incompatibility issues with MySQL 5.7 and 8.0.

* Added debug to help diagnose search failures

* Issue **#382** : Large zip files are now broken apart prior to proxy aggregation.

* Change start script to use absolute paths for jar, config and logs to distinguish stroom and proxy instances.

* Issue **#1116** : Better implementation of proxy aggregation.

* Issue **#1116** : Changed the way tasks are executed to ensure thread pools expand to the maximum number of threads specified rather than just queueing all tasks and only providing core threads.

* Remove full path from file in sha256 hash file release artifact.

* Issue **#1115** : Add missing super.startProcessing to AbstractKafkaProducerFilter.

* Improve exception handling and logging in RemoteDataSourceProvider. Now the full url is included in dashboard connection errors.

* Change Travis build to generate sha256 hashes for release zip/jars.

* Uplift the visualisations content pack to v3.2.1

* Issue **#1100** : Fix incorrect sort direction being sent to visualisations.

* Add guard against race condition

* Add migration script to remove property `stroom.node.status.heapHistogram.jMapExecutable`.

* Uplift base docker image to openjdk:8u191-jdk-alpine3.9, reverting back to JDK for access to diagnostic tools.

* Issue **#1084** : Change heap histogram statistics to java MBean approach rather than jmap binary. Remove stroom.node.status.heapHistogram.jMapExecutable property.

* Improve resource for setting user's status

* Issue **#1079** : Improved the logging of permission errors encountered during stream processing

* Issue **#1058** : Added property `stroom.pipeline.parser.secureProcessing` to enable/disable the XML secure processing feature.

* Issue **#1062** : Add env var for UI path

* Uplift distribution visualisation content pack to v3.1.0

* Add transform_user_extract.py, for pre-6.0 to 6.0 user migration

* Issue **#1059** : Fix guice errors on stroom-proxy startup.

* Issue **#1010** : Improve distribution start/stop/etc scripts by adding monochrome switch and background log tailing.

* Issue **#1053** : Add API to disabled authorisation users

* Issue **#1042** : Improve error message for an ApiException when requesting a user's token.

* Issue **#1050** : Prevent creation of permission entries if key already exists.

* Issue **#1015** : Add sortDirections[] and keySortDirection to visualisation data object to fix sorting in the visualisations.

* Issue **#1019** : Fix visualisations settings dialog so you can un-set text and list controls.

* Issue **#1041** : Add a healthcheck to Stroom to alert for API key expiry

* Issue **#1040** : Fix for visualisations that do not require nested data.

* Issue **#1036** : Fix for scrollbar position on explorer popup windows.

* Issue **#1037** : Updated `moment.js` for parsing/formatting dates and times.

* Issue **#1021** : Dashboard links now allow `{}` characters to be used without URL encoding.

* Issue **#1018** : Added Health Checks for the external connectors that are registered via plugins

* Issue **#1025** : Fixed ACE editor resize issue where horizontal scroll bar was not always correctly shown.

* Issue **#1025** : Updated ACE editor to v1.4.2.

* Issue **#1022** : Added `Contains` condition to all search expression fields so that regex terms can be used.

* Issue **#1024** : Superseded output helper no longer expects initialisation in all cases.

* Issue **#1021** : Multiple changes to improve vis, dashboard and external linking in Stroom.

* Issue **#1019** : Fix visualisations settings dialog so you can un-set text and list controls.

* Issue **#986** : Fix direct dashboard links.

* Issue **#1006** : Added Exception Mapper for PermissionExceptions to return HTTP FORBIDDEN.

* Issue **#1012** : Fix for NPE caused when checking if an output is superseded.

* Issue **#1011** : Old UI versions running in browsers often cause Stroom to throw an NPE as it can't find the appropriate GWT serialisation policy. Stroom will no longer throw an NPE but will report an `IncompatibleRemoteServiceException` instead. This is the default GWT behaviour.

* Issue **#1007** : Max visualisation results are now limited by default to the maximum number of results defined for the first level of the parent table. This can be further limited by settings in the visualisation.

* Issue **#1004** : Table cells now support multiple links.

* Issue **#1001** : Changed link types to `tab`, `dialog`, `dashboard`, `browser`.

* Issue **#1001** : Added dashboard link option to link to a dashboard from within a vis, e.g. `stroomLink(d.name, 'type=Dashboard&uuid=<TARGET_DASHBOARD_UUID>&params=userId%3D' + d.name, 'DASHBOARD')`.

* Issue **#1001** : Added dashboard link option to link to a dashboard using the `DASHBOARD` target name, e.g. `link(${UserId}, concat('type=Dashboard&uuid=<TARGET_DASHBOARD_UUID>', ${UserId}), '', 'DASHBOARD')`.

* Issue **#1002** : Popup dialogs shown when clicking dashboard hyperlinks are now resizable.

* Issue **#993** : Moving documents in the explorer no longer affects items that are being edited as they are not updated in the process.

* Issue **#996** : Updated functions in dashboard function picker.

* Issue **#981** : Fixed dashboard deletion

* Issue **#989** : Upgraded stroom-expression to v1.4.13 to add new dashboard `link` function.

* Issue **#988** : Changed `generate-url` XSLT function to `link` so it matches the dashboard expression. Changed the parameters to create 4 variants of the function to make creation of simple links easier.

* Issue **#980** : Fix for NPE when fetching dependencies for scripts.

* Issue **#978** : Re-ordering the fields in stream data source

* Issue **gchq/stroom-content#31** : Uplift stroom-logs content pack to v2.0-alpha.5.

* Issue **#982** : Stop proxy trying to health check the content syncing if it isn't enabled.

* Change error logging in ContentSyncService to log stack trace

* Uplift send_to_stroom.sh in the distribution to v2.0

* Issue **#973** : Export servlet changed to a Resource API, added permission check, improved error responses.

* Issue **#969** : The code now suppresses errors for index shards being locked for writing as it is expected. We now lock shards using maps rather than the file system as it is more reliable between restarts.

* Issue **#941** : Internal Meta Stats are now being written

* Issue **#970** : Add stream type of `Records` for translated stroom app events.

* Issue **#966** : Proxy was always reporting zero bytes for the request content in the receive log.

* Issue **#938** : Fixed an NPE in authentication session state.

* Change the proxy yaml configuration for the stack to add `remotedn` and `remotecertexpiry` headers to the receive log

* Change logback archived logs to be gzip compressed for stroom and proxy

* Uplift stroom-logs content pack to v2.0-alpha.3

* Uplift send_to_stroom script to v1.8.1

* Issue **#324** : Changed XML serialisation so that forbidden XML characters U+FFFE and U+FFFF are not written. Note that these characters are not even allowed as character references so they are ignored entirely.

* Issue **#945** : More changes to fix some visualisations only showing 10 data points.

* Issue **#945** : Visualisations now show an unlimited number of data points unless constrained by their parent table or their own maximum value setting.

* Issue **#948** : Catching Spring initialisation runtime errors and ensuring they are logged.

* Add `set_log_levels.sh` script to the distribution

* Uplift visualisations content pack to v3.0.6 in the gradle build

* Issue **#952** : Remote data sources now execute calls within the context of the user for the active query. As a result all running search `destroy()` calls will now be made as the same user that initiated the search.

* Issue **#566** : Info and warning icons are now displayed in stepping screen when needed.

* Issue **#923** : Dashboard queries will now terminate if there are no index shards to search.

* Issue **#959** : Remove Material UI from Login and from password management pages

* Issue **#933** : Add health check for password resets

* Issue **#929** : Add more comprehensive password validation

* Issue **#876** : Fix password reset issues

* Issue **#768** : Preventing deletion of /store in empty volumes

* Issue **#939** : Including Subject DN in receive.log

* Issue **#940** : Capturing User DN and cert expiry on DW terminated SSL

* Issue **#744** : Improved reporting of error when running query with no search extraction pipeline

* Issue **#134** : Copy permissions from parent button

* Issue **#688** : Cascading permissions when moving/copying folder into a destination

* Issue **#788** : Adding DocRef and IsDocRef to stroom query to allow doc ref related filtering. Migration of stream filters uses this.

* Issue **#936** : Add conversion of header `X-SSL-Client-V-End` into `RemoteCertExpiry`, translating date format in the process.

* Issue **#953** : Fixed NPE.

* Issue **#947** : Fixed issue where data retention policy contains incorrect field names.

* Remove Material UI from the Users and API Keys pages

* Add content packs to stroom distribution

* Change distribution to use send_to_stroom.sh v1.7

* Updated stroom expression to v1.4.12 to improve handling or errors values and add new type checking functions `isBoolean()`, `isDouble()`, `isError()`, `isInteger()`, `isLong()`, `isNull()`, `isNumber()`, `isString()`, `isValue()`. Testing equality of null with `x=null()` is no longer valid and must be replaced with `isNull(x)`.

* Issue **#920** : Fix error handling for sql stats queries

* Remove log sending cron process from docker images (now handled by stroom-log-sender).

* Issue **#924** : The `FindReplaceFilter` now records the location of errors.

* Issue **#939** : Added `remotedn` to default list of keys to include in `receive.log`.

* Add git_tag and git_commit labels to docker images

* Uplift stroom-logs content pack in docker image to` v2.0-alpha.2`

* Stop truncation of `logger` in logback console logs

* Issue **#921** : Renaming open documents now correctly changes their tab name. Documents that are being edited now prevent the rename operation until they are saved.

* Issue **#922** : The explorer now changes the selection on a right click if the item clicked is not already selected (could be part of a multi select).

* Issue **#903** : Feed names can now contain wildcard characters when filtering in the data browser.

* Add API to allow creation of an internal Stroom user.

* Fix logger configuration for SqlExceptionHelper

* Add template-pipelines and standard-pipelines content packs to docker image

* Issue **#904** : The UI now shows dictionary names in expressions without the need to enter edit mode.

* Updated ACE editor to v1.4.1.

* Add colours to console logs in docker.

* Issue **#869** : Delete will now properly delete all descendant nodes and documents when deleting folders but will not delete items from the tree if they cannot be deleted, e.g. feeds that have associated data.

* Issue **#916** : You can no longer export empty folders or import nothing.

* Issue **#911** : Changes to feeds and pipelines no longer clear data browsing filters.

* Issue **#907** : Default volumes are now created as soon as they are needed.

* Issue **#910** : Changes to index settings in the UI now register as changes and enable save.

* Issue **#913** : Improve FindReplaceFilter to cope with more complex conditions.

* Change log level for SqlExceptionHelper to OFF, to stop expected exceptions from polluting the logs

* Fix invalid requestLog logFormat in proxy configuration

* Stop service discovery health checks being registered if stroom.serviceDiscovery.enabled=false

* Add fixed version of send_to_stroom.sh to release distribution

* Uplift docker base image for stroom & proxy to openjdk:8u181-jdk-alpine3.8

* Add a health check for getting a public key from the authentication service.

* Issue **#897** : Import no longer attempts to rename or move existing items but will still update content.

* Issue **#902** : Improved the XSLT `format-date` function to better cope with week based dates and to default values to the stream time where year etc are omitted.

* Issue **#905** : Popup resize and move operations are now constrained to ensure that a popup cannot be dragged off screen or resized to be bigger than the current browser window size.

* Issue **#898** : Improved the way many read only aspects of the UI behave.

* Issue **#894** : The system now generates and displays errors to the user when you attempt to copy a feed.

* Issue **#896** : Extended folder `create` permissions are now correctly cached.

* Issue **#893** : You can now manage volumes without the `Manage Nodes` permission.

* Issue **#892** : The volume editor now waits for the node list to be loaded before opening.

* Issue **#889** : Index field editing in the UI now works correctly.

* Issue **#891** : `StreamAppender` now keeps track of it's own record write count and no longer makes use of any other write counting pipeline element.

* Issue **#885** : Improved the way import works to ensure updates to entities are at least attempted when creating an import confirmation.

* Issue **#892** : Changed `Ok` to `OK`.

* Issue **#883** : Output streams are now immediately unlocked as soon as they are closed.

* Removed unnecessary OR operator that was being inserted into expressions where only a single child term was being used. This happened when reprocessing single streams.

* Issue **#882** : Splitting aggregated streams now works when using `FindReplaceFilter`. This functionality was previously broken because various reader elements were not passing the `endStream` event on.

* Issue **#881** : The find and replace strings specified for the `FindReplaceFilter` are now treated as unescaped Java strings and now support new line characters etc.

* Issue **#880** : Increased the maximum value a numeric pipeline property can be set to via the UI to 10000000.

* Issue **#888** : The dependencies listing now copes with external dependencies failing to provide data due to authentication issues.

* Issue **#890** : Dictionaries now show the words tab by default.

* Add admin healthchecks to stroom-proxy

* Add stroom-proxy docker image

* Refactor stroom docker images to reduce image size

* Add enabled flag to storing, forwarding and synching in stroom-proxy configuration

* Issue **#884** : Added extra fonts to stroom docker image to fix bug downloading xls search results.

* Issue **#879** : Fixed bug where reprocess and delete did not work if no stream status was set in the filter.

* Issue **#878** : Changed the appearance of stream filter fields to be more user friendly, e.g. `feedName` is now `Feed` etc.

* Issue **#809** : Changed default job frequency for `Stream Attributes Retention` and `Stream Task Retention` to `1d` (one day).

* Issue **#813** : Turned on secure processing feature for XML parsers and XML transformers so that external entities are not resolved. This prevents DoS attacks and gaining unauthorised access to the local machine.

* Issue **#871** : Fix for OptimisticLockException when processing streams.

* Issue **#872** : The parser cache is now automatically cleared when a schema changes as this can affect the way a data splitter parser is created.

* Add a health check for getting a public key from the authentication service.

* Issue **#897** : Import no longer attempts to rename or move existing items but will still update content.

* Issue **#902** : Improved the XSLT `format-date` function to better cope with week based dates and to default values to the stream time where year etc are omitted.

* Issue **#905** : Popup resize and move operations are now constrained to ensure that a popup cannot be dragged off screen or resized to be bigger than the current browser window size.

* Issue **#898** : Improved the way many read only aspects of the UI behave.

* Issue **#894** : The system now generates and displays errors to the user when you attempt to copy a feed.

* Issue **#896** : Extended folder `create` permissions are now correctly cached.

* Issue **#893** : You can now manage volumes without the `Manage Nodes` permission.

* Issue **#892** : The volume editor now waits for the node list to be loaded before opening.

* Issue **#889** : Index field editing in the UI now works correctly.

* Issue **#891** : `StreamAppender` now keeps track of it's own record write count and no longer makes use of any other write counting pipeline element.

* Issue **#885** : Improved the way import works to ensure updates to entities are at least attempted when creating an import confirmation.

* Issue **#892** : Changed `Ok` to `OK`.

* Issue **#883** : Output streams are now immediately unlocked as soon as they are closed.

* Removed unnecessary OR operator that was being inserted into expressions where only a single child term was being used. This happened when reprocessing single streams.

* Issue **#882** : Splitting aggregated streams now works when using `FindReplaceFilter`. This functionality was previously broken because various reader elements were not passing the `endStream` event on.

* Issue **#881** : The find and replace strings specified for the `FindReplaceFilter` are now treated as unescaped Java strings and now support new line characters etc.

* Issue **#880** : Increased the maximum value a numeric pipeline property can be set to via the UI to 10000000.

* Issue **#888** : The dependencies listing now copes with external dependencies failing to provide data due to authentication issues.

* Issue **#890** : Dictionaries now show the words tab by default.

* Add admin healthchecks to stroom-proxy

* Add stroom-proxy docker image

* Refactor stroom docker images to reduce image size

* Add enabled flag to storing, forwarding and synching in stroom-proxy configuration

* Issue **#884** : Added extra fonts to stroom docker image to fix bug downloading xls search results.

* Issue **#879** : Fixed bug where reprocess and delete did not work if no stream status was set in the filter.

* Issue **#878** : Changed the appearance of stream filter fields to be more user friendly, e.g. `feedName` is now `Feed` etc.

* Issue **#809** : Changed default job frequency for `Stream Attributes Retention` and `Stream Task Retention` to `1d` (one day).

* Issue **#813** : Turned on secure processing feature for XML parsers and XML transformers so that external entities are not resolved. This prevents DoS attacks and gaining unauthorised access to the local machine.

* Issue **#871** : Fix for OptimisticLockException when processing streams.

* Issue **#872** : The parser cache is now automatically cleared when a schema changes as this can affect the way a data splitter parser is created.

* Issue **#865** : Made `stroom.conf` location relative to YAML file when `externalConfig` YAML property is set.

* Issue **#867** : Added an option `showReplacementCount` to the find replace filter to choose whether to report total replacements on process completion.

* Issue **#867** : Find replace filter now creates an error if an invalid regex is used.

* Issue **#855** : Further fixes for stepping data that contains a BOM.

* Changed selected default tab for pipelines to be `Data`.

* Issue **#860** : Fixed issue where stepping failed when using any sort of input filter or reader before the parser.

* Issue **#867** : Added an option `showReplacementCount` to the find replace filter to choose whether to report total replacements on process completion.

* Improved Stroom instance management scripts

* Add contentPack import

* Fix typo in Dockerfile

* Issue **#859** : Change application startup to keep retrying when establishing a DB connection except for certain connection errors like access denied.

* Issue **#730** : The `System` folder now displays data and processors. This is a bug fix related to changing the default initial page for some document types.

* Issue **#854** : The activity screen no longer shows a permission error when shown to non admin users.

* Issue **#853** : The activity chooser will no longer display on startup if activity tracking is not enabled.

* Issue **#855** : Fixed stepping data that contains a BOM.

* Change base docker image to openjdk:8u171-jdk-alpine

* Improved loading of activity list prior to showing the chooser dialog.

* Issue **#852** : Fix for more required permissions when logging other 'find' events.

* Issue **#730** : Changed the default initial page for some document types.

* Issue **#852** : Fix for required permission when logging 'find' events.

* Changed the way the root pane loads so that error popups that appear when the main page is loading are not hidden.

* Issue **#851** : Added additional type info to type id when logging events.

* Issue **#848** : Fixed various issues related to stream processor filter editor.

* Issue **#815** : `stroom.pageTitle` property changed to `stroom.htmlTitle`.

* Issue **#732** : Added `host-address` and `host-name` XSLT functions.

* Issue **#338** : Added `splitAggregatedStreams` property to `StreamAppender`, `FileAppender` and `HDFSFileAppender` so that aggregated streams can be split into separate streams on output.

* Issue **#338** : Added `streamNo` path replacement variable for files to record the stream number within an aggregate.

* Added tests and fixed sorting of server tasks.

* Improved the way text input and output is buffered and recorded when stepping.

* The find and replace filter now resets the match count in between nested streams so that each stream is treated the same way, i.e. it can have the same number of text replacements.

* Added multiple fixes and improvements to the find and replace filter including limited support of input/output recording when stepping.

* Issue **#827** : Added `TextReplacementFilterReader` pipeline element.

* Issue **#736** : Added sorting to server tasks table.

* Inverted the behaviour of `disableQueryInfo` to now be `requireQueryInfo`.

* Issue **#596** : Rolling stream and file appenders can now roll on a cron schedule in addition to a frequency.

* The accept button now enabled on splash screen.

* Added additional event logging to stepping.

* An activity property with an id of `disableQueryInfo` can now be used to disable the query info popup on a per activity basis.

* Activity properties can now include the attributes `id`, `name`, `showInSelection` and `showInList` to determine their appearance and behaviour;

* Nested elements are now usable in the activity editor HTML.

* Record counts are now recorded on a per output stream basis even when splitting output streams.

* Splash presenter buttons are now always enabled.

* Fix background colour to white on activity pane.

* Changed `splitWhenBiggerThan` property to `rollSize` and added the property to the rolling appenders for consistency.

* Issue **#838** : Fix bug where calculation of written and read bytes was being accounted for twice due to the use of Java internal `FilterInputStream` and `FilterOutputStream` behaviour. This was leading to files being split at half od the expected size. Replaced Java internal classes with our own `WrappedInputStream` and `WrappedOutputStream` code.

* Issue **#837** : Fix bug to no longer try and record set activity events for null activities.

* Issue **#595** : Added stream appender and file appender property `splitWhenBiggerThan` to limit the size of output streams.

* Now logs activity change correctly.

* Add support for checkbox and selection control types to activity descriptions.

* Issue **#833** : The global property edit dialog can now be made larger.

* Fixed some issues in the activity manager.

* Issue **#722** : Change pipeline reference data loader to store its reference data in an off-heap disk backed LMDB store to reduce Java heap usage. See the `stroom.refloader.*` properties for configuration of the off-heap store.

* Issue **#794** : Automatically suggest a pipeline element name when creating it

* Issue **#792** : Preferred order of properties for Pipeline Elements

* Issue **824** : Fix for replace method in PathCreator also found in stroom proxy.

* Issue **#828** : Changed statistics store caches to 10 minute time to live so that they will definitely pick up new statistics store definitions after 10 minutes.

* Issue **#774** : Event logging now logs find stream criteria correctly so that feeds ids are included.

* Issue **#829** : Stroom now logs event id when viewing individual events.

* Added functionality to record actions against user defined activities.

* Added functionality to show a splash screen on login.

* Issue **#791** : Fixed broken equals method so query total row count gets updated correctly.

* Issue **#830** : Fix for API queries not returning before timing out.

* Issue **#824** : Fix for replace method in PathCreator also found in stroom proxy.

* Issue **#820** : Fix updating index shards so that they are loaded, updated and saved under lock.

* Issue **#819** : Updated `stroom-expression` to v1.4.3 to fix violation of contract exception when sorting search results.

* Issue **#817** : Increased maximum number of concurrent stream processor tasks to 1000 per node.

* Moved Index entities over to the new multi part document store.

* Moved Pipeline entities over to the new multi part document store.

* Moved both Statistic Store entity types over to the new multi part document store.

* Moved XSLT entities over to the new multi part document store.

* Moved Visualisation entities over to the new multi part document store.

* Moved Script entities over to the new multi part document store.

* Moved Dashboard entities over to the new multi part document store.

* Moved XmlSchema entities over to the new multi part document store.

* Moved TextConverter entities over to the new multi part document store.

* Modified the storage of dictionaries to use the new multi part document store.

* Changed the document store to hold multiple entries for a document so that various parts of a document can be written separately, e.g. the meta data about a dictionary and the dictionary text are now written as separate DB entries. Entries are combined during the serialisation/deserialisation process.

* Changed the import export API to use byte arrays to hold values rather than strings. *POSSIBLE BREAKING CHANGE*
Issue **gchq/stroom-expression#22** : Add `typeOf(...)` function to dashboard.

* Issue **#697** : Fix for reference data sometimes failing to find the appropriate effective stream due to the incorrect use of the effective stream cache. It was incorrectly configured to use a time to idle (TTI) expiry rather than a time to live (TTL) expiry meaning that heavy use of the cache would prevent the cached effective streams being refreshed.

* Issue **#806** : Fix for clearing previous dashboard table results if search results deliver no data.

* Issue **#805** : Fix for dashboard date time formatting to use local time zone.

* Issue **#803** : Fix for group key conversion to an appropriate value for visualisations.

* Issue **#802** : Restore lucene-backward-codecs to the build

* Issue **#800** : Add DB migration script 33 to replace references to the `Stream Type` type in the STRM_PROC_FILT table with `streamTypeName`.

* Issue **#798** : Add DB migration script 32 to replace references to the `NStatFilter` type in the PIPE table with `StatisticsFilter`.

* Fix data receipt policy defect

* Issue **#791** : Search completion signal is now only sent to the UI once all pending search result merges are completed.

* Issue **#795** : Import and export now works with appropriate application permissions. Read permission is required to export items and Create/Update permissions are required to import items depending on whether the update will create a new item or update an existing one.

* Improve configurabilty of stroom-proxy.

* Issue **#783** : Reverted code that ignored duplicate selection to fix double click in tables.

* Issue **#782** : Fix for NPE thrown when using CountGroups when GroupKey string was null due to non grouped child rows.

* Issue **#778** : Fix for text selection on tooltips etc in the latest version of Chrome.

* Uplift stroom-expression to v1.4.1

* Issue **#776** : Removal of index shard searcher caching to hopefully fix Lucene directory closing issue.

* Issue **#779** : Fix permissions defect.

* Issue **gchq/stroom-expression#22** : Add `typeOf(...)` function to dashboard.

* Issue **#766** : Fix NullPointerExceptions when downloading table results to Excel format.

* Issue **#770** : Speculative fix for memory leak in SQL Stats queries.

* Issue **#761** : New fix for premature truncation of SQL stats queries due to thread interruption.

* Issue **#748** : Fix build issue resulting from a change to SafeXMLFilter.

* Issue **#748** : Added a command line interface (CLI) in addition to headless execution so that full pipelines can be run against input files.

* Issue **#748** : Fixes for error output for headless mode.

* Issue **#761** : Fixed statistic searches failing to search more than once.

* Issue **#756** : Fix for state being held by `InheritableThreadLocal` causing objects to be held in memory longer than necessary.

* Issue **#761** : Fixed premature truncation of SQL stats queries due to thread interruption.

* Added `pipeline-name` and `put` XSLT functions back into the code as they were lost in a merge.

* Issue **#749** : Fix inability to query with only `use` privileges on the index.

* Issue **#613** : Fixed visualisation display in latest Firefox and Chrome.

* Added permission caching to reference data lookup.

* Updated to stroom-expression 1.3.1

    Added cast functions `toBoolean`, `toDouble`, `toInteger`, `toLong` and `toString`.
    Added `include` and `exclude` functions.
    Added `if` and `not` functions.
    Added value functions `true()`, `false()`, `null()` and `err()`.
    Added `match` boolean function.
    Added `variance` and `stDev` functions.
    Added `hash` function.
    Added `formatDate` function.
    Added `parseDate` function.
    Made `substring` and `decode` functions capable of accepting functional parameters.
    Added `substringBefore`, `substringAfter`, `indexOf` and `lastIndexOf` functions.
    Added `countUnique` function.

* Issue **#613** : Fixed visualisation display in latest Firefox and Chrome.

* Issue **#753** : Fixed script editing in UI.

* Issue **#751** : Fix inability to query on a dashboard with only use+read rights.

* Issue **#719** : Fix creation of headless Jar to ensure logback is now included.

* Issue **#735** : Change the format-date xslt function to parse dates in a case insensitive way.

* Issue **#719** : Fix creation of headless Jar. Exclude gwt-unitCache folder from build JARs.

* Issue **#720** : Fix for Hessian serialisation of table coprocessor settings.

* Issue **#217** : Add an 'all/none' checkbox to the Explorer Tree's quick filter.

* Issue **#400** : Shows a warning when cascading folder permissions.

* Issue **#405** : Fixed quick filter on permissions dialog, for users and for groups. It will now match anywhere in the user or group name, not just at the start.

* Issue **#708** : Removed parent folder UUID from ExplorerActionHandler.

* Application security code is now implemented using lambda expressions rather than AOP. This simplifies debugging and makes the code easier to understand.

* Changed the task system to allow task threads to be interrupted from the task UI.

* Made changes to improve search performance by making various parts of search wait for interruptible conditions.

* Migrated code from Spring to Guice for managing dependency injection.

* Issue **#229** : When a user 'OKs' a folder permission change it can take a while to return. This disables the ok/cancel buttons while Stroom is processing the permission change.

* Issue **#405** : Fixed quick filter on permissions dialog, for users and for groups. It will now match anywhere in the user or group name, not just at the start.

* Issue **#588** : Fixed display of horizontal scrollbar on explorer tree in export, create, copy and move dialogs.

* Issue **#691** : Volumes now reload on edit so that the entities are no longer stale the second time they are edited.

* Issue **#692** : Properties now reload on edit so that the entities are no longer stale the second time they are edited.

* Issue **#703** : Removed logging of InterruptedException stack trace on SQL stat queries, improved concurrency code.

* Issue **#697** : Improved XSLT `Lookup` trace messages.

* Issue **#697** : Added a feature to trace XSLT `Lookup` attempts so that reference data lookups can be debugged.

* Issue **#702** : Fix for hanging search extraction tasks

* Issue **#701** : The search `maxDocIdQueueSize` is now 1000 by default.

* Issue **#700** : The format-date XSLT function now defaults years, months and days to the stream receipt time regardless of whether the input date pattern specifies them.

* Issue **#657** : Change SQL Stats query code to process/transform the data as it comes back from the database rather than holding the full resultset before processing. This will reduce memory overhead and improve performance.

* Issue **#634** : Remove excessive thread sleeping in index shard searching. Sleeps were causing a significant percentage of inactivity and increasing memory use as data backed up. Add more logging and logging of durations of chunks of code. Add an integration test for testing index searching for large data volumes.

* Issue **#698** : Migration of Processing Filters now protects against folders that have since been deleted

* Issue **#634** : Remove excessive thread sleeping in index shard searching. Sleeps were causing a significant percentage of inactivity and increasing memory use as data backed up. Add more logging and logging of durations of chunks of code. Add an integration test for testing index searching for large data volumes.

* Issue **#659** : Made format-date XSLT function default year if none specified to the year the data was received unless this would make the date later then the received time in which case a year is subtracted.

* Issue **#658** : Added a hashing function for XSLT translations.

* Issue **#680** : Fixed the order of streams in the data viewer to descending by date

* Issue **#679** : Fixed the editing of Stroom properties that are 'persistent'.

* Issue **#681** : Added dry run to check processor filters will convert to find stream criteria. Throws error to UI if fails.

* Issue **#676** : Fixed use of custom stream type values in expression based processing filters.

* Issue **#673** : Fixed issue with Stream processing filters that specify Create Time

* Issue **#675** : Fixed issue with datafeed requests authenticating incorrectly

* Issue **#666** : Fixed the duplicate dictionary issue in processing filter migrations, made querying more efficient too

* Database migration fixes and tools

* Issue **#668** : Fixed the issue that prevented editing of stroom volumes

* Issue **#669** : Elastic Index Filter now uses stroomServiceUser to retrieve the index config from the Query Elastic service.

* Minor fix to migrations

* Add logging to migrations

* Add logging to migrations

* Issue **#651** : Removed the redundant concept of Pipeline Types, it's half implementation prevented certain picker dialogs from working.

* Issue **#481** : Fix handling of non-incremental index queries on the query API. Adds timeout option in request and blocking code to wait for the query to complete. Exit early from wait loops in index/event search.

* Issue **#626** : Fixed issue with document settings not being persisted

* Issue **#621** : Changed the document info to prevent requests for multi selections

* Issue **#620** : Copying a directory now recursively copies it's contents, plus renaming copies is done more intelligently.

* Issue **#546** : Fixed race conditions with the Explorer Tree, it was causing odd delays to population of the explorer in various places.

* Issue **#495** : Fixed the temporary expansion of the Explorer Tree caused by filtering

* Issue **#376** : Welcome tab details fixed since move to gradle

* Issue **#523** : Changed permission behaviours for copy and move to support `None`, `Source`, `Destination` and `Combined` behaviours. Creating new items now allows for `None` and `Destination` permission behaviours. Also imported items now receive permissions from the destination folder. Event logging now indicates the permission behaviour used during copy, move and create operations.

* Issue **#480** : Change the downloaded search request API JSON to have a fetch type of ALL.

* Issue **#623** : Fixed issue where items were being added to sublist causing a stack overflow exception during data retention processing.

* Issue **#617** : Introduced a concept of `system` document types that prevents the root `System` folder type from being created, copied, deleted, moved, renamed etc.

* Issue **#622** : Fix incorrect service discovery based api paths, remove authentication and authorisation from service discovery

* Issue **#568** : Fixed filtering streams by pipeline in the pipeline screen.

* Issue **#565** : Fixed authorisation issue on dashboards.

* Issue **#592** : Mount stroom at /stroom.

* Issue **#608** : Fixed stream grep and stream dump tools and added tests to ensure continued operation.

* Issue **#603** : Changed property description from `tags` to `XML elements` in `BadTextXMLFilterReader`.

* Issue **#600** : Added debug to help diagnose cause of missing index shards in shard list.

* Issue **#611** : Changed properties to be defined in code rather than Spring XML.

* Issue **#605** : Added a cache for retrieving user by name to reduce DB use when pushing users for each task.

* Issue **#610** : Added `USE INDEX (PRIMARY)` hint to data retention select SQL to improve performance.

* Issue **#607** : Multiple improvements to the code to ensure DB connections, prepared statements, result sets etc use try-with-resources constructs wherever possible to ensure no DB resources are leaked. Also all connections obtained from a data source are now returned appropriately so that connections from pools are reused.

* Issue **#602** : Changed the data retention rule table column order.

* Issue **#606** : Added more stroom properties to tune the c3P0 connection pool. The properties are prefixed by `stroom.db.connectionPool` and `stroom.statistics.sql.db.connectionPool`.

* Issue **#601** : Fixed NPE generated during index shard retention process that was caused by a shard being deleted from the DB at the same time as the index shard retention job running.

* Issue **#609** : Add configurable regex to replace IDs in heap histogram class names, e.g. `....$Proxy54` becomes `....$Proxy--ID-REMOVED--`

* Issue **#570** : Refactor the heap histogram internal statistics for the new InternalStatisticsReceiver

* Issue **#599** : DocumentServiceWriteAction was being used in the wrong places where EntityServiceSaveAction should have been used instead to save entities that aren't document entities.

* Issue **#593** : Fixed node save RPC call.

* Issue **#591** : Made the query info popup more configurable with a title, validation regex etc. The popup will now only be displayed when enabled and when a manual user action takes place, e.g. clicking a search button or running a parameterised execution with one or more queries.

* Added 'prompt' option to force the identity provider to ask for a login.

* Issue **#549** : Change to not try to connect to kafka when kafka is not configured and improve failure handling

* Issue **#573** : Fixed viewing folders with no permitted underlying feeds. It now correctly shows blank data screen, rather than System/Data.

* Issue **#150** : Added a feature to optionally require specification of search purpose.

* Issue **#572** : Added a feature to allow easy download of dictionary contents as a text file.

* Generate additional major and minor floating docker tags in travis build, e.g. v6-LATEST and v6.0-LATEST

* Change docker image to be based on openjdk:8u151-jre-alpine

* Added a feature to list dependencies for all document entities and indicate where dependencies are missing.

* Issue **#540** : Improve description text for stroom.statistics.sql.maxProcessingAge property

* Issue **#538** : Lists of items such as users or user groups were sometimes not being converted into result pages correctly, this is now fixed.

* Issue **#537** : Users without `Manage Policies` permission can now view streams.

* Issue **#522** : Selection of data retention rules now remains when moving rules up or down.

* Issue **#411** : When data retention rules are disabled they are now shown greyed out to indicate this.

* Issue **#536** : Fix for missing visualisation icons.

* Issue **#368** : Fixed hidden job type button on job node list screen when a long cron pattern is used.

* Issue **#507** : Added dictionary inheritance via import references.

* Issue **#554** : Added a `parseUri` XSLT function.

* Issue **#557** : Added dashboard functions to parse and output URI parts.

* Issue **#552** : Fix for NPE caused by bad XSLT during search data extraction.

* Issue **#560** : Replaced instances of `Files.walk()` with `Files.walkFileTree()`. `Files.walk()` throws errors if any files are deleted or are not accessible during the walk operation. This is a major issue with the Java design for walking files using Java 8 streams. To avoid this issue `Files.walkFileTree()` has now been used in place of `Files.walk()`.

* Issue **#567** : Changed `parseUri` to be `parse-uri` to keep it consistently named with respect to other XSLT functions. The old name `parseUri` still works but is deprecated and will be removed in a later version.

* Issue **#567** : The XSLT function `parse-uri` now correctly returns a `schemeSpecificPart` element rather than the incorrectly named `schemeSpecificPort`.

* Issue **#567** : The dashboard expression function `extractSchemeSpecificPortFromUri` has now been corrected to be called `extractSchemeSpecificPartFromUri`.

* Issue **#567** : The missing dashboard expression function `extractQueryFromUri` has been added.

* Issue **#571** : Streams are now updated to have a status of deleted in batches using native SQL and prepared statements rather than using the stream store.

* Issue **#559** : Changed CSS to allow table text selection in newer browsers.

* Issue **#574** : Fixed SQL debug trace output.

* Issue **#574** : Fixed SQL UNION code that was resulting in missing streams in the data browser when paging.

* Issue **#590** : Improved data browser performance by using a local cache to remember feeds, stream types, processors, pipelines etc while decorating streams.

* Issue **#150** : Added a property to optionally require specification of search purpose.

* New authentication flow based around OpenId

* New user management screens

* The ability to issue API keys

* Issue **#501** : Improve the database teardown process in integration tests to speed up builds

* Relax regex in build script to allow tags like v6.0-alpha.3 to be published to Bintray

* Add Bintray publish plugin to Gradle build

* Issue **#75** : Upgraded to Lucene 5.

* Issue **#135** : [BREAKING CHANGE] Removed JODA Time library and replaced with Java 7 Time API. This change breaks time zone output previously formatted with `ZZ` or `ZZZ`.

* Added XSLT functions generate-url and fetch-json

* Added ability to put clickable hyperlinks in Dashboard tables

* Added an HTTP appender.

* Added an appender for the proxy store.

* Issue **#412** : Fixed no-column table breakage

* Issue **#380** : Fixed build details on welcome/about

* Issue **#348** : Fixed new menu icons.

* Issue **98** : Fix premature trimming of results in the store

* Issue **360** : Fix inability to sort sql stats results in the dashboard table

* Issue **#550** : Fix for info message output for data retention.

* Issue **#551** : Improved server task detail for data retention job.

* Issue **#541** : Changed stream retention job descriptions.

* Issue **#553** : The data retention job now terminates if requested to do so and also tracks progress in a local temp file so a nodes progress will survive application restarts.

* Change docker image to use openjdk:8u151-jre-alpine as a base

* Issue **#539** : Fix issue of statistic search failing after it is imported

* Issue **#547** : Data retention processing is now performed in batches (size determined by `stroom.stream.deleteBatchSize`). This change should reduce the memory required to process the data retention job.

* Issue **#541** : Marked old stream retention job as deprecated in description.

* Issue **#542** : Fix for lazy hibernate object initialisation when stepping cooked data.

* Issue **#524** : Remove dependency on stroom-proxy:stroom-proxy-repo and replaced with duplicated code from stroom-proxy-repo (commit b981e1e)

* Issue **#203** : Initial release of the new data receipt policy functionality.

* Issue **#202** : Initial release of the new data retention policy functionality.

* Issue **#521** : Fix for the job list screen to correct the help URL.

* Issue **#526** : Fix for XSLT functions that should return optional results but were being forced to return a single value.

* Issue **#527** : Fix for XSLT error reporting. All downstream errors were being reported as XSLT module errors and were
 hiding the underlying exception.

* Issue **#501** : Improve the database teardown process in integration tests to speed up builds.

* Issue **#511** : Fix NPE thrown during pipeline stepping by downstream XSLT.

* Issue **#521** : Fix for the job list screen to use the help URL system property for displaying context sensitive help.

* Issue **#511** : Fix for XSLT functions to allow null return values where a value cannot be returned due to an error etc.

* Issue **#515** : Fix handling of errors that occur before search starts sending.

* Issue **#506** : In v5 dashboard table filters were enhanced to allow parameters to be used in include/exclude filters. The implementation included the use of ` \ ` to escape `$` characters that were not to be considered part of a parameter reference. This change resulted in regular expressions requiring ` \ ` being escaped with additional ` \ ` characters. This escaping has now been removed and instead only `$` chars before `{` chars need escaping when necessary with double `$$` chars, e.g. use `$${something` if you actually want `${something` not to be replaced with a parameter.

* Issue **#505** : Fix the property UI so all edited value whitespace is trimmed

* Issue **#513** : Now only actively executing tasks are visible as server tasks

* Issue **#483** : When running stream retention jobs the transactions are now set to REQUIRE_NEW to hopefully ensure that the job is done in small batches rather than a larger transaction spanning multiple changes.

* Issue **#508** : Fix directory creation for index shards.

* Issue **#492** : Task producers were still not being marked as complete on termination which meant that the parent cluster task was not completing. This has now been fixed.

* Issue **#497** : DB connections obtained from the data source are now released back to the pool after use.

* Issue **#492** : Task producers were not being marked as complete on termination which meant that the parent cluster task was not completing. This has now been fixed.

* Issue **#497** : Change stream task creation to use straight JDBC rather than hibernate for inserts and use a configurable batch size (stroom.databaseMultiInsertMaxBatchSize) for the inserts.

* Issue **#502** : The task executor was not responding to shutdown and was therefore preventing the app from stopping gracefully.

* Issue **#476** : Stepping with dynamic XSLT or text converter properties now correctly falls back to the specified entity if a match cannot be found by name.

* Issue **#498** : The UI was adding more than one link between 'Source' and 'Parser' elements, this is now fixed.

* Issue **#492** : Search tasks were waiting for part of the data extraction task to run which was not checking for termination. The code for this has been changed and should now terminate when required.

* Issue **#494** : Fix problem of proxy aggregation never stopping if more files exist

* Issue **#490** : Fix errors in proxy aggregation due to a bounded thread pool size

* Issue **#484** : Remove custom finalize() methods to reduce memory overhead

* Issue **#475** : Fix memory leak of java.io.File references when proxy aggregation runs

* Issue **#470** : You can now correctly add destinations directly to the pipeline 'Source' element to enable raw streaming.

* Issue **#487** : Search result list trimming was throwing an illegal argument exception `Comparison method violates its general contract`, this should now be fixed.

* Issue **#488** : Permissions are now elevated to 'Use' for the purposes of reporting the data source being queried.

* Migrated to ehcache 3.4.0 to add options for off-heap and disk based caching to reduce memory overhead.

* Caches of pooled items no longer use Apache Commons Pool.

* Issue **#401** : Reference data was being cached per user to ensure a user centric view of reference data was being used. This required more memory so now reference data is built in the context of the internal processing user and then filtered during processing by user access to streams.

* The effective stream cache now holds 1000 items.

* Reduced the amount of cached reference data to 100 streams.

* Reduced the number of active queries to 100.

* Removed Ehcache and switched to Guava cache.

* Issue **#477** : Additional changes to ensure search sub tasks use threads fairly between multiple searches.

* Issue **#477** : Search sub tasks are now correctly linked to their parent task and can therefore be terminated by terminating parent tasks.

* Issue **#425** : Changed string replacement in pipeline migration code to use a literal match

* Issue **#469** : Add Heap Histogram internal statistics for memory use monitoring

* Issue **#463** : Made further improvements to the index shard writer cache to improve performance.

* Issue **#448** : Some search related tasks never seem to complete, presumably because an error is thrown at some point and so their callbacks do not get called normally. This fix changes the way task completion is recorded so that it isn't dependant on the callbacks being called correctly.

* Issue **#464** : When a user resets a password, the password now has an expiry date set in the future determined by the password expiry policy. Password that are reset by email still expire immediately as expected.

* Issue **#462** : Permission exceptions now carry details of the user that the exception applies to. This change allows error logging to record the user id in the message where appropriate.

* Issue **#463** : Many index shards are being corrupted which may be caused by insufficient locking of the shard writers and readers. This fix changes the locking mechanism to use the file system.

* Issue **#451** : Data paging was allowing the user to jump beyond the end of a stream whereby just the XML root elements were displayed. This is now fixed by adding a constraint to the page offset so that the user cannot jump beyond the last record. Because data paging assumes that segmented streams have a header and footer, text streams now include segments after a header and before a footer, even if neither are added, so that paging always works correctly regardless of the presence of a header or footer.

* Issue **#461** : The stream attributes on the filter dialog were not sorted alphabetically, they now are.

* Issue **#460** : In some instances error streams did not always have stream attributes added to them for fatal errors. This mainly occurred in instances where processing failed early on during pipeline creation. An error was recorded but stream attributes were not added to the meta data for the error stream. Processing now ensures that stream attributes are recorded for all error cases.

* Issue **#442** : Remove 'Old Internal Statistics' folder, improve import exception handling

* Issue **#457** : Add check to import to prevent duplicate root level entities

* Issue **#444** : Fix for segment markers when writing text to StreamAppender.

* Issue **#447** : Fix for AsyncSearchTask not being displayed as a child of EventSearchTask in the server tasks view.

* Issue **#421** : FileAppender now causes fatal error where no output path set.

* Issue **#427** : Pipelines with no source element will now only treat a single parser element as being a root element for backwards compatibility.

* Issue **#420** : Pipelines were producing errors in the UI when elements were deleted but still had properties set on them. The pipeline validator was attempting to set and validate properties for unknown elements. The validator now ignores properties and links to elements that are undeclared.

* Issue **#420** : The pipeline model now removes all properties and links for deleted elements on save.

* Issue **#458** : Only event searches should populate the `searchId`. Now `searchId` is only populated when a stream processor task is created by an event search as only event searches extract specific records from the source stream.

* Issue **#437** : The event log now includes source in move events.

* Issue **#419** : Fix multiple xml processing instructions appearing in output.

* Issue **#446** : Fix for deadlock on rolling appenders.

* Issue **#444** : Fix segment markers on RollingStreamAppender.

* Issue **#426** : Fix for incorrect processor filters. Old processor filters reference `systemGroupIdSet` rather than `folderIdSet`. The new migration updates them accordingly.

* Issue **#429** : Fix to remove `usePool` parser parameter.

* Issue **#439** : Fix for caches where elements were not eagerly evicted.

* Issue **#424** : Fix for cluster ping error display.

* Issue **#441** : Fix to ensure correct names are shown in pipeline properties.

* Issue **#433** : Fixed slow stream queries caused by feed permission restrictions.

* Issue **#385** : Individual index shards can now be deleted without deleting all shards.

* Issue **#391** : Users needed `Manage Processors` permission to initiate pipeline stepping. This is no longer required as the 'best fit' pipeline is now discovered as the internal processing user.

* Issue **#392** : Inherited pipelines now only require 'Use' permission to be used instead of requiring 'Read' permission.

* Issue **#394** : Pipeline stepping will now show errors with an alert popup.

* Issue **#396** : All queries associated with a dashboard should now be correctly deleted when a dashboard is deleted.

* Issue **#393** : All caches now cache items within the context of the current user so that different users do not have the possibility of having problems caused by others users not having read permissions on items.

* Issue **#358** : Schemas are now selected from a subset matching the criteria set on SchemaFilter by the user.

* Issue **#369** : Translation stepping wasn't showing any errors during stepping if a schema had an error in it.

* Issue **#364** : Switched index writer lock factory to a SingleInstanceLockFactory as index shards are accessed by a single process.

* Issue **#363** : IndexShardWriterCacheImpl now closes and flushes writers using an executor provided by the TaskManager. Writers are now also closed in LRU order when sweeping up writers that exceed TTL and TTI constraints.

* Issue **#361** : Information has been added to threads executing index writer and index searcher maintenance tasks.

* Issue **#356** : Changed the way index shard writers are cached to improve indexing performance and reduce blocking.

* Issue **#353** : Reduced expected error logging to debug.

* Issue **#354** : Changed the way search index shard readers get references to open writers so that any attempt to get an open writer will not cause, or have to wait for, a writer to close.

* Issue **#351** : Fixed ehcache item eviction issue caused by ehcache internally using a deprecated API.

* Issue **#347** : Added a 'Source' node to pipelines to establish a proper root for a pipeline rather than an assumed one based on elements with no parent.

* Issue **#350** : Removed 'Advanced Mode' from pipeline structure editor as it is no longer very useful.

* Issue **#349** : Improved index searcher cache to ensure searchers are not affected by writers closing.

* Issue **#342** : Changed the way indexing is performed to ensure index readers reference open writers correctly.

* Issue **#346** : Improved multi depth config content import.

* Issue **#328** : You can now delete corrupt shards from the UI.

* Issue **#343** : Fixed login expiry issue.

* Issue **#345** : Allowed for multi depth config content import.

* Issue **#341** : Fixed arg in SQL.

* Issue **#340** : Fixed headless and corresponding test.

* Issue **#333** : Fixed event-logging version in build.

* Issue **#334** : Improved entity sorting SQL and separated generation of SQL and HQL to help avoid future issues.

* Issue **#335** : Improved user management

* Issue **#337** : Added certificate auth option to export servlet and disabled the export config feature by default.

* Issue **#337** : Added basic auth option to export servlet to complement cert based auth.

* Issue **#332** : The index shard searcher cache now makes sure to get the current writer needed for the current searcher on open.

* Issue **#322** : The index cache and other caching beans should now throw exceptions on `get` that were generated during the creation of cached items.

* Issue **#325** : Query history is now cleaned with a separate job. Also query history is only recorded for manual querying, i.e. not when query is automated (on open or auto refresh). Queries are now recorded on a dashboard + query component basis and do not apply across multiple query components in a dashboard.

* Issue **#323** : Fixed an issue where parser elements were not being returned as 'processors' correctly when downstream of a reader.

* Issue **#322** : Index should now provide a more helpful message when an attempt is made to index data and no volumes have been assigned to an index.

* Issue **#316** : Search history is now only stored on initial query when using automated queries or when a user runs a query manually. Search history is also automatically purged to keep either a specified number of items defined by `stroom.query.history.itemsRetention` (default 100) or for a number of days specified by `stroom.query.history.daysRetention` (default 365).

* Issue **#317** : Users now need update permission on an index plus 'Manage Index Shards' permission to flush or close index shards. In addition to this a user needs delete permission to delete index shards.

* Issue **#319** : SaveAs now fetches the parent folder correctly so that users can copy items if they have permission to do so.

* Issue **#311** : Fixed request for `Pipeline` in `meta` XSLT function. Errors are now dealt with correctly so that the XSLT will not fail due to missing meta data.

* Issue **#313** : Fixed case of `xmlVersion` property on `InvalidXMLCharFilterReader`.

* Issue **#314** : Improved description of `tags` property in `BadTextXMLFilterReader`.

* Issue **#307** : Made some changes to avoid potential NPE caused by session serialisation.

* Issue **#306** : Added a stroom `meta` XSLT function. The XSLT function now exposes `Feed`, `StreamType`, `CreatedTime`, `EffectiveTime` and `Pipeline` meta attributes from the currently processing stream in addition to any other meta data that might apply. To access these meta data attributes of the current stream use `stroom:meta('StreamType')` etc. The `feed-attribute` function is now an alias for the `meta` function and should be considered to be deprecated.

* Issue **#303** : The stream delete job now uses cron in preference to a frequency.

* Issue **#152** : Changed the way indexing is performed so that a single indexer object is now responsible for indexing documents and adding them to the appropriate shard.

* Issue **#179** : Updated Saxon-HE to version 9.7.0-18 and added XSLTFilter option to `usePool` to see if caching might be responsible for issue.

* Issue **#288** : Made further changes to ensure that the IndexShardWriterCache doesn't try to reuse an index shard that has failed when adding any documents.

* Issue **#295** : Made the help URL absolute and not relative.

* Issue **#293** : Attempt to fix mismatch document count error being reported when index shards are opened.

* Issue **#292** : Fixed locking for rolling stream appender.

* Issue **#292** : Rolling stream output is no longer associated with a task, processor or pipeline to avoid future processing tasks from deleting rolling streams by thinking they are superseded.

* Issue **#292** : Data that we expect to be unavailable, e.g. locked and deleted streams, will no longer log exceptions when a user tries to view it and will instead return an appropriate message to the user in place of the data.

* Issue **#288** : The error condition 'Expected a new writer but got the same one back!!!' should no longer be encountered as the root cause should now be fixed. The original check has been reinstated so that processing will terminate if we do encounter this problem.

* Issue **#295** : Fixed the help property so that it can now be configured.

* Issue **#296** : Removed 'New' and 'Delete' buttons from the global property dialog.

* Issue **#279** : Fixed NPE thrown during proxy aggregation.

* Issue **#294** : Changing stream task status now tries multiple times to attempt to avoid a hibernate LockAcquisitionException.

* Issue **#287** : XSLT not found warnings property description now defaults to false.

* Issue **#261** : The save button is now only enabled when a dashboard or other item is made dirty and it is not read only.

* Issue **#286** : Dashboards now correctly save the selected tab when a tab is selected via the popup tab selector (visible when tabs are collapsed).

* Issue **#289** : Changed Log4J configuration to suppress logging from Hibernate SqlExceptionHandler for expected exceptions like constraint violations.

* Issue **#288** : Changed 'Expected a new writer...' fatal error to warning as the condition in question might be acceptable.

* Issue **#285** : Attempted fix for GWT RPC serialisation issue.

* Issue **#283** : Statistics for the stream task queue are now captured even if the size is zero.

* Issue **#226** : Fixed issue where querying an index failed with "User does not have the required permission (Manage Users)" message.

* Issue **#281** : Made further changes to cope with Files.list() and Files.walk() returning streams that should be closed with 'try with resources' construct.

* Issue **#224** : Removing an element from the pipeline structure now removes all child elements too.

* Issue **#282** : Users can now upload data with just 'Data - View' and 'Data - Import' application permissions, plus read permission on the appropriate feed.

* Issue **#199** : The explorer now scrolls selected items into view.

* Issue **#280** : Fixed 'No user is currently authenticated' issue when viewing jobs and nodes.

* Issue **#278** : The date picker now hides once you select a date.

* Issue **#281** : Directory streams etc are now auto closed to prevent systems running out of file handles.

* Issue **#263** : The explorer tree now allows you to collapse the root 'System' node after it is first displayed.

* Issue **#266** : The explorer tree now resets (clears and collapses all previously open nodes) and shows the currently selected item every time an explorer drop down in opened.

* Issue **#233** : Users now only see streams if they are administrators or have 'Data - View' permission. Non administrators will only see data that they have 'read' permission on for the associated feed and 'use' permission on for the associated pipeline if there is one.

* Issue **#265** : The stream filter now orders stream attributes alphabetically.

* Issue **#270** : Fixed security issue where null users were being treated as INTERNAL users.

* Issue **#270** : Improved security by pushing user tokens rather than just user names so that internal system (processing) users are clearly identifiable by the security system and cannot be spoofed by regular user accounts.

* Issue **#269** : When users are prevented from logging in with 'preventLogin' their failed login count is no longer incremented.

* Issue **#267** : The login page now shows the maintenance message.

* Issue **#276** : Session list now shows session user ids correctly.

* Issue **#201** : The permissions menu item is no longer available on the root 'System' folder.

* Issue **#176** : Improved performance of the explorer tree by increasing the size of the document permissions cache to 1M items and changing the eviction policy from LRU to LFU.

* Issue **#176** : Added an optimisation to the explorer tree that prevents the need for a server call when collapsing tree nodes.

* Issue **#273** : Removed an unnecessary script from the build.

* Issue **#277** : Fixed a layout issue that was causing the feed section of the processor filter popup to take up too much room.

* Issue **#274** : The editor pane was only returning the current user edited text when attached to the DOM which meant changes to text were ignored if an editor pane was not visible when save was pressed. This has now been fixed so that the current content of an editor pane is always returned even when it is in a detached state.

* Issue **#264** : Added created by/on and updated by/on info to pipeline stream processor info tooltips.

* Issue **#222** : Explorer items now auto expand when a quick filter is used.

* Issue **#205** : File permissions in distribution have now been changed to `0750` for directories and shell scripts and `0640` for all other files.

* Issue **#240** : Separate application permissions are now required to manage DB tables and tasks.

* Issue **#210** : The statistics tables are now listed in the database tables monitoring pane.

* Issue **#249** : Removed spaces between values and units.

* Issue **#237** : Users without 'Download Search Results' permission will no longer see the download button on the table component in a dashboard.

* Issue **#232** : Users can now inherit from pipelines that they have 'use' permissions on.

* Issue **#191** : Max stream size was not being treated as IEC value, e.g. Mebibytes etc.

* Issue **#235** : Users can now only view the processor filters that they have created if they have 'Manage Processors' permission unless they are an administrator in which case they will see all filters. Users without the 'Manage Processors' permission who are also not administrators will see no processor filters in the UI. Users with 'Manage Processors' permission who are not administrators will be able to update their own processor filters if they have 'update' permission on the associated pipeline. Administrators are able to update all processor filters.

* Issue **#212** : Changes made to text in any editor including those made with cut and paste are now correctly handled so that altered content is now saved.

* Issue **#247** : The editor pane now attempts to maintain the scroll position when formatting content.

* Issue **#251** : Volume and memory statistics are now recorded in bytes and not MiB.

* Issue **#243** : The error marker pane should now discover and display all error types even if they are preceded by over 1000 warnings.

* Issue **#254** : Fixed search result download.

* Issue **#209** : Statistics are now queryable in a dashboard if a user has 'use' permissions on a statistic.

* Issue **#255** : Fixed issue where error indicators were not being shown in the schema validator pane because the text needed to be formatted so that it spanned multiple lines before attempting to add annotations.

* Issue **#257** : The dashboard text pane now provides padding at the top to allow for tabs and controls.

* Issue **#174** : Index shard checking is now done asynchronously during startup to reduce startup time.

* Issue **#225** : Fixed NPE that was caused by processing instruction SAX events unexpectedly being fired by Xerces before start document events. This looks like it might be a bug in Xerces but the code now copes with the unexpected processing instruction event anyway.

* Issue **#230** : The maintenance message can now be set with the property 'stroom.maintenance.message' and the message now appears as a banner at the top of the screen rather than an annoying popup. Non admin users can also be prevented from logging on to the system by setting the 'stroom.maintenance.preventLogin' property to 'true'.

* Issue **#155** : Changed password values to be obfuscated in the UI as 20 asterisks regardless of length.

* Issue **#188** : All of the writers in a pipeline now display IO in the UI when stepping.

* Issue **#208** : Schema filter validation errors are now shown on the output pane during stepping.

* Issue **#211** : Turned off print margins in all editors.

* Issue **#200** : The stepping presenter now resizes the top pane to fit the tree structure even if it is several elements high.

* Issue **#168** : Code and IO is now loaded lazily into the element presenter panes during stepping which prevents the scrollbar in the editors being in the wrong position.

* Issue **#219** : Changed async dispatch code to work with new lambda classes rather than callbacks.

* Issue **#221** : Fixed issue where `*.zip.bad` files were being picked up for proxy aggregation.

* Issue **#242** : Improved the way properties are injected into some areas of the code to fix an issue where 'stroom.maxStreamSize' and other properties were not being set.

* Issue **#241** : XMLFilter now ignores the XSLT name pattern if an empty string is supplied.

* Issue **#236** : 'Manage Cache Permission' has been changed to 'Manage Cache'.

* Issue **#219** : Made further changes to use lambda expressions where possible to simplify code.

* Issue **#231** : Changed the way internal statistics are created so that multiple facets of a statistic, e.g. Free & Used Memory, are combined into a single statistic to allow combined visualisation.

* Issue **#172** : Further improvement to dashboard L&F.

* Issue **#194** : Fixed missing Roboto fonts.

* Issue **#195** : Improved font weights and removed underlines from link tabs.

* Issue **#196** : Reordered fields on stream, relative stream, volume and server task tables.

* Issue **#182** : Changed the way dates and times are parsed and formatted and improved the datebox control L&F.

* Issue **#198** : Renamed 'INTERNAL_PROCESSING_USER' to 'INTERNAL'.

* Issue **#154** : Active tasks are now sortable by processor filter priority.

* Issue **#204** : Pipeline processor statistics now include 'Node' as a tag.

* Issue **#170** : Changed import/export to delegate import/export responsibility to individual services. Import/export now only works with items that have valid UUIDs specified.

* Issue **#164** : Reduced caching to ensure tree items appear as soon as they are added.

* Issue **#177** : Removed 'Meta Data-Bytes Received' statistic as it was a duplicate.

* Issue **#152** : Changed the way index shard creation is locked so that only a single shard should be fetched from the cache with a given shard key at any one time.

* Issue **#189** : You now have to click within a checkbox to select it within a table rather than just clicking the cell the checkbox is in.

* Issue **#186** : Data is no longer artificially wrapped with the insertion of new lines server side. Instead the client now receives the data and an option to soft wrap lines has been added to the UI.

* Issue **#167** : Fixed formatting of JavaScript and JSON.

* Issue **#175** : Fixed visibility of items by inferred permissions.

* Issue **#178** : Added new properties and corresponding configuration to connect and create a separate SQL statistics DB.

* Issue **#172** : Improved dashboard L&F.

* Issue **#169** : Improved L&F of tables to make better use of screen real estate.

* Issue **#191** : Mebibytes (multiples of 1024) etc are now used as standard throughout the application for both memory and disk sizes and have single letter suffixes (B, K, M, G, T).

* Issue **#173** : Fixed the way XML formatter deals with spaces in attribute values.

* Issue **#151** : Fixed meta data statistics. 'metaDataStatistics' bean was declared as an interface and not a class.

* Issue **#158** : Added a new global property 'stroom.proxy.zipFilenameDelimiter' to enable Stroom proxy repositories to be processed that have a custom file name pattern.

* Issue **#153** : Clicking tick boxes and other cell components in tables no longer requires the row to be selected first.

* Issue **#148** : The stream browsing UI no longer throws an error when attempting to clear markers from the error markers pane.

* Issue **#160** : Stream processing tasks are now created within the security context of the user that created the associated stream processor filter.

* Issue **#157** : Data is now formatted by the editor automatically on display.

* Issue **#144** : Old processing output will now be deleted when content is reprocessed even if the new processing task does not produce output.

* Issue **#159** : Fixed NPE thrown during import.

* Issue **#166** : Fixed NPE thrown when searching statistics.

* Issue **#165** : Dashboards now add a query and result table from a template by default on creation. This was broken when adding permission inheritance to documents.

* Issue **#162** : The editor annotation popup now matches the style of other popups.

* Issue **#163** : Imported the Roboto Mono font to ensure consistency of the editor across platforms.

* Issue **#143** : Stroom now logs progress information about closing index shard writers during shutdown.

* Issue **#140** : Replaced code editor to improve UI performance and add additional code formatting & styling options.

* Issue **#146** : Object pool should no longer throw an error when abandoned objects are returned to the pool.

* Issue **#142** : Changed the way permissions are cached so that changes to permissions provide immediate access to documents.

* Issue **#123** : Changed the way entity service result caching works so that the underlying entity manager is cached instead of individual services. This allows entity result caching to be performed while still applying user permissions to cached results.

* Issue **#156** : Attempts to open items that that user does not have permission to open no longer show an error and spin the progress indicator forever, instead the item will just not open.

* Issue **#141** : Improved log output during entity reference migration and fixed statistic data source reference migration.

* Issue **#127** : Entity reference replacement should now work with references to 'StatisticsDataSource'.

* Issue **#125** : Fixed display of active tasks which was broken by changes to the task summary table selection model.

* Issue **#121** : Fixed cache clearing.

* Issue **#122** : Improved the look of the cache screen.

* Issue **#106** : Disabled users and groups are now displayed with greyed out icon in the UI.

* Issue **#132** : The explorer tree is now cleared on login so that users with different permissions do not see the previous users items.

* Issue **#128** : Improved error handling during login.

* Issue **#130** : Users with no permissions are no longer able to open folders including the root System folder to attempt data browsing.

* Issue **#120** : Entity chooser now treats 'None' as a special root level explorer node so that it can be selected in the same way as other nodes, e.g. visibly selected and responsive to double click.

* Issue **#129** : Fixed NPE.

* Issue **#119** : User permissions dialog now clears permissions when a user or group is deleted.

* Issue **#115** : User permissions on documents can now be inherited from parent folders on create, copy and move.

* Issue **#109** : Added packetSize="65536" property to AJP connector in server.xml template.

* Issue **#100** : Various list of items in stroom now allow multi selection for add/remove purposes.

* Issue **#112** : Removed 'pool' monitoring screen as all pools are now caches of one form or another.

* Issue **#105** : Users were not seeing 'New' menu for folders that they had some create child doc permissions for. This was due to DocumentType not implementing equals() and is now fixed.

* Issue **#111** : Fixed query favourites and history.

* Issue **#91** : Only CombinedParser was allowing code to be injected during stepping. Now DSParser and XMLFragmentParser support code injection during stepping.

* Issue **#107** : The UI now only shows new pipeline element items on the 'Add' menu that are allowed children of the selected element.

* Issue **#113** : User names are now validated against a regex specified by the 'stroom.security.userNamePattern' property.

* Issue **#116** : Rename is now only possible when a single explorer item is selected.

* Issue **#114** : Fixed selection manager so that the explorer tree does not select items when a node expander is clicked.

* Issue **#65** : Selection lists are now limited to 300px tall and show scrollbars if needed.

* Issue **#50** : Defaults table result fields to use local time without outputting the timezone.

* Issue **#15** : You can now express time zones in dashboard query expressions or just omit a time zone to use the locale of the browser.

* Issue **#49** : Dynamic XSLT selection now works with pipeline stepping.

* Issue **#63** : Entity selection control now shows current entity name even if it has changed since referencing entity was last saved.

* Issue **#70** : You can now select multiple explorer rows with ctrl and shift key modifiers and perform bulk actions such as copy, move, rename and delete.

* Issue **#85** : findDelete() no longer tries to add ORDER BY condition on UPDATE SQL when deleting streams.

* Issue **#89** : Warnings should now be present in processing logs for reference data lookups that don't specify feed or stream type. This was previously throwing a NullPointerException.

* Issue **#90** : Fixed entity selection dialog used outside of drop down selection control.

* Issue **#88** : Pipeline reference edit dialog now correctly selects the current stream type.

* Issue **#77** : Default index volume creation now sets stream status to INACTIVE rather than CLOSED and stream volume creation sets index status to INACTIVE rather than CLOSED.

* Issue **#93** : Fixed code so that the 'Item' menu is now visible.

* Issue **#97** : Index shard partition date range creation has been improved.

* Issue **#94** : Statistics searches now ignore expression terms with null or empty values so that the use of substitution parameters can be optional.

* Issue **#87** : Fixed explorer scrolling to the top by disabling keyboard selection.

* Issue **#104** : 'Query' no longer appears as an item that a user can allow 'create' on for permissions within a folder.

* Issue **#103** : Added 10 years as a supported data retention age.

* Issue **#86** : The stream delete button is now re-enabled when new items are selected for deletion.

* Issue **#81** : No exception will now be thrown if a client rejects a response for an EntityEvent.

* Issue **#79** : The client node no longer tries to create directories on the file system for a volume that may be owned by another node.

* Issue **#92** : Error summaries of multiple types no longer overlap each other at the top of the error markers list.

* Issue **#64** : Fixed Hessian serialisation of 'now' which was specified as a ZonedDateTime which cannot be serialised. This field is now a long representing millseconds since epoch.

* Issue **#62** : Task termination button is now enabled.

* Issue **#60** : Fixed validation of stream attributes prior to data upload to prevent null pointer exception.

* Issue **#9** : Created a new implementation of the expression parser that improved expression tokenisation and deals with BODMAS rules properly.

* Issue **#36** : Fixed and vastly improved the configuration of email so that more options can be set allowing for the use of other email services requiring more complex configuration such as gmail.

* Issue **#24** : Header and footer strings are now unescaped so that character sequences such as '\n' are translated into single characters as with standard Java strings, e.g. '\n' will become a new line and '\t' a tab.

* Issue **#40** : Changed Stroom docker container to be based on Alpine linux to save space

* Issue **#40** : Auto import of content packs on Stroom startup and added default content packs into the docker build for Stroom.

* Issue **#30** : Entering stepping mode was prompting for the pipeline to step with but also auto selecting a pipeline at the same time and entering stepping immediately.

* Dashboard auto refresh is now limited to a minimum interval of 10 seconds.

* Issue **#31** : Pipeline stepping was not including user changes immediately as parsers and XSLT filters were using cached content when they should have been ignoring the cache in stepping mode.

* Issue **#27** : Stroom now listens to window closing events and asks the user if they really want to leave the page. This replaces the previous crude attempts to block keys that affected the history or forced a browser refresh.

* Issue **#2** : The order of fields in the query editor is now alphabetical.

* Issue **#3** : When a filter is active on a dashboard table column, a filter icon now appears to indicate this.

* Issue **#5** : Replace() and Decode() dashboard table expression functions no longer ignore cells with null values.

* Issue **#7** : Dashboards are now able to query on open.

* Issue **#8** : Dashboards are now able to re-query automatically at fixed intervals.

* Updated GWT to v2.8.0 and Gin to v2.1.2.

* Issue **#12** : Dashboard queries can now evaluate relative date/time expressions such as now(), hour() etc. In addition to this the expressions also allow the addition or subtraction of durations, e.g. now - 5d.

* Issue **#14** : Dashboard query expressions can now be parameterised with any term able to accept a user defined parameter, e.g. ${user}. Once added parameters can be changed for the entire dashboard via a text box at the top of the dashboard screen which will then execute all queries when enter is pressed or it loses focus.

* Issue **#16** : Dashboard table filters can also accept user defined parameters, e.g. ${user}, to perform filtering when a query is executed.

* Fixed missing text presenter in dashboards.

* Issue **#18** : The data dashboard component will now show data relative to the last selected table row (even if there is more than one table component on the dashboard) if the data component has not been configured to listen to row selections for a specific table component.

* Changed table styling to colour alternate rows, add borders between rows and increase vertical padding

* Issue **#22** : Dashboard table columns can now be configured to wrap text via the format options.

* Issue **#28** : Dashboard component dependencies are now listed with the component name plus the component id in brackets rather than just the component id.

* Issue **#202** : Initial release of the new data retention policy functionality.

[Unreleased]: https://github.com/gchq/stroom/compare/v7.1-beta.23-test-open-id-14...HEAD
[v7.1-beta.23-test-open-id-14]: https://github.com/gchq/stroom/compare/v7.1-beta.23-test-open-id-13...v7.1-beta.23-test-open-id-14
[v7.1-beta.23-test-open-id-13]: https://github.com/gchq/stroom/compare/v7.1-beta.23-test-open-id-12...v7.1-beta.23-test-open-id-13
[v7.1-beta.23-test-open-id-12]: https://github.com/gchq/stroom/compare/v7.1-beta.23-test-open-id-11...v7.1-beta.23-test-open-id-12
[v7.1-beta.23-test-open-id-11]: https://github.com/gchq/stroom/compare/v7.1-beta.23-test-open-id-10...v7.1-beta.23-test-open-id-11
[v7.1-beta.23-test-open-id-10]: https://github.com/gchq/stroom/compare/v7.1-beta.23-test-open-id-9...v7.1-beta.23-test-open-id-10
[v7.1-beta.23-test-open-id-9]: https://github.com/gchq/stroom/compare/v7.1-beta.23-test-open-id-8...v7.1-beta.23-test-open-id-9
[v7.1-beta.23-test-open-id-8]: https://github.com/gchq/stroom/compare/v7.1-beta.23-test-open-id-7...v7.1-beta.23-test-open-id-8
[v7.1-beta.23-test-open-id-7]: https://github.com/gchq/stroom/compare/v7.1-beta.23-test-open-id-6...v7.1-beta.23-test-open-id-7
[v7.1-beta.23-test-open-id-6]: https://github.com/gchq/stroom/compare/v7.1-beta.23-test-open-id-5...v7.1-beta.23-test-open-id-6
[v7.1-beta.23-test-open-id-5]: https://github.com/gchq/stroom/compare/v7.1-beta.23-test-open-id-4...v7.1-beta.23-test-open-id-5
[v7.1-beta.23-test-open-id-4]: https://github.com/gchq/stroom/compare/v7.1-beta.23-test-open-id-3...v7.1-beta.23-test-open-id-4
[v7.1-beta.23-test-open-id-3]: https://github.com/gchq/stroom/compare/v7.1-beta.23-test-open-id-2...v7.1-beta.23-test-open-id-3
[v7.1-beta.23-test-open-id-2]: https://github.com/gchq/stroom/compare/v7.1-beta.23-test-open-id...v7.1-beta.23-test-open-id-2
[v7.1-beta.23-test-open-id]: https://github.com/gchq/stroom/compare/v7.1-beta.23...v7.1-beta.23-test-open-id
[v7.1-beta.23]: https://github.com/gchq/stroom/compare/v7.1-beta.22...v7.1-beta.23
[v7.1-beta.22]: https://github.com/gchq/stroom/compare/v7.1-beta.21...v7.1-beta.22
[v7.1-beta.21]: https://github.com/gchq/stroom/compare/v7.1-beta.20...v7.1-beta.21
[v7.1-beta.20]: https://github.com/gchq/stroom/compare/v7.1-beta.19...v7.1-beta.20
[v7.1-beta.19]: https://github.com/gchq/stroom/compare/v7.1-beta.18...v7.1-beta.19
[v7.1-beta.18-test-open-id]: https://github.com/gchq/stroom/compare/v7.1-beta.18...v7.1-beta.18-test-open-id
[v7.1-beta.18]: https://github.com/gchq/stroom/compare/v7.1-beta.17...v7.1-beta.18
[v7.1-beta.17]: https://github.com/gchq/stroom/compare/v7.1-beta.16...v7.1-beta.17
[v7.1-beta.16]: https://github.com/gchq/stroom/compare/v7.1-beta.15...v7.1-beta.16
[v7.1-beta.15]: https://github.com/gchq/stroom/compare/v7.1-beta.14...v7.1-beta.15
[v7.1-beta.14]: https://github.com/gchq/stroom/compare/v7.1-beta.13...v7.1-beta.14
[v7.1-beta.13]: https://github.com/gchq/stroom/compare/v7.1-beta.12...v7.1-beta.13
[v7.1-beta.12]: https://github.com/gchq/stroom/compare/v7.1-beta.11...v7.1-beta.12
[v7.1-beta.11]: https://github.com/gchq/stroom/compare/v7.1-beta.10...v7.1-beta.11
[v7.1-beta.10]: https://github.com/gchq/stroom/compare/v7.1-beta.9...v7.1-beta.10
[v7.1-beta.9]: https://github.com/gchq/stroom/compare/v7.1-beta.8...v7.1-beta.9
[v7.1-beta.8]: https://github.com/gchq/stroom/compare/v7.1-beta.7...v7.1-beta.8
[v7.1-beta.7]: https://github.com/gchq/stroom/compare/v7.1-beta.6...v7.1-beta.7
[v7.1-beta.6]: https://github.com/gchq/stroom/compare/v7.1-beta.5...v7.1-beta.6
[v7.1-beta.5]: https://github.com/gchq/stroom/compare/v7.1-beta.4...v7.1-beta.5
[v7.1-beta.4]: https://github.com/gchq/stroom/compare/v7.1-beta.3...v7.1-beta.4
[v7.1-beta.3]: https://github.com/gchq/stroom/compare/v7.1-beta.2..v7.1-beta.3
[v7.1-beta.2]: https://github.com/gchq/stroom/compare/v7.1-beta.1...v7.1-beta.2
[v7.1-beta.1]: https://github.com/gchq/stroom/compare/v7.0-beta.104...v7.1-beta.1
[v7.0-beta.104]: https://github.com/gchq/stroom/compare/v7.0-beta.103...v7.0-beta.104
[v7.0-beta.103]: https://github.com/gchq/stroom/compare/v7.0-beta.102...v7.0-beta.103
[v7.0-beta.102]: https://github.com/gchq/stroom/compare/v7.0-beta.101...v7.0-beta.102
[v7.0-beta.101]: https://github.com/gchq/stroom/compare/v7.0-beta.100...v7.0-beta.101
[v7.0-beta.100]: https://github.com/gchq/stroom/compare/v7.0-beta.99...v7.0-beta.100
[v7.0-beta.99]: https://github.com/gchq/stroom/compare/v7.0-beta.98...v7.0-beta.99
[v7.0-beta.98]: https://github.com/gchq/stroom/compare/v7.0-beta.97...v7.0-beta.98
[v7.0-beta.97]: https://github.com/gchq/stroom/compare/v7.0-beta.96...v7.0-beta.97
[v7.0-beta.96]: https://github.com/gchq/stroom/compare/v7.0-beta.95...v7.0-beta.96
[v7.0-beta.95]: https://github.com/gchq/stroom/compare/v7.0-beta.94...v7.0-beta.95
[v7.0-beta.94]: https://github.com/gchq/stroom/compare/v7.0-beta.93...v7.0-beta.94
[v7.0-beta.93]: https://github.com/gchq/stroom/compare/v7.0-beta.92...v7.0-beta.93
[v7.0-beta.92]: https://github.com/gchq/stroom/compare/v7.0-beta.91...v7.0-beta.92
[v7.0-beta.91]: https://github.com/gchq/stroom/compare/v7.0-beta.90...v7.0-beta.91
[v7.0-beta.90]: https://github.com/gchq/stroom/compare/v7.0-beta.89...v7.0-beta.90
[v7.0-beta.89]: https://github.com/gchq/stroom/compare/v7.0-beta.88...v7.0-beta.89
[v7.0-beta.88]: https://github.com/gchq/stroom/compare/v7.0-beta.87...v7.0-beta.88
[v7.0-beta.87]: https://github.com/gchq/stroom/compare/v7.0-beta.86...v7.0-beta.87
[v7.0-beta.86]: https://github.com/gchq/stroom/compare/v7.0-beta.85...v7.0-beta.86
[v7.0-beta.85]: https://github.com/gchq/stroom/compare/v7.0-beta.84...v7.0-beta.85
[v7.0-beta.84]: https://github.com/gchq/stroom/compare/v7.0-beta.83...v7.0-beta.84
[v7.0-beta.83]: https://github.com/gchq/stroom/compare/v7.0-beta.82...v7.0-beta.83
[v7.0-beta.82]: https://github.com/gchq/stroom/compare/v7.0-beta.81...v7.0-beta.82
[v7.0-beta.81]: https://github.com/gchq/stroom/compare/v7.0-beta.80...v7.0-beta.81
[v7.0-beta.80]: https://github.com/gchq/stroom/compare/v7.0-beta.79...v7.0-beta.80
[v7.0-beta.79]: https://github.com/gchq/stroom/compare/v7.0-beta.78...v7.0-beta.79
[v7.0-beta.78]: https://github.com/gchq/stroom/compare/v7.0-beta.77...v7.0-beta.78
[v7.0-beta.77]: https://github.com/gchq/stroom/compare/v7.0-beta.76...v7.0-beta.77
[v7.0-beta.76]: https://github.com/gchq/stroom/compare/v7.0-beta.75...v7.0-beta.76
[v7.0-beta.75]: https://github.com/gchq/stroom/compare/v7.0-beta.74...v7.0-beta.75
[v7.0-beta.74]: https://github.com/gchq/stroom/compare/v7.0-beta.73...v7.0-beta.74
[v7.0-beta.73]: https://github.com/gchq/stroom/compare/v7.0-beta.72...v7.0-beta.73
[v7.0-beta.72]: https://github.com/gchq/stroom/compare/v7.0-beta.71...v7.0-beta.72
[v7.0-beta.71]: https://github.com/gchq/stroom/compare/v7.0-beta.70...v7.0-beta.71
[v7.0-beta.70]: https://github.com/gchq/stroom/compare/v7.0-beta.69...v7.0-beta.70
[v7.0-beta.69]: https://github.com/gchq/stroom/compare/v7.0-beta.68...v7.0-beta.69
[v7.0-beta.68]: https://github.com/gchq/stroom/compare/v7.0-beta.67...v7.0-beta.68
[v7.0-beta.67]: https://github.com/gchq/stroom/compare/v7.0-beta.66...v7.0-beta.67
[v7.0-beta.66]: https://github.com/gchq/stroom/compare/v7.0-beta.65...v7.0-beta.66
[v7.0-beta.65]: https://github.com/gchq/stroom/compare/v7.0-beta.64...v7.0-beta.65
[v7.0-beta.64]: https://github.com/gchq/stroom/compare/v7.0-beta.63...v7.0-beta.64
[v7.0-beta.63]: https://github.com/gchq/stroom/compare/v7.0-beta.62...v7.0-beta.63
[v7.0-beta.62]: https://github.com/gchq/stroom/compare/v7.0-beta.61...v7.0-beta.62
[v7.0-beta.61]: https://github.com/gchq/stroom/compare/v7.0-beta.60...v7.0-beta.61
[v7.0-beta.60]: https://github.com/gchq/stroom/compare/v7.0-beta.59...v7.0-beta.60
[v7.0-beta.59]: https://github.com/gchq/stroom/compare/v7.0-beta.58...v7.0-beta.59
[v7.0-beta.58]: https://github.com/gchq/stroom/compare/v7.0-beta.57...v7.0-beta.58
[v7.0-beta.57]: https://github.com/gchq/stroom/compare/v7.0-beta.56...v7.0-beta.57
[v7.0-beta.56]: https://github.com/gchq/stroom/compare/v7.0-beta.55...v7.0-beta.56
[v7.0-beta.55]: https://github.com/gchq/stroom/compare/v7.0-beta.54...v7.0-beta.55
[v7.0-beta.54]: https://github.com/gchq/stroom/compare/v7.0-beta.53...v7.0-beta.54
[v7.0-beta.53]: https://github.com/gchq/stroom/compare/v7.0-beta.52...v7.0-beta.53
[v7.0-beta.52]: https://github.com/gchq/stroom/compare/v7.0-beta.51...v7.0-beta.52
[v7.0-beta.51]: https://github.com/gchq/stroom/compare/v7.0-beta.50...v7.0-beta.51
[v7.0-beta.50]: https://github.com/gchq/stroom/compare/v7.0-beta.49...v7.0-beta.50
[v7.0-beta.49]: https://github.com/gchq/stroom/compare/v7.0-beta.48...v7.0-beta.49
[v7.0-beta.48]: https://github.com/gchq/stroom/compare/v7.0-beta.47...v7.0-beta.48
[v7.0-beta.47]: https://github.com/gchq/stroom/compare/v7.0-beta.46...v7.0-beta.47
[v7.0-beta.46]: https://github.com/gchq/stroom/compare/v7.0-beta.45...v7.0-beta.46
[v7.0-beta.45]: https://github.com/gchq/stroom/compare/v7.0-beta.44...v7.0-beta.45
[v7.0-beta.44]: https://github.com/gchq/stroom/compare/v7.0-beta.43...v7.0-beta.44
[v7.0-beta.43]: https://github.com/gchq/stroom/compare/v7.0-beta.42...v7.0-beta.43
[v7.0-beta.42]: https://github.com/gchq/stroom/compare/v7.0-beta.41...v7.0-beta.42
[v7.0-beta.41]: https://github.com/gchq/stroom/compare/v7.0-beta.40...v7.0-beta.41
[v7.0-beta.40]: https://github.com/gchq/stroom/compare/v7.0-beta.39...v7.0-beta.40
[v7.0-beta.39]: https://github.com/gchq/stroom/compare/v7.0-beta.38...v7.0-beta.39
[v7.0-beta.38]: https://github.com/gchq/stroom/compare/v7.0-beta.37...v7.0-beta.38
[v7.0-beta.37]: https://github.com/gchq/stroom/compare/v7.0-beta.36...v7.0-beta.37
[v7.0-beta.36]: https://github.com/gchq/stroom/compare/v7.0-beta.35...v7.0-beta.36
[v7.0-beta.35]: https://github.com/gchq/stroom/compare/v7.0-beta.34...v7.0-beta.35
[v7.0-beta.34]: https://github.com/gchq/stroom/compare/v7.0-beta.33...v7.0-beta.34
[v7.0-beta.33]: https://github.com/gchq/stroom/compare/v7.0-beta.32...v7.0-beta.33
[v7.0-beta.32]: https://github.com/gchq/stroom/compare/v7.0-beta.31...v7.0-beta.32
[v7.0-beta.31]: https://github.com/gchq/stroom/compare/v7.0-beta.30...v7.0-beta.31
[v7.0-beta.30]: https://github.com/gchq/stroom/compare/v7.0-beta.29...v7.0-beta.30
[v7.0-beta.29]: https://github.com/gchq/stroom/compare/v7.0-beta.28...v7.0-beta.29
[v7.0-beta.28]: https://github.com/gchq/stroom/compare/v7.0-beta.27...v7.0-beta.28
[v7.0-beta.27]: https://github.com/gchq/stroom/compare/v7.0-beta.26...v7.0-beta.27
[v7.0-beta.26]: https://github.com/gchq/stroom/compare/v7.0-beta.25...v7.0-beta.26
[v7.0-beta.25]: https://github.com/gchq/stroom/compare/v7.0-beta.24...v7.0-beta.25
[v7.0-beta.24]: https://github.com/gchq/stroom/compare/v7.0-beta.23...v7.0-beta.24
[v7.0-beta.23]: https://github.com/gchq/stroom/compare/v7.0-beta.22...v7.0-beta.23
[v7.0-beta.22]: https://github.com/gchq/stroom/compare/v7.0-beta.21...v7.0-beta.22
[v7.0-beta.21]: https://github.com/gchq/stroom/compare/v7.0-beta.20...v7.0-beta.21
[v7.0-beta.20]: https://github.com/gchq/stroom/compare/v7.0-beta.19...v7.0-beta.20
[v7.0-beta.19]: https://github.com/gchq/stroom/compare/v7.0-beta.18...v7.0-beta.19
[v7.0-beta.18]: https://github.com/gchq/stroom/compare/v7.0-beta.17...v7.0-beta.18
[v7.0-beta.17]: https://github.com/gchq/stroom/compare/v7.0-beta.16...v7.0-beta.17
[v7.0-beta.16]: https://github.com/gchq/stroom/compare/v7.0-beta.15...v7.0-beta.16
[v7.0-beta.15]: https://github.com/gchq/stroom/compare/v7.0-beta.14...v7.0-beta.15
[v7.0-beta.14]: https://github.com/gchq/stroom/compare/v7.0-beta.13...v7.0-beta.14
[v7.0-beta.13]: https://github.com/gchq/stroom/compare/v7.0-beta.12...v7.0-beta.13
[v7.0-beta.12]: https://github.com/gchq/stroom/compare/v7.0-beta.11...v7.0-beta.12
[v7.0-beta.11]: https://github.com/gchq/stroom/compare/v7.0-beta.10...v7.0-beta.11
[v7.0-beta.10]: https://github.com/gchq/stroom/compare/v7.0-beta.9...v7.0-beta.10
[v7.0-beta.9]: https://github.com/gchq/stroom/compare/v7.0-beta.8...v7.0-beta.9
[v7.0-beta.8]: https://github.com/gchq/stroom/compare/v7.0-beta.7...v7.0-beta.8
[v7.0-beta.7]: https://github.com/gchq/stroom/compare/v7.0-beta.6...v7.0-beta.7
[v7.0-beta.6]: https://github.com/gchq/stroom/compare/v7.0-beta.5...v7.0-beta.6
[v7.0-beta.5]: https://github.com/gchq/stroom/compare/v7.0-beta.4...v7.0-beta.5
[v7.0-beta.4]: https://github.com/gchq/stroom/compare/v7.0-beta.3...v7.0-beta.4
[v7.0-beta.3]: https://github.com/gchq/stroom/compare/v7.0-beta.2...v7.0-beta.3
[v7.0-beta.2]: https://github.com/gchq/stroom/compare/v7.0-beta.1...v7.0-beta.2
[v7.0-beta.1]: https://github.com/gchq/stroom/compare/v7.0-alpha.5...v7.0-beta.1
[v7.0-alpha.5]: https://github.com/gchq/stroom/compare/v7.0-alpha.4...v7.0-alpha.5
[v7.0-alpha.4]: https://github.com/gchq/stroom/compare/v7.0-alpha.3...v7.0-alpha.4
[v7.0-alpha.3]: https://github.com/gchq/stroom/compare/v7.0-alpha.2...v7.0-alpha.3
[v7.0-alpha.2]: https://github.com/gchq/stroom/compare/v7.0-alpha.1...v7.0-alpha.2
[v7.0-alpha.1]: https://github.com/gchq/stroom/compare/v6.0.0...v7.0-alpha.1
[v6.0.0]: https://github.com/gchq/stroom/compare/v5.4.0...v6.0.0<|MERGE_RESOLUTION|>--- conflicted
+++ resolved
@@ -11,8 +11,37 @@
 DO NOT ADD CHANGES HERE - ADD THEM USING log_change.sh
 ~~~
 
-
-<<<<<<< HEAD
+* Issue **#2759** : Normalise Windows line endings () to Unix-style () when pasting into the ACE text editor.
+
+* Issue **#3272** : Change handling for reference loads in unexpected states. It now logs an app log error but carries on and loads over the top.
+
+* Issue **#3260** : Change the select-all filter based delete/restore to delete by IDs with a temporary table to avoid locking other rows. This is configurable using the property `data.meta.metaStatusUpdateBatchSize`, with 0 meaning all in one batch.
+
+* Issue **#3201** : Change the way the mapping of feed and stream types to IDs is cached. Now uses the existing `Meta Type Cache` and `Meta Feed Cache` caches rather than simple hash maps that duplicated the caching.
+
+* Issue **#3136** : Improve the debug logging for reference data effective streams and add validation of the effective stream sets when debug is enabled for `stroom.pipeline.refdata.EffectiveStreamCache`.
+
+* Remove the read/write locking used on the caches. Change cache rebuild to do a full rebuild if config has changed, else just clear the existing cache.
+
+* Issue **#3286** : Fix error when changing property values for cache properties.
+
+* Issue **#2759** : Change `in dictionary` for filters and searchables to ignore blank lines.
+
+* Issue **#3271** : Fix warnings in logs about auto logging not being configured for reference data purge.
+
+* Issue **#3259** : Make task creation and queueing multi threaded.
+
+* Issue **#3276** : Remove ASSIGNED task status and guard for task creation deadlocks.
+
+* Issue **#3274** : Improve progress monitoring.
+
+* Issue **#3274** : Improve config descriptions.
+
+* Issue **#3259** : Make task creation and queueing multi threaded.
+
+* Issue **#3259** : Make task creation a separate managed job.
+
+
 ## [v7.1-beta.23-test-open-id-14] - 2023-03-10
 
 * Issue **#3112** : Fix verification of AWS signed token when standard auth header is used.
@@ -95,37 +124,6 @@
 * Issue **#3206** : Add ability for users to set Explorer items as favourites.
 
 * Issue **#3244** : Add 'Copy link to clipboard' Explorer menu item.
-=======
-* Issue **#2759** : Normalise Windows line endings () to Unix-style () when pasting into the ACE text editor.
-
-* Issue **#3272** : Change handling for reference loads in unexpected states. It now logs an app log error but carries on and loads over the top.
-
-* Issue **#3260** : Change the select-all filter based delete/restore to delete by IDs with a temporary table to avoid locking other rows. This is configurable using the property `data.meta.metaStatusUpdateBatchSize`, with 0 meaning all in one batch.
-
-* Issue **#3201** : Change the way the mapping of feed and stream types to IDs is cached. Now uses the existing `Meta Type Cache` and `Meta Feed Cache` caches rather than simple hash maps that duplicated the caching.
-
-* Issue **#3136** : Improve the debug logging for reference data effective streams and add validation of the effective stream sets when debug is enabled for `stroom.pipeline.refdata.EffectiveStreamCache`.
-
-* Remove the read/write locking used on the caches. Change cache rebuild to do a full rebuild if config has changed, else just clear the existing cache.
-
-* Issue **#3286** : Fix error when changing property values for cache properties.
-
-* Issue **#2759** : Change `in dictionary` for filters and searchables to ignore blank lines.
-
-* Issue **#3271** : Fix warnings in logs about auto logging not being configured for reference data purge.
-
-* Issue **#3259** : Make task creation and queueing multi threaded.
-
-* Issue **#3276** : Remove ASSIGNED task status and guard for task creation deadlocks.
-
-* Issue **#3274** : Improve progress monitoring.
-
-* Issue **#3274** : Improve config descriptions.
-
-* Issue **#3259** : Make task creation and queueing multi threaded.
-
-* Issue **#3259** : Make task creation a separate managed job.
->>>>>>> 66ff796d
 
 * Issue **#3255** : Fix error when creating a new processor filter.
 
@@ -4659,27 +4657,12 @@
 
 * Issue **#202** : Initial release of the new data retention policy functionality.
 
-[Unreleased]: https://github.com/gchq/stroom/compare/v7.1-beta.23-test-open-id-14...HEAD
-[v7.1-beta.23-test-open-id-14]: https://github.com/gchq/stroom/compare/v7.1-beta.23-test-open-id-13...v7.1-beta.23-test-open-id-14
-[v7.1-beta.23-test-open-id-13]: https://github.com/gchq/stroom/compare/v7.1-beta.23-test-open-id-12...v7.1-beta.23-test-open-id-13
-[v7.1-beta.23-test-open-id-12]: https://github.com/gchq/stroom/compare/v7.1-beta.23-test-open-id-11...v7.1-beta.23-test-open-id-12
-[v7.1-beta.23-test-open-id-11]: https://github.com/gchq/stroom/compare/v7.1-beta.23-test-open-id-10...v7.1-beta.23-test-open-id-11
-[v7.1-beta.23-test-open-id-10]: https://github.com/gchq/stroom/compare/v7.1-beta.23-test-open-id-9...v7.1-beta.23-test-open-id-10
-[v7.1-beta.23-test-open-id-9]: https://github.com/gchq/stroom/compare/v7.1-beta.23-test-open-id-8...v7.1-beta.23-test-open-id-9
-[v7.1-beta.23-test-open-id-8]: https://github.com/gchq/stroom/compare/v7.1-beta.23-test-open-id-7...v7.1-beta.23-test-open-id-8
-[v7.1-beta.23-test-open-id-7]: https://github.com/gchq/stroom/compare/v7.1-beta.23-test-open-id-6...v7.1-beta.23-test-open-id-7
-[v7.1-beta.23-test-open-id-6]: https://github.com/gchq/stroom/compare/v7.1-beta.23-test-open-id-5...v7.1-beta.23-test-open-id-6
-[v7.1-beta.23-test-open-id-5]: https://github.com/gchq/stroom/compare/v7.1-beta.23-test-open-id-4...v7.1-beta.23-test-open-id-5
-[v7.1-beta.23-test-open-id-4]: https://github.com/gchq/stroom/compare/v7.1-beta.23-test-open-id-3...v7.1-beta.23-test-open-id-4
-[v7.1-beta.23-test-open-id-3]: https://github.com/gchq/stroom/compare/v7.1-beta.23-test-open-id-2...v7.1-beta.23-test-open-id-3
-[v7.1-beta.23-test-open-id-2]: https://github.com/gchq/stroom/compare/v7.1-beta.23-test-open-id...v7.1-beta.23-test-open-id-2
-[v7.1-beta.23-test-open-id]: https://github.com/gchq/stroom/compare/v7.1-beta.23...v7.1-beta.23-test-open-id
+[Unreleased]: https://github.com/gchq/stroom/compare/v7.1-beta.23...HEAD
 [v7.1-beta.23]: https://github.com/gchq/stroom/compare/v7.1-beta.22...v7.1-beta.23
 [v7.1-beta.22]: https://github.com/gchq/stroom/compare/v7.1-beta.21...v7.1-beta.22
 [v7.1-beta.21]: https://github.com/gchq/stroom/compare/v7.1-beta.20...v7.1-beta.21
 [v7.1-beta.20]: https://github.com/gchq/stroom/compare/v7.1-beta.19...v7.1-beta.20
 [v7.1-beta.19]: https://github.com/gchq/stroom/compare/v7.1-beta.18...v7.1-beta.19
-[v7.1-beta.18-test-open-id]: https://github.com/gchq/stroom/compare/v7.1-beta.18...v7.1-beta.18-test-open-id
 [v7.1-beta.18]: https://github.com/gchq/stroom/compare/v7.1-beta.17...v7.1-beta.18
 [v7.1-beta.17]: https://github.com/gchq/stroom/compare/v7.1-beta.16...v7.1-beta.17
 [v7.1-beta.16]: https://github.com/gchq/stroom/compare/v7.1-beta.15...v7.1-beta.16

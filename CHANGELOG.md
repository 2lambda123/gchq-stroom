# Change Log
All notable changes to this project will be documented in this file.

The format is based on [Keep a Changelog](http://keepachangelog.com/) 
and this project adheres to [Semantic Versioning](http://semver.org/).


## [Unreleased]

<<<<<<< HEAD
* Issue **#2379** : Change ref data lookups to truncate last access time to hourly.
=======
* Issue **#2392** : Fix for token type to only allow `api`.
>>>>>>> 064ae01b


## [v7.0-beta.143] - 2021-08-31

* Issue **#2380** : Fix _Attribute Value Data Retention_ job blocking shutdown.

* Issue **#2379** : Change reference data store LMDB to use MDB_NOTLS flag to not tie readers to threads as we typically use thread pools.

* Fix problem with ref data prefix mapping code increasing loop iterations on each element/record.

* Add better logging of ref streams waiting for a lock to load.

* Stop ref streams that are already loaded from calling start/stop processing.

* Add method to ref data store API to list ref stream processing info.

* Improve the ref data store API to allow filtering of the ref entries.

* Change default number of ref loader lock stripes from 100 to 2048 and add it to config.


## [v7.0-beta.142] - 2021-08-26

* Issue **#2371** : Change search LMDB to use MDB_NOTLS flag to not tie readers to threads.

* Issue **#2371** : Fix max readers error not being shown on dashboard.


## [v7.0-beta.141] - 2021-08-24

* Issue **#2370** : Added processor node info to output meta data.

* Issue **#2349** : New dashboard tables will now link to the most recently added query by default.

* Issue **#2351** : Improved error popup text for server responses.

* Issue **#2368** : Fixed server task nesting.

* Issue **#2369** : Fix missing SQL join when reprocessing all streams matching a filter.

* Issue **#2369** : Fix error when searching meta store from a dashboard with a meta key in the query.

* Change explorer root node creation to happen under cluster lock.


## [v7.0-beta.140] - 2021-08-23

* Add `enableJobsOnBootstrap` to the docker distribution config.yml to allow it to be overridden in test stacks.

* Fix broken help links on jobs screen.

* Issue **#2367** : Fix for job node creation.

* Issue **#2365** : Fix to reduce memory used by `BlockGZIPInput`.

* Issue **#2366** : Fix NPE caused by visualisations that do not define maxValues.

* Issue **#2357** : Remove dropwizard logger configuration entries that have default values.

* Issue **#2350** : Fix distribution start script so it works with a different stroom home dir.

* Issue **#1469** : Add hot loading of config to proxy.

* Change proxy and stroom config validation to cope with relative paths and `~`.

* Issue **#2353** : Swallow NoSuchFileException in config monitor.


## [v7.0-beta.139] - 2021-08-17

* Issue **#2355** : Jobs are no longer enabled by default on bootstrap.

* Issue **#2358** : Changed default stroom home and stroom temp config paths to be null by default so they are resolved relative to the jar or use java tmp respectively.

* Issue **#2354** : Old job node records associated with old jobs are now removed for all nodes regardless of what node is performing the job bootstrap activity.


## [v7.0-beta.138] - 2021-07-26

* Issue **#2343** : The OIDC back channel `redirect_uri` now uses the same URI stored when making the front channel request. 

* Issue **gchq/stroom-resources#104** : Expose `stroom.ui.helpUrl` in the config.yml so the docs served by nginx can be accessed.

* Issue **#2331** : Remove unused config properties `stroom.ui.url.(apiKeys|changepassword|users)`.

Improve error handling during reference data initialisation.


## [v7.0-beta.137] - 2021-07-02

* Improve exception handling when node name is not configured.

* Fixed issue where annotation menu button did not show when existing annotation was selected.

* Fix problem with merging DB connection configs when values not supplied.

* Make relative proxy file paths be relative to configured proxy home directory.

* Make proxy logger file paths support `~` and relative paths be relative to proxy home.

* Remove redundant items from stroom and proxy distribution config yaml files.

* Rename `jerseyClient` key in proxy config.yml to `restClient`.

* Add `remotecertexpiry` to the default config value for `proxyConfig.logStream.metaKeys`.


## [v7.0-beta.136] - 2021-06-29

* Issue **#2317** : The user id can now be resolved from the `username` JWT claim if `email` is not present.


## [v7.0-beta.135] - 2021-06-28

* Issue **#2317** : The user id can now be resolved from the `username` JWT claim if `email` is not present. 


## [v7.0-beta.134] - 2021-06-25

* Issue **#2316** : Fixed React dialog styling by increasing CSS specificity.


## [v7.0-beta.133] - 2021-06-21

* Issue **#2293** : Fix location of banner.txt in zip distribution.

* Issue **#2291** : Fixed issue where the configured Stroom instance title did not change the browser tab title.


## [v7.0-beta.132] - 2021-06-07

* Issue **#2219** : Added migration for feed retention settings to retention rules.

* Issue **#2250** : Improved token authentication.

* Issue **#2250** : Using arrow keys no longer moves popup dialogs.


## [v7.0-beta.131] - 2021-06-03

* No changes, fixing build process.


## [v7.0-beta.130] - 2021-06-03

* No changes, fixing build process.


## [v7.0-beta.129] - 2021-06-02

* No changes, fixing build process.


## [v7.0-beta.128] - 2021-06-02

* No changes, fixing build process.


## [v7.0-beta.127] - 2021-06-02

* No changes, fixing build process.


## [v7.0-beta.126] - 2021-06-02

* No changes, fixing build process.


## [v7.0-beta.125] - 2021-06-02

* No changes, fixing build process.


## [v7.0-beta.124] - 2021-06-02

* No changes, fixing build process.


## [v7.0-beta.123] - 2021-06-02

* Fix broken test


## [v7.0-beta.122] - 2021-06-02

* Issue **#2264** : Users for user permissions are now retrieved from the account service plus authorisation.


## [v7.0-beta.121] - 2021-06-02

* No changes, fixing build process.


## [v7.0-beta.120] - 2021-06-02

* No changes, fixing build process.


## [v7.0-beta.119] - 2021-06-02

* Add entity relationship diagram and database DDL SQL to release artefacts.

* Issue **#2241** : Changing field or operator in the query expression editor no longer deselects the selected row. 

* Issue **#2241** : Made Firefox and Chrome drop downs look the same.

* Issue **#2260** : The UI no longer caches node status.

* Issue **#2260** : Removed default node config for default index volume group creation.

* Issue **#1828** : Added glass element to ensure mouse capture is maintained when dragging or resizing dialogs over dashboard visualisations.

* Issue **#2285** : SaveAs now provides the current name as the initial value for the new name.

* Issue **#2275** : Stepping from data popup now takes you to the correct record.

* Uplift send_to_stroom.sh script to v3.1.0

* Issue **#2263** : Removed unnecessary JWS algorithm constraints.

* Issue **#2240** : Indexes now show empty selection for volume group until one is selected.

* Issue **#2248** : Migrated dashboard tables now maintain hidden column status.

* Issue **#2280** : Remove trailing comma in some log events. 


## [v7.0-beta.118] - 2021-05-24

* Issue **#2267** : Change prefixes used for quick filter for consistency.

* Issue **#2265** : Fix exception when filtering with qualifier but no term, e.g. `name:`.

* Issue **#2266** : Improve quick filter tooltip text.

* Issue **#2261** : Fix missing node name in index and fs volume stats.


## [v7.0-beta.117] - 2021-05-20

* Issue **#2241** : Change add icon on data retention screen to add above selected. Add action icon and menu to retention rule table. Restyle rule edit screen.

* Issue **#2254** : Change `data` expression function to accept a first param for what to text to show.

* Issue **#2249** : Fix bug in data retention impact summary tree expansion.

* Issue **#2246** : Fix incorrect handling of parameters to `data` Stroom expression function.

* Add default sorting by user id in the acounts (users) and tokens screens.

* Issue **#2155** : Change default quick filter mode to use contains matching by default with chars anywhere matching now available via `~` prefix. Change quick filter to always treat space as a term delimiter unless in dbl quotes. Add sorting of results by match quality for chars anywhere and regex matching.

* Issue **#2242** : Fix help link in quick filter tool tips. Now comes from config.

* Provide more informative error than NPE when failing to fetch streams that are associated with missing meta

* Issue **#2247** : Correct configuration of Autologger for NodeResourceImpl. 

* Update banner to advertise `noauth/datafeed` URL instead of older version.


## [v7.0-beta.116] - 2021-05-13

* Issue **#2243** : Remove unwanted charset commands from migration script.

* Issue **#2232** : Fixed issue where search was getting stuck due to LMDB locking transactions.

* Issue **#2238** : Renamed table `docstore_history` to `docstore_schema_history`.

* Issue **#2226** : Ensure that `<Process>` audit events are schema compliant.

* Uplift version of `stroom-logs` content pack selected for download to `3.0-beta.1`

* Issue **#2228** : Stroom Dropwizard and Stroom Proxy Send/Receive log default formats improved.

* Issue **#2235** : Add CHANGELOG to the release artefacts.


## [v7.0-beta.115] - 2021-05-10

* Issue **#2233** : Fix typo in SQL.


## [v7.0-beta.114] - 2021-05-10

* Issue **#2233** : Fix null volume ID in index shard migration.


## [v7.0-beta.113] - 2021-05-07

* Issue **#2229** : Fix migration issue.


## [v7.0-beta.112] - 2021-05-06

* Issue **#2223** : Fixed migration issue.


## [v7.0-beta.111] - 2021-05-04

* Change stroom dependencies to use maven central instead of bintray.

* Issue **#2207** : Fixed dashboard column rename issue where column name was not updated visually after rename.


## [v7.0-beta.110] - 2021-05-04

* Issue **#2209** : Fixed more property migration issues.

* Issue **#2205** : Improved migration to prevent null DB values being lost.

* Issue **#2172** : Further improvements to search payload transfer and search completion.

* Issue **#2193** : Enable autologger to work for delete with criteria operations.


## [v7.0-beta.109] - 2021-04-28

* Issue **#2203** : Fix NPE in index doc partition by migration.

* Issue **#2184** : Improved logging for OpenId flow.

* Issue **#2205** : Improved migration to prevent null DB values being lost.

* Issue **#2098** : Properties that contain passwords no longer transfer any part of the password to the UI.

* Issue **#1841** : Fixed migration of some config props.

* Issue **#2151** : The UI now shows REST service error messages properly.

* Issue **#1930** : Dashboards opened from links now stop querying when closed.

* Issue **#2166** : You can now change index volume group names.

* Issue **#2090** : Changed to log the authenticated user (if there is one) during noauth calls.

* Issue **#2186** : Fix autologger handling of update operations on entities referenced by id alone.


## [v7.0-beta.108] - 2021-04-22

* Issue **#2183** : Improve error message when property values cannot be de-serialised. Change property DB migration to add conversion of legacy property values that are now a collection type, e.g. List<String>.


## [v7.0-beta.107] - 2021-04-22

* Issue **#2187** : Fixed issue editing a processing filter that has been changed.

* Issue **#2079** : Removed unused session resource code from React UI and backend.

* Issue **#2185** : Stroom now supports the use of an externally provided logout endpoint with the `logoutEndpoint` configuration property.

* Issue **#2188** : Changed all autologged REST methods to return a value (void is not compatible with autologger)

* Issue **#2184** : It should now be possible to use the Cognito OpenId configuration endpoint with Stroom. You should no longer need to set the `jwtClaimsResolver` in the Stroom config as the standard resolver should work. However, you will need to set the new `tokenExpectedInRequest` property to `true` as Cognito delivers fresh tokens with every request.

* Issue **#2177** : Stroom should no longer crash when it is unable to retrieve OpenId configuration.

* Issue **#2176** : Now avoids NPE and produces a proper error when a pipeline cannot be located when loading reference data.


## [v7.0-beta.106] - 2021-04-21

* Issue **#2172** : To improve search performance local search results are no longer transferred with payloads to a secondary local store.

* Issue **#2172** : To improve search performance only primary search result stores using LMDB will serialise data, i.e. stores used for visualisations now just use search objects and not binary data.

* Issue **#2180** : Fix NPE when Stream Appender has no stream type defined.

* Issue **#2167** : Prevent autologger warning for `RestResourceAutoLoggerImpl`.

* Remove merge artifacts from `scripts.env`.


## [v7.0-beta.105] - 2021-04-15

* Issue **#2172** : Changed the way keys and values are packed into LMDB.


## [v7.0-beta.104] - 2021-04-13

* Switched from `node-sass` to `sass`.

* Fix `node` and `swagger-typescript-api` versions.


## [v7.0-beta.103] - 2021-04-13

* Rebuild.


## [v7.0-beta.102] - 2021-04-09

* Issue **#2174** : The expression to DB condition converter is now more tolerant of missing value mappings.


## [v7.0-beta.101] - 2021-04-08

* Issue **#2172** : Limited the maximum size of LMDB keys and values.

* Issue **#2171** : Fixed dashboard table expression editor field insertion. 

* Issue **#2168** : Removed special columns from dashboard tables.

* Issue **#2154** : Fixed error adding text widget to a dashboard.

* Issue **#2025** : Added caching for DNS name resolution.

* Issue **#2025** : Event logging now attempts to use the `X-FORWARDED-FOR` request header to identify the originating client IP.


## [v7.0-beta.100] - 2021-04-02

* Issue **#1598** : Audit logging uplifted throughout codebase.

* Issue **#1613** : Added event logging to UserResourceImpl.


## [v7.0-beta.99] - 2021-04-01

* Issue **#1928**: Stroom will now redirect users to the root URL if the GWT UI is not hosted within the React wrapper. To develop GWT code it is still necessary to use the GWT UI directly outside of the wrapper so to enable this you can set the newly added `requireReactWrapper` property to false.

* Issue **#2156**: The properties screen now shows a warning triangle when there are unreachable nodes rather than showing an error for all property values.

* Issue **#2157**: Fixed issue where pager was causing an exception paging to last on API keys and Accounts list pages.

* Issue **#2153**: Fixed option to log all REST calls.

* Issue **#2085**: User now gets notification that a password has been changed.

* Issue **#2142**: Changed certificate authentication to ensure that if a certificate is presented then the DN from the cert will be used and no other header attribute.


## [v7.0-beta.98] - 2021-03-30

* Issue **#2138** : Fixed error thrown when updating a property due to the property being updated twice as a result of new event logging code. 

* Issue **#2150** : Added `topMenuTextColour` property to allow the top menu text colour to be changed. Renamed the `backgroundColor` property to `backgroundColour` for consistency. 

* Issue **#2152** : Session list now only shows user authenticated sessions.

* Issue **#2149** : Fixed index volume and index shard migration.


## [v7.0-beta.97] - 2021-03-26

* Issue **#2136** : Fixed sorting problems in users and API keys pages.

* Issue **#2146** : Fixed use of dashboard expression parameters.

* Issue **#2141** : Pre v7 index shards can now be used after upgrade.

* Issue **#2142** : Fixed certificate authentication issues.

* Issue **#2140** : Fixed migration issue that was causing the creation of unnecessary index volume groups. 

* Issue **#2137** : Data retention rules are now migrated from previous versions.

* Issue **#2107** : Removed `Feed Name` field and fixed UUID to field name resolution.

* Issue **#2142** : Added debug to help diagnose client cert auth issues.

* Issue **#2107** : Fixed issue where the processor filter UI was saying that no filter had been applied to feeds because the UI wasn't checking feed filtering by docref.


## [v7.0-beta.96] - 2021-03-23

* Issue **#2099** : Fix stepping source pane for segmented (cooked) data.

* Issue **#479** : Include folder names in audit events when exporting configuration.

* Provide audit log record for permission changes to explorer items (documents)


## [v7.0-beta.95] - 2021-03-18

* Issue **#2105** : Fixed migration of annotations DB.


## [v7.0-beta.94] - 2021-03-17

* Issue **#2104** : Fixed issue where the index creation stored procedure was trying to delete a procedure with the wrong name before creating a new one. 

* Issue **#2103** : Fixed statistics migration script to correctly check for empty tables.

* Issue **#2102** : Fixed query migration script.

* Removed unused properties `resilientReplicationCount` and `preferLocalVolumes`.

* Add null protection to `login_count` and `login_failures` in `users` to `account` table migration.


## [v7.0-beta.93] - 2021-03-16

* Issue **#2088** : Fixed retrieval of stored search results when not using extraction.

* Issue **#2088** : Fixed NullPointerException caused when stepping.

* Issue **#2084** : Fix Bad Request message and lockup after cancelling content import.


## [v7.0-beta.92] - 2021-03-15

* Issue **#2096** : Remove deprecated int display lengths when creating tables

* Issue **#2095** : Tidy upo statistics migration.

* Issue **#2094** : Corrected DB table creation to state the charset as `utf8mb4` and not `utf8` which is ambiguous in MySQL.


## [v7.0-beta.91] - 2021-03-14

* Refactor auth/identity DB migration scripts.

* Add pre migration SQL scripts.


## [v7.0-beta.90] - 2021-03-12

* Issue **#2087** : Fixed NPE caused during legacy migration.

* Uplift guice to v5.0.1.

* Issue **#1871** : Invalidate the users and user groups cache when the _manage_users_ command is run.

* Issue **#2064** : Delete empty directories left by running unit test.

* Add index to cluster_lock table to fix whole table locking for single lock key.

* Issue **#2059** : Add cluster lock protection to task creation. Stops duplicate task creation when master node changes.

* Change task creation by master node to try to wait for search tasks to complete and to try to only create the configured number of tasks.

* Refactor logic to determine master node into one place. Fixes discrepancies between UI and back-end.

* Change node monitoring screen to return nodes in name order.

* Issue **#2066** : Add data bars to node monitoring screen.

* Issue **#2059** : Fix `Duplicate key` error in task assignment.

* Issue **#2056** : Fix error sending permission change events to other cluster nodes.

* Add JVM OOM args to zip distribution scripts.

* Issue **#1866** : Change zip distribution shell scripts to execute from anywhere.


## [v7.0-beta.89] - 2021-02-26

* Change stroom/proxy docker image base to `adoptopenjdk/openjdk15:jdk-15.0.2_7-alpine`

* Add authentication config to swagger spec.


## [v7.0-beta.88] - 2021-02-26

* Fix travis release artefacts.


## [v7.0-beta.87] - 2021-02-25

* No changes


## [v7.0-beta.86] - 2021-02-25

* Fix travis release artefacts.


## [v7.0-beta.85] - 2021-02-24

* Change dockerfile to use Open JDK 15

* Change build to use Open JDK 15

* Fix travis build failure.

* Issue **#2028** : Don't autolog standard object fields by default


## [v7.0-beta.84] - 2021-02-24

* No changes, adding more release artefacts in Travis build.


## [v7.0-beta.83] - 2021-02-23

* Add -q flag to start/stop/migrate.sh to stop log tailing.

* Change migrate.sh to run the migration in the background.

* Add JVM OOM args to zip distribution scripts.

* Issue **#1866** : Change zip distribution shell scripts to execute from anywhere.

* Issue **#1742** : Ensure that an <Object> is always logged to guarantee schema compliance.


## [v7.0-beta.82] - 2021-02-18

* Issue **#2049** : Updated Swagger and moved to the OpenAPI 3.0 Specification.

* Issue **#2049** : Fixed some issues with the resource API that were preventing visualisations from loading. 


## [v7.0-beta.81] - 2021-02-16

* Issue **#2042** : Fixed an issue sorting search results that was making sorting very slow causing searches with large numbers of results to hang. 

* Issue **#2043** : Removed an artificial limit on the number of data points that will be returned to a dashboard visualisation. The UI code had been written to only request a maximum of 1000 data points which meant that some visualisations were missing expected data. It may be necessary to add some limitation to avoid the UI being overloaded but the limitation has been removed for now as it was not configurable and did not warn the user when the limit had been reached.

* Migrated new UI to use Swagger generated endpoints and types.

* Issue **#1414** : A User Id can no longer be changed once a user is created.

* Issue **#1862** : Email and name fields are no longer required when creating users.

* Issue **#1765** : Added confirmation dialog when deleting users and API keys.

* Issue **#2036** : Autologger now delegates exception handling.

* Issue **#2039** : Limit the amount of text data output by autologger.

* Issue **#2037** : Add config prop to ensure every REST call is logged

* Issue **#2038** : Allow autologger action to be modified (search and process)

* Issue **#2027** : Fix autologger update operation

* Issue **#1764** : The create API key page now loads users to select on open.

* Issue **#1766** : Removed comment from token.

* Issue **#1763** : Improved column sizes on API keys dialog.

* Issue **#1767** : Improved column sizes on account management dialog.

* Improve exception alerts in the UI.

* Issue **#2023** : Enable autologger to output multiple path or query parameters

* Issue **#2022** : Simplify consistent event logging with POJOs

* Issue **#2021** : Fix typo when autologger encounters class names ending in 'y'

* Issue **#2020** : Prevent autologger redacting boolean properties


## [v7.0-beta.80] - 2021-01-28

* Issue **#2018** : Fixed intermittent search issue that was sometimes causing search to complete too early without results.

* Fix dashboards not handling NUMERIC index fields.

* Fix bug in Negate expression function.

* Issue **#1995** : Add help info to the expression functions drop down menu.

* Issue **#1911** : Add a drop down menu for picking index fields in the expression editor.

* Issue **#2004** : Fix import of legacy v6 index so default volume group is assigned.

* Issue **#2017** : Fixed dashboard table filtering.

* Issue **#1946** : Removed unnecessary index shard state change error.


## [v7.0-beta.79] - 2021-01-26

* Issue **#2006** : Use UTC timezone when comparing date in repository folder name.

* Issue **#2006** : Use `ArrayList.size()` as a method, instead of a property in Gradle build.

* Issue **#2016** : Fixed StackOverflowException in document event log. 

* Issue **#2003** : Fixed some issues with LMDB search results.

* Issue **#2011** : Redacting obviously sensitive data in automatically generated logs.

* Introduce functionality to provide configurable, automatic logging for RESTful API calls.

* Add `search_results` dir to dockerfile.

* Fix NPE in StroomEventLoggingUtil.


## [v7.0-beta.78] - 2021-01-14

* Issue **#2000** : `RemoteSearchResultFactory.destroy()` is now performed as the processing user.

* Issue **#2000** : Fixed NPE affecting adding/removing columns on a dashboard table and changing column options like grouping and sorting.

* Issue **#2000** : Fixed dashboard table child result expansion.

* Issue **#2001** : Fixed intermittent test failure associated with byte buffers being used incorrectly with LMDB.

* Issue **#1997** : Fix missing _Format_ option on XSLT and TextConverter editors.

* Improved security for handling entity events.


## [v7.0-beta.77] - 2021-01-12

* Issue **#1867** : Cluster entity events are now sent to each node asynchronously to prevent delays caused by one or more slow/bad nodes.

* Issue **#1923** : Fixed an issue affecting sorting dashboard table values that have mixed data types. In addition you can now sort columns alphanumerically if the column format is set to text. 

* Issue **#1811** : Fixed issue where deleting or cutting/pasting text in a dashboard query editor was not marking the dashboard as dirty.

* Search results are now stored off-heap to reduce the chance of out of memory errors.

* Issue **#1911** : Add a drop down menu for picking index fields in the expression editor.

* Issue **#1990** : Change order of items in quick filter popup help.

* Change quick filter word boundary matching to handle a mix of delimited and canelCase, e.g. `stroom.prop.maxFileSize`.

* Issue **#1986** : Fix missing gutter warning/error icons in the stepper code editor.


## [v7.0-beta.76] - 2021-01-07

* No changes.


## [v7.0-beta.75] - 2021-01-06

* Issue **#1989** : Fix for dashboard tables that were only showing a total of 100 rows.

* Change event logging to use new fluent API.


## [v7.0-beta.74] - 2020-12-15

* No changes.


## [v7.0-beta.73] - 2020-12-15

* Change github tokens in travis build.


## [v7.0-beta.72] - 2020-12-15

* Issue **#1983** : Fix line number inconsistency in View Source when last char is a line break.

* Issue **#1971** : Fix 'no appender' errors when editing a Data volume.

* Issue **#1965** : Ignore gzipped data that has no uncompressed content.

* Issue **#1976** : Add an enabled check box and insert above button to retention rules list.

* Fix bug with retention rules impact summary when rows are identical.

* Replace two buttons with toggle button on retetion impact summary.

* Fix path for user event logs.

* Uplift send_to_stroom script to v3.0.

* Issue **#1978** : Fix Meta tab losing syntax highlighting when switching streams.

* Remove byte count in brackets on Info tab when size is below 1024 bytes.

* Fix help links on Jobs screen.

* Fix inability to select text on Info tab in Data viewer.

* Issue **#1963** : Fix data/source view progress bar showing blue when all data is visible.

* Issue **#1974** : Fix job screen only showing one job.

* Issue **#1970** : Fixed issue related to accidental execution of SearchDebugUtil outside of tests.

* Change reference data lookup request object to support string or epoch millis date.

* Add byte count to Info tab, make date values consistent.

* Fix problem of wrong charset being used.

* Fix syntax highlighting for Meta streams in Source view.

* Fix bug in PreviewInputStream read() method.

* Improve the way the YAML logger paths are modified on boot.

* Issue **#1964** : BGZIP files are now closed on exception.

* Changed default dashboard time zone to use UTC.

* Fixed SQL statistics upsert statements for MySQL 5.7.

* Issue **#1954** : Change code that sets ReceivedPath to try getting a value from DOCKER_HOST_(HOSTNAME|IP) env vars first.


## [v7.0-beta.71] - 2020-12-02

* Issue **#1957** : Fix invaldiation of the stat datasource caches on content import and other changes.

* Issue **#1960** : Fix the data preview display of empty streams.

* Moved content download to Java.

* All paths in the config YAML including logging config can now be made relative to the home dir.

* Issue **#1912** : Moved dashboard table conditional formatting logic to server.

* Fix missing favicon.

* Issue **#1808** : Fix bug with permission handling for Retention Policy feature.

* Issue **#1948** : Made UI report errors that occur during download.

* Issue **#1944** : You can now define a stroom home config property and all relative paths will become subpaths of this location. 

* Fix byte conversion bug with `read()` method in RASegmentInputStream.

* Add `viewType` and `displayType` args to `data(...)` dashboard expression.

* Fix task spinner appearing briefly on every poll and consumign a lot of CPU.

* Add _progress_ bar to Source Data view and Data Preview to show location in the file.

* Issue **#1678** : Fix data display in dashboard text pane.

* Issue **#1679** : Fix data display in dashboard text pane.

* Issue **#1777** : Fix sub stream tab selection when switching streams in data screen.

* Issue **#1647** : Right align numeric columns in data screen.

* Issue **#1872** : Fix display of source data when data has no line breaks.

* Add completion and snippets to dashboard expression builder.

* Issue **#1895** : Change dashboard field expression editor use the Ace editor like other edit screens.

* Replace stream Info icon on data screen with a sub-stream type tab.

* Add Source View tab available from Data Preview screen to show the unformatted source data.

* Fix highlighting while stepping single line data.

* Add completion and snippets to edit screens using the ACE editor.

* Add editor options to use Vim bindings, show invisble chracters, highlight current line, word wrap.

* Issue **#1949** : Fixed bug in download for streams from multiple feeds.


## [v7.0-beta.70] - 2020-11-16

* Issue **#1947** : Fixed NPE thrown when trying to unassign processing tasks by setting the assigned node to null.

* Issue **#1940** : Old searches are now terminated by the processing user.

* Issue **#1932** : Physical stream delete will no longer fail if a file or directory it wants to delete cannot be found, i.e. has been deleted by another external process.

* Fix log output counts for reference data.

* Add REST endpoint for purging reference data.

* Issue **#1938** : Fix missing ref loading errors/warnings, improve warning messages.


## [v7.0-beta.69] - 2020-11-10

* Improve handling of duplicates in reference data loads.

* Improve error messages for reference loading failures.

* Issue **#1936** : Fix reference data loaded not loading string values > 1000btyes.

* Improve PooledByteBufferOutputStream.

* Issue **#1807** : Remove need for Manage Nodes permission in order to list nodes (needed to manage volumes).

* Issue **#1806** : Remove need for Manage Nodes permission in order to list nodes (needed to manage tasks).

* Issue **#1925** : Fixed logging error that was happening on search.

* Issue **#1921** : Fixed problem with the dashboard text pane not migrating properly to the new special stream id and event id fields. 

* Issue **#1910** : Fixed issue preventing display of table data where a table had duplicate column names.

* Issue **#1919** : Fixed issue that was preventing dashboard tabs from being closed.

* Removed rxjava.

* Issue **#1919** : Dashboards now prevent tabs being closed from the close button if some nested tabs on the same pane are hidden.

* Issue **#1915** : Multiple statistic searches on a dashboard are now executed in parallel.

* Issue **#1915** : Fixed task context user identity for statistics searches.

* Issue **#1915** : Fixed task context for statistics searches.

* Merged external expression and query libraries into the source code and added Kryo serialisation to search results.

* Issue **#1910** : Duplicate fields in dashboard tables are now avoided by adding a numeric suffix to the field name when adding a duplicate.

* Issue **#1918** : Text presenter was losing track of stream and event id fields when settings were changed.

* Issue **#1906** : Added info about queue sizes to extraction task.

* Issue **#1906** : Made changes to allow early termination of searches if we have enough data.

* Issue **#1906** : Fixed node task nesting.

* Issue **#1906** : The maximum size of the stream event map is now configurable with the `stroom.search.extraction.maxStreamEventMapSize` property.

* Issue **#1906** : Improved the way search extractions events are grouped so we can extract more events per stream and therefore improve performance.

* Issue **#1907** : Fixed NPE.


## [v7.0-beta.68] - 2020-10-22

* Issue **#1733** : Support xsl:output options for XML output from pipeline (XMLWriter)

* Issue **#1893** : Change delimited string volume properties to lists of strings

* Issue **#1848** : Fix NPE when importing certain processor filters.

* Issue **#1894** : Improvements to search performance and fix for hanging searches.


## [v7.0-beta.67] - 2020-10-15

* Issue **#1901** : Create default (index) volume group if it is used prior to UI.

* Issue **#1900** : Fix inter-node task assignment, change how processing user equality is checked.

* Change dashboard field expression editor to be a bit wider and use a monospace font.

* Issue **#1887** : Fix searches hanging generally and specifically when streams have been deleted.

* Issue **#1877** : Change conditional formatting to support decimals.

* Change conditional formatting to set the available rule operators according to the format type of the column.

* Change conditional formatting to support date terms and date comparisons.

* Issue **#1885** : Fix annotations icon not being enabled on dashboard tables.

* Issue **#1883** : Code now deals with missing streams when performing search extraction.

* Issue **#1882** : Added capacity restriction to the stream event map used in search result extraction. The previous version was causing out of memory exceptions.

* Change names of hidden special table columns on dashboards to avoid name clashes.

* Make dashboard table settings popup bigger to accommodate the conditional formatting.

* Added logic to rename conditional formatting term fields on a column rename.

* Added logic to prevent renaming a column to an existing name.

* Issue **#1872** : Partially fixed to show the 1st 1k chars of the single line raw source. Full fix will come in v7.

* Issue **#1874** : Fixed dashboard tables not showing data if the stream id column is present.

* Issue **#1868** : Stop `Stream not found with id=nnn` errors during searching.

* Issue **#1864** : Added `*` wildcard to conditional formatting matches. 

* Issue **#1865** : Fixed NoSuchMethodError.

* Issue **#1854** : Changed search mechanism to poll for remote results to reduce the chances of hung searches.

* Uplift event-logging-schema content pack to v3.4.2.

* Uplift standard-pipelines content pack to v0.2.

* Uplift template-pipelines content pack to v0.3.

* Change the off-heap ref store to use xxHash for hashing its values.

* Change key widths used in ref data store. Existing stores will need to be deleted and re-generated.


## [v7.0-beta.66] - 2020-09-24

* Added code to authenticate against AWS ALB.


## [v7.0-beta.65] - 2020-09-24

* Added code to authenticate against AWS ALB.


## [v7.0-beta.64] - 2020-09-24

* Added code to authenticate against AWS ALB.


## [v7.0-beta.63] - 2020-09-22

* Added code to authenticate against AWS ALB.


## [v7.0-beta.62] - 2020-09-22

* Added code to authenticate against AWS ALB.


## [v7.0-beta.61] - 2020-09-22

* Added code to authenticate against AWS ALB.


## [v7.0-beta.60] - 2020-09-22

* Added code to authenticate against AWS ALB.


## [v7.0-beta.59] - 2020-09-22

* Added code to authenticate against AWS ALB.

* Changed default behaviour of `useDefaultOpenIdCredentials`.


## [v7.0-beta.58] - 2020-09-22

* Added code to authenticate against AWS ALB.


## [v7.0-beta.57] - 2020-09-18

* Failed build.


## [v7.0-beta.56] - 2020-09-18

* Added code to authenticate against AWS ALB.

* Remove requirement for Reference stream type in ref data API lookup requests.


## [v7.0-beta.55] - 2020-09-15

* Fix names in travis release plugin.


## [v7.0-beta.54] - 2020-09-15

* Rename release artefact `stroom-proxy-config.X.yml` to `stroom-proxy-app-config.X.yml`.


## [v7.0-beta.53] - 2020-09-15

* Change `prod.yml` and `proxy-prod.yml` to be templated so as to generate custom config for the zip and docker distributions.

* Add the docker config files to the release artefacts.

* Issue **#580** : Added conditional formatting options to dashboard tables.

* Add comments to `prod.yml`/`config.yml`.

* Change `reset_password` CLI command to also reset various locked/inactive type flags.

* Change stroom admin path from `admin` to `stroomAdmin` in the distribution.

* Fix `command not found` bug in distribution `start.sh`.

* Change `start.sh` to log pre-logback output to start.sh.log.

* Change logFormat to include time in `prod.yml` and `config.yml`.


## [v7.0-beta.52] - 2020-09-10

* Issue **#1850** : Add new command line commands `create_account`, `reset_password` and `manage_users` to enable the creation of accounts to bootstrap the application.

* Change `admin` to `stroomAdmin` in distribution shell scripts.


## [v7.0-beta.51] - 2020-09-09

* Added `formTokenRequest` property to OpenId config for use with AWS authentication. This forces the use of a form request when fetching tokens.

* Issue **#1824** : Fix for search hang when extraction is requested but no search pipeline is provided.

* Issue **#1083** : Added `any()`, `first()`, `last()`, `nth()`, `top()` and `bottom()` selection functions to select child values of grouped items.

* Issue **#1837** : Added `joining()` function to concatenate supplied fields in child rows.

* Issue **#1784** : Several functions were previously prevented from working on results from aggregate functions but are now applied regardless.

* Fix config file validation not working when hot loading config file changes.

* Change config file validation to be the first thing that happens on boot.

* Fix error when empty branches are in the config file.

* Add `pipeline.referenceData.getLmdbSystemLibraryPath` prop to support provided LMDB binary.

* Change extraction location of bundled LMDB binary to be the same as the store files.

* Change default value for `pipeline.referenceData.maxPutsBeforeCommit` to 0 (i.e. don't commit mid-load).


## [v7.0-beta.50] - 2020-09-07

* Add /api/refData/v1/lookup REST endpoint for doing ref data lookups.

* Issue **#1755** : Stepping now runs in a separate thread to prevent interruption of DW threads when trying to terminate stepping early.

* Issue **#1798** : Fixed REST serialisation issue that was preventing stepping XPath filters from being passed to the server.

* Issue **#1666** : Stepping now loads element documents that use name patterns.

* Issue **#1666** : Parsers now support name patterns for loading config documents. 

* Issue **#1835** : Fix error when viewing data as lowly user.

* Issue **#1836** : Fix Forbidden error when importing data.

* Issue **#1809** : Fix handling of import with no permissions except Import Configuration.

* Issue **#1657** : Remove INTERNAL_PROCESSING_USER from Users list in App Permissions screen.

* Issue **#1782** : Fix handling of empty NOT/AND/OR in stats queries and immprove the error handling for the remote data sources.

* Issue **#1781** : Fix SQL stats handling of NOT() with more than one term in the NOT.

* Issue **#1830** : Change quick filters on Annotations screen to use fuzzy filtering consistent with the rest of stroom. Disable the comment quick filter drop down if there are no standard comments configured. Remove the qualified fields from the quick filter tooltips.

* Issue **#1829** : Fix Annotations screen recording change history when clicking an empty title/subject.

* Issue **#1737** : Fix quick filter in users/groups popup.

* Issue **#1832** : Fix inability to add users/groups in the Document Permissions screen.


## [v7.0-beta.49] - 2020-09-02

* Fix accidental commit of broken code.


## [v7.0-beta.48] - 2020-09-02

* Fix duplicate call to bintray upload in travis script.


## [v7.0-beta.47] - 2020-09-02

* Issue **#1821** : Fix SQL Stat queries whose table doesn't use any datasource fields.

* Issue **#1694** : Fix UUID filtering in quick filters, now using `uuid:` field qualifier. Removed support for `#` prefix in Quick Filter and suggesters.

* Issue **#1699** : Add a docker managed volume for the ref data store.

* Add `pooledByteBufferCounts` to ref data config.

* Issue **#1700** : Stopped stepping happening on open.

* Uplift LMDB to v0.8.1.

* Changed implementaion of the byte buffer pool used in the ref data store to improve performance.

* Increase default value for ref data `maxPutsBeforeCommit` to improve load times.

* Fix instances of trace logging that are not using lambdas for complex args. This is particularly a problem in the ref data store code.

* Made stroom compatible with AWS authentication.

* Issue **#1707** : Fix reference data lookups picking the wrong effective stream.

* Issue **#1797** : Altered how search completion is recorded to try and prevent hanging. 

* Issue **#1762** : Fix for search jobs that do not terminate correctly.

* The build should now ensure GWT compilation only occurs after test has completed.

* Issue **#1790** : You can now provide `TYPE` as an optional HTTP header when sending data to Stroom. If provided this attribute is used to determine what data type to assign to the data being received. Data forwarding and aggregation also maintains this attribute and behaviour. 

* Issue **#1665** : Recognised meta types can now be specified in config and drop downs now allow selection in the pipeline editor.


## [v7.0-beta.46] - 2020-08-23

* Issue **#1702** : Fix namespace handling in XML reference data values.

* Issue **#1789** : Prevent dashboards without an extraction pipeline showing as "Missing" on dependency screen.

* Issue **#1803** : Fix `/api/export/v1` failing with NoSuchFileException.

* Issue **#1719** : Create rest endpoint to get rererence data store entries. Experimental feature at the moment.

* Issue **#1649** : Make the local reference data store searchable from the dashboard. Experimental feature at the moment.

* Issue **#1805** : Fix missing alert popup when document is saved but has been updated by another user/tab.

* Fix _No appender for stroom.docref.DocRef_ ERRORs in the log.


## [v7.0-beta.45] - 2020-08-14

* Issue **#1793** : Fixed Solr search query creation.

* Issue **#1791** : Fixed Solr connection test response.

* Update Gradle to v6.6

* Revert back to full build.


## [v7.0-beta.44] - 2020-08-14

* Reverted deploy changes until travis dpl v2 is stable.


## [v7.0-beta.43] - 2020-08-14

* Fixing release artefacts.


## [v7.0-beta.42] - 2020-08-13

* Issue **#1783** : Made change to prevent nodes called by the cluster from using localhost, 127.0.0.1 or the same URL as other nodes.

* Issue **#1706** : Terminating processing jobs early now writes appropriate termination errors to the processing info (error) stream and deletes other outputs.

* Issue **#1749** : Removed old benchmark job.


## [v7.0-beta.41] - 2020-08-12

* Issue **#1785** : Fix proxy not forwarding any data.

* Issue **#1675** : All dashboard table fields are now present in text pane settings even if they are hidden or special, e.g. internally added mandatory fields like StreamId and EventId. This change prevents the field settings from being altered incorrectly when these fields were not found.

* Issue **#1758** : Added file locations to meta details and improved tooltip layout.

* Issue **#1778** : Remove error streams following reprocessing when no new streams are created.

* Added support for time based expressions when searching for streams from UI. 

* Issue **#1760** : Support time based expressions for ProcessorTask data source

* Issue **#1761** : Allow processor id to be displayed when searching processor tasks data source.

* Issue **#1693** : Fix dependencies screen listing links to internal searchables as "missing".

* Issue **#1751** : Display correct UUID for "to" dependency in UI dependency screen.

* Issue **#1664** : Fix crash when all streams for pipeline are deleted.

* Issue **#1701** : Fix crash when alternative pipeline is selected/used for processing.

## [v7.0-beta.40] - 2020-07-27

* Issue **#1756** : Fix for IdEnrichmentFilter where is attempts to change attribute values that already exist.

* Issue **#1741** : Fix for search hanging issue.

* Issue **#1740** : `CombinedParser` now removes invalid XML 1.0 characters when `fixInvalidChars` is set and not XML 1.1.

* Add `readTimeout` property to `HTTPAppender` 

* Issue **#1747** : Nodes are now notified about changes to document permissions so that caches are cleared etc.

* Issue **#1752** : Meta info tooltips now show appropriate units for values.

* The `admin` account is now auto created if it doesn't exist.

* Issue **#1310** : Improved file cleanup between tests.

* Issue **#1533** : Improved meta data attribute value flushing to DB.

* Issue **#1634** : `FileSystemClean` will now only examine active data volumes.

* Issue **#1672** : Index shards are now only updated in the DB on flush when the document count or shard size changes.

* Issue **#1713** : Fixed issue where processor task start times were being displayed incorrectly.

* Issue **#1748** : Removed border from explorer quick filter.

* Issue **#1656** : Only managed jobs will now appear on the jobs page.

* Issue **#1669** : Changed the way next scheduled time is calculated based on current time.

* Issue **#1662** : Processor tasks and meta data sources now correctly show pipeline names in dashboard results.

* Issue **#1677** : Active tasks are now correctly filtered.

* Issue **#1718** : Added server task info for some tasks.

* Issue **#1731** : Fixed calendar date picker style that was broken by tooltip CSS changes.

* Issue **#1657** : `INTERNAL_PROCESSING_USER` is no longer visible in the UI.

* Issue **#1449** : You can now create users to associate permissions by clicking the create button in the `User Permissions` page.

* Issue **#1727** : Typo.

* Issue **#1501** : Multiple fixes for new UI.

* Issue **#1506** : Multiple fixes for new UI.

* Issue **#1561** : Multiple fixes for new UI.

* Issue **#1483** : Multiple fixes for new UI.

* Issue **#1525** : Multiple fixes for new UI.

* Issue **#1587** : Multiple fixes for new UI.

* Issue **#1526** : Multiple fixes for new UI.

* Issue **#1499** : Multiple fixes for new UI.

* Issue **#1481** : Multiple fixes for new UI.

* Issue **#1498** : Multiple fixes for new UI.

* Issue **#1660** : Multiple fixes for new UI.

* Issue **#1659** : Multiple fixes for new UI.

* Issue **#1725** : Fix Data Splitter onlyMatch using zero based instead of one based numbers.


## [v7.0-beta.39] - 2020-07-06

* Issue **#1716** : Prevent export of processor filters that are reprocess or deleted.

* Issue **#1638** : Suppress error when searching deleted streams.

* Issue **#1696** : Fix reprocessing from unfiltered meta data view.

* Issue **#1648** : Fix streams not being deleted following reprocessing.

* Issue **#1695** : Fix `Records` stream types not being identified correctly.

* Issue **#1668** : Fixed incorrect parameter count for XSLT `meta` function.

* Issue **#1619** : Fix delete stream summary.


## [v7.0-beta.38] - 2020-06-25

* Issue **#1670** : Stop _parse-uri_ XSLT function returning -1 for missing port numbers.

* Issue **#1673** : Increase limit for age spinner in retention rules to 9999.

* Issue **#1683** : Add `!` NOT operator to fuzzy match filtering.

* Add field searching to Activity quick filter.

* Add field searching to entity selection popups.

* Change entity selection popups to clear quick filter on show.

* Add column sorting and field searching to Properties screen.

* Add field searching to Explorer Tree quick filter.

* Add field searching to Properties quick filter.

* Add field searching to Server Tasks quick filter.

* Add field searching to dependencies quick filter.

* Improve info tooltip layouts.

* Issue **#1248** : Add quick filter to dependencies screen.

* Issue **#1650** : Use consistent blue colour.

* Issue **#1671** :Fix XSLT function `hex-to-oct`.

* Add `readTimeout` property to `HTTPAppender`.

* Issue **#1632** : SQL stats now compatible with MySQL 8 Group Replication

* Issue **#1650** : Use consistent blue colour.

* Issue **#1627** : Fix Up/Down buttons on Rule Set screen. Now keeps selection after use.

* Issue **#1277** : Fix Enable/Disable toggle button on Rule Set screen.


## [v7.0-beta.37] - 2020-06-15

* Add _Impact Summary_ tab to _Data Retention_ to show breakdown of counts of streams to be deleted.

* Add support for the `.` separator in the word boundary fuzzy matching.

* Change the fuzzy match filter to switch to a case sensitive wild-carded exact match when the input contains a `*`.

* Issue **#1640** : Fix server error when clicking disabled delete/info icon for deleted streams.

* Issue **#1639** : Default index volume group property changes.

* Issue **#1636** : Fix data retention deletion using wrong action for rules.

* Issue **#1280** : Fix creation of default index volumes.


## [v7.0-beta.36] - 2020-06-02

* Issue **#1621** : Fix NPE in proxy content syncing.

* Issue **#1462** : Stroom not working with MySQL 8.0 due to SQLException

* Issue **#1564** : Fix error in data retention section of stream info popup.

* Change data retention delete batching approach to use time ranges.

* Issue **#1611** : Change explorer tree filtering to also filter on an exact match of the entity's UUID.

* Add regex filtering with `/` prefix to fuzzy matching.

* Change word boundary matching to require a `?` prefix.


## [v7.0-beta.35] - 2020-05-28

* Issue **#1608** : Fixed NPE in UI data presenter.

* Issue **#1595** : Fixed names for imported items that already exist but are updated by import.

* Issue **#1603** : XSLT imports now error if more than one matching XSLT is found.

* Issue **#1604** : XSLT import resolution now accepts the use of UUIDs and DocRef strings.

* Issue **#1403** : Dashboard query download now retains expression parameters.

* Issue **#1514** : Fixed properties edit presenter issue.

* Issue **#1569** : Additional changes to improve the new `Data Delete` task that replaces the `File System Clean` task.

* Issue **#1565** : Stop data retention rules deleting all data.

* Add default data retention rule to the UI screen to make it clear what happens by default.

* Add fuzzy match filter to explorer tree.


## [v7.0-beta.34] - 2020-05-26

* Issue **#1569** : Removed recursive multi threading from file system clean as thread limit was being reached. 

* Issue **#1478** : Fixed data volume creation and other resource methods.

* Issue **#1594** : Now auto creates root explorer node on startup if it is missing.

* Issue **#1544** : Fixes for imported dashboards.

* Issue **#1586** : Fixed migration and initial population of standard meta type names.

* Issue **#1592** : Changed DB bit(1) columns to be tinyint(1) so that they show values correctly in the CLI.

* Issue **#1510** : Added logical delete for processor and processor filter to allow a user to force deletion without encountering a DB constraint. 

* Issue **#1557** : Process, reprocess, delete and download data functions now provide an impact summary before a user can proceed with the action.

* Issue **#1557** : The process data function in the data browser now provides the option to process or reprocess data. When selected a user can also choose: the priority of the process filters that will be created; to set the priority automatically based on previous filters; set the enabled state.

* Issue **#1557** : Reprocessing data no longer has a limitation on how many items can be reprocessed as it is now implemented by reprocess specific filters.

* Issue **#1585** : Fixed issue that was preventing viewing folders processors.

* Issue **#1557** : Added an impact summary to meta data actions such as delete, restore, process and download.

* Issue **#1593** : NPE copying empty expressions


## [v7.0-beta.33] - 2020-05-22

* Issue **#1588** : Fix processor filter import.

* Issue **#1566** : Fixed UI data restore behaviour.

* Make public port configurable


## [v7.0-beta.32] - 2020-05-19

* Issue **#1573** : Active tasks tab now only shows tasks related to the open feed.

* Issue **#1584** : Add @ApiParam to POST/PUT/DELETE endpoints so the request type appears in swagger-ui.

* Issue **#1581** : Change streamId to a path param in GET /api/data/v1.

* Issue **#1567** : Added error handling so the confirmation dialog continues to work even when there is a failure in a previous use.

* Issue **#1568** : Pipeline names should now be shown where needed in the UI.

* Issue **#1457** : Change field value suggester to use fuzzy matching.

* Issue **#1574** : Make feed suggestions return all feeds, not just ones with meta.

* Issue **#1544** : Imported dashboards from 6.1 now work.

* Issue **#1577** : Cluster node status is now updated when node settings are changed.

* Issue **#1396** : Completely changed DB migration and import/export compatibility code.

* Fix index creation stored procedure.

* Issue **#1508** : Tidy up property descriptions, change connection pool props to use Stroom Duration type.

* Issue **#473** : Fix value stats being ignored during in memory stat aggregation.

* Issue **#1141** : Make SQL stats aggregation delete unused stat keys at the end.


## [v7.0-beta.31] - 2020-05-12

* Issue **#1546** : Fixed opening and editing of data retention rules.

* Issue **#1494** : Scrollbars now have a white background unless used in a readonly text area.

* Issue **#1547** : Added pipeline names to processor task screens.

* Issue **#1543** : Prevent import/export of processor filters with id fields

* Issue **#1112** : You can now copy feeds along with other items and copies are named appropriately.

* Issue **#1112** : When copying a selection of several items, the dependencies between the items are altered in the resulting copies so that the copied items work together as a new set of content.

* Issue **#1112** : As part of fixing dependencies when copying items, the dependencies screen now works correctly and now also shows processor filters. 

* Issue **#1545** : Add property `enableDistributedJobsOnBootstrap` to enable/disable processing on first boot.


## [v7.0-beta.30] - 2020-05-06

* Issue **#1503** : Further fix for enabled/disabled expression items and dashboard tab visibility.

* Issue **#1511** : Data pages now show pipeline names rather than pipeline UUIDs.

* Issue **#1529** : Fix error when selecting datasource in new dashboard.

* Fix NPE in SystemInfoResource.get().

* Issue **#1527** : Fixed missing aud in API eky tokens.

* Add missing guice binding for SystemInfoResource.

* Make export add new line to the end of all files to adhere to POSIX standard.

* Issue **#1532** : Fixed index shard criteria in UI.

* Change SecurityFilter to return a 401 on authentication exceptions.

* Move some health checks into SystemInfoResource.

* Remove healthchecks from rest resources and servlets that never give an unhealthy result.

* Add error info to AppConfigMonitor health check.


## [v7.0-beta.29] - 2020-05-04

* Issue **#1496** : Fixed paging of processed data.

* Add stroom.statistics.internal.enabledStoreTypes and make internal stat processing respect it.

* Improve SQL stats shutdown processing so all in memory stats are flushed.

* Issue **#1521** : Dashboards with missing datasources break entirely.

* Issue **#1477** : Disable edit button on stream processor.

* Issue **#1497** : Fixed data list result paging.

* Issue **#1492** : Fixed data list result paging.

* Issue **#1513** : You can now view data in folders.

* Issue **#1500** : Fixed data delete/restore behaviour.

* Issue **#1515** : Fix proxyDir default when running in a stack.

* Issue **#1509** : Unable to update processor filter.

* Issue **#1495** : Speculative fix for missing swagger.json file in the fat jar.

* Issue **#1503** : Fixed Dashboard serialisation and JSON template.

* Issue **#1479** : Unable to set index volume limits.


## [v7.0-beta.28] - 2020-04-29

* Issue **#1489** : Reprocess streams feature failing.

* Issue **#1465** : Add default Open ID credentials to allow proxy to be able to authenticate out of the box.

* Issue **#1455** : Fix interactive search.

* Issue **#1471** : Pipeline name not shown on processors/filters in UI.

* Issue **#1491** : Download stream feature failing. 

* Issue **#1433** : StandardKafkaProducer failed when writing XML kafka payloads. 


## [v7.0-beta.27] - 2020-04-27

* Issue **#1417** : Allow processor filters to be exported with Pipelines. 

* Issue **#1480** : Index settings now shows index volume groups and allows selection. 

* Issue **#1450** : Further attempt to improve criteria filtering on data tab.

* Issue **#1467** : The cluster node state node uses NodeResource to determine active nodes.

* Issue **#1448** : The internal processing user now has a JWT and passes it when making calls to other nodes.


## [v7.0-beta.26] - 2020-04-22

* Fix gradle build for versioned builds


## [v7.0-beta.25] - 2020-04-22

* Assorted fixes to the new React UI pages.


## [v7.0-beta.24] - 2020-04-21

* Issue **#1450** : Stop data tabs showing all feeds.

* Issue **#1454** : Fix NPE in feed name suggestion box.

* Remove internal statistics from setup sample data.

* Fix issue of pipeline structure not showing when it contains a StatisticsFilter.

* Update auth flow for auth-into-stroom integration

* Issue **#1426** : Change /logout endpoint to /noauth/logout.

* Fix `Expecting a real user identity` errors on auto import of content packs.

* Increase wait timeout to 240s in `start.sh`.

* Issue **#1404** : Fixed issue with invalid XML character filter.

* Issue **#1413** : Attempt to fix search hanging issue.

* Issue **#1393** : The annotations data popup now formats content on load.

* Issue **#1399** : Removed error logging for expected exceptions in TaskExecutor.

* Issue **#1385** : File output param `streamId` now aliased to `sourceId` and `streamNo` is now aliased to `partNo` for consistency with new source tracking XSLT functions.

* Issue **#1392** : Downloading dashboard queries now provides the current query without the need to save the dashboard.

* Issue **#1427** : Change remote call to auth service to a local call.


## [v7.0-beta.23] - 2020-03-24

* Rename all legacy DB tables to `OLD_`.

* Issue **#1394** : Fix duplicate tables appearing in Monitoring -> Database Tables.

* Add NodeEndpointConfiguration. Change `node` table to hold the base endpoint.


## [v7.0-beta.22] - 2020-03-10

* Brought stroom-auth-service into stroom

* Issue **#563** : Kafka producer improvements - StandardKafkaProducer

* Issue **#1399** : Removed error logging for expected exceptions in TaskExecutor. 

* Fix missing $ in start.sh

* Issue **#1387** : Changed the way tasks are executed to reduce changes of unhandled execution errors.

* Issue **#1378** : Improved logging detail when processor filters fail.

* Issue **#1379** : Fixed issue where you couldn't open a processor filter if parts of the filter referenced deleted items.

* Issue **#1378** : Improved logging detail when processor filters fail.

* Issue **#1382** : Added `decode-url` and `encode-url` XSLT functions.

* Issue **#655** : Fixed SQL Stats queries ignoring the enabled state of the dashboard query terms.

* Issue **#1362** : Fixed issue where hiding dashboard annotation fields removed them.

* Issue **#1357** : Fixed dragging tabs in dashboard with hidden panes to create a new split.

* Issue **#1357** : Fixed dragging tabs in dashboard with hidden panes.

* Issue **#1368** : Fixed FindReplaceFilter as it wasn't working when used in conjunction with Data Splitter.

* Issue **#1361** : Changed the way headers are parsed for the HttpCall XSLT function.


## [v7.0-beta.21] - 2020-02-24

* Add null checks to DB migration.

* Add deletion of constraint `IDX_SHARD_FK_IDX_ID` to migration script.


## [v7.0-beta.20] - 2020-02-13

* Fix bug in `processor_task` migration script.


## [v7.0-beta.19] - 2020-02-10

* Fix bugs in DB migration scripts.


## [v7.0-beta.18] - 2020-02-05

* Re-locate index database migrations.

* Fix issues with migrating null audit columns.

* Improve output of TestYamlUtil.


## [v7.0-beta.17] - 2020-01-29

* Issue **#1355** : Fixed stepping from dashboard text pane.

* Issue **#1354** : Fixed double click to edit list items, e.g. properties.

* Issue **#1340** : Fixed issue with FindReplaceFilter where it failed in some cases when more than one filter was chained together.

* Issue **#1338** : You can now configure the max size of the map store cache.

* Issue **#1350** : Fixed scope of dictionaries when loaded in multiple XSLT pipeline steps.

* Issue **#1347** : Added SSL options to `http-call` XSLT method.

* Issue **#1352** : Fixed Hessian serialisation of user identities on tasks.

* Change docker image to allow us to pass in the dropwizard command to run, e.g. server|migrate.

* Stop MySQL outputing Note level warnings during migration about things that don't exist when we expect them not to.


## [v7.0-beta.13] - 2019-12-24

* Add `migrate` command line argument to run just the DB migrations.

* Updated API key to include audience and added client id and secret.

* Change `stroom.conf.sh` to also look for ip in `/sbin`

* Issue **#260** : You can now hide dashboard tabs.

* Issue **#1332** : The text pane can now be configured to show source data.

* Issue **#1311** : Improved source location tracking.


## [v7.0-beta.12] - 2019-12-04

* Change local.yml.sh to also look for ip in /sbin


## [v7.0-beta.11] - 2019-12-04

* Fix invalid SQL syntax in V07_00_00_012__Dictionary


## [v7.0-beta.10] - 2019-12-04

* Update auth api version

* Add clientId and clientSecret to config

* Update API keys (needed aud)

* Issue **#1338** : Added new config options to control the maximum size of some caches: `stroom.pipeline.parser.maxPoolSize`, `stroom.pipeline.schema.maxPoolSize`, `stroom.pipeline.schema.maxPoolSize`, `stroom.pipeline.xslt.maxPoolSize`, `stroom.entity.maxCacheSize`, `stroom.referenceData.mapStore.maxCacheSize`.

* Issue **#642** : Downloading query details now ignores hidden fields.

* Issue **#1337** : Fixed issue where downloading large numbers of search results in Excel format was exceeding maximum style count of 64000. 

* Issue **#1341** : Added XSRF protection to GWT RPC requests.

* Issue **#1335** : Made session cookie `Secure` and `HttpOnly`.

* Issue **#1334** : Fix 404 when accessing `/stroom/resourcestore/........`, i.e. fix Tools->Export.

* Issue **#1333** : Improved resilience against XSS attacks.

* Issue **#1330** : Allow configuration of `Content-Type` in HTTPAppender.

* Issue **#1327** : Improvements to annotations.

* Issue **#1328** : Increased size of data window and removed max size restrictions.

* Issue **#1324** : Improved logging and added SSL options for HTTPAppender.


## [v7.0-beta.9] - 2019-11-20

* Fix SSL connection failure on remote feed staus check.

* Remove ConfigServlet as the functionality is covered by ProxyConfigHealthCheck.

* Fix password masking in ProxyConfigHealthCheck.

* Change servlet path of ProxyStatusServlet from `/config` to `/status`.


## [v7.0-beta.8] - 2019-11-20

* Change precedence order for config properties. YAML > database > default. Change UI to show effective value. Add hot loading of YAML file changes.

* Issue **#1322** : Stroom now asks if you really want to leave site when stepping items are dirty. Also fixed `Save` and `Save All` menu items and dashboard param changes now correctly make a dashboard dirty.

* Issue **#1320** : Fixed formatting of XML where trailing spaces were being removed from content surrounded by start and end tags (data content) which should not happen. 

* Issue **#1321** : Make path relative in stroom distribution .zip.sha256 hash file.

* The auth service now supports the use of HTTPS without certificate verification and adds additional logging.

* Issue **gchq/stroom-auth#157** : Automatically refresh user's API key when it expires.

* Issue **#1243** : Dashboard visualisations now link with similar functions available to dashboard tables, e.g. `link()`, `dashboard()`, `annotation()`, `stepping()`, `data()`.

* Issue **#1316** : JSONParser now includes various parse options including handling comments.

* Issue **#48** : Added option to hide/show dashboard table columns.

* Issue **#1315** : Improved health check for missing API key.

* Updated stroom expression to v1.5.4 and added new field types.

* Issue **#1315** : Improved health check for missing API key.

* Issue **#1314** : Fixed NPE thrown when logging caused when viewing docs that can't be found.

* Issue **#1313** : Suggestion boxes now make suggestions immediately before the user even starts typing.

* Issue **#1043** : Added feature to allow floating point numbers to be indexed.

* Issue **#1312** : Dictionaries now change the entity name in the DB when renamed.

* Issue **#1312** : Fixed read only behaviour of dictionary settings UI.

* Issue **#1300** : Multiple changes to annotations.

* Issue **#1265** : Added `modulus()` function along with alias `mod()` and modulus operator `%`.

* Issue **#1300** : Added `annotation()` link creation function, `currentUser()` alias for `param('currentUser()')` and additional link creation functions for `data()` and `stepping()`.

* Issue **#67** : Table columns now display menu items on left click.

* Uplift stroom-query to v2.2.4 to add better diagnostic logging.

* Uplift Kafka client to v2.2.1.

* Issue **#1293** : Add more static file types to allow nginx/browser caching on.

* Issue **#1295** : Add authentication bypass for servlets such as /remoting, /status, /echo, etc.

* Issue **#1297** : The UI now supplies API tokens to the backend for resource calls.

* Issue **#1296** : Fixed NPE in StreamMapCreator caused when a stream can not be found.

## [v7.0-beta.7] - 2019-10-23

* Issue **#1288** : Streams now show the name of the pipeline used to create them even if the user doesn't have permission to see the pipeline.

* Issue **#1282** : Fixed issue where items were imported into the explorer even if not selected for import.

* Issue **#1291** : Fixed issue where empty dashboard table cells did not select table rows when clicked. 

* Issue **#1290** : Fixed issue where executor provider was not executing supplied runnable if parent task had terminated.

* Fix problem of missing fallback config in docker image.


## [v7.0-beta.6] - 2019-10-15

* Add default for stroom.security.authentication.durationToWarnBeforeExpiry

* Fix missing icons for Kafka Config and Rule Set.

* Fix Kafka Config entity serialisation.

* Issue **#1264** : Dashboards running in embedded mode will not always ask for the user to choose an activity if the users session has one set already.

* Issue **#1275** : Fixed permission filtering when showing related streams.

* Issue **#1274** : Fixed issue with batch search caused by Hibernate not returning pipeline details in stream processor filters.

* Issue **#1272** : Fixed saving query favourites.

* Issue **#1266** : Stroom will now lock the cluster before releasing owned tasks so it doesn't clash with other task related processes that lock the DB for long periods.

* Issue **#1264** : Added `embedded` mode for dashboards to hide dashboard chrome and save options.

* Issue **#1264** : Stroom no longer asks if you want to leave the web page if no content needs saving.

* Issue **#1263** : Fixed issues related to URL encoding/decoding with the `dashboard()` function.

* Issue **#1263** : Fixed issue where date expressions were being allowed without '+' or '-' signs to add or subtract durations.

* Add fallback config.yml file into the docker images for running outside of a stack.

* Issue **#1263** : Fixed issues related to URL encoding/decoding in dashboard expressions.

* Issue **#1262** : Improved behaviour of `+` when used for concatenation in dashboard expressions.

* Issue **#1259** : Fixed schema compliance when logging failed document update events.

* Issue **#1245** : Fixed various issues with session management and authentication.

* Issue **#1258** : Fixed issue affecting search expressions against keyword fields using dictionaries containing carriage returns.


## [v7.0-beta.5] - 2019-09-23

* Fixes to proxy


## [v7.0-beta.4] - 2019-09-16

* Fix stroom-proxy Dockerfile


## [v7.0-beta.3] - 2019-09-16

* Minor fixes, including an essential fix to config


## [v7.0-beta.2] - 2019-09-13

* Fix docker build


## [v7.0-beta.1] - 2019-09-11

* Issue **#1253** : Data retention policies containing just `AND` will now match everything.

* Issue **#1252** : Stream type suggestions no longer list internal types.

* Issue **#1218** : All stepping panes will now show line numbers automatically if there are indicators (errors, warnings etc) that need to be displayed.  

* Issue **#1254** : Added option to allow non Java escaped find and replacement text to be used in `FindReplaceFilter`. 

* Issue **#1250** : Fixed logging description for reading and writing documents.

* Issue **#1251** : Copy permissions from a parent now shows changes prior to the user clicking ok.

* Issue **#758** : You no longer need the `Manage Processors` privilege to call `stroom:meta('Pipeline')` in XSLT.

* Issue **#1256** : Fix error caused when logging data source name when downloading search results.

* Issue **#399** : Fix for error message when stepping that said user needed `read` permission on parent pipeline and not just `use`.

* Issue **#1242** : Fix for pipeline corruption caused when moving elements back to inherited parents.

* Issue **#1244** : Updated Dropwizard to version 1.3.14 to fix session based memory leak.

* Issue **#1246** : Removed elastic search document type, menu items and filter.

* Issue **#1247** : Added XSLT functions (`source`, `sourceId`, `partNo`, `recordNo`, `lineFrom`, `colFrom`, `lineTo`, `colTo`) to determine the current source location so it can be embedded in a cooked event. Events containing raw source location info can be made into links in dashboard tables or the text pane so that a user can see raw source data or jump directly to stepping that raw record.

* Add data retention feature and index optimisation to Solr indexes.

* Initial support for Solr indexing and search.

* Issue **#1244** : Updated Dropwizard to version 1.3.14 to fix session based memory leak.

* Issue **#1246** : Removed elastic search document type, menu items and filter.

* Issue **#1214** : Fixed issue where the max results setting in dashboard tables was not always being obeyed. Also fixed some dashboard table result page size issues.

* Issue **#1238** : During proxy clean task we no longer show a failed attempt to delete an empty directory as an error as this condition is expected.

* Issue **#1237** : Fixed issue where explorer model requests were failing outside of user sessions, e.g. when we want to find folder descendants for processing.

* Issue **#1230** : Fix test.

* Issue **#1230** : Search expressions no longer have the `contains` condition. 

* Issue **#1220** : Fixed attempt to open newly created index shards as if they were old existing shards.

* Issue **#1232** : Fixed handling of enter key on pipeline element editor dialog.

* Issue **#1229** : Fixed issue where users needed `Read` permission on an index instead of just `Use` permission to search it.

* Issue **#1207** : Removed task id from meta to reduce DB size and complexity especially given the fact tasks are transient. Superseded output is now found by querying the processor task service when new output is written rather than using task ids on meta.

* Uplift HBase to 2.1.5 and refactor code accordingly

* Uplift Kafka to 2.1.1 and refactor code accordingly

* Uplift Curator to 4.2.0

* Issue **#1143** : Added mechanism to inject dashboard parameters into expressions using the `param` and `params` functions so that dashboard parameters can be echoed by expressions to create dashboard links.

* Issue **#1205** : Change proxy repo clean to not delete configured rootRepoDir.

* Issue **#1204** : Fix ProxySecurityFilter to use correct API key on feedStatus requests.

* Issue **#1211** : Added a quick filter to the server tasks page.

* Issue **#1206** : Fixed sorting active tasks when clicking column header.

* Issue **#1201** : Fixed dependencies.

* Issue **#1201** : Fixed tests.

* Issue **#1201** : Document permission changes now mutate the user document permissions cache rather than clearing it.

* Issue **#1153** : Changed security context to be a Spring singleton to improve explorer performance.

* Issue **#1202** : Fixed NumberFormatException in StreamAttributeMapUtil.

* Issue **#1203** : Fixed event logging detail for dictionaries.

* Issue **#1197** : Restored Save As functionality.

* Issue **#1199** : The index fields page now copes with more than 100 index fields.

* Issue **#1200** : Removed blocking queue that was causing search to hang when full.

* Issue **#1198** : Filtering by empty folders now works correctly.

* Comment out rollCron in proxy-prod.yml

* Change swagger UI at gchq.github.io/stroom to work off 6.0 branch

* Issue **#1195** : Fixed issue where combination of quick filter and type filter were not displaying explorer items correctly.

* Issue **#1153** : Changed the way document permissions are retrieved and cached to improve explorer performance.

* Issue **#1196** : Added code to resolve data source names from doc refs if the name is missing when logging.

* Issue **#1165** : Fixed corruption of pipeline structure when adding items to Source.

* Issue **#1193** : Added optional validation to activities.

* Change default config for proxy repositoryFormat to "${executionUuid}/${year}-${month}-${day}/${feed}/${pathId}/${id}"

* Issue **#1194** : Fixed NPE in FindTaskProgressCriteria.

* Issue **#1191** : SQL statistics search tasks now show appropriate information in the server tasks pane.

* Issue **#1192** : Executor provider tasks now run as the current user.

* Issue **#1190** : Copied indexes now retain associated index volumes.

* Issue **#1177** : Data retention now works with is doc refs.

* Issue **#1160** : Proxy repositories now only roll if all output streams for a repository are closed. Proxy repositories also only calculate the current max id if the `executionUuid` repo format param is not used.

* Issue **#1186** : Volume status is now refreshed every 5 minutes.

* Fix incorrect default keystore in proxy config yaml.

* Rename environment variables in proxy config yaml.

* Issue **#1170** : The UI should now treat the `None` tree node as a null selection.

* Issue **#1184** : Remove dropwizard yaml files from docker images.

* Issue **#1181** : Remove dropwizard config yaml from the docker images.

* Issue **#1152** : You can now control the maximum number of files that are fragmented prior to proxy aggregation with `stroom.maxFileScan`.

* Issue **#1182** : Fixed use of `in folder` for data retention and receipt policies.

* Updated to allow stacks to be built at this version.

* Issue **#1154** : Search now terminates during result creation if it is asked to do so.

* Issue **#1167** : Fix for proxy to deal with lack of explorer folder based collections.

* Issue **#1172** : Fixed logging detail for viewing docs.

* Issue **#1166** : Fixed issue where users with only read permission could not copy items.

* Issue **#1174** : Reduced hits on the document permission cache.

* Issue **#1168** : Statistics searches now work when user only has `Use` permission.

* Issue **#1170** : Extra validation to check valid feed provided for stream appender.

* Issue **#1174** : The size of the document permissions cache is now configurable via the `stroom.security.documentPermissions.maxCacheSize` property.

* Issue **#1176** : Created index on document permissions to improve performance.

* Issue **#1175** : Dropping unnecessary index `explorerTreePath_descendant_idx`.

* Issue **#747** : XSLT can now reference dictionaries by UUID.

* Issue **#1167** : Use of folders to include child feeds and pipelines is now supported.

* Issue **#1153** : The explorer tree is now built with fewer DB queries.

* Issue **#1163** : Added indexes to the DB to improve explorer performance.

* Issue **#1153** : The explorer tree now only rebuilds synchronously for users who alter the tree, if has never been built or is very old. All other rebuilds of the explorer tree required to keep it fresh will happen asynchronously.

* Issue **#1162** : Proxy aggregation will no longer recurse parts directories when creating parts.

* Issue **#1157** : Migration now adds dummy feeds etc to processor filters if the original doc can't be found. This will prevent filters from matching more items than they should if migration fails to map feeds etc because they can't be found.

* Issue **#1162** : Remove invalid CopyOption in move() call.

* Issue **#1159** : Fix NPE in rolling appenders with no frequency value.

* Issue **#1160** : Proxy repositories will no longer scan contents on open if they are set to be read only.

* Issue **#1162** : Added buffering etc to improve the performance of proxy aggregation.

* Issue **#1156** : Added code to reduce unlikely chance of NPE or uncontrolled processing in the event of a null or empty processing filter.

* Issue **#1149** : Changed the way EntryIdSet is unmarshalled so jaxb can now use the getter to add items to a collection.

* Ignore broken junit test that cannot work as it stands

* Fix NPE in DictionaryStoreImpl.findByName().

* Issue **#1146** : Added `encodeUrl()`, `decodeUrl()` and `dashboard()` functions to dashboard tables to make dashboard linking easier. The `link()` function now automatically encodes/decodes each param so that parameters do not break the link format, e.g. `[Click Here](http://www.somehost.com/somepath){dialog|Dialog Title}`.

* Issue **#1144** : Changed StreamRange to account for inclusive stream id ranges in v6.0 that was causing an issue with file system maintenance.

* Mask passwords on the proxy admin page.

* Add exception to wrapped exception in the feedStatus service.

* Issue **#1140** : Add health check for proxy feed status url.

* Issue **#1138** : Stroom proxy now deletes empty repository directories based on creation time and depth first so that pruning empty directories is quicker and generally more successful.

* Issue **#1137** : Change proxy remote url health check to accept a 406 code as the feed will not be specified.

* Issue **#1135** : Data retention policies are now migrated to use `Type` and not `Stream Type`.

* Issue **#1136** : Remove recursive chown from stroom and proxy docker entrypoint scripts.


## [v7.0-alpha.5] - 2019-06-12

* Fix YAML substitution.


## [v7.0-alpha.4] - 2019-06-11

* Update API paths


## [v7.0-alpha.3] - 2019-05-10

* Fix config


## [v7.0-alpha.2] - 2019-05-10

* Fix config

* Issue **#1134** : Proxy now requires feed name to always be supplied.

* Expose proxy api key in yaml config via SYNC_API_KEY

* Issue **#1130** : Change `start.sh` so it works when realpath is not installed.

* Issue **#1129** : Fixed stream download from the UI.

* Issue **#1119** : StreamDumpTool will now dump data to zip files containing all data and associated meta and context data. This now behaves the same way as downloading data from the UI and can be used as an input to proxy aggregation or uploaded manually.


## [v7.0-alpha.1] - 2019-04-23

* Fix config issue

* Fixed NPE created when using empty config sections.

* Issue **#1122** : Fixed hessian communication between stroom and stroom proxy used to establish feed receive status. Added restful endpoints for feed status to stroom and stroom proxy. Proxy will now be able to request feed status from upstream stroom or stroom proxy instances.

* Fixed incompatibility issues with MySQL 5.7 and 8.0.

* Added debug to help diagnose search failures

* Issue **#382** : Large zip files are now broken apart prior to proxy aggregation.

* Change start script to use absolute paths for jar, config and logs to distinguish stroom and proxy instances.

* Issue **#1116** : Better implementation of proxy aggregation.

* Issue **#1116** : Changed the way tasks are executed to ensure thread pools expand to the maximum number of threads specified rather than just queueing all tasks and only providing core threads.

* Remove full path from file in sha256 hash file release artifact.

* Issue **#1115** : Add missing super.startProcessing to AbstractKafkaProducerFilter.

* Improve exception handling and logging in RemoteDataSourceProvider. Now the full url is included in dashboard connection errors.

* Change Travis build to generate sha256 hashes for release zip/jars.

* Uplift the visualisations content pack to v3.2.1

* Issue **#1100** : Fix incorrect sort direction being sent to visualisations.

* Add guard against race condition

* Add migration script to remove property `stroom.node.status.heapHistogram.jMapExecutable`.

* Uplift base docker image to openjdk:8u191-jdk-alpine3.9, reverting back to JDK for access to diagnostic tools.

* Issue **#1084** : Change heap histogram statistics to java MBean approach rather than jmap binary. Remove stroom.node.status.heapHistogram.jMapExecutable property.

* Improve resource for setting user's status

* Issue **#1079** : Improved the logging of permission errors encountered during stream processing

* Issue **#1058** : Added property `stroom.pipeline.parser.secureProcessing` to enable/disable the XML secure processing feature.

* Issue **#1062** : Add env var for UI path

* Uplift distribution visualisation content pack to v3.1.0

* Add transform_user_extract.py, for pre-6.0 to 6.0 user migration

* Issue **#1059** : Fix guice errors on stroom-proxy startup.

* Issue **#1010** : Improve distribution start/stop/etc scripts by adding monochrome switch and background log tailing.

* Issue **#1053** : Add API to disabled authorisation users

* Issue **#1042** : Improve error message for an ApiException when requesting a user's token.

* Issue **#1050** : Prevent creation of permission entries if key already exists.

* Issue **#1015** : Add sortDirections[] and keySortDirection to visualisation data object to fix sorting in the visualisations.

* Issue **#1019** : Fix visualisations settings dialog so you can un-set text and list controls.

* Issue **#1041** : Add a healthcheck to Stroom to alert for API key expiry

* Issue **#1040** : Fix for visualisations that do not require nested data.

* Issue **#1036** : Fix for scrollbar position on explorer popup windows.

* Issue **#1037** : Updated `moment.js` for parsing/formatting dates and times.

* Issue **#1021** : Dashboard links now allow `{}` characters to be used without URL encoding.

* Issue **#1018** : Added Health Checks for the external connectors that are registered via plugins

* Issue **#1025** : Fixed ACE editor resize issue where horizontal scroll bar was not always correctly shown.

* Issue **#1025** : Updated ACE editor to v1.4.2.

* Issue **#1022** : Added `Contains` condition to all search expression fields so that regex terms can be used.

* Issue **#1024** : Superseded output helper no longer expects initialisation in all cases.

* Issue **#1021** : Multiple changes to improve vis, dashboard and external linking in Stroom.

* Issue **#1019** : Fix visualisations settings dialog so you can un-set text and list controls.

* Issue **#986** : Fix direct dashboard links.

* Issue **#1006** : Added Exception Mapper for PermissionExceptions to return HTTP FORBIDDEN.

* Issue **#1012** : Fix for NPE caused when checking if an output is superseded.

* Issue **#1011** : Old UI versions running in browsers often cause Stroom to throw an NPE as it can't find the appropriate GWT serialisation policy. Stroom will no longer throw an NPE but will report an `IncompatibleRemoteServiceException` instead. This is the default GWT behaviour.

* Issue **#1007** : Max visualisation results are now limited by default to the maximum number of results defined for the first level of the parent table. This can be further limited by settings in the visualisation.

* Issue **#1004** : Table cells now support multiple links.

* Issue **#1001** : Changed link types to `tab`, `dialog`, `dashboard`, `browser`.

* Issue **#1001** : Added dashboard link option to link to a dashboard from within a vis, e.g. `stroomLink(d.name, 'type=Dashboard&uuid=<TARGET_DASHBOARD_UUID>&params=userId%3D' + d.name, 'DASHBOARD')`.

* Issue **#1001** : Added dashboard link option to link to a dashboard using the `DASHBOARD` target name, e.g. `link(${UserId}, concat('type=Dashboard&uuid=<TARGET_DASHBOARD_UUID>', ${UserId}), '', 'DASHBOARD')`.

* Issue **#1002** : Popup dialogs shown when clicking dashboard hyperlinks are now resizable.

* Issue **#993** : Moving documents in the explorer no longer affects items that are being edited as they are not updated in the process.

* Issue **#996** : Updated functions in dashboard function picker.

* Issue **#981** : Fixed dashboard deletion

* Issue **#989** : Upgraded stroom-expression to v1.4.13 to add new dashboard `link` function.

* Issue **#988** : Changed `generate-url` XSLT function to `link` so it matches the dashboard expression. Changed the parameters to create 4 variants of the function to make creation of simple links easier.

* Issue **#980** : Fix for NPE when fetching dependencies for scripts.

* Issue **#978** : Re-ordering the fields in stream data source

* Issue **gchq/stroom-content#31** : Uplift stroom-logs content pack to v2.0-alpha.5.

* Issue **#982** : Stop proxy trying to health check the content syncing if it isn't enabled.

* Change error logging in ContentSyncService to log stack trace

* Uplift send_to_stroom.sh in the distribution to v2.0

* Issue **#973** : Export servlet changed to a Resource API, added permission check, improved error responses.

* Issue **#969** : The code now suppresses errors for index shards being locked for writing as it is expected. We now lock shards using maps rather than the file system as it is more reliable between restarts.

* Issue **#941** : Internal Meta Stats are now being written

* Issue **#970** : Add stream type of `Records` for translated stroom app events.

* Issue **#966** : Proxy was always reporting zero bytes for the request content in the receive log.

* Issue **#938** : Fixed an NPE in authentication session state.

* Change the proxy yaml configuration for the stack to add `remotedn` and `remotecertexpiry` headers to the receive log

* Change logback archived logs to be gzip compressed for stroom and proxy

* Uplift stroom-logs content pack to v2.0-alpha.3

* Uplift send_to_stroom script to v1.8.1

* Issue **#324** : Changed XML serialisation so that forbidden XML characters U+FFFE and U+FFFF are not written. Note that these characters are not even allowed as character references so they are ignored entirely.

* Issue **#945** : More changes to fix some visualisations only showing 10 data points.

* Issue **#945** : Visualisations now show an unlimited number of data points unless constrained by their parent table or their own maximum value setting.

* Issue **#948** : Catching Spring initialisation runtime errors and ensuring they are logged.

* Add `set_log_levels.sh` script to the distribution

* Uplift visualisations content pack to v3.0.6 in the gradle build

* Issue **#952** : Remote data sources now execute calls within the context of the user for the active query. As a result all running search `destroy()` calls will now be made as the same user that initiated the search.

* Issue **#566** : Info and warning icons are now displayed in stepping screen when needed.

* Issue **#923** : Dashboard queries will now terminate if there are no index shards to search.

* Issue **#959** : Remove Material UI from Login and from password management pages

* Issue **#933** : Add health check for password resets

* Issue **#929** : Add more comprehensive password validation

* Issue **#876** : Fix password reset issues

* Issue **#768** : Preventing deletion of /store in empty volumes

* Issue **#939** : Including Subject DN in receive.log

* Issue **#940** : Capturing User DN and cert expiry on DW terminated SSL

* Issue **#744** : Improved reporting of error when running query with no search extraction pipeline

* Issue **#134** : Copy permissions from parent button

* Issue **#688** : Cascading permissions when moving/copying folder into a destination

* Issue **#788** : Adding DocRef and IsDocRef to stroom query to allow doc ref related filtering. Migration of stream filters uses this.

* Issue **#936** : Add conversion of header `X-SSL-Client-V-End` into `RemoteCertExpiry`, translating date format in the process.

* Issue **#953** : Fixed NPE.

* Issue **#947** : Fixed issue where data retention policy contains incorrect field names.

* Remove Material UI from the Users and API Keys pages

* Add content packs to stroom distribution

* Change distribution to use send_to_stroom.sh v1.7

* Updated stroom expression to v1.4.12 to improve handling or errors values and add new type checking functions `isBoolean()`, `isDouble()`, `isError()`, `isInteger()`, `isLong()`, `isNull()`, `isNumber()`, `isString()`, `isValue()`. Testing equality of null with `x=null()` is no longer valid and must be replaced with `isNull(x)`.

* Issue **#920** : Fix error handling for sql stats queries

* Remove log sending cron process from docker images (now handled by stroom-log-sender).

* Issue **#924** : The `FindReplaceFilter` now records the location of errors.

* Issue **#939** : Added `remotedn` to default list of keys to include in `receive.log`.

* Add git_tag and git_commit labels to docker images

* Uplift stroom-logs content pack in docker image to` v2.0-alpha.2`

* Stop truncation of `logger` in logback console logs

* Issue **#921** : Renaming open documents now correctly changes their tab name. Documents that are being edited now prevent the rename operation until they are saved.

* Issue **#922** : The explorer now changes the selection on a right click if the item clicked is not already selected (could be part of a multi select).

* Issue **#903** : Feed names can now contain wildcard characters when filtering in the data browser.

* Add API to allow creation of an internal Stroom user.

* Fix logger configuration for SqlExceptionHelper

* Add template-pipelines and standard-pipelines content packs to docker image

* Issue **#904** : The UI now shows dictionary names in expressions without the need to enter edit mode.

* Updated ACE editor to v1.4.1.

* Add colours to console logs in docker.

* Issue **#869** : Delete will now properly delete all descendant nodes and documents when deleting folders but will not delete items from the tree if they cannot be deleted, e.g. feeds that have associated data.

* Issue **#916** : You can no longer export empty folders or import nothing.

* Issue **#911** : Changes to feeds and pipelines no longer clear data browsing filters.

* Issue **#907** : Default volumes are now created as soon as they are needed.

* Issue **#910** : Changes to index settings in the UI now register as changes and enable save.

* Issue **#913** : Improve FindReplaceFilter to cope with more complex conditions.

* Change log level for SqlExceptionHelper to OFF, to stop expected exceptions from polluting the logs

* Fix invalid requestLog logFormat in proxy configuration

* Stop service discovery health checks being registered if stroom.serviceDiscovery.enabled=false

* Add fixed version of send_to_stroom.sh to release distribution

* Uplift docker base image for stroom & proxy to openjdk:8u181-jdk-alpine3.8

* Add a health check for getting a public key from the authentication service.

* Issue **#897** : Import no longer attempts to rename or move existing items but will still update content.

* Issue **#902** : Improved the XSLT `format-date` function to better cope with week based dates and to default values to the stream time where year etc are omitted.

* Issue **#905** : Popup resize and move operations are now constrained to ensure that a popup cannot be dragged off screen or resized to be bigger than the current browser window size.

* Issue **#898** : Improved the way many read only aspects of the UI behave.

* Issue **#894** : The system now generates and displays errors to the user when you attempt to copy a feed.

* Issue **#896** : Extended folder `create` permissions are now correctly cached.

* Issue **#893** : You can now manage volumes without the `Manage Nodes` permission.

* Issue **#892** : The volume editor now waits for the node list to be loaded before opening.

* Issue **#889** : Index field editing in the UI now works correctly.

* Issue **#891** : `StreamAppender` now keeps track of it's own record write count and no longer makes use of any other write counting pipeline element.

* Issue **#885** : Improved the way import works to ensure updates to entities are at least attempted when creating an import confirmation.

* Issue **#892** : Changed `Ok` to `OK`.

* Issue **#883** : Output streams are now immediately unlocked as soon as they are closed.

* Removed unnecessary OR operator that was being inserted into expressions where only a single child term was being used. This happened when reprocessing single streams.

* Issue **#882** : Splitting aggregated streams now works when using `FindReplaceFilter`. This functionality was previously broken because various reader elements were not passing the `endStream` event on.

* Issue **#881** : The find and replace strings specified for the `FindReplaceFilter` are now treated as unescaped Java strings and now support new line characters etc.

* Issue **#880** : Increased the maximum value a numeric pipeline property can be set to via the UI to 10000000.

* Issue **#888** : The dependencies listing now copes with external dependencies failing to provide data due to authentication issues.

* Issue **#890** : Dictionaries now show the words tab by default.

* Add admin healthchecks to stroom-proxy

* Add stroom-proxy docker image

* Refactor stroom docker images to reduce image size

* Add enabled flag to storing, forwarding and synching in stroom-proxy configuration

* Issue **#884** : Added extra fonts to stroom docker image to fix bug downloading xls search results.

* Issue **#879** : Fixed bug where reprocess and delete did not work if no stream status was set in the filter.

* Issue **#878** : Changed the appearance of stream filter fields to be more user friendly, e.g. `feedName` is now `Feed` etc.

* Issue **#809** : Changed default job frequency for `Stream Attributes Retention` and `Stream Task Retention` to `1d` (one day).

* Issue **#813** : Turned on secure processing feature for XML parsers and XML transformers so that external entities are not resolved. This prevents DoS attacks and gaining unauthorised access to the local machine.

* Issue **#871** : Fix for OptimisticLockException when processing streams.

* Issue **#872** : The parser cache is now automatically cleared when a schema changes as this can affect the way a data splitter parser is created.

* Add a health check for getting a public key from the authentication service.

* Issue **#897** : Import no longer attempts to rename or move existing items but will still update content.

* Issue **#902** : Improved the XSLT `format-date` function to better cope with week based dates and to default values to the stream time where year etc are omitted.

* Issue **#905** : Popup resize and move operations are now constrained to ensure that a popup cannot be dragged off screen or resized to be bigger than the current browser window size.

* Issue **#898** : Improved the way many read only aspects of the UI behave.

* Issue **#894** : The system now generates and displays errors to the user when you attempt to copy a feed.

* Issue **#896** : Extended folder `create` permissions are now correctly cached.

* Issue **#893** : You can now manage volumes without the `Manage Nodes` permission.

* Issue **#892** : The volume editor now waits for the node list to be loaded before opening.

* Issue **#889** : Index field editing in the UI now works correctly.

* Issue **#891** : `StreamAppender` now keeps track of it's own record write count and no longer makes use of any other write counting pipeline element.

* Issue **#885** : Improved the way import works to ensure updates to entities are at least attempted when creating an import confirmation.

* Issue **#892** : Changed `Ok` to `OK`.

* Issue **#883** : Output streams are now immediately unlocked as soon as they are closed.

* Removed unnecessary OR operator that was being inserted into expressions where only a single child term was being used. This happened when reprocessing single streams.

* Issue **#882** : Splitting aggregated streams now works when using `FindReplaceFilter`. This functionality was previously broken because various reader elements were not passing the `endStream` event on.

* Issue **#881** : The find and replace strings specified for the `FindReplaceFilter` are now treated as unescaped Java strings and now support new line characters etc.

* Issue **#880** : Increased the maximum value a numeric pipeline property can be set to via the UI to 10000000.

* Issue **#888** : The dependencies listing now copes with external dependencies failing to provide data due to authentication issues.

* Issue **#890** : Dictionaries now show the words tab by default.

* Add admin healthchecks to stroom-proxy

* Add stroom-proxy docker image

* Refactor stroom docker images to reduce image size

* Add enabled flag to storing, forwarding and synching in stroom-proxy configuration

* Issue **#884** : Added extra fonts to stroom docker image to fix bug downloading xls search results.

* Issue **#879** : Fixed bug where reprocess and delete did not work if no stream status was set in the filter.

* Issue **#878** : Changed the appearance of stream filter fields to be more user friendly, e.g. `feedName` is now `Feed` etc.

* Issue **#809** : Changed default job frequency for `Stream Attributes Retention` and `Stream Task Retention` to `1d` (one day).

* Issue **#813** : Turned on secure processing feature for XML parsers and XML transformers so that external entities are not resolved. This prevents DoS attacks and gaining unauthorised access to the local machine.

* Issue **#871** : Fix for OptimisticLockException when processing streams.

* Issue **#872** : The parser cache is now automatically cleared when a schema changes as this can affect the way a data splitter parser is created.

* Issue **#865** : Made `stroom.conf` location relative to YAML file when `externalConfig` YAML property is set.

* Issue **#867** : Added an option `showReplacementCount` to the find replace filter to choose whether to report total replacements on process completion.

* Issue **#867** : Find replace filter now creates an error if an invalid regex is used.

* Issue **#855** : Further fixes for stepping data that contains a BOM.

* Changed selected default tab for pipelines to be `Data`.

* Issue **#860** : Fixed issue where stepping failed when using any sort of input filter or reader before the parser.

* Issue **#867** : Added an option `showReplacementCount` to the find replace filter to choose whether to report total replacements on process completion.

* Improved Stroom instance management scripts

* Add contentPack import

* Fix typo in Dockerfile

* Issue **#859** : Change application startup to keep retrying when establishing a DB connection except for certain connection errors like access denied.

* Issue **#730** : The `System` folder now displays data and processors. This is a bug fix related to changing the default initial page for some document types.

* Issue **#854** : The activity screen no longer shows a permission error when shown to non admin users.

* Issue **#853** : The activity chooser will no longer display on startup if activity tracking is not enabled.

* Issue **#855** : Fixed stepping data that contains a BOM.

* Change base docker image to openjdk:8u171-jdk-alpine

* Improved loading of activity list prior to showing the chooser dialog.

* Issue **#852** : Fix for more required permissions when logging other 'find' events.

* Issue **#730** : Changed the default initial page for some document types.

* Issue **#852** : Fix for required permission when logging 'find' events.

* Changed the way the root pane loads so that error popups that appear when the main page is loading are not hidden.

* Issue **#851** : Added additional type info to type id when logging events.

* Issue **#848** : Fixed various issues related to stream processor filter editor.

* Issue **#815** : `stroom.pageTitle` property changed to `stroom.htmlTitle`.

* Issue **#732** : Added `host-address` and `host-name` XSLT functions.

* Issue **#338** : Added `splitAggregatedStreams` property to `StreamAppender`, `FileAppender` and `HDFSFileAppender` so that aggregated streams can be split into separate streams on output.

* Issue **#338** : Added `streamNo` path replacement variable for files to record the stream number within an aggregate.

* Added tests and fixed sorting of server tasks.

* Improved the way text input and output is buffered and recorded when stepping.

* The find and replace filter now resets the match count in between nested streams so that each stream is treated the same way, i.e. it can have the same number of text replacements.

* Added multiple fixes and improvements to the find and replace filter including limited support of input/output recording when stepping.

* Issue **#827** : Added `TextReplacementFilterReader` pipeline element.

* Issue **#736** : Added sorting to server tasks table.

* Inverted the behaviour of `disableQueryInfo` to now be `requireQueryInfo`.

* Issue **#596** : Rolling stream and file appenders can now roll on a cron schedule in addition to a frequency.

* The accept button now enabled on splash screen.

* Added additional event logging to stepping.

* An activity property with an id of `disableQueryInfo` can now be used to disable the query info popup on a per activity basis.

* Activity properties can now include the attributes `id`, `name`, `showInSelection` and `showInList` to determine their appearance and behaviour;

* Nested elements are now usable in the activity editor HTML.

* Record counts are now recorded on a per output stream basis even when splitting output streams.

* Splash presenter buttons are now always enabled.

* Fix background colour to white on activity pane.

* Changed `splitWhenBiggerThan` property to `rollSize` and added the property to the rolling appenders for consistency.

* Issue **#838** : Fix bug where calculation of written and read bytes was being accounted for twice due to the use of Java internal `FilterInputStream` and `FilterOutputStream` behaviour. This was leading to files being split at half od the expected size. Replaced Java internal classes with our own `WrappedInputStream` and `WrappedOutputStream` code.

* Issue **#837** : Fix bug to no longer try and record set activity events for null activities.

* Issue **#595** : Added stream appender and file appender property `splitWhenBiggerThan` to limit the size of output streams.

* Now logs activity change correctly.

* Add support for checkbox and selection control types to activity descriptions.

* Issue **#833** : The global property edit dialog can now be made larger.

* Fixed some issues in the activity manager.

* Issue **#722** : Change pipeline reference data loader to store its reference data in an off-heap disk backed LMDB store to reduce Java heap usage. See the `stroom.refloader.*` properties for configuration of the off-heap store.

* Issue **#794** : Automatically suggest a pipeline element name when creating it

* Issue **#792** : Preferred order of properties for Pipeline Elements

* Issue **824** : Fix for replace method in PathCreator also found in stroom proxy.

* Issue **#828** : Changed statistics store caches to 10 minute time to live so that they will definitely pick up new statistics store definitions after 10 minutes.

* Issue **#774** : Event logging now logs find stream criteria correctly so that feeds ids are included.

* Issue **#829** : Stroom now logs event id when viewing individual events.

* Added functionality to record actions against user defined activities.

* Added functionality to show a splash screen on login.

* Issue **#791** : Fixed broken equals method so query total row count gets updated correctly.

* Issue **#830** : Fix for API queries not returning before timing out.

* Issue **#824** : Fix for replace method in PathCreator also found in stroom proxy.

* Issue **#820** : Fix updating index shards so that they are loaded, updated and saved under lock.

* Issue **#819** : Updated `stroom-expression` to v1.4.3 to fix violation of contract exception when sorting search results.

* Issue **#817** : Increased maximum number of concurrent stream processor tasks to 1000 per node.

* Moved Index entities over to the new multi part document store.

* Moved Pipeline entities over to the new multi part document store.

* Moved both Statistic Store entity types over to the new multi part document store.

* Moved XSLT entities over to the new multi part document store.

* Moved Visualisation entities over to the new multi part document store.

* Moved Script entities over to the new multi part document store.

* Moved Dashboard entities over to the new multi part document store.

* Moved XmlSchema entities over to the new multi part document store.

* Moved TextConverter entities over to the new multi part document store.

* Modified the storage of dictionaries to use the new multi part document store.

* Changed the document store to hold multiple entries for a document so that various parts of a document can be written separately, e.g. the meta data about a dictionary and the dictionary text are now written as separate DB entries. Entries are combined during the serialisation/deserialisation process.

* Changed the import export API to use byte arrays to hold values rather than strings. *POSSIBLE BREAKING CHANGE*
Issue **gchq/stroom-expression#22** : Add `typeOf(...)` function to dashboard.

* Issue **#697** : Fix for reference data sometimes failing to find the appropriate effective stream due to the incorrect use of the effective stream cache. It was incorrectly configured to use a time to idle (TTI) expiry rather than a time to live (TTL) expiry meaning that heavy use of the cache would prevent the cached effective streams being refreshed.

* Issue **#806** : Fix for clearing previous dashboard table results if search results deliver no data.

* Issue **#805** : Fix for dashboard date time formatting to use local time zone.

* Issue **#803** : Fix for group key conversion to an appropriate value for visualisations.

* Issue **#802** : Restore lucene-backward-codecs to the build

* Issue **#800** : Add DB migration script 33 to replace references to the `Stream Type` type in the STRM_PROC_FILT table with `streamTypeName`.

* Issue **#798** : Add DB migration script 32 to replace references to the `NStatFilter` type in the PIPE table with `StatisticsFilter`.

* Fix data receipt policy defect

* Issue **#791** : Search completion signal is now only sent to the UI once all pending search result merges are completed.

* Issue **#795** : Import and export now works with appropriate application permissions. Read permission is required to export items and Create/Update permissions are required to import items depending on whether the update will create a new item or update an existing one.

* Improve configurabilty of stroom-proxy.

* Issue **#783** : Reverted code that ignored duplicate selection to fix double click in tables.

* Issue **#782** : Fix for NPE thrown when using CountGroups when GroupKey string was null due to non grouped child rows.

* Issue **#778** : Fix for text selection on tooltips etc in the latest version of Chrome.

* Uplift stroom-expression to v1.4.1

* Issue **#776** : Removal of index shard searcher caching to hopefully fix Lucene directory closing issue.

* Issue **#779** : Fix permissions defect.

* Issue **gchq/stroom-expression#22** : Add `typeOf(...)` function to dashboard.

* Issue **#766** : Fix NullPointerExceptions when downloading table results to Excel format.

* Issue **#770** : Speculative fix for memory leak in SQL Stats queries.

* Issue **#761** : New fix for premature truncation of SQL stats queries due to thread interruption.

* Issue **#748** : Fix build issue resulting from a change to SafeXMLFilter.

* Issue **#748** : Added a command line interface (CLI) in addition to headless execution so that full pipelines can be run against input files.

* Issue **#748** : Fixes for error output for headless mode.

* Issue **#761** : Fixed statistic searches failing to search more than once.

* Issue **#756** : Fix for state being held by `InheritableThreadLocal` causing objects to be held in memory longer than necessary.

* Issue **#761** : Fixed premature truncation of SQL stats queries due to thread interruption.

* Added `pipeline-name` and `put` XSLT functions back into the code as they were lost in a merge.

* Issue **#749** : Fix inability to query with only `use` privileges on the index.

* Issue **#613** : Fixed visualisation display in latest Firefox and Chrome.

* Added permission caching to reference data lookup.

* Updated to stroom-expression 1.3.1

    Added cast functions `toBoolean`, `toDouble`, `toInteger`, `toLong` and `toString`.
    Added `include` and `exclude` functions.
    Added `if` and `not` functions.
    Added value functions `true()`, `false()`, `null()` and `err()`.
    Added `match` boolean function.
    Added `variance` and `stDev` functions.
    Added `hash` function.
    Added `formatDate` function.
    Added `parseDate` function.
    Made `substring` and `decode` functions capable of accepting functional parameters.
    Added `substringBefore`, `substringAfter`, `indexOf` and `lastIndexOf` functions.
    Added `countUnique` function.

* Issue **#613** : Fixed visualisation display in latest Firefox and Chrome.

* Issue **#753** : Fixed script editing in UI.

* Issue **#751** : Fix inability to query on a dashboard with only use+read rights.

* Issue **#719** : Fix creation of headless Jar to ensure logback is now included.

* Issue **#735** : Change the format-date xslt function to parse dates in a case insensitive way.

* Issue **#719** : Fix creation of headless Jar. Exclude gwt-unitCache folder from build JARs.

* Issue **#720** : Fix for Hessian serialisation of table coprocessor settings.

* Issue **#217** : Add an 'all/none' checkbox to the Explorer Tree's quick filter.

* Issue **#400** : Shows a warning when cascading folder permissions.

* Issue **#405** : Fixed quick filter on permissions dialog, for users and for groups. It will now match anywhere in the user or group name, not just at the start.

* Issue **#708** : Removed parent folder UUID from ExplorerActionHandler.

* Application security code is now implemented using lambda expressions rather than AOP. This simplifies debugging and makes the code easier to understand.

* Changed the task system to allow task threads to be interrupted from the task UI.

* Made changes to improve search performance by making various parts of search wait for interruptible conditions.

* Migrated code from Spring to Guice for managing dependency injection.

* Issue **#229** : When a user 'OKs' a folder permission change it can take a while to return. This disables the ok/cancel buttons while Stroom is processing the permission change.

* Issue **#405** : Fixed quick filter on permissions dialog, for users and for groups. It will now match anywhere in the user or group name, not just at the start.

* Issue **#588** : Fixed display of horizontal scrollbar on explorer tree in export, create, copy and move dialogs.

* Issue **#691** : Volumes now reload on edit so that the entities are no longer stale the second time they are edited.

* Issue **#692** : Properties now reload on edit so that the entities are no longer stale the second time they are edited.

* Issue **#703** : Removed logging of InterruptedException stack trace on SQL stat queries, improved concurrency code.

* Issue **#697** : Improved XSLT `Lookup` trace messages.

* Issue **#697** : Added a feature to trace XSLT `Lookup` attempts so that reference data lookups can be debugged.

* Issue **#702** : Fix for hanging search extraction tasks

* Issue **#701** : The search `maxDocIdQueueSize` is now 1000 by default.

* Issue **#700** : The format-date XSLT function now defaults years, months and days to the stream receipt time regardless of whether the input date pattern specifies them.

* Issue **#657** : Change SQL Stats query code to process/transform the data as it comes back from the database rather than holding the full resultset before processing. This will reduce memory overhead and improve performance.

* Issue **#634** : Remove excessive thread sleeping in index shard searching. Sleeps were causing a significant percentage of inactivity and increasing memory use as data backed up. Add more logging and logging of durations of chunks of code. Add an integration test for testing index searching for large data volumes.

* Issue **#698** : Migration of Processing Filters now protects against folders that have since been deleted

* Issue **#634** : Remove excessive thread sleeping in index shard searching. Sleeps were causing a significant percentage of inactivity and increasing memory use as data backed up. Add more logging and logging of durations of chunks of code. Add an integration test for testing index searching for large data volumes.

* Issue **#659** : Made format-date XSLT function default year if none specified to the year the data was received unless this would make the date later then the received time in which case a year is subtracted.

* Issue **#658** : Added a hashing function for XSLT translations.

* Issue **#680** : Fixed the order of streams in the data viewer to descending by date

* Issue **#679** : Fixed the editing of Stroom properties that are 'persistent'.

* Issue **#681** : Added dry run to check processor filters will convert to find stream criteria. Throws error to UI if fails.

* Issue **#676** : Fixed use of custom stream type values in expression based processing filters.

* Issue **#673** : Fixed issue with Stream processing filters that specify Create Time

* Issue **#675** : Fixed issue with datafeed requests authenticating incorrectly

* Issue **#666** : Fixed the duplicate dictionary issue in processing filter migrations, made querying more efficient too
* Database migration fixes and tools

* Issue **#668** : Fixed the issue that prevented editing of stroom volumes

* Issue **#669** : Elastic Index Filter now uses stroomServiceUser to retrieve the index config from the Query Elastic service.

* Minor fix to migrations

* Add logging to migrations

* Add logging to migrations

* Issue **#651** : Removed the redundant concept of Pipeline Types, it's half implementation prevented certain picker dialogs from working.

* Issue **#481** : Fix handling of non-incremental index queries on the query API. Adds timeout option in request and blocking code to wait for the query to complete. Exit early from wait loops in index/event search.

* Issue **#626** : Fixed issue with document settings not being persisted

* Issue **#621** : Changed the document info to prevent requests for multi selections

* Issue **#620** : Copying a directory now recursively copies it's contents, plus renaming copies is done more intelligently.

* Issue **#546** : Fixed race conditions with the Explorer Tree, it was causing odd delays to population of the explorer in various places.

* Issue **#495** : Fixed the temporary expansion of the Explorer Tree caused by filtering

* Issue **#376** : Welcome tab details fixed since move to gradle

* Issue **#523** : Changed permission behaviours for copy and move to support `None`, `Source`, `Destination` and `Combined` behaviours. Creating new items now allows for `None` and `Destination` permission behaviours. Also imported items now receive permissions from the destination folder. Event logging now indicates the permission behaviour used during copy, move and create operations.

* Issue **#480** : Change the downloaded search request API JSON to have a fetch type of ALL.

* Issue **#623** : Fixed issue where items were being added to sublist causing a stack overflow exception during data retention processing.

* Issue **#617** : Introduced a concept of `system` document types that prevents the root `System` folder type from being created, copied, deleted, moved, renamed etc.

* Issue **#622** : Fix incorrect service discovery based api paths, remove authentication and authorisation from service discovery

* Issue **#568** : Fixed filtering streams by pipeline in the pipeline screen.

* Issue **#565** : Fixed authorisation issue on dashboards.

* Issue **#592** : Mount stroom at /stroom.

* Issue **#608** : Fixed stream grep and stream dump tools and added tests to ensure continued operation.

* Issue **#603** : Changed property description from `tags` to `XML elements` in `BadTextXMLFilterReader`.

* Issue **#600** : Added debug to help diagnose cause of missing index shards in shard list.

* Issue **#611** : Changed properties to be defined in code rather than Spring XML.

* Issue **#605** : Added a cache for retrieving user by name to reduce DB use when pushing users for each task.

* Issue **#610** : Added `USE INDEX (PRIMARY)` hint to data retention select SQL to improve performance.

* Issue **#607** : Multiple improvements to the code to ensure DB connections, prepared statements, result sets etc use try-with-resources constructs wherever possible to ensure no DB resources are leaked. Also all connections obtained from a data source are now returned appropriately so that connections from pools are reused.

* Issue **#602** : Changed the data retention rule table column order.

* Issue **#606** : Added more stroom properties to tune the c3P0 connection pool. The properties are prefixed by `stroom.db.connectionPool` and `stroom.statistics.sql.db.connectionPool`.

* Issue **#601** : Fixed NPE generated during index shard retention process that was caused by a shard being deleted from the DB at the same time as the index shard retention job running.

* Issue **#609** : Add configurable regex to replace IDs in heap histogram class names, e.g. `....$Proxy54` becomes `....$Proxy--ID-REMOVED--`

* Issue **#570** : Refactor the heap histogram internal statistics for the new InternalStatisticsReceiver

* Issue **#599** : DocumentServiceWriteAction was being used in the wrong places where EntityServiceSaveAction should have been used instead to save entities that aren't document entities.

* Issue **#593** : Fixed node save RPC call.

* Issue **#591** : Made the query info popup more configurable with a title, validation regex etc. The popup will now only be displayed when enabled and when a manual user action takes place, e.g. clicking a search button or running a parameterised execution with one or more queries.

* Added 'prompt' option to force the identity provider to ask for a login.

* Issue **#549** : Change to not try to connect to kafka when kafka is not configured and improve failure handling

* Issue **#573** : Fixed viewing folders with no permitted underlying feeds. It now correctly shows blank data screen, rather than System/Data.

* Issue **#150** : Added a feature to optionally require specification of search purpose.

* Issue **#572** : Added a feature to allow easy download of dictionary contents as a text file.

* Generate additional major and minor floating docker tags in travis build, e.g. v6-LATEST and v6.0-LATEST

* Change docker image to be based on openjdk:8u151-jre-alpine

* Added a feature to list dependencies for all document entities and indicate where dependencies are missing.

* Issue **#540** : Improve description text for stroom.statistics.sql.maxProcessingAge property

* Issue **#538** : Lists of items such as users or user groups were sometimes not being converted into result pages correctly, this is now fixed.

* Issue **#537** : Users without `Manage Policies` permission can now view streams.

* Issue **#522** : Selection of data retention rules now remains when moving rules up or down.

* Issue **#411** : When data retention rules are disabled they are now shown greyed out to indicate this.

* Issue **#536** : Fix for missing visualisation icons.

* Issue **#368** : Fixed hidden job type button on job node list screen when a long cron pattern is used.

* Issue **#507** : Added dictionary inheritance via import references.

* Issue **#554** : Added a `parseUri` XSLT function.

* Issue **#557** : Added dashboard functions to parse and output URI parts.

* Issue **#552** : Fix for NPE caused by bad XSLT during search data extraction.

* Issue **#560** : Replaced instances of `Files.walk()` with `Files.walkFileTree()`. `Files.walk()` throws errors if any files are deleted or are not accessible during the walk operation. This is a major issue with the Java design for walking files using Java 8 streams. To avoid this issue `Files.walkFileTree()` has now been used in place of `Files.walk()`.

* Issue **#567** : Changed `parseUri` to be `parse-uri` to keep it consistently named with respect to other XSLT functions. The old name `parseUri` still works but is deprecated and will be removed in a later version.

* Issue **#567** : The XSLT function `parse-uri` now correctly returns a `schemeSpecificPart` element rather than the incorrectly named `schemeSpecificPort`.

* Issue **#567** : The dashboard expression function `extractSchemeSpecificPortFromUri` has now been corrected to be called `extractSchemeSpecificPartFromUri`.

* Issue **#567** : The missing dashboard expression function `extractQueryFromUri` has been added.

* Issue **#571** : Streams are now updated to have a status of deleted in batches using native SQL and prepared statements rather than using the stream store.

* Issue **#559** : Changed CSS to allow table text selection in newer browsers.

* Issue **#574** : Fixed SQL debug trace output.

* Issue **#574** : Fixed SQL UNION code that was resulting in missing streams in the data browser when paging.

* Issue **#590** : Improved data browser performance by using a local cache to remember feeds, stream types, processors, pipelines etc while decorating streams.

* Issue **#150** : Added a property to optionally require specification of search purpose.

* New authentication flow based around OpenId

* New user management screens

* The ability to issue API keys

* Issue **#501** : Improve the database teardown process in integration tests to speed up builds

* Relax regex in build script to allow tags like v6.0-alpha.3 to be published to Bintray

* Add Bintray publish plugin to Gradle build

* Issue **#75** : Upgraded to Lucene 5.

* Issue **#135** : [BREAKING CHANGE] Removed JODA Time library and replaced with Java 7 Time API. This change breaks time zone output previously formatted with `ZZ` or `ZZZ`.

* Added XSLT functions generate-url and fetch-json

* Added ability to put clickable hyperlinks in Dashboard tables

* Added an HTTP appender.

* Added an appender for the proxy store.

* Issue **#412** : Fixed no-column table breakage

* Issue **#380** : Fixed build details on welcome/about

* Issue **#348** : Fixed new menu icons.

* Issue **98** : Fix premature trimming of results in the store

* Issue **360** : Fix inability to sort sql stats results in the dashboard table

* Issue **#550** : Fix for info message output for data retention.

* Issue **#551** : Improved server task detail for data retention job.

* Issue **#541** : Changed stream retention job descriptions.

* Issue **#553** : The data retention job now terminates if requested to do so and also tracks progress in a local temp file so a nodes progress will survive application restarts.

* Change docker image to use openjdk:8u151-jre-alpine as a base

* Issue **#539** : Fix issue of statistic search failing after it is imported

* Issue **#547** : Data retention processing is now performed in batches (size determined by `stroom.stream.deleteBatchSize`). This change should reduce the memory required to process the data retention job.

* Issue **#541** : Marked old stream retention job as deprecated in description.

* Issue **#542** : Fix for lazy hibernate object initialisation when stepping cooked data.

* Issue **#524** : Remove dependency on stroom-proxy:stroom-proxy-repo and replaced with duplicated code from stroom-proxy-repo (commit b981e1e)

* Issue **#203** : Initial release of the new data receipt policy functionality.

* Issue **#202** : Initial release of the new data retention policy functionality.

* Issue **#521** : Fix for the job list screen to correct the help URL.

* Issue **#526** : Fix for XSLT functions that should return optional results but were being forced to return a single value.

* Issue **#527** : Fix for XSLT error reporting. All downstream errors were being reported as XSLT module errors and were
 hiding the underlying exception.

* Issue **#501** : Improve the database teardown process in integration tests to speed up builds.

* Issue **#511** : Fix NPE thrown during pipeline stepping by downstream XSLT.

* Issue **#521** : Fix for the job list screen to use the help URL system property for displaying context sensitive help.

* Issue **#511** : Fix for XSLT functions to allow null return values where a value cannot be returned due to an error etc.

* Issue **#515** : Fix handling of errors that occur before search starts sending.

* Issue **#506** : In v5 dashboard table filters were enhanced to allow parameters to be used in include/exclude filters. The implementation included the use of ` \ ` to escape `$` characters that were not to be considered part of a parameter reference. This change resulted in regular expressions requiring ` \ ` being escaped with additional ` \ ` characters. This escaping has now been removed and instead only `$` chars before `{` chars need escaping when necessary with double `$$` chars, e.g. use `$${something` if you actually want `${something` not to be replaced with a parameter.

* Issue **#505** : Fix the property UI so all edited value whitespace is trimmed

* Issue **#513** : Now only actively executing tasks are visible as server tasks

* Issue **#483** : When running stream retention jobs the transactions are now set to REQUIRE_NEW to hopefully ensure that the job is done in small batches rather than a larger transaction spanning multiple changes.

* Issue **#508** : Fix directory creation for index shards.

* Issue **#492** : Task producers were still not being marked as complete on termination which meant that the parent cluster task was not completing. This has now been fixed.

* Issue **#497** : DB connections obtained from the data source are now released back to the pool after use.

* Issue **#492** : Task producers were not being marked as complete on termination which meant that the parent cluster task was not completing. This has now been fixed.

* Issue **#497** : Change stream task creation to use straight JDBC rather than hibernate for inserts and use a configurable batch size (stroom.databaseMultiInsertMaxBatchSize) for the inserts.

* Issue **#502** : The task executor was not responding to shutdown and was therefore preventing the app from stopping gracefully.

* Issue **#476** : Stepping with dynamic XSLT or text converter properties now correctly falls back to the specified entity if a match cannot be found by name.

* Issue **#498** : The UI was adding more than one link between 'Source' and 'Parser' elements, this is now fixed.

* Issue **#492** : Search tasks were waiting for part of the data extraction task to run which was not checking for termination. The code for this has been changed and should now terminate when required.

* Issue **#494** : Fix problem of proxy aggregation never stopping if more files exist

* Issue **#490** : Fix errors in proxy aggregation due to a bounded thread pool size

* Issue **#484** : Remove custom finalize() methods to reduce memory overhead

* Issue **#475** : Fix memory leak of java.io.File references when proxy aggregation runs

* Issue **#470** : You can now correctly add destinations directly to the pipeline 'Source' element to enable raw streaming.

* Issue **#487** : Search result list trimming was throwing an illegal argument exception `Comparison method violates its general contract`, this should now be fixed.

* Issue **#488** : Permissions are now elevated to 'Use' for the purposes of reporting the data source being queried.

* Migrated to ehcache 3.4.0 to add options for off-heap and disk based caching to reduce memory overhead.

* Caches of pooled items no longer use Apache Commons Pool.

* Issue **#401** : Reference data was being cached per user to ensure a user centric view of reference data was being used. This required more memory so now reference data is built in the context of the internal processing user and then filtered during processing by user access to streams.

* The effective stream cache now holds 1000 items.

* Reduced the amount of cached reference data to 100 streams.

* Reduced the number of active queries to 100.

* Removed Ehcache and switched to Guava cache.

* Issue **#477** : Additional changes to ensure search sub tasks use threads fairly between multiple searches.

* Issue **#477** : Search sub tasks are now correctly linked to their parent task and can therefore be terminated by terminating parent tasks.

* Issue **#425** : Changed string replacement in pipeline migration code to use a literal match

* Issue **#469** : Add Heap Histogram internal statistics for memory use monitoring

* Issue **#463** : Made further improvements to the index shard writer cache to improve performance.

* Issue **#448** : Some search related tasks never seem to complete, presumably because an error is thrown at some point and so their callbacks do not get called normally. This fix changes the way task completion is recorded so that it isn't dependant on the callbacks being called correctly.

* Issue **#464** : When a user resets a password, the password now has an expiry date set in the future determined by the password expiry policy. Password that are reset by email still expire immediately as expected.

* Issue **#462** : Permission exceptions now carry details of the user that the exception applies to. This change allows error logging to record the user id in the message where appropriate.

* Issue **#463** : Many index shards are being corrupted which may be caused by insufficient locking of the shard writers and readers. This fix changes the locking mechanism to use the file system.

* Issue **#451** : Data paging was allowing the user to jump beyond the end of a stream whereby just the XML root elements were displayed. This is now fixed by adding a constraint to the page offset so that the user cannot jump beyond the last record. Because data paging assumes that segmented streams have a header and footer, text streams now include segments after a header and before a footer, even if neither are added, so that paging always works correctly regardless of the presence of a header or footer.

* Issue **#461** : The stream attributes on the filter dialog were not sorted alphabetically, they now are.

* Issue **#460** : In some instances error streams did not always have stream attributes added to them for fatal errors. This mainly occurred in instances where processing failed early on during pipeline creation. An error was recorded but stream attributes were not added to the meta data for the error stream. Processing now ensures that stream attributes are recorded for all error cases.

* Issue **#442** : Remove 'Old Internal Statistics' folder, improve import exception handling

* Issue **#457** : Add check to import to prevent duplicate root level entities

* Issue **#444** : Fix for segment markers when writing text to StreamAppender.

* Issue **#447** : Fix for AsyncSearchTask not being displayed as a child of EventSearchTask in the server tasks view.

* Issue **#421** : FileAppender now causes fatal error where no output path set.

* Issue **#427** : Pipelines with no source element will now only treat a single parser element as being a root element for backwards compatibility.

* Issue **#420** : Pipelines were producing errors in the UI when elements were deleted but still had properties set on them. The pipeline validator was attempting to set and validate properties for unknown elements. The validator now ignores properties and links to elements that are undeclared.

* Issue **#420** : The pipeline model now removes all properties and links for deleted elements on save.

* Issue **#458** : Only event searches should populate the `searchId`. Now `searchId` is only populated when a stream processor task is created by an event search as only event searches extract specific records from the source stream.

* Issue **#437** : The event log now includes source in move events.

* Issue **#419** : Fix multiple xml processing instructions appearing in output.

* Issue **#446** : Fix for deadlock on rolling appenders.

* Issue **#444** : Fix segment markers on RollingStreamAppender.

* Issue **#426** : Fix for incorrect processor filters. Old processor filters reference `systemGroupIdSet` rather than `folderIdSet`. The new migration updates them accordingly.

* Issue **#429** : Fix to remove `usePool` parser parameter.

* Issue **#439** : Fix for caches where elements were not eagerly evicted.

* Issue **#424** : Fix for cluster ping error display.

* Issue **#441** : Fix to ensure correct names are shown in pipeline properties.

* Issue **#433** : Fixed slow stream queries caused by feed permission restrictions.

* Issue **#385** : Individual index shards can now be deleted without deleting all shards.

* Issue **#391** : Users needed `Manage Processors` permission to initiate pipeline stepping. This is no longer required as the 'best fit' pipeline is now discovered as the internal processing user.

* Issue **#392** : Inherited pipelines now only require 'Use' permission to be used instead of requiring 'Read' permission.

* Issue **#394** : Pipeline stepping will now show errors with an alert popup.

* Issue **#396** : All queries associated with a dashboard should now be correctly deleted when a dashboard is deleted.

* Issue **#393** : All caches now cache items within the context of the current user so that different users do not have the possibility of having problems caused by others users not having read permissions on items.

* Issue **#358** : Schemas are now selected from a subset matching the criteria set on SchemaFilter by the user.

* Issue **#369** : Translation stepping wasn't showing any errors during stepping if a schema had an error in it.

* Issue **#364** : Switched index writer lock factory to a SingleInstanceLockFactory as index shards are accessed by a single process.

* Issue **#363** : IndexShardWriterCacheImpl now closes and flushes writers using an executor provided by the TaskManager. Writers are now also closed in LRU order when sweeping up writers that exceed TTL and TTI constraints.

* Issue **#361** : Information has been added to threads executing index writer and index searcher maintenance tasks.

* Issue **#356** : Changed the way index shard writers are cached to improve indexing performance and reduce blocking.

* Issue **#353** : Reduced expected error logging to debug.

* Issue **#354** : Changed the way search index shard readers get references to open writers so that any attempt to get an open writer will not cause, or have to wait for, a writer to close.

* Issue **#351** : Fixed ehcache item eviction issue caused by ehcache internally using a deprecated API.

* Issue **#347** : Added a 'Source' node to pipelines to establish a proper root for a pipeline rather than an assumed one based on elements with no parent.

* Issue **#350** : Removed 'Advanced Mode' from pipeline structure editor as it is no longer very useful.

* Issue **#349** : Improved index searcher cache to ensure searchers are not affected by writers closing.

* Issue **#342** : Changed the way indexing is performed to ensure index readers reference open writers correctly.

* Issue **#346** : Improved multi depth config content import.

* Issue **#328** : You can now delete corrupt shards from the UI.

* Issue **#343** : Fixed login expiry issue.

* Issue **#345** : Allowed for multi depth config content import.

* Issue **#341** : Fixed arg in SQL.

* Issue **#340** : Fixed headless and corresponding test.

* Issue **#333** : Fixed event-logging version in build.

* Issue **#334** : Improved entity sorting SQL and separated generation of SQL and HQL to help avoid future issues.

* Issue **#335** : Improved user management

* Issue **#337** : Added certificate auth option to export servlet and disabled the export config feature by default.

* Issue **#337** : Added basic auth option to export servlet to complement cert based auth.

* Issue **#332** : The index shard searcher cache now makes sure to get the current writer needed for the current searcher on open.

* Issue **#322** : The index cache and other caching beans should now throw exceptions on `get` that were generated during the creation of cached items.

* Issue **#325** : Query history is now cleaned with a separate job. Also query history is only recorded for manual querying, i.e. not when query is automated (on open or auto refresh). Queries are now recorded on a dashboard + query component basis and do not apply across multiple query components in a dashboard.

* Issue **#323** : Fixed an issue where parser elements were not being returned as 'processors' correctly when downstream of a reader.

* Issue **#322** : Index should now provide a more helpful message when an attempt is made to index data and no volumes have been assigned to an index.

* Issue **#316** : Search history is now only stored on initial query when using automated queries or when a user runs a query manually. Search history is also automatically purged to keep either a specified number of items defined by `stroom.query.history.itemsRetention` (default 100) or for a number of days specified by `stroom.query.history.daysRetention` (default 365).

* Issue **#317** : Users now need update permission on an index plus 'Manage Index Shards' permission to flush or close index shards. In addition to this a user needs delete permission to delete index shards.

* Issue **#319** : SaveAs now fetches the parent folder correctly so that users can copy items if they have permission to do so.

* Issue **#311** : Fixed request for `Pipeline` in `meta` XSLT function. Errors are now dealt with correctly so that the XSLT will not fail due to missing meta data.

* Issue **#313** : Fixed case of `xmlVersion` property on `InvalidXMLCharFilterReader`.

* Issue **#314** : Improved description of `tags` property in `BadTextXMLFilterReader`.

* Issue **#307** : Made some changes to avoid potential NPE caused by session serialisation.

* Issue **#306** : Added a stroom `meta` XSLT function. The XSLT function now exposes `Feed`, `StreamType`, `CreatedTime`, `EffectiveTime` and `Pipeline` meta attributes from the currently processing stream in addition to any other meta data that might apply. To access these meta data attributes of the current stream use `stroom:meta('StreamType')` etc. The `feed-attribute` function is now an alias for the `meta` function and should be considered to be deprecated.

* Issue **#303** : The stream delete job now uses cron in preference to a frequency.

* Issue **#152** : Changed the way indexing is performed so that a single indexer object is now responsible for indexing documents and adding them to the appropriate shard.

* Issue **#179** : Updated Saxon-HE to version 9.7.0-18 and added XSLTFilter option to `usePool` to see if caching might be responsible for issue.

* Issue **#288** : Made further changes to ensure that the IndexShardWriterCache doesn't try to reuse an index shard that has failed when adding any documents.

* Issue **#295** : Made the help URL absolute and not relative.

* Issue **#293** : Attempt to fix mismatch document count error being reported when index shards are opened.

* Issue **#292** : Fixed locking for rolling stream appender.

* Issue **#292** : Rolling stream output is no longer associated with a task, processor or pipeline to avoid future processing tasks from deleting rolling streams by thinking they are superseded.

* Issue **#292** : Data that we expect to be unavailable, e.g. locked and deleted streams, will no longer log exceptions when a user tries to view it and will instead return an appropriate message to the user in place of the data.

* Issue **#288** : The error condition 'Expected a new writer but got the same one back!!!' should no longer be encountered as the root cause should now be fixed. The original check has been reinstated so that processing will terminate if we do encounter this problem.

* Issue **#295** : Fixed the help property so that it can now be configured.

* Issue **#296** : Removed 'New' and 'Delete' buttons from the global property dialog.

* Issue **#279** : Fixed NPE thrown during proxy aggregation.

* Issue **#294** : Changing stream task status now tries multiple times to attempt to avoid a hibernate LockAcquisitionException.

* Issue **#287** : XSLT not found warnings property description now defaults to false.

* Issue **#261** : The save button is now only enabled when a dashboard or other item is made dirty and it is not read only.

* Issue **#286** : Dashboards now correctly save the selected tab when a tab is selected via the popup tab selector (visible when tabs are collapsed).

* Issue **#289** : Changed Log4J configuration to suppress logging from Hibernate SqlExceptionHandler for expected exceptions like constraint violations.

* Issue **#288** : Changed 'Expected a new writer...' fatal error to warning as the condition in question might be acceptable.

* Issue **#285** : Attempted fix for GWT RPC serialisation issue.

* Issue **#283** : Statistics for the stream task queue are now captured even if the size is zero.

* Issue **#226** : Fixed issue where querying an index failed with "User does not have the required permission (Manage Users)" message.

* Issue **#281** : Made further changes to cope with Files.list() and Files.walk() returning streams that should be closed with 'try with resources' construct.

* Issue **#224** : Removing an element from the pipeline structure now removes all child elements too.

* Issue **#282** : Users can now upload data with just 'Data - View' and 'Data - Import' application permissions, plus read permission on the appropriate feed.

* Issue **#199** : The explorer now scrolls selected items into view.

* Issue **#280** : Fixed 'No user is currently authenticated' issue when viewing jobs and nodes.

* Issue **#278** : The date picker now hides once you select a date.

* Issue **#281** : Directory streams etc are now auto closed to prevent systems running out of file handles.

* Issue **#263** : The explorer tree now allows you to collapse the root 'System' node after it is first displayed.

* Issue **#266** : The explorer tree now resets (clears and collapses all previously open nodes) and shows the currently selected item every time an explorer drop down in opened.

* Issue **#233** : Users now only see streams if they are administrators or have 'Data - View' permission. Non administrators will only see data that they have 'read' permission on for the associated feed and 'use' permission on for the associated pipeline if there is one.

* Issue **#265** : The stream filter now orders stream attributes alphabetically.

* Issue **#270** : Fixed security issue where null users were being treated as INTERNAL users.

* Issue **#270** : Improved security by pushing user tokens rather than just user names so that internal system (processing) users are clearly identifiable by the security system and cannot be spoofed by regular user accounts.

* Issue **#269** : When users are prevented from logging in with 'preventLogin' their failed login count is no longer incremented.

* Issue **#267** : The login page now shows the maintenance message.

* Issue **#276** : Session list now shows session user ids correctly.

* Issue **#201** : The permissions menu item is no longer available on the root 'System' folder.

* Issue **#176** : Improved performance of the explorer tree by increasing the size of the document permissions cache to 1M items and changing the eviction policy from LRU to LFU.

* Issue **#176** : Added an optimisation to the explorer tree that prevents the need for a server call when collapsing tree nodes.

* Issue **#273** : Removed an unnecessary script from the build.

* Issue **#277** : Fixed a layout issue that was causing the feed section of the processor filter popup to take up too much room.

* Issue **#274** : The editor pane was only returning the current user edited text when attached to the DOM which meant changes to text were ignored if an editor pane was not visible when save was pressed. This has now been fixed so that the current content of an editor pane is always returned even when it is in a detached state.

* Issue **#264** : Added created by/on and updated by/on info to pipeline stream processor info tooltips.

* Issue **#222** : Explorer items now auto expand when a quick filter is used.

* Issue **#205** : File permissions in distribution have now been changed to `0750` for directories and shell scripts and `0640` for all other files.

* Issue **#240** : Separate application permissions are now required to manage DB tables and tasks.

* Issue **#210** : The statistics tables are now listed in the database tables monitoring pane.

* Issue **#249** : Removed spaces between values and units.

* Issue **#237** : Users without 'Download Search Results' permission will no longer see the download button on the table component in a dashboard.

* Issue **#232** : Users can now inherit from pipelines that they have 'use' permissions on.

* Issue **#191** : Max stream size was not being treated as IEC value, e.g. Mebibytes etc.

* Issue **#235** : Users can now only view the processor filters that they have created if they have 'Manage Processors' permission unless they are an administrator in which case they will see all filters. Users without the 'Manage Processors' permission who are also not administrators will see no processor filters in the UI. Users with 'Manage Processors' permission who are not administrators will be able to update their own processor filters if they have 'update' permission on the associated pipeline. Administrators are able to update all processor filters.

* Issue **#212** : Changes made to text in any editor including those made with cut and paste are now correctly handled so that altered content is now saved.

* Issue **#247** : The editor pane now attempts to maintain the scroll position when formatting content.

* Issue **#251** : Volume and memory statistics are now recorded in bytes and not MiB.

* Issue **#243** : The error marker pane should now discover and display all error types even if they are preceded by over 1000 warnings.

* Issue **#254** : Fixed search result download.

* Issue **#209** : Statistics are now queryable in a dashboard if a user has 'use' permissions on a statistic.

* Issue **#255** : Fixed issue where error indicators were not being shown in the schema validator pane because the text needed to be formatted so that it spanned multiple lines before attempting to add annotations.

* Issue **#257** : The dashboard text pane now provides padding at the top to allow for tabs and controls.

* Issue **#174** : Index shard checking is now done asynchronously during startup to reduce startup time.

* Issue **#225** : Fixed NPE that was caused by processing instruction SAX events unexpectedly being fired by Xerces before start document events. This looks like it might be a bug in Xerces but the code now copes with the unexpected processing instruction event anyway.

* Issue **#230** : The maintenance message can now be set with the property 'stroom.maintenance.message' and the message now appears as a banner at the top of the screen rather than an annoying popup. Non admin users can also be prevented from logging on to the system by setting the 'stroom.maintenance.preventLogin' property to 'true'.

* Issue **#155** : Changed password values to be obfuscated in the UI as 20 asterisks regardless of length.

* Issue **#188** : All of the writers in a pipeline now display IO in the UI when stepping.

* Issue **#208** : Schema filter validation errors are now shown on the output pane during stepping.

* Issue **#211** : Turned off print margins in all editors.

* Issue **#200** : The stepping presenter now resizes the top pane to fit the tree structure even if it is several elements high.

* Issue **#168** : Code and IO is now loaded lazily into the element presenter panes during stepping which prevents the scrollbar in the editors being in the wrong position.

* Issue **#219** : Changed async dispatch code to work with new lambda classes rather than callbacks.

* Issue **#221** : Fixed issue where `*.zip.bad` files were being picked up for proxy aggregation.

* Issue **#242** : Improved the way properties are injected into some areas of the code to fix an issue where 'stroom.maxStreamSize' and other properties were not being set.

* Issue **#241** : XMLFilter now ignores the XSLT name pattern if an empty string is supplied.

* Issue **#236** : 'Manage Cache Permission' has been changed to 'Manage Cache'.

* Issue **#219** : Made further changes to use lambda expressions where possible to simplify code.

* Issue **#231** : Changed the way internal statistics are created so that multiple facets of a statistic, e.g. Free & Used Memory, are combined into a single statistic to allow combined visualisation.

* Issue **#172** : Further improvement to dashboard L&F.

* Issue **#194** : Fixed missing Roboto fonts.

* Issue **#195** : Improved font weights and removed underlines from link tabs.

* Issue **#196** : Reordered fields on stream, relative stream, volume and server task tables.

* Issue **#182** : Changed the way dates and times are parsed and formatted and improved the datebox control L&F.

* Issue **#198** : Renamed 'INTERNAL_PROCESSING_USER' to 'INTERNAL'.

* Issue **#154** : Active tasks are now sortable by processor filter priority.

* Issue **#204** : Pipeline processor statistics now include 'Node' as a tag.

* Issue **#170** : Changed import/export to delegate import/export responsibility to individual services. Import/export now only works with items that have valid UUIDs specified.

* Issue **#164** : Reduced caching to ensure tree items appear as soon as they are added.

* Issue **#177** : Removed 'Meta Data-Bytes Received' statistic as it was a duplicate.

* Issue **#152** : Changed the way index shard creation is locked so that only a single shard should be fetched from the cache with a given shard key at any one time.

* Issue **#189** : You now have to click within a checkbox to select it within a table rather than just clicking the cell the checkbox is in.

* Issue **#186** : Data is no longer artificially wrapped with the insertion of new lines server side. Instead the client now receives the data and an option to soft wrap lines has been added to the UI.

* Issue **#167** : Fixed formatting of JavaScript and JSON.

* Issue **#175** : Fixed visibility of items by inferred permissions.

* Issue **#178** : Added new properties and corresponding configuration to connect and create a separate SQL statistics DB.

* Issue **#172** : Improved dashboard L&F.

* Issue **#169** : Improved L&F of tables to make better use of screen real estate.

* Issue **#191** : Mebibytes (multiples of 1024) etc are now used as standard throughout the application for both memory and disk sizes and have single letter suffixes (B, K, M, G, T).

* Issue **#173** : Fixed the way XML formatter deals with spaces in attribute values.

* Issue **#151** : Fixed meta data statistics. 'metaDataStatistics' bean was declared as an interface and not a class.

* Issue **#158** : Added a new global property 'stroom.proxy.zipFilenameDelimiter' to enable Stroom proxy repositories to be processed that have a custom file name pattern.

* Issue **#153** : Clicking tick boxes and other cell components in tables no longer requires the row to be selected first.

* Issue **#148** : The stream browsing UI no longer throws an error when attempting to clear markers from the error markers pane.

* Issue **#160** : Stream processing tasks are now created within the security context of the user that created the associated stream processor filter.

* Issue **#157** : Data is now formatted by the editor automatically on display.

* Issue **#144** : Old processing output will now be deleted when content is reprocessed even if the new processing task does not produce output.

* Issue **#159** : Fixed NPE thrown during import.

* Issue **#166** : Fixed NPE thrown when searching statistics.

* Issue **#165** : Dashboards now add a query and result table from a template by default on creation. This was broken when adding permission inheritance to documents.

* Issue **#162** : The editor annotation popup now matches the style of other popups.

* Issue **#163** : Imported the Roboto Mono font to ensure consistency of the editor across platforms.

* Issue **#143** : Stroom now logs progress information about closing index shard writers during shutdown.

* Issue **#140** : Replaced code editor to improve UI performance and add additional code formatting & styling options.

* Issue **#146** : Object pool should no longer throw an error when abandoned objects are returned to the pool.

* Issue **#142** : Changed the way permissions are cached so that changes to permissions provide immediate access to documents.

* Issue **#123** : Changed the way entity service result caching works so that the underlying entity manager is cached instead of individual services. This allows entity result caching to be performed while still applying user permissions to cached results.

* Issue **#156** : Attempts to open items that that user does not have permission to open no longer show an error and spin the progress indicator forever, instead the item will just not open.

* Issue **#141** : Improved log output during entity reference migration and fixed statistic data source reference migration.

* Issue **#127** : Entity reference replacement should now work with references to 'StatisticsDataSource'.

* Issue **#125** : Fixed display of active tasks which was broken by changes to the task summary table selection model.

* Issue **#121** : Fixed cache clearing.

* Issue **#122** : Improved the look of the cache screen.

* Issue **#106** : Disabled users and groups are now displayed with greyed out icon in the UI.

* Issue **#132** : The explorer tree is now cleared on login so that users with different permissions do not see the previous users items.

* Issue **#128** : Improved error handling during login.

* Issue **#130** : Users with no permissions are no longer able to open folders including the root System folder to attempt data browsing.

* Issue **#120** : Entity chooser now treats 'None' as a special root level explorer node so that it can be selected in the same way as other nodes, e.g. visibly selected and responsive to double click.

* Issue **#129** : Fixed NPE.

* Issue **#119** : User permissions dialog now clears permissions when a user or group is deleted.

* Issue **#115** : User permissions on documents can now be inherited from parent folders on create, copy and move.

* Issue **#109** : Added packetSize="65536" property to AJP connector in server.xml template.

* Issue **#100** : Various list of items in stroom now allow multi selection for add/remove purposes.

* Issue **#112** : Removed 'pool' monitoring screen as all pools are now caches of one form or another.

* Issue **#105** : Users were not seeing 'New' menu for folders that they had some create child doc permissions for. This was due to DocumentType not implementing equals() and is now fixed.

* Issue **#111** : Fixed query favourites and history.

* Issue **#91** : Only CombinedParser was allowing code to be injected during stepping. Now DSParser and XMLFragmentParser support code injection during stepping.

* Issue **#107** : The UI now only shows new pipeline element items on the 'Add' menu that are allowed children of the selected element.

* Issue **#113** : User names are now validated against a regex specified by the 'stroom.security.userNamePattern' property.

* Issue **#116** : Rename is now only possible when a single explorer item is selected.

* Issue **#114** : Fixed selection manager so that the explorer tree does not select items when a node expander is clicked.

* Issue **#65** : Selection lists are now limited to 300px tall and show scrollbars if needed.

* Issue **#50** : Defaults table result fields to use local time without outputting the timezone.

* Issue **#15** : You can now express time zones in dashboard query expressions or just omit a time zone to use the locale of the browser.

* Issue **#49** : Dynamic XSLT selection now works with pipeline stepping.

* Issue **#63** : Entity selection control now shows current entity name even if it has changed since referencing entity was last saved.

* Issue **#70** : You can now select multiple explorer rows with ctrl and shift key modifiers and perform bulk actions such as copy, move, rename and delete.

* Issue **#85** : findDelete() no longer tries to add ORDER BY condition on UPDATE SQL when deleting streams.

* Issue **#89** : Warnings should now be present in processing logs for reference data lookups that don't specify feed or stream type. This was previously throwing a NullPointerException.

* Issue **#90** : Fixed entity selection dialog used outside of drop down selection control.

* Issue **#88** : Pipeline reference edit dialog now correctly selects the current stream type.

* Issue **#77** : Default index volume creation now sets stream status to INACTIVE rather than CLOSED and stream volume creation sets index status to INACTIVE rather than CLOSED.

* Issue **#93** : Fixed code so that the 'Item' menu is now visible.

* Issue **#97** : Index shard partition date range creation has been improved.

* Issue **#94** : Statistics searches now ignore expression terms with null or empty values so that the use of substitution parameters can be optional.

* Issue **#87** : Fixed explorer scrolling to the top by disabling keyboard selection.

* Issue **#104** : 'Query' no longer appears as an item that a user can allow 'create' on for permissions within a folder.

* Issue **#103** : Added 10 years as a supported data retention age.

* Issue **#86** : The stream delete button is now re-enabled when new items are selected for deletion.

* Issue **#81** : No exception will now be thrown if a client rejects a response for an EntityEvent.

* Issue **#79** : The client node no longer tries to create directories on the file system for a volume that may be owned by another node.

* Issue **#92** : Error summaries of multiple types no longer overlap each other at the top of the error markers list.

* Issue **#64** : Fixed Hessian serialisation of 'now' which was specified as a ZonedDateTime which cannot be serialised. This field is now a long representing millseconds since epoch.

* Issue **#62** : Task termination button is now enabled.

* Issue **#60** : Fixed validation of stream attributes prior to data upload to prevent null pointer exception.

* Issue **#9** : Created a new implementation of the expression parser that improved expression tokenisation and deals with BODMAS rules properly.

* Issue **#36** : Fixed and vastly improved the configuration of email so that more options can be set allowing for the use of other email services requiring more complex configuration such as gmail.

* Issue **#24** : Header and footer strings are now unescaped so that character sequences such as '\n' are translated into single characters as with standard Java strings, e.g. '\n' will become a new line and '\t' a tab.

* Issue **#40** : Changed Stroom docker container to be based on Alpine linux to save space

* Issue **#40** : Auto import of content packs on Stroom startup and added default content packs into the docker build for Stroom.

* Issue **#30** : Entering stepping mode was prompting for the pipeline to step with but also auto selecting a pipeline at the same time and entering stepping immediately.

* Dashboard auto refresh is now limited to a minimum interval of 10 seconds.

* Issue **#31** : Pipeline stepping was not including user changes immediately as parsers and XSLT filters were using cached content when they should have been ignoring the cache in stepping mode.

* Issue **#27** : Stroom now listens to window closing events and asks the user if they really want to leave the page. This replaces the previous crude attempts to block keys that affected the history or forced a browser refresh.

* Issue **#2** : The order of fields in the query editor is now alphabetical.

* Issue **#3** : When a filter is active on a dashboard table column, a filter icon now appears to indicate this.

* Issue **#5** : Replace() and Decode() dashboard table expression functions no longer ignore cells with null values.

* Issue **#7** : Dashboards are now able to query on open.

* Issue **#8** : Dashboards are now able to re-query automatically at fixed intervals.

* Updated GWT to v2.8.0 and Gin to v2.1.2.

* Issue **#12** : Dashboard queries can now evaluate relative date/time expressions such as now(), hour() etc. In addition to this the expressions also allow the addition or subtraction of durations, e.g. now - 5d.

* Issue **#14** : Dashboard query expressions can now be parameterised with any term able to accept a user defined parameter, e.g. ${user}. Once added parameters can be changed for the entire dashboard via a text box at the top of the dashboard screen which will then execute all queries when enter is pressed or it loses focus.

* Issue **#16** : Dashboard table filters can also accept user defined parameters, e.g. ${user}, to perform filtering when a query is executed.

* Fixed missing text presenter in dashboards.

* Issue **#18** : The data dashboard component will now show data relative to the last selected table row (even if there is more than one table component on the dashboard) if the data component has not been configured to listen to row selections for a specific table component.

* Changed table styling to colour alternate rows, add borders between rows and increase vertical padding

* Issue **#22** : Dashboard table columns can now be configured to wrap text via the format options.

* Issue **#28** : Dashboard component dependencies are now listed with the component name plus the component id in brackets rather than just the component id.

* Issue **#202** : Initial release of the new data retention policy functionality.

[Unreleased]: https://github.com/gchq/stroom/compare/v7.0-beta.143...HEAD
[v7.0-beta.143]: https://github.com/gchq/stroom/compare/v7.0-beta.142...v7.0-beta.143
[v7.0-beta.142]: https://github.com/gchq/stroom/compare/v7.0-beta.141...v7.0-beta.142
[v7.0-beta.141]: https://github.com/gchq/stroom/compare/v7.0-beta.140...v7.0-beta.141
[v7.0-beta.140]: https://github.com/gchq/stroom/compare/v7.0-beta.139...v7.0-beta.140
[v7.0-beta.139]: https://github.com/gchq/stroom/compare/v7.0-beta.138...v7.0-beta.139
[v7.0-beta.138]: https://github.com/gchq/stroom/compare/v7.0-beta.137...v7.0-beta.138
[v7.0-beta.137]: https://github.com/gchq/stroom/compare/v7.0-beta.136...v7.0-beta.137
[v7.0-beta.136]: https://github.com/gchq/stroom/compare/v7.0-beta.135...v7.0-beta.136
[v7.0-beta.135]: https://github.com/gchq/stroom/compare/v7.0-beta.134...v7.0-beta.135
[v7.0-beta.134]: https://github.com/gchq/stroom/compare/v7.0-beta.133...v7.0-beta.134
[v7.0-beta.133]: https://github.com/gchq/stroom/compare/v7.0-beta.132...v7.0-beta.133
[v7.0-beta.132]: https://github.com/gchq/stroom/compare/v7.0-beta.131...v7.0-beta.132
[v7.0-beta.131]: https://github.com/gchq/stroom/compare/v7.0-beta.130...v7.0-beta.131
[v7.0-beta.130]: https://github.com/gchq/stroom/compare/v7.0-beta.129...v7.0-beta.130
[v7.0-beta.129]: https://github.com/gchq/stroom/compare/v7.0-beta.128...v7.0-beta.129
[v7.0-beta.128]: https://github.com/gchq/stroom/compare/v7.0-beta.127...v7.0-beta.128
[v7.0-beta.127]: https://github.com/gchq/stroom/compare/v7.0-beta.126...v7.0-beta.127
[v7.0-beta.126]: https://github.com/gchq/stroom/compare/v7.0-beta.125...v7.0-beta.126
[v7.0-beta.125]: https://github.com/gchq/stroom/compare/v7.0-beta.124...v7.0-beta.125
[v7.0-beta.124]: https://github.com/gchq/stroom/compare/v7.0-beta.123...v7.0-beta.124
[v7.0-beta.123]: https://github.com/gchq/stroom/compare/v7.0-beta.122...v7.0-beta.123
[v7.0-beta.122]: https://github.com/gchq/stroom/compare/v7.0-beta.121...v7.0-beta.122
[v7.0-beta.121]: https://github.com/gchq/stroom/compare/v7.0-beta.120...v7.0-beta.121
[v7.0-beta.120]: https://github.com/gchq/stroom/compare/v7.0-beta.119...v7.0-beta.120
[v7.0-beta.119]: https://github.com/gchq/stroom/compare/v7.0-beta.118...v7.0-beta.119
[v7.0-beta.118]: https://github.com/gchq/stroom/compare/v7.0-beta.117...v7.0-beta.118
[v7.0-beta.117]: https://github.com/gchq/stroom/compare/v7.0-beta.116...v7.0-beta.117
[v7.0-beta.116]: https://github.com/gchq/stroom/compare/v7.0-beta.115...v7.0-beta.116
[v7.0-beta.115]: https://github.com/gchq/stroom/compare/v7.0-beta.114...v7.0-beta.115
[v7.0-beta.114]: https://github.com/gchq/stroom/compare/v7.0-beta.113...v7.0-beta.114
[v7.0-beta.113]: https://github.com/gchq/stroom/compare/v7.0-beta.112...v7.0-beta.113
[v7.0-beta.112]: https://github.com/gchq/stroom/compare/v7.0-beta.111...v7.0-beta.112
[v7.0-beta.111]: https://github.com/gchq/stroom/compare/v7.0-beta.110...v7.0-beta.111
[v7.0-beta.110]: https://github.com/gchq/stroom/compare/v7.0-beta.109...v7.0-beta.110
[v7.0-beta.109]: https://github.com/gchq/stroom/compare/v7.0-beta.108...v7.0-beta.109
[v7.0-beta.108]: https://github.com/gchq/stroom/compare/v7.0-beta.107...v7.0-beta.108
[v7.0-beta.107]: https://github.com/gchq/stroom/compare/v7.0-beta.106...v7.0-beta.107
[v7.0-beta.106]: https://github.com/gchq/stroom/compare/v7.0-beta.105...v7.0-beta.106
[v7.0-beta.105]: https://github.com/gchq/stroom/compare/v7.0-beta.104...v7.0-beta.105
[v7.0-beta.104]: https://github.com/gchq/stroom/compare/v7.0-beta.103...v7.0-beta.104
[v7.0-beta.103]: https://github.com/gchq/stroom/compare/v7.0-beta.102...v7.0-beta.103
[v7.0-beta.102]: https://github.com/gchq/stroom/compare/v7.0-beta.101...v7.0-beta.102
[v7.0-beta.101]: https://github.com/gchq/stroom/compare/v7.0-beta.100...v7.0-beta.101
[v7.0-beta.100]: https://github.com/gchq/stroom/compare/v7.0-beta.99...v7.0-beta.100
[v7.0-beta.99]: https://github.com/gchq/stroom/compare/v7.0-beta.98...v7.0-beta.99
[v7.0-beta.98]: https://github.com/gchq/stroom/compare/v7.0-beta.97...v7.0-beta.98
[v7.0-beta.97]: https://github.com/gchq/stroom/compare/v7.0-beta.96...v7.0-beta.97
[v7.0-beta.96]: https://github.com/gchq/stroom/compare/v7.0-beta.95...v7.0-beta.96
[v7.0-beta.95]: https://github.com/gchq/stroom/compare/v7.0-beta.94...v7.0-beta.95
[v7.0-beta.94]: https://github.com/gchq/stroom/compare/v7.0-beta.93...v7.0-beta.94
[v7.0-beta.93]: https://github.com/gchq/stroom/compare/v7.0-beta.92...v7.0-beta.93
[v7.0-beta.92]: https://github.com/gchq/stroom/compare/v7.0-beta.91...v7.0-beta.92
[v7.0-beta.91]: https://github.com/gchq/stroom/compare/v7.0-beta.90...v7.0-beta.91
[v7.0-beta.90]: https://github.com/gchq/stroom/compare/v7.0-beta.89...v7.0-beta.90
[v7.0-beta.89]: https://github.com/gchq/stroom/compare/v7.0-beta.88...v7.0-beta.89
[v7.0-beta.88]: https://github.com/gchq/stroom/compare/v7.0-beta.87...v7.0-beta.88
[v7.0-beta.87]: https://github.com/gchq/stroom/compare/v7.0-beta.86...v7.0-beta.87
[v7.0-beta.86]: https://github.com/gchq/stroom/compare/v7.0-beta.85...v7.0-beta.86
[v7.0-beta.85]: https://github.com/gchq/stroom/compare/v7.0-beta.84...v7.0-beta.85
[v7.0-beta.84]: https://github.com/gchq/stroom/compare/v7.0-beta.83...v7.0-beta.84
[v7.0-beta.83]: https://github.com/gchq/stroom/compare/v7.0-beta.82...v7.0-beta.83
[v7.0-beta.82]: https://github.com/gchq/stroom/compare/v7.0-beta.81...v7.0-beta.82
[v7.0-beta.81]: https://github.com/gchq/stroom/compare/v7.0-beta.80...v7.0-beta.81
[v7.0-beta.80]: https://github.com/gchq/stroom/compare/v7.0-beta.79...v7.0-beta.80
[v7.0-beta.79]: https://github.com/gchq/stroom/compare/v7.0-beta.78...v7.0-beta.79
[v7.0-beta.78]: https://github.com/gchq/stroom/compare/v7.0-beta.77...v7.0-beta.78
[v7.0-beta.77]: https://github.com/gchq/stroom/compare/v7.0-beta.76...v7.0-beta.77
[v7.0-beta.76]: https://github.com/gchq/stroom/compare/v7.0-beta.75...v7.0-beta.76
[v7.0-beta.75]: https://github.com/gchq/stroom/compare/v7.0-beta.74...v7.0-beta.75
[v7.0-beta.74]: https://github.com/gchq/stroom/compare/v7.0-beta.73...v7.0-beta.74
[v7.0-beta.73]: https://github.com/gchq/stroom/compare/v7.0-beta.72...v7.0-beta.73
[v7.0-beta.72]: https://github.com/gchq/stroom/compare/v7.0-beta.71...v7.0-beta.72
[v7.0-beta.71]: https://github.com/gchq/stroom/compare/v7.0-beta.70...v7.0-beta.71
[v7.0-beta.70]: https://github.com/gchq/stroom/compare/v7.0-beta.69...v7.0-beta.70
[v7.0-beta.69]: https://github.com/gchq/stroom/compare/v7.0-beta.68...v7.0-beta.69
[v7.0-beta.68]: https://github.com/gchq/stroom/compare/v7.0-beta.67...v7.0-beta.68
[v7.0-beta.67]: https://github.com/gchq/stroom/compare/v7.0-beta.66...v7.0-beta.67
[v7.0-beta.66]: https://github.com/gchq/stroom/compare/v7.0-beta.65...v7.0-beta.66
[v7.0-beta.65]: https://github.com/gchq/stroom/compare/v7.0-beta.64...v7.0-beta.65
[v7.0-beta.64]: https://github.com/gchq/stroom/compare/v7.0-beta.63...v7.0-beta.64
[v7.0-beta.63]: https://github.com/gchq/stroom/compare/v7.0-beta.62...v7.0-beta.63
[v7.0-beta.62]: https://github.com/gchq/stroom/compare/v7.0-beta.61...v7.0-beta.62
[v7.0-beta.61]: https://github.com/gchq/stroom/compare/v7.0-beta.60...v7.0-beta.61
[v7.0-beta.60]: https://github.com/gchq/stroom/compare/v7.0-beta.59...v7.0-beta.60
[v7.0-beta.59]: https://github.com/gchq/stroom/compare/v7.0-beta.58...v7.0-beta.59
[v7.0-beta.58]: https://github.com/gchq/stroom/compare/v7.0-beta.57...v7.0-beta.58
[v7.0-beta.57]: https://github.com/gchq/stroom/compare/v7.0-beta.56...v7.0-beta.57
[v7.0-beta.56]: https://github.com/gchq/stroom/compare/v7.0-beta.55...v7.0-beta.56
[v7.0-beta.55]: https://github.com/gchq/stroom/compare/v7.0-beta.54...v7.0-beta.55
[v7.0-beta.54]: https://github.com/gchq/stroom/compare/v7.0-beta.53...v7.0-beta.54
[v7.0-beta.53]: https://github.com/gchq/stroom/compare/v7.0-beta.52...v7.0-beta.53
[v7.0-beta.52]: https://github.com/gchq/stroom/compare/v7.0-beta.51...v7.0-beta.52
[v7.0-beta.51]: https://github.com/gchq/stroom/compare/v7.0-beta.50...v7.0-beta.51
[v7.0-beta.50]: https://github.com/gchq/stroom/compare/v7.0-beta.49...v7.0-beta.50
[v7.0-beta.49]: https://github.com/gchq/stroom/compare/v7.0-beta.48...v7.0-beta.49
[v7.0-beta.48]: https://github.com/gchq/stroom/compare/v7.0-beta.47...v7.0-beta.48
[v7.0-beta.47]: https://github.com/gchq/stroom/compare/v7.0-beta.46...v7.0-beta.47
[v7.0-beta.46]: https://github.com/gchq/stroom/compare/v7.0-beta.45...v7.0-beta.46
[v7.0-beta.45]: https://github.com/gchq/stroom/compare/v7.0-beta.44...v7.0-beta.45
[v7.0-beta.44]: https://github.com/gchq/stroom/compare/v7.0-beta.43...v7.0-beta.44
[v7.0-beta.43]: https://github.com/gchq/stroom/compare/v7.0-beta.42...v7.0-beta.43
[v7.0-beta.42]: https://github.com/gchq/stroom/compare/v7.0-beta.41...v7.0-beta.42
[v7.0-beta.41]: https://github.com/gchq/stroom/compare/v7.0-beta.40...v7.0-beta.41
[v7.0-beta.40]: https://github.com/gchq/stroom/compare/v7.0-beta.39...v7.0-beta.40
[v7.0-beta.39]: https://github.com/gchq/stroom/compare/v7.0-beta.38...v7.0-beta.39
[v7.0-beta.38]: https://github.com/gchq/stroom/compare/v7.0-beta.37...v7.0-beta.38
[v7.0-beta.37]: https://github.com/gchq/stroom/compare/v7.0-beta.36...v7.0-beta.37
[v7.0-beta.36]: https://github.com/gchq/stroom/compare/v7.0-beta.35...v7.0-beta.36
[v7.0-beta.35]: https://github.com/gchq/stroom/compare/v7.0-beta.34...v7.0-beta.35
[v7.0-beta.34]: https://github.com/gchq/stroom/compare/v7.0-beta.33...v7.0-beta.34
[v7.0-beta.33]: https://github.com/gchq/stroom/compare/v7.0-beta.32...v7.0-beta.33
[v7.0-beta.32]: https://github.com/gchq/stroom/compare/v7.0-beta.31...v7.0-beta.32
[v7.0-beta.31]: https://github.com/gchq/stroom/compare/v7.0-beta.30...v7.0-beta.31
[v7.0-beta.30]: https://github.com/gchq/stroom/compare/v7.0-beta.29...v7.0-beta.30
[v7.0-beta.29]: https://github.com/gchq/stroom/compare/v7.0-beta.28...v7.0-beta.29
[v7.0-beta.28]: https://github.com/gchq/stroom/compare/v7.0-beta.27...v7.0-beta.28
[v7.0-beta.27]: https://github.com/gchq/stroom/compare/v7.0-beta.26...v7.0-beta.27
[v7.0-beta.26]: https://github.com/gchq/stroom/compare/v7.0-beta.25...v7.0-beta.26
[v7.0-beta.25]: https://github.com/gchq/stroom/compare/v7.0-beta.24...v7.0-beta.25
[v7.0-beta.24]: https://github.com/gchq/stroom/compare/v7.0-beta.23...v7.0-beta.24
[v7.0-beta.23]: https://github.com/gchq/stroom/compare/v7.0-beta.22...v7.0-beta.23
[v7.0-beta.22]: https://github.com/gchq/stroom/compare/v7.0-beta.21...v7.0-beta.22
[v7.0-beta.21]: https://github.com/gchq/stroom/compare/v7.0-beta.20...v7.0-beta.21
[v7.0-beta.20]: https://github.com/gchq/stroom/compare/v7.0-beta.19...v7.0-beta.20
[v7.0-beta.19]: https://github.com/gchq/stroom/compare/v7.0-beta.18...v7.0-beta.19
[v7.0-beta.18]: https://github.com/gchq/stroom/compare/v7.0-beta.17...v7.0-beta.18
[v7.0-beta.17]: https://github.com/gchq/stroom/compare/v7.0-beta.16...v7.0-beta.17
[v7.0-beta.16]: https://github.com/gchq/stroom/compare/v7.0-beta.15...v7.0-beta.16
[v7.0-beta.15]: https://github.com/gchq/stroom/compare/v7.0-beta.14...v7.0-beta.15
[v7.0-beta.14]: https://github.com/gchq/stroom/compare/v7.0-beta.13...v7.0-beta.14
[v7.0-beta.13]: https://github.com/gchq/stroom/compare/v7.0-beta.12...v7.0-beta.13
[v7.0-beta.12]: https://github.com/gchq/stroom/compare/v7.0-beta.11...v7.0-beta.12
[v7.0-beta.11]: https://github.com/gchq/stroom/compare/v7.0-beta.10...v7.0-beta.11
[v7.0-beta.10]: https://github.com/gchq/stroom/compare/v7.0-beta.9...v7.0-beta.10
[v7.0-beta.9]: https://github.com/gchq/stroom/compare/v7.0-beta.8...v7.0-beta.9
[v7.0-beta.8]: https://github.com/gchq/stroom/compare/v7.0-beta.7...v7.0-beta.8
[v7.0-beta.7]: https://github.com/gchq/stroom/compare/v7.0-beta.6...v7.0-beta.7
[v7.0-beta.6]: https://github.com/gchq/stroom/compare/v7.0-beta.5...v7.0-beta.6
[v7.0-beta.5]: https://github.com/gchq/stroom/compare/v7.0-beta.4...v7.0-beta.5
[v7.0-beta.4]: https://github.com/gchq/stroom/compare/v7.0-beta.3...v7.0-beta.4
[v7.0-beta.3]: https://github.com/gchq/stroom/compare/v7.0-beta.2...v7.0-beta.3
[v7.0-beta.2]: https://github.com/gchq/stroom/compare/v7.0-beta.1...v7.0-beta.2
[v7.0-beta.1]: https://github.com/gchq/stroom/compare/v7.0-alpha.5...v7.0-beta.1
[v7.0-alpha.5]: https://github.com/gchq/stroom/compare/v7.0-alpha.4...v7.0-alpha.5
[v7.0-alpha.4]: https://github.com/gchq/stroom/compare/v7.0-alpha.3...v7.0-alpha.4
[v7.0-alpha.3]: https://github.com/gchq/stroom/compare/v7.0-alpha.2...v7.0-alpha.3
[v7.0-alpha.2]: https://github.com/gchq/stroom/compare/v7.0-alpha.1...v7.0-alpha.2
[v7.0-alpha.1]: https://github.com/gchq/stroom/compare/v6.0.0...v7.0-alpha.1
[v6.0.0]: https://github.com/gchq/stroom/compare/v5.4.0...v6.0.0<|MERGE_RESOLUTION|>--- conflicted
+++ resolved
@@ -7,11 +7,9 @@
 
 ## [Unreleased]
 
-<<<<<<< HEAD
 * Issue **#2379** : Change ref data lookups to truncate last access time to hourly.
-=======
+
 * Issue **#2392** : Fix for token type to only allow `api`.
->>>>>>> 064ae01b
 
 
 ## [v7.0-beta.143] - 2021-08-31

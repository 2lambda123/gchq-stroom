--- conflicted
+++ resolved
@@ -7,13 +7,11 @@
 
 ## [Unreleased]
 
-<<<<<<< HEAD
+* The build should now ensure GWT compilation only occurs after test has completed.
+
 * Issue **#1790** : You can now provide `TYPE` as an optional HTTP header when sending data to Stroom. If provided this attribute is used to determine what data type to assign to the data being received. Data forwarding and aggregation also maintains this attribute and behaviour. 
 
 * Issue **#1665** : Recognised meta types can now be specified in config and drop downs now allow selection in the pipeline editor.
-=======
-* The build should now ensure GWT compilation only occurs after test has completed.
->>>>>>> 2d992535
 
 
 ## [v7.0-beta.46] - 2020-08-23

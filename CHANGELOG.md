--- conflicted
+++ resolved
@@ -10,9 +10,8 @@
 
 ### Changed
 
-<<<<<<< HEAD
-* Issue **475** : Fix memory leak of java.io.File references when proxy aggregation runs
-=======
+* Issue **#475** : Fix memory leak of java.io.File references when proxy aggregation runs
+
 ## [v5.0-beta.59] - 2017-11-10
 
 * Issue **#477** : Additional changes to ensure search sub tasks use threads fairly between multiple searches.
@@ -24,13 +23,12 @@
 ## [v5.0-beta.57] - 2017-11-08
 
 * Issue **#477** : Search sub tasks are now correctly linked to their parent task and can therefore be terminated by terminating parent tasks.
->>>>>>> 75ad68c5
 
 ## [v5.0-beta.56] - 2017-11-06
 
-* Issue **425** : Changed string replacement in pipeline migration code to use a literal match
-
-* Issue **469** : Add Heap Histogram internal statistics for memory use monitoring
+* Issue **#425** : Changed string replacement in pipeline migration code to use a literal match
+
+* Issue **#469** : Add Heap Histogram internal statistics for memory use monitoring
 
 ## [v5.0-beta.55] - 2017-10-26
 

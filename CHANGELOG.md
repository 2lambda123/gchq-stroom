--- conflicted
+++ resolved
@@ -16,13 +16,11 @@
 
 * Migrated code from Spring to Guice for managing dependency injection.
 
-<<<<<<< HEAD
 * Issue **#229** : When a user 'OKs' a folder permission change it can take a while to return. This disables the ok/cancel buttons while Stroom is processing the permission change.  
 
 ## [v6.0-alpha.19]
-=======
+
 * Issue **#405** : Fixed quick filter on permissions dialog, for users and for groups. It will now match anywhere in the user or group name, not just at the start.
->>>>>>> 23ef2dde
 
 * Issue **#588** : Fixed display of horizontal scrollbar on explorer tree in export, create, copy and move dialogs.
 

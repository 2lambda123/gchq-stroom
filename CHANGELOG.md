# Change Log
All notable changes to this project will be documented in this file.

The format is based on [Keep a Changelog](http://keepachangelog.com/) 
and this project adheres to [Semantic Versioning](http://semver.org/).


## [Unreleased]

<<<<<<< HEAD
* Issue **#1948** : Made UI report errors that occur during download.
=======
* Issue **#1944** : You can now define a stroom home config property and all relative paths will become subpaths of this location. 
>>>>>>> 0595c0ae

* Issue **#1949** : Fixed bug in download for streams from multiple feeds.

## [v7.0-beta.70] - 2020-11-16

* Issue **#1947** : Fixed NPE thrown when trying to unassign processing tasks by setting the assigned node to null.

* Issue **#1940** : Old searches are now terminated by the processing user.

* Issue **#1932** : Physical stream delete will no longer fail if a file or directory it wants to delete cannot be found, i.e. has been deleted by another external process.

* Fix log output counts for reference data.

* Add REST endpoint for purging reference data.

* Issue **#1938** : Fix missing ref loading errors/warnings, improve warning messages.


## [v7.0-beta.69] - 2020-11-10

* Improve handling of duplicates in reference data loads.

* Improve error messages for reference loading failures.

* Issue **#1936** : Fix reference data loaded not loading string values > 1000btyes.

* Improve PooledByteBufferOutputStream.

* Issue **#1807** : Remove need for Manage Nodes permission in order to list nodes (needed to manage volumes).

* Issue **#1806** : Remove need for Manage Nodes permission in order to list nodes (needed to manage tasks).

* Issue **#1925** : Fixed logging error that was happening on search.

* Issue **#1921** : Fixed problem with the dashboard text pane not migrating properly to the new special stream id and event id fields. 

* Issue **#1910** : Fixed issue preventing display of table data where a table had duplicate column names.

* Issue **#1919** : Fixed issue that was preventing dashboard tabs from being closed.

* Removed rxjava.

* Issue **#1919** : Dashboards now prevent tabs being closed from the close button if some nested tabs on the same pane are hidden.

* Issue **#1915** : Multiple statistic searches on a dashboard are now executed in parallel.

* Issue **#1915** : Fixed task context user identity for statistics searches.

* Issue **#1915** : Fixed task context for statistics searches.

* Merged external expression and query libraries into the source code and added Kryo serialisation to search results.

* Issue **#1910** : Duplicate fields in dashboard tables are now avoided by adding a numeric suffix to the field name when adding a duplicate.

* Issue **#1918** : Text presenter was losing track of stream and event id fields when settings were changed.

* Issue **#1906** : Added info about queue sizes to extraction task.

* Issue **#1906** : Made changes to allow early termination of searches if we have enough data.

* Issue **#1906** : Fixed node task nesting.

* Issue **#1906** : The maximum size of the stream event map is now configurable with the `stroom.search.extraction.maxStreamEventMapSize` property.

* Issue **#1906** : Improved the way search extractions events are grouped so we can extract more events per stream and therefore improve performance.

* Issue **#1907** : Fixed NPE.


## [v7.0-beta.68] - 2020-10-22

* Issue **#1733** : Support xsl:output options for XML output from pipeline (XMLWriter)

* Issue **#1893** : Change delimited string volume properties to lists of strings

* Issue **#1848** : Fix NPE when importing certain processor filters.

* Issue **#1894** : Improvements to search performance and fix for hanging searches.


## [v7.0-beta.67] - 2020-10-15

* Issue **#1901** : Create default (index) volume group if it is used prior to UI.

* Issue **#1900** : Fix inter-node task assignment, change how processing user equality is checked.

* Change dashboard field expression editor to be a bit wider and use a monospace font.

* Issue **#1887** : Fix searches hanging generally and specifically when streams have been deleted.

* Issue **#1877** : Change conditional formatting to support decimals.

* Change conditional formatting to set the available rule operators according to the format type of the column.

* Change conditional formatting to support date terms and date comparisons.

* Issue **#1885** : Fix annotations icon not being enabled on dashboard tables.

* Issue **#1883** : Code now deals with missing streams when performing search extraction.

* Issue **#1882** : Added capacity restriction to the stream event map used in search result extraction. The previous version was causing out of memory exceptions.

* Change names of hidden special table columns on dashboards to avoid name clashes.

* Make dashboard table settings popup bigger to accommodate the conditional formatting.

* Added logic to rename conditional formatting term fields on a column rename.

* Added logic to prevent renaming a column to an existing name.

* Issue **#1872** : Partially fixed to show the 1st 1k chars of the single line raw source. Full fix will come in v7.

* Issue **#1874** : Fixed dashboard tables not showing data if the stream id column is present.

* Issue **#1868** : Stop `Stream not found with id=nnn` errors during searching.

* Issue **#1864** : Added `*` wildcard to conditional formatting matches. 

* Issue **#1865** : Fixed NoSuchMethodError.

* Issue **#1854** : Changed search mechanism to poll for remote results to reduce the chances of hung searches.

* Uplift event-logging-schema content pack to v3.4.2.

* Uplift standard-pipelines content pack to v0.2.

* Uplift template-pipelines content pack to v0.3.

* Change the off-heap ref store to use xxHash for hashing its values.

* Change key widths used in ref data store. Existing stores will need to be deleted and re-generated.


## [v7.0-beta.66] - 2020-09-24

* Added code to authenticate against AWS ALB.


## [v7.0-beta.65] - 2020-09-24

* Added code to authenticate against AWS ALB.


## [v7.0-beta.64] - 2020-09-24

* Added code to authenticate against AWS ALB.


## [v7.0-beta.63] - 2020-09-22

* Added code to authenticate against AWS ALB.


## [v7.0-beta.62] - 2020-09-22

* Added code to authenticate against AWS ALB.


## [v7.0-beta.61] - 2020-09-22

* Added code to authenticate against AWS ALB.


## [v7.0-beta.60] - 2020-09-22

* Added code to authenticate against AWS ALB.


## [v7.0-beta.59] - 2020-09-22

* Added code to authenticate against AWS ALB.

* Changed default behaviour of `useDefaultOpenIdCredentials`.


## [v7.0-beta.58] - 2020-09-22

* Added code to authenticate against AWS ALB.


## [v7.0-beta.57] - 2020-09-18

* Failed build.


## [v7.0-beta.56] - 2020-09-18

* Added code to authenticate against AWS ALB.

* Remove requirement for Reference stream type in ref data API lookup requests.


## [v7.0-beta.55] - 2020-09-15

* Fix names in travis release plugin.


## [v7.0-beta.54] - 2020-09-15

* Rename release artefact `stroom-proxy-config.X.yml` to `stroom-proxy-app-config.X.yml`.


## [v7.0-beta.53] - 2020-09-15

* Change `prod.yml` and `proxy-prod.yml` to be templated so as to generate custom config for the zip and docker distributions.

* Add the docker config files to the release artefacts.

* Issue **#580** : Added conditional formatting options to dashboard tables.

* Add comments to `prod.yml`/`config.yml`.

* Change `reset_password` CLI command to also reset various locked/inactive type flags.

* Change stroom admin path from `admin` to `stroomAdmin` in the distribution.

* Fix `command not found` bug in distribution `start.sh`.

* Change `start.sh` to log pre-logback output to start.sh.log.

* Change logFormat to include time in `prod.yml` and `config.yml`.


## [v7.0-beta.52] - 2020-09-10

* Issue **#1850** : Add new command line commands `create_account`, `reset_password` and `manage_users` to enable the creation of accounts to bootstrap the application.

* Change `admin` to `stroomAdmin` in distribution shell scripts.


## [v7.0-beta.51] - 2020-09-09

* Added `formTokenRequest` property to OpenId config for use with AWS authentication. This forces the use of a form request when fetching tokens.

* Issue **#1824** : Fix for search hang when extraction is requested but no search pipeline is provided.

* Issue **#1083** : Added `any()`, `first()`, `last()`, `nth()`, `top()` and `bottom()` selection functions to select child values of grouped items.

* Issue **#1837** : Added `joining()` function to concatenate supplied fields in child rows.

* Issue **#1784** : Several functions were previously prevented from working on results from aggregate functions but are now applied regardless.

* Fix config file validation not working when hot loading config file changes.

* Change config file validation to be the first thing that happens on boot.

* Fix error when empty branches are in the config file.

* Add `pipeline.referenceData.getLmdbSystemLibraryPath` prop to support provided LMDB binary.

* Change extraction location of bundled LMDB binary to be the same as the store files.

* Change default value for `pipeline.referenceData.maxPutsBeforeCommit` to 0 (i.e. don't commit mid-load).


## [v7.0-beta.50] - 2020-09-07

* Add /api/refData/v1/lookup REST endpoint for doing ref data lookups.

* Issue **#1755** : Stepping now runs in a separate thread to prevent interruption of DW threads when trying to terminate stepping early.

* Issue **#1798** : Fixed REST serialisation issue that was preventing stepping XPath filters from being passed to the server.

* Issue **#1666** : Stepping now loads element documents that use name patterns.

* Issue **#1666** : Parsers now support name patterns for loading config documents. 

* Issue **#1835** : Fix error when viewing data as lowly user.

* Issue **#1836** : Fix Forbidden error when importing data.

* Issue **#1809** : Fix handling of import with no permissions except Import Configuration.

* Issue **#1657** : Remove INTERNAL_PROCESSING_USER from Users list in App Permissions screen.

* Issue **#1782** : Fix handling of empty NOT/AND/OR in stats queries and immprove the error handling for the remote data sources.

* Issue **#1781** : Fix SQL stats handling of NOT() with more than one term in the NOT.

* Issue **#1830** : Change quick filters on Annotations screen to use fuzzy filtering consistent with the rest of stroom. Disable the comment quick filter drop down if there are no standard comments configured. Remove the qualified fields from the quick filter tooltips.

* Issue **#1829** : Fix Annotations screen recording change history when clicking an empty title/subject.

* Issue **#1737** : Fix quick filter in users/groups popup.

* Issue **#1832** : Fix inability to add users/groups in the Document Permissions screen.


## [v7.0-beta.49] - 2020-09-02

* Fix accidental commit of broken code.


## [v7.0-beta.48] - 2020-09-02

* Fix duplicate call to bintray upload in travis script.


## [v7.0-beta.47] - 2020-09-02

* Issue **#1821** : Fix SQL Stat queries whose table doesn't use any datasource fields.

* Issue **#1694** : Fix UUID filtering in quick filters, now using `uuid:` field qualifier. Removed support for `#` prefix in Quick Filter and suggesters.

* Issue **#1699** : Add a docker managed volume for the ref data store.

* Add `pooledByteBufferCounts` to ref data config.

* Issue **#1700** : Stopped stepping happening on open.

* Uplift LMDB to v0.8.1.

* Changed implementaion of the byte buffer pool used in the ref data store to improve performance.

* Increase default value for ref data `maxPutsBeforeCommit` to improve load times.

* Fix instances of trace logging that are not using lambdas for complex args. This is particularly a problem in the ref data store code.

* Made stroom compatible with AWS authentication.

* Issue **#1707** : Fix reference data lookups picking the wrong effective stream.

* Issue **#1797** : Altered how search completion is recorded to try and prevent hanging. 

* Issue **#1762** : Fix for search jobs that do not terminate correctly.

* The build should now ensure GWT compilation only occurs after test has completed.

* Issue **#1790** : You can now provide `TYPE` as an optional HTTP header when sending data to Stroom. If provided this attribute is used to determine what data type to assign to the data being received. Data forwarding and aggregation also maintains this attribute and behaviour. 

* Issue **#1665** : Recognised meta types can now be specified in config and drop downs now allow selection in the pipeline editor.


## [v7.0-beta.46] - 2020-08-23

* Issue **#1702** : Fix namespace handling in XML reference data values.

* Issue **#1789** : Prevent dashboards without an extraction pipeline showing as "Missing" on dependency screen.

* Issue **#1803** : Fix `/api/export/v1` failing with NoSuchFileException.

* Issue **#1719** : Create rest endpoint to get rererence data store entries. Experimental feature at the moment.

* Issue **#1649** : Make the local reference data store searchable from the dashboard. Experimental feature at the moment.

* Issue **#1805** : Fix missing alert popup when document is saved but has been updated by another user/tab.

* Fix _No appender for stroom.docref.DocRef_ ERRORs in the log.


## [v7.0-beta.45] - 2020-08-14

* Issue **#1793** : Fixed Solr search query creation.

* Issue **#1791** : Fixed Solr connection test response.

* Update Gradle to v6.6

* Revert back to full build.


## [v7.0-beta.44] - 2020-08-14

* Reverted deploy changes until travis dpl v2 is stable.


## [v7.0-beta.43] - 2020-08-14

* Fixing release artefacts.


## [v7.0-beta.42] - 2020-08-13

* Issue **#1783** : Made change to prevent nodes called by the cluster from using localhost, 127.0.0.1 or the same URL as other nodes.

* Issue **#1706** : Terminating processing jobs early now writes appropriate termination errors to the processing info (error) stream and deletes other outputs.

* Issue **#1749** : Removed old benchmark job.


## [v7.0-beta.41] - 2020-08-12

* Issue **#1785** : Fix proxy not forwarding any data.

* Issue **#1675** : All dashboard table fields are now present in text pane settings even if they are hidden or special, e.g. internally added mandatory fields like StreamId and EventId. This change prevents the field settings from being altered incorrectly when these fields were not found.

* Issue **#1758** : Added file locations to meta details and improved tooltip layout.

* Issue **#1778** : Remove error streams following reprocessing when no new streams are created.

* Added support for time based expressions when searching for streams from UI. 

* Issue **#1760** : Support time based expressions for ProcessorTask data source

* Issue **#1761** : Allow processor id to be displayed when searching processor tasks data source.

* Issue **#1693** : Fix dependencies screen listing links to internal searchables as "missing".

* Issue **#1751** : Display correct UUID for "to" dependency in UI dependency screen.

* Issue **#1664** : Fix crash when all streams for pipeline are deleted.

* Issue **#1701** : Fix crash when alternative pipeline is selected/used for processing.

## [v7.0-beta.40] - 2020-07-27

* Issue **#1756** : Fix for IdEnrichmentFilter where is attempts to change attribute values that already exist.

* Issue **#1741** : Fix for search hanging issue.

* Issue **#1740** : `CombinedParser` now removes invalid XML 1.0 characters when `fixInvalidChars` is set and not XML 1.1.

* Add `readTimeout` property to `HTTPAppender` 

* Issue **#1747** : Nodes are now notified about changes to document permissions so that caches are cleared etc.

* Issue **#1752** : Meta info tooltips now show appropriate units for values.

* The `admin` account is now auto created if it doesn't exist.

* Issue **#1310** : Improved file cleanup between tests.

* Issue **#1533** : Improved meta data attribute value flushing to DB.

* Issue **#1634** : `FileSystemClean` will now only examine active data volumes.

* Issue **#1672** : Index shards are now only updated in the DB on flush when the document count or shard size changes.

* Issue **#1713** : Fixed issue where processor task start times were being displayed incorrectly.

* Issue **#1748** : Removed border from explorer quick filter.

* Issue **#1656** : Only managed jobs will now appear on the jobs page.

* Issue **#1669** : Changed the way next scheduled time is calculated based on current time.

* Issue **#1662** : Processor tasks and meta data sources now correctly show pipeline names in dashboard results.

* Issue **#1677** : Active tasks are now correctly filtered.

* Issue **#1718** : Added server task info for some tasks.

* Issue **#1731** : Fixed calendar date picker style that was broken by tooltip CSS changes.

* Issue **#1657** : `INTERNAL_PROCESSING_USER` is no longer visible in the UI.

* Issue **#1449** : You can now create users to associate permissions by clicking the create button in the `User Permissions` page.

* Issue **#1727** : Typo.

* Issue **#1501** : Multiple fixes for new UI.

* Issue **#1506** : Multiple fixes for new UI.

* Issue **#1561** : Multiple fixes for new UI.

* Issue **#1483** : Multiple fixes for new UI.

* Issue **#1525** : Multiple fixes for new UI.

* Issue **#1587** : Multiple fixes for new UI.

* Issue **#1526** : Multiple fixes for new UI.

* Issue **#1499** : Multiple fixes for new UI.

* Issue **#1481** : Multiple fixes for new UI.

* Issue **#1498** : Multiple fixes for new UI.

* Issue **#1660** : Multiple fixes for new UI.

* Issue **#1659** : Multiple fixes for new UI.

* Issue **#1725** : Fix Data Splitter onlyMatch using zero based instead of one based numbers.


## [v7.0-beta.39] - 2020-07-06

* Issue **#1716** : Prevent export of processor filters that are reprocess or deleted.

* Issue **#1638** : Suppress error when searching deleted streams.

* Issue **#1696** : Fix reprocessing from unfiltered meta data view.

* Issue **#1648** : Fix streams not being deleted following reprocessing.

* Issue **#1695** : Fix `Records` stream types not being identified correctly.

* Issue **#1668** : Fixed incorrect parameter count for XSLT `meta` function.

* Issue **#1619** : Fix delete stream summary.


## [v7.0-beta.38] - 2020-06-25

* Issue **#1670** : Stop _parse-uri_ XSLT function returning -1 for missing port numbers.

* Issue **#1673** : Increase limit for age spinner in retention rules to 9999.

* Issue **#1683** : Add `!` NOT operator to fuzzy match filtering.

* Add field searching to Activity quick filter.

* Add field searching to entity selection popups.

* Change entity selection popups to clear quick filter on show.

* Add column sorting and field searching to Properties screen.

* Add field searching to Explorer Tree quick filter.

* Add field searching to Properties quick filter.

* Add field searching to Server Tasks quick filter.

* Add field searching to dependencies quick filter.

* Improve info tooltip layouts.

* Issue **#1248** : Add quick filter to dependencies screen.

* Issue **#1650** : Use consistent blue colour.

* Issue **#1671** :Fix XSLT function `hex-to-oct`.

* Add `readTimeout` property to `HTTPAppender`.

* Issue **#1632** : SQL stats now compatible with MySQL 8 Group Replication

* Issue **#1650** : Use consistent blue colour.

* Issue **#1627** : Fix Up/Down buttons on Rule Set screen. Now keeps selection after use.

* Issue **#1277** : Fix Enable/Disable toggle button on Rule Set screen.


## [v7.0-beta.37] - 2020-06-15

* Add _Impact Summary_ tab to _Data Retention_ to show breakdown of counts of streams to be deleted.

* Add support for the `.` separator in the word boundary fuzzy matching.

* Change the fuzzy match filter to switch to a case sensitive wild-carded exact match when the input contains a `*`.

* Issue **#1640** : Fix server error when clicking disabled delete/info icon for deleted streams.

* Issue **#1639** : Default index volume group property changes.

* Issue **#1636** : Fix data retention deletion using wrong action for rules.

* Issue **#1280** : Fix creation of default index volumes.


## [v7.0-beta.36] - 2020-06-02

* Issue **#1621** : Fix NPE in proxy content syncing.

* Issue **#1462** : Stroom not working with MySQL 8.0 due to SQLException

* Issue **#1564** : Fix error in data retention section of stream info popup.

* Change data retention delete batching approach to use time ranges.

* Issue **#1611** : Change explorer tree filtering to also filter on an exact match of the entity's UUID.

* Add regex filtering with `/` prefix to fuzzy matching.

* Change word boundary matching to require a `?` prefix.


## [v7.0-beta.35] - 2020-05-28

* Issue **#1608** : Fixed NPE in UI data presenter.

* Issue **#1595** : Fixed names for imported items that already exist but are updated by import.

* Issue **#1603** : XSLT imports now error if more than one matching XSLT is found.

* Issue **#1604** : XSLT import resolution now accepts the use of UUIDs and DocRef strings.

* Issue **#1403** : Dashboard query download now retains expression parameters.

* Issue **#1514** : Fixed properties edit presenter issue.

* Issue **#1569** : Additional changes to improve the new `Data Delete` task that replaces the `File System Clean` task.

* Issue **#1565** : Stop data retention rules deleting all data.

* Add default data retention rule to the UI screen to make it clear what happens by default.

* Add fuzzy match filter to explorer tree.


## [v7.0-beta.34] - 2020-05-26

* Issue **#1569** : Removed recursive multi threading from file system clean as thread limit was being reached. 

* Issue **#1478** : Fixed data volume creation and other resource methods.

* Issue **#1594** : Now auto creates root explorer node on startup if it is missing.

* Issue **#1544** : Fixes for imported dashboards.

* Issue **#1586** : Fixed migration and initial population of standard meta type names.

* Issue **#1592** : Changed DB bit(1) columns to be tinyint(1) so that they show values correctly in the CLI.

* Issue **#1510** : Added logical delete for processor and processor filter to allow a user to force deletion without encountering a DB constraint. 

* Issue **#1557** : Process, reprocess, delete and download data functions now provide an impact summary before a user can proceed with the action.

* Issue **#1557** : The process data function in the data browser now provides the option to process or reprocess data. When selected a user can also choose: the priority of the process filters that will be created; to set the priority automatically based on previous filters; set the enabled state.

* Issue **#1557** : Reprocessing data no longer has a limitation on how many items can be reprocessed as it is now implemented by reprocess specific filters.

* Issue **#1585** : Fixed issue that was preventing viewing folders processors.

* Issue **#1557** : Added an impact summary to meta data actions such as delete, restore, process and download.

* Issue **#1593** : NPE copying empty expressions


## [v7.0-beta.33] - 2020-05-22

* Issue **#1588** : Fix processor filter import.

* Issue **#1566** : Fixed UI data restore behaviour.

* Make public port configurable


## [v7.0-beta.32] - 2020-05-19

* Issue **#1573** : Active tasks tab now only shows tasks related to the open feed.

* Issue **#1584** : Add @ApiParam to POST/PUT/DELETE endpoints so the request type appears in swagger-ui.

* Issue **#1581** : Change streamId to a path param in GET /api/data/v1.

* Issue **#1567** : Added error handling so the confirmation dialog continues to work even when there is a failure in a previous use.

* Issue **#1568** : Pipeline names should now be shown where needed in the UI.

* Issue **#1457** : Change field value suggester to use fuzzy matching.

* Issue **#1574** : Make feed suggestions return all feeds, not just ones with meta.

* Issue **#1544** : Imported dashboards from 6.1 now work.

* Issue **#1577** : Cluster node status is now updated when node settings are changed.

* Issue **#1396** : Completely changed DB migration and import/export compatibility code.

* Fix index creation stored procedure.

* Issue **#1508** : Tidy up property descriptions, change connection pool props to use Stroom Duration type.

* Issue **#473** : Fix value stats being ignored during in memory stat aggregation.

* Issue **#1141** : Make SQL stats aggregation delete unused stat keys at the end.


## [v7.0-beta.31] - 2020-05-12

* Issue **#1546** : Fixed opening and editing of data retention rules.

* Issue **#1494** : Scrollbars now have a white background unless used in a readonly text area.

* Issue **#1547** : Added pipeline names to processor task screens.

* Issue **#1543** : Prevent import/export of processor filters with id fields

* Issue **#1112** : You can now copy feeds along with other items and copies are named appropriately.

* Issue **#1112** : When copying a selection of several items, the dependencies between the items are altered in the resulting copies so that the copied items work together as a new set of content.

* Issue **#1112** : As part of fixing dependencies when copying items, the dependencies screen now works correctly and now also shows processor filters. 

* Issue **#1545** : Add property `enableDistributedJobsOnBootstrap` to enable/disable processing on first boot.


## [v7.0-beta.30] - 2020-05-06

* Issue **#1503** : Further fix for enabled/disabled expression items and dashboard tab visibility.

* Issue **#1511** : Data pages now show pipeline names rather than pipeline UUIDs.

* Issue **#1529** : Fix error when selecting datasource in new dashboard.

* Fix NPE in SystemInfoResource.get().

* Issue **#1527** : Fixed missing aud in API eky tokens.

* Add missing guice binding for SystemInfoResource.

* Make export add new line to the end of all files to adhere to POSIX standard.

* Issue **#1532** : Fixed index shard criteria in UI.

* Change SecurityFilter to return a 401 on authentication exceptions.

* Move some health checks into SystemInfoResource.

* Remove healthchecks from rest resources and servlets that never give an unhealthy result.

* Add error info to AppConfigMonitor health check.


## [v7.0-beta.29] - 2020-05-04

* Issue **#1496** : Fixed paging of processed data.

* Add stroom.statistics.internal.enabledStoreTypes and make internal stat processing respect it.

* Improve SQL stats shutdown processing so all in memory stats are flushed.

* Issue **#1521** : Dashboards with missing datasources break entirely.

* Issue **#1477** : Disable edit button on stream processor.

* Issue **#1497** : Fixed data list result paging.

* Issue **#1492** : Fixed data list result paging.

* Issue **#1513** : You can now view data in folders.

* Issue **#1500** : Fixed data delete/restore behaviour.

* Issue **#1515** : Fix proxyDir default when running in a stack.

* Issue **#1509** : Unable to update processor filter.

* Issue **#1495** : Speculative fix for missing swagger.json file in the fat jar.

* Issue **#1503** : Fixed Dashboard serialisation and JSON template.

* Issue **#1479** : Unable to set index volume limits.


## [v7.0-beta.28] - 2020-04-29

* Issue **#1489** : Reprocess streams feature failing.

* Issue **#1465** : Add default Open ID credentials to allow proxy to be able to authenticate out of the box.

* Issue **#1455** : Fix interactive search.

* Issue **#1471** : Pipeline name not shown on processors/filters in UI.

* Issue **#1491** : Download stream feature failing. 

* Issue **#1433** : StandardKafkaProducer failed when writing XML kafka payloads. 


## [v7.0-beta.27] - 2020-04-27

* Issue **#1417** : Allow processor filters to be exported with Pipelines. 

* Issue **#1480** : Index settings now shows index volume groups and allows selection. 

* Issue **#1450** : Further attempt to improve criteria filtering on data tab.

* Issue **#1467** : The cluster node state node uses NodeResource to determine active nodes.

* Issue **#1448** : The internal processing user now has a JWT and passes it when making calls to other nodes.


## [v7.0-beta.26] - 2020-04-22

* Fix gradle build for versioned builds


## [v7.0-beta.25] - 2020-04-22

* Assorted fixes to the new React UI pages.


## [v7.0-beta.24] - 2020-04-21

* Issue **#1450** : Stop data tabs showing all feeds.

* Issue **#1454** : Fix NPE in feed name suggestion box.

* Remove internal statistics from setup sample data.

* Fix issue of pipeline structure not showing when it contains a StatisticsFilter.

* Update auth flow for auth-into-stroom integration

* Issue **#1426** : Change /logout endpoint to /noauth/logout.

* Fix `Expecting a real user identity` errors on auto import of content packs.

* Increase wait timeout to 240s in `start.sh`.

* Issue **#1404** : Fixed issue with invalid XML character filter.

* Issue **#1413** : Attempt to fix search hanging issue.

* Issue **#1393** : The annotations data popup now formats content on load.

* Issue **#1399** : Removed error logging for expected exceptions in TaskExecutor.

* Issue **#1385** : File output param `streamId` now aliased to `sourceId` and `streamNo` is now aliased to `partNo` for consistency with new source tracking XSLT functions.

* Issue **#1392** : Downloading dashboard queries now provides the current query without the need to save the dashboard.

* Issue **#1427** : Change remote call to auth service to a local call.


## [v7.0-beta.23] - 2020-03-24

* Rename all legacy DB tables to `OLD_`.

* Issue **#1394** : Fix duplicate tables appearing in Monitoring -> Database Tables.

* Add NodeEndpointConfiguration. Change `node` table to hold the base endpoint.


## [v7.0-beta.22] - 2020-03-10

* Brought stroom-auth-service into stroom

* Issue **#563** : Kafka producer improvements - StandardKafkaProducer

* Issue **#1399** : Removed error logging for expected exceptions in TaskExecutor. 

* Fix missing $ in start.sh

* Issue **#1387** : Changed the way tasks are executed to reduce changes of unhandled execution errors.

* Issue **#1378** : Improved logging detail when processor filters fail.

* Issue **#1379** : Fixed issue where you couldn't open a processor filter if parts of the filter referenced deleted items.

* Issue **#1378** : Improved logging detail when processor filters fail.

* Issue **#1382** : Added `decode-url` and `encode-url` XSLT functions.

* Issue **#655** : Fixed SQL Stats queries ignoring the enabled state of the dashboard query terms.

* Issue **#1362** : Fixed issue where hiding dashboard annotation fields removed them.

* Issue **#1357** : Fixed dragging tabs in dashboard with hidden panes to create a new split.

* Issue **#1357** : Fixed dragging tabs in dashboard with hidden panes.

* Issue **#1368** : Fixed FindReplaceFilter as it wasn't working when used in conjunction with Data Splitter.

* Issue **#1361** : Changed the way headers are parsed for the HttpCall XSLT function.


## [v7.0-beta.21] - 2020-02-24

* Add null checks to DB migration.

* Add deletion of constraint `IDX_SHARD_FK_IDX_ID` to migration script.


## [v7.0-beta.20] - 2020-02-13

* Fix bug in `processor_task` migration script.


## [v7.0-beta.19] - 2020-02-10

* Fix bugs in DB migration scripts.


## [v7.0-beta.18] - 2020-02-05

* Re-locate index database migrations.

* Fix issues with migrating null audit columns.

* Improve output of TestYamlUtil.


## [v7.0-beta.17] - 2020-01-29

* Issue **#1355** : Fixed stepping from dashboard text pane.

* Issue **#1354** : Fixed double click to edit list items, e.g. properties.

* Issue **#1340** : Fixed issue with FindReplaceFilter where it failed in some cases when more than one filter was chained together.

* Issue **#1338** : You can now configure the max size of the map store cache.

* Issue **#1350** : Fixed scope of dictionaries when loaded in multiple XSLT pipeline steps.

* Issue **#1347** : Added SSL options to `http-call` XSLT method.

* Issue **#1352** : Fixed Hessian serialisation of user identities on tasks.

* Change docker image to allow us to pass in the dropwizard command to run, e.g. server|migrate.

* Stop MySQL outputing Note level warnings during migration about things that don't exist when we expect them not to.


## [v7.0-beta.13] - 2019-12-24

* Add `migrate` command line argument to run just the DB migrations.

* Updated API key to include audience and added client id and secret.

* Change `stroom.conf.sh` to also look for ip in `/sbin`

* Issue **#260** : You can now hide dashboard tabs.

* Issue **#1332** : The text pane can now be configured to show source data.

* Issue **#1311** : Improved source location tracking.


## [v7.0-beta.12] - 2019-12-04

* Change local.yml.sh to also look for ip in /sbin


## [v7.0-beta.11] - 2019-12-04

* Fix invalid SQL syntax in V07_00_00_012__Dictionary


## [v7.0-beta.10] - 2019-12-04

* Update auth api version

* Add clientId and clientSecret to config

* Update API keys (needed aud)

* Issue **#1338** : Added new config options to control the maximum size of some caches: `stroom.pipeline.parser.maxPoolSize`, `stroom.pipeline.schema.maxPoolSize`, `stroom.pipeline.schema.maxPoolSize`, `stroom.pipeline.xslt.maxPoolSize`, `stroom.entity.maxCacheSize`, `stroom.referenceData.mapStore.maxCacheSize`.

* Issue **#642** : Downloading query details now ignores hidden fields.

* Issue **#1337** : Fixed issue where downloading large numbers of search results in Excel format was exceeding maximum style count of 64000. 

* Issue **#1341** : Added XSRF protection to GWT RPC requests.

* Issue **#1335** : Made session cookie `Secure` and `HttpOnly`.

* Issue **#1334** : Fix 404 when accessing `/stroom/resourcestore/........`, i.e. fix Tools->Export.

* Issue **#1333** : Improved resilience against XSS attacks.

* Issue **#1330** : Allow configuration of `Content-Type` in HTTPAppender.

* Issue **#1327** : Improvements to annotations.

* Issue **#1328** : Increased size of data window and removed max size restrictions.

* Issue **#1324** : Improved logging and added SSL options for HTTPAppender.


## [v7.0-beta.9] - 2019-11-20

* Fix SSL connection failure on remote feed staus check.

* Remove ConfigServlet as the functionality is covered by ProxyConfigHealthCheck.

* Fix password masking in ProxyConfigHealthCheck.

* Change servlet path of ProxyStatusServlet from `/config` to `/status`.


## [v7.0-beta.8] - 2019-11-20

* Change precedence order for config properties. YAML > database > default. Change UI to show effective value. Add hot loading of YAML file changes.

* Issue **#1322** : Stroom now asks if you really want to leave site when stepping items are dirty. Also fixed `Save` and `Save All` menu items and dashboard param changes now correctly make a dashboard dirty.

* Issue **#1320** : Fixed formatting of XML where trailing spaces were being removed from content surrounded by start and end tags (data content) which should not happen. 

* Issue **#1321** : Make path relative in stroom distribution .zip.sha256 hash file.

* The auth service now supports the use of HTTPS without certificate verification and adds additional logging.

* Issue **gchq/stroom-auth#157** : Automatically refresh user's API key when it expires.

* Issue **#1243** : Dashboard visualisations now link with similar functions available to dashboard tables, e.g. `link()`, `dashboard()`, `annotation()`, `stepping()`, `data()`.

* Issue **#1316** : JSONParser now includes various parse options including handling comments.

* Issue **#48** : Added option to hide/show dashboard table columns.

* Issue **#1315** : Improved health check for missing API key.

* Updated stroom expression to v1.5.4 and added new field types.

* Issue **#1315** : Improved health check for missing API key.

* Issue **#1314** : Fixed NPE thrown when logging caused when viewing docs that can't be found.

* Issue **#1313** : Suggestion boxes now make suggestions immediately before the user even starts typing.

* Issue **#1043** : Added feature to allow floating point numbers to be indexed.

* Issue **#1312** : Dictionaries now change the entity name in the DB when renamed.

* Issue **#1312** : Fixed read only behaviour of dictionary settings UI.

* Issue **#1300** : Multiple changes to annotations.

* Issue **#1265** : Added `modulus()` function along with alias `mod()` and modulus operator `%`.

* Issue **#1300** : Added `annotation()` link creation function, `currentUser()` alias for `param('currentUser()')` and additional link creation functions for `data()` and `stepping()`.

* Issue **#67** : Table columns now display menu items on left click.

* Uplift stroom-query to v2.2.4 to add better diagnostic logging.

* Uplift Kafka client to v2.2.1.

* Issue **#1293** : Add more static file types to allow nginx/browser caching on.

* Issue **#1295** : Add authentication bypass for servlets such as /remoting, /status, /echo, etc.

* Issue **#1297** : The UI now supplies API tokens to the backend for resource calls.

* Issue **#1296** : Fixed NPE in StreamMapCreator caused when a stream can not be found.

## [v7.0-beta.7] - 2019-10-23

* Issue **#1288** : Streams now show the name of the pipeline used to create them even if the user doesn't have permission to see the pipeline.

* Issue **#1282** : Fixed issue where items were imported into the explorer even if not selected for import.

* Issue **#1291** : Fixed issue where empty dashboard table cells did not select table rows when clicked. 

* Issue **#1290** : Fixed issue where executor provider was not executing supplied runnable if parent task had terminated.

* Fix problem of missing fallback config in docker image.


## [v7.0-beta.6] - 2019-10-15

* Add default for stroom.security.authentication.durationToWarnBeforeExpiry

* Fix missing icons for Kafka Config and Rule Set.

* Fix Kafka Config entity serialisation.

* Issue **#1264** : Dashboards running in embedded mode will not always ask for the user to choose an activity if the users session has one set already.

* Issue **#1275** : Fixed permission filtering when showing related streams.

* Issue **#1274** : Fixed issue with batch search caused by Hibernate not returning pipeline details in stream processor filters.

* Issue **#1272** : Fixed saving query favourites.

* Issue **#1266** : Stroom will now lock the cluster before releasing owned tasks so it doesn't clash with other task related processes that lock the DB for long periods.

* Issue **#1264** : Added `embedded` mode for dashboards to hide dashboard chrome and save options.

* Issue **#1264** : Stroom no longer asks if you want to leave the web page if no content needs saving.

* Issue **#1263** : Fixed issues related to URL encoding/decoding with the `dashboard()` function.

* Issue **#1263** : Fixed issue where date expressions were being allowed without '+' or '-' signs to add or subtract durations.

* Add fallback config.yml file into the docker images for running outside of a stack.

* Issue **#1263** : Fixed issues related to URL encoding/decoding in dashboard expressions.

* Issue **#1262** : Improved behaviour of `+` when used for concatenation in dashboard expressions.

* Issue **#1259** : Fixed schema compliance when logging failed document update events.

* Issue **#1245** : Fixed various issues with session management and authentication.

* Issue **#1258** : Fixed issue affecting search expressions against keyword fields using dictionaries containing carriage returns.


## [v7.0-beta.5] - 2019-09-23

* Fixes to proxy


## [v7.0-beta.4] - 2019-09-16

* Fix stroom-proxy Dockerfile


## [v7.0-beta.3] - 2019-09-16

* Minor fixes, including an essential fix to config


## [v7.0-beta.2] - 2019-09-13

* Fix docker build


## [v7.0-beta.1] - 2019-09-11

* Issue **#1253** : Data retention policies containing just `AND` will now match everything.

* Issue **#1252** : Stream type suggestions no longer list internal types.

* Issue **#1218** : All stepping panes will now show line numbers automatically if there are indicators (errors, warnings etc) that need to be displayed.  

* Issue **#1254** : Added option to allow non Java escaped find and replacement text to be used in `FindReplaceFilter`. 

* Issue **#1250** : Fixed logging description for reading and writing documents.

* Issue **#1251** : Copy permissions from a parent now shows changes prior to the user clicking ok.

* Issue **#758** : You no longer need the `Manage Processors` privilege to call `stroom:meta('Pipeline')` in XSLT.

* Issue **#1256** : Fix error caused when logging data source name when downloading search results.

* Issue **#399** : Fix for error message when stepping that said user needed `read` permission on parent pipeline and not just `use`.

* Issue **#1242** : Fix for pipeline corruption caused when moving elements back to inherited parents.

* Issue **#1244** : Updated Dropwizard to version 1.3.14 to fix session based memory leak.

* Issue **#1246** : Removed elastic search document type, menu items and filter.

* Issue **#1247** : Added XSLT functions (`source`, `sourceId`, `partNo`, `recordNo`, `lineFrom`, `colFrom`, `lineTo`, `colTo`) to determine the current source location so it can be embedded in a cooked event. Events containing raw source location info can be made into links in dashboard tables or the text pane so that a user can see raw source data or jump directly to stepping that raw record.

* Add data retention feature and index optimisation to Solr indexes.

* Initial support for Solr indexing and search.

* Issue **#1244** : Updated Dropwizard to version 1.3.14 to fix session based memory leak.

* Issue **#1246** : Removed elastic search document type, menu items and filter.

* Issue **#1214** : Fixed issue where the max results setting in dashboard tables was not always being obeyed. Also fixed some dashboard table result page size issues.

* Issue **#1238** : During proxy clean task we no longer show a failed attempt to delete an empty directory as an error as this condition is expected.

* Issue **#1237** : Fixed issue where explorer model requests were failing outside of user sessions, e.g. when we want to find folder descendants for processing.

* Issue **#1230** : Fix test.

* Issue **#1230** : Search expressions no longer have the `contains` condition. 

* Issue **#1220** : Fixed attempt to open newly created index shards as if they were old existing shards.

* Issue **#1232** : Fixed handling of enter key on pipeline element editor dialog.

* Issue **#1229** : Fixed issue where users needed `Read` permission on an index instead of just `Use` permission to search it.

* Issue **#1207** : Removed task id from meta to reduce DB size and complexity especially given the fact tasks are transient. Superseded output is now found by querying the processor task service when new output is written rather than using task ids on meta.

* Uplift HBase to 2.1.5 and refactor code accordingly

* Uplift Kafka to 2.1.1 and refactor code accordingly

* Uplift Curator to 4.2.0

* Issue **#1143** : Added mechanism to inject dashboard parameters into expressions using the `param` and `params` functions so that dashboard parameters can be echoed by expressions to create dashboard links.

* Issue **#1205** : Change proxy repo clean to not delete configured rootRepoDir.

* Issue **#1204** : Fix ProxySecurityFilter to use correct API key on feedStatus requests.

* Issue **#1211** : Added a quick filter to the server tasks page.

* Issue **#1206** : Fixed sorting active tasks when clicking column header.

* Issue **#1201** : Fixed dependencies.

* Issue **#1201** : Fixed tests.

* Issue **#1201** : Document permission changes now mutate the user document permissions cache rather than clearing it.

* Issue **#1153** : Changed security context to be a Spring singleton to improve explorer performance.

* Issue **#1202** : Fixed NumberFormatException in StreamAttributeMapUtil.

* Issue **#1203** : Fixed event logging detail for dictionaries.

* Issue **#1197** : Restored Save As functionality.

* Issue **#1199** : The index fields page now copes with more than 100 index fields.

* Issue **#1200** : Removed blocking queue that was causing search to hang when full.

* Issue **#1198** : Filtering by empty folders now works correctly.

* Comment out rollCron in proxy-prod.yml

* Change swagger UI at gchq.github.io/stroom to work off 6.0 branch

* Issue **#1195** : Fixed issue where combination of quick filter and type filter were not displaying explorer items correctly.

* Issue **#1153** : Changed the way document permissions are retrieved and cached to improve explorer performance.

* Issue **#1196** : Added code to resolve data source names from doc refs if the name is missing when logging.

* Issue **#1165** : Fixed corruption of pipeline structure when adding items to Source.

* Issue **#1193** : Added optional validation to activities.

* Change default config for proxy repositoryFormat to "${executionUuid}/${year}-${month}-${day}/${feed}/${pathId}/${id}"

* Issue **#1194** : Fixed NPE in FindTaskProgressCriteria.

* Issue **#1191** : SQL statistics search tasks now show appropriate information in the server tasks pane.

* Issue **#1192** : Executor provider tasks now run as the current user.

* Issue **#1190** : Copied indexes now retain associated index volumes.

* Issue **#1177** : Data retention now works with is doc refs.

* Issue **#1160** : Proxy repositories now only roll if all output streams for a repository are closed. Proxy repositories also only calculate the current max id if the `executionUuid` repo format param is not used.

* Issue **#1186** : Volume status is now refreshed every 5 minutes.

* Fix incorrect default keystore in proxy config yaml.

* Rename environment variables in proxy config yaml.

* Issue **#1170** : The UI should now treat the `None` tree node as a null selection.

* Issue **#1184** : Remove dropwizard yaml files from docker images.

* Issue **#1181** : Remove dropwizard config yaml from the docker images.

* Issue **#1152** : You can now control the maximum number of files that are fragmented prior to proxy aggregation with `stroom.maxFileScan`.

* Issue **#1182** : Fixed use of `in folder` for data retention and receipt policies.

* Updated to allow stacks to be built at this version.

* Issue **#1154** : Search now terminates during result creation if it is asked to do so.

* Issue **#1167** : Fix for proxy to deal with lack of explorer folder based collections.

* Issue **#1172** : Fixed logging detail for viewing docs.

* Issue **#1166** : Fixed issue where users with only read permission could not copy items.

* Issue **#1174** : Reduced hits on the document permission cache.

* Issue **#1168** : Statistics searches now work when user only has `Use` permission.

* Issue **#1170** : Extra validation to check valid feed provided for stream appender.

* Issue **#1174** : The size of the document permissions cache is now configurable via the `stroom.security.documentPermissions.maxCacheSize` property.

* Issue **#1176** : Created index on document permissions to improve performance.

* Issue **#1175** : Dropping unnecessary index `explorerTreePath_descendant_idx`.

* Issue **#747** : XSLT can now reference dictionaries by UUID.

* Issue **#1167** : Use of folders to include child feeds and pipelines is now supported.

* Issue **#1153** : The explorer tree is now built with fewer DB queries.

* Issue **#1163** : Added indexes to the DB to improve explorer performance.

* Issue **#1153** : The explorer tree now only rebuilds synchronously for users who alter the tree, if has never been built or is very old. All other rebuilds of the explorer tree required to keep it fresh will happen asynchronously.

* Issue **#1162** : Proxy aggregation will no longer recurse parts directories when creating parts.

* Issue **#1157** : Migration now adds dummy feeds etc to processor filters if the original doc can't be found. This will prevent filters from matching more items than they should if migration fails to map feeds etc because they can't be found.

* Issue **#1162** : Remove invalid CopyOption in move() call.

* Issue **#1159** : Fix NPE in rolling appenders with no frequency value.

* Issue **#1160** : Proxy repositories will no longer scan contents on open if they are set to be read only.

* Issue **#1162** : Added buffering etc to improve the performance of proxy aggregation.

* Issue **#1156** : Added code to reduce unlikely chance of NPE or uncontrolled processing in the event of a null or empty processing filter.

* Issue **#1149** : Changed the way EntryIdSet is unmarshalled so jaxb can now use the getter to add items to a collection.

* Ignore broken junit test that cannot work as it stands

* Fix NPE in DictionaryStoreImpl.findByName().

* Issue **#1146** : Added `encodeUrl()`, `decodeUrl()` and `dashboard()` functions to dashboard tables to make dashboard linking easier. The `link()` function now automatically encodes/decodes each param so that parameters do not break the link format, e.g. `[Click Here](http://www.somehost.com/somepath){dialog|Dialog Title}`.

* Issue **#1144** : Changed StreamRange to account for inclusive stream id ranges in v6.0 that was causing an issue with file system maintenance.

* Mask passwords on the proxy admin page.

* Add exception to wrapped exception in the feedStatus service.

* Issue **#1140** : Add health check for proxy feed status url.

* Issue **#1138** : Stroom proxy now deletes empty repository directories based on creation time and depth first so that pruning empty directories is quicker and generally more successful.

* Issue **#1137** : Change proxy remote url health check to accept a 406 code as the feed will not be specified.

* Issue **#1135** : Data retention policies are now migrated to use `Type` and not `Stream Type`.

* Issue **#1136** : Remove recursive chown from stroom and proxy docker entrypoint scripts.


## [v7.0-alpha.5] - 2019-06-12

* Fix YAML substitution.


## [v7.0-alpha.4] - 2019-06-11

* Update API paths


## [v7.0-alpha.3] - 2019-05-10

* Fix config


## [v7.0-alpha.2] - 2019-05-10

* Fix config

* Issue **#1134** : Proxy now requires feed name to always be supplied.

* Expose proxy api key in yaml config via SYNC_API_KEY

* Issue **#1130** : Change `start.sh` so it works when realpath is not installed.

* Issue **#1129** : Fixed stream download from the UI.

* Issue **#1119** : StreamDumpTool will now dump data to zip files containing all data and associated meta and context data. This now behaves the same way as downloading data from the UI and can be used as an input to proxy aggregation or uploaded manually.


## [v7.0-alpha.1] - 2019-04-23

* Fix config issue

* Fixed NPE created when using empty config sections.

* Issue **#1122** : Fixed hessian communication between stroom and stroom proxy used to establish feed receive status. Added restful endpoints for feed status to stroom and stroom proxy. Proxy will now be able to request feed status from upstream stroom or stroom proxy instances.

* Fixed incompatibility issues with MySQL 5.7 and 8.0.

* Added debug to help diagnose search failures

* Issue **#382** : Large zip files are now broken apart prior to proxy aggregation.

* Change start script to use absolute paths for jar, config and logs to distinguish stroom and proxy instances.

* Issue **#1116** : Better implementation of proxy aggregation.

* Issue **#1116** : Changed the way tasks are executed to ensure thread pools expand to the maximum number of threads specified rather than just queueing all tasks and only providing core threads.

* Remove full path from file in sha256 hash file release artifact.

* Issue **#1115** : Add missing super.startProcessing to AbstractKafkaProducerFilter.

* Improve exception handling and logging in RemoteDataSourceProvider. Now the full url is included in dashboard connection errors.

* Change Travis build to generate sha256 hashes for release zip/jars.

* Uplift the visualisations content pack to v3.2.1

* Issue **#1100** : Fix incorrect sort direction being sent to visualisations.

* Add guard against race condition

* Add migration script to remove property `stroom.node.status.heapHistogram.jMapExecutable`.

* Uplift base docker image to openjdk:8u191-jdk-alpine3.9, reverting back to JDK for access to diagnostic tools.

* Issue **#1084** : Change heap histogram statistics to java MBean approach rather than jmap binary. Remove stroom.node.status.heapHistogram.jMapExecutable property.

* Improve resource for setting user's status

* Issue **#1079** : Improved the logging of permission errors encountered during stream processing

* Issue **#1058** : Added property `stroom.pipeline.parser.secureProcessing` to enable/disable the XML secure processing feature.

* Issue **#1062** : Add env var for UI path

* Uplift distribution visualisation content pack to v3.1.0

* Add transform_user_extract.py, for pre-6.0 to 6.0 user migration

* Issue **#1059** : Fix guice errors on stroom-proxy startup.

* Issue **#1010** : Improve distribution start/stop/etc scripts by adding monochrome switch and background log tailing.

* Issue **#1053** : Add API to disabled authorisation users

* Issue **#1042** : Improve error message for an ApiException when requesting a user's token.

* Issue **#1050** : Prevent creation of permission entries if key already exists.

* Issue **#1015** : Add sortDirections[] and keySortDirection to visualisation data object to fix sorting in the visualisations.

* Issue **#1019** : Fix visualisations settings dialog so you can un-set text and list controls.

* Issue **#1041** : Add a healthcheck to Stroom to alert for API key expiry

* Issue **#1040** : Fix for visualisations that do not require nested data.

* Issue **#1036** : Fix for scrollbar position on explorer popup windows.

* Issue **#1037** : Updated `moment.js` for parsing/formatting dates and times.

* Issue **#1021** : Dashboard links now allow `{}` characters to be used without URL encoding.

* Issue **#1018** : Added Health Checks for the external connectors that are registered via plugins

* Issue **#1025** : Fixed ACE editor resize issue where horizontal scroll bar was not always correctly shown.

* Issue **#1025** : Updated ACE editor to v1.4.2.

* Issue **#1022** : Added `Contains` condition to all search expression fields so that regex terms can be used.

* Issue **#1024** : Superseded output helper no longer expects initialisation in all cases.

* Issue **#1021** : Multiple changes to improve vis, dashboard and external linking in Stroom.

* Issue **#1019** : Fix visualisations settings dialog so you can un-set text and list controls.

* Issue **#986** : Fix direct dashboard links.

* Issue **#1006** : Added Exception Mapper for PermissionExceptions to return HTTP FORBIDDEN.

* Issue **#1012** : Fix for NPE caused when checking if an output is superseded.

* Issue **#1011** : Old UI versions running in browsers often cause Stroom to throw an NPE as it can't find the appropriate GWT serialisation policy. Stroom will no longer throw an NPE but will report an `IncompatibleRemoteServiceException` instead. This is the default GWT behaviour.

* Issue **#1007** : Max visualisation results are now limited by default to the maximum number of results defined for the first level of the parent table. This can be further limited by settings in the visualisation.

* Issue **#1004** : Table cells now support multiple links.

* Issue **#1001** : Changed link types to `tab`, `dialog`, `dashboard`, `browser`.

* Issue **#1001** : Added dashboard link option to link to a dashboard from within a vis, e.g. `stroomLink(d.name, 'type=Dashboard&uuid=<TARGET_DASHBOARD_UUID>&params=userId%3D' + d.name, 'DASHBOARD')`.

* Issue **#1001** : Added dashboard link option to link to a dashboard using the `DASHBOARD` target name, e.g. `link(${UserId}, concat('type=Dashboard&uuid=<TARGET_DASHBOARD_UUID>', ${UserId}), '', 'DASHBOARD')`.

* Issue **#1002** : Popup dialogs shown when clicking dashboard hyperlinks are now resizable.

* Issue **#993** : Moving documents in the explorer no longer affects items that are being edited as they are not updated in the process.

* Issue **#996** : Updated functions in dashboard function picker.

* Issue **#981** : Fixed dashboard deletion

* Issue **#989** : Upgraded stroom-expression to v1.4.13 to add new dashboard `link` function.

* Issue **#988** : Changed `generate-url` XSLT function to `link` so it matches the dashboard expression. Changed the parameters to create 4 variants of the function to make creation of simple links easier.

* Issue **#980** : Fix for NPE when fetching dependencies for scripts.

* Issue **#978** : Re-ordering the fields in stream data source

* Issue **gchq/stroom-content#31** : Uplift stroom-logs content pack to v2.0-alpha.5.

* Issue **#982** : Stop proxy trying to health check the content syncing if it isn't enabled.

* Change error logging in ContentSyncService to log stack trace

* Uplift send_to_stroom.sh in the distribution to v2.0

* Issue **#973** : Export servlet changed to a Resource API, added permission check, improved error responses.

* Issue **#969** : The code now suppresses errors for index shards being locked for writing as it is expected. We now lock shards using maps rather than the file system as it is more reliable between restarts.

* Issue **#941** : Internal Meta Stats are now being written

* Issue **#970** : Add stream type of `Records` for translated stroom app events.

* Issue **#966** : Proxy was always reporting zero bytes for the request content in the receive log.

* Issue **#938** : Fixed an NPE in authentication session state.

* Change the proxy yaml configuration for the stack to add `remotedn` and `remotecertexpiry` headers to the receive log

* Change logback archived logs to be gzip compressed for stroom and proxy

* Uplift stroom-logs content pack to v2.0-alpha.3

* Uplift send_to_stroom script to v1.8.1

* Issue **#324** : Changed XML serialisation so that forbidden XML characters U+FFFE and U+FFFF are not written. Note that these characters are not even allowed as character references so they are ignored entirely.

* Issue **#945** : More changes to fix some visualisations only showing 10 data points.

* Issue **#945** : Visualisations now show an unlimited number of data points unless constrained by their parent table or their own maximum value setting.

* Issue **#948** : Catching Spring initialisation runtime errors and ensuring they are logged.

* Add `set_log_levels.sh` script to the distribution

* Uplift visualisations content pack to v3.0.6 in the gradle build

* Issue **#952** : Remote data sources now execute calls within the context of the user for the active query. As a result all running search `destroy()` calls will now be made as the same user that initiated the search.

* Issue **#566** : Info and warning icons are now displayed in stepping screen when needed.

* Issue **#923** : Dashboard queries will now terminate if there are no index shards to search.

* Issue **#959** : Remove Material UI from Login and from password management pages

* Issue **#933** : Add health check for password resets

* Issue **#929** : Add more comprehensive password validation

* Issue **#876** : Fix password reset issues

* Issue **#768** : Preventing deletion of /store in empty volumes

* Issue **#939** : Including Subject DN in receive.log

* Issue **#940** : Capturing User DN and cert expiry on DW terminated SSL

* Issue **#744** : Improved reporting of error when running query with no search extraction pipeline

* Issue **#134** : Copy permissions from parent button

* Issue **#688** : Cascading permissions when moving/copying folder into a destination

* Issue **#788** : Adding DocRef and IsDocRef to stroom query to allow doc ref related filtering. Migration of stream filters uses this.

* Issue **#936** : Add conversion of header `X-SSL-Client-V-End` into `RemoteCertExpiry`, translating date format in the process.

* Issue **#953** : Fixed NPE.

* Issue **#947** : Fixed issue where data retention policy contains incorrect field names.

* Remove Material UI from the Users and API Keys pages

* Add content packs to stroom distribution

* Change distribution to use send_to_stroom.sh v1.7

* Updated stroom expression to v1.4.12 to improve handling or errors values and add new type checking functions `isBoolean()`, `isDouble()`, `isError()`, `isInteger()`, `isLong()`, `isNull()`, `isNumber()`, `isString()`, `isValue()`. Testing equality of null with `x=null()` is no longer valid and must be replaced with `isNull(x)`.

* Issue **#920** : Fix error handling for sql stats queries

* Remove log sending cron process from docker images (now handled by stroom-log-sender).

* Issue **#924** : The `FindReplaceFilter` now records the location of errors.

* Issue **#939** : Added `remotedn` to default list of keys to include in `receive.log`.

* Add git_tag and git_commit labels to docker images

* Uplift stroom-logs content pack in docker image to` v2.0-alpha.2`

* Stop truncation of `logger` in logback console logs

* Issue **#921** : Renaming open documents now correctly changes their tab name. Documents that are being edited now prevent the rename operation until they are saved.

* Issue **#922** : The explorer now changes the selection on a right click if the item clicked is not already selected (could be part of a multi select).

* Issue **#903** : Feed names can now contain wildcard characters when filtering in the data browser.

* Add API to allow creation of an internal Stroom user.

* Fix logger configuration for SqlExceptionHelper

* Add template-pipelines and standard-pipelines content packs to docker image

* Issue **#904** : The UI now shows dictionary names in expressions without the need to enter edit mode.

* Updated ACE editor to v1.4.1.

* Add colours to console logs in docker.

* Issue **#869** : Delete will now properly delete all descendant nodes and documents when deleting folders but will not delete items from the tree if they cannot be deleted, e.g. feeds that have associated data.

* Issue **#916** : You can no longer export empty folders or import nothing.

* Issue **#911** : Changes to feeds and pipelines no longer clear data browsing filters.

* Issue **#907** : Default volumes are now created as soon as they are needed.

* Issue **#910** : Changes to index settings in the UI now register as changes and enable save.

* Issue **#913** : Improve FindReplaceFilter to cope with more complex conditions.

* Change log level for SqlExceptionHelper to OFF, to stop expected exceptions from polluting the logs

* Fix invalid requestLog logFormat in proxy configuration

* Stop service discovery health checks being registered if stroom.serviceDiscovery.enabled=false

* Add fixed version of send_to_stroom.sh to release distribution

* Uplift docker base image for stroom & proxy to openjdk:8u181-jdk-alpine3.8

* Add a health check for getting a public key from the authentication service.

* Issue **#897** : Import no longer attempts to rename or move existing items but will still update content.

* Issue **#902** : Improved the XSLT `format-date` function to better cope with week based dates and to default values to the stream time where year etc are omitted.

* Issue **#905** : Popup resize and move operations are now constrained to ensure that a popup cannot be dragged off screen or resized to be bigger than the current browser window size.

* Issue **#898** : Improved the way many read only aspects of the UI behave.

* Issue **#894** : The system now generates and displays errors to the user when you attempt to copy a feed.

* Issue **#896** : Extended folder `create` permissions are now correctly cached.

* Issue **#893** : You can now manage volumes without the `Manage Nodes` permission.

* Issue **#892** : The volume editor now waits for the node list to be loaded before opening.

* Issue **#889** : Index field editing in the UI now works correctly.

* Issue **#891** : `StreamAppender` now keeps track of it's own record write count and no longer makes use of any other write counting pipeline element.

* Issue **#885** : Improved the way import works to ensure updates to entities are at least attempted when creating an import confirmation.

* Issue **#892** : Changed `Ok` to `OK`.

* Issue **#883** : Output streams are now immediately unlocked as soon as they are closed.

* Removed unnecessary OR operator that was being inserted into expressions where only a single child term was being used. This happened when reprocessing single streams.

* Issue **#882** : Splitting aggregated streams now works when using `FindReplaceFilter`. This functionality was previously broken because various reader elements were not passing the `endStream` event on.

* Issue **#881** : The find and replace strings specified for the `FindReplaceFilter` are now treated as unescaped Java strings and now support new line characters etc.

* Issue **#880** : Increased the maximum value a numeric pipeline property can be set to via the UI to 10000000.

* Issue **#888** : The dependencies listing now copes with external dependencies failing to provide data due to authentication issues.

* Issue **#890** : Dictionaries now show the words tab by default.

* Add admin healthchecks to stroom-proxy

* Add stroom-proxy docker image

* Refactor stroom docker images to reduce image size

* Add enabled flag to storing, forwarding and synching in stroom-proxy configuration

* Issue **#884** : Added extra fonts to stroom docker image to fix bug downloading xls search results.

* Issue **#879** : Fixed bug where reprocess and delete did not work if no stream status was set in the filter.

* Issue **#878** : Changed the appearance of stream filter fields to be more user friendly, e.g. `feedName` is now `Feed` etc.

* Issue **#809** : Changed default job frequency for `Stream Attributes Retention` and `Stream Task Retention` to `1d` (one day).

* Issue **#813** : Turned on secure processing feature for XML parsers and XML transformers so that external entities are not resolved. This prevents DoS attacks and gaining unauthorised access to the local machine.

* Issue **#871** : Fix for OptimisticLockException when processing streams.

* Issue **#872** : The parser cache is now automatically cleared when a schema changes as this can affect the way a data splitter parser is created.

* Add a health check for getting a public key from the authentication service.

* Issue **#897** : Import no longer attempts to rename or move existing items but will still update content.

* Issue **#902** : Improved the XSLT `format-date` function to better cope with week based dates and to default values to the stream time where year etc are omitted.

* Issue **#905** : Popup resize and move operations are now constrained to ensure that a popup cannot be dragged off screen or resized to be bigger than the current browser window size.

* Issue **#898** : Improved the way many read only aspects of the UI behave.

* Issue **#894** : The system now generates and displays errors to the user when you attempt to copy a feed.

* Issue **#896** : Extended folder `create` permissions are now correctly cached.

* Issue **#893** : You can now manage volumes without the `Manage Nodes` permission.

* Issue **#892** : The volume editor now waits for the node list to be loaded before opening.

* Issue **#889** : Index field editing in the UI now works correctly.

* Issue **#891** : `StreamAppender` now keeps track of it's own record write count and no longer makes use of any other write counting pipeline element.

* Issue **#885** : Improved the way import works to ensure updates to entities are at least attempted when creating an import confirmation.

* Issue **#892** : Changed `Ok` to `OK`.

* Issue **#883** : Output streams are now immediately unlocked as soon as they are closed.

* Removed unnecessary OR operator that was being inserted into expressions where only a single child term was being used. This happened when reprocessing single streams.

* Issue **#882** : Splitting aggregated streams now works when using `FindReplaceFilter`. This functionality was previously broken because various reader elements were not passing the `endStream` event on.

* Issue **#881** : The find and replace strings specified for the `FindReplaceFilter` are now treated as unescaped Java strings and now support new line characters etc.

* Issue **#880** : Increased the maximum value a numeric pipeline property can be set to via the UI to 10000000.

* Issue **#888** : The dependencies listing now copes with external dependencies failing to provide data due to authentication issues.

* Issue **#890** : Dictionaries now show the words tab by default.

* Add admin healthchecks to stroom-proxy

* Add stroom-proxy docker image

* Refactor stroom docker images to reduce image size

* Add enabled flag to storing, forwarding and synching in stroom-proxy configuration

* Issue **#884** : Added extra fonts to stroom docker image to fix bug downloading xls search results.

* Issue **#879** : Fixed bug where reprocess and delete did not work if no stream status was set in the filter.

* Issue **#878** : Changed the appearance of stream filter fields to be more user friendly, e.g. `feedName` is now `Feed` etc.

* Issue **#809** : Changed default job frequency for `Stream Attributes Retention` and `Stream Task Retention` to `1d` (one day).

* Issue **#813** : Turned on secure processing feature for XML parsers and XML transformers so that external entities are not resolved. This prevents DoS attacks and gaining unauthorised access to the local machine.

* Issue **#871** : Fix for OptimisticLockException when processing streams.

* Issue **#872** : The parser cache is now automatically cleared when a schema changes as this can affect the way a data splitter parser is created.

* Issue **#865** : Made `stroom.conf` location relative to YAML file when `externalConfig` YAML property is set.

* Issue **#867** : Added an option `showReplacementCount` to the find replace filter to choose whether to report total replacements on process completion.

* Issue **#867** : Find replace filter now creates an error if an invalid regex is used.

* Issue **#855** : Further fixes for stepping data that contains a BOM.

* Changed selected default tab for pipelines to be `Data`.

* Issue **#860** : Fixed issue where stepping failed when using any sort of input filter or reader before the parser.

* Issue **#867** : Added an option `showReplacementCount` to the find replace filter to choose whether to report total replacements on process completion.

* Improved Stroom instance management scripts

* Add contentPack import

* Fix typo in Dockerfile

* Issue **#859** : Change application startup to keep retrying when establishing a DB connection except for certain connection errors like access denied.

* Issue **#730** : The `System` folder now displays data and processors. This is a bug fix related to changing the default initial page for some document types.

* Issue **#854** : The activity screen no longer shows a permission error when shown to non admin users.

* Issue **#853** : The activity chooser will no longer display on startup if activity tracking is not enabled.

* Issue **#855** : Fixed stepping data that contains a BOM.

* Change base docker image to openjdk:8u171-jdk-alpine

* Improved loading of activity list prior to showing the chooser dialog.

* Issue **#852** : Fix for more required permissions when logging other 'find' events.

* Issue **#730** : Changed the default initial page for some document types.

* Issue **#852** : Fix for required permission when logging 'find' events.

* Changed the way the root pane loads so that error popups that appear when the main page is loading are not hidden.

* Issue **#851** : Added additional type info to type id when logging events.

* Issue **#848** : Fixed various issues related to stream processor filter editor.

* Issue **#815** : `stroom.pageTitle` property changed to `stroom.htmlTitle`.

* Issue **#732** : Added `host-address` and `host-name` XSLT functions.

* Issue **#338** : Added `splitAggregatedStreams` property to `StreamAppender`, `FileAppender` and `HDFSFileAppender` so that aggregated streams can be split into separate streams on output.

* Issue **#338** : Added `streamNo` path replacement variable for files to record the stream number within an aggregate.

* Added tests and fixed sorting of server tasks.

* Improved the way text input and output is buffered and recorded when stepping.

* The find and replace filter now resets the match count in between nested streams so that each stream is treated the same way, i.e. it can have the same number of text replacements.

* Added multiple fixes and improvements to the find and replace filter including limited support of input/output recording when stepping.

* Issue **#827** : Added `TextReplacementFilterReader` pipeline element.

* Issue **#736** : Added sorting to server tasks table.

* Inverted the behaviour of `disableQueryInfo` to now be `requireQueryInfo`.

* Issue **#596** : Rolling stream and file appenders can now roll on a cron schedule in addition to a frequency.

* The accept button now enabled on splash screen.

* Added additional event logging to stepping.

* An activity property with an id of `disableQueryInfo` can now be used to disable the query info popup on a per activity basis.

* Activity properties can now include the attributes `id`, `name`, `showInSelection` and `showInList` to determine their appearance and behaviour;

* Nested elements are now usable in the activity editor HTML.

* Record counts are now recorded on a per output stream basis even when splitting output streams.

* Splash presenter buttons are now always enabled.

* Fix background colour to white on activity pane.

* Changed `splitWhenBiggerThan` property to `rollSize` and added the property to the rolling appenders for consistency.

* Issue **#838** : Fix bug where calculation of written and read bytes was being accounted for twice due to the use of Java internal `FilterInputStream` and `FilterOutputStream` behaviour. This was leading to files being split at half od the expected size. Replaced Java internal classes with our own `WrappedInputStream` and `WrappedOutputStream` code.

* Issue **#837** : Fix bug to no longer try and record set activity events for null activities.

* Issue **#595** : Added stream appender and file appender property `splitWhenBiggerThan` to limit the size of output streams.

* Now logs activity change correctly.

* Add support for checkbox and selection control types to activity descriptions.

* Issue **#833** : The global property edit dialog can now be made larger.

* Fixed some issues in the activity manager.

* Issue **#722** : Change pipeline reference data loader to store its reference data in an off-heap disk backed LMDB store to reduce Java heap usage. See the `stroom.refloader.*` properties for configuration of the off-heap store.

* Issue **#794** : Automatically suggest a pipeline element name when creating it

* Issue **#792** : Preferred order of properties for Pipeline Elements

* Issue **824** : Fix for replace method in PathCreator also found in stroom proxy.

* Issue **#828** : Changed statistics store caches to 10 minute time to live so that they will definitely pick up new statistics store definitions after 10 minutes.

* Issue **#774** : Event logging now logs find stream criteria correctly so that feeds ids are included.

* Issue **#829** : Stroom now logs event id when viewing individual events.

* Added functionality to record actions against user defined activities.

* Added functionality to show a splash screen on login.

* Issue **#791** : Fixed broken equals method so query total row count gets updated correctly.

* Issue **#830** : Fix for API queries not returning before timing out.

* Issue **#824** : Fix for replace method in PathCreator also found in stroom proxy.

* Issue **#820** : Fix updating index shards so that they are loaded, updated and saved under lock.

* Issue **#819** : Updated `stroom-expression` to v1.4.3 to fix violation of contract exception when sorting search results.

* Issue **#817** : Increased maximum number of concurrent stream processor tasks to 1000 per node.

* Moved Index entities over to the new multi part document store.

* Moved Pipeline entities over to the new multi part document store.

* Moved both Statistic Store entity types over to the new multi part document store.

* Moved XSLT entities over to the new multi part document store.

* Moved Visualisation entities over to the new multi part document store.

* Moved Script entities over to the new multi part document store.

* Moved Dashboard entities over to the new multi part document store.

* Moved XmlSchema entities over to the new multi part document store.

* Moved TextConverter entities over to the new multi part document store.

* Modified the storage of dictionaries to use the new multi part document store.

* Changed the document store to hold multiple entries for a document so that various parts of a document can be written separately, e.g. the meta data about a dictionary and the dictionary text are now written as separate DB entries. Entries are combined during the serialisation/deserialisation process.

* Changed the import export API to use byte arrays to hold values rather than strings. *POSSIBLE BREAKING CHANGE*
Issue **gchq/stroom-expression#22** : Add `typeOf(...)` function to dashboard.

* Issue **#697** : Fix for reference data sometimes failing to find the appropriate effective stream due to the incorrect use of the effective stream cache. It was incorrectly configured to use a time to idle (TTI) expiry rather than a time to live (TTL) expiry meaning that heavy use of the cache would prevent the cached effective streams being refreshed.

* Issue **#806** : Fix for clearing previous dashboard table results if search results deliver no data.

* Issue **#805** : Fix for dashboard date time formatting to use local time zone.

* Issue **#803** : Fix for group key conversion to an appropriate value for visualisations.

* Issue **#802** : Restore lucene-backward-codecs to the build

* Issue **#800** : Add DB migration script 33 to replace references to the `Stream Type` type in the STRM_PROC_FILT table with `streamTypeName`.

* Issue **#798** : Add DB migration script 32 to replace references to the `NStatFilter` type in the PIPE table with `StatisticsFilter`.

* Fix data receipt policy defect

* Issue **#791** : Search completion signal is now only sent to the UI once all pending search result merges are completed.

* Issue **#795** : Import and export now works with appropriate application permissions. Read permission is required to export items and Create/Update permissions are required to import items depending on whether the update will create a new item or update an existing one.

* Improve configurabilty of stroom-proxy.

* Issue **#783** : Reverted code that ignored duplicate selection to fix double click in tables.

* Issue **#782** : Fix for NPE thrown when using CountGroups when GroupKey string was null due to non grouped child rows.

* Issue **#778** : Fix for text selection on tooltips etc in the latest version of Chrome.

* Uplift stroom-expression to v1.4.1

* Issue **#776** : Removal of index shard searcher caching to hopefully fix Lucene directory closing issue.

* Issue **#779** : Fix permissions defect.

* Issue **gchq/stroom-expression#22** : Add `typeOf(...)` function to dashboard.

* Issue **#766** : Fix NullPointerExceptions when downloading table results to Excel format.

* Issue **#770** : Speculative fix for memory leak in SQL Stats queries.

* Issue **#761** : New fix for premature truncation of SQL stats queries due to thread interruption.

* Issue **#748** : Fix build issue resulting from a change to SafeXMLFilter.

* Issue **#748** : Added a command line interface (CLI) in addition to headless execution so that full pipelines can be run against input files.

* Issue **#748** : Fixes for error output for headless mode.

* Issue **#761** : Fixed statistic searches failing to search more than once.

* Issue **#756** : Fix for state being held by `InheritableThreadLocal` causing objects to be held in memory longer than necessary.

* Issue **#761** : Fixed premature truncation of SQL stats queries due to thread interruption.

* Added `pipeline-name` and `put` XSLT functions back into the code as they were lost in a merge.

* Issue **#749** : Fix inability to query with only `use` privileges on the index.

* Issue **#613** : Fixed visualisation display in latest Firefox and Chrome.

* Added permission caching to reference data lookup.

* Updated to stroom-expression 1.3.1

    Added cast functions `toBoolean`, `toDouble`, `toInteger`, `toLong` and `toString`.
    Added `include` and `exclude` functions.
    Added `if` and `not` functions.
    Added value functions `true()`, `false()`, `null()` and `err()`.
    Added `match` boolean function.
    Added `variance` and `stDev` functions.
    Added `hash` function.
    Added `formatDate` function.
    Added `parseDate` function.
    Made `substring` and `decode` functions capable of accepting functional parameters.
    Added `substringBefore`, `substringAfter`, `indexOf` and `lastIndexOf` functions.
    Added `countUnique` function.

* Issue **#613** : Fixed visualisation display in latest Firefox and Chrome.

* Issue **#753** : Fixed script editing in UI.

* Issue **#751** : Fix inability to query on a dashboard with only use+read rights.

* Issue **#719** : Fix creation of headless Jar to ensure logback is now included.

* Issue **#735** : Change the format-date xslt function to parse dates in a case insensitive way.

* Issue **#719** : Fix creation of headless Jar. Exclude gwt-unitCache folder from build JARs.

* Issue **#720** : Fix for Hessian serialisation of table coprocessor settings.

* Issue **#217** : Add an 'all/none' checkbox to the Explorer Tree's quick filter.

* Issue **#400** : Shows a warning when cascading folder permissions.

* Issue **#405** : Fixed quick filter on permissions dialog, for users and for groups. It will now match anywhere in the user or group name, not just at the start.

* Issue **#708** : Removed parent folder UUID from ExplorerActionHandler.

* Application security code is now implemented using lambda expressions rather than AOP. This simplifies debugging and makes the code easier to understand.

* Changed the task system to allow task threads to be interrupted from the task UI.

* Made changes to improve search performance by making various parts of search wait for interruptible conditions.

* Migrated code from Spring to Guice for managing dependency injection.

* Issue **#229** : When a user 'OKs' a folder permission change it can take a while to return. This disables the ok/cancel buttons while Stroom is processing the permission change.

* Issue **#405** : Fixed quick filter on permissions dialog, for users and for groups. It will now match anywhere in the user or group name, not just at the start.

* Issue **#588** : Fixed display of horizontal scrollbar on explorer tree in export, create, copy and move dialogs.

* Issue **#691** : Volumes now reload on edit so that the entities are no longer stale the second time they are edited.

* Issue **#692** : Properties now reload on edit so that the entities are no longer stale the second time they are edited.

* Issue **#703** : Removed logging of InterruptedException stack trace on SQL stat queries, improved concurrency code.

* Issue **#697** : Improved XSLT `Lookup` trace messages.

* Issue **#697** : Added a feature to trace XSLT `Lookup` attempts so that reference data lookups can be debugged.

* Issue **#702** : Fix for hanging search extraction tasks

* Issue **#701** : The search `maxDocIdQueueSize` is now 1000 by default.

* Issue **#700** : The format-date XSLT function now defaults years, months and days to the stream receipt time regardless of whether the input date pattern specifies them.

* Issue **#657** : Change SQL Stats query code to process/transform the data as it comes back from the database rather than holding the full resultset before processing. This will reduce memory overhead and improve performance.

* Issue **#634** : Remove excessive thread sleeping in index shard searching. Sleeps were causing a significant percentage of inactivity and increasing memory use as data backed up. Add more logging and logging of durations of chunks of code. Add an integration test for testing index searching for large data volumes.

* Issue **#698** : Migration of Processing Filters now protects against folders that have since been deleted

* Issue **#634** : Remove excessive thread sleeping in index shard searching. Sleeps were causing a significant percentage of inactivity and increasing memory use as data backed up. Add more logging and logging of durations of chunks of code. Add an integration test for testing index searching for large data volumes.

* Issue **#659** : Made format-date XSLT function default year if none specified to the year the data was received unless this would make the date later then the received time in which case a year is subtracted.

* Issue **#658** : Added a hashing function for XSLT translations.

* Issue **#680** : Fixed the order of streams in the data viewer to descending by date

* Issue **#679** : Fixed the editing of Stroom properties that are 'persistent'.

* Issue **#681** : Added dry run to check processor filters will convert to find stream criteria. Throws error to UI if fails.

* Issue **#676** : Fixed use of custom stream type values in expression based processing filters.

* Issue **#673** : Fixed issue with Stream processing filters that specify Create Time

* Issue **#675** : Fixed issue with datafeed requests authenticating incorrectly

* Issue **#666** : Fixed the duplicate dictionary issue in processing filter migrations, made querying more efficient too
* Database migration fixes and tools

* Issue **#668** : Fixed the issue that prevented editing of stroom volumes

* Issue **#669** : Elastic Index Filter now uses stroomServiceUser to retrieve the index config from the Query Elastic service.

* Minor fix to migrations

* Add logging to migrations

* Add logging to migrations

* Issue **#651** : Removed the redundant concept of Pipeline Types, it's half implementation prevented certain picker dialogs from working.

* Issue **#481** : Fix handling of non-incremental index queries on the query API. Adds timeout option in request and blocking code to wait for the query to complete. Exit early from wait loops in index/event search.

* Issue **#626** : Fixed issue with document settings not being persisted

* Issue **#621** : Changed the document info to prevent requests for multi selections

* Issue **#620** : Copying a directory now recursively copies it's contents, plus renaming copies is done more intelligently.

* Issue **#546** : Fixed race conditions with the Explorer Tree, it was causing odd delays to population of the explorer in various places.

* Issue **#495** : Fixed the temporary expansion of the Explorer Tree caused by filtering

* Issue **#376** : Welcome tab details fixed since move to gradle

* Issue **#523** : Changed permission behaviours for copy and move to support `None`, `Source`, `Destination` and `Combined` behaviours. Creating new items now allows for `None` and `Destination` permission behaviours. Also imported items now receive permissions from the destination folder. Event logging now indicates the permission behaviour used during copy, move and create operations.

* Issue **#480** : Change the downloaded search request API JSON to have a fetch type of ALL.

* Issue **#623** : Fixed issue where items were being added to sublist causing a stack overflow exception during data retention processing.

* Issue **#617** : Introduced a concept of `system` document types that prevents the root `System` folder type from being created, copied, deleted, moved, renamed etc.

* Issue **#622** : Fix incorrect service discovery based api paths, remove authentication and authorisation from service discovery

* Issue **#568** : Fixed filtering streams by pipeline in the pipeline screen.

* Issue **#565** : Fixed authorisation issue on dashboards.

* Issue **#592** : Mount stroom at /stroom.

* Issue **#608** : Fixed stream grep and stream dump tools and added tests to ensure continued operation.

* Issue **#603** : Changed property description from `tags` to `XML elements` in `BadTextXMLFilterReader`.

* Issue **#600** : Added debug to help diagnose cause of missing index shards in shard list.

* Issue **#611** : Changed properties to be defined in code rather than Spring XML.

* Issue **#605** : Added a cache for retrieving user by name to reduce DB use when pushing users for each task.

* Issue **#610** : Added `USE INDEX (PRIMARY)` hint to data retention select SQL to improve performance.

* Issue **#607** : Multiple improvements to the code to ensure DB connections, prepared statements, result sets etc use try-with-resources constructs wherever possible to ensure no DB resources are leaked. Also all connections obtained from a data source are now returned appropriately so that connections from pools are reused.

* Issue **#602** : Changed the data retention rule table column order.

* Issue **#606** : Added more stroom properties to tune the c3P0 connection pool. The properties are prefixed by `stroom.db.connectionPool` and `stroom.statistics.sql.db.connectionPool`.

* Issue **#601** : Fixed NPE generated during index shard retention process that was caused by a shard being deleted from the DB at the same time as the index shard retention job running.

* Issue **#609** : Add configurable regex to replace IDs in heap histogram class names, e.g. `....$Proxy54` becomes `....$Proxy--ID-REMOVED--`

* Issue **#570** : Refactor the heap histogram internal statistics for the new InternalStatisticsReceiver

* Issue **#599** : DocumentServiceWriteAction was being used in the wrong places where EntityServiceSaveAction should have been used instead to save entities that aren't document entities.

* Issue **#593** : Fixed node save RPC call.

* Issue **#591** : Made the query info popup more configurable with a title, validation regex etc. The popup will now only be displayed when enabled and when a manual user action takes place, e.g. clicking a search button or running a parameterised execution with one or more queries.

* Added 'prompt' option to force the identity provider to ask for a login.

* Issue **#549** : Change to not try to connect to kafka when kafka is not configured and improve failure handling

* Issue **#573** : Fixed viewing folders with no permitted underlying feeds. It now correctly shows blank data screen, rather than System/Data.

* Issue **#150** : Added a feature to optionally require specification of search purpose.

* Issue **#572** : Added a feature to allow easy download of dictionary contents as a text file.

* Generate additional major and minor floating docker tags in travis build, e.g. v6-LATEST and v6.0-LATEST

* Change docker image to be based on openjdk:8u151-jre-alpine

* Added a feature to list dependencies for all document entities and indicate where dependencies are missing.

* Issue **#540** : Improve description text for stroom.statistics.sql.maxProcessingAge property

* Issue **#538** : Lists of items such as users or user groups were sometimes not being converted into result pages correctly, this is now fixed.

* Issue **#537** : Users without `Manage Policies` permission can now view streams.

* Issue **#522** : Selection of data retention rules now remains when moving rules up or down.

* Issue **#411** : When data retention rules are disabled they are now shown greyed out to indicate this.

* Issue **#536** : Fix for missing visualisation icons.

* Issue **#368** : Fixed hidden job type button on job node list screen when a long cron pattern is used.

* Issue **#507** : Added dictionary inheritance via import references.

* Issue **#554** : Added a `parseUri` XSLT function.

* Issue **#557** : Added dashboard functions to parse and output URI parts.

* Issue **#552** : Fix for NPE caused by bad XSLT during search data extraction.

* Issue **#560** : Replaced instances of `Files.walk()` with `Files.walkFileTree()`. `Files.walk()` throws errors if any files are deleted or are not accessible during the walk operation. This is a major issue with the Java design for walking files using Java 8 streams. To avoid this issue `Files.walkFileTree()` has now been used in place of `Files.walk()`.

* Issue **#567** : Changed `parseUri` to be `parse-uri` to keep it consistently named with respect to other XSLT functions. The old name `parseUri` still works but is deprecated and will be removed in a later version.

* Issue **#567** : The XSLT function `parse-uri` now correctly returns a `schemeSpecificPart` element rather than the incorrectly named `schemeSpecificPort`.

* Issue **#567** : The dashboard expression function `extractSchemeSpecificPortFromUri` has now been corrected to be called `extractSchemeSpecificPartFromUri`.

* Issue **#567** : The missing dashboard expression function `extractQueryFromUri` has been added.

* Issue **#571** : Streams are now updated to have a status of deleted in batches using native SQL and prepared statements rather than using the stream store.

* Issue **#559** : Changed CSS to allow table text selection in newer browsers.

* Issue **#574** : Fixed SQL debug trace output.

* Issue **#574** : Fixed SQL UNION code that was resulting in missing streams in the data browser when paging.

* Issue **#590** : Improved data browser performance by using a local cache to remember feeds, stream types, processors, pipelines etc while decorating streams.

* Issue **#150** : Added a property to optionally require specification of search purpose.

* New authentication flow based around OpenId

* New user management screens

* The ability to issue API keys

* Issue **#501** : Improve the database teardown process in integration tests to speed up builds

* Relax regex in build script to allow tags like v6.0-alpha.3 to be published to Bintray

* Add Bintray publish plugin to Gradle build

* Issue **#75** : Upgraded to Lucene 5.

* Issue **#135** : [BREAKING CHANGE] Removed JODA Time library and replaced with Java 7 Time API. This change breaks time zone output previously formatted with `ZZ` or `ZZZ`.

* Added XSLT functions generate-url and fetch-json

* Added ability to put clickable hyperlinks in Dashboard tables

* Added an HTTP appender.

* Added an appender for the proxy store.

* Issue **#412** : Fixed no-column table breakage

* Issue **#380** : Fixed build details on welcome/about

* Issue **#348** : Fixed new menu icons.

* Issue **98** : Fix premature trimming of results in the store

* Issue **360** : Fix inability to sort sql stats results in the dashboard table

* Issue **#550** : Fix for info message output for data retention.

* Issue **#551** : Improved server task detail for data retention job.

* Issue **#541** : Changed stream retention job descriptions.

* Issue **#553** : The data retention job now terminates if requested to do so and also tracks progress in a local temp file so a nodes progress will survive application restarts.

* Change docker image to use openjdk:8u151-jre-alpine as a base

* Issue **#539** : Fix issue of statistic search failing after it is imported

* Issue **#547** : Data retention processing is now performed in batches (size determined by `stroom.stream.deleteBatchSize`). This change should reduce the memory required to process the data retention job.

* Issue **#541** : Marked old stream retention job as deprecated in description.

* Issue **#542** : Fix for lazy hibernate object initialisation when stepping cooked data.

* Issue **#524** : Remove dependency on stroom-proxy:stroom-proxy-repo and replaced with duplicated code from stroom-proxy-repo (commit b981e1e)

* Issue **#203** : Initial release of the new data receipt policy functionality.

* Issue **#202** : Initial release of the new data retention policy functionality.

* Issue **#521** : Fix for the job list screen to correct the help URL.

* Issue **#526** : Fix for XSLT functions that should return optional results but were being forced to return a single value.

* Issue **#527** : Fix for XSLT error reporting. All downstream errors were being reported as XSLT module errors and were
 hiding the underlying exception.

* Issue **#501** : Improve the database teardown process in integration tests to speed up builds.

* Issue **#511** : Fix NPE thrown during pipeline stepping by downstream XSLT.

* Issue **#521** : Fix for the job list screen to use the help URL system property for displaying context sensitive help.

* Issue **#511** : Fix for XSLT functions to allow null return values where a value cannot be returned due to an error etc.

* Issue **#515** : Fix handling of errors that occur before search starts sending.

* Issue **#506** : In v5 dashboard table filters were enhanced to allow parameters to be used in include/exclude filters. The implementation included the use of ` \ ` to escape `$` characters that were not to be considered part of a parameter reference. This change resulted in regular expressions requiring ` \ ` being escaped with additional ` \ ` characters. This escaping has now been removed and instead only `$` chars before `{` chars need escaping when necessary with double `$$` chars, e.g. use `$${something` if you actually want `${something` not to be replaced with a parameter.

* Issue **#505** : Fix the property UI so all edited value whitespace is trimmed

* Issue **#513** : Now only actively executing tasks are visible as server tasks

* Issue **#483** : When running stream retention jobs the transactions are now set to REQUIRE_NEW to hopefully ensure that the job is done in small batches rather than a larger transaction spanning multiple changes.

* Issue **#508** : Fix directory creation for index shards.

* Issue **#492** : Task producers were still not being marked as complete on termination which meant that the parent cluster task was not completing. This has now been fixed.

* Issue **#497** : DB connections obtained from the data source are now released back to the pool after use.

* Issue **#492** : Task producers were not being marked as complete on termination which meant that the parent cluster task was not completing. This has now been fixed.

* Issue **#497** : Change stream task creation to use straight JDBC rather than hibernate for inserts and use a configurable batch size (stroom.databaseMultiInsertMaxBatchSize) for the inserts.

* Issue **#502** : The task executor was not responding to shutdown and was therefore preventing the app from stopping gracefully.

* Issue **#476** : Stepping with dynamic XSLT or text converter properties now correctly falls back to the specified entity if a match cannot be found by name.

* Issue **#498** : The UI was adding more than one link between 'Source' and 'Parser' elements, this is now fixed.

* Issue **#492** : Search tasks were waiting for part of the data extraction task to run which was not checking for termination. The code for this has been changed and should now terminate when required.

* Issue **#494** : Fix problem of proxy aggregation never stopping if more files exist

* Issue **#490** : Fix errors in proxy aggregation due to a bounded thread pool size

* Issue **#484** : Remove custom finalize() methods to reduce memory overhead

* Issue **#475** : Fix memory leak of java.io.File references when proxy aggregation runs

* Issue **#470** : You can now correctly add destinations directly to the pipeline 'Source' element to enable raw streaming.

* Issue **#487** : Search result list trimming was throwing an illegal argument exception `Comparison method violates its general contract`, this should now be fixed.

* Issue **#488** : Permissions are now elevated to 'Use' for the purposes of reporting the data source being queried.

* Migrated to ehcache 3.4.0 to add options for off-heap and disk based caching to reduce memory overhead.

* Caches of pooled items no longer use Apache Commons Pool.

* Issue **#401** : Reference data was being cached per user to ensure a user centric view of reference data was being used. This required more memory so now reference data is built in the context of the internal processing user and then filtered during processing by user access to streams.

* The effective stream cache now holds 1000 items.

* Reduced the amount of cached reference data to 100 streams.

* Reduced the number of active queries to 100.

* Removed Ehcache and switched to Guava cache.

* Issue **#477** : Additional changes to ensure search sub tasks use threads fairly between multiple searches.

* Issue **#477** : Search sub tasks are now correctly linked to their parent task and can therefore be terminated by terminating parent tasks.

* Issue **#425** : Changed string replacement in pipeline migration code to use a literal match

* Issue **#469** : Add Heap Histogram internal statistics for memory use monitoring

* Issue **#463** : Made further improvements to the index shard writer cache to improve performance.

* Issue **#448** : Some search related tasks never seem to complete, presumably because an error is thrown at some point and so their callbacks do not get called normally. This fix changes the way task completion is recorded so that it isn't dependant on the callbacks being called correctly.

* Issue **#464** : When a user resets a password, the password now has an expiry date set in the future determined by the password expiry policy. Password that are reset by email still expire immediately as expected.

* Issue **#462** : Permission exceptions now carry details of the user that the exception applies to. This change allows error logging to record the user id in the message where appropriate.

* Issue **#463** : Many index shards are being corrupted which may be caused by insufficient locking of the shard writers and readers. This fix changes the locking mechanism to use the file system.

* Issue **#451** : Data paging was allowing the user to jump beyond the end of a stream whereby just the XML root elements were displayed. This is now fixed by adding a constraint to the page offset so that the user cannot jump beyond the last record. Because data paging assumes that segmented streams have a header and footer, text streams now include segments after a header and before a footer, even if neither are added, so that paging always works correctly regardless of the presence of a header or footer.

* Issue **#461** : The stream attributes on the filter dialog were not sorted alphabetically, they now are.

* Issue **#460** : In some instances error streams did not always have stream attributes added to them for fatal errors. This mainly occurred in instances where processing failed early on during pipeline creation. An error was recorded but stream attributes were not added to the meta data for the error stream. Processing now ensures that stream attributes are recorded for all error cases.

* Issue **#442** : Remove 'Old Internal Statistics' folder, improve import exception handling

* Issue **#457** : Add check to import to prevent duplicate root level entities

* Issue **#444** : Fix for segment markers when writing text to StreamAppender.

* Issue **#447** : Fix for AsyncSearchTask not being displayed as a child of EventSearchTask in the server tasks view.

* Issue **#421** : FileAppender now causes fatal error where no output path set.

* Issue **#427** : Pipelines with no source element will now only treat a single parser element as being a root element for backwards compatibility.

* Issue **#420** : Pipelines were producing errors in the UI when elements were deleted but still had properties set on them. The pipeline validator was attempting to set and validate properties for unknown elements. The validator now ignores properties and links to elements that are undeclared.

* Issue **#420** : The pipeline model now removes all properties and links for deleted elements on save.

* Issue **#458** : Only event searches should populate the `searchId`. Now `searchId` is only populated when a stream processor task is created by an event search as only event searches extract specific records from the source stream.

* Issue **#437** : The event log now includes source in move events.

* Issue **#419** : Fix multiple xml processing instructions appearing in output.

* Issue **#446** : Fix for deadlock on rolling appenders.

* Issue **#444** : Fix segment markers on RollingStreamAppender.

* Issue **#426** : Fix for incorrect processor filters. Old processor filters reference `systemGroupIdSet` rather than `folderIdSet`. The new migration updates them accordingly.

* Issue **#429** : Fix to remove `usePool` parser parameter.

* Issue **#439** : Fix for caches where elements were not eagerly evicted.

* Issue **#424** : Fix for cluster ping error display.

* Issue **#441** : Fix to ensure correct names are shown in pipeline properties.

* Issue **#433** : Fixed slow stream queries caused by feed permission restrictions.

* Issue **#385** : Individual index shards can now be deleted without deleting all shards.

* Issue **#391** : Users needed `Manage Processors` permission to initiate pipeline stepping. This is no longer required as the 'best fit' pipeline is now discovered as the internal processing user.

* Issue **#392** : Inherited pipelines now only require 'Use' permission to be used instead of requiring 'Read' permission.

* Issue **#394** : Pipeline stepping will now show errors with an alert popup.

* Issue **#396** : All queries associated with a dashboard should now be correctly deleted when a dashboard is deleted.

* Issue **#393** : All caches now cache items within the context of the current user so that different users do not have the possibility of having problems caused by others users not having read permissions on items.

* Issue **#358** : Schemas are now selected from a subset matching the criteria set on SchemaFilter by the user.

* Issue **#369** : Translation stepping wasn't showing any errors during stepping if a schema had an error in it.

* Issue **#364** : Switched index writer lock factory to a SingleInstanceLockFactory as index shards are accessed by a single process.

* Issue **#363** : IndexShardWriterCacheImpl now closes and flushes writers using an executor provided by the TaskManager. Writers are now also closed in LRU order when sweeping up writers that exceed TTL and TTI constraints.

* Issue **#361** : Information has been added to threads executing index writer and index searcher maintenance tasks.

* Issue **#356** : Changed the way index shard writers are cached to improve indexing performance and reduce blocking.

* Issue **#353** : Reduced expected error logging to debug.

* Issue **#354** : Changed the way search index shard readers get references to open writers so that any attempt to get an open writer will not cause, or have to wait for, a writer to close.

* Issue **#351** : Fixed ehcache item eviction issue caused by ehcache internally using a deprecated API.

* Issue **#347** : Added a 'Source' node to pipelines to establish a proper root for a pipeline rather than an assumed one based on elements with no parent.

* Issue **#350** : Removed 'Advanced Mode' from pipeline structure editor as it is no longer very useful.

* Issue **#349** : Improved index searcher cache to ensure searchers are not affected by writers closing.

* Issue **#342** : Changed the way indexing is performed to ensure index readers reference open writers correctly.

* Issue **#346** : Improved multi depth config content import.

* Issue **#328** : You can now delete corrupt shards from the UI.

* Issue **#343** : Fixed login expiry issue.

* Issue **#345** : Allowed for multi depth config content import.

* Issue **#341** : Fixed arg in SQL.

* Issue **#340** : Fixed headless and corresponding test.

* Issue **#333** : Fixed event-logging version in build.

* Issue **#334** : Improved entity sorting SQL and separated generation of SQL and HQL to help avoid future issues.

* Issue **#335** : Improved user management

* Issue **#337** : Added certificate auth option to export servlet and disabled the export config feature by default.

* Issue **#337** : Added basic auth option to export servlet to complement cert based auth.

* Issue **#332** : The index shard searcher cache now makes sure to get the current writer needed for the current searcher on open.

* Issue **#322** : The index cache and other caching beans should now throw exceptions on `get` that were generated during the creation of cached items.

* Issue **#325** : Query history is now cleaned with a separate job. Also query history is only recorded for manual querying, i.e. not when query is automated (on open or auto refresh). Queries are now recorded on a dashboard + query component basis and do not apply across multiple query components in a dashboard.

* Issue **#323** : Fixed an issue where parser elements were not being returned as 'processors' correctly when downstream of a reader.

* Issue **#322** : Index should now provide a more helpful message when an attempt is made to index data and no volumes have been assigned to an index.

* Issue **#316** : Search history is now only stored on initial query when using automated queries or when a user runs a query manually. Search history is also automatically purged to keep either a specified number of items defined by `stroom.query.history.itemsRetention` (default 100) or for a number of days specified by `stroom.query.history.daysRetention` (default 365).

* Issue **#317** : Users now need update permission on an index plus 'Manage Index Shards' permission to flush or close index shards. In addition to this a user needs delete permission to delete index shards.

* Issue **#319** : SaveAs now fetches the parent folder correctly so that users can copy items if they have permission to do so.

* Issue **#311** : Fixed request for `Pipeline` in `meta` XSLT function. Errors are now dealt with correctly so that the XSLT will not fail due to missing meta data.

* Issue **#313** : Fixed case of `xmlVersion` property on `InvalidXMLCharFilterReader`.

* Issue **#314** : Improved description of `tags` property in `BadTextXMLFilterReader`.

* Issue **#307** : Made some changes to avoid potential NPE caused by session serialisation.

* Issue **#306** : Added a stroom `meta` XSLT function. The XSLT function now exposes `Feed`, `StreamType`, `CreatedTime`, `EffectiveTime` and `Pipeline` meta attributes from the currently processing stream in addition to any other meta data that might apply. To access these meta data attributes of the current stream use `stroom:meta('StreamType')` etc. The `feed-attribute` function is now an alias for the `meta` function and should be considered to be deprecated.

* Issue **#303** : The stream delete job now uses cron in preference to a frequency.

* Issue **#152** : Changed the way indexing is performed so that a single indexer object is now responsible for indexing documents and adding them to the appropriate shard.

* Issue **#179** : Updated Saxon-HE to version 9.7.0-18 and added XSLTFilter option to `usePool` to see if caching might be responsible for issue.

* Issue **#288** : Made further changes to ensure that the IndexShardWriterCache doesn't try to reuse an index shard that has failed when adding any documents.

* Issue **#295** : Made the help URL absolute and not relative.

* Issue **#293** : Attempt to fix mismatch document count error being reported when index shards are opened.

* Issue **#292** : Fixed locking for rolling stream appender.

* Issue **#292** : Rolling stream output is no longer associated with a task, processor or pipeline to avoid future processing tasks from deleting rolling streams by thinking they are superseded.

* Issue **#292** : Data that we expect to be unavailable, e.g. locked and deleted streams, will no longer log exceptions when a user tries to view it and will instead return an appropriate message to the user in place of the data.

* Issue **#288** : The error condition 'Expected a new writer but got the same one back!!!' should no longer be encountered as the root cause should now be fixed. The original check has been reinstated so that processing will terminate if we do encounter this problem.

* Issue **#295** : Fixed the help property so that it can now be configured.

* Issue **#296** : Removed 'New' and 'Delete' buttons from the global property dialog.

* Issue **#279** : Fixed NPE thrown during proxy aggregation.

* Issue **#294** : Changing stream task status now tries multiple times to attempt to avoid a hibernate LockAcquisitionException.

* Issue **#287** : XSLT not found warnings property description now defaults to false.

* Issue **#261** : The save button is now only enabled when a dashboard or other item is made dirty and it is not read only.

* Issue **#286** : Dashboards now correctly save the selected tab when a tab is selected via the popup tab selector (visible when tabs are collapsed).

* Issue **#289** : Changed Log4J configuration to suppress logging from Hibernate SqlExceptionHandler for expected exceptions like constraint violations.

* Issue **#288** : Changed 'Expected a new writer...' fatal error to warning as the condition in question might be acceptable.

* Issue **#285** : Attempted fix for GWT RPC serialisation issue.

* Issue **#283** : Statistics for the stream task queue are now captured even if the size is zero.

* Issue **#226** : Fixed issue where querying an index failed with "User does not have the required permission (Manage Users)" message.

* Issue **#281** : Made further changes to cope with Files.list() and Files.walk() returning streams that should be closed with 'try with resources' construct.

* Issue **#224** : Removing an element from the pipeline structure now removes all child elements too.

* Issue **#282** : Users can now upload data with just 'Data - View' and 'Data - Import' application permissions, plus read permission on the appropriate feed.

* Issue **#199** : The explorer now scrolls selected items into view.

* Issue **#280** : Fixed 'No user is currently authenticated' issue when viewing jobs and nodes.

* Issue **#278** : The date picker now hides once you select a date.

* Issue **#281** : Directory streams etc are now auto closed to prevent systems running out of file handles.

* Issue **#263** : The explorer tree now allows you to collapse the root 'System' node after it is first displayed.

* Issue **#266** : The explorer tree now resets (clears and collapses all previously open nodes) and shows the currently selected item every time an explorer drop down in opened.

* Issue **#233** : Users now only see streams if they are administrators or have 'Data - View' permission. Non administrators will only see data that they have 'read' permission on for the associated feed and 'use' permission on for the associated pipeline if there is one.

* Issue **#265** : The stream filter now orders stream attributes alphabetically.

* Issue **#270** : Fixed security issue where null users were being treated as INTERNAL users.

* Issue **#270** : Improved security by pushing user tokens rather than just user names so that internal system (processing) users are clearly identifiable by the security system and cannot be spoofed by regular user accounts.

* Issue **#269** : When users are prevented from logging in with 'preventLogin' their failed login count is no longer incremented.

* Issue **#267** : The login page now shows the maintenance message.

* Issue **#276** : Session list now shows session user ids correctly.

* Issue **#201** : The permissions menu item is no longer available on the root 'System' folder.

* Issue **#176** : Improved performance of the explorer tree by increasing the size of the document permissions cache to 1M items and changing the eviction policy from LRU to LFU.

* Issue **#176** : Added an optimisation to the explorer tree that prevents the need for a server call when collapsing tree nodes.

* Issue **#273** : Removed an unnecessary script from the build.

* Issue **#277** : Fixed a layout issue that was causing the feed section of the processor filter popup to take up too much room.

* Issue **#274** : The editor pane was only returning the current user edited text when attached to the DOM which meant changes to text were ignored if an editor pane was not visible when save was pressed. This has now been fixed so that the current content of an editor pane is always returned even when it is in a detached state.

* Issue **#264** : Added created by/on and updated by/on info to pipeline stream processor info tooltips.

* Issue **#222** : Explorer items now auto expand when a quick filter is used.

* Issue **#205** : File permissions in distribution have now been changed to `0750` for directories and shell scripts and `0640` for all other files.

* Issue **#240** : Separate application permissions are now required to manage DB tables and tasks.

* Issue **#210** : The statistics tables are now listed in the database tables monitoring pane.

* Issue **#249** : Removed spaces between values and units.

* Issue **#237** : Users without 'Download Search Results' permission will no longer see the download button on the table component in a dashboard.

* Issue **#232** : Users can now inherit from pipelines that they have 'use' permissions on.

* Issue **#191** : Max stream size was not being treated as IEC value, e.g. Mebibytes etc.

* Issue **#235** : Users can now only view the processor filters that they have created if they have 'Manage Processors' permission unless they are an administrator in which case they will see all filters. Users without the 'Manage Processors' permission who are also not administrators will see no processor filters in the UI. Users with 'Manage Processors' permission who are not administrators will be able to update their own processor filters if they have 'update' permission on the associated pipeline. Administrators are able to update all processor filters.

* Issue **#212** : Changes made to text in any editor including those made with cut and paste are now correctly handled so that altered content is now saved.

* Issue **#247** : The editor pane now attempts to maintain the scroll position when formatting content.

* Issue **#251** : Volume and memory statistics are now recorded in bytes and not MiB.

* Issue **#243** : The error marker pane should now discover and display all error types even if they are preceded by over 1000 warnings.

* Issue **#254** : Fixed search result download.

* Issue **#209** : Statistics are now queryable in a dashboard if a user has 'use' permissions on a statistic.

* Issue **#255** : Fixed issue where error indicators were not being shown in the schema validator pane because the text needed to be formatted so that it spanned multiple lines before attempting to add annotations.

* Issue **#257** : The dashboard text pane now provides padding at the top to allow for tabs and controls.

* Issue **#174** : Index shard checking is now done asynchronously during startup to reduce startup time.

* Issue **#225** : Fixed NPE that was caused by processing instruction SAX events unexpectedly being fired by Xerces before start document events. This looks like it might be a bug in Xerces but the code now copes with the unexpected processing instruction event anyway.

* Issue **#230** : The maintenance message can now be set with the property 'stroom.maintenance.message' and the message now appears as a banner at the top of the screen rather than an annoying popup. Non admin users can also be prevented from logging on to the system by setting the 'stroom.maintenance.preventLogin' property to 'true'.

* Issue **#155** : Changed password values to be obfuscated in the UI as 20 asterisks regardless of length.

* Issue **#188** : All of the writers in a pipeline now display IO in the UI when stepping.

* Issue **#208** : Schema filter validation errors are now shown on the output pane during stepping.

* Issue **#211** : Turned off print margins in all editors.

* Issue **#200** : The stepping presenter now resizes the top pane to fit the tree structure even if it is several elements high.

* Issue **#168** : Code and IO is now loaded lazily into the element presenter panes during stepping which prevents the scrollbar in the editors being in the wrong position.

* Issue **#219** : Changed async dispatch code to work with new lambda classes rather than callbacks.

* Issue **#221** : Fixed issue where `*.zip.bad` files were being picked up for proxy aggregation.

* Issue **#242** : Improved the way properties are injected into some areas of the code to fix an issue where 'stroom.maxStreamSize' and other properties were not being set.

* Issue **#241** : XMLFilter now ignores the XSLT name pattern if an empty string is supplied.

* Issue **#236** : 'Manage Cache Permission' has been changed to 'Manage Cache'.

* Issue **#219** : Made further changes to use lambda expressions where possible to simplify code.

* Issue **#231** : Changed the way internal statistics are created so that multiple facets of a statistic, e.g. Free & Used Memory, are combined into a single statistic to allow combined visualisation.

* Issue **#172** : Further improvement to dashboard L&F.

* Issue **#194** : Fixed missing Roboto fonts.

* Issue **#195** : Improved font weights and removed underlines from link tabs.

* Issue **#196** : Reordered fields on stream, relative stream, volume and server task tables.

* Issue **#182** : Changed the way dates and times are parsed and formatted and improved the datebox control L&F.

* Issue **#198** : Renamed 'INTERNAL_PROCESSING_USER' to 'INTERNAL'.

* Issue **#154** : Active tasks are now sortable by processor filter priority.

* Issue **#204** : Pipeline processor statistics now include 'Node' as a tag.

* Issue **#170** : Changed import/export to delegate import/export responsibility to individual services. Import/export now only works with items that have valid UUIDs specified.

* Issue **#164** : Reduced caching to ensure tree items appear as soon as they are added.

* Issue **#177** : Removed 'Meta Data-Bytes Received' statistic as it was a duplicate.

* Issue **#152** : Changed the way index shard creation is locked so that only a single shard should be fetched from the cache with a given shard key at any one time.

* Issue **#189** : You now have to click within a checkbox to select it within a table rather than just clicking the cell the checkbox is in.

* Issue **#186** : Data is no longer artificially wrapped with the insertion of new lines server side. Instead the client now receives the data and an option to soft wrap lines has been added to the UI.

* Issue **#167** : Fixed formatting of JavaScript and JSON.

* Issue **#175** : Fixed visibility of items by inferred permissions.

* Issue **#178** : Added new properties and corresponding configuration to connect and create a separate SQL statistics DB.

* Issue **#172** : Improved dashboard L&F.

* Issue **#169** : Improved L&F of tables to make better use of screen real estate.

* Issue **#191** : Mebibytes (multiples of 1024) etc are now used as standard throughout the application for both memory and disk sizes and have single letter suffixes (B, K, M, G, T).

* Issue **#173** : Fixed the way XML formatter deals with spaces in attribute values.

* Issue **#151** : Fixed meta data statistics. 'metaDataStatistics' bean was declared as an interface and not a class.

* Issue **#158** : Added a new global property 'stroom.proxy.zipFilenameDelimiter' to enable Stroom proxy repositories to be processed that have a custom file name pattern.

* Issue **#153** : Clicking tick boxes and other cell components in tables no longer requires the row to be selected first.

* Issue **#148** : The stream browsing UI no longer throws an error when attempting to clear markers from the error markers pane.

* Issue **#160** : Stream processing tasks are now created within the security context of the user that created the associated stream processor filter.

* Issue **#157** : Data is now formatted by the editor automatically on display.

* Issue **#144** : Old processing output will now be deleted when content is reprocessed even if the new processing task does not produce output.

* Issue **#159** : Fixed NPE thrown during import.

* Issue **#166** : Fixed NPE thrown when searching statistics.

* Issue **#165** : Dashboards now add a query and result table from a template by default on creation. This was broken when adding permission inheritance to documents.

* Issue **#162** : The editor annotation popup now matches the style of other popups.

* Issue **#163** : Imported the Roboto Mono font to ensure consistency of the editor across platforms.

* Issue **#143** : Stroom now logs progress information about closing index shard writers during shutdown.

* Issue **#140** : Replaced code editor to improve UI performance and add additional code formatting & styling options.

* Issue **#146** : Object pool should no longer throw an error when abandoned objects are returned to the pool.

* Issue **#142** : Changed the way permissions are cached so that changes to permissions provide immediate access to documents.

* Issue **#123** : Changed the way entity service result caching works so that the underlying entity manager is cached instead of individual services. This allows entity result caching to be performed while still applying user permissions to cached results.

* Issue **#156** : Attempts to open items that that user does not have permission to open no longer show an error and spin the progress indicator forever, instead the item will just not open.

* Issue **#141** : Improved log output during entity reference migration and fixed statistic data source reference migration.

* Issue **#127** : Entity reference replacement should now work with references to 'StatisticsDataSource'.

* Issue **#125** : Fixed display of active tasks which was broken by changes to the task summary table selection model.

* Issue **#121** : Fixed cache clearing.

* Issue **#122** : Improved the look of the cache screen.

* Issue **#106** : Disabled users and groups are now displayed with greyed out icon in the UI.

* Issue **#132** : The explorer tree is now cleared on login so that users with different permissions do not see the previous users items.

* Issue **#128** : Improved error handling during login.

* Issue **#130** : Users with no permissions are no longer able to open folders including the root System folder to attempt data browsing.

* Issue **#120** : Entity chooser now treats 'None' as a special root level explorer node so that it can be selected in the same way as other nodes, e.g. visibly selected and responsive to double click.

* Issue **#129** : Fixed NPE.

* Issue **#119** : User permissions dialog now clears permissions when a user or group is deleted.

* Issue **#115** : User permissions on documents can now be inherited from parent folders on create, copy and move.

* Issue **#109** : Added packetSize="65536" property to AJP connector in server.xml template.

* Issue **#100** : Various list of items in stroom now allow multi selection for add/remove purposes.

* Issue **#112** : Removed 'pool' monitoring screen as all pools are now caches of one form or another.

* Issue **#105** : Users were not seeing 'New' menu for folders that they had some create child doc permissions for. This was due to DocumentType not implementing equals() and is now fixed.

* Issue **#111** : Fixed query favourites and history.

* Issue **#91** : Only CombinedParser was allowing code to be injected during stepping. Now DSParser and XMLFragmentParser support code injection during stepping.

* Issue **#107** : The UI now only shows new pipeline element items on the 'Add' menu that are allowed children of the selected element.

* Issue **#113** : User names are now validated against a regex specified by the 'stroom.security.userNamePattern' property.

* Issue **#116** : Rename is now only possible when a single explorer item is selected.

* Issue **#114** : Fixed selection manager so that the explorer tree does not select items when a node expander is clicked.

* Issue **#65** : Selection lists are now limited to 300px tall and show scrollbars if needed.

* Issue **#50** : Defaults table result fields to use local time without outputting the timezone.

* Issue **#15** : You can now express time zones in dashboard query expressions or just omit a time zone to use the locale of the browser.

* Issue **#49** : Dynamic XSLT selection now works with pipeline stepping.

* Issue **#63** : Entity selection control now shows current entity name even if it has changed since referencing entity was last saved.

* Issue **#70** : You can now select multiple explorer rows with ctrl and shift key modifiers and perform bulk actions such as copy, move, rename and delete.

* Issue **#85** : findDelete() no longer tries to add ORDER BY condition on UPDATE SQL when deleting streams.

* Issue **#89** : Warnings should now be present in processing logs for reference data lookups that don't specify feed or stream type. This was previously throwing a NullPointerException.

* Issue **#90** : Fixed entity selection dialog used outside of drop down selection control.

* Issue **#88** : Pipeline reference edit dialog now correctly selects the current stream type.

* Issue **#77** : Default index volume creation now sets stream status to INACTIVE rather than CLOSED and stream volume creation sets index status to INACTIVE rather than CLOSED.

* Issue **#93** : Fixed code so that the 'Item' menu is now visible.

* Issue **#97** : Index shard partition date range creation has been improved.

* Issue **#94** : Statistics searches now ignore expression terms with null or empty values so that the use of substitution parameters can be optional.

* Issue **#87** : Fixed explorer scrolling to the top by disabling keyboard selection.

* Issue **#104** : 'Query' no longer appears as an item that a user can allow 'create' on for permissions within a folder.

* Issue **#103** : Added 10 years as a supported data retention age.

* Issue **#86** : The stream delete button is now re-enabled when new items are selected for deletion.

* Issue **#81** : No exception will now be thrown if a client rejects a response for an EntityEvent.

* Issue **#79** : The client node no longer tries to create directories on the file system for a volume that may be owned by another node.

* Issue **#92** : Error summaries of multiple types no longer overlap each other at the top of the error markers list.

* Issue **#64** : Fixed Hessian serialisation of 'now' which was specified as a ZonedDateTime which cannot be serialised. This field is now a long representing millseconds since epoch.

* Issue **#62** : Task termination button is now enabled.

* Issue **#60** : Fixed validation of stream attributes prior to data upload to prevent null pointer exception.

* Issue **#9** : Created a new implementation of the expression parser that improved expression tokenisation and deals with BODMAS rules properly.

* Issue **#36** : Fixed and vastly improved the configuration of email so that more options can be set allowing for the use of other email services requiring more complex configuration such as gmail.

* Issue **#24** : Header and footer strings are now unescaped so that character sequences such as '\n' are translated into single characters as with standard Java strings, e.g. '\n' will become a new line and '\t' a tab.

* Issue **#40** : Changed Stroom docker container to be based on Alpine linux to save space

* Issue **#40** : Auto import of content packs on Stroom startup and added default content packs into the docker build for Stroom.

* Issue **#30** : Entering stepping mode was prompting for the pipeline to step with but also auto selecting a pipeline at the same time and entering stepping immediately.

* Dashboard auto refresh is now limited to a minimum interval of 10 seconds.

* Issue **#31** : Pipeline stepping was not including user changes immediately as parsers and XSLT filters were using cached content when they should have been ignoring the cache in stepping mode.

* Issue **#27** : Stroom now listens to window closing events and asks the user if they really want to leave the page. This replaces the previous crude attempts to block keys that affected the history or forced a browser refresh.

* Issue **#2** : The order of fields in the query editor is now alphabetical.

* Issue **#3** : When a filter is active on a dashboard table column, a filter icon now appears to indicate this.

* Issue **#5** : Replace() and Decode() dashboard table expression functions no longer ignore cells with null values.

* Issue **#7** : Dashboards are now able to query on open.

* Issue **#8** : Dashboards are now able to re-query automatically at fixed intervals.

* Updated GWT to v2.8.0 and Gin to v2.1.2.

* Issue **#12** : Dashboard queries can now evaluate relative date/time expressions such as now(), hour() etc. In addition to this the expressions also allow the addition or subtraction of durations, e.g. now - 5d.

* Issue **#14** : Dashboard query expressions can now be parameterised with any term able to accept a user defined parameter, e.g. ${user}. Once added parameters can be changed for the entire dashboard via a text box at the top of the dashboard screen which will then execute all queries when enter is pressed or it loses focus.

* Issue **#16** : Dashboard table filters can also accept user defined parameters, e.g. ${user}, to perform filtering when a query is executed.

* Fixed missing text presenter in dashboards.

* Issue **#18** : The data dashboard component will now show data relative to the last selected table row (even if there is more than one table component on the dashboard) if the data component has not been configured to listen to row selections for a specific table component.

* Changed table styling to colour alternate rows, add borders between rows and increase vertical padding

* Issue **#22** : Dashboard table columns can now be configured to wrap text via the format options.

* Issue **#28** : Dashboard component dependencies are now listed with the component name plus the component id in brackets rather than just the component id.

* Issue **#202** : Initial release of the new data retention policy functionality.

[Unreleased]: https://github.com/gchq/stroom/compare/v7.0-beta.70...HEAD
[v7.0-beta.70]: https://github.com/gchq/stroom/compare/v7.0-beta.69...v7.0-beta.70
[v7.0-beta.69]: https://github.com/gchq/stroom/compare/v7.0-beta.68...v7.0-beta.69
[v7.0-beta.68]: https://github.com/gchq/stroom/compare/v7.0-beta.67...v7.0-beta.68
[v7.0-beta.67]: https://github.com/gchq/stroom/compare/v7.0-beta.66...v7.0-beta.67
[v7.0-beta.66]: https://github.com/gchq/stroom/compare/v7.0-beta.65...v7.0-beta.66
[v7.0-beta.65]: https://github.com/gchq/stroom/compare/v7.0-beta.64...v7.0-beta.65
[v7.0-beta.64]: https://github.com/gchq/stroom/compare/v7.0-beta.63...v7.0-beta.64
[v7.0-beta.63]: https://github.com/gchq/stroom/compare/v7.0-beta.62...v7.0-beta.63
[v7.0-beta.62]: https://github.com/gchq/stroom/compare/v7.0-beta.61...v7.0-beta.62
[v7.0-beta.61]: https://github.com/gchq/stroom/compare/v7.0-beta.60...v7.0-beta.61
[v7.0-beta.60]: https://github.com/gchq/stroom/compare/v7.0-beta.59...v7.0-beta.60
[v7.0-beta.59]: https://github.com/gchq/stroom/compare/v7.0-beta.58...v7.0-beta.59
[v7.0-beta.58]: https://github.com/gchq/stroom/compare/v7.0-beta.57...v7.0-beta.58
[v7.0-beta.57]: https://github.com/gchq/stroom/compare/v7.0-beta.56...v7.0-beta.57
[v7.0-beta.56]: https://github.com/gchq/stroom/compare/v7.0-beta.55...v7.0-beta.56
[v7.0-beta.55]: https://github.com/gchq/stroom/compare/v7.0-beta.54...v7.0-beta.55
[v7.0-beta.54]: https://github.com/gchq/stroom/compare/v7.0-beta.53...v7.0-beta.54
[v7.0-beta.53]: https://github.com/gchq/stroom/compare/v7.0-beta.52...v7.0-beta.53
[v7.0-beta.52]: https://github.com/gchq/stroom/compare/v7.0-beta.51...v7.0-beta.52
[v7.0-beta.51]: https://github.com/gchq/stroom/compare/v7.0-beta.50...v7.0-beta.51
[v7.0-beta.50]: https://github.com/gchq/stroom/compare/v7.0-beta.49...v7.0-beta.50
[v7.0-beta.49]: https://github.com/gchq/stroom/compare/v7.0-beta.48...v7.0-beta.49
[v7.0-beta.48]: https://github.com/gchq/stroom/compare/v7.0-beta.47...v7.0-beta.48
[v7.0-beta.47]: https://github.com/gchq/stroom/compare/v7.0-beta.46...v7.0-beta.47
[v7.0-beta.46]: https://github.com/gchq/stroom/compare/v7.0-beta.45...v7.0-beta.46
[v7.0-beta.45]: https://github.com/gchq/stroom/compare/v7.0-beta.44...v7.0-beta.45
[v7.0-beta.44]: https://github.com/gchq/stroom/compare/v7.0-beta.43...v7.0-beta.44
[v7.0-beta.43]: https://github.com/gchq/stroom/compare/v7.0-beta.42...v7.0-beta.43
[v7.0-beta.42]: https://github.com/gchq/stroom/compare/v7.0-beta.41...v7.0-beta.42
[v7.0-beta.41]: https://github.com/gchq/stroom/compare/v7.0-beta.40...v7.0-beta.41
[v7.0-beta.40]: https://github.com/gchq/stroom/compare/v7.0-beta.39...v7.0-beta.40
[v7.0-beta.39]: https://github.com/gchq/stroom/compare/v7.0-beta.38...v7.0-beta.39
[v7.0-beta.38]: https://github.com/gchq/stroom/compare/v7.0-beta.37...v7.0-beta.38
[v7.0-beta.37]: https://github.com/gchq/stroom/compare/v7.0-beta.36...v7.0-beta.37
[v7.0-beta.36]: https://github.com/gchq/stroom/compare/v7.0-beta.35...v7.0-beta.36
[v7.0-beta.35]: https://github.com/gchq/stroom/compare/v7.0-beta.34...v7.0-beta.35
[v7.0-beta.34]: https://github.com/gchq/stroom/compare/v7.0-beta.33...v7.0-beta.34
[v7.0-beta.33]: https://github.com/gchq/stroom/compare/v7.0-beta.32...v7.0-beta.33
[v7.0-beta.32]: https://github.com/gchq/stroom/compare/v7.0-beta.31...v7.0-beta.32
[v7.0-beta.31]: https://github.com/gchq/stroom/compare/v7.0-beta.30...v7.0-beta.31
[v7.0-beta.30]: https://github.com/gchq/stroom/compare/v7.0-beta.29...v7.0-beta.30
[v7.0-beta.29]: https://github.com/gchq/stroom/compare/v7.0-beta.28...v7.0-beta.29
[v7.0-beta.28]: https://github.com/gchq/stroom/compare/v7.0-beta.27...v7.0-beta.28
[v7.0-beta.27]: https://github.com/gchq/stroom/compare/v7.0-beta.26...v7.0-beta.27
[v7.0-beta.26]: https://github.com/gchq/stroom/compare/v7.0-beta.25...v7.0-beta.26
[v7.0-beta.25]: https://github.com/gchq/stroom/compare/v7.0-beta.24...v7.0-beta.25
[v7.0-beta.24]: https://github.com/gchq/stroom/compare/v7.0-beta.23...v7.0-beta.24
[v7.0-beta.23]: https://github.com/gchq/stroom/compare/v7.0-beta.22...v7.0-beta.23
[v7.0-beta.22]: https://github.com/gchq/stroom/compare/v7.0-beta.21...v7.0-beta.22
[v7.0-beta.21]: https://github.com/gchq/stroom/compare/v7.0-beta.20...v7.0-beta.21
[v7.0-beta.20]: https://github.com/gchq/stroom/compare/v7.0-beta.19...v7.0-beta.20
[v7.0-beta.19]: https://github.com/gchq/stroom/compare/v7.0-beta.18...v7.0-beta.19
[v7.0-beta.18]: https://github.com/gchq/stroom/compare/v7.0-beta.17...v7.0-beta.18
[v7.0-beta.17]: https://github.com/gchq/stroom/compare/v7.0-beta.16...v7.0-beta.17
[v7.0-beta.16]: https://github.com/gchq/stroom/compare/v7.0-beta.15...v7.0-beta.16
[v7.0-beta.15]: https://github.com/gchq/stroom/compare/v7.0-beta.14...v7.0-beta.15
[v7.0-beta.14]: https://github.com/gchq/stroom/compare/v7.0-beta.13...v7.0-beta.14
[v7.0-beta.13]: https://github.com/gchq/stroom/compare/v7.0-beta.12...v7.0-beta.13
[v7.0-beta.12]: https://github.com/gchq/stroom/compare/v7.0-beta.11...v7.0-beta.12
[v7.0-beta.11]: https://github.com/gchq/stroom/compare/v7.0-beta.10...v7.0-beta.11
[v7.0-beta.10]: https://github.com/gchq/stroom/compare/v7.0-beta.9...v7.0-beta.10
[v7.0-beta.9]: https://github.com/gchq/stroom/compare/v7.0-beta.8...v7.0-beta.9
[v7.0-beta.8]: https://github.com/gchq/stroom/compare/v7.0-beta.7...v7.0-beta.8
[v7.0-beta.7]: https://github.com/gchq/stroom/compare/v7.0-beta.6...v7.0-beta.7
[v7.0-beta.6]: https://github.com/gchq/stroom/compare/v7.0-beta.5...v7.0-beta.6
[v7.0-beta.5]: https://github.com/gchq/stroom/compare/v7.0-beta.4...v7.0-beta.5
[v7.0-beta.4]: https://github.com/gchq/stroom/compare/v7.0-beta.3...v7.0-beta.4
[v7.0-beta.3]: https://github.com/gchq/stroom/compare/v7.0-beta.2...v7.0-beta.3
[v7.0-beta.2]: https://github.com/gchq/stroom/compare/v7.0-beta.1...v7.0-beta.2
[v7.0-beta.1]: https://github.com/gchq/stroom/compare/v7.0-alpha.5...v7.0-beta.1
[v7.0-alpha.5]: https://github.com/gchq/stroom/compare/v7.0-alpha.4...v7.0-alpha.5
[v7.0-alpha.4]: https://github.com/gchq/stroom/compare/v7.0-alpha.3...v7.0-alpha.4
[v7.0-alpha.3]: https://github.com/gchq/stroom/compare/v7.0-alpha.2...v7.0-alpha.3
[v7.0-alpha.2]: https://github.com/gchq/stroom/compare/v7.0-alpha.1...v7.0-alpha.2
[v7.0-alpha.1]: https://github.com/gchq/stroom/compare/v6.0.0...v7.0-alpha.1
[v6.0.0]: https://github.com/gchq/stroom/compare/v5.4.0...v6.0.0<|MERGE_RESOLUTION|>--- conflicted
+++ resolved
@@ -7,11 +7,9 @@
 
 ## [Unreleased]
 
-<<<<<<< HEAD
 * Issue **#1948** : Made UI report errors that occur during download.
-=======
+
 * Issue **#1944** : You can now define a stroom home config property and all relative paths will become subpaths of this location. 
->>>>>>> 0595c0ae
 
 * Issue **#1949** : Fixed bug in download for streams from multiple feeds.
 

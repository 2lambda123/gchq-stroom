--- conflicted
+++ resolved
@@ -7,9 +7,8 @@
 
 ## [Unreleased]
 
-<<<<<<< HEAD
 * Issue **#1983** : Fix line number inconsistency in View Source when last char is a line break.
-=======
+
 * Issue **#1965** : Ignore gzipped data that has no uncompressed content.
 
 * Issue **#1976** : Add an enabled check box and insert above button to retention rules list.
@@ -17,7 +16,6 @@
 * Fix bug with retention rules impact summary when rows are identical.
 
 * Replace two buttons with toggle button on retetion impact summary.
->>>>>>> 25765f7b
 
 * Fix path for user event logs.
 

# Change Log
All notable changes to this project will be documented in this file.

The format is based on [Keep a Changelog](http://keepachangelog.com/) 
and this project adheres to [Semantic Versioning](http://semver.org/).

## [Unreleased]

<<<<<<< HEAD
* Uplift stroom-query to v2.1-beta.20

* Issue **#1015**: Add sortDirections[] and keySortDirection to visualisation data object to fix sorting in the visualisations.

* Issue **#1019**: Fix visualisations settings dialog so you can un-set text and list controls.
=======
* Issue **#1040** : Fix for visualisations that do not require nested data.
>>>>>>> 732a3084

* Issue **#1036** : Fix for scrollbar position on explorer popup windows.

* Issue **#1037** : Updated `moment.js` for parsing/formatting dates and times.

* Issue **#1021** : Dashboard links now allow `{}` characters to be used without URL encoding.

* Issue **#1018** : Added Health Checks for the external connectors that are registered via plugins

* Issue **#1025** : Fixed ACE editor resize issue where horizontal scroll bar was not always correctly shown.

* Issue **#1025** : Updated ACE editor to v1.4.2.

## [v6.0-beta.21] - 2018-12-13

* Issue **#1022** : Added `Contains` condition to all search expression fields so that regex terms can be used.

* Issue **#1024** : Superseded output helper no longer expects initialisation in all cases.

## [v6.0-beta.20] - 2018-12-13

* Issue **#1021** : Multiple changes to improve vis, dashboard and external linking in Stroom.

* Issue **#1019** : Fix visualisations settings dialog so you can un-set text and list controls.

* Issue **#986** : Fix direct dashboard links.

* Issue **#1006** : Added Exception Mapper for PermissionExceptions to return HTTP FORBIDDEN.

## [v6.0-beta.19] - 2018-12-11

* Issue **#1012** : Fix for NPE caused when checking if an output is superseded.

* Issue **#1011** : Old UI versions running in browsers often cause Stroom to throw an NPE as it can't find the appropriate GWT serialisation policy. Stroom will no longer throw an NPE but will report an `IncompatibleRemoteServiceException` instead. This is the default GWT behaviour.

* Issue **#1007** : Max visualisation results are now limited by default to the maximum number of results defined for the first level of the parent table. This can be further limited by settings in the visualisation.

* Issue **#1004** : Table cells now support multiple links.

* Issue **#1001** : Changed link types to `tab`, `dialog`, `dashboard`, `browser`.

* Issue **#1001** : Added dashboard link option to link to a dashboard from within a vis, e.g. `stroomLink(d.name, 'type=Dashboard&uuid=<TARGET_DASHBOARD_UUID>&params=userId%3D' + d.name, 'DASHBOARD')`.

* Issue **#1001** : Added dashboard link option to link to a dashboard using the `DASHBOARD` target name, e.g. `link(${UserId}, concat('type=Dashboard&uuid=<TARGET_DASHBOARD_UUID>', ${UserId}), '', 'DASHBOARD')`.

* Issue **#1002** : Popup dialogs shown when clicking dashboard hyperlinks are now resizable.

* Issue **#993** : Moving documents in the explorer no longer affects items that are being edited as they are not updated in the process.

* Issue **#996** : Updated functions in dashboard function picker.

## [v6.0-beta.18] - 2018-12-07

* Issue **#981** : Fixed dashboard deletion

* Issue **#989** : Upgraded stroom-expression to v1.4.13 to add new dashboard `link` function.

* Issue **#988** : Changed `generate-url` XSLT function to `link` so it matches the dashboard expression. Changed the parameters to create 4 variants of the function to make creation of simple links easier.

* Issue **#980** : Fix for NPE when fetching dependencies for scripts.

* Issue **#978** : Re-ordering the fields in stream data source

* Issue **gchq/stroom-content#31** : Uplift stroom-logs content pack to v2.0-alpha.5.

* Issue **#982** : Stop proxy trying to health check the content syncing if it isn't enabled.

* Change error logging in ContentSyncService to log stack trace

* Uplift send_to_stroom.sh in the distribution to v2.0

* Issue **#973** : Export servlet changed to a Resource API, added permission check, improved error responses.

## [v6.0-beta.17] - 2018-12-04

* Issue **#969** : The code now suppresses errors for index shards being locked for writing as it is expected. We now lock shards using maps rather than the file system as it is more reliable between restarts.

* Issue **#941** : Internal Meta Stats are now being written

## [v6.0-beta.16] - 2018-12-04

* Issue **#970** : Add stream type of `Records` for translated stroom app events.

## [v6.0-beta.15] - 2018-12-03

* Issue **#966** : Proxy was always reporting zero bytes for the request content in the receive log.

* Issue **#938** : Fixed an NPE in authentication session state.

* Change the proxy yaml configuration for the stack to add `remotedn` and `remotecertexpiry` headers to the receive log

* Change logback archived logs to be gzip compressed for stroom and proxy

* Uplift stroom-logs content pack to v2.0-alpha.3

* Uplift send_to_stroom script to v1.8.1

* Issue **#324** : Changed XML serialisation so that forbidden XML characters U+FFFE and U+FFFF are not written. Note that these characters are not even allowed as character references so they are ignored entirely.

* Issue **#945** : More changes to fix some visualisations only showing 10 data points.

## [v6.0-beta.14] - 2018-11-28

* Issue **#945** : Visualisations now show an unlimited number of data points unless constrained by their parent table or their own maximum value setting.

* Issue **#948** : Catching Spring initialisation runtime errors and ensuring they are logged.

* Add `set_log_levels.sh` script to the distribution

* Uplift visualisations content pack to v3.0.6 in the gradle build

* Issue **#952** : Remote data sources now execute calls within the context of the user for the active query. As a result all running search `destroy()` calls will now be made as the same user that initiated the search.

* Issue **#566** : Info and warning icons are now displayed in stepping screen when needed.

* Issue **#923** : Dashboard queries will now terminate if there are no index shards to search.

* Issue **#959** : Remove Material UI from Login and from password management pages

* Issue **#933** : Add health check for password resets

* Issue **#929** : Add more comprehensive password validation

* Issue **#876** : Fix password reset issues

* Issue **#768** : Preventing deletion of /store in empty volumes

* Issue **#939** : Including Subject DN in receive.log

* Issue **#940** : Capturing User DN and cert expiry on DW terminated SSL

* Issue **#744** : Improved reporting of error when running query with no search extraction pipeline

* Issue **#134** : Copy permissions from parent button

* Issue **#688** : Cascading permissions when moving/copying folder into a destination

* Issue **#788** : Adding DocRef and IsDocRef to stroom query to allow doc ref related filtering. Migration of stream filters uses this.

* Issue **#936** : Add conversion of header `X-SSL-Client-V-End` into `RemoteCertExpiry`, translating date format in the process.

* Issue **#953** : Fixed NPE.

* Issue **#947** : Fixed issue where data retention policy contains incorrect field names.

* Remove Material UI from the Users and API Keys pages

* Add content packs to stroom distribution

* Change distribution to use send_to_stroom.sh v1.7

* Updated stroom expression to v1.4.12 to improve handling or errors values and add new type checking functions `isBoolean()`, `isDouble()`, `isError()`, `isInteger()`, `isLong()`, `isNull()`, `isNumber()`, `isString()`, `isValue()`. Testing equality of null with `x=null()` is no longer valid and must be replaced with `isNull(x)`.

* Issue **#920** : Fix error handling for sql stats queries

## [v6.0-beta.13] - 2018-11-19

* Remove log sending cron process from docker images (now handled by stroom-log-sender).

* Issue **#924** : The `FindReplaceFilter` now records the location of errors.

* Issue **#939** : Added `remotedn` to default list of keys to include in `receive.log`.

* Add git_tag and git_commit labels to docker images

* Uplift stroom-logs content pack in docker image to` v2.0-alpha.2`

* Stop truncation of `logger` in logback console logs

* Issue **#921** : Renaming open documents now correctly changes their tab name. Documents that are being edited now prevent the rename operation until they are saved.

* Issue **#922** : The explorer now changes the selection on a right click if the item clicked is not already selected (could be part of a multi select).

* Issue **#903** : Feed names can now contain wildcard characters when filtering in the data browser.

## [v6.0-beta.12] - 2018-11-14

* Add API to allow creation of an internal Stroom user.

* Fix logger configuration for SqlExceptionHelper

* Add template-pipelines and standard-pipelines content packs to docker image

* Issue **#904** : The UI now shows dictionary names in expressions without the need to enter edit mode.

* Updated ACE editor to v1.4.1.

* Add colours to console logs in docker.

* Issue **#869** : Delete will now properly delete all descendant nodes and documents when deleting folders but will not delete items from the tree if they cannot be deleted, e.g. feeds that have associated data.

* Issue **#916** : You can no longer export empty folders or import nothing.

* Issue **#911** : Changes to feeds and pipelines no longer clear data browsing filters.

* Issue **#907** : Default volumes are now created as soon as they are needed.

* Issue **#910** : Changes to index settings in the UI now register as changes and enable save.

* Issue **#913** : Improve FindReplaceFilter to cope with more complex conditions.

* Change log level for SqlExceptionHelper to OFF, to stop expected exceptions from polluting the logs

* Fix invalid requestLog logFormat in proxy configuration

## [v6.0-beta.11] - 2018-11-07

* Stop service discovery health checks being registered if stroom.serviceDiscovery.enabled=false

## [v6.0-beta.10] - 2018-11-06

* Add fixed version of send_to_stroom.sh to release distribution

* Uplift docker base image for stroom & proxy to openjdk:8u181-jdk-alpine3.8

## [v6.0-beta.9] - 2018-11-02

* Add a health check for getting a public key from the authentication service.

* Issue **#897** : Import no longer attempts to rename or move existing items but will still update content.

* Issue **#902** : Improved the XSLT `format-date` function to better cope with week based dates and to default values to the stream time where year etc are omitted.

* Issue **#905** : Popup resize and move operations are now constrained to ensure that a popup cannot be dragged off screen or resized to be bigger than the current browser window size.

* Issue **#898** : Improved the way many read only aspects of the UI behave.

* Issue **#894** : The system now generates and displays errors to the user when you attempt to copy a feed.

* Issue **#896** : Extended folder `create` permissions are now correctly cached.

* Issue **#893** : You can now manage volumes without the `Manage Nodes` permission.

* Issue **#892** : The volume editor now waits for the node list to be loaded before opening.

* Issue **#889** : Index field editing in the UI now works correctly.

* Issue **#891** : `StreamAppender` now keeps track of it's own record write count and no longer makes use of any other write counting pipeline element.

* Issue **#885** : Improved the way import works to ensure updates to entities are at least attempted when creating an import confirmation.

* Issue **#892** : Changed `Ok` to `OK`.

* Issue **#883** : Output streams are now immediately unlocked as soon as they are closed.

* Removed unnecessary OR operator that was being inserted into expressions where only a single child term was being used. This happened when reprocessing single streams.

* Issue **#882** : Splitting aggregated streams now works when using `FindReplaceFilter`. This functionality was previously broken because various reader elements were not passing the `endStream` event on.

* Issue **#881** : The find and replace strings specified for the `FindReplaceFilter` are now treated as unescaped Java strings and now support new line characters etc.

* Issue **#880** : Increased the maximum value a numeric pipeline property can be set to via the UI to 10000000.

* Issue **#888** : The dependencies listing now copes with external dependencies failing to provide data due to authentication issues.

* Issue **#890** : Dictionaries now show the words tab by default.

* Add admin healthchecks to stroom-proxy

* Add stroom-proxy docker image

* Refactor stroom docker images to reduce image size

* Add enabled flag to storing, forwarding and synching in stroom-proxy configuration

* Issue **#884** : Added extra fonts to stroom docker image to fix bug downloading xls search results.

## [v6.0-beta.8] - 2018-10-17

* Issue **#879** : Fixed bug where reprocess and delete did not work if no stream status was set in the filter.

* Issue **#878** : Changed the appearance of stream filter fields to be more user friendly, e.g. `feedName` is now `Feed` etc.

* Issue **#809** : Changed default job frequency for `Stream Attributes Retention` and `Stream Task Retention` to `1d` (one day).

* Issue **#813** : Turned on secure processing feature for XML parsers and XML transformers so that external entities are not resolved. This prevents DoS attacks and gaining unauthorised access to the local machine.

* Issue **#871** : Fix for OptimisticLockException when processing streams.

* Issue **#872** : The parser cache is now automatically cleared when a schema changes as this can affect the way a data splitter parser is created.

* Issue **#865** : Made `stroom.conf` location relative to YAML file when `externalConfig` YAML property is set.

* Issue **#867** : Added an option `showReplacementCount` to the find replace filter to choose whether to report total replacements on process completion.

* Issue **#867** : Find replace filter now creates an error if an invalid regex is used.

* Issue **#855** : Further fixes for stepping data that contains a BOM.

* Changed selected default tab for pipelines to be `Data`.

* Issue **#860** : Fixed issue where stepping failed when using any sort of input filter or reader before the parser.

* Issue **#867** : Added an option `showReplacementCount` to the find replace filter to choose whether to report total replacements on process completion.

* Improved Stroom instance management scripts

## [v6.0-beta.7] - 2018-10-12

* Add contentPack import

## [v6.0-beta.6] - 2018-10-10

* Fix typo in Dockerfile

## [v6.0-beta.5] - 2018-10-10

* Issue **#859** : Change application startup to keep retrying when establishing a DB connection except for certain connection errors like access denied.

* Issue **#730** : The `System` folder now displays data and processors. This is a bug fix related to changing the default initial page for some document types.

* Issue **#854** : The activity screen no longer shows a permission error when shown to non admin users.

* Issue **#853** : The activity chooser will no longer display on startup if activity tracking is not enabled.

* Issue **#855** : Fixed stepping data that contains a BOM.

## [v6.0-beta.4] - 2018-10-04

* Change base docker image to openjdk:8u171-jdk-alpine

* Improved loading of activity list prior to showing the chooser dialog.

* Issue **#852** : Fix for more required permissions when logging other 'find' events.

* Issue **#730** : Changed the default initial page for some document types.

* Issue **#852** : Fix for required permission when logging 'find' events.

* Changed the way the root pane loads so that error popups that appear when the main page is loading are not hidden.

* Issue **#851** : Added additional type info to type id when logging events.

* Issue **#848** : Fixed various issues related to stream processor filter editor.

* Issue **#815** : `stroom.pageTitle` property changed to `stroom.htmlTitle`.

* Issue **#732** : Added `host-address` and `host-name` XSLT functions.

* Issue **#338** : Added `splitAggregatedStreams` property to `StreamAppender`, `FileAppender` and `HDFSFileAppender` so that aggregated streams can be split into separate streams on output.

* Issue **#338** : Added `streamNo` path replacement variable for files to record the stream number within an aggregate.

* Added tests and fixed sorting of server tasks.

* Improved the way text input and output is buffered and recorded when stepping.

* The find and replace filter now resets the match count in between nested streams so that each stream is treated the same way, i.e. it can have the same number of text replacements.

* Added multiple fixes and improvements to the find and replace filter including limited support of input/output recording when stepping.

* Issue **#827** : Added `TextReplacementFilterReader` pipeline element.

* Issue **#736** : Added sorting to server tasks table.

* Inverted the behaviour of `disableQueryInfo` to now be `requireQueryInfo`.

* Issue **#596** : Rolling stream and file appenders can now roll on a cron schedule in addition to a frequency.

* The accept button now enabled on splash screen.

* Added additional event logging to stepping.

* An activity property with an id of `disableQueryInfo` can now be used to disable the query info popup on a per activity basis.

* Activity properties can now include the attributes `id`, `name`, `showInSelection` and `showInList` to determine their appearance and behaviour;

* Nested elements are now usable in the activity editor HTML.

* Record counts are now recorded on a per output stream basis even when splitting output streams.

* Splash presenter buttons are now always enabled.

* Fix background colour to white on activity pane.

## [v6.0-beta.3] - 2018-09-18

* Changed `splitWhenBiggerThan` property to `rollSize` and added the property to the rolling appenders for consistency.

* Issue **#838** : Fix bug where calculation of written and read bytes was being accounted for twice due to the use of Java internal `FilterInputStream` and `FilterOutputStream` behaviour. This was leading to files being split at half od the expected size. Replaced Java internal classes with our own `WrappedInputStream` and `WrappedOutputStream` code.

* Issue **#837** : Fix bug to no longer try and record set activity events for null activities.

* Issue **#595** : Added stream appender and file appender property `splitWhenBiggerThan` to limit the size of output streams.

* Now logs activity change correctly.

* Add support for checkbox and selection control types to activity descriptions.

* Issue **#833** : The global property edit dialog can now be made larger.

* Fixed some issues in the activity manager.

* Issue **#828** : Changed statistics store caches to 10 minute time to live so that they will definitely pick up new statistics store definitions after 10 minutes.

* Issue **#774** : Event logging now logs find stream criteria correctly so that feeds ids are included.

* Issue **#829** : Stroom now logs event id when viewing individual events.

* Added functionality to record actions against user defined activities.

* Added functionality to show a splash screen on login.

* Issue **#791** : Fixed broken equals method so query total row count gets updated correctly.

* Issue **#830** : Fix for API queries not returning before timing out.

* Issue **#824** : Fix for replace method in PathCreator also found in stroom proxy.

* Issue **#820** : Fix updating index shards so that they are loaded, updated and saved under lock.

* Issue **#819** : Updated `stroom-expression` to v1.4.3 to fix violation of contract exception when sorting search results.

* Issue **#817** : Increased maximum number of concurrent stream processor tasks to 1000 per node.

* Issue **#697** : Fix for reference data sometimes failing to find the appropriate effective stream due to the incorrect use of the effective stream cache. It was incorrectly configured to use a time to idle (TTI) expiry rather than a time to live (TTL) expiry meaning that heavy use of the cache would prevent the cached effective streams being refreshed.

* Issue **#806** : Fix for clearing previous dashboard table results if search results deliver no data.

* Issue **#805** : Fix for dashboard date time formatting to use local time zone.

## [v6.0-beta.2] - 2018-07-09

* Issue **#803** : Fix for group key conversion to an appropriate value for visualisations.

## [v6.0-beta.1] - 2018-07-04

* Issue **#802** : Restore lucene-backward-codecs to the build

* Issue **#800** : Add DB migration script 33 to replace references to the `Stream Type` type in the STRM_PROC_FILT table with `streamTypeName`.

* Issue **#798** : Add DB migration script 32 to replace references to the `NStatFilter` type in the PIPE table with `StatisticsFilter`.

## [v6.0-alpha.27]

* Fix data receipt policy defect

* Issue **#791** : Search completion signal is now only sent to the UI once all pending search result merges are completed.

* Issue **#795** : Import and export now works with appropriate application permissions. Read permission is required to export items and Create/Update permissions are required to import items depending on whether the update will create a new item or update an existing one.

## [v6.0-alpha.26]

* Improve configurabilty of stroom-proxy.

* Issue **#783** : Reverted code that ignored duplicate selection to fix double click in tables.

* Issue **#782** : Fix for NPE thrown when using CountGroups when GroupKey string was null due to non grouped child rows.

* Issue **#778** : Fix for text selection on tooltips etc in the latest version of Chrome.

* Issue **#776** : Removal of index shard searcher caching to hopefully fix Lucene directory closing issue.

## [v6.0-alpha.25]

* Issue **#779** : Fix permissions defect.

* Issue **gchq/stroom-expression#22** : Add `typeOf(...)` function to dashboard.

* Uplift stroom-expression to v1.4.1

* Issue **#766** : Fix NullPointerExceptions when downloading table results to Excel format.

* Issue **#770** : Speculative fix for memory leak in SQL Stats queries.

* Issue **#761** : New fix for premature truncation of SQL stats queries due to thread interruption.

## [v6.0-alpha.24]

* Issue **#748** : Fix build issue resulting from a change to SafeXMLFilter.

## [v6.0-alpha.23]

* Issue **#748** : Added a command line interface (CLI) in addition to headless execution so that full pipelines can be run against input files.

* Issue **#748** : Fixes for error output for headless mode.

* Issue **#761** : Fixed statistic searches failing to search more than once.

* Issue **#756** : Fix for state being held by `InheritableThreadLocal` causing objects to be held in memory longer than necessary.

* Issue **#761** : Fixed premature truncation of SQL stats queries due to thread interruption.

* Added `pipeline-name` and `put` XSLT functions back into the code as they were lost in a merge.

* Issue **#749** : Fix inability to query with only `use` privileges on the index.

* Issue **#613** : Fixed visualisation display in latest Firefox and Chrome.

* Added permission caching to reference data lookup.

* Updated to stroom-expression 1.3.1

    Added cast functions `toBoolean`, `toDouble`, `toInteger`, `toLong` and `toString`.
    Added `include` and `exclude` functions.
    Added `if` and `not` functions.
    Added value functions `true()`, `false()`, `null()` and `err()`.
    Added `match` boolean function.
    Added `variance` and `stDev` functions.
    Added `hash` function.
    Added `formatDate` function.
    Added `parseDate` function.
    Made `substring` and `decode` functions capable of accepting functional parameters.
    Added `substringBefore`, `substringAfter`, `indexOf` and `lastIndexOf` functions.
    Added `countUnique` function.

* Issue **#613** : Fixed visualisation display in latest Firefox and Chrome.

* Issue **#753** : Fixed script editing in UI.

* Issue **#751** : Fix inability to query on a dashboard with only use+read rights.

## [v6.0-alpha.22]

* Issue **#719** : Fix creation of headless Jar to ensure logback is now included.

* Issue **#735** : Change the format-date xslt function to parse dates in a case insensitive way.

## [v6.0-alpha.21]

* Issue **#719** : Fix creation of headless Jar. Exclude gwt-unitCache folder from build JARs.

## [v6.0-alpha.20]

* Issue **#720** : Fix for Hessian serialisation of table coprocessor settings.

* Issue **#405** : Fixed quick filter on permissions dialog, for users and for groups. It will now match anywhere in the user or group name, not just at the start.

## [v6.0-alpha.19]

* Issue **#588** : Fixed display of horizontal scrollbar on explorer tree in export, create, copy and move dialogs.

* Issue **#691** : Volumes now reload on edit so that the entities are no longer stale the second time they are edited.

* Issue **#692** : Properties now reload on edit so that the entities are no longer stale the second time they are edited.

* Issue **#703** : Removed logging of InterruptedException stack trace on SQL stat queries, improved concurrency code.

* Issue **#697** : Improved XSLT `Lookup` trace messages.

* Issue **#697** : Added a feature to trace XSLT `Lookup` attempts so that reference data lookups can be debugged.

* Issue **#702** : Fix for hanging search extraction tasks

* Issue **#701** : The search `maxDocIdQueueSize` is now 1000 by default.

* Issue **#700** : The format-date XSLT function now defaults years, months and days to the stream receipt time regardless of whether the input date pattern specifies them.

* Issue **#657** : Change SQL Stats query code to process/transform the data as it comes back from the database rather than holding the full resultset before processing. This will reduce memory overhead and improve performance.

* Issue **#634** : Remove excessive thread sleeping in index shard searching. Sleeps were causing a significant percentage of inactivity and increasing memory use as data backed up. Add more logging and logging of durations of chunks of code. Add an integration test for testing index searching for large data volumes.

## [v6.0-alpha.18]

* Issue **#698** : Migration of Processing Filters now protects against folders that have since been deleted

* Issue **#634** : Remove excessive thread sleeping in index shard searching. Sleeps were causing a significant percentage of inactivity and increasing memory use as data backed up. Add more logging and logging of durations of chunks of code. Add an integration test for testing index searching for large data volumes.

* Issue **#659** : Made format-date XSLT function default year if none specified to the year the data was received unless this would make the date later then the received time in which case a year is subtracted.

* Issue **#658** : Added a hashing function for XSLT translations.

* Issue **#680** : Fixed the order of streams in the data viewer to descending by date

* Issue **#679** : Fixed the editing of Stroom properties that are 'persistent'.

* Issue **#681** : Added dry run to check processor filters will convert to find stream criteria. Throws error to UI if fails.

## [v6.0-alpha.17]

* Issue **#676** : Fixed use of custom stream type values in expression based processing filters.

## [v6.0-alpha.16]

* Issue **#673** : Fixed issue with Stream processing filters that specify Create Time

* Issue **#675** : Fixed issue with datafeed requests authenticating incorrectly

## [v6.0-alpha.15]

* Issue **#666** : Fixed the duplicate dictionary issue in processing filter migrations, made querying more efficient too
* Database migration fixes and tools

* Issue **#668** : Fixed the issue that prevented editing of stroom volumes

* Issue **#669** : Elastic Index Filter now uses stroomServiceUser to retrieve the index config from the Query Elastic service.

## [v6.0-alpha.14]

* Minor fix to migrations

## [v6.0-alpha.13]

* Add logging to migrations

## [v6.0-alpha.12]

* Add logging to migrations

## [v6.0-alpha.11]

* Issue **#651** : Removed the redundant concept of Pipeline Types, it's half implementation prevented certain picker dialogs from working.

* Issue **#481** : Fix handling of non-incremental index queries on the query API. Adds timeout option in request and blocking code to wait for the query to complete. Exit early from wait loops in index/event search.

* Issue **#626** : Fixed issue with document settings not being persisted

* Issue **#621** : Changed the document info to prevent requests for multi selections

* Issue **#620** : Copying a directory now recursively copies it's contents, plus renaming copies is done more intelligently.

* Issue **#546** : Fixed race conditions with the Explorer Tree, it was causing odd delays to population of the explorer in various places.

* Issue **#495** : Fixed the temporary expansion of the Explorer Tree caused by filtering

* Issue **#376** : Welcome tab details fixed since move to gradle

## [v6.0-alpha.10]

* Issue **#523** : Changed permission behaviours for copy and move to support `None`, `Source`, `Destination` and `Combined` behaviours. Creating new items now allows for `None` and `Destination` permission behaviours. Also imported items now receive permissions from the destination folder. Event logging now indicates the permission behaviour used during copy, move and create operations.

* Issue **#480** : Change the downloaded search request API JSON to have a fetch type of ALL.

* Issue **#623** : Fixed issue where items were being added to sublist causing a stack overflow exception during data retention processing.

* Issue **#617** : Introduced a concept of `system` document types that prevents the root `System` folder type from being created, copied, deleted, moved, renamed etc.

* Issue **#622** : Fix incorrect service discovery based api paths, remove authentication and authorisation from service discovery

* Issue **#568** : Fixed filtering streams by pipeline in the pipeline screen.

* Issue **#565** : Fixed authorisation issue on dashboards.

## [v6.0-alpha.9]

* Issue **#592** : Mount stroom at /stroom.

* Issue **#608** : Fixed stream grep and stream dump tools and added tests to ensure continued operation.

* Issue **#603** : Changed property description from `tags` to `XML elements` in `BadTextXMLFilterReader`.

* Issue **#600** : Added debug to help diagnose cause of missing index shards in shard list.

* Issue **#611** : Changed properties to be defined in code rather than Spring XML.

* Issue **#605** : Added a cache for retrieving user by name to reduce DB use when pushing users for each task.

* Issue **#610** : Added `USE INDEX (PRIMARY)` hint to data retention select SQL to improve performance.

* Issue **#607** : Multiple improvements to the code to ensure DB connections, prepared statements, result sets etc use try-with-resources constructs wherever possible to ensure no DB resources are leaked. Also all connections obtained from a data source are now returned appropriately so that connections from pools are reused.

* Issue **#602** : Changed the data retention rule table column order.

* Issue **#606** : Added more stroom properties to tune the c3P0 connection pool. The properties are prefixed by `stroom.db.connectionPool` and `stroom.statistics.sql.db.connectionPool`.

* Issue **#601** : Fixed NPE generated during index shard retention process that was caused by a shard being deleted from the DB at the same time as the index shard retention job running.

* Issue **#609** : Add configurable regex to replace IDs in heap histogram class names, e.g. `....$Proxy54` becomes `....$Proxy--ID-REMOVED--`

* Issue **#570** : Refactor the heap histogram internal statistics for the new InternalStatisticsReceiver

* Issue **#599** : DocumentServiceWriteAction was being used in the wrong places where EntityServiceSaveAction should have been used instead to save entities that aren't document entities.

## [v6.0-alpha.8]

* Issue **#593** : Fixed node save RPC call.

* Issue **#591** : Made the query info popup more configurable with a title, validation regex etc. The popup will now only be displayed when enabled and when a manual user action takes place, e.g. clicking a search button or running a parameterised execution with one or more queries.

* Added 'prompt' option to force the identity provider to ask for a login.

## [v6.0-alpha.7]

* Issue **#549** : Change to not try to connect to kafka when kafka is not configured and improve failure handling

* Issue **#573** : Fixed viewing folders with no permitted underlying feeds. It now correctly shows blank data screen, rather than System/Data.

* Issue **#150** : Added a feature to optionally require specification of search purpose.

* Issue **#572** : Added a feature to allow easy download of dictionary contents as a text file.

* Generate additional major and minor floating docker tags in travis build, e.g. v6-LATEST and v6.0-LATEST

* Change docker image to be based on openjdk:8u151-jre-alpine

* Added a feature to list dependencies for all document entities and indicate where dependencies are missing.

* Issue **#540** : Improve description text for stroom.statistics.sql.maxProcessingAge property

* Issue **#538** : Lists of items such as users or user groups were sometimes not being converted into result pages correctly, this is now fixed.

* Issue **#537** : Users without `Manage Policies` permission can now view streams.

* Issue **#522** : Selection of data retention rules now remains when moving rules up or down.

* Issue **#411** : When data retention rules are disabled they are now shown greyed out to indicate this.

* Issue **#536** : Fix for missing visualisation icons.

* Issue **#368** : Fixed hidden job type button on job node list screen when a long cron pattern is used.

* Issue **#507** : Added dictionary inheritance via import references.

* Issue **#554** : Added a `parseUri` XSLT function.

* Issue **#557** : Added dashboard functions to parse and output URI parts.

* Issue **#552** : Fix for NPE caused by bad XSLT during search data extraction.

* Issue **#560** : Replaced instances of `Files.walk()` with `Files.walkFileTree()`. `Files.walk()` throws errors if any files are deleted or are not accessible during the walk operation. This is a major issue with the Java design for walking files using Java 8 streams. To avoid this issue `Files.walkFileTree()` has now been used in place of `Files.walk()`.

* Issue **#567** : Changed `parseUri` to be `parse-uri` to keep it consistently named with respect to other XSLT functions. The old name `parseUri` still works but is deprecated and will be removed in a later version.

* Issue **#567** : The XSLT function `parse-uri` now correctly returns a `schemeSpecificPart` element rather than the incorrectly named `schemeSpecificPort`.

* Issue **#567** : The dashboard expression function `extractSchemeSpecificPortFromUri` has now been corrected to be called `extractSchemeSpecificPartFromUri`.

* Issue **#567** : The missing dashboard expression function `extractQueryFromUri` has been added.

* Issue **#571** : Streams are now updated to have a status of deleted in batches using native SQL and prepared statements rather than using the stream store.

* Issue **#559** : Changed CSS to allow table text selection in newer browsers.

* Issue **#574** : Fixed SQL debug trace output.

* Issue **#574** : Fixed SQL UNION code that was resulting in missing streams in the data browser when paging.

* Issue **#590** : Improved data browser performance by using a local cache to remember feeds, stream types, processors, pipelines etc while decorating streams.

* Issue **#150** : Added a property to optionally require specification of search purpose.

## [v6.0-alpha.4]

* New authentication flow based around OpenId

* New user management screens

* The ability to issue API keys

* Issue **#501** : Improve the database teardown process in integration tests to speed up builds

* Relax regex in build script to allow tags like v6.0-alpha.3 to be published to Bintray

* Add Bintray publish plugin to Gradle build

* Issue **#75** : Upgraded to Lucene 5.

* Issue **#135** : [BREAKING CHANGE] Removed JODA Time library and replaced with Java 7 Time API. This change breaks time zone output previously formatted with `ZZ` or `ZZZ`.

* Added XSLT functions generate-url and fetch-json

* Added ability to put clickable hyperlinks in Dashboard tables

* Added an HTTP appender.

* Added an appender for the proxy store.

* Issue **#412** : Fixed no-column table breakage

* Issue **#380** : Fixed build details on welcome/about

* Issue **#348** : Fixed new menu icons.

* Issue **98** : Fix premature trimming of results in the store

* Issue **360** : Fix inability to sort sql stats results in the dashboard table

* Issue **#550** : Fix for info message output for data retention.

* Issue **#551** : Improved server task detail for data retention job.

* Issue **#541** : Changed stream retention job descriptions.

* Issue **#553** : The data retention job now terminates if requested to do so and also tracks progress in a local temp file so a nodes progress will survive application restarts.

* Change docker image to use openjdk:8u151-jre-alpine as a base

* Issue **#539** : Fix issue of statistic search failing after it is imported

* Issue **#547** : Data retention processing is now performed in batches (size determined by `stroom.stream.deleteBatchSize`). This change should reduce the memory required to process the data retention job.

* Issue **#541** : Marked old stream retention job as deprecated in description.

* Issue **#542** : Fix for lazy hibernate object initialisation when stepping cooked data.

* Issue **#524** : Remove dependency on stroom-proxy:stroom-proxy-repo and replaced with duplicated code from stroom-proxy-repo (commit b981e1e)

* Issue **#203** : Initial release of the new data receipt policy functionality.

* Issue **#202** : Initial release of the new data retention policy functionality.

* Issue **#521** : Fix for the job list screen to correct the help URL.

* Issue **#526** : Fix for XSLT functions that should return optional results but were being forced to return a single value.

* Issue **#527** : Fix for XSLT error reporting. All downstream errors were being reported as XSLT module errors and were
 hiding the underlying exception.

* Issue **#501** : Improve the database teardown process in integration tests to speed up builds.

* Issue **#511** : Fix NPE thrown during pipeline stepping by downstream XSLT.

* Issue **#521** : Fix for the job list screen to use the help URL system property for displaying context sensitive help.

* Issue **#511** : Fix for XSLT functions to allow null return values where a value cannot be returned due to an error etc.

* Issue **#515** : Fix handling of errors that occur before search starts sending.

* Issue **#506** : In v5 dashboard table filters were enhanced to allow parameters to be used in include/exclude filters. The implementation included the use of ` \ ` to escape `$` characters that were not to be considered part of a parameter reference. This change resulted in regular expressions requiring ` \ ` being escaped with additional ` \ ` characters. This escaping has now been removed and instead only `$` chars before `{` chars need escaping when necessary with double `$$` chars, e.g. use `$${something` if you actually want `${something` not to be replaced with a parameter.

* Issue **#505** : Fix the property UI so all edited value whitespace is trimmed

* Issue **#513** : Now only actively executing tasks are visible as server tasks

* Issue **#483** : When running stream retention jobs the transactions are now set to REQUIRE_NEW to hopefully ensure that the job is done in small batches rather than a larger transaction spanning multiple changes.

* Issue **#508** : Fix directory creation for index shards.

* Issue **#492** : Task producers were still not being marked as complete on termination which meant that the parent cluster task was not completing. This has now been fixed.

* Issue **#497** : DB connections obtained from the data source are now released back to the pool after use.

* Issue **#492** : Task producers were not being marked as complete on termination which meant that the parent cluster task was not completing. This has now been fixed.

* Issue **#497** : Change stream task creation to use straight JDBC rather than hibernate for inserts and use a configurable batch size (stroom.databaseMultiInsertMaxBatchSize) for the inserts.

* Issue **#502** : The task executor was not responding to shutdown and was therefore preventing the app from stopping gracefully.

* Issue **#476** : Stepping with dynamic XSLT or text converter properties now correctly falls back to the specified entity if a match cannot be found by name.

* Issue **#498** : The UI was adding more than one link between 'Source' and 'Parser' elements, this is now fixed.

* Issue **#492** : Search tasks were waiting for part of the data extraction task to run which was not checking for termination. The code for this has been changed and should now terminate when required.

* Issue **#494** : Fix problem of proxy aggregation never stopping if more files exist

* Issue **#490** : Fix errors in proxy aggregation due to a bounded thread pool size

* Issue **#484** : Remove custom finalize() methods to reduce memory overhead

* Issue **#475** : Fix memory leak of java.io.File references when proxy aggregation runs

* Issue **#470** : You can now correctly add destinations directly to the pipeline 'Source' element to enable raw streaming.

* Issue **#487** : Search result list trimming was throwing an illegal argument exception `Comparison method violates its general contract`, this should now be fixed.

* Issue **#488** : Permissions are now elevated to 'Use' for the purposes of reporting the data source being queried.

* Migrated to ehcache 3.4.0 to add options for off-heap and disk based caching to reduce memory overhead.

* Caches of pooled items no longer use Apache Commons Pool.

* Issue **#401** : Reference data was being cached per user to ensure a user centric view of reference data was being used. This required more memory so now reference data is built in the context of the internal processing user and then filtered during processing by user access to streams.

* The effective stream cache now holds 1000 items.

* Reduced the amount of cached reference data to 100 streams.

* Reduced the number of active queries to 100.

* Removed Ehcache and switched to Guava cache.

* Issue **#477** : Additional changes to ensure search sub tasks use threads fairly between multiple searches.

* Issue **#477** : Search sub tasks are now correctly linked to their parent task and can therefore be terminated by terminating parent tasks.

* Issue **#425** : Changed string replacement in pipeline migration code to use a literal match

* Issue **#469** : Add Heap Histogram internal statistics for memory use monitoring

* Issue **#463** : Made further improvements to the index shard writer cache to improve performance.

* Issue **#448** : Some search related tasks never seem to complete, presumably because an error is thrown at some point and so their callbacks do not get called normally. This fix changes the way task completion is recorded so that it isn't dependant on the callbacks being called correctly.

* Issue **#464** : When a user resets a password, the password now has an expiry date set in the future determined by the password expiry policy. Password that are reset by email still expire immediately as expected.

* Issue **#462** : Permission exceptions now carry details of the user that the exception applies to. This change allows error logging to record the user id in the message where appropriate.

* Issue **#463** : Many index shards are being corrupted which may be caused by insufficient locking of the shard writers and readers. This fix changes the locking mechanism to use the file system.

* Issue **#451** : Data paging was allowing the user to jump beyond the end of a stream whereby just the XML root elements were displayed. This is now fixed by adding a constraint to the page offset so that the user cannot jump beyond the last record. Because data paging assumes that segmented streams have a header and footer, text streams now include segments after a header and before a footer, even if neither are added, so that paging always works correctly regardless of the presence of a header or footer.

* Issue **#461** : The stream attributes on the filter dialog were not sorted alphabetically, they now are.

* Issue **#460** : In some instances error streams did not always have stream attributes added to them for fatal errors. This mainly occurred in instances where processing failed early on during pipeline creation. An error was recorded but stream attributes were not added to the meta data for the error stream. Processing now ensures that stream attributes are recorded for all error cases.

* Issue **#442** : Remove 'Old Internal Statistics' folder, improve import exception handling

* Issue **#457** : Add check to import to prevent duplicate root level entities

* Issue **#444** : Fix for segment markers when writing text to StreamAppender.

* Issue **#447** : Fix for AsyncSearchTask not being displayed as a child of EventSearchTask in the server tasks view.

* Issue **#421** : FileAppender now causes fatal error where no output path set.

* Issue **#427** : Pipelines with no source element will now only treat a single parser element as being a root element for backwards compatibility.

* Issue **#420** : Pipelines were producing errors in the UI when elements were deleted but still had properties set on them. The pipeline validator was attempting to set and validate properties for unknown elements. The validator now ignores properties and links to elements that are undeclared.

* Issue **#420** : The pipeline model now removes all properties and links for deleted elements on save.

* Issue **#458** : Only event searches should populate the `searchId`. Now `searchId` is only populated when a stream processor task is created by an event search as only event searches extract specific records from the source stream.

* Issue **#437** : The event log now includes source in move events.

* Issue **#419** : Fix multiple xml processing instructions appearing in output.

* Issue **#446** : Fix for deadlock on rolling appenders.

* Issue **#444** : Fix segment markers on RollingStreamAppender.

* Issue **#426** : Fix for incorrect processor filters. Old processor filters reference `systemGroupIdSet` rather than `folderIdSet`. The new migration updates them accordingly.

* Issue **#429** : Fix to remove `usePool` parser parameter.

* Issue **#439** : Fix for caches where elements were not eagerly evicted.

* Issue **#424** : Fix for cluster ping error display.

* Issue **#441** : Fix to ensure correct names are shown in pipeline properties.

* Issue **#433** : Fixed slow stream queries caused by feed permission restrictions.

* Issue **#385** : Individual index shards can now be deleted without deleting all shards.

* Issue **#391** : Users needed `Manage Processors` permission to initiate pipeline stepping. This is no longer required as the 'best fit' pipeline is now discovered as the internal processing user.

* Issue **#392** : Inherited pipelines now only require 'Use' permission to be used instead of requiring 'Read' permission.

* Issue **#394** : Pipeline stepping will now show errors with an alert popup.

* Issue **#396** : All queries associated with a dashboard should now be correctly deleted when a dashboard is deleted.

* Issue **#393** : All caches now cache items within the context of the current user so that different users do not have the possibility of having problems caused by others users not having read permissions on items.

* Issue **#358** : Schemas are now selected from a subset matching the criteria set on SchemaFilter by the user.

* Issue **#369** : Translation stepping wasn't showing any errors during stepping if a schema had an error in it.

* Issue **#364** : Switched index writer lock factory to a SingleInstanceLockFactory as index shards are accessed by a single process.

* Issue **#363** : IndexShardWriterCacheImpl now closes and flushes writers using an executor provided by the TaskManager. Writers are now also closed in LRU order when sweeping up writers that exceed TTL and TTI constraints.

* Issue **#361** : Information has been added to threads executing index writer and index searcher maintenance tasks.

* Issue **#356** : Changed the way index shard writers are cached to improve indexing performance and reduce blocking.

* Issue **#353** : Reduced expected error logging to debug.

* Issue **#354** : Changed the way search index shard readers get references to open writers so that any attempt to get an open writer will not cause, or have to wait for, a writer to close.

* Issue **#351** : Fixed ehcache item eviction issue caused by ehcache internally using a deprecated API.

* Issue **#347** : Added a 'Source' node to pipelines to establish a proper root for a pipeline rather than an assumed one based on elements with no parent.

* Issue **#350** : Removed 'Advanced Mode' from pipeline structure editor as it is no longer very useful.

* Issue **#349** : Improved index searcher cache to ensure searchers are not affected by writers closing.

* Issue **#342** : Changed the way indexing is performed to ensure index readers reference open writers correctly.

* Issue **#346** : Improved multi depth config content import.

* Issue **#328** : You can now delete corrupt shards from the UI.

* Issue **#343** : Fixed login expiry issue.

* Issue **#345** : Allowed for multi depth config content import.

* Issue **#341** : Fixed arg in SQL.

* Issue **#340** : Fixed headless and corresponding test.

* Issue **#333** : Fixed event-logging version in build.

* Issue **#334** : Improved entity sorting SQL and separated generation of SQL and HQL to help avoid future issues.

* Issue **#335** : Improved user management

* Issue **#337** : Added certificate auth option to export servlet and disabled the export config feature by default.

* Issue **#337** : Added basic auth option to export servlet to complement cert based auth.

* Issue **#332** : The index shard searcher cache now makes sure to get the current writer needed for the current searcher on open.

* Issue **#322** : The index cache and other caching beans should now throw exceptions on `get` that were generated during the creation of cached items.

* Issue **#325** : Query history is now cleaned with a separate job. Also query history is only recorded for manual querying, i.e. not when query is automated (on open or auto refresh). Queries are now recorded on a dashboard + query component basis and do not apply across multiple query components in a dashboard.

* Issue **#323** : Fixed an issue where parser elements were not being returned as 'processors' correctly when downstream of a reader.

* Issue **#322** : Index should now provide a more helpful message when an attempt is made to index data and no volumes have been assigned to an index.

* Issue **#316** : Search history is now only stored on initial query when using automated queries or when a user runs a query manually. Search history is also automatically purged to keep either a specified number of items defined by `stroom.query.history.itemsRetention` (default 100) or for a number of days specified by `stroom.query.history.daysRetention` (default 365).

* Issue **#317** : Users now need update permission on an index plus 'Manage Index Shards' permission to flush or close index shards. In addition to this a user needs delete permission to delete index shards.

* Issue **#319** : SaveAs now fetches the parent folder correctly so that users can copy items if they have permission to do so.

* Issue **#311** : Fixed request for `Pipeline` in `meta` XSLT function. Errors are now dealt with correctly so that the XSLT will not fail due to missing meta data.

* Issue **#313** : Fixed case of `xmlVersion` property on `InvalidXMLCharFilterReader`.

* Issue **#314** : Improved description of `tags` property in `BadTextXMLFilterReader`.

* Issue **#307** : Made some changes to avoid potential NPE caused by session serialisation.

* Issue **#306** : Added a stroom `meta` XSLT function. The XSLT function now exposes `Feed`, `StreamType`, `CreatedTime`, `EffectiveTime` and `Pipeline` meta attributes from the currently processing stream in addition to any other meta data that might apply. To access these meta data attributes of the current stream use `stroom:meta('StreamType')` etc. The `feed-attribute` function is now an alias for the `meta` function and should be considered to be deprecated.

* Issue **#303** : The stream delete job now uses cron in preference to a frequency.

* Issue **#152** : Changed the way indexing is performed so that a single indexer object is now responsible for indexing documents and adding them to the appropriate shard.

* Issue **#179** : Updated Saxon-HE to version 9.7.0-18 and added XSLTFilter option to `usePool` to see if caching might be responsible for issue.

* Issue **#288** : Made further changes to ensure that the IndexShardWriterCache doesn't try to reuse an index shard that has failed when adding any documents.

* Issue **#295** : Made the help URL absolute and not relative.

* Issue **#293** : Attempt to fix mismatch document count error being reported when index shards are opened.

* Issue **#292** : Fixed locking for rolling stream appender.

* Issue **#292** : Rolling stream output is no longer associated with a task, processor or pipeline to avoid future processing tasks from deleting rolling streams by thinking they are superseded.

* Issue **#292** : Data that we expect to be unavailable, e.g. locked and deleted streams, will no longer log exceptions when a user tries to view it and will instead return an appropriate message to the user in place of the data.

* Issue **#288** : The error condition 'Expected a new writer but got the same one back!!!' should no longer be encountered as the root cause should now be fixed. The original check has been reinstated so that processing will terminate if we do encounter this problem.

* Issue **#295** : Fixed the help property so that it can now be configured.

* Issue **#296** : Removed 'New' and 'Delete' buttons from the global property dialog.

* Issue **#279** : Fixed NPE thrown during proxy aggregation.

* Issue **#294** : Changing stream task status now tries multiple times to attempt to avoid a hibernate LockAcquisitionException.

* Issue **#287** : XSLT not found warnings property description now defaults to false.

* Issue **#261** : The save button is now only enabled when a dashboard or other item is made dirty and it is not read only.

* Issue **#286** : Dashboards now correctly save the selected tab when a tab is selected via the popup tab selector (visible when tabs are collapsed).

* Issue **#289** : Changed Log4J configuration to suppress logging from Hibernate SqlExceptionHandler for expected exceptions like constraint violations.

* Issue **#288** : Changed 'Expected a new writer...' fatal error to warning as the condition in question might be acceptable.

* Issue **#285** : Attempted fix for GWT RPC serialisation issue.

* Issue **#283** : Statistics for the stream task queue are now captured even if the size is zero.

* Issue **#226** : Fixed issue where querying an index failed with "User does not have the required permission (Manage Users)" message.

* Issue **#281** : Made further changes to cope with Files.list() and Files.walk() returning streams that should be closed with 'try with resources' construct.

* Issue **#224** : Removing an element from the pipeline structure now removes all child elements too.

* Issue **#282** : Users can now upload data with just 'Data - View' and 'Data - Import' application permissions, plus read permission on the appropriate feed.

* Issue **#199** : The explorer now scrolls selected items into view.

* Issue **#280** : Fixed 'No user is currently authenticated' issue when viewing jobs and nodes.

* Issue **#278** : The date picker now hides once you select a date.

* Issue **#281** : Directory streams etc are now auto closed to prevent systems running out of file handles.

* Issue **#263** : The explorer tree now allows you to collapse the root 'System' node after it is first displayed.

* Issue **#266** : The explorer tree now resets (clears and collapses all previously open nodes) and shows the currently selected item every time an explorer drop down in opened.

* Issue **#233** : Users now only see streams if they are administrators or have 'Data - View' permission. Non administrators will only see data that they have 'read' permission on for the associated feed and 'use' permission on for the associated pipeline if there is one.

* Issue **#265** : The stream filter now orders stream attributes alphabetically.

* Issue **#270** : Fixed security issue where null users were being treated as INTERNAL users.

* Issue **#270** : Improved security by pushing user tokens rather than just user names so that internal system (processing) users are clearly identifiable by the security system and cannot be spoofed by regular user accounts.

* Issue **#269** : When users are prevented from logging in with 'preventLogin' their failed login count is no longer incremented.

* Issue **#267** : The login page now shows the maintenance message.

* Issue **#276** : Session list now shows session user ids correctly.

* Issue **#201** : The permissions menu item is no longer available on the root 'System' folder.

* Issue **#176** : Improved performance of the explorer tree by increasing the size of the document permissions cache to 1M items and changing the eviction policy from LRU to LFU.

* Issue **#176** : Added an optimisation to the explorer tree that prevents the need for a server call when collapsing tree nodes.

* Issue **#273** : Removed an unnecessary script from the build.

* Issue **#277** : Fixed a layout issue that was causing the feed section of the processor filter popup to take up too much room.

* Issue **#274** : The editor pane was only returning the current user edited text when attached to the DOM which meant changes to text were ignored if an editor pane was not visible when save was pressed. This has now been fixed so that the current content of an editor pane is always returned even when it is in a detached state.

* Issue **#264** : Added created by/on and updated by/on info to pipeline stream processor info tooltips.

* Issue **#222** : Explorer items now auto expand when a quick filter is used.

* Issue **#205** : File permissions in distribution have now been changed to `0750` for directories and shell scripts and `0640` for all other files.

* Issue **#240** : Separate application permissions are now required to manage DB tables and tasks.

* Issue **#210** : The statistics tables are now listed in the database tables monitoring pane.

* Issue **#249** : Removed spaces between values and units.

* Issue **#237** : Users without 'Download Search Results' permission will no longer see the download button on the table component in a dashboard.

* Issue **#232** : Users can now inherit from pipelines that they have 'use' permissions on.

* Issue **#191** : Max stream size was not being treated as IEC value, e.g. Mebibytes etc.

* Issue **#235** : Users can now only view the processor filters that they have created if they have 'Manage Processors' permission unless they are an administrator in which case they will see all filters. Users without the 'Manage Processors' permission who are also not administrators will see no processor filters in the UI. Users with 'Manage Processors' permission who are not administrators will be able to update their own processor filters if they have 'update' permission on the associated pipeline. Administrators are able to update all processor filters.

* Issue **#212** : Changes made to text in any editor including those made with cut and paste are now correctly handled so that altered content is now saved.

* Issue **#247** : The editor pane now attempts to maintain the scroll position when formatting content.

* Issue **#251** : Volume and memory statistics are now recorded in bytes and not MiB.

* Issue **#243** : The error marker pane should now discover and display all error types even if they are preceded by over 1000 warnings.

* Issue **#254** : Fixed search result download.

* Issue **#209** : Statistics are now queryable in a dashboard if a user has 'use' permissions on a statistic.

* Issue **#255** : Fixed issue where error indicators were not being shown in the schema validator pane because the text needed to be formatted so that it spanned multiple lines before attempting to add annotations.

* Issue **#257** : The dashboard text pane now provides padding at the top to allow for tabs and controls.

* Issue **#174** : Index shard checking is now done asynchronously during startup to reduce startup time.

* Issue **#225** : Fixed NPE that was caused by processing instruction SAX events unexpectedly being fired by Xerces before start document events. This looks like it might be a bug in Xerces but the code now copes with the unexpected processing instruction event anyway.

* Issue **#230** : The maintenance message can now be set with the property 'stroom.maintenance.message' and the message now appears as a banner at the top of the screen rather than an annoying popup. Non admin users can also be prevented from logging on to the system by setting the 'stroom.maintenance.preventLogin' property to 'true'.

* Issue **#155** : Changed password values to be obfuscated in the UI as 20 asterisks regardless of length.

* Issue **#188** : All of the writers in a pipeline now display IO in the UI when stepping.

* Issue **#208** : Schema filter validation errors are now shown on the output pane during stepping.

* Issue **#211** : Turned off print margins in all editors.

* Issue **#200** : The stepping presenter now resizes the top pane to fit the tree structure even if it is several elements high.

* Issue **#168** : Code and IO is now loaded lazily into the element presenter panes during stepping which prevents the scrollbar in the editors being in the wrong position.

* Issue **#219** : Changed async dispatch code to work with new lambda classes rather than callbacks.

* Issue **#221** : Fixed issue where `*.zip.bad` files were being picked up for proxy aggregation.

* Issue **#242** : Improved the way properties are injected into some areas of the code to fix an issue where 'stroom.maxStreamSize' and other properties were not being set.

* Issue **#241** : XMLFilter now ignores the XSLT name pattern if an empty string is supplied.

* Issue **#236** : 'Manage Cache Permission' has been changed to 'Manage Cache'.

* Issue **#219** : Made further changes to use lambda expressions where possible to simplify code.

* Issue **#231** : Changed the way internal statistics are created so that multiple facets of a statistic, e.g. Free & Used Memory, are combined into a single statistic to allow combined visualisation.

* Issue **#172** : Further improvement to dashboard L&F.

* Issue **#194** : Fixed missing Roboto fonts.

* Issue **#195** : Improved font weights and removed underlines from link tabs.

* Issue **#196** : Reordered fields on stream, relative stream, volume and server task tables.

* Issue **#182** : Changed the way dates and times are parsed and formatted and improved the datebox control L&F.

* Issue **#198** : Renamed 'INTERNAL_PROCESSING_USER' to 'INTERNAL'.

* Issue **#154** : Active tasks are now sortable by processor filter priority.

* Issue **#204** : Pipeline processor statistics now include 'Node' as a tag.

* Issue **#170** : Changed import/export to delegate import/export responsibility to individual services. Import/export now only works with items that have valid UUIDs specified.

* Issue **#164** : Reduced caching to ensure tree items appear as soon as they are added.

* Issue **#177** : Removed 'Meta Data-Bytes Received' statistic as it was a duplicate.

* Issue **#152** : Changed the way index shard creation is locked so that only a single shard should be fetched from the cache with a given shard key at any one time.

* Issue **#189** : You now have to click within a checkbox to select it within a table rather than just clicking the cell the checkbox is in.

* Issue **#186** : Data is no longer artificially wrapped with the insertion of new lines server side. Instead the client now receives the data and an option to soft wrap lines has been added to the UI.

* Issue **#167** : Fixed formatting of JavaScript and JSON.

* Issue **#175** : Fixed visibility of items by inferred permissions.

* Issue **#178** : Added new properties and corresponding configuration to connect and create a separate SQL statistics DB.

* Issue **#172** : Improved dashboard L&F.

* Issue **#169** : Improved L&F of tables to make better use of screen real estate.

* Issue **#191** : Mebibytes (multiples of 1024) etc are now used as standard throughout the application for both memory and disk sizes and have single letter suffixes (B, K, M, G, T).

* Issue **#173** : Fixed the way XML formatter deals with spaces in attribute values.

* Issue **#151** : Fixed meta data statistics. 'metaDataStatistics' bean was declared as an interface and not a class.

* Issue **#158** : Added a new global property 'stroom.proxy.zipFilenameDelimiter' to enable Stroom proxy repositories to be processed that have a custom file name pattern.

* Issue **#153** : Clicking tick boxes and other cell components in tables no longer requires the row to be selected first.

* Issue **#148** : The stream browsing UI no longer throws an error when attempting to clear markers from the error markers pane.

* Issue **#160** : Stream processing tasks are now created within the security context of the user that created the associated stream processor filter.

* Issue **#157** : Data is now formatted by the editor automatically on display.

* Issue **#144** : Old processing output will now be deleted when content is reprocessed even if the new processing task does not produce output.

* Issue **#159** : Fixed NPE thrown during import.

* Issue **#166** : Fixed NPE thrown when searching statistics.

* Issue **#165** : Dashboards now add a query and result table from a template by default on creation. This was broken when adding permission inheritance to documents.

* Issue **#162** : The editor annotation popup now matches the style of other popups.

* Issue **#163** : Imported the Roboto Mono font to ensure consistency of the editor across platforms.

* Issue **#143** : Stroom now logs progress information about closing index shard writers during shutdown.

* Issue **#140** : Replaced code editor to improve UI performance and add additional code formatting & styling options.

* Issue **#146** : Object pool should no longer throw an error when abandoned objects are returned to the pool.

* Issue **#142** : Changed the way permissions are cached so that changes to permissions provide immediate access to documents.

* Issue **#123** : Changed the way entity service result caching works so that the underlying entity manager is cached instead of individual services. This allows entity result caching to be performed while still applying user permissions to cached results.

* Issue **#156** : Attempts to open items that that user does not have permission to open no longer show an error and spin the progress indicator forever, instead the item will just not open.

* Issue **#141** : Improved log output during entity reference migration and fixed statistic data source reference migration.

* Issue **#127** : Entity reference replacement should now work with references to 'StatisticsDataSource'.

* Issue **#125** : Fixed display of active tasks which was broken by changes to the task summary table selection model.

* Issue **#121** : Fixed cache clearing.

* Issue **#122** : Improved the look of the cache screen.

* Issue **#106** : Disabled users and groups are now displayed with greyed out icon in the UI.

* Issue **#132** : The explorer tree is now cleared on login so that users with different permissions do not see the previous users items.

* Issue **#128** : Improved error handling during login.

* Issue **#130** : Users with no permissions are no longer able to open folders including the root System folder to attempt data browsing.

* Issue **#120** : Entity chooser now treats 'None' as a special root level explorer node so that it can be selected in the same way as other nodes, e.g. visibly selected and responsive to double click.

* Issue **#129** : Fixed NPE.

* Issue **#119** : User permissions dialog now clears permissions when a user or group is deleted.

* Issue **#115** : User permissions on documents can now be inherited from parent folders on create, copy and move.

* Issue **#109** : Added packetSize="65536" property to AJP connector in server.xml template.

* Issue **#100** : Various list of items in stroom now allow multi selection for add/remove purposes.

* Issue **#112** : Removed 'pool' monitoring screen as all pools are now caches of one form or another.

* Issue **#105** : Users were not seeing 'New' menu for folders that they had some create child doc permissions for. This was due to DocumentType not implementing equals() and is now fixed.

* Issue **#111** : Fixed query favourites and history.

* Issue **#91** : Only CombinedParser was allowing code to be injected during stepping. Now DSParser and XMLFragmentParser support code injection during stepping.

* Issue **#107** : The UI now only shows new pipeline element items on the 'Add' menu that are allowed children of the selected element.

* Issue **#113** : User names are now validated against a regex specified by the 'stroom.security.userNamePattern' property.

* Issue **#116** : Rename is now only possible when a single explorer item is selected.

* Issue **#114** : Fixed selection manager so that the explorer tree does not select items when a node expander is clicked.

* Issue **#65** : Selection lists are now limited to 300px tall and show scrollbars if needed.

* Issue **#50** : Defaults table result fields to use local time without outputting the timezone.

* Issue **#15** : You can now express time zones in dashboard query expressions or just omit a time zone to use the locale of the browser.

* Issue **#49** : Dynamic XSLT selection now works with pipeline stepping.

* Issue **#63** : Entity selection control now shows current entity name even if it has changed since referencing entity was last saved.

* Issue **#70** : You can now select multiple explorer rows with ctrl and shift key modifiers and perform bulk actions such as copy, move, rename and delete.

* Issue **#85** : findDelete() no longer tries to add ORDER BY condition on UPDATE SQL when deleting streams.

* Issue **#89** : Warnings should now be present in processing logs for reference data lookups that don't specify feed or stream type. This was previously throwing a NullPointerException.

* Issue **#90** : Fixed entity selection dialog used outside of drop down selection control.

* Issue **#88** : Pipeline reference edit dialog now correctly selects the current stream type.

* Issue **#77** : Default index volume creation now sets stream status to INACTIVE rather than CLOSED and stream volume creation sets index status to INACTIVE rather than CLOSED.

* Issue **#93** : Fixed code so that the 'Item' menu is now visible.

* Issue **#97** : Index shard partition date range creation has been improved.

* Issue **#94** : Statistics searches now ignore expression terms with null or empty values so that the use of substitution parameters can be optional.

* Issue **#87** : Fixed explorer scrolling to the top by disabling keyboard selection.

* Issue **#104** : 'Query' no longer appears as an item that a user can allow 'create' on for permissions within a folder.

* Issue **#103** : Added 10 years as a supported data retention age.

* Issue **#86** : The stream delete button is now re-enabled when new items are selected for deletion.

* Issue **#81** : No exception will now be thrown if a client rejects a response for an EntityEvent.

* Issue **#79** : The client node no longer tries to create directories on the file system for a volume that may be owned by another node.

* Issue **#92** : Error summaries of multiple types no longer overlap each other at the top of the error markers list.

* Issue **#64** : Fixed Hessian serialisation of 'now' which was specified as a ZonedDateTime which cannot be serialised. This field is now a long representing millseconds since epoch.

* Issue **#62** : Task termination button is now enabled.

* Issue **#60** : Fixed validation of stream attributes prior to data upload to prevent null pointer exception.

* Issue **#9** : Created a new implementation of the expression parser that improved expression tokenisation and deals with BODMAS rules properly.

* Issue **#36** : Fixed and vastly improved the configuration of email so that more options can be set allowing for the use of other email services requiring more complex configuration such as gmail.

* Issue **#24** : Header and footer strings are now unescaped so that character sequences such as '\n' are translated into single characters as with standard Java strings, e.g. '\n' will become a new line and '\t' a tab.

* Issue **#40** : Changed Stroom docker conatiner to be based on Alpine linux to save space

* Issue **#40** : Auto import of content packs on Stroom startup and added default content packs into the docker build for Stroom.

* Issue **#30** : Entering stepping mode was prompting for the pipeline to step with but also auto selecting a pipeline at the same time and entering stepping immediately.

* Dashboard auto refresh is now limited to a minimum interval of 10 seconds.

* Issue **#31** : Pipeline stepping was not including user changes immediately as parsers and XSLT filters were using cached content when they should have been ignoring the cache in stepping mode.

* Issue **#27** : Stroom now listens to window closing events and asks the user if they really want to leave the page. This replaces the previous crude attempts to block keys that affected the history or forced a browser refresh.

* Issue **#2** : The order of fields in the query editor is now alphabetical.

* Issue **#3** : When a filter is active on a dashboard table column, a filter icon now appears to indicate this.

* Issue **#5** : Replace() and Decode() dashboard table expression functions no longer ignore cells with null values.

* Issue **#7** : Dashboards are now able to query on open.

* Issue **#8** : Dashboards are now able to re-query automatically at fixed intervals.

* Updated GWT to v2.8.0 and Gin to v2.1.2.

* Issue **#12** : Dashboard queries can now evaluate relative date/time expressions such as now(), hour() etc. In addition to this the expressions also allow the addition or subtraction of durations, e.g. now - 5d.

* Issue **#14** : Dashboard query expressions can now be parameterised with any term able to accept a user defined parameter, e.g. ${user}. Once added parameters can be changed for the entire dashboard via a text box at the top of the dashboard screen which will then execute all queries when enter is pressed or it loses focus.

* Issue **#16** : Dashboard table filters can also accept user defined parameters, e.g. ${user}, to perform filtering when a query is executed.

* Fixed missing text presenter in dashboards.

* Issue **#18** : The data dashboard component will now show data relative to the last selected table row (even if there is more than one table component on the dashboard) if the data component has not been configured to listen to row selections for a specific table component.

* Changed table styling to colour alternate rows, add borders between rows and increase vertical padding

* Issue **#22** : Dashboard table columns can now be configured to wrap text via the format options.

* Issue **#28** : Dashboard component dependencies are now listed with the component name plus the component id in brackets rather than just the component id.

* Issue **#202** : Initial release of the new data retention policy functionality.

[Unreleased]: https://github.com/gchq/stroom/compare/v6.0-beta.21...6.0
[v6.0-beta.21]: https://github.com/gchq/stroom/compare/v6.0-beta.20...v6.0-beta.21
[v6.0-beta.20]: https://github.com/gchq/stroom/compare/v6.0-beta.19...v6.0-beta.20
[v6.0-beta.19]: https://github.com/gchq/stroom/compare/v6.0-beta.18...v6.0-beta.19
[v6.0-beta.18]: https://github.com/gchq/stroom/compare/v6.0-beta.17...v6.0-beta.18
[v6.0-beta.17]: https://github.com/gchq/stroom/compare/v6.0-beta.16...v6.0-beta.17
[v6.0-beta.16]: https://github.com/gchq/stroom/compare/v6.0-beta.15...v6.0-beta.16
[v6.0-beta.15]: https://github.com/gchq/stroom/compare/v6.0-beta.14...v6.0-beta.15
[v6.0-beta.14]: https://github.com/gchq/stroom/compare/v6.0-beta.13...v6.0-beta.14
[v6.0-beta.13]: https://github.com/gchq/stroom/compare/v6.0-beta.12...v6.0-beta.13
[v6.0-beta.12]: https://github.com/gchq/stroom/compare/v6.0-beta.11...v6.0-beta.12
[v6.0-beta.11]: https://github.com/gchq/stroom/compare/v6.0-beta.10...v6.0-beta.11
[v6.0-beta.10]: https://github.com/gchq/stroom/compare/v6.0-beta.9...v6.0-beta.10
[v6.0-beta.9]: https://github.com/gchq/stroom/compare/v6.0-beta.8...v6.0-beta.9
[v6.0-beta.8]: https://github.com/gchq/stroom/compare/v6.0-beta.7...v6.0-beta.8
[v6.0-beta.7]: https://github.com/gchq/stroom/compare/v6.0-beta.6...v6.0-beta.7
[v6.0-beta.6]: https://github.com/gchq/stroom/compare/v6.0-beta.5...v6.0-beta.6
[v6.0-beta.5]: https://github.com/gchq/stroom/compare/v6.0-beta.4...v6.0-beta.5
[v6.0-beta.4]: https://github.com/gchq/stroom/compare/v6.0-beta.3...v6.0-beta.4
[v6.0-beta.3]: https://github.com/gchq/stroom/compare/v6.0-beta.2...v6.0-beta.3
[v6.0-beta.2]: https://github.com/gchq/stroom/compare/v6.0-beta.1...v6.0-beta.2
[v6.0-beta.1]: https://github.com/gchq/stroom/compare/v6.0-alpha.27...v6.0-beta.1
[v6.0-alpha.27]: https://github.com/gchq/stroom/compare/v6.0-alpha.26...v6.0-alpha.27
[v6.0-alpha.26]: https://github.com/gchq/stroom/compare/v6.0-alpha.24...v6.0-alpha.26
[v6.0-alpha.25]: https://github.com/gchq/stroom/compare/v6.0-alpha.24...v6.0-alpha.25
[v6.0-alpha.24]: https://github.com/gchq/stroom/compare/v6.0-alpha.23...v6.0-alpha.24
[v6.0-alpha.23]: https://github.com/gchq/stroom/compare/v6.0-alpha.22...v6.0-alpha.23
[v6.0-alpha.22]: https://github.com/gchq/stroom/compare/v6.0-alpha.21...v6.0-alpha.22
[v6.0-alpha.21]: https://github.com/gchq/stroom/compare/v6.0-alpha.20...v6.0-alpha.21
[v6.0-alpha.20]: https://github.com/gchq/stroom/compare/v6.0-alpha.19...v6.0-alpha.20
[v6.0-alpha.19]: https://github.com/gchq/stroom/compare/v6.0-alpha.18...v6.0-alpha.19
[v6.0-alpha.18]: https://github.com/gchq/stroom/compare/v6.0-alpha.17...v6.0-alpha.18
[v6.0-alpha.17]: https://github.com/gchq/stroom/compare/v6.0-alpha.16...v6.0-alpha.17
[v6.0-alpha.16]: https://github.com/gchq/stroom/compare/v6.0-alpha.15...v6.0-alpha.16
[v6.0-alpha.15]: https://github.com/gchq/stroom/compare/v6.0-alpha.14...v6.0-alpha.15
[v6.0-alpha.14]: https://github.com/gchq/stroom/compare/v6.0-alpha.13...v6.0-alpha.14
[v6.0-alpha.13]: https://github.com/gchq/stroom/compare/v6.0-alpha.12...v6.0-alpha.13
[v6.0-alpha.12]: https://github.com/gchq/stroom/compare/v6.0-alpha.11...v6.0-alpha.12
[v6.0-alpha.11]: https://github.com/gchq/stroom/compare/v6.0-alpha.10...v6.0-alpha.11
[v6.0-alpha.10]: https://github.com/gchq/stroom/compare/v6.0-alpha.9...v6.0-alpha.10
[v6.0-alpha.9]: https://github.com/gchq/stroom/compare/v6.0-alpha.8...v6.0-alpha.9
[v6.0-alpha.8]: https://github.com/gchq/stroom/compare/v6.0-alpha.7...v6.0-alpha.8
[v6.0-alpha.7]: https://github.com/gchq/stroom/compare/v6.0-alpha.4...v6.0-alpha.7
[v6.0-alpha.4]: https://github.com/gchq/stroom/commits/v6.0-alpha.4<|MERGE_RESOLUTION|>--- conflicted
+++ resolved
@@ -6,15 +6,11 @@
 
 ## [Unreleased]
 
-<<<<<<< HEAD
-* Uplift stroom-query to v2.1-beta.20
-
 * Issue **#1015**: Add sortDirections[] and keySortDirection to visualisation data object to fix sorting in the visualisations.
 
 * Issue **#1019**: Fix visualisations settings dialog so you can un-set text and list controls.
-=======
+
 * Issue **#1040** : Fix for visualisations that do not require nested data.
->>>>>>> 732a3084
 
 * Issue **#1036** : Fix for scrollbar position on explorer popup windows.
 

# Change Log
All notable changes to this project will be documented in this file.

The format is based on [Keep a Changelog](http://keepachangelog.com/) 
and this project adheres to [Semantic Versioning](http://semver.org/).


## [Unreleased]

<<<<<<< HEAD
* Change stroom dependencies to use maven central instead of bintray.

* Issue **#2207** : Fixed dashboard column rename issue where column name was not updated visually after rename.

* Issue **#2209** : Fixed more property migration issues.

* Issue **#2205** : Improved migration to prevent null DB values being lost.
=======
* Issue **#1820** : Stroom now records `UploadedBy` meta attribute when manually uploading data via the UI.

* Issue **#190** : Statistics are now recorded when manually uploading data.
>>>>>>> 8ac0f520


## [v7.1-beta.3] - 2021-04-30

* Rules from dashboards early capability demonstrator / prototype capability.

* Issue **#2172** : Further improvements to search payload transfer and search completion.

* Issue **#2193** : Enable autologger to work for delete with criteria operations.


## [v7.1-beta.2] - 2021-04-28

* Issue **#2201** : Improved Stroom Proxy and aggregation process.

* Issue **#2203** : Fix NPE in index doc partition by migration.

* Issue **#2184** : Improved logging for OpenId flow.

* Issue **#2205** : Improved migration to prevent null DB values being lost.

* Issue **#2098** : Properties that contain passwords no longer transfer any part of the password to the UI.

* Issue **#1841** : Fixed migration of some config props.

* Issue **#2151** : The UI now shows REST service error messages properly.

* Issue **#1930** : Dashboards opened from links now stop querying when closed.

* Issue **#2166** : You can now change index volume group names.

* Issue **#2090** : Changed to log the authenticated user (if there is one) during noauth calls.

* Issue **#2186** : Fix autologger handling of update operations on entities referenced by id alone.

* Issue **#2183** : Improve error message when property values cannot be de-serialised. Change property DB migration to add conversion of legacy property values that are now a collection type, e.g. List<String>.

* Issue **#2187** : Fixed issue editing a processing filter that has been changed.

* Issue **#2079** : Removed unused session resource code from React UI and backend.

* Issue **#2185** : Stroom now supports the use of an externally provided logout endpoint with the `logoutEndpoint` configuration property.

* Issue **#2188** : Changed all autologged REST methods to return a value (void is not compatible with autologger)

* Issue **#2184** : It should now be possible to use the Cognito OpenId configuration endpoint with Stroom. You should no longer need to set the `jwtClaimsResolver` in the Stroom config as the standard resolver should work. However, you will need to set the new `tokenExpectedInRequest` property to `true` as Cognito delivers fresh tokens with every request.

* Issue **#2177** : Stroom should no longer crash when it is unable to retrieve OpenId configuration.

* Issue **#2176** : Now avoids NPE and produces a proper error when a pipeline cannot be located when loading reference data.

* Issue **#2179** : Extend cron expression syntax. Both `/` (interval) and `-` (range) are now supported.

* Issue **#2172** : To improve search performance local search results are no longer transferred with payloads to a secondary local store.

* Issue **#2172** : To improve search performance only primary search result stores using LMDB will serialise data, i.e. stores used for visualisations now just use search objects and not binary data.

* Issue **#2180** : Fix NPE when Stream Appender has no stream type defined.

* Issue **#2167** : Prevent autologger warning for `RestResourceAutoLoggerImpl`.

* Remove merge artifacts from `scripts.env`.

* Issue **#2172** : Changed the way keys and values are packed into LMDB.

* Issue **#2180** : Fix NPE when Stream Appender has no stream type defined.

* Issue **#2167** : Prevent autologger warning for `RestResourceAutoLoggerImpl`.

## [v7.1-beta.1] - 2021-04-13

* Ported Elasticsearch integration from v6, for compatibility with v7.

* Issue **#2034**: Fixed Solr column ordering in dashboard tables.

* Issue **#759** : Add GZIP support for `FileAppender` and `RollingFileAppender`.


## [v7.0-beta.104] - 2021-04-13

* Switched from `node-sass` to `sass`.

* Fix `node` and `swagger-typescript-api` versions.


## [v7.0-beta.103] - 2021-04-13

* Rebuild.


## [v7.0-beta.102] - 2021-04-09

* Issue **#2174** : The expression to DB condition converter is now more tolerant of missing value mappings.


## [v7.0-beta.101] - 2021-04-08

* Issue **#2172** : Limited the maximum size of LMDB keys and values.

* Issue **#2171** : Fixed dashboard table expression editor field insertion. 

* Issue **#2168** : Removed special columns from dashboard tables.

* Issue **#2154** : Fixed error adding text widget to a dashboard.

* Issue **#2025** : Added caching for DNS name resolution.

* Issue **#2025** : Event logging now attempts to use the `X-FORWARDED-FOR` request header to identify the originating client IP.


## [v7.0-beta.100] - 2021-04-02

* Issue **#1598** : Audit logging uplifted throughout codebase.

* Issue **#1613** : Added event logging to UserResourceImpl.


## [v7.0-beta.99] - 2021-04-01

* Issue **#1928**: Stroom will now redirect users to the root URL if the GWT UI is not hosted within the React wrapper. To develop GWT code it is still necessary to use the GWT UI directly outside of the wrapper so to enable this you can set the newly added `requireReactWrapper` property to false.

* Issue **#2156**: The properties screen now shows a warning triangle when there are unreachable nodes rather than showing an error for all property values.

* Issue **#2157**: Fixed issue where pager was causing an exception paging to last on API keys and Accounts list pages.

* Issue **#2153**: Fixed option to log all REST calls.

* Issue **#2085**: User now gets notification that a password has been changed.

* Issue **#2142**: Changed certificate authentication to ensure that if a certificate is presented then the DN from the cert will be used and no other header attribute.


## [v7.0-beta.98] - 2021-03-30

* Issue **#2138** : Fixed error thrown when updating a property due to the property being updated twice as a result of new event logging code. 

* Issue **#2150** : Added `topMenuTextColour` property to allow the top menu text colour to be changed. Renamed the `backgroundColor` property to `backgroundColour` for consistency. 

* Issue **#2152** : Session list now only shows user authenticated sessions.

* Issue **#2149** : Fixed index volume and index shard migration.


## [v7.0-beta.97] - 2021-03-26

* Issue **#2136** : Fixed sorting problems in users and API keys pages.

* Issue **#2146** : Fixed use of dashboard expression parameters.

* Issue **#2141** : Pre v7 index shards can now be used after upgrade.

* Issue **#2142** : Fixed certificate authentication issues.

* Issue **#2140** : Fixed migration issue that was causing the creation of unnecessary index volume groups. 

* Issue **#2137** : Data retention rules are now migrated from previous versions.

* Issue **#2107** : Removed `Feed Name` field and fixed UUID to field name resolution.

* Issue **#2142** : Added debug to help diagnose client cert auth issues.

* Issue **#2107** : Fixed issue where the processor filter UI was saying that no filter had been applied to feeds because the UI wasn't checking feed filtering by docref.


## [v7.0-beta.96] - 2021-03-23

* Issue **#2099** : Fix stepping source pane for segmented (cooked) data.

* Issue **#479** : Include folder names in audit events when exporting configuration.

* Provide audit log record for permission changes to explorer items (documents)


## [v7.0-beta.95] - 2021-03-18

* Issue **#2105** : Fixed migration of annotations DB.


## [v7.0-beta.94] - 2021-03-17

* Issue **#2104** : Fixed issue where the index creation stored procedure was trying to delete a procedure with the wrong name before creating a new one. 

* Issue **#2103** : Fixed statistics migration script to correctly check for empty tables.

* Issue **#2102** : Fixed query migration script.

* Removed unused properties `resilientReplicationCount` and `preferLocalVolumes`.

* Add null protection to `login_count` and `login_failures` in `users` to `account` table migration.


## [v7.0-beta.93] - 2021-03-16

* Issue **#2088** : Fixed retrieval of stored search results when not using extraction.

* Issue **#2088** : Fixed NullPointerException caused when stepping.

* Issue **#2084** : Fix Bad Request message and lockup after cancelling content import.


## [v7.0-beta.92] - 2021-03-15

* Issue **#2096** : Remove deprecated int display lengths when creating tables

* Issue **#2095** : Tidy upo statistics migration.

* Issue **#2094** : Corrected DB table creation to state the charset as `utf8mb4` and not `utf8` which is ambiguous in MySQL.


## [v7.0-beta.91] - 2021-03-14

* Refactor auth/identity DB migration scripts.

* Add pre migration SQL scripts.


## [v7.0-beta.90] - 2021-03-12

* Issue **#2087** : Fixed NPE caused during legacy migration.

* Uplift guice to v5.0.1.

* Issue **#1871** : Invalidate the users and user groups cache when the _manage_users_ command is run.

* Issue **#2064** : Delete empty directories left by running unit test.

* Add index to cluster_lock table to fix whole table locking for single lock key.

* Issue **#2059** : Add cluster lock protection to task creation. Stops duplicate task creation when master node changes.

* Change task creation by master node to try to wait for search tasks to complete and to try to only create the configured number of tasks.

* Refactor logic to determine master node into one place. Fixes discrepancies between UI and back-end.

* Change node monitoring screen to return nodes in name order.

* Issue **#2066** : Add data bars to node monitoring screen.

* Issue **#2059** : Fix `Duplicate key` error in task assignment.

* Issue **#2056** : Fix error sending permission change events to other cluster nodes.

* Add JVM OOM args to zip distribution scripts.

* Issue **#1866** : Change zip distribution shell scripts to execute from anywhere.


## [v7.0-beta.89] - 2021-02-26

* Change stroom/proxy docker image base to `adoptopenjdk/openjdk15:jdk-15.0.2_7-alpine`

* Add authentication config to swagger spec.


## [v7.0-beta.88] - 2021-02-26

* Fix travis release artefacts.


## [v7.0-beta.87] - 2021-02-25

* No changes


## [v7.0-beta.86] - 2021-02-25

* Fix travis release artefacts.


## [v7.0-beta.85] - 2021-02-24

* Change dockerfile to use Open JDK 15

* Change build to use Open JDK 15

* Fix travis build failure.

* Issue **#2028** : Don't autolog standard object fields by default


## [v7.0-beta.84] - 2021-02-24

* No changes, adding more release artefacts in Travis build.


## [v7.0-beta.83] - 2021-02-23

* Add -q flag to start/stop/migrate.sh to stop log tailing.

* Change migrate.sh to run the migration in the background.

* Add JVM OOM args to zip distribution scripts.

* Issue **#1866** : Change zip distribution shell scripts to execute from anywhere.

* Issue **#1742** : Ensure that an <Object> is always logged to guarantee schema compliance.


## [v7.0-beta.82] - 2021-02-18

* Issue **#2049** : Updated Swagger and moved to the OpenAPI 3.0 Specification.

* Issue **#2049** : Fixed some issues with the resource API that were preventing visualisations from loading. 


## [v7.0-beta.81] - 2021-02-16

* Issue **#2042** : Fixed an issue sorting search results that was making sorting very slow causing searches with large numbers of results to hang. 

* Issue **#2043** : Removed an artificial limit on the number of data points that will be returned to a dashboard visualisation. The UI code had been written to only request a maximum of 1000 data points which meant that some visualisations were missing expected data. It may be necessary to add some limitation to avoid the UI being overloaded but the limitation has been removed for now as it was not configurable and did not warn the user when the limit had been reached.

* Migrated new UI to use Swagger generated endpoints and types.

* Issue **#1414** : A User Id can no longer be changed once a user is created.

* Issue **#1862** : Email and name fields are no longer required when creating users.

* Issue **#1765** : Added confirmation dialog when deleting users and API keys.

* Issue **#2036** : Autologger now delegates exception handling.

* Issue **#2039** : Limit the amount of text data output by autologger.

* Issue **#2037** : Add config prop to ensure every REST call is logged

* Issue **#2038** : Allow autologger action to be modified (search and process)

* Issue **#2027** : Fix autologger update operation

* Issue **#1764** : The create API key page now loads users to select on open.

* Issue **#1766** : Removed comment from token.

* Issue **#1763** : Improved column sizes on API keys dialog.

* Issue **#1767** : Improved column sizes on account management dialog.

* Improve exception alerts in the UI.

* Issue **#2023** : Enable autologger to output multiple path or query parameters

* Issue **#2022** : Simplify consistent event logging with POJOs

* Issue **#2021** : Fix typo when autologger encounters class names ending in 'y'

* Issue **#2020** : Prevent autologger redacting boolean properties


## [v7.0-beta.80] - 2021-01-28

* Issue **#2018** : Fixed intermittent search issue that was sometimes causing search to complete too early without results.

* Fix dashboards not handling NUMERIC index fields.

* Fix bug in Negate expression function.

* Issue **#1995** : Add help info to the expression functions drop down menu.

* Issue **#1911** : Add a drop down menu for picking index fields in the expression editor.

* Issue **#2004** : Fix import of legacy v6 index so default volume group is assigned.

* Issue **#2017** : Fixed dashboard table filtering.

* Issue **#1946** : Removed unnecessary index shard state change error.


## [v7.0-beta.79] - 2021-01-26

* Issue **#2006** : Use UTC timezone when comparing date in repository folder name.

* Issue **#2006** : Use `ArrayList.size()` as a method, instead of a property in Gradle build.

* Issue **#2016** : Fixed StackOverflowException in document event log. 

* Issue **#2003** : Fixed some issues with LMDB search results.

* Issue **#2011** : Redacting obviously sensitive data in automatically generated logs.

* Introduce functionality to provide configurable, automatic logging for RESTful API calls.

* Add `search_results` dir to dockerfile.

* Fix NPE in StroomEventLoggingUtil.


## [v7.0-beta.78] - 2021-01-14

* Issue **#2000** : `RemoteSearchResultFactory.destroy()` is now performed as the processing user.

* Issue **#2000** : Fixed NPE affecting adding/removing columns on a dashboard table and changing column options like grouping and sorting.

* Issue **#2000** : Fixed dashboard table child result expansion.

* Issue **#2001** : Fixed intermittent test failure associated with byte buffers being used incorrectly with LMDB.

* Issue **#1997** : Fix missing _Format_ option on XSLT and TextConverter editors.

* Improved security for handling entity events.


## [v7.0-beta.77] - 2021-01-12

* Issue **#1867** : Cluster entity events are now sent to each node asynchronously to prevent delays caused by one or more slow/bad nodes.

* Issue **#1923** : Fixed an issue affecting sorting dashboard table values that have mixed data types. In addition you can now sort columns alphanumerically if the column format is set to text. 

* Issue **#1811** : Fixed issue where deleting or cutting/pasting text in a dashboard query editor was not marking the dashboard as dirty.

* Search results are now stored off-heap to reduce the chance of out of memory errors.

* Issue **#1911** : Add a drop down menu for picking index fields in the expression editor.

* Issue **#1990** : Change order of items in quick filter popup help.

* Change quick filter word boundary matching to handle a mix of delimited and canelCase, e.g. `stroom.prop.maxFileSize`.

* Issue **#1986** : Fix missing gutter warning/error icons in the stepper code editor.


## [v7.0-beta.76] - 2021-01-07

* No changes.


## [v7.0-beta.75] - 2021-01-06

* Issue **#1989** : Fix for dashboard tables that were only showing a total of 100 rows.

* Change event logging to use new fluent API.


## [v7.0-beta.74] - 2020-12-15

* No changes.


## [v7.0-beta.73] - 2020-12-15

* Change github tokens in travis build.


## [v7.0-beta.72] - 2020-12-15

* Issue **#1983** : Fix line number inconsistency in View Source when last char is a line break.

* Issue **#1971** : Fix 'no appender' errors when editing a Data volume.

* Issue **#1965** : Ignore gzipped data that has no uncompressed content.

* Issue **#1976** : Add an enabled check box and insert above button to retention rules list.

* Fix bug with retention rules impact summary when rows are identical.

* Replace two buttons with toggle button on retetion impact summary.

* Fix path for user event logs.

* Uplift send_to_stroom script to v3.0.

* Issue **#1978** : Fix Meta tab losing syntax highlighting when switching streams.

* Remove byte count in brackets on Info tab when size is below 1024 bytes.

* Fix help links on Jobs screen.

* Fix inability to select text on Info tab in Data viewer.

* Issue **#1963** : Fix data/source view progress bar showing blue when all data is visible.

* Issue **#1974** : Fix job screen only showing one job.

* Issue **#1970** : Fixed issue related to accidental execution of SearchDebugUtil outside of tests.

* Change reference data lookup request object to support string or epoch millis date.

* Add byte count to Info tab, make date values consistent.

* Fix problem of wrong charset being used.

* Fix syntax highlighting for Meta streams in Source view.

* Fix bug in PreviewInputStream read() method.

* Improve the way the YAML logger paths are modified on boot.

* Issue **#1964** : BGZIP files are now closed on exception.

* Changed default dashboard time zone to use UTC.

* Fixed SQL statistics upsert statements for MySQL 5.7.

* Issue **#1954** : Change code that sets ReceivedPath to try getting a value from DOCKER_HOST_(HOSTNAME|IP) env vars first.


## [v7.0-beta.71] - 2020-12-02

* Issue **#1957** : Fix invaldiation of the stat datasource caches on content import and other changes.

* Issue **#1960** : Fix the data preview display of empty streams.

* Moved content download to Java.

* All paths in the config YAML including logging config can now be made relative to the home dir.

* Issue **#1912** : Moved dashboard table conditional formatting logic to server.

* Fix missing favicon.

* Issue **#1808** : Fix bug with permission handling for Retention Policy feature.

* Issue **#1948** : Made UI report errors that occur during download.

* Issue **#1944** : You can now define a stroom home config property and all relative paths will become subpaths of this location. 

* Fix byte conversion bug with `read()` method in RASegmentInputStream.

* Add `viewType` and `displayType` args to `data(...)` dashboard expression.

* Fix task spinner appearing briefly on every poll and consumign a lot of CPU.

* Add _progress_ bar to Source Data view and Data Preview to show location in the file.

* Issue **#1678** : Fix data display in dashboard text pane.

* Issue **#1679** : Fix data display in dashboard text pane.

* Issue **#1777** : Fix sub stream tab selection when switching streams in data screen.

* Issue **#1647** : Right align numeric columns in data screen.

* Issue **#1872** : Fix display of source data when data has no line breaks.

* Add completion and snippets to dashboard expression builder.

* Issue **#1895** : Change dashboard field expression editor use the Ace editor like other edit screens.

* Replace stream Info icon on data screen with a sub-stream type tab.

* Add Source View tab available from Data Preview screen to show the unformatted source data.

* Fix highlighting while stepping single line data.

* Add completion and snippets to edit screens using the ACE editor.

* Add editor options to use Vim bindings, show invisble chracters, highlight current line, word wrap.

* Issue **#1949** : Fixed bug in download for streams from multiple feeds.


## [v7.0-beta.70] - 2020-11-16

* Issue **#1947** : Fixed NPE thrown when trying to unassign processing tasks by setting the assigned node to null.

* Issue **#1940** : Old searches are now terminated by the processing user.

* Issue **#1932** : Physical stream delete will no longer fail if a file or directory it wants to delete cannot be found, i.e. has been deleted by another external process.

* Fix log output counts for reference data.

* Add REST endpoint for purging reference data.

* Issue **#1938** : Fix missing ref loading errors/warnings, improve warning messages.


## [v7.0-beta.69] - 2020-11-10

* Improve handling of duplicates in reference data loads.

* Improve error messages for reference loading failures.

* Issue **#1936** : Fix reference data loaded not loading string values > 1000btyes.

* Improve PooledByteBufferOutputStream.

* Issue **#1807** : Remove need for Manage Nodes permission in order to list nodes (needed to manage volumes).

* Issue **#1806** : Remove need for Manage Nodes permission in order to list nodes (needed to manage tasks).

* Issue **#1925** : Fixed logging error that was happening on search.

* Issue **#1921** : Fixed problem with the dashboard text pane not migrating properly to the new special stream id and event id fields. 

* Issue **#1910** : Fixed issue preventing display of table data where a table had duplicate column names.

* Issue **#1919** : Fixed issue that was preventing dashboard tabs from being closed.

* Removed rxjava.

* Issue **#1919** : Dashboards now prevent tabs being closed from the close button if some nested tabs on the same pane are hidden.

* Issue **#1915** : Multiple statistic searches on a dashboard are now executed in parallel.

* Issue **#1915** : Fixed task context user identity for statistics searches.

* Issue **#1915** : Fixed task context for statistics searches.

* Merged external expression and query libraries into the source code and added Kryo serialisation to search results.

* Issue **#1910** : Duplicate fields in dashboard tables are now avoided by adding a numeric suffix to the field name when adding a duplicate.

* Issue **#1918** : Text presenter was losing track of stream and event id fields when settings were changed.

* Issue **#1906** : Added info about queue sizes to extraction task.

* Issue **#1906** : Made changes to allow early termination of searches if we have enough data.

* Issue **#1906** : Fixed node task nesting.

* Issue **#1906** : The maximum size of the stream event map is now configurable with the `stroom.search.extraction.maxStreamEventMapSize` property.

* Issue **#1906** : Improved the way search extractions events are grouped so we can extract more events per stream and therefore improve performance.

* Issue **#1907** : Fixed NPE.


## [v7.0-beta.68] - 2020-10-22

* Issue **#1733** : Support xsl:output options for XML output from pipeline (XMLWriter)

* Issue **#1893** : Change delimited string volume properties to lists of strings

* Issue **#1848** : Fix NPE when importing certain processor filters.

* Issue **#1894** : Improvements to search performance and fix for hanging searches.


## [v7.0-beta.67] - 2020-10-15

* Issue **#1901** : Create default (index) volume group if it is used prior to UI.

* Issue **#1900** : Fix inter-node task assignment, change how processing user equality is checked.

* Change dashboard field expression editor to be a bit wider and use a monospace font.

* Issue **#1887** : Fix searches hanging generally and specifically when streams have been deleted.

* Issue **#1877** : Change conditional formatting to support decimals.

* Change conditional formatting to set the available rule operators according to the format type of the column.

* Change conditional formatting to support date terms and date comparisons.

* Issue **#1885** : Fix annotations icon not being enabled on dashboard tables.

* Issue **#1883** : Code now deals with missing streams when performing search extraction.

* Issue **#1882** : Added capacity restriction to the stream event map used in search result extraction. The previous version was causing out of memory exceptions.

* Change names of hidden special table columns on dashboards to avoid name clashes.

* Make dashboard table settings popup bigger to accommodate the conditional formatting.

* Added logic to rename conditional formatting term fields on a column rename.

* Added logic to prevent renaming a column to an existing name.

* Issue **#1872** : Partially fixed to show the 1st 1k chars of the single line raw source. Full fix will come in v7.

* Issue **#1874** : Fixed dashboard tables not showing data if the stream id column is present.

* Issue **#1868** : Stop `Stream not found with id=nnn` errors during searching.

* Issue **#1864** : Added `*` wildcard to conditional formatting matches. 

* Issue **#1865** : Fixed NoSuchMethodError.

* Issue **#1854** : Changed search mechanism to poll for remote results to reduce the chances of hung searches.

* Uplift event-logging-schema content pack to v3.4.2.

* Uplift standard-pipelines content pack to v0.2.

* Uplift template-pipelines content pack to v0.3.

* Change the off-heap ref store to use xxHash for hashing its values.

* Change key widths used in ref data store. Existing stores will need to be deleted and re-generated.


## [v7.0-beta.66] - 2020-09-24

* Added code to authenticate against AWS ALB.


## [v7.0-beta.65] - 2020-09-24

* Added code to authenticate against AWS ALB.


## [v7.0-beta.64] - 2020-09-24

* Added code to authenticate against AWS ALB.


## [v7.0-beta.63] - 2020-09-22

* Added code to authenticate against AWS ALB.


## [v7.0-beta.62] - 2020-09-22

* Added code to authenticate against AWS ALB.


## [v7.0-beta.61] - 2020-09-22

* Added code to authenticate against AWS ALB.


## [v7.0-beta.60] - 2020-09-22

* Added code to authenticate against AWS ALB.


## [v7.0-beta.59] - 2020-09-22

* Added code to authenticate against AWS ALB.

* Changed default behaviour of `useDefaultOpenIdCredentials`.


## [v7.0-beta.58] - 2020-09-22

* Added code to authenticate against AWS ALB.


## [v7.0-beta.57] - 2020-09-18

* Failed build.


## [v7.0-beta.56] - 2020-09-18

* Added code to authenticate against AWS ALB.

* Remove requirement for Reference stream type in ref data API lookup requests.


## [v7.0-beta.55] - 2020-09-15

* Fix names in travis release plugin.


## [v7.0-beta.54] - 2020-09-15

* Rename release artefact `stroom-proxy-config.X.yml` to `stroom-proxy-app-config.X.yml`.


## [v7.0-beta.53] - 2020-09-15

* Change `prod.yml` and `proxy-prod.yml` to be templated so as to generate custom config for the zip and docker distributions.

* Add the docker config files to the release artefacts.

* Issue **#580** : Added conditional formatting options to dashboard tables.

* Add comments to `prod.yml`/`config.yml`.

* Change `reset_password` CLI command to also reset various locked/inactive type flags.

* Change stroom admin path from `admin` to `stroomAdmin` in the distribution.

* Fix `command not found` bug in distribution `start.sh`.

* Change `start.sh` to log pre-logback output to start.sh.log.

* Change logFormat to include time in `prod.yml` and `config.yml`.


## [v7.0-beta.52] - 2020-09-10

* Issue **#1850** : Add new command line commands `create_account`, `reset_password` and `manage_users` to enable the creation of accounts to bootstrap the application.

* Change `admin` to `stroomAdmin` in distribution shell scripts.


## [v7.0-beta.51] - 2020-09-09

* Added `formTokenRequest` property to OpenId config for use with AWS authentication. This forces the use of a form request when fetching tokens.

* Issue **#1824** : Fix for search hang when extraction is requested but no search pipeline is provided.

* Issue **#1083** : Added `any()`, `first()`, `last()`, `nth()`, `top()` and `bottom()` selection functions to select child values of grouped items.

* Issue **#1837** : Added `joining()` function to concatenate supplied fields in child rows.

* Issue **#1784** : Several functions were previously prevented from working on results from aggregate functions but are now applied regardless.

* Fix config file validation not working when hot loading config file changes.

* Change config file validation to be the first thing that happens on boot.

* Fix error when empty branches are in the config file.

* Add `pipeline.referenceData.getLmdbSystemLibraryPath` prop to support provided LMDB binary.

* Change extraction location of bundled LMDB binary to be the same as the store files.

* Change default value for `pipeline.referenceData.maxPutsBeforeCommit` to 0 (i.e. don't commit mid-load).


## [v7.0-beta.50] - 2020-09-07

* Add /api/refData/v1/lookup REST endpoint for doing ref data lookups.

* Issue **#1755** : Stepping now runs in a separate thread to prevent interruption of DW threads when trying to terminate stepping early.

* Issue **#1798** : Fixed REST serialisation issue that was preventing stepping XPath filters from being passed to the server.

* Issue **#1666** : Stepping now loads element documents that use name patterns.

* Issue **#1666** : Parsers now support name patterns for loading config documents. 

* Issue **#1835** : Fix error when viewing data as lowly user.

* Issue **#1836** : Fix Forbidden error when importing data.

* Issue **#1809** : Fix handling of import with no permissions except Import Configuration.

* Issue **#1657** : Remove INTERNAL_PROCESSING_USER from Users list in App Permissions screen.

* Issue **#1782** : Fix handling of empty NOT/AND/OR in stats queries and immprove the error handling for the remote data sources.

* Issue **#1781** : Fix SQL stats handling of NOT() with more than one term in the NOT.

* Issue **#1830** : Change quick filters on Annotations screen to use fuzzy filtering consistent with the rest of stroom. Disable the comment quick filter drop down if there are no standard comments configured. Remove the qualified fields from the quick filter tooltips.

* Issue **#1829** : Fix Annotations screen recording change history when clicking an empty title/subject.

* Issue **#1737** : Fix quick filter in users/groups popup.

* Issue **#1832** : Fix inability to add users/groups in the Document Permissions screen.


## [v7.0-beta.49] - 2020-09-02

* Fix accidental commit of broken code.


## [v7.0-beta.48] - 2020-09-02

* Fix duplicate call to bintray upload in travis script.


## [v7.0-beta.47] - 2020-09-02

* Issue **#1821** : Fix SQL Stat queries whose table doesn't use any datasource fields.

* Issue **#1694** : Fix UUID filtering in quick filters, now using `uuid:` field qualifier. Removed support for `#` prefix in Quick Filter and suggesters.

* Issue **#1699** : Add a docker managed volume for the ref data store.

* Add `pooledByteBufferCounts` to ref data config.

* Issue **#1700** : Stopped stepping happening on open.

* Uplift LMDB to v0.8.1.

* Changed implementaion of the byte buffer pool used in the ref data store to improve performance.

* Increase default value for ref data `maxPutsBeforeCommit` to improve load times.

* Fix instances of trace logging that are not using lambdas for complex args. This is particularly a problem in the ref data store code.

* Made stroom compatible with AWS authentication.

* Issue **#1707** : Fix reference data lookups picking the wrong effective stream.

* Issue **#1797** : Altered how search completion is recorded to try and prevent hanging. 

* Issue **#1762** : Fix for search jobs that do not terminate correctly.

* The build should now ensure GWT compilation only occurs after test has completed.

* Issue **#1790** : You can now provide `TYPE` as an optional HTTP header when sending data to Stroom. If provided this attribute is used to determine what data type to assign to the data being received. Data forwarding and aggregation also maintains this attribute and behaviour. 

* Issue **#1665** : Recognised meta types can now be specified in config and drop downs now allow selection in the pipeline editor.


## [v7.0-beta.46] - 2020-08-23

* Issue **#1702** : Fix namespace handling in XML reference data values.

* Issue **#1789** : Prevent dashboards without an extraction pipeline showing as "Missing" on dependency screen.

* Issue **#1803** : Fix `/api/export/v1` failing with NoSuchFileException.

* Issue **#1719** : Create rest endpoint to get rererence data store entries. Experimental feature at the moment.

* Issue **#1649** : Make the local reference data store searchable from the dashboard. Experimental feature at the moment.

* Issue **#1805** : Fix missing alert popup when document is saved but has been updated by another user/tab.

* Fix _No appender for stroom.docref.DocRef_ ERRORs in the log.


## [v7.0-beta.45] - 2020-08-14

* Issue **#1793** : Fixed Solr search query creation.

* Issue **#1791** : Fixed Solr connection test response.

* Update Gradle to v6.6

* Revert back to full build.


## [v7.0-beta.44] - 2020-08-14

* Reverted deploy changes until travis dpl v2 is stable.


## [v7.0-beta.43] - 2020-08-14

* Fixing release artefacts.


## [v7.0-beta.42] - 2020-08-13

* Issue **#1783** : Made change to prevent nodes called by the cluster from using localhost, 127.0.0.1 or the same URL as other nodes.

* Issue **#1706** : Terminating processing jobs early now writes appropriate termination errors to the processing info (error) stream and deletes other outputs.

* Issue **#1749** : Removed old benchmark job.


## [v7.0-beta.41] - 2020-08-12

* Issue **#1785** : Fix proxy not forwarding any data.

* Issue **#1675** : All dashboard table fields are now present in text pane settings even if they are hidden or special, e.g. internally added mandatory fields like StreamId and EventId. This change prevents the field settings from being altered incorrectly when these fields were not found.

* Issue **#1758** : Added file locations to meta details and improved tooltip layout.

* Issue **#1778** : Remove error streams following reprocessing when no new streams are created.

* Added support for time based expressions when searching for streams from UI. 

* Issue **#1760** : Support time based expressions for ProcessorTask data source

* Issue **#1761** : Allow processor id to be displayed when searching processor tasks data source.

* Issue **#1693** : Fix dependencies screen listing links to internal searchables as "missing".

* Issue **#1751** : Display correct UUID for "to" dependency in UI dependency screen.

* Issue **#1664** : Fix crash when all streams for pipeline are deleted.

* Issue **#1701** : Fix crash when alternative pipeline is selected/used for processing.

## [v7.0-beta.40] - 2020-07-27

* Issue **#1756** : Fix for IdEnrichmentFilter where is attempts to change attribute values that already exist.

* Issue **#1741** : Fix for search hanging issue.

* Issue **#1740** : `CombinedParser` now removes invalid XML 1.0 characters when `fixInvalidChars` is set and not XML 1.1.

* Add `readTimeout` property to `HTTPAppender` 

* Issue **#1747** : Nodes are now notified about changes to document permissions so that caches are cleared etc.

* Issue **#1752** : Meta info tooltips now show appropriate units for values.

* The `admin` account is now auto created if it doesn't exist.

* Issue **#1310** : Improved file cleanup between tests.

* Issue **#1533** : Improved meta data attribute value flushing to DB.

* Issue **#1634** : `FileSystemClean` will now only examine active data volumes.

* Issue **#1672** : Index shards are now only updated in the DB on flush when the document count or shard size changes.

* Issue **#1713** : Fixed issue where processor task start times were being displayed incorrectly.

* Issue **#1748** : Removed border from explorer quick filter.

* Issue **#1656** : Only managed jobs will now appear on the jobs page.

* Issue **#1669** : Changed the way next scheduled time is calculated based on current time.

* Issue **#1662** : Processor tasks and meta data sources now correctly show pipeline names in dashboard results.

* Issue **#1677** : Active tasks are now correctly filtered.

* Issue **#1718** : Added server task info for some tasks.

* Issue **#1731** : Fixed calendar date picker style that was broken by tooltip CSS changes.

* Issue **#1657** : `INTERNAL_PROCESSING_USER` is no longer visible in the UI.

* Issue **#1449** : You can now create users to associate permissions by clicking the create button in the `User Permissions` page.

* Issue **#1727** : Typo.

* Issue **#1501** : Multiple fixes for new UI.

* Issue **#1506** : Multiple fixes for new UI.

* Issue **#1561** : Multiple fixes for new UI.

* Issue **#1483** : Multiple fixes for new UI.

* Issue **#1525** : Multiple fixes for new UI.

* Issue **#1587** : Multiple fixes for new UI.

* Issue **#1526** : Multiple fixes for new UI.

* Issue **#1499** : Multiple fixes for new UI.

* Issue **#1481** : Multiple fixes for new UI.

* Issue **#1498** : Multiple fixes for new UI.

* Issue **#1660** : Multiple fixes for new UI.

* Issue **#1659** : Multiple fixes for new UI.

* Issue **#1725** : Fix Data Splitter onlyMatch using zero based instead of one based numbers.


## [v7.0-beta.39] - 2020-07-06

* Issue **#1716** : Prevent export of processor filters that are reprocess or deleted.

* Issue **#1638** : Suppress error when searching deleted streams.

* Issue **#1696** : Fix reprocessing from unfiltered meta data view.

* Issue **#1648** : Fix streams not being deleted following reprocessing.

* Issue **#1695** : Fix `Records` stream types not being identified correctly.

* Issue **#1668** : Fixed incorrect parameter count for XSLT `meta` function.

* Issue **#1619** : Fix delete stream summary.


## [v7.0-beta.38] - 2020-06-25

* Issue **#1670** : Stop _parse-uri_ XSLT function returning -1 for missing port numbers.

* Issue **#1673** : Increase limit for age spinner in retention rules to 9999.

* Issue **#1683** : Add `!` NOT operator to fuzzy match filtering.

* Add field searching to Activity quick filter.

* Add field searching to entity selection popups.

* Change entity selection popups to clear quick filter on show.

* Add column sorting and field searching to Properties screen.

* Add field searching to Explorer Tree quick filter.

* Add field searching to Properties quick filter.

* Add field searching to Server Tasks quick filter.

* Add field searching to dependencies quick filter.

* Improve info tooltip layouts.

* Issue **#1248** : Add quick filter to dependencies screen.

* Issue **#1650** : Use consistent blue colour.

* Issue **#1671** :Fix XSLT function `hex-to-oct`.

* Add `readTimeout` property to `HTTPAppender`.

* Issue **#1632** : SQL stats now compatible with MySQL 8 Group Replication

* Issue **#1650** : Use consistent blue colour.

* Issue **#1627** : Fix Up/Down buttons on Rule Set screen. Now keeps selection after use.

* Issue **#1277** : Fix Enable/Disable toggle button on Rule Set screen.


## [v7.0-beta.37] - 2020-06-15

* Add _Impact Summary_ tab to _Data Retention_ to show breakdown of counts of streams to be deleted.

* Add support for the `.` separator in the word boundary fuzzy matching.

* Change the fuzzy match filter to switch to a case sensitive wild-carded exact match when the input contains a `*`.

* Issue **#1640** : Fix server error when clicking disabled delete/info icon for deleted streams.

* Issue **#1639** : Default index volume group property changes.

* Issue **#1636** : Fix data retention deletion using wrong action for rules.

* Issue **#1280** : Fix creation of default index volumes.


## [v7.0-beta.36] - 2020-06-02

* Issue **#1621** : Fix NPE in proxy content syncing.

* Issue **#1462** : Stroom not working with MySQL 8.0 due to SQLException

* Issue **#1564** : Fix error in data retention section of stream info popup.

* Change data retention delete batching approach to use time ranges.

* Issue **#1611** : Change explorer tree filtering to also filter on an exact match of the entity's UUID.

* Add regex filtering with `/` prefix to fuzzy matching.

* Change word boundary matching to require a `?` prefix.


## [v7.0-beta.35] - 2020-05-28

* Issue **#1608** : Fixed NPE in UI data presenter.

* Issue **#1595** : Fixed names for imported items that already exist but are updated by import.

* Issue **#1603** : XSLT imports now error if more than one matching XSLT is found.

* Issue **#1604** : XSLT import resolution now accepts the use of UUIDs and DocRef strings.

* Issue **#1403** : Dashboard query download now retains expression parameters.

* Issue **#1514** : Fixed properties edit presenter issue.

* Issue **#1569** : Additional changes to improve the new `Data Delete` task that replaces the `File System Clean` task.

* Issue **#1565** : Stop data retention rules deleting all data.

* Add default data retention rule to the UI screen to make it clear what happens by default.

* Add fuzzy match filter to explorer tree.


## [v7.0-beta.34] - 2020-05-26

* Issue **#1569** : Removed recursive multi threading from file system clean as thread limit was being reached. 

* Issue **#1478** : Fixed data volume creation and other resource methods.

* Issue **#1594** : Now auto creates root explorer node on startup if it is missing.

* Issue **#1544** : Fixes for imported dashboards.

* Issue **#1586** : Fixed migration and initial population of standard meta type names.

* Issue **#1592** : Changed DB bit(1) columns to be tinyint(1) so that they show values correctly in the CLI.

* Issue **#1510** : Added logical delete for processor and processor filter to allow a user to force deletion without encountering a DB constraint. 

* Issue **#1557** : Process, reprocess, delete and download data functions now provide an impact summary before a user can proceed with the action.

* Issue **#1557** : The process data function in the data browser now provides the option to process or reprocess data. When selected a user can also choose: the priority of the process filters that will be created; to set the priority automatically based on previous filters; set the enabled state.

* Issue **#1557** : Reprocessing data no longer has a limitation on how many items can be reprocessed as it is now implemented by reprocess specific filters.

* Issue **#1585** : Fixed issue that was preventing viewing folders processors.

* Issue **#1557** : Added an impact summary to meta data actions such as delete, restore, process and download.

* Issue **#1593** : NPE copying empty expressions


## [v7.0-beta.33] - 2020-05-22

* Issue **#1588** : Fix processor filter import.

* Issue **#1566** : Fixed UI data restore behaviour.

* Make public port configurable


## [v7.0-beta.32] - 2020-05-19

* Issue **#1573** : Active tasks tab now only shows tasks related to the open feed.

* Issue **#1584** : Add @ApiParam to POST/PUT/DELETE endpoints so the request type appears in swagger-ui.

* Issue **#1581** : Change streamId to a path param in GET /api/data/v1.

* Issue **#1567** : Added error handling so the confirmation dialog continues to work even when there is a failure in a previous use.

* Issue **#1568** : Pipeline names should now be shown where needed in the UI.

* Issue **#1457** : Change field value suggester to use fuzzy matching.

* Issue **#1574** : Make feed suggestions return all feeds, not just ones with meta.

* Issue **#1544** : Imported dashboards from 6.1 now work.

* Issue **#1577** : Cluster node status is now updated when node settings are changed.

* Issue **#1396** : Completely changed DB migration and import/export compatibility code.

* Fix index creation stored procedure.

* Issue **#1508** : Tidy up property descriptions, change connection pool props to use Stroom Duration type.

* Issue **#473** : Fix value stats being ignored during in memory stat aggregation.

* Issue **#1141** : Make SQL stats aggregation delete unused stat keys at the end.


## [v7.0-beta.31] - 2020-05-12

* Issue **#1546** : Fixed opening and editing of data retention rules.

* Issue **#1494** : Scrollbars now have a white background unless used in a readonly text area.

* Issue **#1547** : Added pipeline names to processor task screens.

* Issue **#1543** : Prevent import/export of processor filters with id fields

* Issue **#1112** : You can now copy feeds along with other items and copies are named appropriately.

* Issue **#1112** : When copying a selection of several items, the dependencies between the items are altered in the resulting copies so that the copied items work together as a new set of content.

* Issue **#1112** : As part of fixing dependencies when copying items, the dependencies screen now works correctly and now also shows processor filters. 

* Issue **#1545** : Add property `enableDistributedJobsOnBootstrap` to enable/disable processing on first boot.


## [v7.0-beta.30] - 2020-05-06

* Issue **#1503** : Further fix for enabled/disabled expression items and dashboard tab visibility.

* Issue **#1511** : Data pages now show pipeline names rather than pipeline UUIDs.

* Issue **#1529** : Fix error when selecting datasource in new dashboard.

* Fix NPE in SystemInfoResource.get().

* Issue **#1527** : Fixed missing aud in API eky tokens.

* Add missing guice binding for SystemInfoResource.

* Make export add new line to the end of all files to adhere to POSIX standard.

* Issue **#1532** : Fixed index shard criteria in UI.

* Change SecurityFilter to return a 401 on authentication exceptions.

* Move some health checks into SystemInfoResource.

* Remove healthchecks from rest resources and servlets that never give an unhealthy result.

* Add error info to AppConfigMonitor health check.


## [v7.0-beta.29] - 2020-05-04

* Issue **#1496** : Fixed paging of processed data.

* Add stroom.statistics.internal.enabledStoreTypes and make internal stat processing respect it.

* Improve SQL stats shutdown processing so all in memory stats are flushed.

* Issue **#1521** : Dashboards with missing datasources break entirely.

* Issue **#1477** : Disable edit button on stream processor.

* Issue **#1497** : Fixed data list result paging.

* Issue **#1492** : Fixed data list result paging.

* Issue **#1513** : You can now view data in folders.

* Issue **#1500** : Fixed data delete/restore behaviour.

* Issue **#1515** : Fix proxyDir default when running in a stack.

* Issue **#1509** : Unable to update processor filter.

* Issue **#1495** : Speculative fix for missing swagger.json file in the fat jar.

* Issue **#1503** : Fixed Dashboard serialisation and JSON template.

* Issue **#1479** : Unable to set index volume limits.


## [v7.0-beta.28] - 2020-04-29

* Issue **#1489** : Reprocess streams feature failing.

* Issue **#1465** : Add default Open ID credentials to allow proxy to be able to authenticate out of the box.

* Issue **#1455** : Fix interactive search.

* Issue **#1471** : Pipeline name not shown on processors/filters in UI.

* Issue **#1491** : Download stream feature failing. 

* Issue **#1433** : StandardKafkaProducer failed when writing XML kafka payloads. 


## [v7.0-beta.27] - 2020-04-27

* Issue **#1417** : Allow processor filters to be exported with Pipelines. 

* Issue **#1480** : Index settings now shows index volume groups and allows selection. 

* Issue **#1450** : Further attempt to improve criteria filtering on data tab.

* Issue **#1467** : The cluster node state node uses NodeResource to determine active nodes.

* Issue **#1448** : The internal processing user now has a JWT and passes it when making calls to other nodes.


## [v7.0-beta.26] - 2020-04-22

* Fix gradle build for versioned builds


## [v7.0-beta.25] - 2020-04-22

* Assorted fixes to the new React UI pages.


## [v7.0-beta.24] - 2020-04-21

* Issue **#1450** : Stop data tabs showing all feeds.

* Issue **#1454** : Fix NPE in feed name suggestion box.

* Remove internal statistics from setup sample data.

* Fix issue of pipeline structure not showing when it contains a StatisticsFilter.

* Update auth flow for auth-into-stroom integration

* Issue **#1426** : Change /logout endpoint to /noauth/logout.

* Fix `Expecting a real user identity` errors on auto import of content packs.

* Increase wait timeout to 240s in `start.sh`.

* Issue **#1404** : Fixed issue with invalid XML character filter.

* Issue **#1413** : Attempt to fix search hanging issue.

* Issue **#1393** : The annotations data popup now formats content on load.

* Issue **#1399** : Removed error logging for expected exceptions in TaskExecutor.

* Issue **#1385** : File output param `streamId` now aliased to `sourceId` and `streamNo` is now aliased to `partNo` for consistency with new source tracking XSLT functions.

* Issue **#1392** : Downloading dashboard queries now provides the current query without the need to save the dashboard.

* Issue **#1427** : Change remote call to auth service to a local call.


## [v7.0-beta.23] - 2020-03-24

* Rename all legacy DB tables to `OLD_`.

* Issue **#1394** : Fix duplicate tables appearing in Monitoring -> Database Tables.

* Add NodeEndpointConfiguration. Change `node` table to hold the base endpoint.


## [v7.0-beta.22] - 2020-03-10

* Brought stroom-auth-service into stroom

* Issue **#563** : Kafka producer improvements - StandardKafkaProducer

* Issue **#1399** : Removed error logging for expected exceptions in TaskExecutor. 

* Fix missing $ in start.sh

* Issue **#1387** : Changed the way tasks are executed to reduce changes of unhandled execution errors.

* Issue **#1378** : Improved logging detail when processor filters fail.

* Issue **#1379** : Fixed issue where you couldn't open a processor filter if parts of the filter referenced deleted items.

* Issue **#1378** : Improved logging detail when processor filters fail.

* Issue **#1382** : Added `decode-url` and `encode-url` XSLT functions.

* Issue **#655** : Fixed SQL Stats queries ignoring the enabled state of the dashboard query terms.

* Issue **#1362** : Fixed issue where hiding dashboard annotation fields removed them.

* Issue **#1357** : Fixed dragging tabs in dashboard with hidden panes to create a new split.

* Issue **#1357** : Fixed dragging tabs in dashboard with hidden panes.

* Issue **#1368** : Fixed FindReplaceFilter as it wasn't working when used in conjunction with Data Splitter.

* Issue **#1361** : Changed the way headers are parsed for the HttpCall XSLT function.


## [v7.0-beta.21] - 2020-02-24

* Add null checks to DB migration.

* Add deletion of constraint `IDX_SHARD_FK_IDX_ID` to migration script.


## [v7.0-beta.20] - 2020-02-13

* Fix bug in `processor_task` migration script.


## [v7.0-beta.19] - 2020-02-10

* Fix bugs in DB migration scripts.


## [v7.0-beta.18] - 2020-02-05

* Re-locate index database migrations.

* Fix issues with migrating null audit columns.

* Improve output of TestYamlUtil.


## [v7.0-beta.17] - 2020-01-29

* Issue **#1355** : Fixed stepping from dashboard text pane.

* Issue **#1354** : Fixed double click to edit list items, e.g. properties.

* Issue **#1340** : Fixed issue with FindReplaceFilter where it failed in some cases when more than one filter was chained together.

* Issue **#1338** : You can now configure the max size of the map store cache.

* Issue **#1350** : Fixed scope of dictionaries when loaded in multiple XSLT pipeline steps.

* Issue **#1347** : Added SSL options to `http-call` XSLT method.

* Issue **#1352** : Fixed Hessian serialisation of user identities on tasks.

* Change docker image to allow us to pass in the dropwizard command to run, e.g. server|migrate.

* Stop MySQL outputing Note level warnings during migration about things that don't exist when we expect them not to.


## [v7.0-beta.13] - 2019-12-24

* Add `migrate` command line argument to run just the DB migrations.

* Updated API key to include audience and added client id and secret.

* Change `stroom.conf.sh` to also look for ip in `/sbin`

* Issue **#260** : You can now hide dashboard tabs.

* Issue **#1332** : The text pane can now be configured to show source data.

* Issue **#1311** : Improved source location tracking.


## [v7.0-beta.12] - 2019-12-04

* Change local.yml.sh to also look for ip in /sbin


## [v7.0-beta.11] - 2019-12-04

* Fix invalid SQL syntax in V07_00_00_012__Dictionary


## [v7.0-beta.10] - 2019-12-04

* Update auth api version

* Add clientId and clientSecret to config

* Update API keys (needed aud)

* Issue **#1338** : Added new config options to control the maximum size of some caches: `stroom.pipeline.parser.maxPoolSize`, `stroom.pipeline.schema.maxPoolSize`, `stroom.pipeline.schema.maxPoolSize`, `stroom.pipeline.xslt.maxPoolSize`, `stroom.entity.maxCacheSize`, `stroom.referenceData.mapStore.maxCacheSize`.

* Issue **#642** : Downloading query details now ignores hidden fields.

* Issue **#1337** : Fixed issue where downloading large numbers of search results in Excel format was exceeding maximum style count of 64000. 

* Issue **#1341** : Added XSRF protection to GWT RPC requests.

* Issue **#1335** : Made session cookie `Secure` and `HttpOnly`.

* Issue **#1334** : Fix 404 when accessing `/stroom/resourcestore/........`, i.e. fix Tools->Export.

* Issue **#1333** : Improved resilience against XSS attacks.

* Issue **#1330** : Allow configuration of `Content-Type` in HTTPAppender.

* Issue **#1327** : Improvements to annotations.

* Issue **#1328** : Increased size of data window and removed max size restrictions.

* Issue **#1324** : Improved logging and added SSL options for HTTPAppender.


## [v7.0-beta.9] - 2019-11-20

* Fix SSL connection failure on remote feed staus check.

* Remove ConfigServlet as the functionality is covered by ProxyConfigHealthCheck.

* Fix password masking in ProxyConfigHealthCheck.

* Change servlet path of ProxyStatusServlet from `/config` to `/status`.


## [v7.0-beta.8] - 2019-11-20

* Change precedence order for config properties. YAML > database > default. Change UI to show effective value. Add hot loading of YAML file changes.

* Issue **#1322** : Stroom now asks if you really want to leave site when stepping items are dirty. Also fixed `Save` and `Save All` menu items and dashboard param changes now correctly make a dashboard dirty.

* Issue **#1320** : Fixed formatting of XML where trailing spaces were being removed from content surrounded by start and end tags (data content) which should not happen. 

* Issue **#1321** : Make path relative in stroom distribution .zip.sha256 hash file.

* The auth service now supports the use of HTTPS without certificate verification and adds additional logging.

* Issue **gchq/stroom-auth#157** : Automatically refresh user's API key when it expires.

* Issue **#1243** : Dashboard visualisations now link with similar functions available to dashboard tables, e.g. `link()`, `dashboard()`, `annotation()`, `stepping()`, `data()`.

* Issue **#1316** : JSONParser now includes various parse options including handling comments.

* Issue **#48** : Added option to hide/show dashboard table columns.

* Issue **#1315** : Improved health check for missing API key.

* Updated stroom expression to v1.5.4 and added new field types.

* Issue **#1315** : Improved health check for missing API key.

* Issue **#1314** : Fixed NPE thrown when logging caused when viewing docs that can't be found.

* Issue **#1313** : Suggestion boxes now make suggestions immediately before the user even starts typing.

* Issue **#1043** : Added feature to allow floating point numbers to be indexed.

* Issue **#1312** : Dictionaries now change the entity name in the DB when renamed.

* Issue **#1312** : Fixed read only behaviour of dictionary settings UI.

* Issue **#1300** : Multiple changes to annotations.

* Issue **#1265** : Added `modulus()` function along with alias `mod()` and modulus operator `%`.

* Issue **#1300** : Added `annotation()` link creation function, `currentUser()` alias for `param('currentUser()')` and additional link creation functions for `data()` and `stepping()`.

* Issue **#67** : Table columns now display menu items on left click.

* Uplift stroom-query to v2.2.4 to add better diagnostic logging.

* Uplift Kafka client to v2.2.1.

* Issue **#1293** : Add more static file types to allow nginx/browser caching on.

* Issue **#1295** : Add authentication bypass for servlets such as /remoting, /status, /echo, etc.

* Issue **#1297** : The UI now supplies API tokens to the backend for resource calls.

* Issue **#1296** : Fixed NPE in StreamMapCreator caused when a stream can not be found.

## [v7.0-beta.7] - 2019-10-23

* Issue **#1288** : Streams now show the name of the pipeline used to create them even if the user doesn't have permission to see the pipeline.

* Issue **#1282** : Fixed issue where items were imported into the explorer even if not selected for import.

* Issue **#1291** : Fixed issue where empty dashboard table cells did not select table rows when clicked. 

* Issue **#1290** : Fixed issue where executor provider was not executing supplied runnable if parent task had terminated.

* Fix problem of missing fallback config in docker image.


## [v7.0-beta.6] - 2019-10-15

* Add default for stroom.security.authentication.durationToWarnBeforeExpiry

* Fix missing icons for Kafka Config and Rule Set.

* Fix Kafka Config entity serialisation.

* Issue **#1264** : Dashboards running in embedded mode will not always ask for the user to choose an activity if the users session has one set already.

* Issue **#1275** : Fixed permission filtering when showing related streams.

* Issue **#1274** : Fixed issue with batch search caused by Hibernate not returning pipeline details in stream processor filters.

* Issue **#1272** : Fixed saving query favourites.

* Issue **#1266** : Stroom will now lock the cluster before releasing owned tasks so it doesn't clash with other task related processes that lock the DB for long periods.

* Issue **#1264** : Added `embedded` mode for dashboards to hide dashboard chrome and save options.

* Issue **#1264** : Stroom no longer asks if you want to leave the web page if no content needs saving.

* Issue **#1263** : Fixed issues related to URL encoding/decoding with the `dashboard()` function.

* Issue **#1263** : Fixed issue where date expressions were being allowed without '+' or '-' signs to add or subtract durations.

* Add fallback config.yml file into the docker images for running outside of a stack.

* Issue **#1263** : Fixed issues related to URL encoding/decoding in dashboard expressions.

* Issue **#1262** : Improved behaviour of `+` when used for concatenation in dashboard expressions.

* Issue **#1259** : Fixed schema compliance when logging failed document update events.

* Issue **#1245** : Fixed various issues with session management and authentication.

* Issue **#1258** : Fixed issue affecting search expressions against keyword fields using dictionaries containing carriage returns.


## [v7.0-beta.5] - 2019-09-23

* Fixes to proxy


## [v7.0-beta.4] - 2019-09-16

* Fix stroom-proxy Dockerfile


## [v7.0-beta.3] - 2019-09-16

* Minor fixes, including an essential fix to config


## [v7.0-beta.2] - 2019-09-13

* Fix docker build


## [v7.0-beta.1] - 2019-09-11

* Issue **#1253** : Data retention policies containing just `AND` will now match everything.

* Issue **#1252** : Stream type suggestions no longer list internal types.

* Issue **#1218** : All stepping panes will now show line numbers automatically if there are indicators (errors, warnings etc) that need to be displayed.  

* Issue **#1254** : Added option to allow non Java escaped find and replacement text to be used in `FindReplaceFilter`. 

* Issue **#1250** : Fixed logging description for reading and writing documents.

* Issue **#1251** : Copy permissions from a parent now shows changes prior to the user clicking ok.

* Issue **#758** : You no longer need the `Manage Processors` privilege to call `stroom:meta('Pipeline')` in XSLT.

* Issue **#1256** : Fix error caused when logging data source name when downloading search results.

* Issue **#399** : Fix for error message when stepping that said user needed `read` permission on parent pipeline and not just `use`.

* Issue **#1242** : Fix for pipeline corruption caused when moving elements back to inherited parents.

* Issue **#1244** : Updated Dropwizard to version 1.3.14 to fix session based memory leak.

* Issue **#1246** : Removed elastic search document type, menu items and filter.

* Issue **#1247** : Added XSLT functions (`source`, `sourceId`, `partNo`, `recordNo`, `lineFrom`, `colFrom`, `lineTo`, `colTo`) to determine the current source location so it can be embedded in a cooked event. Events containing raw source location info can be made into links in dashboard tables or the text pane so that a user can see raw source data or jump directly to stepping that raw record.

* Add data retention feature and index optimisation to Solr indexes.

* Initial support for Solr indexing and search.

* Issue **#1244** : Updated Dropwizard to version 1.3.14 to fix session based memory leak.

* Issue **#1246** : Removed elastic search document type, menu items and filter.

* Issue **#1214** : Fixed issue where the max results setting in dashboard tables was not always being obeyed. Also fixed some dashboard table result page size issues.

* Issue **#1238** : During proxy clean task we no longer show a failed attempt to delete an empty directory as an error as this condition is expected.

* Issue **#1237** : Fixed issue where explorer model requests were failing outside of user sessions, e.g. when we want to find folder descendants for processing.

* Issue **#1230** : Fix test.

* Issue **#1230** : Search expressions no longer have the `contains` condition. 

* Issue **#1220** : Fixed attempt to open newly created index shards as if they were old existing shards.

* Issue **#1232** : Fixed handling of enter key on pipeline element editor dialog.

* Issue **#1229** : Fixed issue where users needed `Read` permission on an index instead of just `Use` permission to search it.

* Issue **#1207** : Removed task id from meta to reduce DB size and complexity especially given the fact tasks are transient. Superseded output is now found by querying the processor task service when new output is written rather than using task ids on meta.

* Uplift HBase to 2.1.5 and refactor code accordingly

* Uplift Kafka to 2.1.1 and refactor code accordingly

* Uplift Curator to 4.2.0

* Issue **#1143** : Added mechanism to inject dashboard parameters into expressions using the `param` and `params` functions so that dashboard parameters can be echoed by expressions to create dashboard links.

* Issue **#1205** : Change proxy repo clean to not delete configured rootRepoDir.

* Issue **#1204** : Fix ProxySecurityFilter to use correct API key on feedStatus requests.

* Issue **#1211** : Added a quick filter to the server tasks page.

* Issue **#1206** : Fixed sorting active tasks when clicking column header.

* Issue **#1201** : Fixed dependencies.

* Issue **#1201** : Fixed tests.

* Issue **#1201** : Document permission changes now mutate the user document permissions cache rather than clearing it.

* Issue **#1153** : Changed security context to be a Spring singleton to improve explorer performance.

* Issue **#1202** : Fixed NumberFormatException in StreamAttributeMapUtil.

* Issue **#1203** : Fixed event logging detail for dictionaries.

* Issue **#1197** : Restored Save As functionality.

* Issue **#1199** : The index fields page now copes with more than 100 index fields.

* Issue **#1200** : Removed blocking queue that was causing search to hang when full.

* Issue **#1198** : Filtering by empty folders now works correctly.

* Comment out rollCron in proxy-prod.yml

* Change swagger UI at gchq.github.io/stroom to work off 6.0 branch

* Issue **#1195** : Fixed issue where combination of quick filter and type filter were not displaying explorer items correctly.

* Issue **#1153** : Changed the way document permissions are retrieved and cached to improve explorer performance.

* Issue **#1196** : Added code to resolve data source names from doc refs if the name is missing when logging.

* Issue **#1165** : Fixed corruption of pipeline structure when adding items to Source.

* Issue **#1193** : Added optional validation to activities.

* Change default config for proxy repositoryFormat to "${executionUuid}/${year}-${month}-${day}/${feed}/${pathId}/${id}"

* Issue **#1194** : Fixed NPE in FindTaskProgressCriteria.

* Issue **#1191** : SQL statistics search tasks now show appropriate information in the server tasks pane.

* Issue **#1192** : Executor provider tasks now run as the current user.

* Issue **#1190** : Copied indexes now retain associated index volumes.

* Issue **#1177** : Data retention now works with is doc refs.

* Issue **#1160** : Proxy repositories now only roll if all output streams for a repository are closed. Proxy repositories also only calculate the current max id if the `executionUuid` repo format param is not used.

* Issue **#1186** : Volume status is now refreshed every 5 minutes.

* Fix incorrect default keystore in proxy config yaml.

* Rename environment variables in proxy config yaml.

* Issue **#1170** : The UI should now treat the `None` tree node as a null selection.

* Issue **#1184** : Remove dropwizard yaml files from docker images.

* Issue **#1181** : Remove dropwizard config yaml from the docker images.

* Issue **#1152** : You can now control the maximum number of files that are fragmented prior to proxy aggregation with `stroom.maxFileScan`.

* Issue **#1182** : Fixed use of `in folder` for data retention and receipt policies.

* Updated to allow stacks to be built at this version.

* Issue **#1154** : Search now terminates during result creation if it is asked to do so.

* Issue **#1167** : Fix for proxy to deal with lack of explorer folder based collections.

* Issue **#1172** : Fixed logging detail for viewing docs.

* Issue **#1166** : Fixed issue where users with only read permission could not copy items.

* Issue **#1174** : Reduced hits on the document permission cache.

* Issue **#1168** : Statistics searches now work when user only has `Use` permission.

* Issue **#1170** : Extra validation to check valid feed provided for stream appender.

* Issue **#1174** : The size of the document permissions cache is now configurable via the `stroom.security.documentPermissions.maxCacheSize` property.

* Issue **#1176** : Created index on document permissions to improve performance.

* Issue **#1175** : Dropping unnecessary index `explorerTreePath_descendant_idx`.

* Issue **#747** : XSLT can now reference dictionaries by UUID.

* Issue **#1167** : Use of folders to include child feeds and pipelines is now supported.

* Issue **#1153** : The explorer tree is now built with fewer DB queries.

* Issue **#1163** : Added indexes to the DB to improve explorer performance.

* Issue **#1153** : The explorer tree now only rebuilds synchronously for users who alter the tree, if has never been built or is very old. All other rebuilds of the explorer tree required to keep it fresh will happen asynchronously.

* Issue **#1162** : Proxy aggregation will no longer recurse parts directories when creating parts.

* Issue **#1157** : Migration now adds dummy feeds etc to processor filters if the original doc can't be found. This will prevent filters from matching more items than they should if migration fails to map feeds etc because they can't be found.

* Issue **#1162** : Remove invalid CopyOption in move() call.

* Issue **#1159** : Fix NPE in rolling appenders with no frequency value.

* Issue **#1160** : Proxy repositories will no longer scan contents on open if they are set to be read only.

* Issue **#1162** : Added buffering etc to improve the performance of proxy aggregation.

* Issue **#1156** : Added code to reduce unlikely chance of NPE or uncontrolled processing in the event of a null or empty processing filter.

* Issue **#1149** : Changed the way EntryIdSet is unmarshalled so jaxb can now use the getter to add items to a collection.

* Ignore broken junit test that cannot work as it stands

* Fix NPE in DictionaryStoreImpl.findByName().

* Issue **#1146** : Added `encodeUrl()`, `decodeUrl()` and `dashboard()` functions to dashboard tables to make dashboard linking easier. The `link()` function now automatically encodes/decodes each param so that parameters do not break the link format, e.g. `[Click Here](http://www.somehost.com/somepath){dialog|Dialog Title}`.

* Issue **#1144** : Changed StreamRange to account for inclusive stream id ranges in v6.0 that was causing an issue with file system maintenance.

* Mask passwords on the proxy admin page.

* Add exception to wrapped exception in the feedStatus service.

* Issue **#1140** : Add health check for proxy feed status url.

* Issue **#1138** : Stroom proxy now deletes empty repository directories based on creation time and depth first so that pruning empty directories is quicker and generally more successful.

* Issue **#1137** : Change proxy remote url health check to accept a 406 code as the feed will not be specified.

* Issue **#1135** : Data retention policies are now migrated to use `Type` and not `Stream Type`.

* Issue **#1136** : Remove recursive chown from stroom and proxy docker entrypoint scripts.


## [v7.0-alpha.5] - 2019-06-12

* Fix YAML substitution.


## [v7.0-alpha.4] - 2019-06-11

* Update API paths


## [v7.0-alpha.3] - 2019-05-10

* Fix config


## [v7.0-alpha.2] - 2019-05-10

* Fix config

* Issue **#1134** : Proxy now requires feed name to always be supplied.

* Expose proxy api key in yaml config via SYNC_API_KEY

* Issue **#1130** : Change `start.sh` so it works when realpath is not installed.

* Issue **#1129** : Fixed stream download from the UI.

* Issue **#1119** : StreamDumpTool will now dump data to zip files containing all data and associated meta and context data. This now behaves the same way as downloading data from the UI and can be used as an input to proxy aggregation or uploaded manually.


## [v7.0-alpha.1] - 2019-04-23

* Fix config issue

* Fixed NPE created when using empty config sections.

* Issue **#1122** : Fixed hessian communication between stroom and stroom proxy used to establish feed receive status. Added restful endpoints for feed status to stroom and stroom proxy. Proxy will now be able to request feed status from upstream stroom or stroom proxy instances.

* Fixed incompatibility issues with MySQL 5.7 and 8.0.

* Added debug to help diagnose search failures

* Issue **#382** : Large zip files are now broken apart prior to proxy aggregation.

* Change start script to use absolute paths for jar, config and logs to distinguish stroom and proxy instances.

* Issue **#1116** : Better implementation of proxy aggregation.

* Issue **#1116** : Changed the way tasks are executed to ensure thread pools expand to the maximum number of threads specified rather than just queueing all tasks and only providing core threads.

* Remove full path from file in sha256 hash file release artifact.

* Issue **#1115** : Add missing super.startProcessing to AbstractKafkaProducerFilter.

* Improve exception handling and logging in RemoteDataSourceProvider. Now the full url is included in dashboard connection errors.

* Change Travis build to generate sha256 hashes for release zip/jars.

* Uplift the visualisations content pack to v3.2.1

* Issue **#1100** : Fix incorrect sort direction being sent to visualisations.

* Add guard against race condition

* Add migration script to remove property `stroom.node.status.heapHistogram.jMapExecutable`.

* Uplift base docker image to openjdk:8u191-jdk-alpine3.9, reverting back to JDK for access to diagnostic tools.

* Issue **#1084** : Change heap histogram statistics to java MBean approach rather than jmap binary. Remove stroom.node.status.heapHistogram.jMapExecutable property.

* Improve resource for setting user's status

* Issue **#1079** : Improved the logging of permission errors encountered during stream processing

* Issue **#1058** : Added property `stroom.pipeline.parser.secureProcessing` to enable/disable the XML secure processing feature.

* Issue **#1062** : Add env var for UI path

* Uplift distribution visualisation content pack to v3.1.0

* Add transform_user_extract.py, for pre-6.0 to 6.0 user migration

* Issue **#1059** : Fix guice errors on stroom-proxy startup.

* Issue **#1010** : Improve distribution start/stop/etc scripts by adding monochrome switch and background log tailing.

* Issue **#1053** : Add API to disabled authorisation users

* Issue **#1042** : Improve error message for an ApiException when requesting a user's token.

* Issue **#1050** : Prevent creation of permission entries if key already exists.

* Issue **#1015** : Add sortDirections[] and keySortDirection to visualisation data object to fix sorting in the visualisations.

* Issue **#1019** : Fix visualisations settings dialog so you can un-set text and list controls.

* Issue **#1041** : Add a healthcheck to Stroom to alert for API key expiry

* Issue **#1040** : Fix for visualisations that do not require nested data.

* Issue **#1036** : Fix for scrollbar position on explorer popup windows.

* Issue **#1037** : Updated `moment.js` for parsing/formatting dates and times.

* Issue **#1021** : Dashboard links now allow `{}` characters to be used without URL encoding.

* Issue **#1018** : Added Health Checks for the external connectors that are registered via plugins

* Issue **#1025** : Fixed ACE editor resize issue where horizontal scroll bar was not always correctly shown.

* Issue **#1025** : Updated ACE editor to v1.4.2.

* Issue **#1022** : Added `Contains` condition to all search expression fields so that regex terms can be used.

* Issue **#1024** : Superseded output helper no longer expects initialisation in all cases.

* Issue **#1021** : Multiple changes to improve vis, dashboard and external linking in Stroom.

* Issue **#1019** : Fix visualisations settings dialog so you can un-set text and list controls.

* Issue **#986** : Fix direct dashboard links.

* Issue **#1006** : Added Exception Mapper for PermissionExceptions to return HTTP FORBIDDEN.

* Issue **#1012** : Fix for NPE caused when checking if an output is superseded.

* Issue **#1011** : Old UI versions running in browsers often cause Stroom to throw an NPE as it can't find the appropriate GWT serialisation policy. Stroom will no longer throw an NPE but will report an `IncompatibleRemoteServiceException` instead. This is the default GWT behaviour.

* Issue **#1007** : Max visualisation results are now limited by default to the maximum number of results defined for the first level of the parent table. This can be further limited by settings in the visualisation.

* Issue **#1004** : Table cells now support multiple links.

* Issue **#1001** : Changed link types to `tab`, `dialog`, `dashboard`, `browser`.

* Issue **#1001** : Added dashboard link option to link to a dashboard from within a vis, e.g. `stroomLink(d.name, 'type=Dashboard&uuid=<TARGET_DASHBOARD_UUID>&params=userId%3D' + d.name, 'DASHBOARD')`.

* Issue **#1001** : Added dashboard link option to link to a dashboard using the `DASHBOARD` target name, e.g. `link(${UserId}, concat('type=Dashboard&uuid=<TARGET_DASHBOARD_UUID>', ${UserId}), '', 'DASHBOARD')`.

* Issue **#1002** : Popup dialogs shown when clicking dashboard hyperlinks are now resizable.

* Issue **#993** : Moving documents in the explorer no longer affects items that are being edited as they are not updated in the process.

* Issue **#996** : Updated functions in dashboard function picker.

* Issue **#981** : Fixed dashboard deletion

* Issue **#989** : Upgraded stroom-expression to v1.4.13 to add new dashboard `link` function.

* Issue **#988** : Changed `generate-url` XSLT function to `link` so it matches the dashboard expression. Changed the parameters to create 4 variants of the function to make creation of simple links easier.

* Issue **#980** : Fix for NPE when fetching dependencies for scripts.

* Issue **#978** : Re-ordering the fields in stream data source

* Issue **gchq/stroom-content#31** : Uplift stroom-logs content pack to v2.0-alpha.5.

* Issue **#982** : Stop proxy trying to health check the content syncing if it isn't enabled.

* Change error logging in ContentSyncService to log stack trace

* Uplift send_to_stroom.sh in the distribution to v2.0

* Issue **#973** : Export servlet changed to a Resource API, added permission check, improved error responses.

* Issue **#969** : The code now suppresses errors for index shards being locked for writing as it is expected. We now lock shards using maps rather than the file system as it is more reliable between restarts.

* Issue **#941** : Internal Meta Stats are now being written

* Issue **#970** : Add stream type of `Records` for translated stroom app events.

* Issue **#966** : Proxy was always reporting zero bytes for the request content in the receive log.

* Issue **#938** : Fixed an NPE in authentication session state.

* Change the proxy yaml configuration for the stack to add `remotedn` and `remotecertexpiry` headers to the receive log

* Change logback archived logs to be gzip compressed for stroom and proxy

* Uplift stroom-logs content pack to v2.0-alpha.3

* Uplift send_to_stroom script to v1.8.1

* Issue **#324** : Changed XML serialisation so that forbidden XML characters U+FFFE and U+FFFF are not written. Note that these characters are not even allowed as character references so they are ignored entirely.

* Issue **#945** : More changes to fix some visualisations only showing 10 data points.

* Issue **#945** : Visualisations now show an unlimited number of data points unless constrained by their parent table or their own maximum value setting.

* Issue **#948** : Catching Spring initialisation runtime errors and ensuring they are logged.

* Add `set_log_levels.sh` script to the distribution

* Uplift visualisations content pack to v3.0.6 in the gradle build

* Issue **#952** : Remote data sources now execute calls within the context of the user for the active query. As a result all running search `destroy()` calls will now be made as the same user that initiated the search.

* Issue **#566** : Info and warning icons are now displayed in stepping screen when needed.

* Issue **#923** : Dashboard queries will now terminate if there are no index shards to search.

* Issue **#959** : Remove Material UI from Login and from password management pages

* Issue **#933** : Add health check for password resets

* Issue **#929** : Add more comprehensive password validation

* Issue **#876** : Fix password reset issues

* Issue **#768** : Preventing deletion of /store in empty volumes

* Issue **#939** : Including Subject DN in receive.log

* Issue **#940** : Capturing User DN and cert expiry on DW terminated SSL

* Issue **#744** : Improved reporting of error when running query with no search extraction pipeline

* Issue **#134** : Copy permissions from parent button

* Issue **#688** : Cascading permissions when moving/copying folder into a destination

* Issue **#788** : Adding DocRef and IsDocRef to stroom query to allow doc ref related filtering. Migration of stream filters uses this.

* Issue **#936** : Add conversion of header `X-SSL-Client-V-End` into `RemoteCertExpiry`, translating date format in the process.

* Issue **#953** : Fixed NPE.

* Issue **#947** : Fixed issue where data retention policy contains incorrect field names.

* Remove Material UI from the Users and API Keys pages

* Add content packs to stroom distribution

* Change distribution to use send_to_stroom.sh v1.7

* Updated stroom expression to v1.4.12 to improve handling or errors values and add new type checking functions `isBoolean()`, `isDouble()`, `isError()`, `isInteger()`, `isLong()`, `isNull()`, `isNumber()`, `isString()`, `isValue()`. Testing equality of null with `x=null()` is no longer valid and must be replaced with `isNull(x)`.

* Issue **#920** : Fix error handling for sql stats queries

* Remove log sending cron process from docker images (now handled by stroom-log-sender).

* Issue **#924** : The `FindReplaceFilter` now records the location of errors.

* Issue **#939** : Added `remotedn` to default list of keys to include in `receive.log`.

* Add git_tag and git_commit labels to docker images

* Uplift stroom-logs content pack in docker image to` v2.0-alpha.2`

* Stop truncation of `logger` in logback console logs

* Issue **#921** : Renaming open documents now correctly changes their tab name. Documents that are being edited now prevent the rename operation until they are saved.

* Issue **#922** : The explorer now changes the selection on a right click if the item clicked is not already selected (could be part of a multi select).

* Issue **#903** : Feed names can now contain wildcard characters when filtering in the data browser.

* Add API to allow creation of an internal Stroom user.

* Fix logger configuration for SqlExceptionHelper

* Add template-pipelines and standard-pipelines content packs to docker image

* Issue **#904** : The UI now shows dictionary names in expressions without the need to enter edit mode.

* Updated ACE editor to v1.4.1.

* Add colours to console logs in docker.

* Issue **#869** : Delete will now properly delete all descendant nodes and documents when deleting folders but will not delete items from the tree if they cannot be deleted, e.g. feeds that have associated data.

* Issue **#916** : You can no longer export empty folders or import nothing.

* Issue **#911** : Changes to feeds and pipelines no longer clear data browsing filters.

* Issue **#907** : Default volumes are now created as soon as they are needed.

* Issue **#910** : Changes to index settings in the UI now register as changes and enable save.

* Issue **#913** : Improve FindReplaceFilter to cope with more complex conditions.

* Change log level for SqlExceptionHelper to OFF, to stop expected exceptions from polluting the logs

* Fix invalid requestLog logFormat in proxy configuration

* Stop service discovery health checks being registered if stroom.serviceDiscovery.enabled=false

* Add fixed version of send_to_stroom.sh to release distribution

* Uplift docker base image for stroom & proxy to openjdk:8u181-jdk-alpine3.8

* Add a health check for getting a public key from the authentication service.

* Issue **#897** : Import no longer attempts to rename or move existing items but will still update content.

* Issue **#902** : Improved the XSLT `format-date` function to better cope with week based dates and to default values to the stream time where year etc are omitted.

* Issue **#905** : Popup resize and move operations are now constrained to ensure that a popup cannot be dragged off screen or resized to be bigger than the current browser window size.

* Issue **#898** : Improved the way many read only aspects of the UI behave.

* Issue **#894** : The system now generates and displays errors to the user when you attempt to copy a feed.

* Issue **#896** : Extended folder `create` permissions are now correctly cached.

* Issue **#893** : You can now manage volumes without the `Manage Nodes` permission.

* Issue **#892** : The volume editor now waits for the node list to be loaded before opening.

* Issue **#889** : Index field editing in the UI now works correctly.

* Issue **#891** : `StreamAppender` now keeps track of it's own record write count and no longer makes use of any other write counting pipeline element.

* Issue **#885** : Improved the way import works to ensure updates to entities are at least attempted when creating an import confirmation.

* Issue **#892** : Changed `Ok` to `OK`.

* Issue **#883** : Output streams are now immediately unlocked as soon as they are closed.

* Removed unnecessary OR operator that was being inserted into expressions where only a single child term was being used. This happened when reprocessing single streams.

* Issue **#882** : Splitting aggregated streams now works when using `FindReplaceFilter`. This functionality was previously broken because various reader elements were not passing the `endStream` event on.

* Issue **#881** : The find and replace strings specified for the `FindReplaceFilter` are now treated as unescaped Java strings and now support new line characters etc.

* Issue **#880** : Increased the maximum value a numeric pipeline property can be set to via the UI to 10000000.

* Issue **#888** : The dependencies listing now copes with external dependencies failing to provide data due to authentication issues.

* Issue **#890** : Dictionaries now show the words tab by default.

* Add admin healthchecks to stroom-proxy

* Add stroom-proxy docker image

* Refactor stroom docker images to reduce image size

* Add enabled flag to storing, forwarding and synching in stroom-proxy configuration

* Issue **#884** : Added extra fonts to stroom docker image to fix bug downloading xls search results.

* Issue **#879** : Fixed bug where reprocess and delete did not work if no stream status was set in the filter.

* Issue **#878** : Changed the appearance of stream filter fields to be more user friendly, e.g. `feedName` is now `Feed` etc.

* Issue **#809** : Changed default job frequency for `Stream Attributes Retention` and `Stream Task Retention` to `1d` (one day).

* Issue **#813** : Turned on secure processing feature for XML parsers and XML transformers so that external entities are not resolved. This prevents DoS attacks and gaining unauthorised access to the local machine.

* Issue **#871** : Fix for OptimisticLockException when processing streams.

* Issue **#872** : The parser cache is now automatically cleared when a schema changes as this can affect the way a data splitter parser is created.

* Add a health check for getting a public key from the authentication service.

* Issue **#897** : Import no longer attempts to rename or move existing items but will still update content.

* Issue **#902** : Improved the XSLT `format-date` function to better cope with week based dates and to default values to the stream time where year etc are omitted.

* Issue **#905** : Popup resize and move operations are now constrained to ensure that a popup cannot be dragged off screen or resized to be bigger than the current browser window size.

* Issue **#898** : Improved the way many read only aspects of the UI behave.

* Issue **#894** : The system now generates and displays errors to the user when you attempt to copy a feed.

* Issue **#896** : Extended folder `create` permissions are now correctly cached.

* Issue **#893** : You can now manage volumes without the `Manage Nodes` permission.

* Issue **#892** : The volume editor now waits for the node list to be loaded before opening.

* Issue **#889** : Index field editing in the UI now works correctly.

* Issue **#891** : `StreamAppender` now keeps track of it's own record write count and no longer makes use of any other write counting pipeline element.

* Issue **#885** : Improved the way import works to ensure updates to entities are at least attempted when creating an import confirmation.

* Issue **#892** : Changed `Ok` to `OK`.

* Issue **#883** : Output streams are now immediately unlocked as soon as they are closed.

* Removed unnecessary OR operator that was being inserted into expressions where only a single child term was being used. This happened when reprocessing single streams.

* Issue **#882** : Splitting aggregated streams now works when using `FindReplaceFilter`. This functionality was previously broken because various reader elements were not passing the `endStream` event on.

* Issue **#881** : The find and replace strings specified for the `FindReplaceFilter` are now treated as unescaped Java strings and now support new line characters etc.

* Issue **#880** : Increased the maximum value a numeric pipeline property can be set to via the UI to 10000000.

* Issue **#888** : The dependencies listing now copes with external dependencies failing to provide data due to authentication issues.

* Issue **#890** : Dictionaries now show the words tab by default.

* Add admin healthchecks to stroom-proxy

* Add stroom-proxy docker image

* Refactor stroom docker images to reduce image size

* Add enabled flag to storing, forwarding and synching in stroom-proxy configuration

* Issue **#884** : Added extra fonts to stroom docker image to fix bug downloading xls search results.

* Issue **#879** : Fixed bug where reprocess and delete did not work if no stream status was set in the filter.

* Issue **#878** : Changed the appearance of stream filter fields to be more user friendly, e.g. `feedName` is now `Feed` etc.

* Issue **#809** : Changed default job frequency for `Stream Attributes Retention` and `Stream Task Retention` to `1d` (one day).

* Issue **#813** : Turned on secure processing feature for XML parsers and XML transformers so that external entities are not resolved. This prevents DoS attacks and gaining unauthorised access to the local machine.

* Issue **#871** : Fix for OptimisticLockException when processing streams.

* Issue **#872** : The parser cache is now automatically cleared when a schema changes as this can affect the way a data splitter parser is created.

* Issue **#865** : Made `stroom.conf` location relative to YAML file when `externalConfig` YAML property is set.

* Issue **#867** : Added an option `showReplacementCount` to the find replace filter to choose whether to report total replacements on process completion.

* Issue **#867** : Find replace filter now creates an error if an invalid regex is used.

* Issue **#855** : Further fixes for stepping data that contains a BOM.

* Changed selected default tab for pipelines to be `Data`.

* Issue **#860** : Fixed issue where stepping failed when using any sort of input filter or reader before the parser.

* Issue **#867** : Added an option `showReplacementCount` to the find replace filter to choose whether to report total replacements on process completion.

* Improved Stroom instance management scripts

* Add contentPack import

* Fix typo in Dockerfile

* Issue **#859** : Change application startup to keep retrying when establishing a DB connection except for certain connection errors like access denied.

* Issue **#730** : The `System` folder now displays data and processors. This is a bug fix related to changing the default initial page for some document types.

* Issue **#854** : The activity screen no longer shows a permission error when shown to non admin users.

* Issue **#853** : The activity chooser will no longer display on startup if activity tracking is not enabled.

* Issue **#855** : Fixed stepping data that contains a BOM.

* Change base docker image to openjdk:8u171-jdk-alpine

* Improved loading of activity list prior to showing the chooser dialog.

* Issue **#852** : Fix for more required permissions when logging other 'find' events.

* Issue **#730** : Changed the default initial page for some document types.

* Issue **#852** : Fix for required permission when logging 'find' events.

* Changed the way the root pane loads so that error popups that appear when the main page is loading are not hidden.

* Issue **#851** : Added additional type info to type id when logging events.

* Issue **#848** : Fixed various issues related to stream processor filter editor.

* Issue **#815** : `stroom.pageTitle` property changed to `stroom.htmlTitle`.

* Issue **#732** : Added `host-address` and `host-name` XSLT functions.

* Issue **#338** : Added `splitAggregatedStreams` property to `StreamAppender`, `FileAppender` and `HDFSFileAppender` so that aggregated streams can be split into separate streams on output.

* Issue **#338** : Added `streamNo` path replacement variable for files to record the stream number within an aggregate.

* Added tests and fixed sorting of server tasks.

* Improved the way text input and output is buffered and recorded when stepping.

* The find and replace filter now resets the match count in between nested streams so that each stream is treated the same way, i.e. it can have the same number of text replacements.

* Added multiple fixes and improvements to the find and replace filter including limited support of input/output recording when stepping.

* Issue **#827** : Added `TextReplacementFilterReader` pipeline element.

* Issue **#736** : Added sorting to server tasks table.

* Inverted the behaviour of `disableQueryInfo` to now be `requireQueryInfo`.

* Issue **#596** : Rolling stream and file appenders can now roll on a cron schedule in addition to a frequency.

* The accept button now enabled on splash screen.

* Added additional event logging to stepping.

* An activity property with an id of `disableQueryInfo` can now be used to disable the query info popup on a per activity basis.

* Activity properties can now include the attributes `id`, `name`, `showInSelection` and `showInList` to determine their appearance and behaviour;

* Nested elements are now usable in the activity editor HTML.

* Record counts are now recorded on a per output stream basis even when splitting output streams.

* Splash presenter buttons are now always enabled.

* Fix background colour to white on activity pane.

* Changed `splitWhenBiggerThan` property to `rollSize` and added the property to the rolling appenders for consistency.

* Issue **#838** : Fix bug where calculation of written and read bytes was being accounted for twice due to the use of Java internal `FilterInputStream` and `FilterOutputStream` behaviour. This was leading to files being split at half od the expected size. Replaced Java internal classes with our own `WrappedInputStream` and `WrappedOutputStream` code.

* Issue **#837** : Fix bug to no longer try and record set activity events for null activities.

* Issue **#595** : Added stream appender and file appender property `splitWhenBiggerThan` to limit the size of output streams.

* Now logs activity change correctly.

* Add support for checkbox and selection control types to activity descriptions.

* Issue **#833** : The global property edit dialog can now be made larger.

* Fixed some issues in the activity manager.

* Issue **#722** : Change pipeline reference data loader to store its reference data in an off-heap disk backed LMDB store to reduce Java heap usage. See the `stroom.refloader.*` properties for configuration of the off-heap store.

* Issue **#794** : Automatically suggest a pipeline element name when creating it

* Issue **#792** : Preferred order of properties for Pipeline Elements

* Issue **824** : Fix for replace method in PathCreator also found in stroom proxy.

* Issue **#828** : Changed statistics store caches to 10 minute time to live so that they will definitely pick up new statistics store definitions after 10 minutes.

* Issue **#774** : Event logging now logs find stream criteria correctly so that feeds ids are included.

* Issue **#829** : Stroom now logs event id when viewing individual events.

* Added functionality to record actions against user defined activities.

* Added functionality to show a splash screen on login.

* Issue **#791** : Fixed broken equals method so query total row count gets updated correctly.

* Issue **#830** : Fix for API queries not returning before timing out.

* Issue **#824** : Fix for replace method in PathCreator also found in stroom proxy.

* Issue **#820** : Fix updating index shards so that they are loaded, updated and saved under lock.

* Issue **#819** : Updated `stroom-expression` to v1.4.3 to fix violation of contract exception when sorting search results.

* Issue **#817** : Increased maximum number of concurrent stream processor tasks to 1000 per node.

* Moved Index entities over to the new multi part document store.

* Moved Pipeline entities over to the new multi part document store.

* Moved both Statistic Store entity types over to the new multi part document store.

* Moved XSLT entities over to the new multi part document store.

* Moved Visualisation entities over to the new multi part document store.

* Moved Script entities over to the new multi part document store.

* Moved Dashboard entities over to the new multi part document store.

* Moved XmlSchema entities over to the new multi part document store.

* Moved TextConverter entities over to the new multi part document store.

* Modified the storage of dictionaries to use the new multi part document store.

* Changed the document store to hold multiple entries for a document so that various parts of a document can be written separately, e.g. the meta data about a dictionary and the dictionary text are now written as separate DB entries. Entries are combined during the serialisation/deserialisation process.

* Changed the import export API to use byte arrays to hold values rather than strings. *POSSIBLE BREAKING CHANGE*
Issue **gchq/stroom-expression#22** : Add `typeOf(...)` function to dashboard.

* Issue **#697** : Fix for reference data sometimes failing to find the appropriate effective stream due to the incorrect use of the effective stream cache. It was incorrectly configured to use a time to idle (TTI) expiry rather than a time to live (TTL) expiry meaning that heavy use of the cache would prevent the cached effective streams being refreshed.

* Issue **#806** : Fix for clearing previous dashboard table results if search results deliver no data.

* Issue **#805** : Fix for dashboard date time formatting to use local time zone.

* Issue **#803** : Fix for group key conversion to an appropriate value for visualisations.

* Issue **#802** : Restore lucene-backward-codecs to the build

* Issue **#800** : Add DB migration script 33 to replace references to the `Stream Type` type in the STRM_PROC_FILT table with `streamTypeName`.

* Issue **#798** : Add DB migration script 32 to replace references to the `NStatFilter` type in the PIPE table with `StatisticsFilter`.

* Fix data receipt policy defect

* Issue **#791** : Search completion signal is now only sent to the UI once all pending search result merges are completed.

* Issue **#795** : Import and export now works with appropriate application permissions. Read permission is required to export items and Create/Update permissions are required to import items depending on whether the update will create a new item or update an existing one.

* Improve configurabilty of stroom-proxy.

* Issue **#783** : Reverted code that ignored duplicate selection to fix double click in tables.

* Issue **#782** : Fix for NPE thrown when using CountGroups when GroupKey string was null due to non grouped child rows.

* Issue **#778** : Fix for text selection on tooltips etc in the latest version of Chrome.

* Uplift stroom-expression to v1.4.1

* Issue **#776** : Removal of index shard searcher caching to hopefully fix Lucene directory closing issue.

* Issue **#779** : Fix permissions defect.

* Issue **gchq/stroom-expression#22** : Add `typeOf(...)` function to dashboard.

* Issue **#766** : Fix NullPointerExceptions when downloading table results to Excel format.

* Issue **#770** : Speculative fix for memory leak in SQL Stats queries.

* Issue **#761** : New fix for premature truncation of SQL stats queries due to thread interruption.

* Issue **#748** : Fix build issue resulting from a change to SafeXMLFilter.

* Issue **#748** : Added a command line interface (CLI) in addition to headless execution so that full pipelines can be run against input files.

* Issue **#748** : Fixes for error output for headless mode.

* Issue **#761** : Fixed statistic searches failing to search more than once.

* Issue **#756** : Fix for state being held by `InheritableThreadLocal` causing objects to be held in memory longer than necessary.

* Issue **#761** : Fixed premature truncation of SQL stats queries due to thread interruption.

* Added `pipeline-name` and `put` XSLT functions back into the code as they were lost in a merge.

* Issue **#749** : Fix inability to query with only `use` privileges on the index.

* Issue **#613** : Fixed visualisation display in latest Firefox and Chrome.

* Added permission caching to reference data lookup.

* Updated to stroom-expression 1.3.1

    Added cast functions `toBoolean`, `toDouble`, `toInteger`, `toLong` and `toString`.
    Added `include` and `exclude` functions.
    Added `if` and `not` functions.
    Added value functions `true()`, `false()`, `null()` and `err()`.
    Added `match` boolean function.
    Added `variance` and `stDev` functions.
    Added `hash` function.
    Added `formatDate` function.
    Added `parseDate` function.
    Made `substring` and `decode` functions capable of accepting functional parameters.
    Added `substringBefore`, `substringAfter`, `indexOf` and `lastIndexOf` functions.
    Added `countUnique` function.

* Issue **#613** : Fixed visualisation display in latest Firefox and Chrome.

* Issue **#753** : Fixed script editing in UI.

* Issue **#751** : Fix inability to query on a dashboard with only use+read rights.

* Issue **#719** : Fix creation of headless Jar to ensure logback is now included.

* Issue **#735** : Change the format-date xslt function to parse dates in a case insensitive way.

* Issue **#719** : Fix creation of headless Jar. Exclude gwt-unitCache folder from build JARs.

* Issue **#720** : Fix for Hessian serialisation of table coprocessor settings.

* Issue **#217** : Add an 'all/none' checkbox to the Explorer Tree's quick filter.

* Issue **#400** : Shows a warning when cascading folder permissions.

* Issue **#405** : Fixed quick filter on permissions dialog, for users and for groups. It will now match anywhere in the user or group name, not just at the start.

* Issue **#708** : Removed parent folder UUID from ExplorerActionHandler.

* Application security code is now implemented using lambda expressions rather than AOP. This simplifies debugging and makes the code easier to understand.

* Changed the task system to allow task threads to be interrupted from the task UI.

* Made changes to improve search performance by making various parts of search wait for interruptible conditions.

* Migrated code from Spring to Guice for managing dependency injection.

* Issue **#229** : When a user 'OKs' a folder permission change it can take a while to return. This disables the ok/cancel buttons while Stroom is processing the permission change.

* Issue **#405** : Fixed quick filter on permissions dialog, for users and for groups. It will now match anywhere in the user or group name, not just at the start.

* Issue **#588** : Fixed display of horizontal scrollbar on explorer tree in export, create, copy and move dialogs.

* Issue **#691** : Volumes now reload on edit so that the entities are no longer stale the second time they are edited.

* Issue **#692** : Properties now reload on edit so that the entities are no longer stale the second time they are edited.

* Issue **#703** : Removed logging of InterruptedException stack trace on SQL stat queries, improved concurrency code.

* Issue **#697** : Improved XSLT `Lookup` trace messages.

* Issue **#697** : Added a feature to trace XSLT `Lookup` attempts so that reference data lookups can be debugged.

* Issue **#702** : Fix for hanging search extraction tasks

* Issue **#701** : The search `maxDocIdQueueSize` is now 1000 by default.

* Issue **#700** : The format-date XSLT function now defaults years, months and days to the stream receipt time regardless of whether the input date pattern specifies them.

* Issue **#657** : Change SQL Stats query code to process/transform the data as it comes back from the database rather than holding the full resultset before processing. This will reduce memory overhead and improve performance.

* Issue **#634** : Remove excessive thread sleeping in index shard searching. Sleeps were causing a significant percentage of inactivity and increasing memory use as data backed up. Add more logging and logging of durations of chunks of code. Add an integration test for testing index searching for large data volumes.

* Issue **#698** : Migration of Processing Filters now protects against folders that have since been deleted

* Issue **#634** : Remove excessive thread sleeping in index shard searching. Sleeps were causing a significant percentage of inactivity and increasing memory use as data backed up. Add more logging and logging of durations of chunks of code. Add an integration test for testing index searching for large data volumes.

* Issue **#659** : Made format-date XSLT function default year if none specified to the year the data was received unless this would make the date later then the received time in which case a year is subtracted.

* Issue **#658** : Added a hashing function for XSLT translations.

* Issue **#680** : Fixed the order of streams in the data viewer to descending by date

* Issue **#679** : Fixed the editing of Stroom properties that are 'persistent'.

* Issue **#681** : Added dry run to check processor filters will convert to find stream criteria. Throws error to UI if fails.

* Issue **#676** : Fixed use of custom stream type values in expression based processing filters.

* Issue **#673** : Fixed issue with Stream processing filters that specify Create Time

* Issue **#675** : Fixed issue with datafeed requests authenticating incorrectly

* Issue **#666** : Fixed the duplicate dictionary issue in processing filter migrations, made querying more efficient too
* Database migration fixes and tools

* Issue **#668** : Fixed the issue that prevented editing of stroom volumes

* Issue **#669** : Elastic Index Filter now uses stroomServiceUser to retrieve the index config from the Query Elastic service.

* Minor fix to migrations

* Add logging to migrations

* Add logging to migrations

* Issue **#651** : Removed the redundant concept of Pipeline Types, it's half implementation prevented certain picker dialogs from working.

* Issue **#481** : Fix handling of non-incremental index queries on the query API. Adds timeout option in request and blocking code to wait for the query to complete. Exit early from wait loops in index/event search.

* Issue **#626** : Fixed issue with document settings not being persisted

* Issue **#621** : Changed the document info to prevent requests for multi selections

* Issue **#620** : Copying a directory now recursively copies it's contents, plus renaming copies is done more intelligently.

* Issue **#546** : Fixed race conditions with the Explorer Tree, it was causing odd delays to population of the explorer in various places.

* Issue **#495** : Fixed the temporary expansion of the Explorer Tree caused by filtering

* Issue **#376** : Welcome tab details fixed since move to gradle

* Issue **#523** : Changed permission behaviours for copy and move to support `None`, `Source`, `Destination` and `Combined` behaviours. Creating new items now allows for `None` and `Destination` permission behaviours. Also imported items now receive permissions from the destination folder. Event logging now indicates the permission behaviour used during copy, move and create operations.

* Issue **#480** : Change the downloaded search request API JSON to have a fetch type of ALL.

* Issue **#623** : Fixed issue where items were being added to sublist causing a stack overflow exception during data retention processing.

* Issue **#617** : Introduced a concept of `system` document types that prevents the root `System` folder type from being created, copied, deleted, moved, renamed etc.

* Issue **#622** : Fix incorrect service discovery based api paths, remove authentication and authorisation from service discovery

* Issue **#568** : Fixed filtering streams by pipeline in the pipeline screen.

* Issue **#565** : Fixed authorisation issue on dashboards.

* Issue **#592** : Mount stroom at /stroom.

* Issue **#608** : Fixed stream grep and stream dump tools and added tests to ensure continued operation.

* Issue **#603** : Changed property description from `tags` to `XML elements` in `BadTextXMLFilterReader`.

* Issue **#600** : Added debug to help diagnose cause of missing index shards in shard list.

* Issue **#611** : Changed properties to be defined in code rather than Spring XML.

* Issue **#605** : Added a cache for retrieving user by name to reduce DB use when pushing users for each task.

* Issue **#610** : Added `USE INDEX (PRIMARY)` hint to data retention select SQL to improve performance.

* Issue **#607** : Multiple improvements to the code to ensure DB connections, prepared statements, result sets etc use try-with-resources constructs wherever possible to ensure no DB resources are leaked. Also all connections obtained from a data source are now returned appropriately so that connections from pools are reused.

* Issue **#602** : Changed the data retention rule table column order.

* Issue **#606** : Added more stroom properties to tune the c3P0 connection pool. The properties are prefixed by `stroom.db.connectionPool` and `stroom.statistics.sql.db.connectionPool`.

* Issue **#601** : Fixed NPE generated during index shard retention process that was caused by a shard being deleted from the DB at the same time as the index shard retention job running.

* Issue **#609** : Add configurable regex to replace IDs in heap histogram class names, e.g. `....$Proxy54` becomes `....$Proxy--ID-REMOVED--`

* Issue **#570** : Refactor the heap histogram internal statistics for the new InternalStatisticsReceiver

* Issue **#599** : DocumentServiceWriteAction was being used in the wrong places where EntityServiceSaveAction should have been used instead to save entities that aren't document entities.

* Issue **#593** : Fixed node save RPC call.

* Issue **#591** : Made the query info popup more configurable with a title, validation regex etc. The popup will now only be displayed when enabled and when a manual user action takes place, e.g. clicking a search button or running a parameterised execution with one or more queries.

* Added 'prompt' option to force the identity provider to ask for a login.

* Issue **#549** : Change to not try to connect to kafka when kafka is not configured and improve failure handling

* Issue **#573** : Fixed viewing folders with no permitted underlying feeds. It now correctly shows blank data screen, rather than System/Data.

* Issue **#150** : Added a feature to optionally require specification of search purpose.

* Issue **#572** : Added a feature to allow easy download of dictionary contents as a text file.

* Generate additional major and minor floating docker tags in travis build, e.g. v6-LATEST and v6.0-LATEST

* Change docker image to be based on openjdk:8u151-jre-alpine

* Added a feature to list dependencies for all document entities and indicate where dependencies are missing.

* Issue **#540** : Improve description text for stroom.statistics.sql.maxProcessingAge property

* Issue **#538** : Lists of items such as users or user groups were sometimes not being converted into result pages correctly, this is now fixed.

* Issue **#537** : Users without `Manage Policies` permission can now view streams.

* Issue **#522** : Selection of data retention rules now remains when moving rules up or down.

* Issue **#411** : When data retention rules are disabled they are now shown greyed out to indicate this.

* Issue **#536** : Fix for missing visualisation icons.

* Issue **#368** : Fixed hidden job type button on job node list screen when a long cron pattern is used.

* Issue **#507** : Added dictionary inheritance via import references.

* Issue **#554** : Added a `parseUri` XSLT function.

* Issue **#557** : Added dashboard functions to parse and output URI parts.

* Issue **#552** : Fix for NPE caused by bad XSLT during search data extraction.

* Issue **#560** : Replaced instances of `Files.walk()` with `Files.walkFileTree()`. `Files.walk()` throws errors if any files are deleted or are not accessible during the walk operation. This is a major issue with the Java design for walking files using Java 8 streams. To avoid this issue `Files.walkFileTree()` has now been used in place of `Files.walk()`.

* Issue **#567** : Changed `parseUri` to be `parse-uri` to keep it consistently named with respect to other XSLT functions. The old name `parseUri` still works but is deprecated and will be removed in a later version.

* Issue **#567** : The XSLT function `parse-uri` now correctly returns a `schemeSpecificPart` element rather than the incorrectly named `schemeSpecificPort`.

* Issue **#567** : The dashboard expression function `extractSchemeSpecificPortFromUri` has now been corrected to be called `extractSchemeSpecificPartFromUri`.

* Issue **#567** : The missing dashboard expression function `extractQueryFromUri` has been added.

* Issue **#571** : Streams are now updated to have a status of deleted in batches using native SQL and prepared statements rather than using the stream store.

* Issue **#559** : Changed CSS to allow table text selection in newer browsers.

* Issue **#574** : Fixed SQL debug trace output.

* Issue **#574** : Fixed SQL UNION code that was resulting in missing streams in the data browser when paging.

* Issue **#590** : Improved data browser performance by using a local cache to remember feeds, stream types, processors, pipelines etc while decorating streams.

* Issue **#150** : Added a property to optionally require specification of search purpose.

* New authentication flow based around OpenId

* New user management screens

* The ability to issue API keys

* Issue **#501** : Improve the database teardown process in integration tests to speed up builds

* Relax regex in build script to allow tags like v6.0-alpha.3 to be published to Bintray

* Add Bintray publish plugin to Gradle build

* Issue **#75** : Upgraded to Lucene 5.

* Issue **#135** : [BREAKING CHANGE] Removed JODA Time library and replaced with Java 7 Time API. This change breaks time zone output previously formatted with `ZZ` or `ZZZ`.

* Added XSLT functions generate-url and fetch-json

* Added ability to put clickable hyperlinks in Dashboard tables

* Added an HTTP appender.

* Added an appender for the proxy store.

* Issue **#412** : Fixed no-column table breakage

* Issue **#380** : Fixed build details on welcome/about

* Issue **#348** : Fixed new menu icons.

* Issue **98** : Fix premature trimming of results in the store

* Issue **360** : Fix inability to sort sql stats results in the dashboard table

* Issue **#550** : Fix for info message output for data retention.

* Issue **#551** : Improved server task detail for data retention job.

* Issue **#541** : Changed stream retention job descriptions.

* Issue **#553** : The data retention job now terminates if requested to do so and also tracks progress in a local temp file so a nodes progress will survive application restarts.

* Change docker image to use openjdk:8u151-jre-alpine as a base

* Issue **#539** : Fix issue of statistic search failing after it is imported

* Issue **#547** : Data retention processing is now performed in batches (size determined by `stroom.stream.deleteBatchSize`). This change should reduce the memory required to process the data retention job.

* Issue **#541** : Marked old stream retention job as deprecated in description.

* Issue **#542** : Fix for lazy hibernate object initialisation when stepping cooked data.

* Issue **#524** : Remove dependency on stroom-proxy:stroom-proxy-repo and replaced with duplicated code from stroom-proxy-repo (commit b981e1e)

* Issue **#203** : Initial release of the new data receipt policy functionality.

* Issue **#202** : Initial release of the new data retention policy functionality.

* Issue **#521** : Fix for the job list screen to correct the help URL.

* Issue **#526** : Fix for XSLT functions that should return optional results but were being forced to return a single value.

* Issue **#527** : Fix for XSLT error reporting. All downstream errors were being reported as XSLT module errors and were
 hiding the underlying exception.

* Issue **#501** : Improve the database teardown process in integration tests to speed up builds.

* Issue **#511** : Fix NPE thrown during pipeline stepping by downstream XSLT.

* Issue **#521** : Fix for the job list screen to use the help URL system property for displaying context sensitive help.

* Issue **#511** : Fix for XSLT functions to allow null return values where a value cannot be returned due to an error etc.

* Issue **#515** : Fix handling of errors that occur before search starts sending.

* Issue **#506** : In v5 dashboard table filters were enhanced to allow parameters to be used in include/exclude filters. The implementation included the use of ` \ ` to escape `$` characters that were not to be considered part of a parameter reference. This change resulted in regular expressions requiring ` \ ` being escaped with additional ` \ ` characters. This escaping has now been removed and instead only `$` chars before `{` chars need escaping when necessary with double `$$` chars, e.g. use `$${something` if you actually want `${something` not to be replaced with a parameter.

* Issue **#505** : Fix the property UI so all edited value whitespace is trimmed

* Issue **#513** : Now only actively executing tasks are visible as server tasks

* Issue **#483** : When running stream retention jobs the transactions are now set to REQUIRE_NEW to hopefully ensure that the job is done in small batches rather than a larger transaction spanning multiple changes.

* Issue **#508** : Fix directory creation for index shards.

* Issue **#492** : Task producers were still not being marked as complete on termination which meant that the parent cluster task was not completing. This has now been fixed.

* Issue **#497** : DB connections obtained from the data source are now released back to the pool after use.

* Issue **#492** : Task producers were not being marked as complete on termination which meant that the parent cluster task was not completing. This has now been fixed.

* Issue **#497** : Change stream task creation to use straight JDBC rather than hibernate for inserts and use a configurable batch size (stroom.databaseMultiInsertMaxBatchSize) for the inserts.

* Issue **#502** : The task executor was not responding to shutdown and was therefore preventing the app from stopping gracefully.

* Issue **#476** : Stepping with dynamic XSLT or text converter properties now correctly falls back to the specified entity if a match cannot be found by name.

* Issue **#498** : The UI was adding more than one link between 'Source' and 'Parser' elements, this is now fixed.

* Issue **#492** : Search tasks were waiting for part of the data extraction task to run which was not checking for termination. The code for this has been changed and should now terminate when required.

* Issue **#494** : Fix problem of proxy aggregation never stopping if more files exist

* Issue **#490** : Fix errors in proxy aggregation due to a bounded thread pool size

* Issue **#484** : Remove custom finalize() methods to reduce memory overhead

* Issue **#475** : Fix memory leak of java.io.File references when proxy aggregation runs

* Issue **#470** : You can now correctly add destinations directly to the pipeline 'Source' element to enable raw streaming.

* Issue **#487** : Search result list trimming was throwing an illegal argument exception `Comparison method violates its general contract`, this should now be fixed.

* Issue **#488** : Permissions are now elevated to 'Use' for the purposes of reporting the data source being queried.

* Migrated to ehcache 3.4.0 to add options for off-heap and disk based caching to reduce memory overhead.

* Caches of pooled items no longer use Apache Commons Pool.

* Issue **#401** : Reference data was being cached per user to ensure a user centric view of reference data was being used. This required more memory so now reference data is built in the context of the internal processing user and then filtered during processing by user access to streams.

* The effective stream cache now holds 1000 items.

* Reduced the amount of cached reference data to 100 streams.

* Reduced the number of active queries to 100.

* Removed Ehcache and switched to Guava cache.

* Issue **#477** : Additional changes to ensure search sub tasks use threads fairly between multiple searches.

* Issue **#477** : Search sub tasks are now correctly linked to their parent task and can therefore be terminated by terminating parent tasks.

* Issue **#425** : Changed string replacement in pipeline migration code to use a literal match

* Issue **#469** : Add Heap Histogram internal statistics for memory use monitoring

* Issue **#463** : Made further improvements to the index shard writer cache to improve performance.

* Issue **#448** : Some search related tasks never seem to complete, presumably because an error is thrown at some point and so their callbacks do not get called normally. This fix changes the way task completion is recorded so that it isn't dependant on the callbacks being called correctly.

* Issue **#464** : When a user resets a password, the password now has an expiry date set in the future determined by the password expiry policy. Password that are reset by email still expire immediately as expected.

* Issue **#462** : Permission exceptions now carry details of the user that the exception applies to. This change allows error logging to record the user id in the message where appropriate.

* Issue **#463** : Many index shards are being corrupted which may be caused by insufficient locking of the shard writers and readers. This fix changes the locking mechanism to use the file system.

* Issue **#451** : Data paging was allowing the user to jump beyond the end of a stream whereby just the XML root elements were displayed. This is now fixed by adding a constraint to the page offset so that the user cannot jump beyond the last record. Because data paging assumes that segmented streams have a header and footer, text streams now include segments after a header and before a footer, even if neither are added, so that paging always works correctly regardless of the presence of a header or footer.

* Issue **#461** : The stream attributes on the filter dialog were not sorted alphabetically, they now are.

* Issue **#460** : In some instances error streams did not always have stream attributes added to them for fatal errors. This mainly occurred in instances where processing failed early on during pipeline creation. An error was recorded but stream attributes were not added to the meta data for the error stream. Processing now ensures that stream attributes are recorded for all error cases.

* Issue **#442** : Remove 'Old Internal Statistics' folder, improve import exception handling

* Issue **#457** : Add check to import to prevent duplicate root level entities

* Issue **#444** : Fix for segment markers when writing text to StreamAppender.

* Issue **#447** : Fix for AsyncSearchTask not being displayed as a child of EventSearchTask in the server tasks view.

* Issue **#421** : FileAppender now causes fatal error where no output path set.

* Issue **#427** : Pipelines with no source element will now only treat a single parser element as being a root element for backwards compatibility.

* Issue **#420** : Pipelines were producing errors in the UI when elements were deleted but still had properties set on them. The pipeline validator was attempting to set and validate properties for unknown elements. The validator now ignores properties and links to elements that are undeclared.

* Issue **#420** : The pipeline model now removes all properties and links for deleted elements on save.

* Issue **#458** : Only event searches should populate the `searchId`. Now `searchId` is only populated when a stream processor task is created by an event search as only event searches extract specific records from the source stream.

* Issue **#437** : The event log now includes source in move events.

* Issue **#419** : Fix multiple xml processing instructions appearing in output.

* Issue **#446** : Fix for deadlock on rolling appenders.

* Issue **#444** : Fix segment markers on RollingStreamAppender.

* Issue **#426** : Fix for incorrect processor filters. Old processor filters reference `systemGroupIdSet` rather than `folderIdSet`. The new migration updates them accordingly.

* Issue **#429** : Fix to remove `usePool` parser parameter.

* Issue **#439** : Fix for caches where elements were not eagerly evicted.

* Issue **#424** : Fix for cluster ping error display.

* Issue **#441** : Fix to ensure correct names are shown in pipeline properties.

* Issue **#433** : Fixed slow stream queries caused by feed permission restrictions.

* Issue **#385** : Individual index shards can now be deleted without deleting all shards.

* Issue **#391** : Users needed `Manage Processors` permission to initiate pipeline stepping. This is no longer required as the 'best fit' pipeline is now discovered as the internal processing user.

* Issue **#392** : Inherited pipelines now only require 'Use' permission to be used instead of requiring 'Read' permission.

* Issue **#394** : Pipeline stepping will now show errors with an alert popup.

* Issue **#396** : All queries associated with a dashboard should now be correctly deleted when a dashboard is deleted.

* Issue **#393** : All caches now cache items within the context of the current user so that different users do not have the possibility of having problems caused by others users not having read permissions on items.

* Issue **#358** : Schemas are now selected from a subset matching the criteria set on SchemaFilter by the user.

* Issue **#369** : Translation stepping wasn't showing any errors during stepping if a schema had an error in it.

* Issue **#364** : Switched index writer lock factory to a SingleInstanceLockFactory as index shards are accessed by a single process.

* Issue **#363** : IndexShardWriterCacheImpl now closes and flushes writers using an executor provided by the TaskManager. Writers are now also closed in LRU order when sweeping up writers that exceed TTL and TTI constraints.

* Issue **#361** : Information has been added to threads executing index writer and index searcher maintenance tasks.

* Issue **#356** : Changed the way index shard writers are cached to improve indexing performance and reduce blocking.

* Issue **#353** : Reduced expected error logging to debug.

* Issue **#354** : Changed the way search index shard readers get references to open writers so that any attempt to get an open writer will not cause, or have to wait for, a writer to close.

* Issue **#351** : Fixed ehcache item eviction issue caused by ehcache internally using a deprecated API.

* Issue **#347** : Added a 'Source' node to pipelines to establish a proper root for a pipeline rather than an assumed one based on elements with no parent.

* Issue **#350** : Removed 'Advanced Mode' from pipeline structure editor as it is no longer very useful.

* Issue **#349** : Improved index searcher cache to ensure searchers are not affected by writers closing.

* Issue **#342** : Changed the way indexing is performed to ensure index readers reference open writers correctly.

* Issue **#346** : Improved multi depth config content import.

* Issue **#328** : You can now delete corrupt shards from the UI.

* Issue **#343** : Fixed login expiry issue.

* Issue **#345** : Allowed for multi depth config content import.

* Issue **#341** : Fixed arg in SQL.

* Issue **#340** : Fixed headless and corresponding test.

* Issue **#333** : Fixed event-logging version in build.

* Issue **#334** : Improved entity sorting SQL and separated generation of SQL and HQL to help avoid future issues.

* Issue **#335** : Improved user management

* Issue **#337** : Added certificate auth option to export servlet and disabled the export config feature by default.

* Issue **#337** : Added basic auth option to export servlet to complement cert based auth.

* Issue **#332** : The index shard searcher cache now makes sure to get the current writer needed for the current searcher on open.

* Issue **#322** : The index cache and other caching beans should now throw exceptions on `get` that were generated during the creation of cached items.

* Issue **#325** : Query history is now cleaned with a separate job. Also query history is only recorded for manual querying, i.e. not when query is automated (on open or auto refresh). Queries are now recorded on a dashboard + query component basis and do not apply across multiple query components in a dashboard.

* Issue **#323** : Fixed an issue where parser elements were not being returned as 'processors' correctly when downstream of a reader.

* Issue **#322** : Index should now provide a more helpful message when an attempt is made to index data and no volumes have been assigned to an index.

* Issue **#316** : Search history is now only stored on initial query when using automated queries or when a user runs a query manually. Search history is also automatically purged to keep either a specified number of items defined by `stroom.query.history.itemsRetention` (default 100) or for a number of days specified by `stroom.query.history.daysRetention` (default 365).

* Issue **#317** : Users now need update permission on an index plus 'Manage Index Shards' permission to flush or close index shards. In addition to this a user needs delete permission to delete index shards.

* Issue **#319** : SaveAs now fetches the parent folder correctly so that users can copy items if they have permission to do so.

* Issue **#311** : Fixed request for `Pipeline` in `meta` XSLT function. Errors are now dealt with correctly so that the XSLT will not fail due to missing meta data.

* Issue **#313** : Fixed case of `xmlVersion` property on `InvalidXMLCharFilterReader`.

* Issue **#314** : Improved description of `tags` property in `BadTextXMLFilterReader`.

* Issue **#307** : Made some changes to avoid potential NPE caused by session serialisation.

* Issue **#306** : Added a stroom `meta` XSLT function. The XSLT function now exposes `Feed`, `StreamType`, `CreatedTime`, `EffectiveTime` and `Pipeline` meta attributes from the currently processing stream in addition to any other meta data that might apply. To access these meta data attributes of the current stream use `stroom:meta('StreamType')` etc. The `feed-attribute` function is now an alias for the `meta` function and should be considered to be deprecated.

* Issue **#303** : The stream delete job now uses cron in preference to a frequency.

* Issue **#152** : Changed the way indexing is performed so that a single indexer object is now responsible for indexing documents and adding them to the appropriate shard.

* Issue **#179** : Updated Saxon-HE to version 9.7.0-18 and added XSLTFilter option to `usePool` to see if caching might be responsible for issue.

* Issue **#288** : Made further changes to ensure that the IndexShardWriterCache doesn't try to reuse an index shard that has failed when adding any documents.

* Issue **#295** : Made the help URL absolute and not relative.

* Issue **#293** : Attempt to fix mismatch document count error being reported when index shards are opened.

* Issue **#292** : Fixed locking for rolling stream appender.

* Issue **#292** : Rolling stream output is no longer associated with a task, processor or pipeline to avoid future processing tasks from deleting rolling streams by thinking they are superseded.

* Issue **#292** : Data that we expect to be unavailable, e.g. locked and deleted streams, will no longer log exceptions when a user tries to view it and will instead return an appropriate message to the user in place of the data.

* Issue **#288** : The error condition 'Expected a new writer but got the same one back!!!' should no longer be encountered as the root cause should now be fixed. The original check has been reinstated so that processing will terminate if we do encounter this problem.

* Issue **#295** : Fixed the help property so that it can now be configured.

* Issue **#296** : Removed 'New' and 'Delete' buttons from the global property dialog.

* Issue **#279** : Fixed NPE thrown during proxy aggregation.

* Issue **#294** : Changing stream task status now tries multiple times to attempt to avoid a hibernate LockAcquisitionException.

* Issue **#287** : XSLT not found warnings property description now defaults to false.

* Issue **#261** : The save button is now only enabled when a dashboard or other item is made dirty and it is not read only.

* Issue **#286** : Dashboards now correctly save the selected tab when a tab is selected via the popup tab selector (visible when tabs are collapsed).

* Issue **#289** : Changed Log4J configuration to suppress logging from Hibernate SqlExceptionHandler for expected exceptions like constraint violations.

* Issue **#288** : Changed 'Expected a new writer...' fatal error to warning as the condition in question might be acceptable.

* Issue **#285** : Attempted fix for GWT RPC serialisation issue.

* Issue **#283** : Statistics for the stream task queue are now captured even if the size is zero.

* Issue **#226** : Fixed issue where querying an index failed with "User does not have the required permission (Manage Users)" message.

* Issue **#281** : Made further changes to cope with Files.list() and Files.walk() returning streams that should be closed with 'try with resources' construct.

* Issue **#224** : Removing an element from the pipeline structure now removes all child elements too.

* Issue **#282** : Users can now upload data with just 'Data - View' and 'Data - Import' application permissions, plus read permission on the appropriate feed.

* Issue **#199** : The explorer now scrolls selected items into view.

* Issue **#280** : Fixed 'No user is currently authenticated' issue when viewing jobs and nodes.

* Issue **#278** : The date picker now hides once you select a date.

* Issue **#281** : Directory streams etc are now auto closed to prevent systems running out of file handles.

* Issue **#263** : The explorer tree now allows you to collapse the root 'System' node after it is first displayed.

* Issue **#266** : The explorer tree now resets (clears and collapses all previously open nodes) and shows the currently selected item every time an explorer drop down in opened.

* Issue **#233** : Users now only see streams if they are administrators or have 'Data - View' permission. Non administrators will only see data that they have 'read' permission on for the associated feed and 'use' permission on for the associated pipeline if there is one.

* Issue **#265** : The stream filter now orders stream attributes alphabetically.

* Issue **#270** : Fixed security issue where null users were being treated as INTERNAL users.

* Issue **#270** : Improved security by pushing user tokens rather than just user names so that internal system (processing) users are clearly identifiable by the security system and cannot be spoofed by regular user accounts.

* Issue **#269** : When users are prevented from logging in with 'preventLogin' their failed login count is no longer incremented.

* Issue **#267** : The login page now shows the maintenance message.

* Issue **#276** : Session list now shows session user ids correctly.

* Issue **#201** : The permissions menu item is no longer available on the root 'System' folder.

* Issue **#176** : Improved performance of the explorer tree by increasing the size of the document permissions cache to 1M items and changing the eviction policy from LRU to LFU.

* Issue **#176** : Added an optimisation to the explorer tree that prevents the need for a server call when collapsing tree nodes.

* Issue **#273** : Removed an unnecessary script from the build.

* Issue **#277** : Fixed a layout issue that was causing the feed section of the processor filter popup to take up too much room.

* Issue **#274** : The editor pane was only returning the current user edited text when attached to the DOM which meant changes to text were ignored if an editor pane was not visible when save was pressed. This has now been fixed so that the current content of an editor pane is always returned even when it is in a detached state.

* Issue **#264** : Added created by/on and updated by/on info to pipeline stream processor info tooltips.

* Issue **#222** : Explorer items now auto expand when a quick filter is used.

* Issue **#205** : File permissions in distribution have now been changed to `0750` for directories and shell scripts and `0640` for all other files.

* Issue **#240** : Separate application permissions are now required to manage DB tables and tasks.

* Issue **#210** : The statistics tables are now listed in the database tables monitoring pane.

* Issue **#249** : Removed spaces between values and units.

* Issue **#237** : Users without 'Download Search Results' permission will no longer see the download button on the table component in a dashboard.

* Issue **#232** : Users can now inherit from pipelines that they have 'use' permissions on.

* Issue **#191** : Max stream size was not being treated as IEC value, e.g. Mebibytes etc.

* Issue **#235** : Users can now only view the processor filters that they have created if they have 'Manage Processors' permission unless they are an administrator in which case they will see all filters. Users without the 'Manage Processors' permission who are also not administrators will see no processor filters in the UI. Users with 'Manage Processors' permission who are not administrators will be able to update their own processor filters if they have 'update' permission on the associated pipeline. Administrators are able to update all processor filters.

* Issue **#212** : Changes made to text in any editor including those made with cut and paste are now correctly handled so that altered content is now saved.

* Issue **#247** : The editor pane now attempts to maintain the scroll position when formatting content.

* Issue **#251** : Volume and memory statistics are now recorded in bytes and not MiB.

* Issue **#243** : The error marker pane should now discover and display all error types even if they are preceded by over 1000 warnings.

* Issue **#254** : Fixed search result download.

* Issue **#209** : Statistics are now queryable in a dashboard if a user has 'use' permissions on a statistic.

* Issue **#255** : Fixed issue where error indicators were not being shown in the schema validator pane because the text needed to be formatted so that it spanned multiple lines before attempting to add annotations.

* Issue **#257** : The dashboard text pane now provides padding at the top to allow for tabs and controls.

* Issue **#174** : Index shard checking is now done asynchronously during startup to reduce startup time.

* Issue **#225** : Fixed NPE that was caused by processing instruction SAX events unexpectedly being fired by Xerces before start document events. This looks like it might be a bug in Xerces but the code now copes with the unexpected processing instruction event anyway.

* Issue **#230** : The maintenance message can now be set with the property 'stroom.maintenance.message' and the message now appears as a banner at the top of the screen rather than an annoying popup. Non admin users can also be prevented from logging on to the system by setting the 'stroom.maintenance.preventLogin' property to 'true'.

* Issue **#155** : Changed password values to be obfuscated in the UI as 20 asterisks regardless of length.

* Issue **#188** : All of the writers in a pipeline now display IO in the UI when stepping.

* Issue **#208** : Schema filter validation errors are now shown on the output pane during stepping.

* Issue **#211** : Turned off print margins in all editors.

* Issue **#200** : The stepping presenter now resizes the top pane to fit the tree structure even if it is several elements high.

* Issue **#168** : Code and IO is now loaded lazily into the element presenter panes during stepping which prevents the scrollbar in the editors being in the wrong position.

* Issue **#219** : Changed async dispatch code to work with new lambda classes rather than callbacks.

* Issue **#221** : Fixed issue where `*.zip.bad` files were being picked up for proxy aggregation.

* Issue **#242** : Improved the way properties are injected into some areas of the code to fix an issue where 'stroom.maxStreamSize' and other properties were not being set.

* Issue **#241** : XMLFilter now ignores the XSLT name pattern if an empty string is supplied.

* Issue **#236** : 'Manage Cache Permission' has been changed to 'Manage Cache'.

* Issue **#219** : Made further changes to use lambda expressions where possible to simplify code.

* Issue **#231** : Changed the way internal statistics are created so that multiple facets of a statistic, e.g. Free & Used Memory, are combined into a single statistic to allow combined visualisation.

* Issue **#172** : Further improvement to dashboard L&F.

* Issue **#194** : Fixed missing Roboto fonts.

* Issue **#195** : Improved font weights and removed underlines from link tabs.

* Issue **#196** : Reordered fields on stream, relative stream, volume and server task tables.

* Issue **#182** : Changed the way dates and times are parsed and formatted and improved the datebox control L&F.

* Issue **#198** : Renamed 'INTERNAL_PROCESSING_USER' to 'INTERNAL'.

* Issue **#154** : Active tasks are now sortable by processor filter priority.

* Issue **#204** : Pipeline processor statistics now include 'Node' as a tag.

* Issue **#170** : Changed import/export to delegate import/export responsibility to individual services. Import/export now only works with items that have valid UUIDs specified.

* Issue **#164** : Reduced caching to ensure tree items appear as soon as they are added.

* Issue **#177** : Removed 'Meta Data-Bytes Received' statistic as it was a duplicate.

* Issue **#152** : Changed the way index shard creation is locked so that only a single shard should be fetched from the cache with a given shard key at any one time.

* Issue **#189** : You now have to click within a checkbox to select it within a table rather than just clicking the cell the checkbox is in.

* Issue **#186** : Data is no longer artificially wrapped with the insertion of new lines server side. Instead the client now receives the data and an option to soft wrap lines has been added to the UI.

* Issue **#167** : Fixed formatting of JavaScript and JSON.

* Issue **#175** : Fixed visibility of items by inferred permissions.

* Issue **#178** : Added new properties and corresponding configuration to connect and create a separate SQL statistics DB.

* Issue **#172** : Improved dashboard L&F.

* Issue **#169** : Improved L&F of tables to make better use of screen real estate.

* Issue **#191** : Mebibytes (multiples of 1024) etc are now used as standard throughout the application for both memory and disk sizes and have single letter suffixes (B, K, M, G, T).

* Issue **#173** : Fixed the way XML formatter deals with spaces in attribute values.

* Issue **#151** : Fixed meta data statistics. 'metaDataStatistics' bean was declared as an interface and not a class.

* Issue **#158** : Added a new global property 'stroom.proxy.zipFilenameDelimiter' to enable Stroom proxy repositories to be processed that have a custom file name pattern.

* Issue **#153** : Clicking tick boxes and other cell components in tables no longer requires the row to be selected first.

* Issue **#148** : The stream browsing UI no longer throws an error when attempting to clear markers from the error markers pane.

* Issue **#160** : Stream processing tasks are now created within the security context of the user that created the associated stream processor filter.

* Issue **#157** : Data is now formatted by the editor automatically on display.

* Issue **#144** : Old processing output will now be deleted when content is reprocessed even if the new processing task does not produce output.

* Issue **#159** : Fixed NPE thrown during import.

* Issue **#166** : Fixed NPE thrown when searching statistics.

* Issue **#165** : Dashboards now add a query and result table from a template by default on creation. This was broken when adding permission inheritance to documents.

* Issue **#162** : The editor annotation popup now matches the style of other popups.

* Issue **#163** : Imported the Roboto Mono font to ensure consistency of the editor across platforms.

* Issue **#143** : Stroom now logs progress information about closing index shard writers during shutdown.

* Issue **#140** : Replaced code editor to improve UI performance and add additional code formatting & styling options.

* Issue **#146** : Object pool should no longer throw an error when abandoned objects are returned to the pool.

* Issue **#142** : Changed the way permissions are cached so that changes to permissions provide immediate access to documents.

* Issue **#123** : Changed the way entity service result caching works so that the underlying entity manager is cached instead of individual services. This allows entity result caching to be performed while still applying user permissions to cached results.

* Issue **#156** : Attempts to open items that that user does not have permission to open no longer show an error and spin the progress indicator forever, instead the item will just not open.

* Issue **#141** : Improved log output during entity reference migration and fixed statistic data source reference migration.

* Issue **#127** : Entity reference replacement should now work with references to 'StatisticsDataSource'.

* Issue **#125** : Fixed display of active tasks which was broken by changes to the task summary table selection model.

* Issue **#121** : Fixed cache clearing.

* Issue **#122** : Improved the look of the cache screen.

* Issue **#106** : Disabled users and groups are now displayed with greyed out icon in the UI.

* Issue **#132** : The explorer tree is now cleared on login so that users with different permissions do not see the previous users items.

* Issue **#128** : Improved error handling during login.

* Issue **#130** : Users with no permissions are no longer able to open folders including the root System folder to attempt data browsing.

* Issue **#120** : Entity chooser now treats 'None' as a special root level explorer node so that it can be selected in the same way as other nodes, e.g. visibly selected and responsive to double click.

* Issue **#129** : Fixed NPE.

* Issue **#119** : User permissions dialog now clears permissions when a user or group is deleted.

* Issue **#115** : User permissions on documents can now be inherited from parent folders on create, copy and move.

* Issue **#109** : Added packetSize="65536" property to AJP connector in server.xml template.

* Issue **#100** : Various list of items in stroom now allow multi selection for add/remove purposes.

* Issue **#112** : Removed 'pool' monitoring screen as all pools are now caches of one form or another.

* Issue **#105** : Users were not seeing 'New' menu for folders that they had some create child doc permissions for. This was due to DocumentType not implementing equals() and is now fixed.

* Issue **#111** : Fixed query favourites and history.

* Issue **#91** : Only CombinedParser was allowing code to be injected during stepping. Now DSParser and XMLFragmentParser support code injection during stepping.

* Issue **#107** : The UI now only shows new pipeline element items on the 'Add' menu that are allowed children of the selected element.

* Issue **#113** : User names are now validated against a regex specified by the 'stroom.security.userNamePattern' property.

* Issue **#116** : Rename is now only possible when a single explorer item is selected.

* Issue **#114** : Fixed selection manager so that the explorer tree does not select items when a node expander is clicked.

* Issue **#65** : Selection lists are now limited to 300px tall and show scrollbars if needed.

* Issue **#50** : Defaults table result fields to use local time without outputting the timezone.

* Issue **#15** : You can now express time zones in dashboard query expressions or just omit a time zone to use the locale of the browser.

* Issue **#49** : Dynamic XSLT selection now works with pipeline stepping.

* Issue **#63** : Entity selection control now shows current entity name even if it has changed since referencing entity was last saved.

* Issue **#70** : You can now select multiple explorer rows with ctrl and shift key modifiers and perform bulk actions such as copy, move, rename and delete.

* Issue **#85** : findDelete() no longer tries to add ORDER BY condition on UPDATE SQL when deleting streams.

* Issue **#89** : Warnings should now be present in processing logs for reference data lookups that don't specify feed or stream type. This was previously throwing a NullPointerException.

* Issue **#90** : Fixed entity selection dialog used outside of drop down selection control.

* Issue **#88** : Pipeline reference edit dialog now correctly selects the current stream type.

* Issue **#77** : Default index volume creation now sets stream status to INACTIVE rather than CLOSED and stream volume creation sets index status to INACTIVE rather than CLOSED.

* Issue **#93** : Fixed code so that the 'Item' menu is now visible.

* Issue **#97** : Index shard partition date range creation has been improved.

* Issue **#94** : Statistics searches now ignore expression terms with null or empty values so that the use of substitution parameters can be optional.

* Issue **#87** : Fixed explorer scrolling to the top by disabling keyboard selection.

* Issue **#104** : 'Query' no longer appears as an item that a user can allow 'create' on for permissions within a folder.

* Issue **#103** : Added 10 years as a supported data retention age.

* Issue **#86** : The stream delete button is now re-enabled when new items are selected for deletion.

* Issue **#81** : No exception will now be thrown if a client rejects a response for an EntityEvent.

* Issue **#79** : The client node no longer tries to create directories on the file system for a volume that may be owned by another node.

* Issue **#92** : Error summaries of multiple types no longer overlap each other at the top of the error markers list.

* Issue **#64** : Fixed Hessian serialisation of 'now' which was specified as a ZonedDateTime which cannot be serialised. This field is now a long representing millseconds since epoch.

* Issue **#62** : Task termination button is now enabled.

* Issue **#60** : Fixed validation of stream attributes prior to data upload to prevent null pointer exception.

* Issue **#9** : Created a new implementation of the expression parser that improved expression tokenisation and deals with BODMAS rules properly.

* Issue **#36** : Fixed and vastly improved the configuration of email so that more options can be set allowing for the use of other email services requiring more complex configuration such as gmail.

* Issue **#24** : Header and footer strings are now unescaped so that character sequences such as '\n' are translated into single characters as with standard Java strings, e.g. '\n' will become a new line and '\t' a tab.

* Issue **#40** : Changed Stroom docker container to be based on Alpine linux to save space

* Issue **#40** : Auto import of content packs on Stroom startup and added default content packs into the docker build for Stroom.

* Issue **#30** : Entering stepping mode was prompting for the pipeline to step with but also auto selecting a pipeline at the same time and entering stepping immediately.

* Dashboard auto refresh is now limited to a minimum interval of 10 seconds.

* Issue **#31** : Pipeline stepping was not including user changes immediately as parsers and XSLT filters were using cached content when they should have been ignoring the cache in stepping mode.

* Issue **#27** : Stroom now listens to window closing events and asks the user if they really want to leave the page. This replaces the previous crude attempts to block keys that affected the history or forced a browser refresh.

* Issue **#2** : The order of fields in the query editor is now alphabetical.

* Issue **#3** : When a filter is active on a dashboard table column, a filter icon now appears to indicate this.

* Issue **#5** : Replace() and Decode() dashboard table expression functions no longer ignore cells with null values.

* Issue **#7** : Dashboards are now able to query on open.

* Issue **#8** : Dashboards are now able to re-query automatically at fixed intervals.

* Updated GWT to v2.8.0 and Gin to v2.1.2.

* Issue **#12** : Dashboard queries can now evaluate relative date/time expressions such as now(), hour() etc. In addition to this the expressions also allow the addition or subtraction of durations, e.g. now - 5d.

* Issue **#14** : Dashboard query expressions can now be parameterised with any term able to accept a user defined parameter, e.g. ${user}. Once added parameters can be changed for the entire dashboard via a text box at the top of the dashboard screen which will then execute all queries when enter is pressed or it loses focus.

* Issue **#16** : Dashboard table filters can also accept user defined parameters, e.g. ${user}, to perform filtering when a query is executed.

* Fixed missing text presenter in dashboards.

* Issue **#18** : The data dashboard component will now show data relative to the last selected table row (even if there is more than one table component on the dashboard) if the data component has not been configured to listen to row selections for a specific table component.

* Changed table styling to colour alternate rows, add borders between rows and increase vertical padding

* Issue **#22** : Dashboard table columns can now be configured to wrap text via the format options.

* Issue **#28** : Dashboard component dependencies are now listed with the component name plus the component id in brackets rather than just the component id.

* Issue **#202** : Initial release of the new data retention policy functionality.

[Unreleased]: https://github.com/gchq/stroom/compare/v7.1-beta.3...HEAD
[v7.1-beta.3]: https://github.com/gchq/stroom/compare/v7.1-beta.2..v7.1-beta.3
[v7.1-beta.2]: https://github.com/gchq/stroom/compare/v7.1-beta.1...v7.1-beta.2
[v7.1-beta.1]: https://github.com/gchq/stroom/compare/v7.0-beta.104...v7.1-beta.1
[v7.0-beta.106]: https://github.com/gchq/stroom/compare/v7.0-beta.105...v7.0-beta.106
[v7.0-beta.105]: https://github.com/gchq/stroom/compare/v7.0-beta.104...v7.0-beta.105
[v7.0-beta.104]: https://github.com/gchq/stroom/compare/v7.0-beta.103...v7.0-beta.104
[v7.0-beta.103]: https://github.com/gchq/stroom/compare/v7.0-beta.102...v7.0-beta.103
[v7.0-beta.102]: https://github.com/gchq/stroom/compare/v7.0-beta.101...v7.0-beta.102
[v7.0-beta.101]: https://github.com/gchq/stroom/compare/v7.0-beta.100...v7.0-beta.101
[v7.0-beta.100]: https://github.com/gchq/stroom/compare/v7.0-beta.99...v7.0-beta.100
[v7.0-beta.99]: https://github.com/gchq/stroom/compare/v7.0-beta.98...v7.0-beta.99
[v7.0-beta.98]: https://github.com/gchq/stroom/compare/v7.0-beta.97...v7.0-beta.98
[v7.0-beta.97]: https://github.com/gchq/stroom/compare/v7.0-beta.96...v7.0-beta.97
[v7.0-beta.96]: https://github.com/gchq/stroom/compare/v7.0-beta.95...v7.0-beta.96
[v7.0-beta.95]: https://github.com/gchq/stroom/compare/v7.0-beta.94...v7.0-beta.95
[v7.0-beta.94]: https://github.com/gchq/stroom/compare/v7.0-beta.93...v7.0-beta.94
[v7.0-beta.93]: https://github.com/gchq/stroom/compare/v7.0-beta.92...v7.0-beta.93
[v7.0-beta.92]: https://github.com/gchq/stroom/compare/v7.0-beta.91...v7.0-beta.92
[v7.0-beta.91]: https://github.com/gchq/stroom/compare/v7.0-beta.90...v7.0-beta.91
[v7.0-beta.90]: https://github.com/gchq/stroom/compare/v7.0-beta.89...v7.0-beta.90
[v7.0-beta.89]: https://github.com/gchq/stroom/compare/v7.0-beta.88...v7.0-beta.89
[v7.0-beta.88]: https://github.com/gchq/stroom/compare/v7.0-beta.87...v7.0-beta.88
[v7.0-beta.87]: https://github.com/gchq/stroom/compare/v7.0-beta.86...v7.0-beta.87
[v7.0-beta.86]: https://github.com/gchq/stroom/compare/v7.0-beta.85...v7.0-beta.86
[v7.0-beta.85]: https://github.com/gchq/stroom/compare/v7.0-beta.84...v7.0-beta.85
[v7.0-beta.84]: https://github.com/gchq/stroom/compare/v7.0-beta.83...v7.0-beta.84
[v7.0-beta.83]: https://github.com/gchq/stroom/compare/v7.0-beta.82...v7.0-beta.83
[v7.0-beta.82]: https://github.com/gchq/stroom/compare/v7.0-beta.81...v7.0-beta.82
[v7.0-beta.81]: https://github.com/gchq/stroom/compare/v7.0-beta.80...v7.0-beta.81
[v7.0-beta.80]: https://github.com/gchq/stroom/compare/v7.0-beta.79...v7.0-beta.80
[v7.0-beta.79]: https://github.com/gchq/stroom/compare/v7.0-beta.78...v7.0-beta.79
[v7.0-beta.78]: https://github.com/gchq/stroom/compare/v7.0-beta.77...v7.0-beta.78
[v7.0-beta.77]: https://github.com/gchq/stroom/compare/v7.0-beta.76...v7.0-beta.77
[v7.0-beta.76]: https://github.com/gchq/stroom/compare/v7.0-beta.75...v7.0-beta.76
[v7.0-beta.75]: https://github.com/gchq/stroom/compare/v7.0-beta.74...v7.0-beta.75
[v7.0-beta.74]: https://github.com/gchq/stroom/compare/v7.0-beta.73...v7.0-beta.74
[v7.0-beta.73]: https://github.com/gchq/stroom/compare/v7.0-beta.72...v7.0-beta.73
[v7.0-beta.72]: https://github.com/gchq/stroom/compare/v7.0-beta.71...v7.0-beta.72
[v7.0-beta.71]: https://github.com/gchq/stroom/compare/v7.0-beta.70...v7.0-beta.71
[v7.0-beta.70]: https://github.com/gchq/stroom/compare/v7.0-beta.69...v7.0-beta.70
[v7.0-beta.69]: https://github.com/gchq/stroom/compare/v7.0-beta.68...v7.0-beta.69
[v7.0-beta.68]: https://github.com/gchq/stroom/compare/v7.0-beta.67...v7.0-beta.68
[v7.0-beta.67]: https://github.com/gchq/stroom/compare/v7.0-beta.66...v7.0-beta.67
[v7.0-beta.66]: https://github.com/gchq/stroom/compare/v7.0-beta.65...v7.0-beta.66
[v7.0-beta.65]: https://github.com/gchq/stroom/compare/v7.0-beta.64...v7.0-beta.65
[v7.0-beta.64]: https://github.com/gchq/stroom/compare/v7.0-beta.63...v7.0-beta.64
[v7.0-beta.63]: https://github.com/gchq/stroom/compare/v7.0-beta.62...v7.0-beta.63
[v7.0-beta.62]: https://github.com/gchq/stroom/compare/v7.0-beta.61...v7.0-beta.62
[v7.0-beta.61]: https://github.com/gchq/stroom/compare/v7.0-beta.60...v7.0-beta.61
[v7.0-beta.60]: https://github.com/gchq/stroom/compare/v7.0-beta.59...v7.0-beta.60
[v7.0-beta.59]: https://github.com/gchq/stroom/compare/v7.0-beta.58...v7.0-beta.59
[v7.0-beta.58]: https://github.com/gchq/stroom/compare/v7.0-beta.57...v7.0-beta.58
[v7.0-beta.57]: https://github.com/gchq/stroom/compare/v7.0-beta.56...v7.0-beta.57
[v7.0-beta.56]: https://github.com/gchq/stroom/compare/v7.0-beta.55...v7.0-beta.56
[v7.0-beta.55]: https://github.com/gchq/stroom/compare/v7.0-beta.54...v7.0-beta.55
[v7.0-beta.54]: https://github.com/gchq/stroom/compare/v7.0-beta.53...v7.0-beta.54
[v7.0-beta.53]: https://github.com/gchq/stroom/compare/v7.0-beta.52...v7.0-beta.53
[v7.0-beta.52]: https://github.com/gchq/stroom/compare/v7.0-beta.51...v7.0-beta.52
[v7.0-beta.51]: https://github.com/gchq/stroom/compare/v7.0-beta.50...v7.0-beta.51
[v7.0-beta.50]: https://github.com/gchq/stroom/compare/v7.0-beta.49...v7.0-beta.50
[v7.0-beta.49]: https://github.com/gchq/stroom/compare/v7.0-beta.48...v7.0-beta.49
[v7.0-beta.48]: https://github.com/gchq/stroom/compare/v7.0-beta.47...v7.0-beta.48
[v7.0-beta.47]: https://github.com/gchq/stroom/compare/v7.0-beta.46...v7.0-beta.47
[v7.0-beta.46]: https://github.com/gchq/stroom/compare/v7.0-beta.45...v7.0-beta.46
[v7.0-beta.45]: https://github.com/gchq/stroom/compare/v7.0-beta.44...v7.0-beta.45
[v7.0-beta.44]: https://github.com/gchq/stroom/compare/v7.0-beta.43...v7.0-beta.44
[v7.0-beta.43]: https://github.com/gchq/stroom/compare/v7.0-beta.42...v7.0-beta.43
[v7.0-beta.42]: https://github.com/gchq/stroom/compare/v7.0-beta.41...v7.0-beta.42
[v7.0-beta.41]: https://github.com/gchq/stroom/compare/v7.0-beta.40...v7.0-beta.41
[v7.0-beta.40]: https://github.com/gchq/stroom/compare/v7.0-beta.39...v7.0-beta.40
[v7.0-beta.39]: https://github.com/gchq/stroom/compare/v7.0-beta.38...v7.0-beta.39
[v7.0-beta.38]: https://github.com/gchq/stroom/compare/v7.0-beta.37...v7.0-beta.38
[v7.0-beta.37]: https://github.com/gchq/stroom/compare/v7.0-beta.36...v7.0-beta.37
[v7.0-beta.36]: https://github.com/gchq/stroom/compare/v7.0-beta.35...v7.0-beta.36
[v7.0-beta.35]: https://github.com/gchq/stroom/compare/v7.0-beta.34...v7.0-beta.35
[v7.0-beta.34]: https://github.com/gchq/stroom/compare/v7.0-beta.33...v7.0-beta.34
[v7.0-beta.33]: https://github.com/gchq/stroom/compare/v7.0-beta.32...v7.0-beta.33
[v7.0-beta.32]: https://github.com/gchq/stroom/compare/v7.0-beta.31...v7.0-beta.32
[v7.0-beta.31]: https://github.com/gchq/stroom/compare/v7.0-beta.30...v7.0-beta.31
[v7.0-beta.30]: https://github.com/gchq/stroom/compare/v7.0-beta.29...v7.0-beta.30
[v7.0-beta.29]: https://github.com/gchq/stroom/compare/v7.0-beta.28...v7.0-beta.29
[v7.0-beta.28]: https://github.com/gchq/stroom/compare/v7.0-beta.27...v7.0-beta.28
[v7.0-beta.27]: https://github.com/gchq/stroom/compare/v7.0-beta.26...v7.0-beta.27
[v7.0-beta.26]: https://github.com/gchq/stroom/compare/v7.0-beta.25...v7.0-beta.26
[v7.0-beta.25]: https://github.com/gchq/stroom/compare/v7.0-beta.24...v7.0-beta.25
[v7.0-beta.24]: https://github.com/gchq/stroom/compare/v7.0-beta.23...v7.0-beta.24
[v7.0-beta.23]: https://github.com/gchq/stroom/compare/v7.0-beta.22...v7.0-beta.23
[v7.0-beta.22]: https://github.com/gchq/stroom/compare/v7.0-beta.21...v7.0-beta.22
[v7.0-beta.21]: https://github.com/gchq/stroom/compare/v7.0-beta.20...v7.0-beta.21
[v7.0-beta.20]: https://github.com/gchq/stroom/compare/v7.0-beta.19...v7.0-beta.20
[v7.0-beta.19]: https://github.com/gchq/stroom/compare/v7.0-beta.18...v7.0-beta.19
[v7.0-beta.18]: https://github.com/gchq/stroom/compare/v7.0-beta.17...v7.0-beta.18
[v7.0-beta.17]: https://github.com/gchq/stroom/compare/v7.0-beta.16...v7.0-beta.17
[v7.0-beta.16]: https://github.com/gchq/stroom/compare/v7.0-beta.15...v7.0-beta.16
[v7.0-beta.15]: https://github.com/gchq/stroom/compare/v7.0-beta.14...v7.0-beta.15
[v7.0-beta.14]: https://github.com/gchq/stroom/compare/v7.0-beta.13...v7.0-beta.14
[v7.0-beta.13]: https://github.com/gchq/stroom/compare/v7.0-beta.12...v7.0-beta.13
[v7.0-beta.12]: https://github.com/gchq/stroom/compare/v7.0-beta.11...v7.0-beta.12
[v7.0-beta.11]: https://github.com/gchq/stroom/compare/v7.0-beta.10...v7.0-beta.11
[v7.0-beta.10]: https://github.com/gchq/stroom/compare/v7.0-beta.9...v7.0-beta.10
[v7.0-beta.9]: https://github.com/gchq/stroom/compare/v7.0-beta.8...v7.0-beta.9
[v7.0-beta.8]: https://github.com/gchq/stroom/compare/v7.0-beta.7...v7.0-beta.8
[v7.0-beta.7]: https://github.com/gchq/stroom/compare/v7.0-beta.6...v7.0-beta.7
[v7.0-beta.6]: https://github.com/gchq/stroom/compare/v7.0-beta.5...v7.0-beta.6
[v7.0-beta.5]: https://github.com/gchq/stroom/compare/v7.0-beta.4...v7.0-beta.5
[v7.0-beta.4]: https://github.com/gchq/stroom/compare/v7.0-beta.3...v7.0-beta.4
[v7.0-beta.3]: https://github.com/gchq/stroom/compare/v7.0-beta.2...v7.0-beta.3
[v7.0-beta.2]: https://github.com/gchq/stroom/compare/v7.0-beta.1...v7.0-beta.2
[v7.0-beta.1]: https://github.com/gchq/stroom/compare/v7.0-alpha.5...v7.0-beta.1
[v7.0-alpha.5]: https://github.com/gchq/stroom/compare/v7.0-alpha.4...v7.0-alpha.5
[v7.0-alpha.4]: https://github.com/gchq/stroom/compare/v7.0-alpha.3...v7.0-alpha.4
[v7.0-alpha.3]: https://github.com/gchq/stroom/compare/v7.0-alpha.2...v7.0-alpha.3
[v7.0-alpha.2]: https://github.com/gchq/stroom/compare/v7.0-alpha.1...v7.0-alpha.2
[v7.0-alpha.1]: https://github.com/gchq/stroom/compare/v6.0.0...v7.0-alpha.1
[v6.0.0]: https://github.com/gchq/stroom/compare/v5.4.0...v6.0.0<|MERGE_RESOLUTION|>--- conflicted
+++ resolved
@@ -7,7 +7,10 @@
 
 ## [Unreleased]
 
-<<<<<<< HEAD
+* Issue **#1820** : Stroom now records `UploadedBy` meta attribute when manually uploading data via the UI.
+
+* Issue **#190** : Statistics are now recorded when manually uploading data.
+
 * Change stroom dependencies to use maven central instead of bintray.
 
 * Issue **#2207** : Fixed dashboard column rename issue where column name was not updated visually after rename.
@@ -15,11 +18,6 @@
 * Issue **#2209** : Fixed more property migration issues.
 
 * Issue **#2205** : Improved migration to prevent null DB values being lost.
-=======
-* Issue **#1820** : Stroom now records `UploadedBy` meta attribute when manually uploading data via the UI.
-
-* Issue **#190** : Statistics are now recorded when manually uploading data.
->>>>>>> 8ac0f520
 
 
 ## [v7.1-beta.3] - 2021-04-30

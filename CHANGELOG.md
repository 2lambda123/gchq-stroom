# Change Log
All notable changes to this project will be documented in this file.

The format is based on [Keep a Changelog](http://keepachangelog.com/) 
and this project adheres to [Semantic Versioning](http://semver.org/).

## [Unreleased]

<<<<<<< HEAD
* Issue **#1140** : Add health check for proxy feed status url.
=======
* Issue **#1137** : Change proxy remote url health check to accept a 406 code as the feed will not be specified.
>>>>>>> c03c04eb

* Issue **#1135** : Data retention policies are now migrated to use `Type` and not `Stream Type`.


## [v6.0-beta.38] - 2019-05-13

* Issue **#1136** : Remove recursive chown from stroom and proxy docker entrypoint scripts.


## [v6.0-beta.37] - 2019-05-10

* Issue **#1134** : Proxy now requires feed name to always be supplied.


## [v6.0-beta.36] - 2019-05-08

* Expose proxy api key in yaml config via SYNC_API_KEY


## [v6.0-beta.35] - 2019-05-07

* Test release, no changes


## [v6.0-beta.34] - 2019-04-29

* Issue **#1130** : Change `start.sh` so it works when realpath is not installed.

* Issue **#1129** : Fixed stream download from the UI.

* Issue **#1119** : StreamDumpTool will now dump data to zip files containing all data and associated meta and context data. This now behaves the same way as downloading data from the UI and can be used as an input to proxy aggregation or uploaded manually.


## [v6.0-beta.33] - 2019-04-17

* Fixed NPE created when using empty config sections.


## [v6.0-beta.32] - 2019-04-17

* Issue **#1122** : Fixed hessian communication between stroom and stroom proxy used to establish feed receive status. Added restful endpoints for feed status to stroom and stroom proxy. Proxy will now be able to request feed status from upstream stroom or stroom proxy instances.

* Fixed incompatibility issues with MySQL 5.7 and 8.0.


## [v6.0-beta.31] - 2019-03-25

* Added debug to help diagnose search failures

* Issue **#382** : Large zip files are now broken apart prior to proxy aggregation.

* Change start script to use absolute paths for jar, config and logs to distinguish stroom and proxy instances.


## [v6.0-beta.30] - 2019-03-17

* Issue **#1116** : Better implementation of proxy aggregation.

* Issue **#1116** : Changed the way tasks are executed to ensure thread pools expand to the maximum number of threads specified rather than just queueing all tasks and only providing core threads.

* Remove full path from file in sha256 hash file release artifact.


## [v6.0-beta.29] - 2019-03-13

* Issue **#1115** : Add missing super.startProcessing to AbstractKafkaProducerFilter.

* Improve exception handling and logging in RemoteDataSourceProvider. Now the full url is included in dashboard connection errors.

* Change Travis build to generate sha256 hashes for release zip/jars.

* Uplift the visualisations content pack to v3.2.1

* Issue **#1100** : Fix incorrect sort direction being sent to visualisations.


## [v6.0-beta.28] - 2019-02-20

* Add guard against race condition

* Add migration script to remove property `stroom.node.status.heapHistogram.jMapExecutable`.


## [v6.0-beta.27] - 2019-02-07

* Uplift base docker image to openjdk:8u191-jdk-alpine3.9, reverting back to JDK for access to diagnostic tools.


## [v6.0-beta.26] - 2019-02-05

* Issue **#1084** : Change heap histogram statistics to java MBean approach rather than jmap binary. Remove stroom.node.status.heapHistogram.jMapExecutable property.

* Improve resource for setting user's status


## [v6.0-beta.25] - 2019-01-30

* Issue **#1079** : Improved the logging of permission errors encountered during stream processing

* Issue **#1058** : Added property `stroom.pipeline.parser.secureProcessing` to enable/disable the XML secure processing feature.

* Issue **#1062** : Add env var for UI path

* Uplift distribution visualisation content pack to v3.1.0

* Add transform_user_extract.py, for pre-6.0 to 6.0 user migration


## [v6.0-beta.24] - 2019-01-03

* Issue **#1059** : Fix guice errors on stroom-proxy startup.


## [v6.0-beta.23] - 2019-01-03

* Issue **#1010** : Improve distribution start/stop/etc scripts by adding monochrome switch and background log tailing.


## [v6.0-beta.22] - 2019-01-02

* Issue **#1053** : Add API to disabled authorisation users

* Issue **#1042** : Improve error message for an ApiException when requesting a user's token.

* Issue **#1050** : Prevent creation of permission entries if key already exists.

* Issue **#1015** : Add sortDirections[] and keySortDirection to visualisation data object to fix sorting in the visualisations.

* Issue **#1019** : Fix visualisations settings dialog so you can un-set text and list controls.

* Issue **#1041** : Add a healthcheck to Stroom to alert for API key expiry

* Issue **#1040** : Fix for visualisations that do not require nested data.

* Issue **#1036** : Fix for scrollbar position on explorer popup windows.

* Issue **#1037** : Updated `moment.js` for parsing/formatting dates and times.

* Issue **#1021** : Dashboard links now allow `{}` characters to be used without URL encoding.

* Issue **#1018** : Added Health Checks for the external connectors that are registered via plugins

* Issue **#1025** : Fixed ACE editor resize issue where horizontal scroll bar was not always correctly shown.

* Issue **#1025** : Updated ACE editor to v1.4.2.


## [v6.0-beta.21] - 2018-12-13

* Issue **#1022** : Added `Contains` condition to all search expression fields so that regex terms can be used.

* Issue **#1024** : Superseded output helper no longer expects initialisation in all cases.


## [v6.0-beta.20] - 2018-12-13

* Issue **#1021** : Multiple changes to improve vis, dashboard and external linking in Stroom.

* Issue **#1019** : Fix visualisations settings dialog so you can un-set text and list controls.

* Issue **#986** : Fix direct dashboard links.

* Issue **#1006** : Added Exception Mapper for PermissionExceptions to return HTTP FORBIDDEN.


## [v6.0-beta.19] - 2018-12-11

* Issue **#1012** : Fix for NPE caused when checking if an output is superseded.

* Issue **#1011** : Old UI versions running in browsers often cause Stroom to throw an NPE as it can't find the appropriate GWT serialisation policy. Stroom will no longer throw an NPE but will report an `IncompatibleRemoteServiceException` instead. This is the default GWT behaviour.

* Issue **#1007** : Max visualisation results are now limited by default to the maximum number of results defined for the first level of the parent table. This can be further limited by settings in the visualisation.

* Issue **#1004** : Table cells now support multiple links.

* Issue **#1001** : Changed link types to `tab`, `dialog`, `dashboard`, `browser`.

* Issue **#1001** : Added dashboard link option to link to a dashboard from within a vis, e.g. `stroomLink(d.name, 'type=Dashboard&uuid=<TARGET_DASHBOARD_UUID>&params=userId%3D' + d.name, 'DASHBOARD')`.

* Issue **#1001** : Added dashboard link option to link to a dashboard using the `DASHBOARD` target name, e.g. `link(${UserId}, concat('type=Dashboard&uuid=<TARGET_DASHBOARD_UUID>', ${UserId}), '', 'DASHBOARD')`.

* Issue **#1002** : Popup dialogs shown when clicking dashboard hyperlinks are now resizable.

* Issue **#993** : Moving documents in the explorer no longer affects items that are being edited as they are not updated in the process.

* Issue **#996** : Updated functions in dashboard function picker.


## [v6.0-beta.18] - 2018-12-07

* Issue **#981** : Fixed dashboard deletion

* Issue **#989** : Upgraded stroom-expression to v1.4.13 to add new dashboard `link` function.

* Issue **#988** : Changed `generate-url` XSLT function to `link` so it matches the dashboard expression. Changed the parameters to create 4 variants of the function to make creation of simple links easier.

* Issue **#980** : Fix for NPE when fetching dependencies for scripts.

* Issue **#978** : Re-ordering the fields in stream data source

* Issue **gchq/stroom-content#31** : Uplift stroom-logs content pack to v2.0-alpha.5.

* Issue **#982** : Stop proxy trying to health check the content syncing if it isn't enabled.

* Change error logging in ContentSyncService to log stack trace

* Uplift send_to_stroom.sh in the distribution to v2.0

* Issue **#973** : Export servlet changed to a Resource API, added permission check, improved error responses.


## [v6.0-beta.17] - 2018-12-04

* Issue **#969** : The code now suppresses errors for index shards being locked for writing as it is expected. We now lock shards using maps rather than the file system as it is more reliable between restarts.

* Issue **#941** : Internal Meta Stats are now being written


## [v6.0-beta.16] - 2018-12-04

* Issue **#970** : Add stream type of `Records` for translated stroom app events.


## [v6.0-beta.15] - 2018-12-03

* Issue **#966** : Proxy was always reporting zero bytes for the request content in the receive log.

* Issue **#938** : Fixed an NPE in authentication session state.

* Change the proxy yaml configuration for the stack to add `remotedn` and `remotecertexpiry` headers to the receive log

* Change logback archived logs to be gzip compressed for stroom and proxy

* Uplift stroom-logs content pack to v2.0-alpha.3

* Uplift send_to_stroom script to v1.8.1

* Issue **#324** : Changed XML serialisation so that forbidden XML characters U+FFFE and U+FFFF are not written. Note that these characters are not even allowed as character references so they are ignored entirely.

* Issue **#945** : More changes to fix some visualisations only showing 10 data points.


## [v6.0-beta.14] - 2018-11-28

* Issue **#945** : Visualisations now show an unlimited number of data points unless constrained by their parent table or their own maximum value setting.

* Issue **#948** : Catching Spring initialisation runtime errors and ensuring they are logged.

* Add `set_log_levels.sh` script to the distribution

* Uplift visualisations content pack to v3.0.6 in the gradle build

* Issue **#952** : Remote data sources now execute calls within the context of the user for the active query. As a result all running search `destroy()` calls will now be made as the same user that initiated the search.

* Issue **#566** : Info and warning icons are now displayed in stepping screen when needed.

* Issue **#923** : Dashboard queries will now terminate if there are no index shards to search.

* Issue **#959** : Remove Material UI from Login and from password management pages

* Issue **#933** : Add health check for password resets

* Issue **#929** : Add more comprehensive password validation

* Issue **#876** : Fix password reset issues

* Issue **#768** : Preventing deletion of /store in empty volumes

* Issue **#939** : Including Subject DN in receive.log

* Issue **#940** : Capturing User DN and cert expiry on DW terminated SSL

* Issue **#744** : Improved reporting of error when running query with no search extraction pipeline

* Issue **#134** : Copy permissions from parent button

* Issue **#688** : Cascading permissions when moving/copying folder into a destination

* Issue **#788** : Adding DocRef and IsDocRef to stroom query to allow doc ref related filtering. Migration of stream filters uses this.

* Issue **#936** : Add conversion of header `X-SSL-Client-V-End` into `RemoteCertExpiry`, translating date format in the process.

* Issue **#953** : Fixed NPE.

* Issue **#947** : Fixed issue where data retention policy contains incorrect field names.

* Remove Material UI from the Users and API Keys pages

* Add content packs to stroom distribution

* Change distribution to use send_to_stroom.sh v1.7

* Updated stroom expression to v1.4.12 to improve handling or errors values and add new type checking functions `isBoolean()`, `isDouble()`, `isError()`, `isInteger()`, `isLong()`, `isNull()`, `isNumber()`, `isString()`, `isValue()`. Testing equality of null with `x=null()` is no longer valid and must be replaced with `isNull(x)`.

* Issue **#920** : Fix error handling for sql stats queries


## [v6.0-beta.13] - 2018-11-19

* Remove log sending cron process from docker images (now handled by stroom-log-sender).

* Issue **#924** : The `FindReplaceFilter` now records the location of errors.

* Issue **#939** : Added `remotedn` to default list of keys to include in `receive.log`.

* Add git_tag and git_commit labels to docker images

* Uplift stroom-logs content pack in docker image to` v2.0-alpha.2`

* Stop truncation of `logger` in logback console logs

* Issue **#921** : Renaming open documents now correctly changes their tab name. Documents that are being edited now prevent the rename operation until they are saved.

* Issue **#922** : The explorer now changes the selection on a right click if the item clicked is not already selected (could be part of a multi select).

* Issue **#903** : Feed names can now contain wildcard characters when filtering in the data browser.


## [v6.0-beta.12] - 2018-11-14

* Add API to allow creation of an internal Stroom user.

* Fix logger configuration for SqlExceptionHelper

* Add template-pipelines and standard-pipelines content packs to docker image

* Issue **#904** : The UI now shows dictionary names in expressions without the need to enter edit mode.

* Updated ACE editor to v1.4.1.

* Add colours to console logs in docker.

* Issue **#869** : Delete will now properly delete all descendant nodes and documents when deleting folders but will not delete items from the tree if they cannot be deleted, e.g. feeds that have associated data.

* Issue **#916** : You can no longer export empty folders or import nothing.

* Issue **#911** : Changes to feeds and pipelines no longer clear data browsing filters.

* Issue **#907** : Default volumes are now created as soon as they are needed.

* Issue **#910** : Changes to index settings in the UI now register as changes and enable save.

* Issue **#913** : Improve FindReplaceFilter to cope with more complex conditions.

* Change log level for SqlExceptionHelper to OFF, to stop expected exceptions from polluting the logs

* Fix invalid requestLog logFormat in proxy configuration


## [v6.0-beta.11] - 2018-11-07

* Stop service discovery health checks being registered if stroom.serviceDiscovery.enabled=false


## [v6.0-beta.10] - 2018-11-06

* Add fixed version of send_to_stroom.sh to release distribution

* Uplift docker base image for stroom & proxy to openjdk:8u181-jdk-alpine3.8


## [v6.0-beta.9] - 2018-11-02

* Add a health check for getting a public key from the authentication service.

* Issue **#897** : Import no longer attempts to rename or move existing items but will still update content.

* Issue **#902** : Improved the XSLT `format-date` function to better cope with week based dates and to default values to the stream time where year etc are omitted.

* Issue **#905** : Popup resize and move operations are now constrained to ensure that a popup cannot be dragged off screen or resized to be bigger than the current browser window size.

* Issue **#898** : Improved the way many read only aspects of the UI behave.

* Issue **#894** : The system now generates and displays errors to the user when you attempt to copy a feed.

* Issue **#896** : Extended folder `create` permissions are now correctly cached.

* Issue **#893** : You can now manage volumes without the `Manage Nodes` permission.

* Issue **#892** : The volume editor now waits for the node list to be loaded before opening.

* Issue **#889** : Index field editing in the UI now works correctly.

* Issue **#891** : `StreamAppender` now keeps track of it's own record write count and no longer makes use of any other write counting pipeline element.

* Issue **#885** : Improved the way import works to ensure updates to entities are at least attempted when creating an import confirmation.

* Issue **#892** : Changed `Ok` to `OK`.

* Issue **#883** : Output streams are now immediately unlocked as soon as they are closed.

* Removed unnecessary OR operator that was being inserted into expressions where only a single child term was being used. This happened when reprocessing single streams.

* Issue **#882** : Splitting aggregated streams now works when using `FindReplaceFilter`. This functionality was previously broken because various reader elements were not passing the `endStream` event on.

* Issue **#881** : The find and replace strings specified for the `FindReplaceFilter` are now treated as unescaped Java strings and now support new line characters etc.

* Issue **#880** : Increased the maximum value a numeric pipeline property can be set to via the UI to 10000000.

* Issue **#888** : The dependencies listing now copes with external dependencies failing to provide data due to authentication issues.

* Issue **#890** : Dictionaries now show the words tab by default.

* Add admin healthchecks to stroom-proxy

* Add stroom-proxy docker image

* Refactor stroom docker images to reduce image size

* Add enabled flag to storing, forwarding and synching in stroom-proxy configuration

* Issue **#884** : Added extra fonts to stroom docker image to fix bug downloading xls search results.


## [v6.0-beta.8] - 2018-10-17

* Issue **#879** : Fixed bug where reprocess and delete did not work if no stream status was set in the filter.

* Issue **#878** : Changed the appearance of stream filter fields to be more user friendly, e.g. `feedName` is now `Feed` etc.

* Issue **#809** : Changed default job frequency for `Stream Attributes Retention` and `Stream Task Retention` to `1d` (one day).

* Issue **#813** : Turned on secure processing feature for XML parsers and XML transformers so that external entities are not resolved. This prevents DoS attacks and gaining unauthorised access to the local machine.

* Issue **#871** : Fix for OptimisticLockException when processing streams.

* Issue **#872** : The parser cache is now automatically cleared when a schema changes as this can affect the way a data splitter parser is created.

* Issue **#865** : Made `stroom.conf` location relative to YAML file when `externalConfig` YAML property is set.

* Issue **#867** : Added an option `showReplacementCount` to the find replace filter to choose whether to report total replacements on process completion.

* Issue **#867** : Find replace filter now creates an error if an invalid regex is used.

* Issue **#855** : Further fixes for stepping data that contains a BOM.

* Changed selected default tab for pipelines to be `Data`.

* Issue **#860** : Fixed issue where stepping failed when using any sort of input filter or reader before the parser.

* Issue **#867** : Added an option `showReplacementCount` to the find replace filter to choose whether to report total replacements on process completion.

* Improved Stroom instance management scripts


## [v6.0-beta.7] - 2018-10-12

* Add contentPack import


## [v6.0-beta.6] - 2018-10-10

* Fix typo in Dockerfile


## [v6.0-beta.5] - 2018-10-10

* Issue **#859** : Change application startup to keep retrying when establishing a DB connection except for certain connection errors like access denied.

* Issue **#730** : The `System` folder now displays data and processors. This is a bug fix related to changing the default initial page for some document types.

* Issue **#854** : The activity screen no longer shows a permission error when shown to non admin users.

* Issue **#853** : The activity chooser will no longer display on startup if activity tracking is not enabled.

* Issue **#855** : Fixed stepping data that contains a BOM.


## [v6.0-beta.4] - 2018-10-04

* Change base docker image to openjdk:8u171-jdk-alpine

* Improved loading of activity list prior to showing the chooser dialog.

* Issue **#852** : Fix for more required permissions when logging other 'find' events.

* Issue **#730** : Changed the default initial page for some document types.

* Issue **#852** : Fix for required permission when logging 'find' events.

* Changed the way the root pane loads so that error popups that appear when the main page is loading are not hidden.

* Issue **#851** : Added additional type info to type id when logging events.

* Issue **#848** : Fixed various issues related to stream processor filter editor.

* Issue **#815** : `stroom.pageTitle` property changed to `stroom.htmlTitle`.

* Issue **#732** : Added `host-address` and `host-name` XSLT functions.

* Issue **#338** : Added `splitAggregatedStreams` property to `StreamAppender`, `FileAppender` and `HDFSFileAppender` so that aggregated streams can be split into separate streams on output.

* Issue **#338** : Added `streamNo` path replacement variable for files to record the stream number within an aggregate.

* Added tests and fixed sorting of server tasks.

* Improved the way text input and output is buffered and recorded when stepping.

* The find and replace filter now resets the match count in between nested streams so that each stream is treated the same way, i.e. it can have the same number of text replacements.

* Added multiple fixes and improvements to the find and replace filter including limited support of input/output recording when stepping.

* Issue **#827** : Added `TextReplacementFilterReader` pipeline element.

* Issue **#736** : Added sorting to server tasks table.

* Inverted the behaviour of `disableQueryInfo` to now be `requireQueryInfo`.

* Issue **#596** : Rolling stream and file appenders can now roll on a cron schedule in addition to a frequency.

* The accept button now enabled on splash screen.

* Added additional event logging to stepping.

* An activity property with an id of `disableQueryInfo` can now be used to disable the query info popup on a per activity basis.

* Activity properties can now include the attributes `id`, `name`, `showInSelection` and `showInList` to determine their appearance and behaviour;

* Nested elements are now usable in the activity editor HTML.

* Record counts are now recorded on a per output stream basis even when splitting output streams.

* Splash presenter buttons are now always enabled.

* Fix background colour to white on activity pane.


## [v6.0-beta.3] - 2018-09-18

* Changed `splitWhenBiggerThan` property to `rollSize` and added the property to the rolling appenders for consistency.

* Issue **#838** : Fix bug where calculation of written and read bytes was being accounted for twice due to the use of Java internal `FilterInputStream` and `FilterOutputStream` behaviour. This was leading to files being split at half od the expected size. Replaced Java internal classes with our own `WrappedInputStream` and `WrappedOutputStream` code.

* Issue **#837** : Fix bug to no longer try and record set activity events for null activities.

* Issue **#595** : Added stream appender and file appender property `splitWhenBiggerThan` to limit the size of output streams.

* Now logs activity change correctly.

* Add support for checkbox and selection control types to activity descriptions.

* Issue **#833** : The global property edit dialog can now be made larger.

* Fixed some issues in the activity manager.

* Issue **#828** : Changed statistics store caches to 10 minute time to live so that they will definitely pick up new statistics store definitions after 10 minutes.

* Issue **#774** : Event logging now logs find stream criteria correctly so that feeds ids are included.

* Issue **#829** : Stroom now logs event id when viewing individual events.

* Added functionality to record actions against user defined activities.

* Added functionality to show a splash screen on login.

* Issue **#791** : Fixed broken equals method so query total row count gets updated correctly.

* Issue **#830** : Fix for API queries not returning before timing out.

* Issue **#824** : Fix for replace method in PathCreator also found in stroom proxy.

* Issue **#820** : Fix updating index shards so that they are loaded, updated and saved under lock.

* Issue **#819** : Updated `stroom-expression` to v1.4.3 to fix violation of contract exception when sorting search results.

* Issue **#817** : Increased maximum number of concurrent stream processor tasks to 1000 per node.

* Issue **#697** : Fix for reference data sometimes failing to find the appropriate effective stream due to the incorrect use of the effective stream cache. It was incorrectly configured to use a time to idle (TTI) expiry rather than a time to live (TTL) expiry meaning that heavy use of the cache would prevent the cached effective streams being refreshed.

* Issue **#806** : Fix for clearing previous dashboard table results if search results deliver no data.

* Issue **#805** : Fix for dashboard date time formatting to use local time zone.


## [v6.0-beta.2] - 2018-07-09

* Issue **#803** : Fix for group key conversion to an appropriate value for visualisations.


## [v6.0-beta.1] - 2018-07-04

* Issue **#802** : Restore lucene-backward-codecs to the build

* Issue **#800** : Add DB migration script 33 to replace references to the `Stream Type` type in the STRM_PROC_FILT table with `streamTypeName`.

* Issue **#798** : Add DB migration script 32 to replace references to the `NStatFilter` type in the PIPE table with `StatisticsFilter`.


## [v6.0-alpha.27]

* Fix data receipt policy defect

* Issue **#791** : Search completion signal is now only sent to the UI once all pending search result merges are completed.

* Issue **#795** : Import and export now works with appropriate application permissions. Read permission is required to export items and Create/Update permissions are required to import items depending on whether the update will create a new item or update an existing one.


## [v6.0-alpha.26]

* Improve configurabilty of stroom-proxy.

* Issue **#783** : Reverted code that ignored duplicate selection to fix double click in tables.

* Issue **#782** : Fix for NPE thrown when using CountGroups when GroupKey string was null due to non grouped child rows.

* Issue **#778** : Fix for text selection on tooltips etc in the latest version of Chrome.

* Issue **#776** : Removal of index shard searcher caching to hopefully fix Lucene directory closing issue.


## [v6.0-alpha.25]

* Issue **#779** : Fix permissions defect.

* Issue **gchq/stroom-expression#22** : Add `typeOf(...)` function to dashboard.

* Uplift stroom-expression to v1.4.1

* Issue **#766** : Fix NullPointerExceptions when downloading table results to Excel format.

* Issue **#770** : Speculative fix for memory leak in SQL Stats queries.

* Issue **#761** : New fix for premature truncation of SQL stats queries due to thread interruption.


## [v6.0-alpha.24]

* Issue **#748** : Fix build issue resulting from a change to SafeXMLFilter.


## [v6.0-alpha.23]

* Issue **#748** : Added a command line interface (CLI) in addition to headless execution so that full pipelines can be run against input files.

* Issue **#748** : Fixes for error output for headless mode.

* Issue **#761** : Fixed statistic searches failing to search more than once.

* Issue **#756** : Fix for state being held by `InheritableThreadLocal` causing objects to be held in memory longer than necessary.

* Issue **#761** : Fixed premature truncation of SQL stats queries due to thread interruption.

* Added `pipeline-name` and `put` XSLT functions back into the code as they were lost in a merge.

* Issue **#749** : Fix inability to query with only `use` privileges on the index.

* Issue **#613** : Fixed visualisation display in latest Firefox and Chrome.

* Added permission caching to reference data lookup.

* Updated to stroom-expression 1.3.1

    Added cast functions `toBoolean`, `toDouble`, `toInteger`, `toLong` and `toString`.
    Added `include` and `exclude` functions.
    Added `if` and `not` functions.
    Added value functions `true()`, `false()`, `null()` and `err()`.
    Added `match` boolean function.
    Added `variance` and `stDev` functions.
    Added `hash` function.
    Added `formatDate` function.
    Added `parseDate` function.
    Made `substring` and `decode` functions capable of accepting functional parameters.
    Added `substringBefore`, `substringAfter`, `indexOf` and `lastIndexOf` functions.
    Added `countUnique` function.

* Issue **#613** : Fixed visualisation display in latest Firefox and Chrome.

* Issue **#753** : Fixed script editing in UI.

* Issue **#751** : Fix inability to query on a dashboard with only use+read rights.


## [v6.0-alpha.22]

* Issue **#719** : Fix creation of headless Jar to ensure logback is now included.

* Issue **#735** : Change the format-date xslt function to parse dates in a case insensitive way.


## [v6.0-alpha.21]

* Issue **#719** : Fix creation of headless Jar. Exclude gwt-unitCache folder from build JARs.


## [v6.0-alpha.20]

* Issue **#720** : Fix for Hessian serialisation of table coprocessor settings.

* Issue **#405** : Fixed quick filter on permissions dialog, for users and for groups. It will now match anywhere in the user or group name, not just at the start.


## [v6.0-alpha.19]

* Issue **#588** : Fixed display of horizontal scrollbar on explorer tree in export, create, copy and move dialogs.

* Issue **#691** : Volumes now reload on edit so that the entities are no longer stale the second time they are edited.

* Issue **#692** : Properties now reload on edit so that the entities are no longer stale the second time they are edited.

* Issue **#703** : Removed logging of InterruptedException stack trace on SQL stat queries, improved concurrency code.

* Issue **#697** : Improved XSLT `Lookup` trace messages.

* Issue **#697** : Added a feature to trace XSLT `Lookup` attempts so that reference data lookups can be debugged.

* Issue **#702** : Fix for hanging search extraction tasks

* Issue **#701** : The search `maxDocIdQueueSize` is now 1000 by default.

* Issue **#700** : The format-date XSLT function now defaults years, months and days to the stream receipt time regardless of whether the input date pattern specifies them.

* Issue **#657** : Change SQL Stats query code to process/transform the data as it comes back from the database rather than holding the full resultset before processing. This will reduce memory overhead and improve performance.

* Issue **#634** : Remove excessive thread sleeping in index shard searching. Sleeps were causing a significant percentage of inactivity and increasing memory use as data backed up. Add more logging and logging of durations of chunks of code. Add an integration test for testing index searching for large data volumes.


## [v6.0-alpha.18]

* Issue **#698** : Migration of Processing Filters now protects against folders that have since been deleted

* Issue **#634** : Remove excessive thread sleeping in index shard searching. Sleeps were causing a significant percentage of inactivity and increasing memory use as data backed up. Add more logging and logging of durations of chunks of code. Add an integration test for testing index searching for large data volumes.

* Issue **#659** : Made format-date XSLT function default year if none specified to the year the data was received unless this would make the date later then the received time in which case a year is subtracted.

* Issue **#658** : Added a hashing function for XSLT translations.

* Issue **#680** : Fixed the order of streams in the data viewer to descending by date

* Issue **#679** : Fixed the editing of Stroom properties that are 'persistent'.

* Issue **#681** : Added dry run to check processor filters will convert to find stream criteria. Throws error to UI if fails.


## [v6.0-alpha.17]

* Issue **#676** : Fixed use of custom stream type values in expression based processing filters.


## [v6.0-alpha.16]

* Issue **#673** : Fixed issue with Stream processing filters that specify Create Time

* Issue **#675** : Fixed issue with datafeed requests authenticating incorrectly


## [v6.0-alpha.15]

* Issue **#666** : Fixed the duplicate dictionary issue in processing filter migrations, made querying more efficient too
* Database migration fixes and tools

* Issue **#668** : Fixed the issue that prevented editing of stroom volumes

* Issue **#669** : Elastic Index Filter now uses stroomServiceUser to retrieve the index config from the Query Elastic service.


## [v6.0-alpha.14]

* Minor fix to migrations


## [v6.0-alpha.13]

* Add logging to migrations


## [v6.0-alpha.12]

* Add logging to migrations


## [v6.0-alpha.11]

* Issue **#651** : Removed the redundant concept of Pipeline Types, it's half implementation prevented certain picker dialogs from working.

* Issue **#481** : Fix handling of non-incremental index queries on the query API. Adds timeout option in request and blocking code to wait for the query to complete. Exit early from wait loops in index/event search.

* Issue **#626** : Fixed issue with document settings not being persisted

* Issue **#621** : Changed the document info to prevent requests for multi selections

* Issue **#620** : Copying a directory now recursively copies it's contents, plus renaming copies is done more intelligently.

* Issue **#546** : Fixed race conditions with the Explorer Tree, it was causing odd delays to population of the explorer in various places.

* Issue **#495** : Fixed the temporary expansion of the Explorer Tree caused by filtering

* Issue **#376** : Welcome tab details fixed since move to gradle


## [v6.0-alpha.10]

* Issue **#523** : Changed permission behaviours for copy and move to support `None`, `Source`, `Destination` and `Combined` behaviours. Creating new items now allows for `None` and `Destination` permission behaviours. Also imported items now receive permissions from the destination folder. Event logging now indicates the permission behaviour used during copy, move and create operations.

* Issue **#480** : Change the downloaded search request API JSON to have a fetch type of ALL.

* Issue **#623** : Fixed issue where items were being added to sublist causing a stack overflow exception during data retention processing.

* Issue **#617** : Introduced a concept of `system` document types that prevents the root `System` folder type from being created, copied, deleted, moved, renamed etc.

* Issue **#622** : Fix incorrect service discovery based api paths, remove authentication and authorisation from service discovery

* Issue **#568** : Fixed filtering streams by pipeline in the pipeline screen.

* Issue **#565** : Fixed authorisation issue on dashboards.


## [v6.0-alpha.9]

* Issue **#592** : Mount stroom at /stroom.

* Issue **#608** : Fixed stream grep and stream dump tools and added tests to ensure continued operation.

* Issue **#603** : Changed property description from `tags` to `XML elements` in `BadTextXMLFilterReader`.

* Issue **#600** : Added debug to help diagnose cause of missing index shards in shard list.

* Issue **#611** : Changed properties to be defined in code rather than Spring XML.

* Issue **#605** : Added a cache for retrieving user by name to reduce DB use when pushing users for each task.

* Issue **#610** : Added `USE INDEX (PRIMARY)` hint to data retention select SQL to improve performance.

* Issue **#607** : Multiple improvements to the code to ensure DB connections, prepared statements, result sets etc use try-with-resources constructs wherever possible to ensure no DB resources are leaked. Also all connections obtained from a data source are now returned appropriately so that connections from pools are reused.

* Issue **#602** : Changed the data retention rule table column order.

* Issue **#606** : Added more stroom properties to tune the c3P0 connection pool. The properties are prefixed by `stroom.db.connectionPool` and `stroom.statistics.sql.db.connectionPool`.

* Issue **#601** : Fixed NPE generated during index shard retention process that was caused by a shard being deleted from the DB at the same time as the index shard retention job running.

* Issue **#609** : Add configurable regex to replace IDs in heap histogram class names, e.g. `....$Proxy54` becomes `....$Proxy--ID-REMOVED--`

* Issue **#570** : Refactor the heap histogram internal statistics for the new InternalStatisticsReceiver

* Issue **#599** : DocumentServiceWriteAction was being used in the wrong places where EntityServiceSaveAction should have been used instead to save entities that aren't document entities.


## [v6.0-alpha.8]

* Issue **#593** : Fixed node save RPC call.

* Issue **#591** : Made the query info popup more configurable with a title, validation regex etc. The popup will now only be displayed when enabled and when a manual user action takes place, e.g. clicking a search button or running a parameterised execution with one or more queries.

* Added 'prompt' option to force the identity provider to ask for a login.


## [v6.0-alpha.7]

* Issue **#549** : Change to not try to connect to kafka when kafka is not configured and improve failure handling

* Issue **#573** : Fixed viewing folders with no permitted underlying feeds. It now correctly shows blank data screen, rather than System/Data.

* Issue **#150** : Added a feature to optionally require specification of search purpose.

* Issue **#572** : Added a feature to allow easy download of dictionary contents as a text file.

* Generate additional major and minor floating docker tags in travis build, e.g. v6-LATEST and v6.0-LATEST

* Change docker image to be based on openjdk:8u151-jre-alpine

* Added a feature to list dependencies for all document entities and indicate where dependencies are missing.

* Issue **#540** : Improve description text for stroom.statistics.sql.maxProcessingAge property

* Issue **#538** : Lists of items such as users or user groups were sometimes not being converted into result pages correctly, this is now fixed.

* Issue **#537** : Users without `Manage Policies` permission can now view streams.

* Issue **#522** : Selection of data retention rules now remains when moving rules up or down.

* Issue **#411** : When data retention rules are disabled they are now shown greyed out to indicate this.

* Issue **#536** : Fix for missing visualisation icons.

* Issue **#368** : Fixed hidden job type button on job node list screen when a long cron pattern is used.

* Issue **#507** : Added dictionary inheritance via import references.

* Issue **#554** : Added a `parseUri` XSLT function.

* Issue **#557** : Added dashboard functions to parse and output URI parts.

* Issue **#552** : Fix for NPE caused by bad XSLT during search data extraction.

* Issue **#560** : Replaced instances of `Files.walk()` with `Files.walkFileTree()`. `Files.walk()` throws errors if any files are deleted or are not accessible during the walk operation. This is a major issue with the Java design for walking files using Java 8 streams. To avoid this issue `Files.walkFileTree()` has now been used in place of `Files.walk()`.

* Issue **#567** : Changed `parseUri` to be `parse-uri` to keep it consistently named with respect to other XSLT functions. The old name `parseUri` still works but is deprecated and will be removed in a later version.

* Issue **#567** : The XSLT function `parse-uri` now correctly returns a `schemeSpecificPart` element rather than the incorrectly named `schemeSpecificPort`.

* Issue **#567** : The dashboard expression function `extractSchemeSpecificPortFromUri` has now been corrected to be called `extractSchemeSpecificPartFromUri`.

* Issue **#567** : The missing dashboard expression function `extractQueryFromUri` has been added.

* Issue **#571** : Streams are now updated to have a status of deleted in batches using native SQL and prepared statements rather than using the stream store.

* Issue **#559** : Changed CSS to allow table text selection in newer browsers.

* Issue **#574** : Fixed SQL debug trace output.

* Issue **#574** : Fixed SQL UNION code that was resulting in missing streams in the data browser when paging.

* Issue **#590** : Improved data browser performance by using a local cache to remember feeds, stream types, processors, pipelines etc while decorating streams.

* Issue **#150** : Added a property to optionally require specification of search purpose.


## [v6.0-alpha.4]

* New authentication flow based around OpenId

* New user management screens

* The ability to issue API keys

* Issue **#501** : Improve the database teardown process in integration tests to speed up builds

* Relax regex in build script to allow tags like v6.0-alpha.3 to be published to Bintray

* Add Bintray publish plugin to Gradle build

* Issue **#75** : Upgraded to Lucene 5.

* Issue **#135** : [BREAKING CHANGE] Removed JODA Time library and replaced with Java 7 Time API. This change breaks time zone output previously formatted with `ZZ` or `ZZZ`.

* Added XSLT functions generate-url and fetch-json

* Added ability to put clickable hyperlinks in Dashboard tables

* Added an HTTP appender.

* Added an appender for the proxy store.

* Issue **#412** : Fixed no-column table breakage

* Issue **#380** : Fixed build details on welcome/about

* Issue **#348** : Fixed new menu icons.

* Issue **98** : Fix premature trimming of results in the store

* Issue **360** : Fix inability to sort sql stats results in the dashboard table

* Issue **#550** : Fix for info message output for data retention.

* Issue **#551** : Improved server task detail for data retention job.

* Issue **#541** : Changed stream retention job descriptions.

* Issue **#553** : The data retention job now terminates if requested to do so and also tracks progress in a local temp file so a nodes progress will survive application restarts.

* Change docker image to use openjdk:8u151-jre-alpine as a base

* Issue **#539** : Fix issue of statistic search failing after it is imported

* Issue **#547** : Data retention processing is now performed in batches (size determined by `stroom.stream.deleteBatchSize`). This change should reduce the memory required to process the data retention job.

* Issue **#541** : Marked old stream retention job as deprecated in description.

* Issue **#542** : Fix for lazy hibernate object initialisation when stepping cooked data.

* Issue **#524** : Remove dependency on stroom-proxy:stroom-proxy-repo and replaced with duplicated code from stroom-proxy-repo (commit b981e1e)

* Issue **#203** : Initial release of the new data receipt policy functionality.

* Issue **#202** : Initial release of the new data retention policy functionality.

* Issue **#521** : Fix for the job list screen to correct the help URL.

* Issue **#526** : Fix for XSLT functions that should return optional results but were being forced to return a single value.

* Issue **#527** : Fix for XSLT error reporting. All downstream errors were being reported as XSLT module errors and were
 hiding the underlying exception.

* Issue **#501** : Improve the database teardown process in integration tests to speed up builds.

* Issue **#511** : Fix NPE thrown during pipeline stepping by downstream XSLT.

* Issue **#521** : Fix for the job list screen to use the help URL system property for displaying context sensitive help.

* Issue **#511** : Fix for XSLT functions to allow null return values where a value cannot be returned due to an error etc.

* Issue **#515** : Fix handling of errors that occur before search starts sending.

* Issue **#506** : In v5 dashboard table filters were enhanced to allow parameters to be used in include/exclude filters. The implementation included the use of ` \ ` to escape `$` characters that were not to be considered part of a parameter reference. This change resulted in regular expressions requiring ` \ ` being escaped with additional ` \ ` characters. This escaping has now been removed and instead only `$` chars before `{` chars need escaping when necessary with double `$$` chars, e.g. use `$${something` if you actually want `${something` not to be replaced with a parameter.

* Issue **#505** : Fix the property UI so all edited value whitespace is trimmed

* Issue **#513** : Now only actively executing tasks are visible as server tasks

* Issue **#483** : When running stream retention jobs the transactions are now set to REQUIRE_NEW to hopefully ensure that the job is done in small batches rather than a larger transaction spanning multiple changes.

* Issue **#508** : Fix directory creation for index shards.

* Issue **#492** : Task producers were still not being marked as complete on termination which meant that the parent cluster task was not completing. This has now been fixed.

* Issue **#497** : DB connections obtained from the data source are now released back to the pool after use.

* Issue **#492** : Task producers were not being marked as complete on termination which meant that the parent cluster task was not completing. This has now been fixed.

* Issue **#497** : Change stream task creation to use straight JDBC rather than hibernate for inserts and use a configurable batch size (stroom.databaseMultiInsertMaxBatchSize) for the inserts.

* Issue **#502** : The task executor was not responding to shutdown and was therefore preventing the app from stopping gracefully.

* Issue **#476** : Stepping with dynamic XSLT or text converter properties now correctly falls back to the specified entity if a match cannot be found by name.

* Issue **#498** : The UI was adding more than one link between 'Source' and 'Parser' elements, this is now fixed.

* Issue **#492** : Search tasks were waiting for part of the data extraction task to run which was not checking for termination. The code for this has been changed and should now terminate when required.

* Issue **#494** : Fix problem of proxy aggregation never stopping if more files exist

* Issue **#490** : Fix errors in proxy aggregation due to a bounded thread pool size

* Issue **#484** : Remove custom finalize() methods to reduce memory overhead

* Issue **#475** : Fix memory leak of java.io.File references when proxy aggregation runs

* Issue **#470** : You can now correctly add destinations directly to the pipeline 'Source' element to enable raw streaming.

* Issue **#487** : Search result list trimming was throwing an illegal argument exception `Comparison method violates its general contract`, this should now be fixed.

* Issue **#488** : Permissions are now elevated to 'Use' for the purposes of reporting the data source being queried.

* Migrated to ehcache 3.4.0 to add options for off-heap and disk based caching to reduce memory overhead.

* Caches of pooled items no longer use Apache Commons Pool.

* Issue **#401** : Reference data was being cached per user to ensure a user centric view of reference data was being used. This required more memory so now reference data is built in the context of the internal processing user and then filtered during processing by user access to streams.

* The effective stream cache now holds 1000 items.

* Reduced the amount of cached reference data to 100 streams.

* Reduced the number of active queries to 100.

* Removed Ehcache and switched to Guava cache.

* Issue **#477** : Additional changes to ensure search sub tasks use threads fairly between multiple searches.

* Issue **#477** : Search sub tasks are now correctly linked to their parent task and can therefore be terminated by terminating parent tasks.

* Issue **#425** : Changed string replacement in pipeline migration code to use a literal match

* Issue **#469** : Add Heap Histogram internal statistics for memory use monitoring

* Issue **#463** : Made further improvements to the index shard writer cache to improve performance.

* Issue **#448** : Some search related tasks never seem to complete, presumably because an error is thrown at some point and so their callbacks do not get called normally. This fix changes the way task completion is recorded so that it isn't dependant on the callbacks being called correctly.

* Issue **#464** : When a user resets a password, the password now has an expiry date set in the future determined by the password expiry policy. Password that are reset by email still expire immediately as expected.

* Issue **#462** : Permission exceptions now carry details of the user that the exception applies to. This change allows error logging to record the user id in the message where appropriate.

* Issue **#463** : Many index shards are being corrupted which may be caused by insufficient locking of the shard writers and readers. This fix changes the locking mechanism to use the file system.

* Issue **#451** : Data paging was allowing the user to jump beyond the end of a stream whereby just the XML root elements were displayed. This is now fixed by adding a constraint to the page offset so that the user cannot jump beyond the last record. Because data paging assumes that segmented streams have a header and footer, text streams now include segments after a header and before a footer, even if neither are added, so that paging always works correctly regardless of the presence of a header or footer.

* Issue **#461** : The stream attributes on the filter dialog were not sorted alphabetically, they now are.

* Issue **#460** : In some instances error streams did not always have stream attributes added to them for fatal errors. This mainly occurred in instances where processing failed early on during pipeline creation. An error was recorded but stream attributes were not added to the meta data for the error stream. Processing now ensures that stream attributes are recorded for all error cases.

* Issue **#442** : Remove 'Old Internal Statistics' folder, improve import exception handling

* Issue **#457** : Add check to import to prevent duplicate root level entities

* Issue **#444** : Fix for segment markers when writing text to StreamAppender.

* Issue **#447** : Fix for AsyncSearchTask not being displayed as a child of EventSearchTask in the server tasks view.

* Issue **#421** : FileAppender now causes fatal error where no output path set.

* Issue **#427** : Pipelines with no source element will now only treat a single parser element as being a root element for backwards compatibility.

* Issue **#420** : Pipelines were producing errors in the UI when elements were deleted but still had properties set on them. The pipeline validator was attempting to set and validate properties for unknown elements. The validator now ignores properties and links to elements that are undeclared.

* Issue **#420** : The pipeline model now removes all properties and links for deleted elements on save.

* Issue **#458** : Only event searches should populate the `searchId`. Now `searchId` is only populated when a stream processor task is created by an event search as only event searches extract specific records from the source stream.

* Issue **#437** : The event log now includes source in move events.

* Issue **#419** : Fix multiple xml processing instructions appearing in output.

* Issue **#446** : Fix for deadlock on rolling appenders.

* Issue **#444** : Fix segment markers on RollingStreamAppender.

* Issue **#426** : Fix for incorrect processor filters. Old processor filters reference `systemGroupIdSet` rather than `folderIdSet`. The new migration updates them accordingly.

* Issue **#429** : Fix to remove `usePool` parser parameter.

* Issue **#439** : Fix for caches where elements were not eagerly evicted.

* Issue **#424** : Fix for cluster ping error display.

* Issue **#441** : Fix to ensure correct names are shown in pipeline properties.

* Issue **#433** : Fixed slow stream queries caused by feed permission restrictions.

* Issue **#385** : Individual index shards can now be deleted without deleting all shards.

* Issue **#391** : Users needed `Manage Processors` permission to initiate pipeline stepping. This is no longer required as the 'best fit' pipeline is now discovered as the internal processing user.

* Issue **#392** : Inherited pipelines now only require 'Use' permission to be used instead of requiring 'Read' permission.

* Issue **#394** : Pipeline stepping will now show errors with an alert popup.

* Issue **#396** : All queries associated with a dashboard should now be correctly deleted when a dashboard is deleted.

* Issue **#393** : All caches now cache items within the context of the current user so that different users do not have the possibility of having problems caused by others users not having read permissions on items.

* Issue **#358** : Schemas are now selected from a subset matching the criteria set on SchemaFilter by the user.

* Issue **#369** : Translation stepping wasn't showing any errors during stepping if a schema had an error in it.

* Issue **#364** : Switched index writer lock factory to a SingleInstanceLockFactory as index shards are accessed by a single process.

* Issue **#363** : IndexShardWriterCacheImpl now closes and flushes writers using an executor provided by the TaskManager. Writers are now also closed in LRU order when sweeping up writers that exceed TTL and TTI constraints.

* Issue **#361** : Information has been added to threads executing index writer and index searcher maintenance tasks.

* Issue **#356** : Changed the way index shard writers are cached to improve indexing performance and reduce blocking.

* Issue **#353** : Reduced expected error logging to debug.

* Issue **#354** : Changed the way search index shard readers get references to open writers so that any attempt to get an open writer will not cause, or have to wait for, a writer to close.

* Issue **#351** : Fixed ehcache item eviction issue caused by ehcache internally using a deprecated API.

* Issue **#347** : Added a 'Source' node to pipelines to establish a proper root for a pipeline rather than an assumed one based on elements with no parent.

* Issue **#350** : Removed 'Advanced Mode' from pipeline structure editor as it is no longer very useful.

* Issue **#349** : Improved index searcher cache to ensure searchers are not affected by writers closing.

* Issue **#342** : Changed the way indexing is performed to ensure index readers reference open writers correctly.

* Issue **#346** : Improved multi depth config content import.

* Issue **#328** : You can now delete corrupt shards from the UI.

* Issue **#343** : Fixed login expiry issue.

* Issue **#345** : Allowed for multi depth config content import.

* Issue **#341** : Fixed arg in SQL.

* Issue **#340** : Fixed headless and corresponding test.

* Issue **#333** : Fixed event-logging version in build.

* Issue **#334** : Improved entity sorting SQL and separated generation of SQL and HQL to help avoid future issues.

* Issue **#335** : Improved user management

* Issue **#337** : Added certificate auth option to export servlet and disabled the export config feature by default.

* Issue **#337** : Added basic auth option to export servlet to complement cert based auth.

* Issue **#332** : The index shard searcher cache now makes sure to get the current writer needed for the current searcher on open.

* Issue **#322** : The index cache and other caching beans should now throw exceptions on `get` that were generated during the creation of cached items.

* Issue **#325** : Query history is now cleaned with a separate job. Also query history is only recorded for manual querying, i.e. not when query is automated (on open or auto refresh). Queries are now recorded on a dashboard + query component basis and do not apply across multiple query components in a dashboard.

* Issue **#323** : Fixed an issue where parser elements were not being returned as 'processors' correctly when downstream of a reader.

* Issue **#322** : Index should now provide a more helpful message when an attempt is made to index data and no volumes have been assigned to an index.

* Issue **#316** : Search history is now only stored on initial query when using automated queries or when a user runs a query manually. Search history is also automatically purged to keep either a specified number of items defined by `stroom.query.history.itemsRetention` (default 100) or for a number of days specified by `stroom.query.history.daysRetention` (default 365).

* Issue **#317** : Users now need update permission on an index plus 'Manage Index Shards' permission to flush or close index shards. In addition to this a user needs delete permission to delete index shards.

* Issue **#319** : SaveAs now fetches the parent folder correctly so that users can copy items if they have permission to do so.

* Issue **#311** : Fixed request for `Pipeline` in `meta` XSLT function. Errors are now dealt with correctly so that the XSLT will not fail due to missing meta data.

* Issue **#313** : Fixed case of `xmlVersion` property on `InvalidXMLCharFilterReader`.

* Issue **#314** : Improved description of `tags` property in `BadTextXMLFilterReader`.

* Issue **#307** : Made some changes to avoid potential NPE caused by session serialisation.

* Issue **#306** : Added a stroom `meta` XSLT function. The XSLT function now exposes `Feed`, `StreamType`, `CreatedTime`, `EffectiveTime` and `Pipeline` meta attributes from the currently processing stream in addition to any other meta data that might apply. To access these meta data attributes of the current stream use `stroom:meta('StreamType')` etc. The `feed-attribute` function is now an alias for the `meta` function and should be considered to be deprecated.

* Issue **#303** : The stream delete job now uses cron in preference to a frequency.

* Issue **#152** : Changed the way indexing is performed so that a single indexer object is now responsible for indexing documents and adding them to the appropriate shard.

* Issue **#179** : Updated Saxon-HE to version 9.7.0-18 and added XSLTFilter option to `usePool` to see if caching might be responsible for issue.

* Issue **#288** : Made further changes to ensure that the IndexShardWriterCache doesn't try to reuse an index shard that has failed when adding any documents.

* Issue **#295** : Made the help URL absolute and not relative.

* Issue **#293** : Attempt to fix mismatch document count error being reported when index shards are opened.

* Issue **#292** : Fixed locking for rolling stream appender.

* Issue **#292** : Rolling stream output is no longer associated with a task, processor or pipeline to avoid future processing tasks from deleting rolling streams by thinking they are superseded.

* Issue **#292** : Data that we expect to be unavailable, e.g. locked and deleted streams, will no longer log exceptions when a user tries to view it and will instead return an appropriate message to the user in place of the data.

* Issue **#288** : The error condition 'Expected a new writer but got the same one back!!!' should no longer be encountered as the root cause should now be fixed. The original check has been reinstated so that processing will terminate if we do encounter this problem.

* Issue **#295** : Fixed the help property so that it can now be configured.

* Issue **#296** : Removed 'New' and 'Delete' buttons from the global property dialog.

* Issue **#279** : Fixed NPE thrown during proxy aggregation.

* Issue **#294** : Changing stream task status now tries multiple times to attempt to avoid a hibernate LockAcquisitionException.

* Issue **#287** : XSLT not found warnings property description now defaults to false.

* Issue **#261** : The save button is now only enabled when a dashboard or other item is made dirty and it is not read only.

* Issue **#286** : Dashboards now correctly save the selected tab when a tab is selected via the popup tab selector (visible when tabs are collapsed).

* Issue **#289** : Changed Log4J configuration to suppress logging from Hibernate SqlExceptionHandler for expected exceptions like constraint violations.

* Issue **#288** : Changed 'Expected a new writer...' fatal error to warning as the condition in question might be acceptable.

* Issue **#285** : Attempted fix for GWT RPC serialisation issue.

* Issue **#283** : Statistics for the stream task queue are now captured even if the size is zero.

* Issue **#226** : Fixed issue where querying an index failed with "User does not have the required permission (Manage Users)" message.

* Issue **#281** : Made further changes to cope with Files.list() and Files.walk() returning streams that should be closed with 'try with resources' construct.

* Issue **#224** : Removing an element from the pipeline structure now removes all child elements too.

* Issue **#282** : Users can now upload data with just 'Data - View' and 'Data - Import' application permissions, plus read permission on the appropriate feed.

* Issue **#199** : The explorer now scrolls selected items into view.

* Issue **#280** : Fixed 'No user is currently authenticated' issue when viewing jobs and nodes.

* Issue **#278** : The date picker now hides once you select a date.

* Issue **#281** : Directory streams etc are now auto closed to prevent systems running out of file handles.

* Issue **#263** : The explorer tree now allows you to collapse the root 'System' node after it is first displayed.

* Issue **#266** : The explorer tree now resets (clears and collapses all previously open nodes) and shows the currently selected item every time an explorer drop down in opened.

* Issue **#233** : Users now only see streams if they are administrators or have 'Data - View' permission. Non administrators will only see data that they have 'read' permission on for the associated feed and 'use' permission on for the associated pipeline if there is one.

* Issue **#265** : The stream filter now orders stream attributes alphabetically.

* Issue **#270** : Fixed security issue where null users were being treated as INTERNAL users.

* Issue **#270** : Improved security by pushing user tokens rather than just user names so that internal system (processing) users are clearly identifiable by the security system and cannot be spoofed by regular user accounts.

* Issue **#269** : When users are prevented from logging in with 'preventLogin' their failed login count is no longer incremented.

* Issue **#267** : The login page now shows the maintenance message.

* Issue **#276** : Session list now shows session user ids correctly.

* Issue **#201** : The permissions menu item is no longer available on the root 'System' folder.

* Issue **#176** : Improved performance of the explorer tree by increasing the size of the document permissions cache to 1M items and changing the eviction policy from LRU to LFU.

* Issue **#176** : Added an optimisation to the explorer tree that prevents the need for a server call when collapsing tree nodes.

* Issue **#273** : Removed an unnecessary script from the build.

* Issue **#277** : Fixed a layout issue that was causing the feed section of the processor filter popup to take up too much room.

* Issue **#274** : The editor pane was only returning the current user edited text when attached to the DOM which meant changes to text were ignored if an editor pane was not visible when save was pressed. This has now been fixed so that the current content of an editor pane is always returned even when it is in a detached state.

* Issue **#264** : Added created by/on and updated by/on info to pipeline stream processor info tooltips.

* Issue **#222** : Explorer items now auto expand when a quick filter is used.

* Issue **#205** : File permissions in distribution have now been changed to `0750` for directories and shell scripts and `0640` for all other files.

* Issue **#240** : Separate application permissions are now required to manage DB tables and tasks.

* Issue **#210** : The statistics tables are now listed in the database tables monitoring pane.

* Issue **#249** : Removed spaces between values and units.

* Issue **#237** : Users without 'Download Search Results' permission will no longer see the download button on the table component in a dashboard.

* Issue **#232** : Users can now inherit from pipelines that they have 'use' permissions on.

* Issue **#191** : Max stream size was not being treated as IEC value, e.g. Mebibytes etc.

* Issue **#235** : Users can now only view the processor filters that they have created if they have 'Manage Processors' permission unless they are an administrator in which case they will see all filters. Users without the 'Manage Processors' permission who are also not administrators will see no processor filters in the UI. Users with 'Manage Processors' permission who are not administrators will be able to update their own processor filters if they have 'update' permission on the associated pipeline. Administrators are able to update all processor filters.

* Issue **#212** : Changes made to text in any editor including those made with cut and paste are now correctly handled so that altered content is now saved.

* Issue **#247** : The editor pane now attempts to maintain the scroll position when formatting content.

* Issue **#251** : Volume and memory statistics are now recorded in bytes and not MiB.

* Issue **#243** : The error marker pane should now discover and display all error types even if they are preceded by over 1000 warnings.

* Issue **#254** : Fixed search result download.

* Issue **#209** : Statistics are now queryable in a dashboard if a user has 'use' permissions on a statistic.

* Issue **#255** : Fixed issue where error indicators were not being shown in the schema validator pane because the text needed to be formatted so that it spanned multiple lines before attempting to add annotations.

* Issue **#257** : The dashboard text pane now provides padding at the top to allow for tabs and controls.

* Issue **#174** : Index shard checking is now done asynchronously during startup to reduce startup time.

* Issue **#225** : Fixed NPE that was caused by processing instruction SAX events unexpectedly being fired by Xerces before start document events. This looks like it might be a bug in Xerces but the code now copes with the unexpected processing instruction event anyway.

* Issue **#230** : The maintenance message can now be set with the property 'stroom.maintenance.message' and the message now appears as a banner at the top of the screen rather than an annoying popup. Non admin users can also be prevented from logging on to the system by setting the 'stroom.maintenance.preventLogin' property to 'true'.

* Issue **#155** : Changed password values to be obfuscated in the UI as 20 asterisks regardless of length.

* Issue **#188** : All of the writers in a pipeline now display IO in the UI when stepping.

* Issue **#208** : Schema filter validation errors are now shown on the output pane during stepping.

* Issue **#211** : Turned off print margins in all editors.

* Issue **#200** : The stepping presenter now resizes the top pane to fit the tree structure even if it is several elements high.

* Issue **#168** : Code and IO is now loaded lazily into the element presenter panes during stepping which prevents the scrollbar in the editors being in the wrong position.

* Issue **#219** : Changed async dispatch code to work with new lambda classes rather than callbacks.

* Issue **#221** : Fixed issue where `*.zip.bad` files were being picked up for proxy aggregation.

* Issue **#242** : Improved the way properties are injected into some areas of the code to fix an issue where 'stroom.maxStreamSize' and other properties were not being set.

* Issue **#241** : XMLFilter now ignores the XSLT name pattern if an empty string is supplied.

* Issue **#236** : 'Manage Cache Permission' has been changed to 'Manage Cache'.

* Issue **#219** : Made further changes to use lambda expressions where possible to simplify code.

* Issue **#231** : Changed the way internal statistics are created so that multiple facets of a statistic, e.g. Free & Used Memory, are combined into a single statistic to allow combined visualisation.

* Issue **#172** : Further improvement to dashboard L&F.

* Issue **#194** : Fixed missing Roboto fonts.

* Issue **#195** : Improved font weights and removed underlines from link tabs.

* Issue **#196** : Reordered fields on stream, relative stream, volume and server task tables.

* Issue **#182** : Changed the way dates and times are parsed and formatted and improved the datebox control L&F.

* Issue **#198** : Renamed 'INTERNAL_PROCESSING_USER' to 'INTERNAL'.

* Issue **#154** : Active tasks are now sortable by processor filter priority.

* Issue **#204** : Pipeline processor statistics now include 'Node' as a tag.

* Issue **#170** : Changed import/export to delegate import/export responsibility to individual services. Import/export now only works with items that have valid UUIDs specified.

* Issue **#164** : Reduced caching to ensure tree items appear as soon as they are added.

* Issue **#177** : Removed 'Meta Data-Bytes Received' statistic as it was a duplicate.

* Issue **#152** : Changed the way index shard creation is locked so that only a single shard should be fetched from the cache with a given shard key at any one time.

* Issue **#189** : You now have to click within a checkbox to select it within a table rather than just clicking the cell the checkbox is in.

* Issue **#186** : Data is no longer artificially wrapped with the insertion of new lines server side. Instead the client now receives the data and an option to soft wrap lines has been added to the UI.

* Issue **#167** : Fixed formatting of JavaScript and JSON.

* Issue **#175** : Fixed visibility of items by inferred permissions.

* Issue **#178** : Added new properties and corresponding configuration to connect and create a separate SQL statistics DB.

* Issue **#172** : Improved dashboard L&F.

* Issue **#169** : Improved L&F of tables to make better use of screen real estate.

* Issue **#191** : Mebibytes (multiples of 1024) etc are now used as standard throughout the application for both memory and disk sizes and have single letter suffixes (B, K, M, G, T).

* Issue **#173** : Fixed the way XML formatter deals with spaces in attribute values.

* Issue **#151** : Fixed meta data statistics. 'metaDataStatistics' bean was declared as an interface and not a class.

* Issue **#158** : Added a new global property 'stroom.proxy.zipFilenameDelimiter' to enable Stroom proxy repositories to be processed that have a custom file name pattern.

* Issue **#153** : Clicking tick boxes and other cell components in tables no longer requires the row to be selected first.

* Issue **#148** : The stream browsing UI no longer throws an error when attempting to clear markers from the error markers pane.

* Issue **#160** : Stream processing tasks are now created within the security context of the user that created the associated stream processor filter.

* Issue **#157** : Data is now formatted by the editor automatically on display.

* Issue **#144** : Old processing output will now be deleted when content is reprocessed even if the new processing task does not produce output.

* Issue **#159** : Fixed NPE thrown during import.

* Issue **#166** : Fixed NPE thrown when searching statistics.

* Issue **#165** : Dashboards now add a query and result table from a template by default on creation. This was broken when adding permission inheritance to documents.

* Issue **#162** : The editor annotation popup now matches the style of other popups.

* Issue **#163** : Imported the Roboto Mono font to ensure consistency of the editor across platforms.

* Issue **#143** : Stroom now logs progress information about closing index shard writers during shutdown.

* Issue **#140** : Replaced code editor to improve UI performance and add additional code formatting & styling options.

* Issue **#146** : Object pool should no longer throw an error when abandoned objects are returned to the pool.

* Issue **#142** : Changed the way permissions are cached so that changes to permissions provide immediate access to documents.

* Issue **#123** : Changed the way entity service result caching works so that the underlying entity manager is cached instead of individual services. This allows entity result caching to be performed while still applying user permissions to cached results.

* Issue **#156** : Attempts to open items that that user does not have permission to open no longer show an error and spin the progress indicator forever, instead the item will just not open.

* Issue **#141** : Improved log output during entity reference migration and fixed statistic data source reference migration.

* Issue **#127** : Entity reference replacement should now work with references to 'StatisticsDataSource'.

* Issue **#125** : Fixed display of active tasks which was broken by changes to the task summary table selection model.

* Issue **#121** : Fixed cache clearing.

* Issue **#122** : Improved the look of the cache screen.

* Issue **#106** : Disabled users and groups are now displayed with greyed out icon in the UI.

* Issue **#132** : The explorer tree is now cleared on login so that users with different permissions do not see the previous users items.

* Issue **#128** : Improved error handling during login.

* Issue **#130** : Users with no permissions are no longer able to open folders including the root System folder to attempt data browsing.

* Issue **#120** : Entity chooser now treats 'None' as a special root level explorer node so that it can be selected in the same way as other nodes, e.g. visibly selected and responsive to double click.

* Issue **#129** : Fixed NPE.

* Issue **#119** : User permissions dialog now clears permissions when a user or group is deleted.

* Issue **#115** : User permissions on documents can now be inherited from parent folders on create, copy and move.

* Issue **#109** : Added packetSize="65536" property to AJP connector in server.xml template.

* Issue **#100** : Various list of items in stroom now allow multi selection for add/remove purposes.

* Issue **#112** : Removed 'pool' monitoring screen as all pools are now caches of one form or another.

* Issue **#105** : Users were not seeing 'New' menu for folders that they had some create child doc permissions for. This was due to DocumentType not implementing equals() and is now fixed.

* Issue **#111** : Fixed query favourites and history.

* Issue **#91** : Only CombinedParser was allowing code to be injected during stepping. Now DSParser and XMLFragmentParser support code injection during stepping.

* Issue **#107** : The UI now only shows new pipeline element items on the 'Add' menu that are allowed children of the selected element.

* Issue **#113** : User names are now validated against a regex specified by the 'stroom.security.userNamePattern' property.

* Issue **#116** : Rename is now only possible when a single explorer item is selected.

* Issue **#114** : Fixed selection manager so that the explorer tree does not select items when a node expander is clicked.

* Issue **#65** : Selection lists are now limited to 300px tall and show scrollbars if needed.

* Issue **#50** : Defaults table result fields to use local time without outputting the timezone.

* Issue **#15** : You can now express time zones in dashboard query expressions or just omit a time zone to use the locale of the browser.

* Issue **#49** : Dynamic XSLT selection now works with pipeline stepping.

* Issue **#63** : Entity selection control now shows current entity name even if it has changed since referencing entity was last saved.

* Issue **#70** : You can now select multiple explorer rows with ctrl and shift key modifiers and perform bulk actions such as copy, move, rename and delete.

* Issue **#85** : findDelete() no longer tries to add ORDER BY condition on UPDATE SQL when deleting streams.

* Issue **#89** : Warnings should now be present in processing logs for reference data lookups that don't specify feed or stream type. This was previously throwing a NullPointerException.

* Issue **#90** : Fixed entity selection dialog used outside of drop down selection control.

* Issue **#88** : Pipeline reference edit dialog now correctly selects the current stream type.

* Issue **#77** : Default index volume creation now sets stream status to INACTIVE rather than CLOSED and stream volume creation sets index status to INACTIVE rather than CLOSED.

* Issue **#93** : Fixed code so that the 'Item' menu is now visible.

* Issue **#97** : Index shard partition date range creation has been improved.

* Issue **#94** : Statistics searches now ignore expression terms with null or empty values so that the use of substitution parameters can be optional.

* Issue **#87** : Fixed explorer scrolling to the top by disabling keyboard selection.

* Issue **#104** : 'Query' no longer appears as an item that a user can allow 'create' on for permissions within a folder.

* Issue **#103** : Added 10 years as a supported data retention age.

* Issue **#86** : The stream delete button is now re-enabled when new items are selected for deletion.

* Issue **#81** : No exception will now be thrown if a client rejects a response for an EntityEvent.

* Issue **#79** : The client node no longer tries to create directories on the file system for a volume that may be owned by another node.

* Issue **#92** : Error summaries of multiple types no longer overlap each other at the top of the error markers list.

* Issue **#64** : Fixed Hessian serialisation of 'now' which was specified as a ZonedDateTime which cannot be serialised. This field is now a long representing millseconds since epoch.

* Issue **#62** : Task termination button is now enabled.

* Issue **#60** : Fixed validation of stream attributes prior to data upload to prevent null pointer exception.

* Issue **#9** : Created a new implementation of the expression parser that improved expression tokenisation and deals with BODMAS rules properly.

* Issue **#36** : Fixed and vastly improved the configuration of email so that more options can be set allowing for the use of other email services requiring more complex configuration such as gmail.

* Issue **#24** : Header and footer strings are now unescaped so that character sequences such as '\n' are translated into single characters as with standard Java strings, e.g. '\n' will become a new line and '\t' a tab.

* Issue **#40** : Changed Stroom docker conatiner to be based on Alpine linux to save space

* Issue **#40** : Auto import of content packs on Stroom startup and added default content packs into the docker build for Stroom.

* Issue **#30** : Entering stepping mode was prompting for the pipeline to step with but also auto selecting a pipeline at the same time and entering stepping immediately.

* Dashboard auto refresh is now limited to a minimum interval of 10 seconds.

* Issue **#31** : Pipeline stepping was not including user changes immediately as parsers and XSLT filters were using cached content when they should have been ignoring the cache in stepping mode.

* Issue **#27** : Stroom now listens to window closing events and asks the user if they really want to leave the page. This replaces the previous crude attempts to block keys that affected the history or forced a browser refresh.

* Issue **#2** : The order of fields in the query editor is now alphabetical.

* Issue **#3** : When a filter is active on a dashboard table column, a filter icon now appears to indicate this.

* Issue **#5** : Replace() and Decode() dashboard table expression functions no longer ignore cells with null values.

* Issue **#7** : Dashboards are now able to query on open.

* Issue **#8** : Dashboards are now able to re-query automatically at fixed intervals.

* Updated GWT to v2.8.0 and Gin to v2.1.2.

* Issue **#12** : Dashboard queries can now evaluate relative date/time expressions such as now(), hour() etc. In addition to this the expressions also allow the addition or subtraction of durations, e.g. now - 5d.

* Issue **#14** : Dashboard query expressions can now be parameterised with any term able to accept a user defined parameter, e.g. ${user}. Once added parameters can be changed for the entire dashboard via a text box at the top of the dashboard screen which will then execute all queries when enter is pressed or it loses focus.

* Issue **#16** : Dashboard table filters can also accept user defined parameters, e.g. ${user}, to perform filtering when a query is executed.

* Fixed missing text presenter in dashboards.

* Issue **#18** : The data dashboard component will now show data relative to the last selected table row (even if there is more than one table component on the dashboard) if the data component has not been configured to listen to row selections for a specific table component.

* Changed table styling to colour alternate rows, add borders between rows and increase vertical padding

* Issue **#22** : Dashboard table columns can now be configured to wrap text via the format options.

* Issue **#28** : Dashboard component dependencies are now listed with the component name plus the component id in brackets rather than just the component id.

* Issue **#202** : Initial release of the new data retention policy functionality.

[Unreleased]: https://github.com/gchq/stroom/compare/v6.0-beta.38...6.0
[v6.0-beta.38]: https://github.com/gchq/stroom/compare/v7.0-beta.36...v6.0-beta.38
[v6.0-beta.37]: https://github.com/gchq/stroom/compare/v6.0-beta.36...v6.0-beta.37
[v6.0-beta.36]: https://github.com/gchq/stroom/compare/v6.0-beta.35...v6.0-beta.36
[v6.0-beta.35]: https://github.com/gchq/stroom/compare/v6.0-beta.34...v6.0-beta.35
[v6.0-beta.34]: https://github.com/gchq/stroom/compare/v6.0-beta.33...v6.0-beta.34
[v6.0-beta.33]: https://github.com/gchq/stroom/compare/v6.0-beta.32...v6.0-beta.33
[v6.0-beta.32]: https://github.com/gchq/stroom/compare/v6.0-beta.31...v6.0-beta.32
[v6.0-beta.31]: https://github.com/gchq/stroom/compare/v6.0-beta.30...v6.0-beta.31
[v6.0-beta.30]: https://github.com/gchq/stroom/compare/v6.0-beta.29...v6.0-beta.30
[v6.0-beta.29]: https://github.com/gchq/stroom/compare/v6.0-beta.28...v6.0-beta.29
[v6.0-beta.28]: https://github.com/gchq/stroom/compare/v6.0-beta.27...v6.0-beta.28
[v6.0-beta.27]: https://github.com/gchq/stroom/compare/v6.0-beta.26...v6.0-beta.27
[v6.0-beta.26]: https://github.com/gchq/stroom/compare/v6.0-beta.25...v6.0-beta.26
[v6.0-beta.25]: https://github.com/gchq/stroom/compare/v6.0-beta.24...v6.0-beta.25
[v6.0-beta.24]: https://github.com/gchq/stroom/compare/v6.0-beta.23...v6.0-beta.24
[v6.0-beta.23]: https://github.com/gchq/stroom/compare/v6.0-beta.22...v6.0-beta.23
[v6.0-beta.22]: https://github.com/gchq/stroom/compare/v6.0-beta.21...v6.0-beta.22
[v6.0-beta.21]: https://github.com/gchq/stroom/compare/v6.0-beta.20...v6.0-beta.21
[v6.0-beta.20]: https://github.com/gchq/stroom/compare/v6.0-beta.19...v6.0-beta.20
[v6.0-beta.19]: https://github.com/gchq/stroom/compare/v6.0-beta.18...v6.0-beta.19
[v6.0-beta.18]: https://github.com/gchq/stroom/compare/v6.0-beta.17...v6.0-beta.18
[v6.0-beta.17]: https://github.com/gchq/stroom/compare/v6.0-beta.16...v6.0-beta.17
[v6.0-beta.16]: https://github.com/gchq/stroom/compare/v6.0-beta.15...v6.0-beta.16
[v6.0-beta.15]: https://github.com/gchq/stroom/compare/v6.0-beta.14...v6.0-beta.15
[v6.0-beta.14]: https://github.com/gchq/stroom/compare/v6.0-beta.13...v6.0-beta.14
[v6.0-beta.13]: https://github.com/gchq/stroom/compare/v6.0-beta.12...v6.0-beta.13
[v6.0-beta.12]: https://github.com/gchq/stroom/compare/v6.0-beta.11...v6.0-beta.12
[v6.0-beta.11]: https://github.com/gchq/stroom/compare/v6.0-beta.10...v6.0-beta.11
[v6.0-beta.10]: https://github.com/gchq/stroom/compare/v6.0-beta.9...v6.0-beta.10
[v6.0-beta.9]: https://github.com/gchq/stroom/compare/v6.0-beta.8...v6.0-beta.9
[v6.0-beta.8]: https://github.com/gchq/stroom/compare/v6.0-beta.7...v6.0-beta.8
[v6.0-beta.7]: https://github.com/gchq/stroom/compare/v6.0-beta.6...v6.0-beta.7
[v6.0-beta.6]: https://github.com/gchq/stroom/compare/v6.0-beta.5...v6.0-beta.6
[v6.0-beta.5]: https://github.com/gchq/stroom/compare/v6.0-beta.4...v6.0-beta.5
[v6.0-beta.4]: https://github.com/gchq/stroom/compare/v6.0-beta.3...v6.0-beta.4
[v6.0-beta.3]: https://github.com/gchq/stroom/compare/v6.0-beta.2...v6.0-beta.3
[v6.0-beta.2]: https://github.com/gchq/stroom/compare/v6.0-beta.1...v6.0-beta.2
[v6.0-beta.1]: https://github.com/gchq/stroom/compare/v6.0-alpha.27...v6.0-beta.1
[v6.0-alpha.27]: https://github.com/gchq/stroom/compare/v6.0-alpha.26...v6.0-alpha.27
[v6.0-alpha.26]: https://github.com/gchq/stroom/compare/v6.0-alpha.24...v6.0-alpha.26
[v6.0-alpha.25]: https://github.com/gchq/stroom/compare/v6.0-alpha.24...v6.0-alpha.25
[v6.0-alpha.24]: https://github.com/gchq/stroom/compare/v6.0-alpha.23...v6.0-alpha.24
[v6.0-alpha.23]: https://github.com/gchq/stroom/compare/v6.0-alpha.22...v6.0-alpha.23
[v6.0-alpha.22]: https://github.com/gchq/stroom/compare/v6.0-alpha.21...v6.0-alpha.22
[v6.0-alpha.21]: https://github.com/gchq/stroom/compare/v6.0-alpha.20...v6.0-alpha.21
[v6.0-alpha.20]: https://github.com/gchq/stroom/compare/v6.0-alpha.19...v6.0-alpha.20
[v6.0-alpha.19]: https://github.com/gchq/stroom/compare/v6.0-alpha.18...v6.0-alpha.19
[v6.0-alpha.18]: https://github.com/gchq/stroom/compare/v6.0-alpha.17...v6.0-alpha.18
[v6.0-alpha.17]: https://github.com/gchq/stroom/compare/v6.0-alpha.16...v6.0-alpha.17
[v6.0-alpha.16]: https://github.com/gchq/stroom/compare/v6.0-alpha.15...v6.0-alpha.16
[v6.0-alpha.15]: https://github.com/gchq/stroom/compare/v6.0-alpha.14...v6.0-alpha.15
[v6.0-alpha.14]: https://github.com/gchq/stroom/compare/v6.0-alpha.13...v6.0-alpha.14
[v6.0-alpha.13]: https://github.com/gchq/stroom/compare/v6.0-alpha.12...v6.0-alpha.13
[v6.0-alpha.12]: https://github.com/gchq/stroom/compare/v6.0-alpha.11...v6.0-alpha.12
[v6.0-alpha.11]: https://github.com/gchq/stroom/compare/v6.0-alpha.10...v6.0-alpha.11
[v6.0-alpha.10]: https://github.com/gchq/stroom/compare/v6.0-alpha.9...v6.0-alpha.10
[v6.0-alpha.9]: https://github.com/gchq/stroom/compare/v6.0-alpha.8...v6.0-alpha.9
[v6.0-alpha.8]: https://github.com/gchq/stroom/compare/v6.0-alpha.7...v6.0-alpha.8
[v6.0-alpha.7]: https://github.com/gchq/stroom/compare/v6.0-alpha.4...v6.0-alpha.7
[v6.0-alpha.4]: https://github.com/gchq/stroom/commits/v6.0-alpha.4<|MERGE_RESOLUTION|>--- conflicted
+++ resolved
@@ -6,11 +6,9 @@
 
 ## [Unreleased]
 
-<<<<<<< HEAD
 * Issue **#1140** : Add health check for proxy feed status url.
-=======
+
 * Issue **#1137** : Change proxy remote url health check to accept a 406 code as the feed will not be specified.
->>>>>>> c03c04eb
 
 * Issue **#1135** : Data retention policies are now migrated to use `Type` and not `Stream Type`.
 

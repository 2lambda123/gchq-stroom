# Change Log
All notable changes to this project will be documented in this file.

The format is based on [Keep a Changelog](http://keepachangelog.com/) 
and this project adheres to [Semantic Versioning](http://semver.org/).


## [Unreleased]

<<<<<<< HEAD
* Issue **#2424** : Change security filter to 404 any unexpected URIs.
=======
* Issue **#2493** : Fix missing part nav controls when data can't be decoded.
>>>>>>> 7bbcbf42

* Issue **#2497** : Added summary to orphan file finder.

* Issue **#2500** : Add a primary key to the `meta_retention_tracker` table for MySQL Group Replication.

* Change meta retention tracking to track at the time period level so a killed job preserves the position of the periods already processed.

* Issue **#2513** : Fixed stepping to unique values.

* Issue **#2496** : Fixed issue where data browser was showing duplicate streams.

* Issue **#2511, #2512** : Fixed stepping error handling.

* Issue **#2478** : Create a single place in config for the LMDB library path and extraction dir.

* Issue **#2478** : Delete old LMDB library binaries on boot.

* Issue **#2497** : Fixed issue with `OrphanFileFinder` incorrectly identifying some dirs as being empty.

* Change `/api/refData/v1/purgeByAge/{purgeAge}`, `/api/refData/v1/purgeByStream/{refStreamId}` and `/api/refData/v1/clearBufferPool` to act on all nodes unless the `nodeName` query param is provided.


## [v7.0-beta.151] - 2021-10-11

* Issue **#2483** : Change reference data purge to delete entries in batchs to avoid large transactions that result in errors.

* Fix performance issue with ref data range lookups.

* Change default value for `stroom.pipeline.referenceData.readerBlockedByWriter` to true.

* Fix locking for `stroom.pipeline.referenceData.readerBlockedByWriter`.


## [v7.0-beta.150] - 2021-10-05

* Issue **#2494** : Changed logging to help diagnose problem.

* Issue **#2429** : The server tasks screen now handles errors that occur when trying to contact unreachable nodes.

* Issue **#2492** : Fixed issue getting filter priorities in processor task data store.

* Issue **#2489** : Change to wrap long error messages in stepping display.

* Issue **#2487** : Fixed issue flushing and deleting index shards.

* Issue **#2442** : Removed enabled/disabled states for permission users and user groups as these are now controlled by account authentication. 

* Issue **#2431** : Fixed issue with item selection in account and token list pages.


## [v7.0-beta.149] - 2021-10-04

* Issue **#2484** : Fix failing ref lookups when one loader has range data.

* Issue **#2485** : Autologger: UNLOGGED calls always being logged.

* Issue **#2395** : Fixed timezone issue in API key display.

* Issue **#2452** : New pipeline references now default to `Reference` data type.

* Issue **#2414** : The processing tasks data source now exposes start, end and status times plus filter priorities.

* Issue **#2441** : Improve logging and prevent autologger warning for `MetaResourcImpl`

* Issue **#2440** : Prevent autologger warning for `ExplorerResourceImpl`

* Issue **#2465** : `SaveAs` is now working for non admin users.

* Issue **#2460** : Processing filters now reliably process feeds where wildcards are used to match feed names.


## [v7.0-beta.148] - 2021-09-30

* Regenerated restful API.


## [v7.0-beta.147] - 2021-09-30

* Issue **#2475** : Orphan file and meta finder now show the correct task progress.

* Issue **#2474** : Fixed orphan file finder.

* Issue **#2467** : Fix viewing of streams that can't be decoded. Errors now displayed in large banner rather than as text in the editor.

* Add a view as hex option to the Data Preview panes.

* Add option to show/hide the editor indent guides.

* Remove white space on editor context menu.

* Change data viewing 'progress' bar to have a minimum width of 3px to make it more visible.

* Issue **#2469** : Made `SafeXmlFilter` available for use in the application.

* Issue **#2403** : Fix guice bind errors in stroom and proxy when the `path` config branch is empty or set to null.

* Issue **#2462** : Made changes to stop DB connections being used within the context of other open connections.

* Uplift LMDBJava to 0.8.2 to fix LMDBJava cursor comparator bug.

* Issue **#2464** : Add `leakDetectionThreshold` to the hikari pool config.

* Issue **#2463** : Integrate the hikari connection pool with drop wizard's health checks and metrics.


## [v7.0-beta.146] - 2021-09-22

* Add debug logging to AuthenticationStateSessionUtil

* Issue **#2448** : Change data receipt ERROR log messages to WARN. Also improve log message content for success and failure.

* Issue **#2412** : You are now able to view locked streams or deleted data if it is still accessible.

* Issue **#2413** : Removed duplication of data retention fields in info pane. 

* Issue **#2443** : Internal meta statistics are now added with processing user permissions.

* Issue **#2455** : Improved error handling when streams not found.

* Issue **#2399** : Now changing expression fields keeps the same condition if it is still applicable to the new field.

* Issue **#2426** : Fixed user selection problem for document permissions.

* Issue **#2436** : Fixed small UI issue whereby a user or group was not immediately removed from document permissions when the remove button was clicked.

* Issue **#2416** : Added logging to identify cause of slow meta listing.

* Improve termination handling in reference data purge.

* Improve the data in the `/api/refData/v1/refStreamInfo` api method.

* Add API method to clear the byte buffer pool.

* Improve the output of the system info api call for the byte buffer pool.

* Issue **#2439** : Change log level for an error in the byte buffer pool.

* Issue **#2444** : Fix release of buffers to the pool that was causing ref data searches to hang.

* Issue **#2433, #2434** : Fixed shutdown task order.

* Issue **#2430** : Removed file system clean task and replaced with orphan finding jobs for files and meta.

* Issue **#2432** : Volume state is now updated without optimistic locking.

* Issue **#2382** : Improved charset resolution.


## [v7.0-beta.145] - 2021-09-14

* Issue **#2382** : Improve error message for invalid feed encodings.

* Issue **#2387** : Fix reference data load/lookup failure handling.

* Issue **#2422** : Change ref lookups to only do a lookup against a ref feeds that are known to contian the map being looked up against.

* Issue **#2411** : Remove 10,000 limit on dashboard search of ref store.

* Issue **#2389** : Add an API method for purging a single reference data stream.

* Issue **#2379** : Change ref data lookups to truncate last access time to hourly.

* Uplift Dropwizard from 1.3.14 to 1.3.29.

* Issue **#2424** : Stop session creation for rest calls. Remove unused SessionMap class.

* Change debug summary logging in Data Delete job to info level.

* Issue **#2402** : Improved logging for error caused by invalid meta filter values.

* Issue **#2404** : Added debug to help diagnose issue.

* Issue **#2423** : Added error logging and configuration to handle buffer overflows when dealing with large search result values.

* Issue **#2410** : Fixes for dashboard child selectors like `first()` and `last()`.

* Issue **#2417** : Bad regex filter value no longer logged unnecessarily.

* Issue **#2418** : LMDB environment is now only closed when the search results are no longer needed.

* Issue **#2419** : Conditional formatting errors are now returned to the UI.

* Issue **#2405, #2407** : Errors caused by a thread interrupt when viewing a stream are no longer logged.

* Issue **#2406** : Volume status update is now performed synchronously.

* Issue **#2401, #2408, #2409** : Processing tasks no longer terminate by interrupting threads so error streams can now be written correctly.


## [v7.0-beta.144] - 2021-09-08

* Issue **#2398** : Fix to clear interrupt state for threads used by terminated tasks.

* Issue **#2396** : Add `stroom:pointIsInsideXYPolygon` XSLT function.

* Allow HTTP request headers to be customized in HTTPAppender.

* Issue **#2392** : Fix for token type to only allow `api`.


## [v7.0-beta.143] - 2021-08-31

* Issue **#2380** : Fix _Attribute Value Data Retention_ job blocking shutdown.

* Issue **#2379** : Change reference data store LMDB to use MDB_NOTLS flag to not tie readers to threads as we typically use thread pools.

* Fix problem with ref data prefix mapping code increasing loop iterations on each element/record.

* Add better logging of ref streams waiting for a lock to load.

* Stop ref streams that are already loaded from calling start/stop processing.

* Add method to ref data store API to list ref stream processing info.

* Improve the ref data store API to allow filtering of the ref entries.

* Change default number of ref loader lock stripes from 100 to 2048 and add it to config.


## [v7.0-beta.142] - 2021-08-26

* Issue **#2371** : Change search LMDB to use MDB_NOTLS flag to not tie readers to threads.

* Issue **#2371** : Fix max readers error not being shown on dashboard.


## [v7.0-beta.141] - 2021-08-24

* Issue **#2370** : Added processor node info to output meta data.

* Issue **#2349** : New dashboard tables will now link to the most recently added query by default.

* Issue **#2351** : Improved error popup text for server responses.

* Issue **#2368** : Fixed server task nesting.

* Issue **#2369** : Fix missing SQL join when reprocessing all streams matching a filter.

* Issue **#2369** : Fix error when searching meta store from a dashboard with a meta key in the query.

* Change explorer root node creation to happen under cluster lock.


## [v7.0-beta.140] - 2021-08-23

* Add `enableJobsOnBootstrap` to the docker distribution config.yml to allow it to be overridden in test stacks.

* Fix broken help links on jobs screen.

* Issue **#2367** : Fix for job node creation.

* Issue **#2365** : Fix to reduce memory used by `BlockGZIPInput`.

* Issue **#2366** : Fix NPE caused by visualisations that do not define maxValues.

* Issue **#2357** : Remove dropwizard logger configuration entries that have default values.

* Issue **#2350** : Fix distribution start script so it works with a different stroom home dir.

* Issue **#1469** : Add hot loading of config to proxy.

* Change proxy and stroom config validation to cope with relative paths and `~`.

* Issue **#2353** : Swallow NoSuchFileException in config monitor.


## [v7.0-beta.139] - 2021-08-17

* Issue **#2355** : Jobs are no longer enabled by default on bootstrap.

* Issue **#2358** : Changed default stroom home and stroom temp config paths to be null by default so they are resolved relative to the jar or use java tmp respectively.

* Issue **#2354** : Old job node records associated with old jobs are now removed for all nodes regardless of what node is performing the job bootstrap activity.


## [v7.0-beta.138] - 2021-07-26

* Issue **#2343** : The OIDC back channel `redirect_uri` now uses the same URI stored when making the front channel request. 

* Issue **gchq/stroom-resources#104** : Expose `stroom.ui.helpUrl` in the config.yml so the docs served by nginx can be accessed.

* Issue **#2331** : Remove unused config properties `stroom.ui.url.(apiKeys|changepassword|users)`.

Improve error handling during reference data initialisation.


## [v7.0-beta.137] - 2021-07-02

* Improve exception handling when node name is not configured.

* Fixed issue where annotation menu button did not show when existing annotation was selected.

* Fix problem with merging DB connection configs when values not supplied.

* Make relative proxy file paths be relative to configured proxy home directory.

* Make proxy logger file paths support `~` and relative paths be relative to proxy home.

* Remove redundant items from stroom and proxy distribution config yaml files.

* Rename `jerseyClient` key in proxy config.yml to `restClient`.

* Add `remotecertexpiry` to the default config value for `proxyConfig.logStream.metaKeys`.


## [v7.0-beta.136] - 2021-06-29

* Issue **#2317** : The user id can now be resolved from the `username` JWT claim if `email` is not present.


## [v7.0-beta.135] - 2021-06-28

* Issue **#2317** : The user id can now be resolved from the `username` JWT claim if `email` is not present. 


## [v7.0-beta.134] - 2021-06-25

* Issue **#2316** : Fixed React dialog styling by increasing CSS specificity.


## [v7.0-beta.133] - 2021-06-21

* Issue **#2293** : Fix location of banner.txt in zip distribution.

* Issue **#2291** : Fixed issue where the configured Stroom instance title did not change the browser tab title.


## [v7.0-beta.132] - 2021-06-07

* Issue **#2219** : Added migration for feed retention settings to retention rules.

* Issue **#2250** : Improved token authentication.

* Issue **#2250** : Using arrow keys no longer moves popup dialogs.


## [v7.0-beta.131] - 2021-06-03

* No changes, fixing build process.


## [v7.0-beta.130] - 2021-06-03

* No changes, fixing build process.


## [v7.0-beta.129] - 2021-06-02

* No changes, fixing build process.


## [v7.0-beta.128] - 2021-06-02

* No changes, fixing build process.


## [v7.0-beta.127] - 2021-06-02

* No changes, fixing build process.


## [v7.0-beta.126] - 2021-06-02

* No changes, fixing build process.


## [v7.0-beta.125] - 2021-06-02

* No changes, fixing build process.


## [v7.0-beta.124] - 2021-06-02

* No changes, fixing build process.


## [v7.0-beta.123] - 2021-06-02

* Fix broken test


## [v7.0-beta.122] - 2021-06-02

* Issue **#2264** : Users for user permissions are now retrieved from the account service plus authorisation.


## [v7.0-beta.121] - 2021-06-02

* No changes, fixing build process.


## [v7.0-beta.120] - 2021-06-02

* No changes, fixing build process.


## [v7.0-beta.119] - 2021-06-02

* Add entity relationship diagram and database DDL SQL to release artefacts.

* Issue **#2241** : Changing field or operator in the query expression editor no longer deselects the selected row. 

* Issue **#2241** : Made Firefox and Chrome drop downs look the same.

* Issue **#2260** : The UI no longer caches node status.

* Issue **#2260** : Removed default node config for default index volume group creation.

* Issue **#1828** : Added glass element to ensure mouse capture is maintained when dragging or resizing dialogs over dashboard visualisations.

* Issue **#2285** : SaveAs now provides the current name as the initial value for the new name.

* Issue **#2275** : Stepping from data popup now takes you to the correct record.

* Uplift send_to_stroom.sh script to v3.1.0

* Issue **#2263** : Removed unnecessary JWS algorithm constraints.

* Issue **#2240** : Indexes now show empty selection for volume group until one is selected.

* Issue **#2248** : Migrated dashboard tables now maintain hidden column status.

* Issue **#2280** : Remove trailing comma in some log events. 


## [v7.0-beta.118] - 2021-05-24

* Issue **#2267** : Change prefixes used for quick filter for consistency.

* Issue **#2265** : Fix exception when filtering with qualifier but no term, e.g. `name:`.

* Issue **#2266** : Improve quick filter tooltip text.

* Issue **#2261** : Fix missing node name in index and fs volume stats.


## [v7.0-beta.117] - 2021-05-20

* Issue **#2241** : Change add icon on data retention screen to add above selected. Add action icon and menu to retention rule table. Restyle rule edit screen.

* Issue **#2254** : Change `data` expression function to accept a first param for what to text to show.

* Issue **#2249** : Fix bug in data retention impact summary tree expansion.

* Issue **#2246** : Fix incorrect handling of parameters to `data` Stroom expression function.

* Add default sorting by user id in the acounts (users) and tokens screens.

* Issue **#2155** : Change default quick filter mode to use contains matching by default with chars anywhere matching now available via `~` prefix. Change quick filter to always treat space as a term delimiter unless in dbl quotes. Add sorting of results by match quality for chars anywhere and regex matching.

* Issue **#2242** : Fix help link in quick filter tool tips. Now comes from config.

* Provide more informative error than NPE when failing to fetch streams that are associated with missing meta

* Issue **#2247** : Correct configuration of Autologger for NodeResourceImpl. 

* Update banner to advertise `noauth/datafeed` URL instead of older version.


## [v7.0-beta.116] - 2021-05-13

* Issue **#2243** : Remove unwanted charset commands from migration script.

* Issue **#2232** : Fixed issue where search was getting stuck due to LMDB locking transactions.

* Issue **#2238** : Renamed table `docstore_history` to `docstore_schema_history`.

* Issue **#2226** : Ensure that `<Process>` audit events are schema compliant.

* Uplift version of `stroom-logs` content pack selected for download to `3.0-beta.1`

* Issue **#2228** : Stroom Dropwizard and Stroom Proxy Send/Receive log default formats improved.

* Issue **#2235** : Add CHANGELOG to the release artefacts.


## [v7.0-beta.115] - 2021-05-10

* Issue **#2233** : Fix typo in SQL.


## [v7.0-beta.114] - 2021-05-10

* Issue **#2233** : Fix null volume ID in index shard migration.


## [v7.0-beta.113] - 2021-05-07

* Issue **#2229** : Fix migration issue.


## [v7.0-beta.112] - 2021-05-06

* Issue **#2223** : Fixed migration issue.


## [v7.0-beta.111] - 2021-05-04

* Change stroom dependencies to use maven central instead of bintray.

* Issue **#2207** : Fixed dashboard column rename issue where column name was not updated visually after rename.


## [v7.0-beta.110] - 2021-05-04

* Issue **#2209** : Fixed more property migration issues.

* Issue **#2205** : Improved migration to prevent null DB values being lost.

* Issue **#2172** : Further improvements to search payload transfer and search completion.

* Issue **#2193** : Enable autologger to work for delete with criteria operations.


## [v7.0-beta.109] - 2021-04-28

* Issue **#2203** : Fix NPE in index doc partition by migration.

* Issue **#2184** : Improved logging for OpenId flow.

* Issue **#2205** : Improved migration to prevent null DB values being lost.

* Issue **#2098** : Properties that contain passwords no longer transfer any part of the password to the UI.

* Issue **#1841** : Fixed migration of some config props.

* Issue **#2151** : The UI now shows REST service error messages properly.

* Issue **#1930** : Dashboards opened from links now stop querying when closed.

* Issue **#2166** : You can now change index volume group names.

* Issue **#2090** : Changed to log the authenticated user (if there is one) during noauth calls.

* Issue **#2186** : Fix autologger handling of update operations on entities referenced by id alone.


## [v7.0-beta.108] - 2021-04-22

* Issue **#2183** : Improve error message when property values cannot be de-serialised. Change property DB migration to add conversion of legacy property values that are now a collection type, e.g. List<String>.


## [v7.0-beta.107] - 2021-04-22

* Issue **#2187** : Fixed issue editing a processing filter that has been changed.

* Issue **#2079** : Removed unused session resource code from React UI and backend.

* Issue **#2185** : Stroom now supports the use of an externally provided logout endpoint with the `logoutEndpoint` configuration property.

* Issue **#2188** : Changed all autologged REST methods to return a value (void is not compatible with autologger)

* Issue **#2184** : It should now be possible to use the Cognito OpenId configuration endpoint with Stroom. You should no longer need to set the `jwtClaimsResolver` in the Stroom config as the standard resolver should work. However, you will need to set the new `tokenExpectedInRequest` property to `true` as Cognito delivers fresh tokens with every request.

* Issue **#2177** : Stroom should no longer crash when it is unable to retrieve OpenId configuration.

* Issue **#2176** : Now avoids NPE and produces a proper error when a pipeline cannot be located when loading reference data.


## [v7.0-beta.106] - 2021-04-21

* Issue **#2172** : To improve search performance local search results are no longer transferred with payloads to a secondary local store.

* Issue **#2172** : To improve search performance only primary search result stores using LMDB will serialise data, i.e. stores used for visualisations now just use search objects and not binary data.

* Issue **#2180** : Fix NPE when Stream Appender has no stream type defined.

* Issue **#2167** : Prevent autologger warning for `RestResourceAutoLoggerImpl`.

* Remove merge artifacts from `scripts.env`.


## [v7.0-beta.105] - 2021-04-15

* Issue **#2172** : Changed the way keys and values are packed into LMDB.


## [v7.0-beta.104] - 2021-04-13

* Switched from `node-sass` to `sass`.

* Fix `node` and `swagger-typescript-api` versions.


## [v7.0-beta.103] - 2021-04-13

* Rebuild.


## [v7.0-beta.102] - 2021-04-09

* Issue **#2174** : The expression to DB condition converter is now more tolerant of missing value mappings.


## [v7.0-beta.101] - 2021-04-08

* Issue **#2172** : Limited the maximum size of LMDB keys and values.

* Issue **#2171** : Fixed dashboard table expression editor field insertion. 

* Issue **#2168** : Removed special columns from dashboard tables.

* Issue **#2154** : Fixed error adding text widget to a dashboard.

* Issue **#2025** : Added caching for DNS name resolution.

* Issue **#2025** : Event logging now attempts to use the `X-FORWARDED-FOR` request header to identify the originating client IP.


## [v7.0-beta.100] - 2021-04-02

* Issue **#1598** : Audit logging uplifted throughout codebase.

* Issue **#1613** : Added event logging to UserResourceImpl.


## [v7.0-beta.99] - 2021-04-01

* Issue **#1928**: Stroom will now redirect users to the root URL if the GWT UI is not hosted within the React wrapper. To develop GWT code it is still necessary to use the GWT UI directly outside of the wrapper so to enable this you can set the newly added `requireReactWrapper` property to false.

* Issue **#2156**: The properties screen now shows a warning triangle when there are unreachable nodes rather than showing an error for all property values.

* Issue **#2157**: Fixed issue where pager was causing an exception paging to last on API keys and Accounts list pages.

* Issue **#2153**: Fixed option to log all REST calls.

* Issue **#2085**: User now gets notification that a password has been changed.

* Issue **#2142**: Changed certificate authentication to ensure that if a certificate is presented then the DN from the cert will be used and no other header attribute.


## [v7.0-beta.98] - 2021-03-30

* Issue **#2138** : Fixed error thrown when updating a property due to the property being updated twice as a result of new event logging code. 

* Issue **#2150** : Added `topMenuTextColour` property to allow the top menu text colour to be changed. Renamed the `backgroundColor` property to `backgroundColour` for consistency. 

* Issue **#2152** : Session list now only shows user authenticated sessions.

* Issue **#2149** : Fixed index volume and index shard migration.


## [v7.0-beta.97] - 2021-03-26

* Issue **#2136** : Fixed sorting problems in users and API keys pages.

* Issue **#2146** : Fixed use of dashboard expression parameters.

* Issue **#2141** : Pre v7 index shards can now be used after upgrade.

* Issue **#2142** : Fixed certificate authentication issues.

* Issue **#2140** : Fixed migration issue that was causing the creation of unnecessary index volume groups. 

* Issue **#2137** : Data retention rules are now migrated from previous versions.

* Issue **#2107** : Removed `Feed Name` field and fixed UUID to field name resolution.

* Issue **#2142** : Added debug to help diagnose client cert auth issues.

* Issue **#2107** : Fixed issue where the processor filter UI was saying that no filter had been applied to feeds because the UI wasn't checking feed filtering by docref.


## [v7.0-beta.96] - 2021-03-23

* Issue **#2099** : Fix stepping source pane for segmented (cooked) data.

* Issue **#479** : Include folder names in audit events when exporting configuration.

* Provide audit log record for permission changes to explorer items (documents)


## [v7.0-beta.95] - 2021-03-18

* Issue **#2105** : Fixed migration of annotations DB.


## [v7.0-beta.94] - 2021-03-17

* Issue **#2104** : Fixed issue where the index creation stored procedure was trying to delete a procedure with the wrong name before creating a new one. 

* Issue **#2103** : Fixed statistics migration script to correctly check for empty tables.

* Issue **#2102** : Fixed query migration script.

* Removed unused properties `resilientReplicationCount` and `preferLocalVolumes`.

* Add null protection to `login_count` and `login_failures` in `users` to `account` table migration.


## [v7.0-beta.93] - 2021-03-16

* Issue **#2088** : Fixed retrieval of stored search results when not using extraction.

* Issue **#2088** : Fixed NullPointerException caused when stepping.

* Issue **#2084** : Fix Bad Request message and lockup after cancelling content import.


## [v7.0-beta.92] - 2021-03-15

* Issue **#2096** : Remove deprecated int display lengths when creating tables

* Issue **#2095** : Tidy upo statistics migration.

* Issue **#2094** : Corrected DB table creation to state the charset as `utf8mb4` and not `utf8` which is ambiguous in MySQL.


## [v7.0-beta.91] - 2021-03-14

* Refactor auth/identity DB migration scripts.

* Add pre migration SQL scripts.


## [v7.0-beta.90] - 2021-03-12

* Issue **#2087** : Fixed NPE caused during legacy migration.

* Uplift guice to v5.0.1.

* Issue **#1871** : Invalidate the users and user groups cache when the _manage_users_ command is run.

* Issue **#2064** : Delete empty directories left by running unit test.

* Add index to cluster_lock table to fix whole table locking for single lock key.

* Issue **#2059** : Add cluster lock protection to task creation. Stops duplicate task creation when master node changes.

* Change task creation by master node to try to wait for search tasks to complete and to try to only create the configured number of tasks.

* Refactor logic to determine master node into one place. Fixes discrepancies between UI and back-end.

* Change node monitoring screen to return nodes in name order.

* Issue **#2066** : Add data bars to node monitoring screen.

* Issue **#2059** : Fix `Duplicate key` error in task assignment.

* Issue **#2056** : Fix error sending permission change events to other cluster nodes.

* Add JVM OOM args to zip distribution scripts.

* Issue **#1866** : Change zip distribution shell scripts to execute from anywhere.


## [v7.0-beta.89] - 2021-02-26

* Change stroom/proxy docker image base to `adoptopenjdk/openjdk15:jdk-15.0.2_7-alpine`

* Add authentication config to swagger spec.


## [v7.0-beta.88] - 2021-02-26

* Fix travis release artefacts.


## [v7.0-beta.87] - 2021-02-25

* No changes


## [v7.0-beta.86] - 2021-02-25

* Fix travis release artefacts.


## [v7.0-beta.85] - 2021-02-24

* Change dockerfile to use Open JDK 15

* Change build to use Open JDK 15

* Fix travis build failure.

* Issue **#2028** : Don't autolog standard object fields by default


## [v7.0-beta.84] - 2021-02-24

* No changes, adding more release artefacts in Travis build.


## [v7.0-beta.83] - 2021-02-23

* Add -q flag to start/stop/migrate.sh to stop log tailing.

* Change migrate.sh to run the migration in the background.

* Add JVM OOM args to zip distribution scripts.

* Issue **#1866** : Change zip distribution shell scripts to execute from anywhere.

* Issue **#1742** : Ensure that an <Object> is always logged to guarantee schema compliance.


## [v7.0-beta.82] - 2021-02-18

* Issue **#2049** : Updated Swagger and moved to the OpenAPI 3.0 Specification.

* Issue **#2049** : Fixed some issues with the resource API that were preventing visualisations from loading. 


## [v7.0-beta.81] - 2021-02-16

* Issue **#2042** : Fixed an issue sorting search results that was making sorting very slow causing searches with large numbers of results to hang. 

* Issue **#2043** : Removed an artificial limit on the number of data points that will be returned to a dashboard visualisation. The UI code had been written to only request a maximum of 1000 data points which meant that some visualisations were missing expected data. It may be necessary to add some limitation to avoid the UI being overloaded but the limitation has been removed for now as it was not configurable and did not warn the user when the limit had been reached.

* Migrated new UI to use Swagger generated endpoints and types.

* Issue **#1414** : A User Id can no longer be changed once a user is created.

* Issue **#1862** : Email and name fields are no longer required when creating users.

* Issue **#1765** : Added confirmation dialog when deleting users and API keys.

* Issue **#2036** : Autologger now delegates exception handling.

* Issue **#2039** : Limit the amount of text data output by autologger.

* Issue **#2037** : Add config prop to ensure every REST call is logged

* Issue **#2038** : Allow autologger action to be modified (search and process)

* Issue **#2027** : Fix autologger update operation

* Issue **#1764** : The create API key page now loads users to select on open.

* Issue **#1766** : Removed comment from token.

* Issue **#1763** : Improved column sizes on API keys dialog.

* Issue **#1767** : Improved column sizes on account management dialog.

* Improve exception alerts in the UI.

* Issue **#2023** : Enable autologger to output multiple path or query parameters

* Issue **#2022** : Simplify consistent event logging with POJOs

* Issue **#2021** : Fix typo when autologger encounters class names ending in 'y'

* Issue **#2020** : Prevent autologger redacting boolean properties


## [v7.0-beta.80] - 2021-01-28

* Issue **#2018** : Fixed intermittent search issue that was sometimes causing search to complete too early without results.

* Fix dashboards not handling NUMERIC index fields.

* Fix bug in Negate expression function.

* Issue **#1995** : Add help info to the expression functions drop down menu.

* Issue **#1911** : Add a drop down menu for picking index fields in the expression editor.

* Issue **#2004** : Fix import of legacy v6 index so default volume group is assigned.

* Issue **#2017** : Fixed dashboard table filtering.

* Issue **#1946** : Removed unnecessary index shard state change error.


## [v7.0-beta.79] - 2021-01-26

* Issue **#2006** : Use UTC timezone when comparing date in repository folder name.

* Issue **#2006** : Use `ArrayList.size()` as a method, instead of a property in Gradle build.

* Issue **#2016** : Fixed StackOverflowException in document event log. 

* Issue **#2003** : Fixed some issues with LMDB search results.

* Issue **#2011** : Redacting obviously sensitive data in automatically generated logs.

* Introduce functionality to provide configurable, automatic logging for RESTful API calls.

* Add `search_results` dir to dockerfile.

* Fix NPE in StroomEventLoggingUtil.


## [v7.0-beta.78] - 2021-01-14

* Issue **#2000** : `RemoteSearchResultFactory.destroy()` is now performed as the processing user.

* Issue **#2000** : Fixed NPE affecting adding/removing columns on a dashboard table and changing column options like grouping and sorting.

* Issue **#2000** : Fixed dashboard table child result expansion.

* Issue **#2001** : Fixed intermittent test failure associated with byte buffers being used incorrectly with LMDB.

* Issue **#1997** : Fix missing _Format_ option on XSLT and TextConverter editors.

* Improved security for handling entity events.


## [v7.0-beta.77] - 2021-01-12

* Issue **#1867** : Cluster entity events are now sent to each node asynchronously to prevent delays caused by one or more slow/bad nodes.

* Issue **#1923** : Fixed an issue affecting sorting dashboard table values that have mixed data types. In addition you can now sort columns alphanumerically if the column format is set to text. 

* Issue **#1811** : Fixed issue where deleting or cutting/pasting text in a dashboard query editor was not marking the dashboard as dirty.

* Search results are now stored off-heap to reduce the chance of out of memory errors.

* Issue **#1911** : Add a drop down menu for picking index fields in the expression editor.

* Issue **#1990** : Change order of items in quick filter popup help.

* Change quick filter word boundary matching to handle a mix of delimited and canelCase, e.g. `stroom.prop.maxFileSize`.

* Issue **#1986** : Fix missing gutter warning/error icons in the stepper code editor.


## [v7.0-beta.76] - 2021-01-07

* No changes.


## [v7.0-beta.75] - 2021-01-06

* Issue **#1989** : Fix for dashboard tables that were only showing a total of 100 rows.

* Change event logging to use new fluent API.


## [v7.0-beta.74] - 2020-12-15

* No changes.


## [v7.0-beta.73] - 2020-12-15

* Change github tokens in travis build.


## [v7.0-beta.72] - 2020-12-15

* Issue **#1983** : Fix line number inconsistency in View Source when last char is a line break.

* Issue **#1971** : Fix 'no appender' errors when editing a Data volume.

* Issue **#1965** : Ignore gzipped data that has no uncompressed content.

* Issue **#1976** : Add an enabled check box and insert above button to retention rules list.

* Fix bug with retention rules impact summary when rows are identical.

* Replace two buttons with toggle button on retetion impact summary.

* Fix path for user event logs.

* Uplift send_to_stroom script to v3.0.

* Issue **#1978** : Fix Meta tab losing syntax highlighting when switching streams.

* Remove byte count in brackets on Info tab when size is below 1024 bytes.

* Fix help links on Jobs screen.

* Fix inability to select text on Info tab in Data viewer.

* Issue **#1963** : Fix data/source view progress bar showing blue when all data is visible.

* Issue **#1974** : Fix job screen only showing one job.

* Issue **#1970** : Fixed issue related to accidental execution of SearchDebugUtil outside of tests.

* Change reference data lookup request object to support string or epoch millis date.

* Add byte count to Info tab, make date values consistent.

* Fix problem of wrong charset being used.

* Fix syntax highlighting for Meta streams in Source view.

* Fix bug in PreviewInputStream read() method.

* Improve the way the YAML logger paths are modified on boot.

* Issue **#1964** : BGZIP files are now closed on exception.

* Changed default dashboard time zone to use UTC.

* Fixed SQL statistics upsert statements for MySQL 5.7.

* Issue **#1954** : Change code that sets ReceivedPath to try getting a value from DOCKER_HOST_(HOSTNAME|IP) env vars first.


## [v7.0-beta.71] - 2020-12-02

* Issue **#1957** : Fix invaldiation of the stat datasource caches on content import and other changes.

* Issue **#1960** : Fix the data preview display of empty streams.

* Moved content download to Java.

* All paths in the config YAML including logging config can now be made relative to the home dir.

* Issue **#1912** : Moved dashboard table conditional formatting logic to server.

* Fix missing favicon.

* Issue **#1808** : Fix bug with permission handling for Retention Policy feature.

* Issue **#1948** : Made UI report errors that occur during download.

* Issue **#1944** : You can now define a stroom home config property and all relative paths will become subpaths of this location. 

* Fix byte conversion bug with `read()` method in RASegmentInputStream.

* Add `viewType` and `displayType` args to `data(...)` dashboard expression.

* Fix task spinner appearing briefly on every poll and consumign a lot of CPU.

* Add _progress_ bar to Source Data view and Data Preview to show location in the file.

* Issue **#1678** : Fix data display in dashboard text pane.

* Issue **#1679** : Fix data display in dashboard text pane.

* Issue **#1777** : Fix sub stream tab selection when switching streams in data screen.

* Issue **#1647** : Right align numeric columns in data screen.

* Issue **#1872** : Fix display of source data when data has no line breaks.

* Add completion and snippets to dashboard expression builder.

* Issue **#1895** : Change dashboard field expression editor use the Ace editor like other edit screens.

* Replace stream Info icon on data screen with a sub-stream type tab.

* Add Source View tab available from Data Preview screen to show the unformatted source data.

* Fix highlighting while stepping single line data.

* Add completion and snippets to edit screens using the ACE editor.

* Add editor options to use Vim bindings, show invisble chracters, highlight current line, word wrap.

* Issue **#1949** : Fixed bug in download for streams from multiple feeds.


## [v7.0-beta.70] - 2020-11-16

* Issue **#1947** : Fixed NPE thrown when trying to unassign processing tasks by setting the assigned node to null.

* Issue **#1940** : Old searches are now terminated by the processing user.

* Issue **#1932** : Physical stream delete will no longer fail if a file or directory it wants to delete cannot be found, i.e. has been deleted by another external process.

* Fix log output counts for reference data.

* Add REST endpoint for purging reference data.

* Issue **#1938** : Fix missing ref loading errors/warnings, improve warning messages.


## [v7.0-beta.69] - 2020-11-10

* Improve handling of duplicates in reference data loads.

* Improve error messages for reference loading failures.

* Issue **#1936** : Fix reference data loaded not loading string values > 1000btyes.

* Improve PooledByteBufferOutputStream.

* Issue **#1807** : Remove need for Manage Nodes permission in order to list nodes (needed to manage volumes).

* Issue **#1806** : Remove need for Manage Nodes permission in order to list nodes (needed to manage tasks).

* Issue **#1925** : Fixed logging error that was happening on search.

* Issue **#1921** : Fixed problem with the dashboard text pane not migrating properly to the new special stream id and event id fields. 

* Issue **#1910** : Fixed issue preventing display of table data where a table had duplicate column names.

* Issue **#1919** : Fixed issue that was preventing dashboard tabs from being closed.

* Removed rxjava.

* Issue **#1919** : Dashboards now prevent tabs being closed from the close button if some nested tabs on the same pane are hidden.

* Issue **#1915** : Multiple statistic searches on a dashboard are now executed in parallel.

* Issue **#1915** : Fixed task context user identity for statistics searches.

* Issue **#1915** : Fixed task context for statistics searches.

* Merged external expression and query libraries into the source code and added Kryo serialisation to search results.

* Issue **#1910** : Duplicate fields in dashboard tables are now avoided by adding a numeric suffix to the field name when adding a duplicate.

* Issue **#1918** : Text presenter was losing track of stream and event id fields when settings were changed.

* Issue **#1906** : Added info about queue sizes to extraction task.

* Issue **#1906** : Made changes to allow early termination of searches if we have enough data.

* Issue **#1906** : Fixed node task nesting.

* Issue **#1906** : The maximum size of the stream event map is now configurable with the `stroom.search.extraction.maxStreamEventMapSize` property.

* Issue **#1906** : Improved the way search extractions events are grouped so we can extract more events per stream and therefore improve performance.

* Issue **#1907** : Fixed NPE.


## [v7.0-beta.68] - 2020-10-22

* Issue **#1733** : Support xsl:output options for XML output from pipeline (XMLWriter)

* Issue **#1893** : Change delimited string volume properties to lists of strings

* Issue **#1848** : Fix NPE when importing certain processor filters.

* Issue **#1894** : Improvements to search performance and fix for hanging searches.


## [v7.0-beta.67] - 2020-10-15

* Issue **#1901** : Create default (index) volume group if it is used prior to UI.

* Issue **#1900** : Fix inter-node task assignment, change how processing user equality is checked.

* Change dashboard field expression editor to be a bit wider and use a monospace font.

* Issue **#1887** : Fix searches hanging generally and specifically when streams have been deleted.

* Issue **#1877** : Change conditional formatting to support decimals.

* Change conditional formatting to set the available rule operators according to the format type of the column.

* Change conditional formatting to support date terms and date comparisons.

* Issue **#1885** : Fix annotations icon not being enabled on dashboard tables.

* Issue **#1883** : Code now deals with missing streams when performing search extraction.

* Issue **#1882** : Added capacity restriction to the stream event map used in search result extraction. The previous version was causing out of memory exceptions.

* Change names of hidden special table columns on dashboards to avoid name clashes.

* Make dashboard table settings popup bigger to accommodate the conditional formatting.

* Added logic to rename conditional formatting term fields on a column rename.

* Added logic to prevent renaming a column to an existing name.

* Issue **#1872** : Partially fixed to show the 1st 1k chars of the single line raw source. Full fix will come in v7.

* Issue **#1874** : Fixed dashboard tables not showing data if the stream id column is present.

* Issue **#1868** : Stop `Stream not found with id=nnn` errors during searching.

* Issue **#1864** : Added `*` wildcard to conditional formatting matches. 

* Issue **#1865** : Fixed NoSuchMethodError.

* Issue **#1854** : Changed search mechanism to poll for remote results to reduce the chances of hung searches.

* Uplift event-logging-schema content pack to v3.4.2.

* Uplift standard-pipelines content pack to v0.2.

* Uplift template-pipelines content pack to v0.3.

* Change the off-heap ref store to use xxHash for hashing its values.

* Change key widths used in ref data store. Existing stores will need to be deleted and re-generated.


## [v7.0-beta.66] - 2020-09-24

* Added code to authenticate against AWS ALB.


## [v7.0-beta.65] - 2020-09-24

* Added code to authenticate against AWS ALB.


## [v7.0-beta.64] - 2020-09-24

* Added code to authenticate against AWS ALB.


## [v7.0-beta.63] - 2020-09-22

* Added code to authenticate against AWS ALB.


## [v7.0-beta.62] - 2020-09-22

* Added code to authenticate against AWS ALB.


## [v7.0-beta.61] - 2020-09-22

* Added code to authenticate against AWS ALB.


## [v7.0-beta.60] - 2020-09-22

* Added code to authenticate against AWS ALB.


## [v7.0-beta.59] - 2020-09-22

* Added code to authenticate against AWS ALB.

* Changed default behaviour of `useDefaultOpenIdCredentials`.


## [v7.0-beta.58] - 2020-09-22

* Added code to authenticate against AWS ALB.


## [v7.0-beta.57] - 2020-09-18

* Failed build.


## [v7.0-beta.56] - 2020-09-18

* Added code to authenticate against AWS ALB.

* Remove requirement for Reference stream type in ref data API lookup requests.


## [v7.0-beta.55] - 2020-09-15

* Fix names in travis release plugin.


## [v7.0-beta.54] - 2020-09-15

* Rename release artefact `stroom-proxy-config.X.yml` to `stroom-proxy-app-config.X.yml`.


## [v7.0-beta.53] - 2020-09-15

* Change `prod.yml` and `proxy-prod.yml` to be templated so as to generate custom config for the zip and docker distributions.

* Add the docker config files to the release artefacts.

* Issue **#580** : Added conditional formatting options to dashboard tables.

* Add comments to `prod.yml`/`config.yml`.

* Change `reset_password` CLI command to also reset various locked/inactive type flags.

* Change stroom admin path from `admin` to `stroomAdmin` in the distribution.

* Fix `command not found` bug in distribution `start.sh`.

* Change `start.sh` to log pre-logback output to start.sh.log.

* Change logFormat to include time in `prod.yml` and `config.yml`.


## [v7.0-beta.52] - 2020-09-10

* Issue **#1850** : Add new command line commands `create_account`, `reset_password` and `manage_users` to enable the creation of accounts to bootstrap the application.

* Change `admin` to `stroomAdmin` in distribution shell scripts.


## [v7.0-beta.51] - 2020-09-09

* Added `formTokenRequest` property to OpenId config for use with AWS authentication. This forces the use of a form request when fetching tokens.

* Issue **#1824** : Fix for search hang when extraction is requested but no search pipeline is provided.

* Issue **#1083** : Added `any()`, `first()`, `last()`, `nth()`, `top()` and `bottom()` selection functions to select child values of grouped items.

* Issue **#1837** : Added `joining()` function to concatenate supplied fields in child rows.

* Issue **#1784** : Several functions were previously prevented from working on results from aggregate functions but are now applied regardless.

* Fix config file validation not working when hot loading config file changes.

* Change config file validation to be the first thing that happens on boot.

* Fix error when empty branches are in the config file.

* Add `pipeline.referenceData.getLmdbSystemLibraryPath` prop to support provided LMDB binary.

* Change extraction location of bundled LMDB binary to be the same as the store files.

* Change default value for `pipeline.referenceData.maxPutsBeforeCommit` to 0 (i.e. don't commit mid-load).


## [v7.0-beta.50] - 2020-09-07

* Add /api/refData/v1/lookup REST endpoint for doing ref data lookups.

* Issue **#1755** : Stepping now runs in a separate thread to prevent interruption of DW threads when trying to terminate stepping early.

* Issue **#1798** : Fixed REST serialisation issue that was preventing stepping XPath filters from being passed to the server.

* Issue **#1666** : Stepping now loads element documents that use name patterns.

* Issue **#1666** : Parsers now support name patterns for loading config documents. 

* Issue **#1835** : Fix error when viewing data as lowly user.

* Issue **#1836** : Fix Forbidden error when importing data.

* Issue **#1809** : Fix handling of import with no permissions except Import Configuration.

* Issue **#1657** : Remove INTERNAL_PROCESSING_USER from Users list in App Permissions screen.

* Issue **#1782** : Fix handling of empty NOT/AND/OR in stats queries and immprove the error handling for the remote data sources.

* Issue **#1781** : Fix SQL stats handling of NOT() with more than one term in the NOT.

* Issue **#1830** : Change quick filters on Annotations screen to use fuzzy filtering consistent with the rest of stroom. Disable the comment quick filter drop down if there are no standard comments configured. Remove the qualified fields from the quick filter tooltips.

* Issue **#1829** : Fix Annotations screen recording change history when clicking an empty title/subject.

* Issue **#1737** : Fix quick filter in users/groups popup.

* Issue **#1832** : Fix inability to add users/groups in the Document Permissions screen.


## [v7.0-beta.49] - 2020-09-02

* Fix accidental commit of broken code.


## [v7.0-beta.48] - 2020-09-02

* Fix duplicate call to bintray upload in travis script.


## [v7.0-beta.47] - 2020-09-02

* Issue **#1821** : Fix SQL Stat queries whose table doesn't use any datasource fields.

* Issue **#1694** : Fix UUID filtering in quick filters, now using `uuid:` field qualifier. Removed support for `#` prefix in Quick Filter and suggesters.

* Issue **#1699** : Add a docker managed volume for the ref data store.

* Add `pooledByteBufferCounts` to ref data config.

* Issue **#1700** : Stopped stepping happening on open.

* Uplift LMDB to v0.8.1.

* Changed implementaion of the byte buffer pool used in the ref data store to improve performance.

* Increase default value for ref data `maxPutsBeforeCommit` to improve load times.

* Fix instances of trace logging that are not using lambdas for complex args. This is particularly a problem in the ref data store code.

* Made stroom compatible with AWS authentication.

* Issue **#1707** : Fix reference data lookups picking the wrong effective stream.

* Issue **#1797** : Altered how search completion is recorded to try and prevent hanging. 

* Issue **#1762** : Fix for search jobs that do not terminate correctly.

* The build should now ensure GWT compilation only occurs after test has completed.

* Issue **#1790** : You can now provide `TYPE` as an optional HTTP header when sending data to Stroom. If provided this attribute is used to determine what data type to assign to the data being received. Data forwarding and aggregation also maintains this attribute and behaviour. 

* Issue **#1665** : Recognised meta types can now be specified in config and drop downs now allow selection in the pipeline editor.


## [v7.0-beta.46] - 2020-08-23

* Issue **#1702** : Fix namespace handling in XML reference data values.

* Issue **#1789** : Prevent dashboards without an extraction pipeline showing as "Missing" on dependency screen.

* Issue **#1803** : Fix `/api/export/v1` failing with NoSuchFileException.

* Issue **#1719** : Create rest endpoint to get rererence data store entries. Experimental feature at the moment.

* Issue **#1649** : Make the local reference data store searchable from the dashboard. Experimental feature at the moment.

* Issue **#1805** : Fix missing alert popup when document is saved but has been updated by another user/tab.

* Fix _No appender for stroom.docref.DocRef_ ERRORs in the log.


## [v7.0-beta.45] - 2020-08-14

* Issue **#1793** : Fixed Solr search query creation.

* Issue **#1791** : Fixed Solr connection test response.

* Update Gradle to v6.6

* Revert back to full build.


## [v7.0-beta.44] - 2020-08-14

* Reverted deploy changes until travis dpl v2 is stable.


## [v7.0-beta.43] - 2020-08-14

* Fixing release artefacts.


## [v7.0-beta.42] - 2020-08-13

* Issue **#1783** : Made change to prevent nodes called by the cluster from using localhost, 127.0.0.1 or the same URL as other nodes.

* Issue **#1706** : Terminating processing jobs early now writes appropriate termination errors to the processing info (error) stream and deletes other outputs.

* Issue **#1749** : Removed old benchmark job.


## [v7.0-beta.41] - 2020-08-12

* Issue **#1785** : Fix proxy not forwarding any data.

* Issue **#1675** : All dashboard table fields are now present in text pane settings even if they are hidden or special, e.g. internally added mandatory fields like StreamId and EventId. This change prevents the field settings from being altered incorrectly when these fields were not found.

* Issue **#1758** : Added file locations to meta details and improved tooltip layout.

* Issue **#1778** : Remove error streams following reprocessing when no new streams are created.

* Added support for time based expressions when searching for streams from UI. 

* Issue **#1760** : Support time based expressions for ProcessorTask data source

* Issue **#1761** : Allow processor id to be displayed when searching processor tasks data source.

* Issue **#1693** : Fix dependencies screen listing links to internal searchables as "missing".

* Issue **#1751** : Display correct UUID for "to" dependency in UI dependency screen.

* Issue **#1664** : Fix crash when all streams for pipeline are deleted.

* Issue **#1701** : Fix crash when alternative pipeline is selected/used for processing.

## [v7.0-beta.40] - 2020-07-27

* Issue **#1756** : Fix for IdEnrichmentFilter where is attempts to change attribute values that already exist.

* Issue **#1741** : Fix for search hanging issue.

* Issue **#1740** : `CombinedParser` now removes invalid XML 1.0 characters when `fixInvalidChars` is set and not XML 1.1.

* Add `readTimeout` property to `HTTPAppender` 

* Issue **#1747** : Nodes are now notified about changes to document permissions so that caches are cleared etc.

* Issue **#1752** : Meta info tooltips now show appropriate units for values.

* The `admin` account is now auto created if it doesn't exist.

* Issue **#1310** : Improved file cleanup between tests.

* Issue **#1533** : Improved meta data attribute value flushing to DB.

* Issue **#1634** : `FileSystemClean` will now only examine active data volumes.

* Issue **#1672** : Index shards are now only updated in the DB on flush when the document count or shard size changes.

* Issue **#1713** : Fixed issue where processor task start times were being displayed incorrectly.

* Issue **#1748** : Removed border from explorer quick filter.

* Issue **#1656** : Only managed jobs will now appear on the jobs page.

* Issue **#1669** : Changed the way next scheduled time is calculated based on current time.

* Issue **#1662** : Processor tasks and meta data sources now correctly show pipeline names in dashboard results.

* Issue **#1677** : Active tasks are now correctly filtered.

* Issue **#1718** : Added server task info for some tasks.

* Issue **#1731** : Fixed calendar date picker style that was broken by tooltip CSS changes.

* Issue **#1657** : `INTERNAL_PROCESSING_USER` is no longer visible in the UI.

* Issue **#1449** : You can now create users to associate permissions by clicking the create button in the `User Permissions` page.

* Issue **#1727** : Typo.

* Issue **#1501** : Multiple fixes for new UI.

* Issue **#1506** : Multiple fixes for new UI.

* Issue **#1561** : Multiple fixes for new UI.

* Issue **#1483** : Multiple fixes for new UI.

* Issue **#1525** : Multiple fixes for new UI.

* Issue **#1587** : Multiple fixes for new UI.

* Issue **#1526** : Multiple fixes for new UI.

* Issue **#1499** : Multiple fixes for new UI.

* Issue **#1481** : Multiple fixes for new UI.

* Issue **#1498** : Multiple fixes for new UI.

* Issue **#1660** : Multiple fixes for new UI.

* Issue **#1659** : Multiple fixes for new UI.

* Issue **#1725** : Fix Data Splitter onlyMatch using zero based instead of one based numbers.


## [v7.0-beta.39] - 2020-07-06

* Issue **#1716** : Prevent export of processor filters that are reprocess or deleted.

* Issue **#1638** : Suppress error when searching deleted streams.

* Issue **#1696** : Fix reprocessing from unfiltered meta data view.

* Issue **#1648** : Fix streams not being deleted following reprocessing.

* Issue **#1695** : Fix `Records` stream types not being identified correctly.

* Issue **#1668** : Fixed incorrect parameter count for XSLT `meta` function.

* Issue **#1619** : Fix delete stream summary.


## [v7.0-beta.38] - 2020-06-25

* Issue **#1670** : Stop _parse-uri_ XSLT function returning -1 for missing port numbers.

* Issue **#1673** : Increase limit for age spinner in retention rules to 9999.

* Issue **#1683** : Add `!` NOT operator to fuzzy match filtering.

* Add field searching to Activity quick filter.

* Add field searching to entity selection popups.

* Change entity selection popups to clear quick filter on show.

* Add column sorting and field searching to Properties screen.

* Add field searching to Explorer Tree quick filter.

* Add field searching to Properties quick filter.

* Add field searching to Server Tasks quick filter.

* Add field searching to dependencies quick filter.

* Improve info tooltip layouts.

* Issue **#1248** : Add quick filter to dependencies screen.

* Issue **#1650** : Use consistent blue colour.

* Issue **#1671** :Fix XSLT function `hex-to-oct`.

* Add `readTimeout` property to `HTTPAppender`.

* Issue **#1632** : SQL stats now compatible with MySQL 8 Group Replication

* Issue **#1650** : Use consistent blue colour.

* Issue **#1627** : Fix Up/Down buttons on Rule Set screen. Now keeps selection after use.

* Issue **#1277** : Fix Enable/Disable toggle button on Rule Set screen.


## [v7.0-beta.37] - 2020-06-15

* Add _Impact Summary_ tab to _Data Retention_ to show breakdown of counts of streams to be deleted.

* Add support for the `.` separator in the word boundary fuzzy matching.

* Change the fuzzy match filter to switch to a case sensitive wild-carded exact match when the input contains a `*`.

* Issue **#1640** : Fix server error when clicking disabled delete/info icon for deleted streams.

* Issue **#1639** : Default index volume group property changes.

* Issue **#1636** : Fix data retention deletion using wrong action for rules.

* Issue **#1280** : Fix creation of default index volumes.


## [v7.0-beta.36] - 2020-06-02

* Issue **#1621** : Fix NPE in proxy content syncing.

* Issue **#1462** : Stroom not working with MySQL 8.0 due to SQLException

* Issue **#1564** : Fix error in data retention section of stream info popup.

* Change data retention delete batching approach to use time ranges.

* Issue **#1611** : Change explorer tree filtering to also filter on an exact match of the entity's UUID.

* Add regex filtering with `/` prefix to fuzzy matching.

* Change word boundary matching to require a `?` prefix.


## [v7.0-beta.35] - 2020-05-28

* Issue **#1608** : Fixed NPE in UI data presenter.

* Issue **#1595** : Fixed names for imported items that already exist but are updated by import.

* Issue **#1603** : XSLT imports now error if more than one matching XSLT is found.

* Issue **#1604** : XSLT import resolution now accepts the use of UUIDs and DocRef strings.

* Issue **#1403** : Dashboard query download now retains expression parameters.

* Issue **#1514** : Fixed properties edit presenter issue.

* Issue **#1569** : Additional changes to improve the new `Data Delete` task that replaces the `File System Clean` task.

* Issue **#1565** : Stop data retention rules deleting all data.

* Add default data retention rule to the UI screen to make it clear what happens by default.

* Add fuzzy match filter to explorer tree.


## [v7.0-beta.34] - 2020-05-26

* Issue **#1569** : Removed recursive multi threading from file system clean as thread limit was being reached. 

* Issue **#1478** : Fixed data volume creation and other resource methods.

* Issue **#1594** : Now auto creates root explorer node on startup if it is missing.

* Issue **#1544** : Fixes for imported dashboards.

* Issue **#1586** : Fixed migration and initial population of standard meta type names.

* Issue **#1592** : Changed DB bit(1) columns to be tinyint(1) so that they show values correctly in the CLI.

* Issue **#1510** : Added logical delete for processor and processor filter to allow a user to force deletion without encountering a DB constraint. 

* Issue **#1557** : Process, reprocess, delete and download data functions now provide an impact summary before a user can proceed with the action.

* Issue **#1557** : The process data function in the data browser now provides the option to process or reprocess data. When selected a user can also choose: the priority of the process filters that will be created; to set the priority automatically based on previous filters; set the enabled state.

* Issue **#1557** : Reprocessing data no longer has a limitation on how many items can be reprocessed as it is now implemented by reprocess specific filters.

* Issue **#1585** : Fixed issue that was preventing viewing folders processors.

* Issue **#1557** : Added an impact summary to meta data actions such as delete, restore, process and download.

* Issue **#1593** : NPE copying empty expressions


## [v7.0-beta.33] - 2020-05-22

* Issue **#1588** : Fix processor filter import.

* Issue **#1566** : Fixed UI data restore behaviour.

* Make public port configurable


## [v7.0-beta.32] - 2020-05-19

* Issue **#1573** : Active tasks tab now only shows tasks related to the open feed.

* Issue **#1584** : Add @ApiParam to POST/PUT/DELETE endpoints so the request type appears in swagger-ui.

* Issue **#1581** : Change streamId to a path param in GET /api/data/v1.

* Issue **#1567** : Added error handling so the confirmation dialog continues to work even when there is a failure in a previous use.

* Issue **#1568** : Pipeline names should now be shown where needed in the UI.

* Issue **#1457** : Change field value suggester to use fuzzy matching.

* Issue **#1574** : Make feed suggestions return all feeds, not just ones with meta.

* Issue **#1544** : Imported dashboards from 6.1 now work.

* Issue **#1577** : Cluster node status is now updated when node settings are changed.

* Issue **#1396** : Completely changed DB migration and import/export compatibility code.

* Fix index creation stored procedure.

* Issue **#1508** : Tidy up property descriptions, change connection pool props to use Stroom Duration type.

* Issue **#473** : Fix value stats being ignored during in memory stat aggregation.

* Issue **#1141** : Make SQL stats aggregation delete unused stat keys at the end.


## [v7.0-beta.31] - 2020-05-12

* Issue **#1546** : Fixed opening and editing of data retention rules.

* Issue **#1494** : Scrollbars now have a white background unless used in a readonly text area.

* Issue **#1547** : Added pipeline names to processor task screens.

* Issue **#1543** : Prevent import/export of processor filters with id fields

* Issue **#1112** : You can now copy feeds along with other items and copies are named appropriately.

* Issue **#1112** : When copying a selection of several items, the dependencies between the items are altered in the resulting copies so that the copied items work together as a new set of content.

* Issue **#1112** : As part of fixing dependencies when copying items, the dependencies screen now works correctly and now also shows processor filters. 

* Issue **#1545** : Add property `enableDistributedJobsOnBootstrap` to enable/disable processing on first boot.


## [v7.0-beta.30] - 2020-05-06

* Issue **#1503** : Further fix for enabled/disabled expression items and dashboard tab visibility.

* Issue **#1511** : Data pages now show pipeline names rather than pipeline UUIDs.

* Issue **#1529** : Fix error when selecting datasource in new dashboard.

* Fix NPE in SystemInfoResource.get().

* Issue **#1527** : Fixed missing aud in API eky tokens.

* Add missing guice binding for SystemInfoResource.

* Make export add new line to the end of all files to adhere to POSIX standard.

* Issue **#1532** : Fixed index shard criteria in UI.

* Change SecurityFilter to return a 401 on authentication exceptions.

* Move some health checks into SystemInfoResource.

* Remove healthchecks from rest resources and servlets that never give an unhealthy result.

* Add error info to AppConfigMonitor health check.


## [v7.0-beta.29] - 2020-05-04

* Issue **#1496** : Fixed paging of processed data.

* Add stroom.statistics.internal.enabledStoreTypes and make internal stat processing respect it.

* Improve SQL stats shutdown processing so all in memory stats are flushed.

* Issue **#1521** : Dashboards with missing datasources break entirely.

* Issue **#1477** : Disable edit button on stream processor.

* Issue **#1497** : Fixed data list result paging.

* Issue **#1492** : Fixed data list result paging.

* Issue **#1513** : You can now view data in folders.

* Issue **#1500** : Fixed data delete/restore behaviour.

* Issue **#1515** : Fix proxyDir default when running in a stack.

* Issue **#1509** : Unable to update processor filter.

* Issue **#1495** : Speculative fix for missing swagger.json file in the fat jar.

* Issue **#1503** : Fixed Dashboard serialisation and JSON template.

* Issue **#1479** : Unable to set index volume limits.


## [v7.0-beta.28] - 2020-04-29

* Issue **#1489** : Reprocess streams feature failing.

* Issue **#1465** : Add default Open ID credentials to allow proxy to be able to authenticate out of the box.

* Issue **#1455** : Fix interactive search.

* Issue **#1471** : Pipeline name not shown on processors/filters in UI.

* Issue **#1491** : Download stream feature failing. 

* Issue **#1433** : StandardKafkaProducer failed when writing XML kafka payloads. 


## [v7.0-beta.27] - 2020-04-27

* Issue **#1417** : Allow processor filters to be exported with Pipelines. 

* Issue **#1480** : Index settings now shows index volume groups and allows selection. 

* Issue **#1450** : Further attempt to improve criteria filtering on data tab.

* Issue **#1467** : The cluster node state node uses NodeResource to determine active nodes.

* Issue **#1448** : The internal processing user now has a JWT and passes it when making calls to other nodes.


## [v7.0-beta.26] - 2020-04-22

* Fix gradle build for versioned builds


## [v7.0-beta.25] - 2020-04-22

* Assorted fixes to the new React UI pages.


## [v7.0-beta.24] - 2020-04-21

* Issue **#1450** : Stop data tabs showing all feeds.

* Issue **#1454** : Fix NPE in feed name suggestion box.

* Remove internal statistics from setup sample data.

* Fix issue of pipeline structure not showing when it contains a StatisticsFilter.

* Update auth flow for auth-into-stroom integration

* Issue **#1426** : Change /logout endpoint to /noauth/logout.

* Fix `Expecting a real user identity` errors on auto import of content packs.

* Increase wait timeout to 240s in `start.sh`.

* Issue **#1404** : Fixed issue with invalid XML character filter.

* Issue **#1413** : Attempt to fix search hanging issue.

* Issue **#1393** : The annotations data popup now formats content on load.

* Issue **#1399** : Removed error logging for expected exceptions in TaskExecutor.

* Issue **#1385** : File output param `streamId` now aliased to `sourceId` and `streamNo` is now aliased to `partNo` for consistency with new source tracking XSLT functions.

* Issue **#1392** : Downloading dashboard queries now provides the current query without the need to save the dashboard.

* Issue **#1427** : Change remote call to auth service to a local call.


## [v7.0-beta.23] - 2020-03-24

* Rename all legacy DB tables to `OLD_`.

* Issue **#1394** : Fix duplicate tables appearing in Monitoring -> Database Tables.

* Add NodeEndpointConfiguration. Change `node` table to hold the base endpoint.


## [v7.0-beta.22] - 2020-03-10

* Brought stroom-auth-service into stroom

* Issue **#563** : Kafka producer improvements - StandardKafkaProducer

* Issue **#1399** : Removed error logging for expected exceptions in TaskExecutor. 

* Fix missing $ in start.sh

* Issue **#1387** : Changed the way tasks are executed to reduce changes of unhandled execution errors.

* Issue **#1378** : Improved logging detail when processor filters fail.

* Issue **#1379** : Fixed issue where you couldn't open a processor filter if parts of the filter referenced deleted items.

* Issue **#1378** : Improved logging detail when processor filters fail.

* Issue **#1382** : Added `decode-url` and `encode-url` XSLT functions.

* Issue **#655** : Fixed SQL Stats queries ignoring the enabled state of the dashboard query terms.

* Issue **#1362** : Fixed issue where hiding dashboard annotation fields removed them.

* Issue **#1357** : Fixed dragging tabs in dashboard with hidden panes to create a new split.

* Issue **#1357** : Fixed dragging tabs in dashboard with hidden panes.

* Issue **#1368** : Fixed FindReplaceFilter as it wasn't working when used in conjunction with Data Splitter.

* Issue **#1361** : Changed the way headers are parsed for the HttpCall XSLT function.


## [v7.0-beta.21] - 2020-02-24

* Add null checks to DB migration.

* Add deletion of constraint `IDX_SHARD_FK_IDX_ID` to migration script.


## [v7.0-beta.20] - 2020-02-13

* Fix bug in `processor_task` migration script.


## [v7.0-beta.19] - 2020-02-10

* Fix bugs in DB migration scripts.


## [v7.0-beta.18] - 2020-02-05

* Re-locate index database migrations.

* Fix issues with migrating null audit columns.

* Improve output of TestYamlUtil.


## [v7.0-beta.17] - 2020-01-29

* Issue **#1355** : Fixed stepping from dashboard text pane.

* Issue **#1354** : Fixed double click to edit list items, e.g. properties.

* Issue **#1340** : Fixed issue with FindReplaceFilter where it failed in some cases when more than one filter was chained together.

* Issue **#1338** : You can now configure the max size of the map store cache.

* Issue **#1350** : Fixed scope of dictionaries when loaded in multiple XSLT pipeline steps.

* Issue **#1347** : Added SSL options to `http-call` XSLT method.

* Issue **#1352** : Fixed Hessian serialisation of user identities on tasks.

* Change docker image to allow us to pass in the dropwizard command to run, e.g. server|migrate.

* Stop MySQL outputing Note level warnings during migration about things that don't exist when we expect them not to.


## [v7.0-beta.13] - 2019-12-24

* Add `migrate` command line argument to run just the DB migrations.

* Updated API key to include audience and added client id and secret.

* Change `stroom.conf.sh` to also look for ip in `/sbin`

* Issue **#260** : You can now hide dashboard tabs.

* Issue **#1332** : The text pane can now be configured to show source data.

* Issue **#1311** : Improved source location tracking.


## [v7.0-beta.12] - 2019-12-04

* Change local.yml.sh to also look for ip in /sbin


## [v7.0-beta.11] - 2019-12-04

* Fix invalid SQL syntax in V07_00_00_012__Dictionary


## [v7.0-beta.10] - 2019-12-04

* Update auth api version

* Add clientId and clientSecret to config

* Update API keys (needed aud)

* Issue **#1338** : Added new config options to control the maximum size of some caches: `stroom.pipeline.parser.maxPoolSize`, `stroom.pipeline.schema.maxPoolSize`, `stroom.pipeline.schema.maxPoolSize`, `stroom.pipeline.xslt.maxPoolSize`, `stroom.entity.maxCacheSize`, `stroom.referenceData.mapStore.maxCacheSize`.

* Issue **#642** : Downloading query details now ignores hidden fields.

* Issue **#1337** : Fixed issue where downloading large numbers of search results in Excel format was exceeding maximum style count of 64000. 

* Issue **#1341** : Added XSRF protection to GWT RPC requests.

* Issue **#1335** : Made session cookie `Secure` and `HttpOnly`.

* Issue **#1334** : Fix 404 when accessing `/stroom/resourcestore/........`, i.e. fix Tools->Export.

* Issue **#1333** : Improved resilience against XSS attacks.

* Issue **#1330** : Allow configuration of `Content-Type` in HTTPAppender.

* Issue **#1327** : Improvements to annotations.

* Issue **#1328** : Increased size of data window and removed max size restrictions.

* Issue **#1324** : Improved logging and added SSL options for HTTPAppender.


## [v7.0-beta.9] - 2019-11-20

* Fix SSL connection failure on remote feed staus check.

* Remove ConfigServlet as the functionality is covered by ProxyConfigHealthCheck.

* Fix password masking in ProxyConfigHealthCheck.

* Change servlet path of ProxyStatusServlet from `/config` to `/status`.


## [v7.0-beta.8] - 2019-11-20

* Change precedence order for config properties. YAML > database > default. Change UI to show effective value. Add hot loading of YAML file changes.

* Issue **#1322** : Stroom now asks if you really want to leave site when stepping items are dirty. Also fixed `Save` and `Save All` menu items and dashboard param changes now correctly make a dashboard dirty.

* Issue **#1320** : Fixed formatting of XML where trailing spaces were being removed from content surrounded by start and end tags (data content) which should not happen. 

* Issue **#1321** : Make path relative in stroom distribution .zip.sha256 hash file.

* The auth service now supports the use of HTTPS without certificate verification and adds additional logging.

* Issue **gchq/stroom-auth#157** : Automatically refresh user's API key when it expires.

* Issue **#1243** : Dashboard visualisations now link with similar functions available to dashboard tables, e.g. `link()`, `dashboard()`, `annotation()`, `stepping()`, `data()`.

* Issue **#1316** : JSONParser now includes various parse options including handling comments.

* Issue **#48** : Added option to hide/show dashboard table columns.

* Issue **#1315** : Improved health check for missing API key.

* Updated stroom expression to v1.5.4 and added new field types.

* Issue **#1315** : Improved health check for missing API key.

* Issue **#1314** : Fixed NPE thrown when logging caused when viewing docs that can't be found.

* Issue **#1313** : Suggestion boxes now make suggestions immediately before the user even starts typing.

* Issue **#1043** : Added feature to allow floating point numbers to be indexed.

* Issue **#1312** : Dictionaries now change the entity name in the DB when renamed.

* Issue **#1312** : Fixed read only behaviour of dictionary settings UI.

* Issue **#1300** : Multiple changes to annotations.

* Issue **#1265** : Added `modulus()` function along with alias `mod()` and modulus operator `%`.

* Issue **#1300** : Added `annotation()` link creation function, `currentUser()` alias for `param('currentUser()')` and additional link creation functions for `data()` and `stepping()`.

* Issue **#67** : Table columns now display menu items on left click.

* Uplift stroom-query to v2.2.4 to add better diagnostic logging.

* Uplift Kafka client to v2.2.1.

* Issue **#1293** : Add more static file types to allow nginx/browser caching on.

* Issue **#1295** : Add authentication bypass for servlets such as /remoting, /status, /echo, etc.

* Issue **#1297** : The UI now supplies API tokens to the backend for resource calls.

* Issue **#1296** : Fixed NPE in StreamMapCreator caused when a stream can not be found.

## [v7.0-beta.7] - 2019-10-23

* Issue **#1288** : Streams now show the name of the pipeline used to create them even if the user doesn't have permission to see the pipeline.

* Issue **#1282** : Fixed issue where items were imported into the explorer even if not selected for import.

* Issue **#1291** : Fixed issue where empty dashboard table cells did not select table rows when clicked. 

* Issue **#1290** : Fixed issue where executor provider was not executing supplied runnable if parent task had terminated.

* Fix problem of missing fallback config in docker image.


## [v7.0-beta.6] - 2019-10-15

* Add default for stroom.security.authentication.durationToWarnBeforeExpiry

* Fix missing icons for Kafka Config and Rule Set.

* Fix Kafka Config entity serialisation.

* Issue **#1264** : Dashboards running in embedded mode will not always ask for the user to choose an activity if the users session has one set already.

* Issue **#1275** : Fixed permission filtering when showing related streams.

* Issue **#1274** : Fixed issue with batch search caused by Hibernate not returning pipeline details in stream processor filters.

* Issue **#1272** : Fixed saving query favourites.

* Issue **#1266** : Stroom will now lock the cluster before releasing owned tasks so it doesn't clash with other task related processes that lock the DB for long periods.

* Issue **#1264** : Added `embedded` mode for dashboards to hide dashboard chrome and save options.

* Issue **#1264** : Stroom no longer asks if you want to leave the web page if no content needs saving.

* Issue **#1263** : Fixed issues related to URL encoding/decoding with the `dashboard()` function.

* Issue **#1263** : Fixed issue where date expressions were being allowed without '+' or '-' signs to add or subtract durations.

* Add fallback config.yml file into the docker images for running outside of a stack.

* Issue **#1263** : Fixed issues related to URL encoding/decoding in dashboard expressions.

* Issue **#1262** : Improved behaviour of `+` when used for concatenation in dashboard expressions.

* Issue **#1259** : Fixed schema compliance when logging failed document update events.

* Issue **#1245** : Fixed various issues with session management and authentication.

* Issue **#1258** : Fixed issue affecting search expressions against keyword fields using dictionaries containing carriage returns.


## [v7.0-beta.5] - 2019-09-23

* Fixes to proxy


## [v7.0-beta.4] - 2019-09-16

* Fix stroom-proxy Dockerfile


## [v7.0-beta.3] - 2019-09-16

* Minor fixes, including an essential fix to config


## [v7.0-beta.2] - 2019-09-13

* Fix docker build


## [v7.0-beta.1] - 2019-09-11

* Issue **#1253** : Data retention policies containing just `AND` will now match everything.

* Issue **#1252** : Stream type suggestions no longer list internal types.

* Issue **#1218** : All stepping panes will now show line numbers automatically if there are indicators (errors, warnings etc) that need to be displayed.  

* Issue **#1254** : Added option to allow non Java escaped find and replacement text to be used in `FindReplaceFilter`. 

* Issue **#1250** : Fixed logging description for reading and writing documents.

* Issue **#1251** : Copy permissions from a parent now shows changes prior to the user clicking ok.

* Issue **#758** : You no longer need the `Manage Processors` privilege to call `stroom:meta('Pipeline')` in XSLT.

* Issue **#1256** : Fix error caused when logging data source name when downloading search results.

* Issue **#399** : Fix for error message when stepping that said user needed `read` permission on parent pipeline and not just `use`.

* Issue **#1242** : Fix for pipeline corruption caused when moving elements back to inherited parents.

* Issue **#1244** : Updated Dropwizard to version 1.3.14 to fix session based memory leak.

* Issue **#1246** : Removed elastic search document type, menu items and filter.

* Issue **#1247** : Added XSLT functions (`source`, `sourceId`, `partNo`, `recordNo`, `lineFrom`, `colFrom`, `lineTo`, `colTo`) to determine the current source location so it can be embedded in a cooked event. Events containing raw source location info can be made into links in dashboard tables or the text pane so that a user can see raw source data or jump directly to stepping that raw record.

* Add data retention feature and index optimisation to Solr indexes.

* Initial support for Solr indexing and search.

* Issue **#1244** : Updated Dropwizard to version 1.3.14 to fix session based memory leak.

* Issue **#1246** : Removed elastic search document type, menu items and filter.

* Issue **#1214** : Fixed issue where the max results setting in dashboard tables was not always being obeyed. Also fixed some dashboard table result page size issues.

* Issue **#1238** : During proxy clean task we no longer show a failed attempt to delete an empty directory as an error as this condition is expected.

* Issue **#1237** : Fixed issue where explorer model requests were failing outside of user sessions, e.g. when we want to find folder descendants for processing.

* Issue **#1230** : Fix test.

* Issue **#1230** : Search expressions no longer have the `contains` condition. 

* Issue **#1220** : Fixed attempt to open newly created index shards as if they were old existing shards.

* Issue **#1232** : Fixed handling of enter key on pipeline element editor dialog.

* Issue **#1229** : Fixed issue where users needed `Read` permission on an index instead of just `Use` permission to search it.

* Issue **#1207** : Removed task id from meta to reduce DB size and complexity especially given the fact tasks are transient. Superseded output is now found by querying the processor task service when new output is written rather than using task ids on meta.

* Uplift HBase to 2.1.5 and refactor code accordingly

* Uplift Kafka to 2.1.1 and refactor code accordingly

* Uplift Curator to 4.2.0

* Issue **#1143** : Added mechanism to inject dashboard parameters into expressions using the `param` and `params` functions so that dashboard parameters can be echoed by expressions to create dashboard links.

* Issue **#1205** : Change proxy repo clean to not delete configured rootRepoDir.

* Issue **#1204** : Fix ProxySecurityFilter to use correct API key on feedStatus requests.

* Issue **#1211** : Added a quick filter to the server tasks page.

* Issue **#1206** : Fixed sorting active tasks when clicking column header.

* Issue **#1201** : Fixed dependencies.

* Issue **#1201** : Fixed tests.

* Issue **#1201** : Document permission changes now mutate the user document permissions cache rather than clearing it.

* Issue **#1153** : Changed security context to be a Spring singleton to improve explorer performance.

* Issue **#1202** : Fixed NumberFormatException in StreamAttributeMapUtil.

* Issue **#1203** : Fixed event logging detail for dictionaries.

* Issue **#1197** : Restored Save As functionality.

* Issue **#1199** : The index fields page now copes with more than 100 index fields.

* Issue **#1200** : Removed blocking queue that was causing search to hang when full.

* Issue **#1198** : Filtering by empty folders now works correctly.

* Comment out rollCron in proxy-prod.yml

* Change swagger UI at gchq.github.io/stroom to work off 6.0 branch

* Issue **#1195** : Fixed issue where combination of quick filter and type filter were not displaying explorer items correctly.

* Issue **#1153** : Changed the way document permissions are retrieved and cached to improve explorer performance.

* Issue **#1196** : Added code to resolve data source names from doc refs if the name is missing when logging.

* Issue **#1165** : Fixed corruption of pipeline structure when adding items to Source.

* Issue **#1193** : Added optional validation to activities.

* Change default config for proxy repositoryFormat to "${executionUuid}/${year}-${month}-${day}/${feed}/${pathId}/${id}"

* Issue **#1194** : Fixed NPE in FindTaskProgressCriteria.

* Issue **#1191** : SQL statistics search tasks now show appropriate information in the server tasks pane.

* Issue **#1192** : Executor provider tasks now run as the current user.

* Issue **#1190** : Copied indexes now retain associated index volumes.

* Issue **#1177** : Data retention now works with is doc refs.

* Issue **#1160** : Proxy repositories now only roll if all output streams for a repository are closed. Proxy repositories also only calculate the current max id if the `executionUuid` repo format param is not used.

* Issue **#1186** : Volume status is now refreshed every 5 minutes.

* Fix incorrect default keystore in proxy config yaml.

* Rename environment variables in proxy config yaml.

* Issue **#1170** : The UI should now treat the `None` tree node as a null selection.

* Issue **#1184** : Remove dropwizard yaml files from docker images.

* Issue **#1181** : Remove dropwizard config yaml from the docker images.

* Issue **#1152** : You can now control the maximum number of files that are fragmented prior to proxy aggregation with `stroom.maxFileScan`.

* Issue **#1182** : Fixed use of `in folder` for data retention and receipt policies.

* Updated to allow stacks to be built at this version.

* Issue **#1154** : Search now terminates during result creation if it is asked to do so.

* Issue **#1167** : Fix for proxy to deal with lack of explorer folder based collections.

* Issue **#1172** : Fixed logging detail for viewing docs.

* Issue **#1166** : Fixed issue where users with only read permission could not copy items.

* Issue **#1174** : Reduced hits on the document permission cache.

* Issue **#1168** : Statistics searches now work when user only has `Use` permission.

* Issue **#1170** : Extra validation to check valid feed provided for stream appender.

* Issue **#1174** : The size of the document permissions cache is now configurable via the `stroom.security.documentPermissions.maxCacheSize` property.

* Issue **#1176** : Created index on document permissions to improve performance.

* Issue **#1175** : Dropping unnecessary index `explorerTreePath_descendant_idx`.

* Issue **#747** : XSLT can now reference dictionaries by UUID.

* Issue **#1167** : Use of folders to include child feeds and pipelines is now supported.

* Issue **#1153** : The explorer tree is now built with fewer DB queries.

* Issue **#1163** : Added indexes to the DB to improve explorer performance.

* Issue **#1153** : The explorer tree now only rebuilds synchronously for users who alter the tree, if has never been built or is very old. All other rebuilds of the explorer tree required to keep it fresh will happen asynchronously.

* Issue **#1162** : Proxy aggregation will no longer recurse parts directories when creating parts.

* Issue **#1157** : Migration now adds dummy feeds etc to processor filters if the original doc can't be found. This will prevent filters from matching more items than they should if migration fails to map feeds etc because they can't be found.

* Issue **#1162** : Remove invalid CopyOption in move() call.

* Issue **#1159** : Fix NPE in rolling appenders with no frequency value.

* Issue **#1160** : Proxy repositories will no longer scan contents on open if they are set to be read only.

* Issue **#1162** : Added buffering etc to improve the performance of proxy aggregation.

* Issue **#1156** : Added code to reduce unlikely chance of NPE or uncontrolled processing in the event of a null or empty processing filter.

* Issue **#1149** : Changed the way EntryIdSet is unmarshalled so jaxb can now use the getter to add items to a collection.

* Ignore broken junit test that cannot work as it stands

* Fix NPE in DictionaryStoreImpl.findByName().

* Issue **#1146** : Added `encodeUrl()`, `decodeUrl()` and `dashboard()` functions to dashboard tables to make dashboard linking easier. The `link()` function now automatically encodes/decodes each param so that parameters do not break the link format, e.g. `[Click Here](http://www.somehost.com/somepath){dialog|Dialog Title}`.

* Issue **#1144** : Changed StreamRange to account for inclusive stream id ranges in v6.0 that was causing an issue with file system maintenance.

* Mask passwords on the proxy admin page.

* Add exception to wrapped exception in the feedStatus service.

* Issue **#1140** : Add health check for proxy feed status url.

* Issue **#1138** : Stroom proxy now deletes empty repository directories based on creation time and depth first so that pruning empty directories is quicker and generally more successful.

* Issue **#1137** : Change proxy remote url health check to accept a 406 code as the feed will not be specified.

* Issue **#1135** : Data retention policies are now migrated to use `Type` and not `Stream Type`.

* Issue **#1136** : Remove recursive chown from stroom and proxy docker entrypoint scripts.


## [v7.0-alpha.5] - 2019-06-12

* Fix YAML substitution.


## [v7.0-alpha.4] - 2019-06-11

* Update API paths


## [v7.0-alpha.3] - 2019-05-10

* Fix config


## [v7.0-alpha.2] - 2019-05-10

* Fix config

* Issue **#1134** : Proxy now requires feed name to always be supplied.

* Expose proxy api key in yaml config via SYNC_API_KEY

* Issue **#1130** : Change `start.sh` so it works when realpath is not installed.

* Issue **#1129** : Fixed stream download from the UI.

* Issue **#1119** : StreamDumpTool will now dump data to zip files containing all data and associated meta and context data. This now behaves the same way as downloading data from the UI and can be used as an input to proxy aggregation or uploaded manually.


## [v7.0-alpha.1] - 2019-04-23

* Fix config issue

* Fixed NPE created when using empty config sections.

* Issue **#1122** : Fixed hessian communication between stroom and stroom proxy used to establish feed receive status. Added restful endpoints for feed status to stroom and stroom proxy. Proxy will now be able to request feed status from upstream stroom or stroom proxy instances.

* Fixed incompatibility issues with MySQL 5.7 and 8.0.

* Added debug to help diagnose search failures

* Issue **#382** : Large zip files are now broken apart prior to proxy aggregation.

* Change start script to use absolute paths for jar, config and logs to distinguish stroom and proxy instances.

* Issue **#1116** : Better implementation of proxy aggregation.

* Issue **#1116** : Changed the way tasks are executed to ensure thread pools expand to the maximum number of threads specified rather than just queueing all tasks and only providing core threads.

* Remove full path from file in sha256 hash file release artifact.

* Issue **#1115** : Add missing super.startProcessing to AbstractKafkaProducerFilter.

* Improve exception handling and logging in RemoteDataSourceProvider. Now the full url is included in dashboard connection errors.

* Change Travis build to generate sha256 hashes for release zip/jars.

* Uplift the visualisations content pack to v3.2.1

* Issue **#1100** : Fix incorrect sort direction being sent to visualisations.

* Add guard against race condition

* Add migration script to remove property `stroom.node.status.heapHistogram.jMapExecutable`.

* Uplift base docker image to openjdk:8u191-jdk-alpine3.9, reverting back to JDK for access to diagnostic tools.

* Issue **#1084** : Change heap histogram statistics to java MBean approach rather than jmap binary. Remove stroom.node.status.heapHistogram.jMapExecutable property.

* Improve resource for setting user's status

* Issue **#1079** : Improved the logging of permission errors encountered during stream processing

* Issue **#1058** : Added property `stroom.pipeline.parser.secureProcessing` to enable/disable the XML secure processing feature.

* Issue **#1062** : Add env var for UI path

* Uplift distribution visualisation content pack to v3.1.0

* Add transform_user_extract.py, for pre-6.0 to 6.0 user migration

* Issue **#1059** : Fix guice errors on stroom-proxy startup.

* Issue **#1010** : Improve distribution start/stop/etc scripts by adding monochrome switch and background log tailing.

* Issue **#1053** : Add API to disabled authorisation users

* Issue **#1042** : Improve error message for an ApiException when requesting a user's token.

* Issue **#1050** : Prevent creation of permission entries if key already exists.

* Issue **#1015** : Add sortDirections[] and keySortDirection to visualisation data object to fix sorting in the visualisations.

* Issue **#1019** : Fix visualisations settings dialog so you can un-set text and list controls.

* Issue **#1041** : Add a healthcheck to Stroom to alert for API key expiry

* Issue **#1040** : Fix for visualisations that do not require nested data.

* Issue **#1036** : Fix for scrollbar position on explorer popup windows.

* Issue **#1037** : Updated `moment.js` for parsing/formatting dates and times.

* Issue **#1021** : Dashboard links now allow `{}` characters to be used without URL encoding.

* Issue **#1018** : Added Health Checks for the external connectors that are registered via plugins

* Issue **#1025** : Fixed ACE editor resize issue where horizontal scroll bar was not always correctly shown.

* Issue **#1025** : Updated ACE editor to v1.4.2.

* Issue **#1022** : Added `Contains` condition to all search expression fields so that regex terms can be used.

* Issue **#1024** : Superseded output helper no longer expects initialisation in all cases.

* Issue **#1021** : Multiple changes to improve vis, dashboard and external linking in Stroom.

* Issue **#1019** : Fix visualisations settings dialog so you can un-set text and list controls.

* Issue **#986** : Fix direct dashboard links.

* Issue **#1006** : Added Exception Mapper for PermissionExceptions to return HTTP FORBIDDEN.

* Issue **#1012** : Fix for NPE caused when checking if an output is superseded.

* Issue **#1011** : Old UI versions running in browsers often cause Stroom to throw an NPE as it can't find the appropriate GWT serialisation policy. Stroom will no longer throw an NPE but will report an `IncompatibleRemoteServiceException` instead. This is the default GWT behaviour.

* Issue **#1007** : Max visualisation results are now limited by default to the maximum number of results defined for the first level of the parent table. This can be further limited by settings in the visualisation.

* Issue **#1004** : Table cells now support multiple links.

* Issue **#1001** : Changed link types to `tab`, `dialog`, `dashboard`, `browser`.

* Issue **#1001** : Added dashboard link option to link to a dashboard from within a vis, e.g. `stroomLink(d.name, 'type=Dashboard&uuid=<TARGET_DASHBOARD_UUID>&params=userId%3D' + d.name, 'DASHBOARD')`.

* Issue **#1001** : Added dashboard link option to link to a dashboard using the `DASHBOARD` target name, e.g. `link(${UserId}, concat('type=Dashboard&uuid=<TARGET_DASHBOARD_UUID>', ${UserId}), '', 'DASHBOARD')`.

* Issue **#1002** : Popup dialogs shown when clicking dashboard hyperlinks are now resizable.

* Issue **#993** : Moving documents in the explorer no longer affects items that are being edited as they are not updated in the process.

* Issue **#996** : Updated functions in dashboard function picker.

* Issue **#981** : Fixed dashboard deletion

* Issue **#989** : Upgraded stroom-expression to v1.4.13 to add new dashboard `link` function.

* Issue **#988** : Changed `generate-url` XSLT function to `link` so it matches the dashboard expression. Changed the parameters to create 4 variants of the function to make creation of simple links easier.

* Issue **#980** : Fix for NPE when fetching dependencies for scripts.

* Issue **#978** : Re-ordering the fields in stream data source

* Issue **gchq/stroom-content#31** : Uplift stroom-logs content pack to v2.0-alpha.5.

* Issue **#982** : Stop proxy trying to health check the content syncing if it isn't enabled.

* Change error logging in ContentSyncService to log stack trace

* Uplift send_to_stroom.sh in the distribution to v2.0

* Issue **#973** : Export servlet changed to a Resource API, added permission check, improved error responses.

* Issue **#969** : The code now suppresses errors for index shards being locked for writing as it is expected. We now lock shards using maps rather than the file system as it is more reliable between restarts.

* Issue **#941** : Internal Meta Stats are now being written

* Issue **#970** : Add stream type of `Records` for translated stroom app events.

* Issue **#966** : Proxy was always reporting zero bytes for the request content in the receive log.

* Issue **#938** : Fixed an NPE in authentication session state.

* Change the proxy yaml configuration for the stack to add `remotedn` and `remotecertexpiry` headers to the receive log

* Change logback archived logs to be gzip compressed for stroom and proxy

* Uplift stroom-logs content pack to v2.0-alpha.3

* Uplift send_to_stroom script to v1.8.1

* Issue **#324** : Changed XML serialisation so that forbidden XML characters U+FFFE and U+FFFF are not written. Note that these characters are not even allowed as character references so they are ignored entirely.

* Issue **#945** : More changes to fix some visualisations only showing 10 data points.

* Issue **#945** : Visualisations now show an unlimited number of data points unless constrained by their parent table or their own maximum value setting.

* Issue **#948** : Catching Spring initialisation runtime errors and ensuring they are logged.

* Add `set_log_levels.sh` script to the distribution

* Uplift visualisations content pack to v3.0.6 in the gradle build

* Issue **#952** : Remote data sources now execute calls within the context of the user for the active query. As a result all running search `destroy()` calls will now be made as the same user that initiated the search.

* Issue **#566** : Info and warning icons are now displayed in stepping screen when needed.

* Issue **#923** : Dashboard queries will now terminate if there are no index shards to search.

* Issue **#959** : Remove Material UI from Login and from password management pages

* Issue **#933** : Add health check for password resets

* Issue **#929** : Add more comprehensive password validation

* Issue **#876** : Fix password reset issues

* Issue **#768** : Preventing deletion of /store in empty volumes

* Issue **#939** : Including Subject DN in receive.log

* Issue **#940** : Capturing User DN and cert expiry on DW terminated SSL

* Issue **#744** : Improved reporting of error when running query with no search extraction pipeline

* Issue **#134** : Copy permissions from parent button

* Issue **#688** : Cascading permissions when moving/copying folder into a destination

* Issue **#788** : Adding DocRef and IsDocRef to stroom query to allow doc ref related filtering. Migration of stream filters uses this.

* Issue **#936** : Add conversion of header `X-SSL-Client-V-End` into `RemoteCertExpiry`, translating date format in the process.

* Issue **#953** : Fixed NPE.

* Issue **#947** : Fixed issue where data retention policy contains incorrect field names.

* Remove Material UI from the Users and API Keys pages

* Add content packs to stroom distribution

* Change distribution to use send_to_stroom.sh v1.7

* Updated stroom expression to v1.4.12 to improve handling or errors values and add new type checking functions `isBoolean()`, `isDouble()`, `isError()`, `isInteger()`, `isLong()`, `isNull()`, `isNumber()`, `isString()`, `isValue()`. Testing equality of null with `x=null()` is no longer valid and must be replaced with `isNull(x)`.

* Issue **#920** : Fix error handling for sql stats queries

* Remove log sending cron process from docker images (now handled by stroom-log-sender).

* Issue **#924** : The `FindReplaceFilter` now records the location of errors.

* Issue **#939** : Added `remotedn` to default list of keys to include in `receive.log`.

* Add git_tag and git_commit labels to docker images

* Uplift stroom-logs content pack in docker image to` v2.0-alpha.2`

* Stop truncation of `logger` in logback console logs

* Issue **#921** : Renaming open documents now correctly changes their tab name. Documents that are being edited now prevent the rename operation until they are saved.

* Issue **#922** : The explorer now changes the selection on a right click if the item clicked is not already selected (could be part of a multi select).

* Issue **#903** : Feed names can now contain wildcard characters when filtering in the data browser.

* Add API to allow creation of an internal Stroom user.

* Fix logger configuration for SqlExceptionHelper

* Add template-pipelines and standard-pipelines content packs to docker image

* Issue **#904** : The UI now shows dictionary names in expressions without the need to enter edit mode.

* Updated ACE editor to v1.4.1.

* Add colours to console logs in docker.

* Issue **#869** : Delete will now properly delete all descendant nodes and documents when deleting folders but will not delete items from the tree if they cannot be deleted, e.g. feeds that have associated data.

* Issue **#916** : You can no longer export empty folders or import nothing.

* Issue **#911** : Changes to feeds and pipelines no longer clear data browsing filters.

* Issue **#907** : Default volumes are now created as soon as they are needed.

* Issue **#910** : Changes to index settings in the UI now register as changes and enable save.

* Issue **#913** : Improve FindReplaceFilter to cope with more complex conditions.

* Change log level for SqlExceptionHelper to OFF, to stop expected exceptions from polluting the logs

* Fix invalid requestLog logFormat in proxy configuration

* Stop service discovery health checks being registered if stroom.serviceDiscovery.enabled=false

* Add fixed version of send_to_stroom.sh to release distribution

* Uplift docker base image for stroom & proxy to openjdk:8u181-jdk-alpine3.8

* Add a health check for getting a public key from the authentication service.

* Issue **#897** : Import no longer attempts to rename or move existing items but will still update content.

* Issue **#902** : Improved the XSLT `format-date` function to better cope with week based dates and to default values to the stream time where year etc are omitted.

* Issue **#905** : Popup resize and move operations are now constrained to ensure that a popup cannot be dragged off screen or resized to be bigger than the current browser window size.

* Issue **#898** : Improved the way many read only aspects of the UI behave.

* Issue **#894** : The system now generates and displays errors to the user when you attempt to copy a feed.

* Issue **#896** : Extended folder `create` permissions are now correctly cached.

* Issue **#893** : You can now manage volumes without the `Manage Nodes` permission.

* Issue **#892** : The volume editor now waits for the node list to be loaded before opening.

* Issue **#889** : Index field editing in the UI now works correctly.

* Issue **#891** : `StreamAppender` now keeps track of it's own record write count and no longer makes use of any other write counting pipeline element.

* Issue **#885** : Improved the way import works to ensure updates to entities are at least attempted when creating an import confirmation.

* Issue **#892** : Changed `Ok` to `OK`.

* Issue **#883** : Output streams are now immediately unlocked as soon as they are closed.

* Removed unnecessary OR operator that was being inserted into expressions where only a single child term was being used. This happened when reprocessing single streams.

* Issue **#882** : Splitting aggregated streams now works when using `FindReplaceFilter`. This functionality was previously broken because various reader elements were not passing the `endStream` event on.

* Issue **#881** : The find and replace strings specified for the `FindReplaceFilter` are now treated as unescaped Java strings and now support new line characters etc.

* Issue **#880** : Increased the maximum value a numeric pipeline property can be set to via the UI to 10000000.

* Issue **#888** : The dependencies listing now copes with external dependencies failing to provide data due to authentication issues.

* Issue **#890** : Dictionaries now show the words tab by default.

* Add admin healthchecks to stroom-proxy

* Add stroom-proxy docker image

* Refactor stroom docker images to reduce image size

* Add enabled flag to storing, forwarding and synching in stroom-proxy configuration

* Issue **#884** : Added extra fonts to stroom docker image to fix bug downloading xls search results.

* Issue **#879** : Fixed bug where reprocess and delete did not work if no stream status was set in the filter.

* Issue **#878** : Changed the appearance of stream filter fields to be more user friendly, e.g. `feedName` is now `Feed` etc.

* Issue **#809** : Changed default job frequency for `Stream Attributes Retention` and `Stream Task Retention` to `1d` (one day).

* Issue **#813** : Turned on secure processing feature for XML parsers and XML transformers so that external entities are not resolved. This prevents DoS attacks and gaining unauthorised access to the local machine.

* Issue **#871** : Fix for OptimisticLockException when processing streams.

* Issue **#872** : The parser cache is now automatically cleared when a schema changes as this can affect the way a data splitter parser is created.

* Add a health check for getting a public key from the authentication service.

* Issue **#897** : Import no longer attempts to rename or move existing items but will still update content.

* Issue **#902** : Improved the XSLT `format-date` function to better cope with week based dates and to default values to the stream time where year etc are omitted.

* Issue **#905** : Popup resize and move operations are now constrained to ensure that a popup cannot be dragged off screen or resized to be bigger than the current browser window size.

* Issue **#898** : Improved the way many read only aspects of the UI behave.

* Issue **#894** : The system now generates and displays errors to the user when you attempt to copy a feed.

* Issue **#896** : Extended folder `create` permissions are now correctly cached.

* Issue **#893** : You can now manage volumes without the `Manage Nodes` permission.

* Issue **#892** : The volume editor now waits for the node list to be loaded before opening.

* Issue **#889** : Index field editing in the UI now works correctly.

* Issue **#891** : `StreamAppender` now keeps track of it's own record write count and no longer makes use of any other write counting pipeline element.

* Issue **#885** : Improved the way import works to ensure updates to entities are at least attempted when creating an import confirmation.

* Issue **#892** : Changed `Ok` to `OK`.

* Issue **#883** : Output streams are now immediately unlocked as soon as they are closed.

* Removed unnecessary OR operator that was being inserted into expressions where only a single child term was being used. This happened when reprocessing single streams.

* Issue **#882** : Splitting aggregated streams now works when using `FindReplaceFilter`. This functionality was previously broken because various reader elements were not passing the `endStream` event on.

* Issue **#881** : The find and replace strings specified for the `FindReplaceFilter` are now treated as unescaped Java strings and now support new line characters etc.

* Issue **#880** : Increased the maximum value a numeric pipeline property can be set to via the UI to 10000000.

* Issue **#888** : The dependencies listing now copes with external dependencies failing to provide data due to authentication issues.

* Issue **#890** : Dictionaries now show the words tab by default.

* Add admin healthchecks to stroom-proxy

* Add stroom-proxy docker image

* Refactor stroom docker images to reduce image size

* Add enabled flag to storing, forwarding and synching in stroom-proxy configuration

* Issue **#884** : Added extra fonts to stroom docker image to fix bug downloading xls search results.

* Issue **#879** : Fixed bug where reprocess and delete did not work if no stream status was set in the filter.

* Issue **#878** : Changed the appearance of stream filter fields to be more user friendly, e.g. `feedName` is now `Feed` etc.

* Issue **#809** : Changed default job frequency for `Stream Attributes Retention` and `Stream Task Retention` to `1d` (one day).

* Issue **#813** : Turned on secure processing feature for XML parsers and XML transformers so that external entities are not resolved. This prevents DoS attacks and gaining unauthorised access to the local machine.

* Issue **#871** : Fix for OptimisticLockException when processing streams.

* Issue **#872** : The parser cache is now automatically cleared when a schema changes as this can affect the way a data splitter parser is created.

* Issue **#865** : Made `stroom.conf` location relative to YAML file when `externalConfig` YAML property is set.

* Issue **#867** : Added an option `showReplacementCount` to the find replace filter to choose whether to report total replacements on process completion.

* Issue **#867** : Find replace filter now creates an error if an invalid regex is used.

* Issue **#855** : Further fixes for stepping data that contains a BOM.

* Changed selected default tab for pipelines to be `Data`.

* Issue **#860** : Fixed issue where stepping failed when using any sort of input filter or reader before the parser.

* Issue **#867** : Added an option `showReplacementCount` to the find replace filter to choose whether to report total replacements on process completion.

* Improved Stroom instance management scripts

* Add contentPack import

* Fix typo in Dockerfile

* Issue **#859** : Change application startup to keep retrying when establishing a DB connection except for certain connection errors like access denied.

* Issue **#730** : The `System` folder now displays data and processors. This is a bug fix related to changing the default initial page for some document types.

* Issue **#854** : The activity screen no longer shows a permission error when shown to non admin users.

* Issue **#853** : The activity chooser will no longer display on startup if activity tracking is not enabled.

* Issue **#855** : Fixed stepping data that contains a BOM.

* Change base docker image to openjdk:8u171-jdk-alpine

* Improved loading of activity list prior to showing the chooser dialog.

* Issue **#852** : Fix for more required permissions when logging other 'find' events.

* Issue **#730** : Changed the default initial page for some document types.

* Issue **#852** : Fix for required permission when logging 'find' events.

* Changed the way the root pane loads so that error popups that appear when the main page is loading are not hidden.

* Issue **#851** : Added additional type info to type id when logging events.

* Issue **#848** : Fixed various issues related to stream processor filter editor.

* Issue **#815** : `stroom.pageTitle` property changed to `stroom.htmlTitle`.

* Issue **#732** : Added `host-address` and `host-name` XSLT functions.

* Issue **#338** : Added `splitAggregatedStreams` property to `StreamAppender`, `FileAppender` and `HDFSFileAppender` so that aggregated streams can be split into separate streams on output.

* Issue **#338** : Added `streamNo` path replacement variable for files to record the stream number within an aggregate.

* Added tests and fixed sorting of server tasks.

* Improved the way text input and output is buffered and recorded when stepping.

* The find and replace filter now resets the match count in between nested streams so that each stream is treated the same way, i.e. it can have the same number of text replacements.

* Added multiple fixes and improvements to the find and replace filter including limited support of input/output recording when stepping.

* Issue **#827** : Added `TextReplacementFilterReader` pipeline element.

* Issue **#736** : Added sorting to server tasks table.

* Inverted the behaviour of `disableQueryInfo` to now be `requireQueryInfo`.

* Issue **#596** : Rolling stream and file appenders can now roll on a cron schedule in addition to a frequency.

* The accept button now enabled on splash screen.

* Added additional event logging to stepping.

* An activity property with an id of `disableQueryInfo` can now be used to disable the query info popup on a per activity basis.

* Activity properties can now include the attributes `id`, `name`, `showInSelection` and `showInList` to determine their appearance and behaviour;

* Nested elements are now usable in the activity editor HTML.

* Record counts are now recorded on a per output stream basis even when splitting output streams.

* Splash presenter buttons are now always enabled.

* Fix background colour to white on activity pane.

* Changed `splitWhenBiggerThan` property to `rollSize` and added the property to the rolling appenders for consistency.

* Issue **#838** : Fix bug where calculation of written and read bytes was being accounted for twice due to the use of Java internal `FilterInputStream` and `FilterOutputStream` behaviour. This was leading to files being split at half od the expected size. Replaced Java internal classes with our own `WrappedInputStream` and `WrappedOutputStream` code.

* Issue **#837** : Fix bug to no longer try and record set activity events for null activities.

* Issue **#595** : Added stream appender and file appender property `splitWhenBiggerThan` to limit the size of output streams.

* Now logs activity change correctly.

* Add support for checkbox and selection control types to activity descriptions.

* Issue **#833** : The global property edit dialog can now be made larger.

* Fixed some issues in the activity manager.

* Issue **#722** : Change pipeline reference data loader to store its reference data in an off-heap disk backed LMDB store to reduce Java heap usage. See the `stroom.refloader.*` properties for configuration of the off-heap store.

* Issue **#794** : Automatically suggest a pipeline element name when creating it

* Issue **#792** : Preferred order of properties for Pipeline Elements

* Issue **824** : Fix for replace method in PathCreator also found in stroom proxy.

* Issue **#828** : Changed statistics store caches to 10 minute time to live so that they will definitely pick up new statistics store definitions after 10 minutes.

* Issue **#774** : Event logging now logs find stream criteria correctly so that feeds ids are included.

* Issue **#829** : Stroom now logs event id when viewing individual events.

* Added functionality to record actions against user defined activities.

* Added functionality to show a splash screen on login.

* Issue **#791** : Fixed broken equals method so query total row count gets updated correctly.

* Issue **#830** : Fix for API queries not returning before timing out.

* Issue **#824** : Fix for replace method in PathCreator also found in stroom proxy.

* Issue **#820** : Fix updating index shards so that they are loaded, updated and saved under lock.

* Issue **#819** : Updated `stroom-expression` to v1.4.3 to fix violation of contract exception when sorting search results.

* Issue **#817** : Increased maximum number of concurrent stream processor tasks to 1000 per node.

* Moved Index entities over to the new multi part document store.

* Moved Pipeline entities over to the new multi part document store.

* Moved both Statistic Store entity types over to the new multi part document store.

* Moved XSLT entities over to the new multi part document store.

* Moved Visualisation entities over to the new multi part document store.

* Moved Script entities over to the new multi part document store.

* Moved Dashboard entities over to the new multi part document store.

* Moved XmlSchema entities over to the new multi part document store.

* Moved TextConverter entities over to the new multi part document store.

* Modified the storage of dictionaries to use the new multi part document store.

* Changed the document store to hold multiple entries for a document so that various parts of a document can be written separately, e.g. the meta data about a dictionary and the dictionary text are now written as separate DB entries. Entries are combined during the serialisation/deserialisation process.

* Changed the import export API to use byte arrays to hold values rather than strings. *POSSIBLE BREAKING CHANGE*
Issue **gchq/stroom-expression#22** : Add `typeOf(...)` function to dashboard.

* Issue **#697** : Fix for reference data sometimes failing to find the appropriate effective stream due to the incorrect use of the effective stream cache. It was incorrectly configured to use a time to idle (TTI) expiry rather than a time to live (TTL) expiry meaning that heavy use of the cache would prevent the cached effective streams being refreshed.

* Issue **#806** : Fix for clearing previous dashboard table results if search results deliver no data.

* Issue **#805** : Fix for dashboard date time formatting to use local time zone.

* Issue **#803** : Fix for group key conversion to an appropriate value for visualisations.

* Issue **#802** : Restore lucene-backward-codecs to the build

* Issue **#800** : Add DB migration script 33 to replace references to the `Stream Type` type in the STRM_PROC_FILT table with `streamTypeName`.

* Issue **#798** : Add DB migration script 32 to replace references to the `NStatFilter` type in the PIPE table with `StatisticsFilter`.

* Fix data receipt policy defect

* Issue **#791** : Search completion signal is now only sent to the UI once all pending search result merges are completed.

* Issue **#795** : Import and export now works with appropriate application permissions. Read permission is required to export items and Create/Update permissions are required to import items depending on whether the update will create a new item or update an existing one.

* Improve configurabilty of stroom-proxy.

* Issue **#783** : Reverted code that ignored duplicate selection to fix double click in tables.

* Issue **#782** : Fix for NPE thrown when using CountGroups when GroupKey string was null due to non grouped child rows.

* Issue **#778** : Fix for text selection on tooltips etc in the latest version of Chrome.

* Uplift stroom-expression to v1.4.1

* Issue **#776** : Removal of index shard searcher caching to hopefully fix Lucene directory closing issue.

* Issue **#779** : Fix permissions defect.

* Issue **gchq/stroom-expression#22** : Add `typeOf(...)` function to dashboard.

* Issue **#766** : Fix NullPointerExceptions when downloading table results to Excel format.

* Issue **#770** : Speculative fix for memory leak in SQL Stats queries.

* Issue **#761** : New fix for premature truncation of SQL stats queries due to thread interruption.

* Issue **#748** : Fix build issue resulting from a change to SafeXMLFilter.

* Issue **#748** : Added a command line interface (CLI) in addition to headless execution so that full pipelines can be run against input files.

* Issue **#748** : Fixes for error output for headless mode.

* Issue **#761** : Fixed statistic searches failing to search more than once.

* Issue **#756** : Fix for state being held by `InheritableThreadLocal` causing objects to be held in memory longer than necessary.

* Issue **#761** : Fixed premature truncation of SQL stats queries due to thread interruption.

* Added `pipeline-name` and `put` XSLT functions back into the code as they were lost in a merge.

* Issue **#749** : Fix inability to query with only `use` privileges on the index.

* Issue **#613** : Fixed visualisation display in latest Firefox and Chrome.

* Added permission caching to reference data lookup.

* Updated to stroom-expression 1.3.1

    Added cast functions `toBoolean`, `toDouble`, `toInteger`, `toLong` and `toString`.
    Added `include` and `exclude` functions.
    Added `if` and `not` functions.
    Added value functions `true()`, `false()`, `null()` and `err()`.
    Added `match` boolean function.
    Added `variance` and `stDev` functions.
    Added `hash` function.
    Added `formatDate` function.
    Added `parseDate` function.
    Made `substring` and `decode` functions capable of accepting functional parameters.
    Added `substringBefore`, `substringAfter`, `indexOf` and `lastIndexOf` functions.
    Added `countUnique` function.

* Issue **#613** : Fixed visualisation display in latest Firefox and Chrome.

* Issue **#753** : Fixed script editing in UI.

* Issue **#751** : Fix inability to query on a dashboard with only use+read rights.

* Issue **#719** : Fix creation of headless Jar to ensure logback is now included.

* Issue **#735** : Change the format-date xslt function to parse dates in a case insensitive way.

* Issue **#719** : Fix creation of headless Jar. Exclude gwt-unitCache folder from build JARs.

* Issue **#720** : Fix for Hessian serialisation of table coprocessor settings.

* Issue **#217** : Add an 'all/none' checkbox to the Explorer Tree's quick filter.

* Issue **#400** : Shows a warning when cascading folder permissions.

* Issue **#405** : Fixed quick filter on permissions dialog, for users and for groups. It will now match anywhere in the user or group name, not just at the start.

* Issue **#708** : Removed parent folder UUID from ExplorerActionHandler.

* Application security code is now implemented using lambda expressions rather than AOP. This simplifies debugging and makes the code easier to understand.

* Changed the task system to allow task threads to be interrupted from the task UI.

* Made changes to improve search performance by making various parts of search wait for interruptible conditions.

* Migrated code from Spring to Guice for managing dependency injection.

* Issue **#229** : When a user 'OKs' a folder permission change it can take a while to return. This disables the ok/cancel buttons while Stroom is processing the permission change.

* Issue **#405** : Fixed quick filter on permissions dialog, for users and for groups. It will now match anywhere in the user or group name, not just at the start.

* Issue **#588** : Fixed display of horizontal scrollbar on explorer tree in export, create, copy and move dialogs.

* Issue **#691** : Volumes now reload on edit so that the entities are no longer stale the second time they are edited.

* Issue **#692** : Properties now reload on edit so that the entities are no longer stale the second time they are edited.

* Issue **#703** : Removed logging of InterruptedException stack trace on SQL stat queries, improved concurrency code.

* Issue **#697** : Improved XSLT `Lookup` trace messages.

* Issue **#697** : Added a feature to trace XSLT `Lookup` attempts so that reference data lookups can be debugged.

* Issue **#702** : Fix for hanging search extraction tasks

* Issue **#701** : The search `maxDocIdQueueSize` is now 1000 by default.

* Issue **#700** : The format-date XSLT function now defaults years, months and days to the stream receipt time regardless of whether the input date pattern specifies them.

* Issue **#657** : Change SQL Stats query code to process/transform the data as it comes back from the database rather than holding the full resultset before processing. This will reduce memory overhead and improve performance.

* Issue **#634** : Remove excessive thread sleeping in index shard searching. Sleeps were causing a significant percentage of inactivity and increasing memory use as data backed up. Add more logging and logging of durations of chunks of code. Add an integration test for testing index searching for large data volumes.

* Issue **#698** : Migration of Processing Filters now protects against folders that have since been deleted

* Issue **#634** : Remove excessive thread sleeping in index shard searching. Sleeps were causing a significant percentage of inactivity and increasing memory use as data backed up. Add more logging and logging of durations of chunks of code. Add an integration test for testing index searching for large data volumes.

* Issue **#659** : Made format-date XSLT function default year if none specified to the year the data was received unless this would make the date later then the received time in which case a year is subtracted.

* Issue **#658** : Added a hashing function for XSLT translations.

* Issue **#680** : Fixed the order of streams in the data viewer to descending by date

* Issue **#679** : Fixed the editing of Stroom properties that are 'persistent'.

* Issue **#681** : Added dry run to check processor filters will convert to find stream criteria. Throws error to UI if fails.

* Issue **#676** : Fixed use of custom stream type values in expression based processing filters.

* Issue **#673** : Fixed issue with Stream processing filters that specify Create Time

* Issue **#675** : Fixed issue with datafeed requests authenticating incorrectly

* Issue **#666** : Fixed the duplicate dictionary issue in processing filter migrations, made querying more efficient too
* Database migration fixes and tools

* Issue **#668** : Fixed the issue that prevented editing of stroom volumes

* Issue **#669** : Elastic Index Filter now uses stroomServiceUser to retrieve the index config from the Query Elastic service.

* Minor fix to migrations

* Add logging to migrations

* Add logging to migrations

* Issue **#651** : Removed the redundant concept of Pipeline Types, it's half implementation prevented certain picker dialogs from working.

* Issue **#481** : Fix handling of non-incremental index queries on the query API. Adds timeout option in request and blocking code to wait for the query to complete. Exit early from wait loops in index/event search.

* Issue **#626** : Fixed issue with document settings not being persisted

* Issue **#621** : Changed the document info to prevent requests for multi selections

* Issue **#620** : Copying a directory now recursively copies it's contents, plus renaming copies is done more intelligently.

* Issue **#546** : Fixed race conditions with the Explorer Tree, it was causing odd delays to population of the explorer in various places.

* Issue **#495** : Fixed the temporary expansion of the Explorer Tree caused by filtering

* Issue **#376** : Welcome tab details fixed since move to gradle

* Issue **#523** : Changed permission behaviours for copy and move to support `None`, `Source`, `Destination` and `Combined` behaviours. Creating new items now allows for `None` and `Destination` permission behaviours. Also imported items now receive permissions from the destination folder. Event logging now indicates the permission behaviour used during copy, move and create operations.

* Issue **#480** : Change the downloaded search request API JSON to have a fetch type of ALL.

* Issue **#623** : Fixed issue where items were being added to sublist causing a stack overflow exception during data retention processing.

* Issue **#617** : Introduced a concept of `system` document types that prevents the root `System` folder type from being created, copied, deleted, moved, renamed etc.

* Issue **#622** : Fix incorrect service discovery based api paths, remove authentication and authorisation from service discovery

* Issue **#568** : Fixed filtering streams by pipeline in the pipeline screen.

* Issue **#565** : Fixed authorisation issue on dashboards.

* Issue **#592** : Mount stroom at /stroom.

* Issue **#608** : Fixed stream grep and stream dump tools and added tests to ensure continued operation.

* Issue **#603** : Changed property description from `tags` to `XML elements` in `BadTextXMLFilterReader`.

* Issue **#600** : Added debug to help diagnose cause of missing index shards in shard list.

* Issue **#611** : Changed properties to be defined in code rather than Spring XML.

* Issue **#605** : Added a cache for retrieving user by name to reduce DB use when pushing users for each task.

* Issue **#610** : Added `USE INDEX (PRIMARY)` hint to data retention select SQL to improve performance.

* Issue **#607** : Multiple improvements to the code to ensure DB connections, prepared statements, result sets etc use try-with-resources constructs wherever possible to ensure no DB resources are leaked. Also all connections obtained from a data source are now returned appropriately so that connections from pools are reused.

* Issue **#602** : Changed the data retention rule table column order.

* Issue **#606** : Added more stroom properties to tune the c3P0 connection pool. The properties are prefixed by `stroom.db.connectionPool` and `stroom.statistics.sql.db.connectionPool`.

* Issue **#601** : Fixed NPE generated during index shard retention process that was caused by a shard being deleted from the DB at the same time as the index shard retention job running.

* Issue **#609** : Add configurable regex to replace IDs in heap histogram class names, e.g. `....$Proxy54` becomes `....$Proxy--ID-REMOVED--`

* Issue **#570** : Refactor the heap histogram internal statistics for the new InternalStatisticsReceiver

* Issue **#599** : DocumentServiceWriteAction was being used in the wrong places where EntityServiceSaveAction should have been used instead to save entities that aren't document entities.

* Issue **#593** : Fixed node save RPC call.

* Issue **#591** : Made the query info popup more configurable with a title, validation regex etc. The popup will now only be displayed when enabled and when a manual user action takes place, e.g. clicking a search button or running a parameterised execution with one or more queries.

* Added 'prompt' option to force the identity provider to ask for a login.

* Issue **#549** : Change to not try to connect to kafka when kafka is not configured and improve failure handling

* Issue **#573** : Fixed viewing folders with no permitted underlying feeds. It now correctly shows blank data screen, rather than System/Data.

* Issue **#150** : Added a feature to optionally require specification of search purpose.

* Issue **#572** : Added a feature to allow easy download of dictionary contents as a text file.

* Generate additional major and minor floating docker tags in travis build, e.g. v6-LATEST and v6.0-LATEST

* Change docker image to be based on openjdk:8u151-jre-alpine

* Added a feature to list dependencies for all document entities and indicate where dependencies are missing.

* Issue **#540** : Improve description text for stroom.statistics.sql.maxProcessingAge property

* Issue **#538** : Lists of items such as users or user groups were sometimes not being converted into result pages correctly, this is now fixed.

* Issue **#537** : Users without `Manage Policies` permission can now view streams.

* Issue **#522** : Selection of data retention rules now remains when moving rules up or down.

* Issue **#411** : When data retention rules are disabled they are now shown greyed out to indicate this.

* Issue **#536** : Fix for missing visualisation icons.

* Issue **#368** : Fixed hidden job type button on job node list screen when a long cron pattern is used.

* Issue **#507** : Added dictionary inheritance via import references.

* Issue **#554** : Added a `parseUri` XSLT function.

* Issue **#557** : Added dashboard functions to parse and output URI parts.

* Issue **#552** : Fix for NPE caused by bad XSLT during search data extraction.

* Issue **#560** : Replaced instances of `Files.walk()` with `Files.walkFileTree()`. `Files.walk()` throws errors if any files are deleted or are not accessible during the walk operation. This is a major issue with the Java design for walking files using Java 8 streams. To avoid this issue `Files.walkFileTree()` has now been used in place of `Files.walk()`.

* Issue **#567** : Changed `parseUri` to be `parse-uri` to keep it consistently named with respect to other XSLT functions. The old name `parseUri` still works but is deprecated and will be removed in a later version.

* Issue **#567** : The XSLT function `parse-uri` now correctly returns a `schemeSpecificPart` element rather than the incorrectly named `schemeSpecificPort`.

* Issue **#567** : The dashboard expression function `extractSchemeSpecificPortFromUri` has now been corrected to be called `extractSchemeSpecificPartFromUri`.

* Issue **#567** : The missing dashboard expression function `extractQueryFromUri` has been added.

* Issue **#571** : Streams are now updated to have a status of deleted in batches using native SQL and prepared statements rather than using the stream store.

* Issue **#559** : Changed CSS to allow table text selection in newer browsers.

* Issue **#574** : Fixed SQL debug trace output.

* Issue **#574** : Fixed SQL UNION code that was resulting in missing streams in the data browser when paging.

* Issue **#590** : Improved data browser performance by using a local cache to remember feeds, stream types, processors, pipelines etc while decorating streams.

* Issue **#150** : Added a property to optionally require specification of search purpose.

* New authentication flow based around OpenId

* New user management screens

* The ability to issue API keys

* Issue **#501** : Improve the database teardown process in integration tests to speed up builds

* Relax regex in build script to allow tags like v6.0-alpha.3 to be published to Bintray

* Add Bintray publish plugin to Gradle build

* Issue **#75** : Upgraded to Lucene 5.

* Issue **#135** : [BREAKING CHANGE] Removed JODA Time library and replaced with Java 7 Time API. This change breaks time zone output previously formatted with `ZZ` or `ZZZ`.

* Added XSLT functions generate-url and fetch-json

* Added ability to put clickable hyperlinks in Dashboard tables

* Added an HTTP appender.

* Added an appender for the proxy store.

* Issue **#412** : Fixed no-column table breakage

* Issue **#380** : Fixed build details on welcome/about

* Issue **#348** : Fixed new menu icons.

* Issue **98** : Fix premature trimming of results in the store

* Issue **360** : Fix inability to sort sql stats results in the dashboard table

* Issue **#550** : Fix for info message output for data retention.

* Issue **#551** : Improved server task detail for data retention job.

* Issue **#541** : Changed stream retention job descriptions.

* Issue **#553** : The data retention job now terminates if requested to do so and also tracks progress in a local temp file so a nodes progress will survive application restarts.

* Change docker image to use openjdk:8u151-jre-alpine as a base

* Issue **#539** : Fix issue of statistic search failing after it is imported

* Issue **#547** : Data retention processing is now performed in batches (size determined by `stroom.stream.deleteBatchSize`). This change should reduce the memory required to process the data retention job.

* Issue **#541** : Marked old stream retention job as deprecated in description.

* Issue **#542** : Fix for lazy hibernate object initialisation when stepping cooked data.

* Issue **#524** : Remove dependency on stroom-proxy:stroom-proxy-repo and replaced with duplicated code from stroom-proxy-repo (commit b981e1e)

* Issue **#203** : Initial release of the new data receipt policy functionality.

* Issue **#202** : Initial release of the new data retention policy functionality.

* Issue **#521** : Fix for the job list screen to correct the help URL.

* Issue **#526** : Fix for XSLT functions that should return optional results but were being forced to return a single value.

* Issue **#527** : Fix for XSLT error reporting. All downstream errors were being reported as XSLT module errors and were
 hiding the underlying exception.

* Issue **#501** : Improve the database teardown process in integration tests to speed up builds.

* Issue **#511** : Fix NPE thrown during pipeline stepping by downstream XSLT.

* Issue **#521** : Fix for the job list screen to use the help URL system property for displaying context sensitive help.

* Issue **#511** : Fix for XSLT functions to allow null return values where a value cannot be returned due to an error etc.

* Issue **#515** : Fix handling of errors that occur before search starts sending.

* Issue **#506** : In v5 dashboard table filters were enhanced to allow parameters to be used in include/exclude filters. The implementation included the use of ` \ ` to escape `$` characters that were not to be considered part of a parameter reference. This change resulted in regular expressions requiring ` \ ` being escaped with additional ` \ ` characters. This escaping has now been removed and instead only `$` chars before `{` chars need escaping when necessary with double `$$` chars, e.g. use `$${something` if you actually want `${something` not to be replaced with a parameter.

* Issue **#505** : Fix the property UI so all edited value whitespace is trimmed

* Issue **#513** : Now only actively executing tasks are visible as server tasks

* Issue **#483** : When running stream retention jobs the transactions are now set to REQUIRE_NEW to hopefully ensure that the job is done in small batches rather than a larger transaction spanning multiple changes.

* Issue **#508** : Fix directory creation for index shards.

* Issue **#492** : Task producers were still not being marked as complete on termination which meant that the parent cluster task was not completing. This has now been fixed.

* Issue **#497** : DB connections obtained from the data source are now released back to the pool after use.

* Issue **#492** : Task producers were not being marked as complete on termination which meant that the parent cluster task was not completing. This has now been fixed.

* Issue **#497** : Change stream task creation to use straight JDBC rather than hibernate for inserts and use a configurable batch size (stroom.databaseMultiInsertMaxBatchSize) for the inserts.

* Issue **#502** : The task executor was not responding to shutdown and was therefore preventing the app from stopping gracefully.

* Issue **#476** : Stepping with dynamic XSLT or text converter properties now correctly falls back to the specified entity if a match cannot be found by name.

* Issue **#498** : The UI was adding more than one link between 'Source' and 'Parser' elements, this is now fixed.

* Issue **#492** : Search tasks were waiting for part of the data extraction task to run which was not checking for termination. The code for this has been changed and should now terminate when required.

* Issue **#494** : Fix problem of proxy aggregation never stopping if more files exist

* Issue **#490** : Fix errors in proxy aggregation due to a bounded thread pool size

* Issue **#484** : Remove custom finalize() methods to reduce memory overhead

* Issue **#475** : Fix memory leak of java.io.File references when proxy aggregation runs

* Issue **#470** : You can now correctly add destinations directly to the pipeline 'Source' element to enable raw streaming.

* Issue **#487** : Search result list trimming was throwing an illegal argument exception `Comparison method violates its general contract`, this should now be fixed.

* Issue **#488** : Permissions are now elevated to 'Use' for the purposes of reporting the data source being queried.

* Migrated to ehcache 3.4.0 to add options for off-heap and disk based caching to reduce memory overhead.

* Caches of pooled items no longer use Apache Commons Pool.

* Issue **#401** : Reference data was being cached per user to ensure a user centric view of reference data was being used. This required more memory so now reference data is built in the context of the internal processing user and then filtered during processing by user access to streams.

* The effective stream cache now holds 1000 items.

* Reduced the amount of cached reference data to 100 streams.

* Reduced the number of active queries to 100.

* Removed Ehcache and switched to Guava cache.

* Issue **#477** : Additional changes to ensure search sub tasks use threads fairly between multiple searches.

* Issue **#477** : Search sub tasks are now correctly linked to their parent task and can therefore be terminated by terminating parent tasks.

* Issue **#425** : Changed string replacement in pipeline migration code to use a literal match

* Issue **#469** : Add Heap Histogram internal statistics for memory use monitoring

* Issue **#463** : Made further improvements to the index shard writer cache to improve performance.

* Issue **#448** : Some search related tasks never seem to complete, presumably because an error is thrown at some point and so their callbacks do not get called normally. This fix changes the way task completion is recorded so that it isn't dependant on the callbacks being called correctly.

* Issue **#464** : When a user resets a password, the password now has an expiry date set in the future determined by the password expiry policy. Password that are reset by email still expire immediately as expected.

* Issue **#462** : Permission exceptions now carry details of the user that the exception applies to. This change allows error logging to record the user id in the message where appropriate.

* Issue **#463** : Many index shards are being corrupted which may be caused by insufficient locking of the shard writers and readers. This fix changes the locking mechanism to use the file system.

* Issue **#451** : Data paging was allowing the user to jump beyond the end of a stream whereby just the XML root elements were displayed. This is now fixed by adding a constraint to the page offset so that the user cannot jump beyond the last record. Because data paging assumes that segmented streams have a header and footer, text streams now include segments after a header and before a footer, even if neither are added, so that paging always works correctly regardless of the presence of a header or footer.

* Issue **#461** : The stream attributes on the filter dialog were not sorted alphabetically, they now are.

* Issue **#460** : In some instances error streams did not always have stream attributes added to them for fatal errors. This mainly occurred in instances where processing failed early on during pipeline creation. An error was recorded but stream attributes were not added to the meta data for the error stream. Processing now ensures that stream attributes are recorded for all error cases.

* Issue **#442** : Remove 'Old Internal Statistics' folder, improve import exception handling

* Issue **#457** : Add check to import to prevent duplicate root level entities

* Issue **#444** : Fix for segment markers when writing text to StreamAppender.

* Issue **#447** : Fix for AsyncSearchTask not being displayed as a child of EventSearchTask in the server tasks view.

* Issue **#421** : FileAppender now causes fatal error where no output path set.

* Issue **#427** : Pipelines with no source element will now only treat a single parser element as being a root element for backwards compatibility.

* Issue **#420** : Pipelines were producing errors in the UI when elements were deleted but still had properties set on them. The pipeline validator was attempting to set and validate properties for unknown elements. The validator now ignores properties and links to elements that are undeclared.

* Issue **#420** : The pipeline model now removes all properties and links for deleted elements on save.

* Issue **#458** : Only event searches should populate the `searchId`. Now `searchId` is only populated when a stream processor task is created by an event search as only event searches extract specific records from the source stream.

* Issue **#437** : The event log now includes source in move events.

* Issue **#419** : Fix multiple xml processing instructions appearing in output.

* Issue **#446** : Fix for deadlock on rolling appenders.

* Issue **#444** : Fix segment markers on RollingStreamAppender.

* Issue **#426** : Fix for incorrect processor filters. Old processor filters reference `systemGroupIdSet` rather than `folderIdSet`. The new migration updates them accordingly.

* Issue **#429** : Fix to remove `usePool` parser parameter.

* Issue **#439** : Fix for caches where elements were not eagerly evicted.

* Issue **#424** : Fix for cluster ping error display.

* Issue **#441** : Fix to ensure correct names are shown in pipeline properties.

* Issue **#433** : Fixed slow stream queries caused by feed permission restrictions.

* Issue **#385** : Individual index shards can now be deleted without deleting all shards.

* Issue **#391** : Users needed `Manage Processors` permission to initiate pipeline stepping. This is no longer required as the 'best fit' pipeline is now discovered as the internal processing user.

* Issue **#392** : Inherited pipelines now only require 'Use' permission to be used instead of requiring 'Read' permission.

* Issue **#394** : Pipeline stepping will now show errors with an alert popup.

* Issue **#396** : All queries associated with a dashboard should now be correctly deleted when a dashboard is deleted.

* Issue **#393** : All caches now cache items within the context of the current user so that different users do not have the possibility of having problems caused by others users not having read permissions on items.

* Issue **#358** : Schemas are now selected from a subset matching the criteria set on SchemaFilter by the user.

* Issue **#369** : Translation stepping wasn't showing any errors during stepping if a schema had an error in it.

* Issue **#364** : Switched index writer lock factory to a SingleInstanceLockFactory as index shards are accessed by a single process.

* Issue **#363** : IndexShardWriterCacheImpl now closes and flushes writers using an executor provided by the TaskManager. Writers are now also closed in LRU order when sweeping up writers that exceed TTL and TTI constraints.

* Issue **#361** : Information has been added to threads executing index writer and index searcher maintenance tasks.

* Issue **#356** : Changed the way index shard writers are cached to improve indexing performance and reduce blocking.

* Issue **#353** : Reduced expected error logging to debug.

* Issue **#354** : Changed the way search index shard readers get references to open writers so that any attempt to get an open writer will not cause, or have to wait for, a writer to close.

* Issue **#351** : Fixed ehcache item eviction issue caused by ehcache internally using a deprecated API.

* Issue **#347** : Added a 'Source' node to pipelines to establish a proper root for a pipeline rather than an assumed one based on elements with no parent.

* Issue **#350** : Removed 'Advanced Mode' from pipeline structure editor as it is no longer very useful.

* Issue **#349** : Improved index searcher cache to ensure searchers are not affected by writers closing.

* Issue **#342** : Changed the way indexing is performed to ensure index readers reference open writers correctly.

* Issue **#346** : Improved multi depth config content import.

* Issue **#328** : You can now delete corrupt shards from the UI.

* Issue **#343** : Fixed login expiry issue.

* Issue **#345** : Allowed for multi depth config content import.

* Issue **#341** : Fixed arg in SQL.

* Issue **#340** : Fixed headless and corresponding test.

* Issue **#333** : Fixed event-logging version in build.

* Issue **#334** : Improved entity sorting SQL and separated generation of SQL and HQL to help avoid future issues.

* Issue **#335** : Improved user management

* Issue **#337** : Added certificate auth option to export servlet and disabled the export config feature by default.

* Issue **#337** : Added basic auth option to export servlet to complement cert based auth.

* Issue **#332** : The index shard searcher cache now makes sure to get the current writer needed for the current searcher on open.

* Issue **#322** : The index cache and other caching beans should now throw exceptions on `get` that were generated during the creation of cached items.

* Issue **#325** : Query history is now cleaned with a separate job. Also query history is only recorded for manual querying, i.e. not when query is automated (on open or auto refresh). Queries are now recorded on a dashboard + query component basis and do not apply across multiple query components in a dashboard.

* Issue **#323** : Fixed an issue where parser elements were not being returned as 'processors' correctly when downstream of a reader.

* Issue **#322** : Index should now provide a more helpful message when an attempt is made to index data and no volumes have been assigned to an index.

* Issue **#316** : Search history is now only stored on initial query when using automated queries or when a user runs a query manually. Search history is also automatically purged to keep either a specified number of items defined by `stroom.query.history.itemsRetention` (default 100) or for a number of days specified by `stroom.query.history.daysRetention` (default 365).

* Issue **#317** : Users now need update permission on an index plus 'Manage Index Shards' permission to flush or close index shards. In addition to this a user needs delete permission to delete index shards.

* Issue **#319** : SaveAs now fetches the parent folder correctly so that users can copy items if they have permission to do so.

* Issue **#311** : Fixed request for `Pipeline` in `meta` XSLT function. Errors are now dealt with correctly so that the XSLT will not fail due to missing meta data.

* Issue **#313** : Fixed case of `xmlVersion` property on `InvalidXMLCharFilterReader`.

* Issue **#314** : Improved description of `tags` property in `BadTextXMLFilterReader`.

* Issue **#307** : Made some changes to avoid potential NPE caused by session serialisation.

* Issue **#306** : Added a stroom `meta` XSLT function. The XSLT function now exposes `Feed`, `StreamType`, `CreatedTime`, `EffectiveTime` and `Pipeline` meta attributes from the currently processing stream in addition to any other meta data that might apply. To access these meta data attributes of the current stream use `stroom:meta('StreamType')` etc. The `feed-attribute` function is now an alias for the `meta` function and should be considered to be deprecated.

* Issue **#303** : The stream delete job now uses cron in preference to a frequency.

* Issue **#152** : Changed the way indexing is performed so that a single indexer object is now responsible for indexing documents and adding them to the appropriate shard.

* Issue **#179** : Updated Saxon-HE to version 9.7.0-18 and added XSLTFilter option to `usePool` to see if caching might be responsible for issue.

* Issue **#288** : Made further changes to ensure that the IndexShardWriterCache doesn't try to reuse an index shard that has failed when adding any documents.

* Issue **#295** : Made the help URL absolute and not relative.

* Issue **#293** : Attempt to fix mismatch document count error being reported when index shards are opened.

* Issue **#292** : Fixed locking for rolling stream appender.

* Issue **#292** : Rolling stream output is no longer associated with a task, processor or pipeline to avoid future processing tasks from deleting rolling streams by thinking they are superseded.

* Issue **#292** : Data that we expect to be unavailable, e.g. locked and deleted streams, will no longer log exceptions when a user tries to view it and will instead return an appropriate message to the user in place of the data.

* Issue **#288** : The error condition 'Expected a new writer but got the same one back!!!' should no longer be encountered as the root cause should now be fixed. The original check has been reinstated so that processing will terminate if we do encounter this problem.

* Issue **#295** : Fixed the help property so that it can now be configured.

* Issue **#296** : Removed 'New' and 'Delete' buttons from the global property dialog.

* Issue **#279** : Fixed NPE thrown during proxy aggregation.

* Issue **#294** : Changing stream task status now tries multiple times to attempt to avoid a hibernate LockAcquisitionException.

* Issue **#287** : XSLT not found warnings property description now defaults to false.

* Issue **#261** : The save button is now only enabled when a dashboard or other item is made dirty and it is not read only.

* Issue **#286** : Dashboards now correctly save the selected tab when a tab is selected via the popup tab selector (visible when tabs are collapsed).

* Issue **#289** : Changed Log4J configuration to suppress logging from Hibernate SqlExceptionHandler for expected exceptions like constraint violations.

* Issue **#288** : Changed 'Expected a new writer...' fatal error to warning as the condition in question might be acceptable.

* Issue **#285** : Attempted fix for GWT RPC serialisation issue.

* Issue **#283** : Statistics for the stream task queue are now captured even if the size is zero.

* Issue **#226** : Fixed issue where querying an index failed with "User does not have the required permission (Manage Users)" message.

* Issue **#281** : Made further changes to cope with Files.list() and Files.walk() returning streams that should be closed with 'try with resources' construct.

* Issue **#224** : Removing an element from the pipeline structure now removes all child elements too.

* Issue **#282** : Users can now upload data with just 'Data - View' and 'Data - Import' application permissions, plus read permission on the appropriate feed.

* Issue **#199** : The explorer now scrolls selected items into view.

* Issue **#280** : Fixed 'No user is currently authenticated' issue when viewing jobs and nodes.

* Issue **#278** : The date picker now hides once you select a date.

* Issue **#281** : Directory streams etc are now auto closed to prevent systems running out of file handles.

* Issue **#263** : The explorer tree now allows you to collapse the root 'System' node after it is first displayed.

* Issue **#266** : The explorer tree now resets (clears and collapses all previously open nodes) and shows the currently selected item every time an explorer drop down in opened.

* Issue **#233** : Users now only see streams if they are administrators or have 'Data - View' permission. Non administrators will only see data that they have 'read' permission on for the associated feed and 'use' permission on for the associated pipeline if there is one.

* Issue **#265** : The stream filter now orders stream attributes alphabetically.

* Issue **#270** : Fixed security issue where null users were being treated as INTERNAL users.

* Issue **#270** : Improved security by pushing user tokens rather than just user names so that internal system (processing) users are clearly identifiable by the security system and cannot be spoofed by regular user accounts.

* Issue **#269** : When users are prevented from logging in with 'preventLogin' their failed login count is no longer incremented.

* Issue **#267** : The login page now shows the maintenance message.

* Issue **#276** : Session list now shows session user ids correctly.

* Issue **#201** : The permissions menu item is no longer available on the root 'System' folder.

* Issue **#176** : Improved performance of the explorer tree by increasing the size of the document permissions cache to 1M items and changing the eviction policy from LRU to LFU.

* Issue **#176** : Added an optimisation to the explorer tree that prevents the need for a server call when collapsing tree nodes.

* Issue **#273** : Removed an unnecessary script from the build.

* Issue **#277** : Fixed a layout issue that was causing the feed section of the processor filter popup to take up too much room.

* Issue **#274** : The editor pane was only returning the current user edited text when attached to the DOM which meant changes to text were ignored if an editor pane was not visible when save was pressed. This has now been fixed so that the current content of an editor pane is always returned even when it is in a detached state.

* Issue **#264** : Added created by/on and updated by/on info to pipeline stream processor info tooltips.

* Issue **#222** : Explorer items now auto expand when a quick filter is used.

* Issue **#205** : File permissions in distribution have now been changed to `0750` for directories and shell scripts and `0640` for all other files.

* Issue **#240** : Separate application permissions are now required to manage DB tables and tasks.

* Issue **#210** : The statistics tables are now listed in the database tables monitoring pane.

* Issue **#249** : Removed spaces between values and units.

* Issue **#237** : Users without 'Download Search Results' permission will no longer see the download button on the table component in a dashboard.

* Issue **#232** : Users can now inherit from pipelines that they have 'use' permissions on.

* Issue **#191** : Max stream size was not being treated as IEC value, e.g. Mebibytes etc.

* Issue **#235** : Users can now only view the processor filters that they have created if they have 'Manage Processors' permission unless they are an administrator in which case they will see all filters. Users without the 'Manage Processors' permission who are also not administrators will see no processor filters in the UI. Users with 'Manage Processors' permission who are not administrators will be able to update their own processor filters if they have 'update' permission on the associated pipeline. Administrators are able to update all processor filters.

* Issue **#212** : Changes made to text in any editor including those made with cut and paste are now correctly handled so that altered content is now saved.

* Issue **#247** : The editor pane now attempts to maintain the scroll position when formatting content.

* Issue **#251** : Volume and memory statistics are now recorded in bytes and not MiB.

* Issue **#243** : The error marker pane should now discover and display all error types even if they are preceded by over 1000 warnings.

* Issue **#254** : Fixed search result download.

* Issue **#209** : Statistics are now queryable in a dashboard if a user has 'use' permissions on a statistic.

* Issue **#255** : Fixed issue where error indicators were not being shown in the schema validator pane because the text needed to be formatted so that it spanned multiple lines before attempting to add annotations.

* Issue **#257** : The dashboard text pane now provides padding at the top to allow for tabs and controls.

* Issue **#174** : Index shard checking is now done asynchronously during startup to reduce startup time.

* Issue **#225** : Fixed NPE that was caused by processing instruction SAX events unexpectedly being fired by Xerces before start document events. This looks like it might be a bug in Xerces but the code now copes with the unexpected processing instruction event anyway.

* Issue **#230** : The maintenance message can now be set with the property 'stroom.maintenance.message' and the message now appears as a banner at the top of the screen rather than an annoying popup. Non admin users can also be prevented from logging on to the system by setting the 'stroom.maintenance.preventLogin' property to 'true'.

* Issue **#155** : Changed password values to be obfuscated in the UI as 20 asterisks regardless of length.

* Issue **#188** : All of the writers in a pipeline now display IO in the UI when stepping.

* Issue **#208** : Schema filter validation errors are now shown on the output pane during stepping.

* Issue **#211** : Turned off print margins in all editors.

* Issue **#200** : The stepping presenter now resizes the top pane to fit the tree structure even if it is several elements high.

* Issue **#168** : Code and IO is now loaded lazily into the element presenter panes during stepping which prevents the scrollbar in the editors being in the wrong position.

* Issue **#219** : Changed async dispatch code to work with new lambda classes rather than callbacks.

* Issue **#221** : Fixed issue where `*.zip.bad` files were being picked up for proxy aggregation.

* Issue **#242** : Improved the way properties are injected into some areas of the code to fix an issue where 'stroom.maxStreamSize' and other properties were not being set.

* Issue **#241** : XMLFilter now ignores the XSLT name pattern if an empty string is supplied.

* Issue **#236** : 'Manage Cache Permission' has been changed to 'Manage Cache'.

* Issue **#219** : Made further changes to use lambda expressions where possible to simplify code.

* Issue **#231** : Changed the way internal statistics are created so that multiple facets of a statistic, e.g. Free & Used Memory, are combined into a single statistic to allow combined visualisation.

* Issue **#172** : Further improvement to dashboard L&F.

* Issue **#194** : Fixed missing Roboto fonts.

* Issue **#195** : Improved font weights and removed underlines from link tabs.

* Issue **#196** : Reordered fields on stream, relative stream, volume and server task tables.

* Issue **#182** : Changed the way dates and times are parsed and formatted and improved the datebox control L&F.

* Issue **#198** : Renamed 'INTERNAL_PROCESSING_USER' to 'INTERNAL'.

* Issue **#154** : Active tasks are now sortable by processor filter priority.

* Issue **#204** : Pipeline processor statistics now include 'Node' as a tag.

* Issue **#170** : Changed import/export to delegate import/export responsibility to individual services. Import/export now only works with items that have valid UUIDs specified.

* Issue **#164** : Reduced caching to ensure tree items appear as soon as they are added.

* Issue **#177** : Removed 'Meta Data-Bytes Received' statistic as it was a duplicate.

* Issue **#152** : Changed the way index shard creation is locked so that only a single shard should be fetched from the cache with a given shard key at any one time.

* Issue **#189** : You now have to click within a checkbox to select it within a table rather than just clicking the cell the checkbox is in.

* Issue **#186** : Data is no longer artificially wrapped with the insertion of new lines server side. Instead the client now receives the data and an option to soft wrap lines has been added to the UI.

* Issue **#167** : Fixed formatting of JavaScript and JSON.

* Issue **#175** : Fixed visibility of items by inferred permissions.

* Issue **#178** : Added new properties and corresponding configuration to connect and create a separate SQL statistics DB.

* Issue **#172** : Improved dashboard L&F.

* Issue **#169** : Improved L&F of tables to make better use of screen real estate.

* Issue **#191** : Mebibytes (multiples of 1024) etc are now used as standard throughout the application for both memory and disk sizes and have single letter suffixes (B, K, M, G, T).

* Issue **#173** : Fixed the way XML formatter deals with spaces in attribute values.

* Issue **#151** : Fixed meta data statistics. 'metaDataStatistics' bean was declared as an interface and not a class.

* Issue **#158** : Added a new global property 'stroom.proxy.zipFilenameDelimiter' to enable Stroom proxy repositories to be processed that have a custom file name pattern.

* Issue **#153** : Clicking tick boxes and other cell components in tables no longer requires the row to be selected first.

* Issue **#148** : The stream browsing UI no longer throws an error when attempting to clear markers from the error markers pane.

* Issue **#160** : Stream processing tasks are now created within the security context of the user that created the associated stream processor filter.

* Issue **#157** : Data is now formatted by the editor automatically on display.

* Issue **#144** : Old processing output will now be deleted when content is reprocessed even if the new processing task does not produce output.

* Issue **#159** : Fixed NPE thrown during import.

* Issue **#166** : Fixed NPE thrown when searching statistics.

* Issue **#165** : Dashboards now add a query and result table from a template by default on creation. This was broken when adding permission inheritance to documents.

* Issue **#162** : The editor annotation popup now matches the style of other popups.

* Issue **#163** : Imported the Roboto Mono font to ensure consistency of the editor across platforms.

* Issue **#143** : Stroom now logs progress information about closing index shard writers during shutdown.

* Issue **#140** : Replaced code editor to improve UI performance and add additional code formatting & styling options.

* Issue **#146** : Object pool should no longer throw an error when abandoned objects are returned to the pool.

* Issue **#142** : Changed the way permissions are cached so that changes to permissions provide immediate access to documents.

* Issue **#123** : Changed the way entity service result caching works so that the underlying entity manager is cached instead of individual services. This allows entity result caching to be performed while still applying user permissions to cached results.

* Issue **#156** : Attempts to open items that that user does not have permission to open no longer show an error and spin the progress indicator forever, instead the item will just not open.

* Issue **#141** : Improved log output during entity reference migration and fixed statistic data source reference migration.

* Issue **#127** : Entity reference replacement should now work with references to 'StatisticsDataSource'.

* Issue **#125** : Fixed display of active tasks which was broken by changes to the task summary table selection model.

* Issue **#121** : Fixed cache clearing.

* Issue **#122** : Improved the look of the cache screen.

* Issue **#106** : Disabled users and groups are now displayed with greyed out icon in the UI.

* Issue **#132** : The explorer tree is now cleared on login so that users with different permissions do not see the previous users items.

* Issue **#128** : Improved error handling during login.

* Issue **#130** : Users with no permissions are no longer able to open folders including the root System folder to attempt data browsing.

* Issue **#120** : Entity chooser now treats 'None' as a special root level explorer node so that it can be selected in the same way as other nodes, e.g. visibly selected and responsive to double click.

* Issue **#129** : Fixed NPE.

* Issue **#119** : User permissions dialog now clears permissions when a user or group is deleted.

* Issue **#115** : User permissions on documents can now be inherited from parent folders on create, copy and move.

* Issue **#109** : Added packetSize="65536" property to AJP connector in server.xml template.

* Issue **#100** : Various list of items in stroom now allow multi selection for add/remove purposes.

* Issue **#112** : Removed 'pool' monitoring screen as all pools are now caches of one form or another.

* Issue **#105** : Users were not seeing 'New' menu for folders that they had some create child doc permissions for. This was due to DocumentType not implementing equals() and is now fixed.

* Issue **#111** : Fixed query favourites and history.

* Issue **#91** : Only CombinedParser was allowing code to be injected during stepping. Now DSParser and XMLFragmentParser support code injection during stepping.

* Issue **#107** : The UI now only shows new pipeline element items on the 'Add' menu that are allowed children of the selected element.

* Issue **#113** : User names are now validated against a regex specified by the 'stroom.security.userNamePattern' property.

* Issue **#116** : Rename is now only possible when a single explorer item is selected.

* Issue **#114** : Fixed selection manager so that the explorer tree does not select items when a node expander is clicked.

* Issue **#65** : Selection lists are now limited to 300px tall and show scrollbars if needed.

* Issue **#50** : Defaults table result fields to use local time without outputting the timezone.

* Issue **#15** : You can now express time zones in dashboard query expressions or just omit a time zone to use the locale of the browser.

* Issue **#49** : Dynamic XSLT selection now works with pipeline stepping.

* Issue **#63** : Entity selection control now shows current entity name even if it has changed since referencing entity was last saved.

* Issue **#70** : You can now select multiple explorer rows with ctrl and shift key modifiers and perform bulk actions such as copy, move, rename and delete.

* Issue **#85** : findDelete() no longer tries to add ORDER BY condition on UPDATE SQL when deleting streams.

* Issue **#89** : Warnings should now be present in processing logs for reference data lookups that don't specify feed or stream type. This was previously throwing a NullPointerException.

* Issue **#90** : Fixed entity selection dialog used outside of drop down selection control.

* Issue **#88** : Pipeline reference edit dialog now correctly selects the current stream type.

* Issue **#77** : Default index volume creation now sets stream status to INACTIVE rather than CLOSED and stream volume creation sets index status to INACTIVE rather than CLOSED.

* Issue **#93** : Fixed code so that the 'Item' menu is now visible.

* Issue **#97** : Index shard partition date range creation has been improved.

* Issue **#94** : Statistics searches now ignore expression terms with null or empty values so that the use of substitution parameters can be optional.

* Issue **#87** : Fixed explorer scrolling to the top by disabling keyboard selection.

* Issue **#104** : 'Query' no longer appears as an item that a user can allow 'create' on for permissions within a folder.

* Issue **#103** : Added 10 years as a supported data retention age.

* Issue **#86** : The stream delete button is now re-enabled when new items are selected for deletion.

* Issue **#81** : No exception will now be thrown if a client rejects a response for an EntityEvent.

* Issue **#79** : The client node no longer tries to create directories on the file system for a volume that may be owned by another node.

* Issue **#92** : Error summaries of multiple types no longer overlap each other at the top of the error markers list.

* Issue **#64** : Fixed Hessian serialisation of 'now' which was specified as a ZonedDateTime which cannot be serialised. This field is now a long representing millseconds since epoch.

* Issue **#62** : Task termination button is now enabled.

* Issue **#60** : Fixed validation of stream attributes prior to data upload to prevent null pointer exception.

* Issue **#9** : Created a new implementation of the expression parser that improved expression tokenisation and deals with BODMAS rules properly.

* Issue **#36** : Fixed and vastly improved the configuration of email so that more options can be set allowing for the use of other email services requiring more complex configuration such as gmail.

* Issue **#24** : Header and footer strings are now unescaped so that character sequences such as '\n' are translated into single characters as with standard Java strings, e.g. '\n' will become a new line and '\t' a tab.

* Issue **#40** : Changed Stroom docker container to be based on Alpine linux to save space

* Issue **#40** : Auto import of content packs on Stroom startup and added default content packs into the docker build for Stroom.

* Issue **#30** : Entering stepping mode was prompting for the pipeline to step with but also auto selecting a pipeline at the same time and entering stepping immediately.

* Dashboard auto refresh is now limited to a minimum interval of 10 seconds.

* Issue **#31** : Pipeline stepping was not including user changes immediately as parsers and XSLT filters were using cached content when they should have been ignoring the cache in stepping mode.

* Issue **#27** : Stroom now listens to window closing events and asks the user if they really want to leave the page. This replaces the previous crude attempts to block keys that affected the history or forced a browser refresh.

* Issue **#2** : The order of fields in the query editor is now alphabetical.

* Issue **#3** : When a filter is active on a dashboard table column, a filter icon now appears to indicate this.

* Issue **#5** : Replace() and Decode() dashboard table expression functions no longer ignore cells with null values.

* Issue **#7** : Dashboards are now able to query on open.

* Issue **#8** : Dashboards are now able to re-query automatically at fixed intervals.

* Updated GWT to v2.8.0 and Gin to v2.1.2.

* Issue **#12** : Dashboard queries can now evaluate relative date/time expressions such as now(), hour() etc. In addition to this the expressions also allow the addition or subtraction of durations, e.g. now - 5d.

* Issue **#14** : Dashboard query expressions can now be parameterised with any term able to accept a user defined parameter, e.g. ${user}. Once added parameters can be changed for the entire dashboard via a text box at the top of the dashboard screen which will then execute all queries when enter is pressed or it loses focus.

* Issue **#16** : Dashboard table filters can also accept user defined parameters, e.g. ${user}, to perform filtering when a query is executed.

* Fixed missing text presenter in dashboards.

* Issue **#18** : The data dashboard component will now show data relative to the last selected table row (even if there is more than one table component on the dashboard) if the data component has not been configured to listen to row selections for a specific table component.

* Changed table styling to colour alternate rows, add borders between rows and increase vertical padding

* Issue **#22** : Dashboard table columns can now be configured to wrap text via the format options.

* Issue **#28** : Dashboard component dependencies are now listed with the component name plus the component id in brackets rather than just the component id.

* Issue **#202** : Initial release of the new data retention policy functionality.

[Unreleased]: https://github.com/gchq/stroom/compare/v7.0-beta.151...HEAD
[v7.0-beta.151]: https://github.com/gchq/stroom/compare/v7.0-beta.150...v7.0-beta.151
[v7.0-beta.150]: https://github.com/gchq/stroom/compare/v7.0-beta.149...v7.0-beta.150
[v7.0-beta.149]: https://github.com/gchq/stroom/compare/v7.0-beta.148...v7.0-beta.149
[v7.0-beta.148]: https://github.com/gchq/stroom/compare/v7.0-beta.147...v7.0-beta.148
[v7.0-beta.147]: https://github.com/gchq/stroom/compare/v7.0-beta.146...v7.0-beta.147
[v7.0-beta.146]: https://github.com/gchq/stroom/compare/v7.0-beta.145...v7.0-beta.146
[v7.0-beta.145]: https://github.com/gchq/stroom/compare/v7.0-beta.144...v7.0-beta.145
[v7.0-beta.144]: https://github.com/gchq/stroom/compare/v7.0-beta.143...v7.0-beta.144
[v7.0-beta.143]: https://github.com/gchq/stroom/compare/v7.0-beta.142...v7.0-beta.143
[v7.0-beta.142]: https://github.com/gchq/stroom/compare/v7.0-beta.141...v7.0-beta.142
[v7.0-beta.141]: https://github.com/gchq/stroom/compare/v7.0-beta.140...v7.0-beta.141
[v7.0-beta.140]: https://github.com/gchq/stroom/compare/v7.0-beta.139...v7.0-beta.140
[v7.0-beta.139]: https://github.com/gchq/stroom/compare/v7.0-beta.138...v7.0-beta.139
[v7.0-beta.138]: https://github.com/gchq/stroom/compare/v7.0-beta.137...v7.0-beta.138
[v7.0-beta.137]: https://github.com/gchq/stroom/compare/v7.0-beta.136...v7.0-beta.137
[v7.0-beta.136]: https://github.com/gchq/stroom/compare/v7.0-beta.135...v7.0-beta.136
[v7.0-beta.135]: https://github.com/gchq/stroom/compare/v7.0-beta.134...v7.0-beta.135
[v7.0-beta.134]: https://github.com/gchq/stroom/compare/v7.0-beta.133...v7.0-beta.134
[v7.0-beta.133]: https://github.com/gchq/stroom/compare/v7.0-beta.132...v7.0-beta.133
[v7.0-beta.132]: https://github.com/gchq/stroom/compare/v7.0-beta.131...v7.0-beta.132
[v7.0-beta.131]: https://github.com/gchq/stroom/compare/v7.0-beta.130...v7.0-beta.131
[v7.0-beta.130]: https://github.com/gchq/stroom/compare/v7.0-beta.129...v7.0-beta.130
[v7.0-beta.129]: https://github.com/gchq/stroom/compare/v7.0-beta.128...v7.0-beta.129
[v7.0-beta.128]: https://github.com/gchq/stroom/compare/v7.0-beta.127...v7.0-beta.128
[v7.0-beta.127]: https://github.com/gchq/stroom/compare/v7.0-beta.126...v7.0-beta.127
[v7.0-beta.126]: https://github.com/gchq/stroom/compare/v7.0-beta.125...v7.0-beta.126
[v7.0-beta.125]: https://github.com/gchq/stroom/compare/v7.0-beta.124...v7.0-beta.125
[v7.0-beta.124]: https://github.com/gchq/stroom/compare/v7.0-beta.123...v7.0-beta.124
[v7.0-beta.123]: https://github.com/gchq/stroom/compare/v7.0-beta.122...v7.0-beta.123
[v7.0-beta.122]: https://github.com/gchq/stroom/compare/v7.0-beta.121...v7.0-beta.122
[v7.0-beta.121]: https://github.com/gchq/stroom/compare/v7.0-beta.120...v7.0-beta.121
[v7.0-beta.120]: https://github.com/gchq/stroom/compare/v7.0-beta.119...v7.0-beta.120
[v7.0-beta.119]: https://github.com/gchq/stroom/compare/v7.0-beta.118...v7.0-beta.119
[v7.0-beta.118]: https://github.com/gchq/stroom/compare/v7.0-beta.117...v7.0-beta.118
[v7.0-beta.117]: https://github.com/gchq/stroom/compare/v7.0-beta.116...v7.0-beta.117
[v7.0-beta.116]: https://github.com/gchq/stroom/compare/v7.0-beta.115...v7.0-beta.116
[v7.0-beta.115]: https://github.com/gchq/stroom/compare/v7.0-beta.114...v7.0-beta.115
[v7.0-beta.114]: https://github.com/gchq/stroom/compare/v7.0-beta.113...v7.0-beta.114
[v7.0-beta.113]: https://github.com/gchq/stroom/compare/v7.0-beta.112...v7.0-beta.113
[v7.0-beta.112]: https://github.com/gchq/stroom/compare/v7.0-beta.111...v7.0-beta.112
[v7.0-beta.111]: https://github.com/gchq/stroom/compare/v7.0-beta.110...v7.0-beta.111
[v7.0-beta.110]: https://github.com/gchq/stroom/compare/v7.0-beta.109...v7.0-beta.110
[v7.0-beta.109]: https://github.com/gchq/stroom/compare/v7.0-beta.108...v7.0-beta.109
[v7.0-beta.108]: https://github.com/gchq/stroom/compare/v7.0-beta.107...v7.0-beta.108
[v7.0-beta.107]: https://github.com/gchq/stroom/compare/v7.0-beta.106...v7.0-beta.107
[v7.0-beta.106]: https://github.com/gchq/stroom/compare/v7.0-beta.105...v7.0-beta.106
[v7.0-beta.105]: https://github.com/gchq/stroom/compare/v7.0-beta.104...v7.0-beta.105
[v7.0-beta.104]: https://github.com/gchq/stroom/compare/v7.0-beta.103...v7.0-beta.104
[v7.0-beta.103]: https://github.com/gchq/stroom/compare/v7.0-beta.102...v7.0-beta.103
[v7.0-beta.102]: https://github.com/gchq/stroom/compare/v7.0-beta.101...v7.0-beta.102
[v7.0-beta.101]: https://github.com/gchq/stroom/compare/v7.0-beta.100...v7.0-beta.101
[v7.0-beta.100]: https://github.com/gchq/stroom/compare/v7.0-beta.99...v7.0-beta.100
[v7.0-beta.99]: https://github.com/gchq/stroom/compare/v7.0-beta.98...v7.0-beta.99
[v7.0-beta.98]: https://github.com/gchq/stroom/compare/v7.0-beta.97...v7.0-beta.98
[v7.0-beta.97]: https://github.com/gchq/stroom/compare/v7.0-beta.96...v7.0-beta.97
[v7.0-beta.96]: https://github.com/gchq/stroom/compare/v7.0-beta.95...v7.0-beta.96
[v7.0-beta.95]: https://github.com/gchq/stroom/compare/v7.0-beta.94...v7.0-beta.95
[v7.0-beta.94]: https://github.com/gchq/stroom/compare/v7.0-beta.93...v7.0-beta.94
[v7.0-beta.93]: https://github.com/gchq/stroom/compare/v7.0-beta.92...v7.0-beta.93
[v7.0-beta.92]: https://github.com/gchq/stroom/compare/v7.0-beta.91...v7.0-beta.92
[v7.0-beta.91]: https://github.com/gchq/stroom/compare/v7.0-beta.90...v7.0-beta.91
[v7.0-beta.90]: https://github.com/gchq/stroom/compare/v7.0-beta.89...v7.0-beta.90
[v7.0-beta.89]: https://github.com/gchq/stroom/compare/v7.0-beta.88...v7.0-beta.89
[v7.0-beta.88]: https://github.com/gchq/stroom/compare/v7.0-beta.87...v7.0-beta.88
[v7.0-beta.87]: https://github.com/gchq/stroom/compare/v7.0-beta.86...v7.0-beta.87
[v7.0-beta.86]: https://github.com/gchq/stroom/compare/v7.0-beta.85...v7.0-beta.86
[v7.0-beta.85]: https://github.com/gchq/stroom/compare/v7.0-beta.84...v7.0-beta.85
[v7.0-beta.84]: https://github.com/gchq/stroom/compare/v7.0-beta.83...v7.0-beta.84
[v7.0-beta.83]: https://github.com/gchq/stroom/compare/v7.0-beta.82...v7.0-beta.83
[v7.0-beta.82]: https://github.com/gchq/stroom/compare/v7.0-beta.81...v7.0-beta.82
[v7.0-beta.81]: https://github.com/gchq/stroom/compare/v7.0-beta.80...v7.0-beta.81
[v7.0-beta.80]: https://github.com/gchq/stroom/compare/v7.0-beta.79...v7.0-beta.80
[v7.0-beta.79]: https://github.com/gchq/stroom/compare/v7.0-beta.78...v7.0-beta.79
[v7.0-beta.78]: https://github.com/gchq/stroom/compare/v7.0-beta.77...v7.0-beta.78
[v7.0-beta.77]: https://github.com/gchq/stroom/compare/v7.0-beta.76...v7.0-beta.77
[v7.0-beta.76]: https://github.com/gchq/stroom/compare/v7.0-beta.75...v7.0-beta.76
[v7.0-beta.75]: https://github.com/gchq/stroom/compare/v7.0-beta.74...v7.0-beta.75
[v7.0-beta.74]: https://github.com/gchq/stroom/compare/v7.0-beta.73...v7.0-beta.74
[v7.0-beta.73]: https://github.com/gchq/stroom/compare/v7.0-beta.72...v7.0-beta.73
[v7.0-beta.72]: https://github.com/gchq/stroom/compare/v7.0-beta.71...v7.0-beta.72
[v7.0-beta.71]: https://github.com/gchq/stroom/compare/v7.0-beta.70...v7.0-beta.71
[v7.0-beta.70]: https://github.com/gchq/stroom/compare/v7.0-beta.69...v7.0-beta.70
[v7.0-beta.69]: https://github.com/gchq/stroom/compare/v7.0-beta.68...v7.0-beta.69
[v7.0-beta.68]: https://github.com/gchq/stroom/compare/v7.0-beta.67...v7.0-beta.68
[v7.0-beta.67]: https://github.com/gchq/stroom/compare/v7.0-beta.66...v7.0-beta.67
[v7.0-beta.66]: https://github.com/gchq/stroom/compare/v7.0-beta.65...v7.0-beta.66
[v7.0-beta.65]: https://github.com/gchq/stroom/compare/v7.0-beta.64...v7.0-beta.65
[v7.0-beta.64]: https://github.com/gchq/stroom/compare/v7.0-beta.63...v7.0-beta.64
[v7.0-beta.63]: https://github.com/gchq/stroom/compare/v7.0-beta.62...v7.0-beta.63
[v7.0-beta.62]: https://github.com/gchq/stroom/compare/v7.0-beta.61...v7.0-beta.62
[v7.0-beta.61]: https://github.com/gchq/stroom/compare/v7.0-beta.60...v7.0-beta.61
[v7.0-beta.60]: https://github.com/gchq/stroom/compare/v7.0-beta.59...v7.0-beta.60
[v7.0-beta.59]: https://github.com/gchq/stroom/compare/v7.0-beta.58...v7.0-beta.59
[v7.0-beta.58]: https://github.com/gchq/stroom/compare/v7.0-beta.57...v7.0-beta.58
[v7.0-beta.57]: https://github.com/gchq/stroom/compare/v7.0-beta.56...v7.0-beta.57
[v7.0-beta.56]: https://github.com/gchq/stroom/compare/v7.0-beta.55...v7.0-beta.56
[v7.0-beta.55]: https://github.com/gchq/stroom/compare/v7.0-beta.54...v7.0-beta.55
[v7.0-beta.54]: https://github.com/gchq/stroom/compare/v7.0-beta.53...v7.0-beta.54
[v7.0-beta.53]: https://github.com/gchq/stroom/compare/v7.0-beta.52...v7.0-beta.53
[v7.0-beta.52]: https://github.com/gchq/stroom/compare/v7.0-beta.51...v7.0-beta.52
[v7.0-beta.51]: https://github.com/gchq/stroom/compare/v7.0-beta.50...v7.0-beta.51
[v7.0-beta.50]: https://github.com/gchq/stroom/compare/v7.0-beta.49...v7.0-beta.50
[v7.0-beta.49]: https://github.com/gchq/stroom/compare/v7.0-beta.48...v7.0-beta.49
[v7.0-beta.48]: https://github.com/gchq/stroom/compare/v7.0-beta.47...v7.0-beta.48
[v7.0-beta.47]: https://github.com/gchq/stroom/compare/v7.0-beta.46...v7.0-beta.47
[v7.0-beta.46]: https://github.com/gchq/stroom/compare/v7.0-beta.45...v7.0-beta.46
[v7.0-beta.45]: https://github.com/gchq/stroom/compare/v7.0-beta.44...v7.0-beta.45
[v7.0-beta.44]: https://github.com/gchq/stroom/compare/v7.0-beta.43...v7.0-beta.44
[v7.0-beta.43]: https://github.com/gchq/stroom/compare/v7.0-beta.42...v7.0-beta.43
[v7.0-beta.42]: https://github.com/gchq/stroom/compare/v7.0-beta.41...v7.0-beta.42
[v7.0-beta.41]: https://github.com/gchq/stroom/compare/v7.0-beta.40...v7.0-beta.41
[v7.0-beta.40]: https://github.com/gchq/stroom/compare/v7.0-beta.39...v7.0-beta.40
[v7.0-beta.39]: https://github.com/gchq/stroom/compare/v7.0-beta.38...v7.0-beta.39
[v7.0-beta.38]: https://github.com/gchq/stroom/compare/v7.0-beta.37...v7.0-beta.38
[v7.0-beta.37]: https://github.com/gchq/stroom/compare/v7.0-beta.36...v7.0-beta.37
[v7.0-beta.36]: https://github.com/gchq/stroom/compare/v7.0-beta.35...v7.0-beta.36
[v7.0-beta.35]: https://github.com/gchq/stroom/compare/v7.0-beta.34...v7.0-beta.35
[v7.0-beta.34]: https://github.com/gchq/stroom/compare/v7.0-beta.33...v7.0-beta.34
[v7.0-beta.33]: https://github.com/gchq/stroom/compare/v7.0-beta.32...v7.0-beta.33
[v7.0-beta.32]: https://github.com/gchq/stroom/compare/v7.0-beta.31...v7.0-beta.32
[v7.0-beta.31]: https://github.com/gchq/stroom/compare/v7.0-beta.30...v7.0-beta.31
[v7.0-beta.30]: https://github.com/gchq/stroom/compare/v7.0-beta.29...v7.0-beta.30
[v7.0-beta.29]: https://github.com/gchq/stroom/compare/v7.0-beta.28...v7.0-beta.29
[v7.0-beta.28]: https://github.com/gchq/stroom/compare/v7.0-beta.27...v7.0-beta.28
[v7.0-beta.27]: https://github.com/gchq/stroom/compare/v7.0-beta.26...v7.0-beta.27
[v7.0-beta.26]: https://github.com/gchq/stroom/compare/v7.0-beta.25...v7.0-beta.26
[v7.0-beta.25]: https://github.com/gchq/stroom/compare/v7.0-beta.24...v7.0-beta.25
[v7.0-beta.24]: https://github.com/gchq/stroom/compare/v7.0-beta.23...v7.0-beta.24
[v7.0-beta.23]: https://github.com/gchq/stroom/compare/v7.0-beta.22...v7.0-beta.23
[v7.0-beta.22]: https://github.com/gchq/stroom/compare/v7.0-beta.21...v7.0-beta.22
[v7.0-beta.21]: https://github.com/gchq/stroom/compare/v7.0-beta.20...v7.0-beta.21
[v7.0-beta.20]: https://github.com/gchq/stroom/compare/v7.0-beta.19...v7.0-beta.20
[v7.0-beta.19]: https://github.com/gchq/stroom/compare/v7.0-beta.18...v7.0-beta.19
[v7.0-beta.18]: https://github.com/gchq/stroom/compare/v7.0-beta.17...v7.0-beta.18
[v7.0-beta.17]: https://github.com/gchq/stroom/compare/v7.0-beta.16...v7.0-beta.17
[v7.0-beta.16]: https://github.com/gchq/stroom/compare/v7.0-beta.15...v7.0-beta.16
[v7.0-beta.15]: https://github.com/gchq/stroom/compare/v7.0-beta.14...v7.0-beta.15
[v7.0-beta.14]: https://github.com/gchq/stroom/compare/v7.0-beta.13...v7.0-beta.14
[v7.0-beta.13]: https://github.com/gchq/stroom/compare/v7.0-beta.12...v7.0-beta.13
[v7.0-beta.12]: https://github.com/gchq/stroom/compare/v7.0-beta.11...v7.0-beta.12
[v7.0-beta.11]: https://github.com/gchq/stroom/compare/v7.0-beta.10...v7.0-beta.11
[v7.0-beta.10]: https://github.com/gchq/stroom/compare/v7.0-beta.9...v7.0-beta.10
[v7.0-beta.9]: https://github.com/gchq/stroom/compare/v7.0-beta.8...v7.0-beta.9
[v7.0-beta.8]: https://github.com/gchq/stroom/compare/v7.0-beta.7...v7.0-beta.8
[v7.0-beta.7]: https://github.com/gchq/stroom/compare/v7.0-beta.6...v7.0-beta.7
[v7.0-beta.6]: https://github.com/gchq/stroom/compare/v7.0-beta.5...v7.0-beta.6
[v7.0-beta.5]: https://github.com/gchq/stroom/compare/v7.0-beta.4...v7.0-beta.5
[v7.0-beta.4]: https://github.com/gchq/stroom/compare/v7.0-beta.3...v7.0-beta.4
[v7.0-beta.3]: https://github.com/gchq/stroom/compare/v7.0-beta.2...v7.0-beta.3
[v7.0-beta.2]: https://github.com/gchq/stroom/compare/v7.0-beta.1...v7.0-beta.2
[v7.0-beta.1]: https://github.com/gchq/stroom/compare/v7.0-alpha.5...v7.0-beta.1
[v7.0-alpha.5]: https://github.com/gchq/stroom/compare/v7.0-alpha.4...v7.0-alpha.5
[v7.0-alpha.4]: https://github.com/gchq/stroom/compare/v7.0-alpha.3...v7.0-alpha.4
[v7.0-alpha.3]: https://github.com/gchq/stroom/compare/v7.0-alpha.2...v7.0-alpha.3
[v7.0-alpha.2]: https://github.com/gchq/stroom/compare/v7.0-alpha.1...v7.0-alpha.2
[v7.0-alpha.1]: https://github.com/gchq/stroom/compare/v6.0.0...v7.0-alpha.1
[v6.0.0]: https://github.com/gchq/stroom/compare/v5.4.0...v6.0.0<|MERGE_RESOLUTION|>--- conflicted
+++ resolved
@@ -7,11 +7,9 @@
 
 ## [Unreleased]
 
-<<<<<<< HEAD
 * Issue **#2424** : Change security filter to 404 any unexpected URIs.
-=======
+
 * Issue **#2493** : Fix missing part nav controls when data can't be decoded.
->>>>>>> 7bbcbf42
 
 * Issue **#2497** : Added summary to orphan file finder.
 

--- conflicted
+++ resolved
@@ -6,11 +6,9 @@
 
 ## [Unreleased]
 
-<<<<<<< HEAD
 * Issue **#1695** : Fix Records stream types not being identified correctly.
-=======
+
 * Issue **#1668** : Fixed incorrect parameter count for XSLT `meta` function.
->>>>>>> 3d5a8571
 
 * Issue **#1619** : Fix delete stream summary.
 

# Change Log
All notable changes to this project will be documented in this file.

The format is based on [Keep a Changelog](http://keepachangelog.com/) 
and this project adheres to [Semantic Versioning](http://semver.org/).

## [Unreleased]

<<<<<<< HEAD
=======
* Issue **#1119** : StreamDumpTool will now dump data to zip files containing all data and associated meta and context data. This now behaves the same way as downloading data from the UI and can be used as an input to proxy aggregation or uploaded manually.

## [v6.0-beta.33] - 2019-04-17

>>>>>>> 6478d6a6
* Fixed NPE created when using empty config sections.

* Issue **#1122** : Fixed hessian communication between stroom and stroom proxy used to establish feed receive status. Added restful endpoints for feed status to stroom and stroom proxy. Proxy will now be able to request feed status from upstream stroom or stroom proxy instances.

* Fixed incompatibility issues with MySQL 5.7 and 8.0.

* Added debug to help diagnose search failures

* Issue **#382** : Large zip files are now broken apart prior to proxy aggregation.

* Change start script to use absolute paths for jar, config and logs to distinguish stroom and proxy instances.

* Issue **#1116** : Better implementation of proxy aggregation.

* Issue **#1116** : Changed the way tasks are executed to ensure thread pools expand to the maximum number of threads specified rather than just queueing all tasks and only providing core threads.

* Remove full path from file in sha256 hash file release artifact.

* Issue **#1115** : Add missing super.startProcessing to AbstractKafkaProducerFilter.

* Improve exception handling and logging in RemoteDataSourceProvider. Now the full url is included in dashboard connection errors.

* Change Travis build to generate sha256 hashes for release zip/jars.

* Uplift the visualisations content pack to v3.2.1

* Issue **#1100** : Fix incorrect sort direction being sent to visualisations.

* Add guard against race condition

* Add migration script to remove property `stroom.node.status.heapHistogram.jMapExecutable`.

* Uplift base docker image to openjdk:8u191-jdk-alpine3.9, reverting back to JDK for access to diagnostic tools.

* Issue **#1084** : Change heap histogram statistics to java MBean approach rather than jmap binary. Remove stroom.node.status.heapHistogram.jMapExecutable property.

* Improve resource for setting user's status

* Issue **#1079** : Improved the logging of permission errors encountered during stream processing

* Issue **#1058** : Added property `stroom.pipeline.parser.secureProcessing` to enable/disable the XML secure processing feature.

* Issue **#1062** : Add env var for UI path

* Uplift distribution visualisation content pack to v3.1.0

* Add transform_user_extract.py, for pre-6.0 to 6.0 user migration

* Issue **#1059** : Fix guice errors on stroom-proxy startup.

* Issue **#1010** : Improve distribution start/stop/etc scripts by adding monochrome switch and background log tailing.

* Issue **#1053** : Add API to disabled authorisation users

* Issue **#1042** : Improve error message for an ApiException when requesting a user's token.

* Issue **#1050** : Prevent creation of permission entries if key already exists.

* Issue **#1015** : Add sortDirections[] and keySortDirection to visualisation data object to fix sorting in the visualisations.

* Issue **#1019** : Fix visualisations settings dialog so you can un-set text and list controls.

* Issue **#1041** : Add a healthcheck to Stroom to alert for API key expiry

* Issue **#1040** : Fix for visualisations that do not require nested data.

* Issue **#1036** : Fix for scrollbar position on explorer popup windows.

* Issue **#1037** : Updated `moment.js` for parsing/formatting dates and times.

* Issue **#1021** : Dashboard links now allow `{}` characters to be used without URL encoding.

* Issue **#1018** : Added Health Checks for the external connectors that are registered via plugins

* Issue **#1025** : Fixed ACE editor resize issue where horizontal scroll bar was not always correctly shown.

* Issue **#1025** : Updated ACE editor to v1.4.2.

* Issue **#1022** : Added `Contains` condition to all search expression fields so that regex terms can be used.

* Issue **#1024** : Superseded output helper no longer expects initialisation in all cases.

* Issue **#1021** : Multiple changes to improve vis, dashboard and external linking in Stroom.

* Issue **#1019** : Fix visualisations settings dialog so you can un-set text and list controls.

* Issue **#986** : Fix direct dashboard links.

* Issue **#1006** : Added Exception Mapper for PermissionExceptions to return HTTP FORBIDDEN.

* Issue **#1012** : Fix for NPE caused when checking if an output is superseded.

* Issue **#1011** : Old UI versions running in browsers often cause Stroom to throw an NPE as it can't find the appropriate GWT serialisation policy. Stroom will no longer throw an NPE but will report an `IncompatibleRemoteServiceException` instead. This is the default GWT behaviour.

* Issue **#1007** : Max visualisation results are now limited by default to the maximum number of results defined for the first level of the parent table. This can be further limited by settings in the visualisation.

* Issue **#1004** : Table cells now support multiple links.

* Issue **#1001** : Changed link types to `tab`, `dialog`, `dashboard`, `browser`.

* Issue **#1001** : Added dashboard link option to link to a dashboard from within a vis, e.g. `stroomLink(d.name, 'type=Dashboard&uuid=<TARGET_DASHBOARD_UUID>&params=userId%3D' + d.name, 'DASHBOARD')`.

* Issue **#1001** : Added dashboard link option to link to a dashboard using the `DASHBOARD` target name, e.g. `link(${UserId}, concat('type=Dashboard&uuid=<TARGET_DASHBOARD_UUID>', ${UserId}), '', 'DASHBOARD')`.

* Issue **#1002** : Popup dialogs shown when clicking dashboard hyperlinks are now resizable.

* Issue **#993** : Moving documents in the explorer no longer affects items that are being edited as they are not updated in the process.

* Issue **#996** : Updated functions in dashboard function picker.

* Issue **#981** : Fixed dashboard deletion

* Issue **#989** : Upgraded stroom-expression to v1.4.13 to add new dashboard `link` function.

* Issue **#988** : Changed `generate-url` XSLT function to `link` so it matches the dashboard expression. Changed the parameters to create 4 variants of the function to make creation of simple links easier.

* Issue **#980** : Fix for NPE when fetching dependencies for scripts.

* Issue **#978** : Re-ordering the fields in stream data source

* Issue **gchq/stroom-content#31** : Uplift stroom-logs content pack to v2.0-alpha.5.

* Issue **#982** : Stop proxy trying to health check the content syncing if it isn't enabled.

* Change error logging in ContentSyncService to log stack trace

* Uplift send_to_stroom.sh in the distribution to v2.0

* Issue **#973** : Export servlet changed to a Resource API, added permission check, improved error responses.

* Issue **#969** : The code now suppresses errors for index shards being locked for writing as it is expected. We now lock shards using maps rather than the file system as it is more reliable between restarts.

* Issue **#941** : Internal Meta Stats are now being written

* Issue **#970** : Add stream type of `Records` for translated stroom app events.

* Issue **#966** : Proxy was always reporting zero bytes for the request content in the receive log.

* Issue **#938** : Fixed an NPE in authentication session state.

* Change the proxy yaml configuration for the stack to add `remotedn` and `remotecertexpiry` headers to the receive log

* Change logback archived logs to be gzip compressed for stroom and proxy

* Uplift stroom-logs content pack to v2.0-alpha.3

* Uplift send_to_stroom script to v1.8.1

* Issue **#324** : Changed XML serialisation so that forbidden XML characters U+FFFE and U+FFFF are not written. Note that these characters are not even allowed as character references so they are ignored entirely.

* Issue **#945** : More changes to fix some visualisations only showing 10 data points.

* Issue **#945** : Visualisations now show an unlimited number of data points unless constrained by their parent table or their own maximum value setting.

* Issue **#948** : Catching Spring initialisation runtime errors and ensuring they are logged.

* Add `set_log_levels.sh` script to the distribution

* Uplift visualisations content pack to v3.0.6 in the gradle build

* Issue **#952** : Remote data sources now execute calls within the context of the user for the active query. As a result all running search `destroy()` calls will now be made as the same user that initiated the search.

* Issue **#566** : Info and warning icons are now displayed in stepping screen when needed.

* Issue **#923** : Dashboard queries will now terminate if there are no index shards to search.

* Issue **#959** : Remove Material UI from Login and from password management pages

* Issue **#933** : Add health check for password resets

* Issue **#929** : Add more comprehensive password validation

* Issue **#876** : Fix password reset issues

* Issue **#768** : Preventing deletion of /store in empty volumes

* Issue **#939** : Including Subject DN in receive.log

* Issue **#940** : Capturing User DN and cert expiry on DW terminated SSL

* Issue **#744** : Improved reporting of error when running query with no search extraction pipeline

* Issue **#134** : Copy permissions from parent button

* Issue **#688** : Cascading permissions when moving/copying folder into a destination

* Issue **#788** : Adding DocRef and IsDocRef to stroom query to allow doc ref related filtering. Migration of stream filters uses this.

* Issue **#936** : Add conversion of header `X-SSL-Client-V-End` into `RemoteCertExpiry`, translating date format in the process.

* Issue **#953** : Fixed NPE.

* Issue **#947** : Fixed issue where data retention policy contains incorrect field names.

* Remove Material UI from the Users and API Keys pages

* Add content packs to stroom distribution

* Change distribution to use send_to_stroom.sh v1.7

* Updated stroom expression to v1.4.12 to improve handling or errors values and add new type checking functions `isBoolean()`, `isDouble()`, `isError()`, `isInteger()`, `isLong()`, `isNull()`, `isNumber()`, `isString()`, `isValue()`. Testing equality of null with `x=null()` is no longer valid and must be replaced with `isNull(x)`.

* Issue **#920** : Fix error handling for sql stats queries

* Remove log sending cron process from docker images (now handled by stroom-log-sender).

* Issue **#924** : The `FindReplaceFilter` now records the location of errors.

* Issue **#939** : Added `remotedn` to default list of keys to include in `receive.log`.

* Add git_tag and git_commit labels to docker images

* Uplift stroom-logs content pack in docker image to` v2.0-alpha.2`

* Stop truncation of `logger` in logback console logs

* Issue **#921** : Renaming open documents now correctly changes their tab name. Documents that are being edited now prevent the rename operation until they are saved.

* Issue **#922** : The explorer now changes the selection on a right click if the item clicked is not already selected (could be part of a multi select).

* Issue **#903** : Feed names can now contain wildcard characters when filtering in the data browser.

* Add API to allow creation of an internal Stroom user.

* Fix logger configuration for SqlExceptionHelper

* Add template-pipelines and standard-pipelines content packs to docker image

* Issue **#904** : The UI now shows dictionary names in expressions without the need to enter edit mode.

* Updated ACE editor to v1.4.1.

* Add colours to console logs in docker.

* Issue **#869** : Delete will now properly delete all descendant nodes and documents when deleting folders but will not delete items from the tree if they cannot be deleted, e.g. feeds that have associated data.

* Issue **#916** : You can no longer export empty folders or import nothing.

* Issue **#911** : Changes to feeds and pipelines no longer clear data browsing filters.

* Issue **#907** : Default volumes are now created as soon as they are needed.

* Issue **#910** : Changes to index settings in the UI now register as changes and enable save.

* Issue **#913** : Improve FindReplaceFilter to cope with more complex conditions.

* Change log level for SqlExceptionHelper to OFF, to stop expected exceptions from polluting the logs

* Fix invalid requestLog logFormat in proxy configuration

* Stop service discovery health checks being registered if stroom.serviceDiscovery.enabled=false

* Add fixed version of send_to_stroom.sh to release distribution

* Uplift docker base image for stroom & proxy to openjdk:8u181-jdk-alpine3.8

* Add a health check for getting a public key from the authentication service.

* Issue **#897** : Import no longer attempts to rename or move existing items but will still update content.

* Issue **#902** : Improved the XSLT `format-date` function to better cope with week based dates and to default values to the stream time where year etc are omitted.

* Issue **#905** : Popup resize and move operations are now constrained to ensure that a popup cannot be dragged off screen or resized to be bigger than the current browser window size.

* Issue **#898** : Improved the way many read only aspects of the UI behave.

* Issue **#894** : The system now generates and displays errors to the user when you attempt to copy a feed.

* Issue **#896** : Extended folder `create` permissions are now correctly cached.

* Issue **#893** : You can now manage volumes without the `Manage Nodes` permission.

* Issue **#892** : The volume editor now waits for the node list to be loaded before opening.

* Issue **#889** : Index field editing in the UI now works correctly.

* Issue **#891** : `StreamAppender` now keeps track of it's own record write count and no longer makes use of any other write counting pipeline element.

* Issue **#885** : Improved the way import works to ensure updates to entities are at least attempted when creating an import confirmation.

* Issue **#892** : Changed `Ok` to `OK`.

* Issue **#883** : Output streams are now immediately unlocked as soon as they are closed.

* Removed unnecessary OR operator that was being inserted into expressions where only a single child term was being used. This happened when reprocessing single streams.

* Issue **#882** : Splitting aggregated streams now works when using `FindReplaceFilter`. This functionality was previously broken because various reader elements were not passing the `endStream` event on.

* Issue **#881** : The find and replace strings specified for the `FindReplaceFilter` are now treated as unescaped Java strings and now support new line characters etc.

* Issue **#880** : Increased the maximum value a numeric pipeline property can be set to via the UI to 10000000.

* Issue **#888** : The dependencies listing now copes with external dependencies failing to provide data due to authentication issues.

* Issue **#890** : Dictionaries now show the words tab by default.

* Add admin healthchecks to stroom-proxy

* Add stroom-proxy docker image

* Refactor stroom docker images to reduce image size

* Add enabled flag to storing, forwarding and synching in stroom-proxy configuration

* Issue **#884** : Added extra fonts to stroom docker image to fix bug downloading xls search results.

* Issue **#879** : Fixed bug where reprocess and delete did not work if no stream status was set in the filter.

* Issue **#878** : Changed the appearance of stream filter fields to be more user friendly, e.g. `feedName` is now `Feed` etc.

* Issue **#809** : Changed default job frequency for `Stream Attributes Retention` and `Stream Task Retention` to `1d` (one day).

* Issue **#813** : Turned on secure processing feature for XML parsers and XML transformers so that external entities are not resolved. This prevents DoS attacks and gaining unauthorised access to the local machine.

* Issue **#871** : Fix for OptimisticLockException when processing streams.

* Issue **#872** : The parser cache is now automatically cleared when a schema changes as this can affect the way a data splitter parser is created.

* Add a health check for getting a public key from the authentication service.

* Issue **#897** : Import no longer attempts to rename or move existing items but will still update content.

* Issue **#902** : Improved the XSLT `format-date` function to better cope with week based dates and to default values to the stream time where year etc are omitted.

* Issue **#905** : Popup resize and move operations are now constrained to ensure that a popup cannot be dragged off screen or resized to be bigger than the current browser window size.

* Issue **#898** : Improved the way many read only aspects of the UI behave.

* Issue **#894** : The system now generates and displays errors to the user when you attempt to copy a feed.

* Issue **#896** : Extended folder `create` permissions are now correctly cached.

* Issue **#893** : You can now manage volumes without the `Manage Nodes` permission.

* Issue **#892** : The volume editor now waits for the node list to be loaded before opening.

* Issue **#889** : Index field editing in the UI now works correctly.

* Issue **#891** : `StreamAppender` now keeps track of it's own record write count and no longer makes use of any other write counting pipeline element.

* Issue **#885** : Improved the way import works to ensure updates to entities are at least attempted when creating an import confirmation.

* Issue **#892** : Changed `Ok` to `OK`.

* Issue **#883** : Output streams are now immediately unlocked as soon as they are closed.

* Removed unnecessary OR operator that was being inserted into expressions where only a single child term was being used. This happened when reprocessing single streams.

* Issue **#882** : Splitting aggregated streams now works when using `FindReplaceFilter`. This functionality was previously broken because various reader elements were not passing the `endStream` event on.

* Issue **#881** : The find and replace strings specified for the `FindReplaceFilter` are now treated as unescaped Java strings and now support new line characters etc.

* Issue **#880** : Increased the maximum value a numeric pipeline property can be set to via the UI to 10000000.

* Issue **#888** : The dependencies listing now copes with external dependencies failing to provide data due to authentication issues.

* Issue **#890** : Dictionaries now show the words tab by default.

* Add admin healthchecks to stroom-proxy

* Add stroom-proxy docker image

* Refactor stroom docker images to reduce image size

* Add enabled flag to storing, forwarding and synching in stroom-proxy configuration

* Issue **#884** : Added extra fonts to stroom docker image to fix bug downloading xls search results.

* Issue **#879** : Fixed bug where reprocess and delete did not work if no stream status was set in the filter.

* Issue **#878** : Changed the appearance of stream filter fields to be more user friendly, e.g. `feedName` is now `Feed` etc.

* Issue **#809** : Changed default job frequency for `Stream Attributes Retention` and `Stream Task Retention` to `1d` (one day).

* Issue **#813** : Turned on secure processing feature for XML parsers and XML transformers so that external entities are not resolved. This prevents DoS attacks and gaining unauthorised access to the local machine.

* Issue **#871** : Fix for OptimisticLockException when processing streams.

* Issue **#872** : The parser cache is now automatically cleared when a schema changes as this can affect the way a data splitter parser is created.

* Issue **#865** : Made `stroom.conf` location relative to YAML file when `externalConfig` YAML property is set.

* Issue **#867** : Added an option `showReplacementCount` to the find replace filter to choose whether to report total replacements on process completion.

* Issue **#867** : Find replace filter now creates an error if an invalid regex is used.

* Issue **#855** : Further fixes for stepping data that contains a BOM.

* Changed selected default tab for pipelines to be `Data`.

* Issue **#860** : Fixed issue where stepping failed when using any sort of input filter or reader before the parser.

* Issue **#867** : Added an option `showReplacementCount` to the find replace filter to choose whether to report total replacements on process completion.

* Improved Stroom instance management scripts

* Add contentPack import

* Fix typo in Dockerfile

* Issue **#859** : Change application startup to keep retrying when establishing a DB connection except for certain connection errors like access denied.

* Issue **#730** : The `System` folder now displays data and processors. This is a bug fix related to changing the default initial page for some document types.

* Issue **#854** : The activity screen no longer shows a permission error when shown to non admin users.

* Issue **#853** : The activity chooser will no longer display on startup if activity tracking is not enabled.

* Issue **#855** : Fixed stepping data that contains a BOM.

* Change base docker image to openjdk:8u171-jdk-alpine

* Improved loading of activity list prior to showing the chooser dialog.

* Issue **#852** : Fix for more required permissions when logging other 'find' events.

* Issue **#730** : Changed the default initial page for some document types.

* Issue **#852** : Fix for required permission when logging 'find' events.

* Changed the way the root pane loads so that error popups that appear when the main page is loading are not hidden.

* Issue **#851** : Added additional type info to type id when logging events.

* Issue **#848** : Fixed various issues related to stream processor filter editor.

* Issue **#815** : `stroom.pageTitle` property changed to `stroom.htmlTitle`.

* Issue **#732** : Added `host-address` and `host-name` XSLT functions.

* Issue **#338** : Added `splitAggregatedStreams` property to `StreamAppender`, `FileAppender` and `HDFSFileAppender` so that aggregated streams can be split into separate streams on output.

* Issue **#338** : Added `streamNo` path replacement variable for files to record the stream number within an aggregate.

* Added tests and fixed sorting of server tasks.

* Improved the way text input and output is buffered and recorded when stepping.

* The find and replace filter now resets the match count in between nested streams so that each stream is treated the same way, i.e. it can have the same number of text replacements.

* Added multiple fixes and improvements to the find and replace filter including limited support of input/output recording when stepping.

* Issue **#827** : Added `TextReplacementFilterReader` pipeline element.

* Issue **#736** : Added sorting to server tasks table.

* Inverted the behaviour of `disableQueryInfo` to now be `requireQueryInfo`.

* Issue **#596** : Rolling stream and file appenders can now roll on a cron schedule in addition to a frequency.

* The accept button now enabled on splash screen.

* Added additional event logging to stepping.

* An activity property with an id of `disableQueryInfo` can now be used to disable the query info popup on a per activity basis.

* Activity properties can now include the attributes `id`, `name`, `showInSelection` and `showInList` to determine their appearance and behaviour;

* Nested elements are now usable in the activity editor HTML.

* Record counts are now recorded on a per output stream basis even when splitting output streams.

* Splash presenter buttons are now always enabled.

* Fix background colour to white on activity pane.

* Changed `splitWhenBiggerThan` property to `rollSize` and added the property to the rolling appenders for consistency.

* Issue **#838** : Fix bug where calculation of written and read bytes was being accounted for twice due to the use of Java internal `FilterInputStream` and `FilterOutputStream` behaviour. This was leading to files being split at half od the expected size. Replaced Java internal classes with our own `WrappedInputStream` and `WrappedOutputStream` code.

* Issue **#837** : Fix bug to no longer try and record set activity events for null activities.

* Issue **#595** : Added stream appender and file appender property `splitWhenBiggerThan` to limit the size of output streams.

* Now logs activity change correctly.

* Add support for checkbox and selection control types to activity descriptions.

* Issue **#833** : The global property edit dialog can now be made larger.

* Fixed some issues in the activity manager.

* Issue **#722** : Change pipeline reference data loader to store its reference data in an off-heap disk backed LMDB store to reduce Java heap usage. See the `stroom.refloader.*` properties for configuration of the off-heap store.

* Issue **#794** : Automatically suggest a pipeline element name when creating it

* Issue **#792** : Preferred order of properties for Pipeline Elements

* Issue **824** : Fix for replace method in PathCreator also found in stroom proxy.

* Issue **#828** : Changed statistics store caches to 10 minute time to live so that they will definitely pick up new statistics store definitions after 10 minutes.

* Issue **#774** : Event logging now logs find stream criteria correctly so that feeds ids are included.

* Issue **#829** : Stroom now logs event id when viewing individual events.

* Added functionality to record actions against user defined activities.

* Added functionality to show a splash screen on login.

* Issue **#791** : Fixed broken equals method so query total row count gets updated correctly.

* Issue **#830** : Fix for API queries not returning before timing out.

* Issue **#824** : Fix for replace method in PathCreator also found in stroom proxy.

* Issue **#820** : Fix updating index shards so that they are loaded, updated and saved under lock.

* Issue **#819** : Updated `stroom-expression` to v1.4.3 to fix violation of contract exception when sorting search results.

* Issue **#817** : Increased maximum number of concurrent stream processor tasks to 1000 per node.

* Moved Index entities over to the new multi part document store.

* Moved Pipeline entities over to the new multi part document store.

* Moved both Statistic Store entity types over to the new multi part document store.

* Moved XSLT entities over to the new multi part document store.

* Moved Visualisation entities over to the new multi part document store.

* Moved Script entities over to the new multi part document store.

* Moved Dashboard entities over to the new multi part document store.

* Moved XmlSchema entities over to the new multi part document store.

* Moved TextConverter entities over to the new multi part document store.

* Modified the storage of dictionaries to use the new multi part document store.

* Changed the document store to hold multiple entries for a document so that various parts of a document can be written separately, e.g. the meta data about a dictionary and the dictionary text are now written as separate DB entries. Entries are combined during the serialisation/deserialisation process.

* Changed the import export API to use byte arrays to hold values rather than strings. *POSSIBLE BREAKING CHANGE*
Issue **gchq/stroom-expression#22** : Add `typeOf(...)` function to dashboard.

* Issue **#697** : Fix for reference data sometimes failing to find the appropriate effective stream due to the incorrect use of the effective stream cache. It was incorrectly configured to use a time to idle (TTI) expiry rather than a time to live (TTL) expiry meaning that heavy use of the cache would prevent the cached effective streams being refreshed.

* Issue **#806** : Fix for clearing previous dashboard table results if search results deliver no data.

* Issue **#805** : Fix for dashboard date time formatting to use local time zone.

* Issue **#803** : Fix for group key conversion to an appropriate value for visualisations.

* Issue **#802** : Restore lucene-backward-codecs to the build

* Issue **#800** : Add DB migration script 33 to replace references to the `Stream Type` type in the STRM_PROC_FILT table with `streamTypeName`.

* Issue **#798** : Add DB migration script 32 to replace references to the `NStatFilter` type in the PIPE table with `StatisticsFilter`.

* Fix data receipt policy defect

* Issue **#791** : Search completion signal is now only sent to the UI once all pending search result merges are completed.

* Issue **#795** : Import and export now works with appropriate application permissions. Read permission is required to export items and Create/Update permissions are required to import items depending on whether the update will create a new item or update an existing one.

* Improve configurabilty of stroom-proxy.

* Issue **#783** : Reverted code that ignored duplicate selection to fix double click in tables.

* Issue **#782** : Fix for NPE thrown when using CountGroups when GroupKey string was null due to non grouped child rows.

* Issue **#778** : Fix for text selection on tooltips etc in the latest version of Chrome.

* Uplift stroom-expression to v1.4.1

* Issue **#776** : Removal of index shard searcher caching to hopefully fix Lucene directory closing issue.

* Issue **#779** : Fix permissions defect.

* Issue **gchq/stroom-expression#22** : Add `typeOf(...)` function to dashboard.

* Issue **#766** : Fix NullPointerExceptions when downloading table results to Excel format.

* Issue **#770** : Speculative fix for memory leak in SQL Stats queries.

* Issue **#761** : New fix for premature truncation of SQL stats queries due to thread interruption.

* Issue **#748** : Fix build issue resulting from a change to SafeXMLFilter.

* Issue **#748** : Added a command line interface (CLI) in addition to headless execution so that full pipelines can be run against input files.

* Issue **#748** : Fixes for error output for headless mode.

* Issue **#761** : Fixed statistic searches failing to search more than once.

* Issue **#756** : Fix for state being held by `InheritableThreadLocal` causing objects to be held in memory longer than necessary.

* Issue **#761** : Fixed premature truncation of SQL stats queries due to thread interruption.

* Added `pipeline-name` and `put` XSLT functions back into the code as they were lost in a merge.

* Issue **#749** : Fix inability to query with only `use` privileges on the index.

* Issue **#613** : Fixed visualisation display in latest Firefox and Chrome.

* Added permission caching to reference data lookup.

* Updated to stroom-expression 1.3.1

    Added cast functions `toBoolean`, `toDouble`, `toInteger`, `toLong` and `toString`.
    Added `include` and `exclude` functions.
    Added `if` and `not` functions.
    Added value functions `true()`, `false()`, `null()` and `err()`.
    Added `match` boolean function.
    Added `variance` and `stDev` functions.
    Added `hash` function.
    Added `formatDate` function.
    Added `parseDate` function.
    Made `substring` and `decode` functions capable of accepting functional parameters.
    Added `substringBefore`, `substringAfter`, `indexOf` and `lastIndexOf` functions.
    Added `countUnique` function.

* Issue **#613** : Fixed visualisation display in latest Firefox and Chrome.

* Issue **#753** : Fixed script editing in UI.

* Issue **#751** : Fix inability to query on a dashboard with only use+read rights.


## [v6.0-alpha.22]

* Issue **#719** : Fix creation of headless Jar to ensure logback is now included.

* Issue **#735** : Change the format-date xslt function to parse dates in a case insensitive way.

* Issue **#719** : Fix creation of headless Jar. Exclude gwt-unitCache folder from build JARs.

* Issue **#720** : Fix for Hessian serialisation of table coprocessor settings.

* Issue **#217** : Add an 'all/none' checkbox to the Explorer Tree's quick filter.

* Issue **#400** : Shows a warning when cascading folder permissions.

* Issue **#405** : Fixed quick filter on permissions dialog, for users and for groups. It will now match anywhere in the user or group name, not just at the start.

* Issue **#708** : Removed parent folder UUID from ExplorerActionHandler.

* Application security code is now implemented using lambda expressions rather than AOP. This simplifies debugging and makes the code easier to understand.

* Changed the task system to allow task threads to be interrupted from the task UI.

* Made changes to improve search performance by making various parts of search wait for interruptible conditions.

* Migrated code from Spring to Guice for managing dependency injection.

* Issue **#229** : When a user 'OKs' a folder permission change it can take a while to return. This disables the ok/cancel buttons while Stroom is processing the permission change.

* Issue **#405** : Fixed quick filter on permissions dialog, for users and for groups. It will now match anywhere in the user or group name, not just at the start.

* Issue **#588** : Fixed display of horizontal scrollbar on explorer tree in export, create, copy and move dialogs.

* Issue **#691** : Volumes now reload on edit so that the entities are no longer stale the second time they are edited.

* Issue **#692** : Properties now reload on edit so that the entities are no longer stale the second time they are edited.

* Issue **#703** : Removed logging of InterruptedException stack trace on SQL stat queries, improved concurrency code.

* Issue **#697** : Improved XSLT `Lookup` trace messages.

* Issue **#697** : Added a feature to trace XSLT `Lookup` attempts so that reference data lookups can be debugged.

* Issue **#702** : Fix for hanging search extraction tasks

* Issue **#701** : The search `maxDocIdQueueSize` is now 1000 by default.

* Issue **#700** : The format-date XSLT function now defaults years, months and days to the stream receipt time regardless of whether the input date pattern specifies them.

* Issue **#657** : Change SQL Stats query code to process/transform the data as it comes back from the database rather than holding the full resultset before processing. This will reduce memory overhead and improve performance.

* Issue **#634** : Remove excessive thread sleeping in index shard searching. Sleeps were causing a significant percentage of inactivity and increasing memory use as data backed up. Add more logging and logging of durations of chunks of code. Add an integration test for testing index searching for large data volumes.

* Issue **#698** : Migration of Processing Filters now protects against folders that have since been deleted

* Issue **#634** : Remove excessive thread sleeping in index shard searching. Sleeps were causing a significant percentage of inactivity and increasing memory use as data backed up. Add more logging and logging of durations of chunks of code. Add an integration test for testing index searching for large data volumes.

* Issue **#659** : Made format-date XSLT function default year if none specified to the year the data was received unless this would make the date later then the received time in which case a year is subtracted.

* Issue **#658** : Added a hashing function for XSLT translations.

* Issue **#680** : Fixed the order of streams in the data viewer to descending by date

* Issue **#679** : Fixed the editing of Stroom properties that are 'persistent'.

* Issue **#681** : Added dry run to check processor filters will convert to find stream criteria. Throws error to UI if fails.

* Issue **#676** : Fixed use of custom stream type values in expression based processing filters.

* Issue **#673** : Fixed issue with Stream processing filters that specify Create Time

* Issue **#675** : Fixed issue with datafeed requests authenticating incorrectly

* Issue **#666** : Fixed the duplicate dictionary issue in processing filter migrations, made querying more efficient too
* Database migration fixes and tools

* Issue **#668** : Fixed the issue that prevented editing of stroom volumes

* Issue **#669** : Elastic Index Filter now uses stroomServiceUser to retrieve the index config from the Query Elastic service.

* Minor fix to migrations

* Add logging to migrations

* Add logging to migrations

* Issue **#651** : Removed the redundant concept of Pipeline Types, it's half implementation prevented certain picker dialogs from working.

* Issue **#481** : Fix handling of non-incremental index queries on the query API. Adds timeout option in request and blocking code to wait for the query to complete. Exit early from wait loops in index/event search.

* Issue **#626** : Fixed issue with document settings not being persisted

* Issue **#621** : Changed the document info to prevent requests for multi selections

* Issue **#620** : Copying a directory now recursively copies it's contents, plus renaming copies is done more intelligently.

* Issue **#546** : Fixed race conditions with the Explorer Tree, it was causing odd delays to population of the explorer in various places.

* Issue **#495** : Fixed the temporary expansion of the Explorer Tree caused by filtering

* Issue **#376** : Welcome tab details fixed since move to gradle

* Issue **#523** : Changed permission behaviours for copy and move to support `None`, `Source`, `Destination` and `Combined` behaviours. Creating new items now allows for `None` and `Destination` permission behaviours. Also imported items now receive permissions from the destination folder. Event logging now indicates the permission behaviour used during copy, move and create operations.

* Issue **#480** : Change the downloaded search request API JSON to have a fetch type of ALL.

* Issue **#623** : Fixed issue where items were being added to sublist causing a stack overflow exception during data retention processing.

* Issue **#617** : Introduced a concept of `system` document types that prevents the root `System` folder type from being created, copied, deleted, moved, renamed etc.

* Issue **#622** : Fix incorrect service discovery based api paths, remove authentication and authorisation from service discovery

* Issue **#568** : Fixed filtering streams by pipeline in the pipeline screen.

* Issue **#565** : Fixed authorisation issue on dashboards.

* Issue **#592** : Mount stroom at /stroom.

* Issue **#608** : Fixed stream grep and stream dump tools and added tests to ensure continued operation.

* Issue **#603** : Changed property description from `tags` to `XML elements` in `BadTextXMLFilterReader`.

* Issue **#600** : Added debug to help diagnose cause of missing index shards in shard list.

* Issue **#611** : Changed properties to be defined in code rather than Spring XML.

* Issue **#605** : Added a cache for retrieving user by name to reduce DB use when pushing users for each task.

* Issue **#610** : Added `USE INDEX (PRIMARY)` hint to data retention select SQL to improve performance.

* Issue **#607** : Multiple improvements to the code to ensure DB connections, prepared statements, result sets etc use try-with-resources constructs wherever possible to ensure no DB resources are leaked. Also all connections obtained from a data source are now returned appropriately so that connections from pools are reused.

* Issue **#602** : Changed the data retention rule table column order.

* Issue **#606** : Added more stroom properties to tune the c3P0 connection pool. The properties are prefixed by `stroom.db.connectionPool` and `stroom.statistics.sql.db.connectionPool`.

* Issue **#601** : Fixed NPE generated during index shard retention process that was caused by a shard being deleted from the DB at the same time as the index shard retention job running.

* Issue **#609** : Add configurable regex to replace IDs in heap histogram class names, e.g. `....$Proxy54` becomes `....$Proxy--ID-REMOVED--`

* Issue **#570** : Refactor the heap histogram internal statistics for the new InternalStatisticsReceiver

* Issue **#599** : DocumentServiceWriteAction was being used in the wrong places where EntityServiceSaveAction should have been used instead to save entities that aren't document entities.

* Issue **#593** : Fixed node save RPC call.

* Issue **#591** : Made the query info popup more configurable with a title, validation regex etc. The popup will now only be displayed when enabled and when a manual user action takes place, e.g. clicking a search button or running a parameterised execution with one or more queries.

* Added 'prompt' option to force the identity provider to ask for a login.

* Issue **#549** : Change to not try to connect to kafka when kafka is not configured and improve failure handling

* Issue **#573** : Fixed viewing folders with no permitted underlying feeds. It now correctly shows blank data screen, rather than System/Data.

* Issue **#150** : Added a feature to optionally require specification of search purpose.

* Issue **#572** : Added a feature to allow easy download of dictionary contents as a text file.

* Generate additional major and minor floating docker tags in travis build, e.g. v6-LATEST and v6.0-LATEST

* Change docker image to be based on openjdk:8u151-jre-alpine

* Added a feature to list dependencies for all document entities and indicate where dependencies are missing.

* Issue **#540** : Improve description text for stroom.statistics.sql.maxProcessingAge property

* Issue **#538** : Lists of items such as users or user groups were sometimes not being converted into result pages correctly, this is now fixed.

* Issue **#537** : Users without `Manage Policies` permission can now view streams.

* Issue **#522** : Selection of data retention rules now remains when moving rules up or down.

* Issue **#411** : When data retention rules are disabled they are now shown greyed out to indicate this.

* Issue **#536** : Fix for missing visualisation icons.

* Issue **#368** : Fixed hidden job type button on job node list screen when a long cron pattern is used.

* Issue **#507** : Added dictionary inheritance via import references.

* Issue **#554** : Added a `parseUri` XSLT function.

* Issue **#557** : Added dashboard functions to parse and output URI parts.

* Issue **#552** : Fix for NPE caused by bad XSLT during search data extraction.

* Issue **#560** : Replaced instances of `Files.walk()` with `Files.walkFileTree()`. `Files.walk()` throws errors if any files are deleted or are not accessible during the walk operation. This is a major issue with the Java design for walking files using Java 8 streams. To avoid this issue `Files.walkFileTree()` has now been used in place of `Files.walk()`.

* Issue **#567** : Changed `parseUri` to be `parse-uri` to keep it consistently named with respect to other XSLT functions. The old name `parseUri` still works but is deprecated and will be removed in a later version.

* Issue **#567** : The XSLT function `parse-uri` now correctly returns a `schemeSpecificPart` element rather than the incorrectly named `schemeSpecificPort`.

* Issue **#567** : The dashboard expression function `extractSchemeSpecificPortFromUri` has now been corrected to be called `extractSchemeSpecificPartFromUri`.

* Issue **#567** : The missing dashboard expression function `extractQueryFromUri` has been added.

* Issue **#571** : Streams are now updated to have a status of deleted in batches using native SQL and prepared statements rather than using the stream store.

* Issue **#559** : Changed CSS to allow table text selection in newer browsers.

* Issue **#574** : Fixed SQL debug trace output.

* Issue **#574** : Fixed SQL UNION code that was resulting in missing streams in the data browser when paging.

* Issue **#590** : Improved data browser performance by using a local cache to remember feeds, stream types, processors, pipelines etc while decorating streams.

* Issue **#150** : Added a property to optionally require specification of search purpose.

* New authentication flow based around OpenId

* New user management screens

* The ability to issue API keys

* Issue **#501** : Improve the database teardown process in integration tests to speed up builds

* Relax regex in build script to allow tags like v6.0-alpha.3 to be published to Bintray

* Add Bintray publish plugin to Gradle build

* Issue **#75** : Upgraded to Lucene 5.

* Issue **#135** : [BREAKING CHANGE] Removed JODA Time library and replaced with Java 7 Time API. This change breaks time zone output previously formatted with `ZZ` or `ZZZ`.

* Added XSLT functions generate-url and fetch-json

* Added ability to put clickable hyperlinks in Dashboard tables

* Added an HTTP appender.

* Added an appender for the proxy store.

* Issue **#412** : Fixed no-column table breakage

* Issue **#380** : Fixed build details on welcome/about

* Issue **#348** : Fixed new menu icons.

* Issue **98** : Fix premature trimming of results in the store

* Issue **360** : Fix inability to sort sql stats results in the dashboard table

* Issue **#550** : Fix for info message output for data retention.

* Issue **#551** : Improved server task detail for data retention job.

* Issue **#541** : Changed stream retention job descriptions.

* Issue **#553** : The data retention job now terminates if requested to do so and also tracks progress in a local temp file so a nodes progress will survive application restarts.

* Change docker image to use openjdk:8u151-jre-alpine as a base

* Issue **#539** : Fix issue of statistic search failing after it is imported

* Issue **#547** : Data retention processing is now performed in batches (size determined by `stroom.stream.deleteBatchSize`). This change should reduce the memory required to process the data retention job.

* Issue **#541** : Marked old stream retention job as deprecated in description.

* Issue **#542** : Fix for lazy hibernate object initialisation when stepping cooked data.

* Issue **#524** : Remove dependency on stroom-proxy:stroom-proxy-repo and replaced with duplicated code from stroom-proxy-repo (commit b981e1e)

* Issue **#203** : Initial release of the new data receipt policy functionality.

* Issue **#202** : Initial release of the new data retention policy functionality.

* Issue **#521** : Fix for the job list screen to correct the help URL.

* Issue **#526** : Fix for XSLT functions that should return optional results but were being forced to return a single value.

* Issue **#527** : Fix for XSLT error reporting. All downstream errors were being reported as XSLT module errors and were
 hiding the underlying exception.

* Issue **#501** : Improve the database teardown process in integration tests to speed up builds.

* Issue **#511** : Fix NPE thrown during pipeline stepping by downstream XSLT.

* Issue **#521** : Fix for the job list screen to use the help URL system property for displaying context sensitive help.

* Issue **#511** : Fix for XSLT functions to allow null return values where a value cannot be returned due to an error etc.

* Issue **#515** : Fix handling of errors that occur before search starts sending.

* Issue **#506** : In v5 dashboard table filters were enhanced to allow parameters to be used in include/exclude filters. The implementation included the use of ` \ ` to escape `$` characters that were not to be considered part of a parameter reference. This change resulted in regular expressions requiring ` \ ` being escaped with additional ` \ ` characters. This escaping has now been removed and instead only `$` chars before `{` chars need escaping when necessary with double `$$` chars, e.g. use `$${something` if you actually want `${something` not to be replaced with a parameter.

* Issue **#505** : Fix the property UI so all edited value whitespace is trimmed

* Issue **#513** : Now only actively executing tasks are visible as server tasks

* Issue **#483** : When running stream retention jobs the transactions are now set to REQUIRE_NEW to hopefully ensure that the job is done in small batches rather than a larger transaction spanning multiple changes.

* Issue **#508** : Fix directory creation for index shards.

* Issue **#492** : Task producers were still not being marked as complete on termination which meant that the parent cluster task was not completing. This has now been fixed.

* Issue **#497** : DB connections obtained from the data source are now released back to the pool after use.

* Issue **#492** : Task producers were not being marked as complete on termination which meant that the parent cluster task was not completing. This has now been fixed.

* Issue **#497** : Change stream task creation to use straight JDBC rather than hibernate for inserts and use a configurable batch size (stroom.databaseMultiInsertMaxBatchSize) for the inserts.

* Issue **#502** : The task executor was not responding to shutdown and was therefore preventing the app from stopping gracefully.

* Issue **#476** : Stepping with dynamic XSLT or text converter properties now correctly falls back to the specified entity if a match cannot be found by name.

* Issue **#498** : The UI was adding more than one link between 'Source' and 'Parser' elements, this is now fixed.

* Issue **#492** : Search tasks were waiting for part of the data extraction task to run which was not checking for termination. The code for this has been changed and should now terminate when required.

* Issue **#494** : Fix problem of proxy aggregation never stopping if more files exist

* Issue **#490** : Fix errors in proxy aggregation due to a bounded thread pool size

* Issue **#484** : Remove custom finalize() methods to reduce memory overhead

* Issue **#475** : Fix memory leak of java.io.File references when proxy aggregation runs

* Issue **#470** : You can now correctly add destinations directly to the pipeline 'Source' element to enable raw streaming.

* Issue **#487** : Search result list trimming was throwing an illegal argument exception `Comparison method violates its general contract`, this should now be fixed.

* Issue **#488** : Permissions are now elevated to 'Use' for the purposes of reporting the data source being queried.

* Migrated to ehcache 3.4.0 to add options for off-heap and disk based caching to reduce memory overhead.

* Caches of pooled items no longer use Apache Commons Pool.

* Issue **#401** : Reference data was being cached per user to ensure a user centric view of reference data was being used. This required more memory so now reference data is built in the context of the internal processing user and then filtered during processing by user access to streams.

* The effective stream cache now holds 1000 items.

* Reduced the amount of cached reference data to 100 streams.

* Reduced the number of active queries to 100.

* Removed Ehcache and switched to Guava cache.

* Issue **#477** : Additional changes to ensure search sub tasks use threads fairly between multiple searches.

* Issue **#477** : Search sub tasks are now correctly linked to their parent task and can therefore be terminated by terminating parent tasks.

* Issue **#425** : Changed string replacement in pipeline migration code to use a literal match

* Issue **#469** : Add Heap Histogram internal statistics for memory use monitoring

* Issue **#463** : Made further improvements to the index shard writer cache to improve performance.

* Issue **#448** : Some search related tasks never seem to complete, presumably because an error is thrown at some point and so their callbacks do not get called normally. This fix changes the way task completion is recorded so that it isn't dependant on the callbacks being called correctly.

* Issue **#464** : When a user resets a password, the password now has an expiry date set in the future determined by the password expiry policy. Password that are reset by email still expire immediately as expected.

* Issue **#462** : Permission exceptions now carry details of the user that the exception applies to. This change allows error logging to record the user id in the message where appropriate.

* Issue **#463** : Many index shards are being corrupted which may be caused by insufficient locking of the shard writers and readers. This fix changes the locking mechanism to use the file system.

* Issue **#451** : Data paging was allowing the user to jump beyond the end of a stream whereby just the XML root elements were displayed. This is now fixed by adding a constraint to the page offset so that the user cannot jump beyond the last record. Because data paging assumes that segmented streams have a header and footer, text streams now include segments after a header and before a footer, even if neither are added, so that paging always works correctly regardless of the presence of a header or footer.

* Issue **#461** : The stream attributes on the filter dialog were not sorted alphabetically, they now are.

* Issue **#460** : In some instances error streams did not always have stream attributes added to them for fatal errors. This mainly occurred in instances where processing failed early on during pipeline creation. An error was recorded but stream attributes were not added to the meta data for the error stream. Processing now ensures that stream attributes are recorded for all error cases.

* Issue **#442** : Remove 'Old Internal Statistics' folder, improve import exception handling

* Issue **#457** : Add check to import to prevent duplicate root level entities

* Issue **#444** : Fix for segment markers when writing text to StreamAppender.

* Issue **#447** : Fix for AsyncSearchTask not being displayed as a child of EventSearchTask in the server tasks view.

* Issue **#421** : FileAppender now causes fatal error where no output path set.

* Issue **#427** : Pipelines with no source element will now only treat a single parser element as being a root element for backwards compatibility.

* Issue **#420** : Pipelines were producing errors in the UI when elements were deleted but still had properties set on them. The pipeline validator was attempting to set and validate properties for unknown elements. The validator now ignores properties and links to elements that are undeclared.

* Issue **#420** : The pipeline model now removes all properties and links for deleted elements on save.

* Issue **#458** : Only event searches should populate the `searchId`. Now `searchId` is only populated when a stream processor task is created by an event search as only event searches extract specific records from the source stream.

* Issue **#437** : The event log now includes source in move events.

* Issue **#419** : Fix multiple xml processing instructions appearing in output.

* Issue **#446** : Fix for deadlock on rolling appenders.

* Issue **#444** : Fix segment markers on RollingStreamAppender.

* Issue **#426** : Fix for incorrect processor filters. Old processor filters reference `systemGroupIdSet` rather than `folderIdSet`. The new migration updates them accordingly.

* Issue **#429** : Fix to remove `usePool` parser parameter.

* Issue **#439** : Fix for caches where elements were not eagerly evicted.

* Issue **#424** : Fix for cluster ping error display.

* Issue **#441** : Fix to ensure correct names are shown in pipeline properties.

* Issue **#433** : Fixed slow stream queries caused by feed permission restrictions.

* Issue **#385** : Individual index shards can now be deleted without deleting all shards.

* Issue **#391** : Users needed `Manage Processors` permission to initiate pipeline stepping. This is no longer required as the 'best fit' pipeline is now discovered as the internal processing user.

* Issue **#392** : Inherited pipelines now only require 'Use' permission to be used instead of requiring 'Read' permission.

* Issue **#394** : Pipeline stepping will now show errors with an alert popup.

* Issue **#396** : All queries associated with a dashboard should now be correctly deleted when a dashboard is deleted.

* Issue **#393** : All caches now cache items within the context of the current user so that different users do not have the possibility of having problems caused by others users not having read permissions on items.

* Issue **#358** : Schemas are now selected from a subset matching the criteria set on SchemaFilter by the user.

* Issue **#369** : Translation stepping wasn't showing any errors during stepping if a schema had an error in it.

* Issue **#364** : Switched index writer lock factory to a SingleInstanceLockFactory as index shards are accessed by a single process.

* Issue **#363** : IndexShardWriterCacheImpl now closes and flushes writers using an executor provided by the TaskManager. Writers are now also closed in LRU order when sweeping up writers that exceed TTL and TTI constraints.

* Issue **#361** : Information has been added to threads executing index writer and index searcher maintenance tasks.

* Issue **#356** : Changed the way index shard writers are cached to improve indexing performance and reduce blocking.

* Issue **#353** : Reduced expected error logging to debug.

* Issue **#354** : Changed the way search index shard readers get references to open writers so that any attempt to get an open writer will not cause, or have to wait for, a writer to close.

* Issue **#351** : Fixed ehcache item eviction issue caused by ehcache internally using a deprecated API.

* Issue **#347** : Added a 'Source' node to pipelines to establish a proper root for a pipeline rather than an assumed one based on elements with no parent.

* Issue **#350** : Removed 'Advanced Mode' from pipeline structure editor as it is no longer very useful.

* Issue **#349** : Improved index searcher cache to ensure searchers are not affected by writers closing.

* Issue **#342** : Changed the way indexing is performed to ensure index readers reference open writers correctly.

* Issue **#346** : Improved multi depth config content import.

* Issue **#328** : You can now delete corrupt shards from the UI.

* Issue **#343** : Fixed login expiry issue.

* Issue **#345** : Allowed for multi depth config content import.

* Issue **#341** : Fixed arg in SQL.

* Issue **#340** : Fixed headless and corresponding test.

* Issue **#333** : Fixed event-logging version in build.

* Issue **#334** : Improved entity sorting SQL and separated generation of SQL and HQL to help avoid future issues.

* Issue **#335** : Improved user management

* Issue **#337** : Added certificate auth option to export servlet and disabled the export config feature by default.

* Issue **#337** : Added basic auth option to export servlet to complement cert based auth.

* Issue **#332** : The index shard searcher cache now makes sure to get the current writer needed for the current searcher on open.

* Issue **#322** : The index cache and other caching beans should now throw exceptions on `get` that were generated during the creation of cached items.

* Issue **#325** : Query history is now cleaned with a separate job. Also query history is only recorded for manual querying, i.e. not when query is automated (on open or auto refresh). Queries are now recorded on a dashboard + query component basis and do not apply across multiple query components in a dashboard.

* Issue **#323** : Fixed an issue where parser elements were not being returned as 'processors' correctly when downstream of a reader.

* Issue **#322** : Index should now provide a more helpful message when an attempt is made to index data and no volumes have been assigned to an index.

* Issue **#316** : Search history is now only stored on initial query when using automated queries or when a user runs a query manually. Search history is also automatically purged to keep either a specified number of items defined by `stroom.query.history.itemsRetention` (default 100) or for a number of days specified by `stroom.query.history.daysRetention` (default 365).

* Issue **#317** : Users now need update permission on an index plus 'Manage Index Shards' permission to flush or close index shards. In addition to this a user needs delete permission to delete index shards.

* Issue **#319** : SaveAs now fetches the parent folder correctly so that users can copy items if they have permission to do so.

* Issue **#311** : Fixed request for `Pipeline` in `meta` XSLT function. Errors are now dealt with correctly so that the XSLT will not fail due to missing meta data.

* Issue **#313** : Fixed case of `xmlVersion` property on `InvalidXMLCharFilterReader`.

* Issue **#314** : Improved description of `tags` property in `BadTextXMLFilterReader`.

* Issue **#307** : Made some changes to avoid potential NPE caused by session serialisation.

* Issue **#306** : Added a stroom `meta` XSLT function. The XSLT function now exposes `Feed`, `StreamType`, `CreatedTime`, `EffectiveTime` and `Pipeline` meta attributes from the currently processing stream in addition to any other meta data that might apply. To access these meta data attributes of the current stream use `stroom:meta('StreamType')` etc. The `feed-attribute` function is now an alias for the `meta` function and should be considered to be deprecated.

* Issue **#303** : The stream delete job now uses cron in preference to a frequency.

* Issue **#152** : Changed the way indexing is performed so that a single indexer object is now responsible for indexing documents and adding them to the appropriate shard.

* Issue **#179** : Updated Saxon-HE to version 9.7.0-18 and added XSLTFilter option to `usePool` to see if caching might be responsible for issue.

* Issue **#288** : Made further changes to ensure that the IndexShardWriterCache doesn't try to reuse an index shard that has failed when adding any documents.

* Issue **#295** : Made the help URL absolute and not relative.

* Issue **#293** : Attempt to fix mismatch document count error being reported when index shards are opened.

* Issue **#292** : Fixed locking for rolling stream appender.

* Issue **#292** : Rolling stream output is no longer associated with a task, processor or pipeline to avoid future processing tasks from deleting rolling streams by thinking they are superseded.

* Issue **#292** : Data that we expect to be unavailable, e.g. locked and deleted streams, will no longer log exceptions when a user tries to view it and will instead return an appropriate message to the user in place of the data.

* Issue **#288** : The error condition 'Expected a new writer but got the same one back!!!' should no longer be encountered as the root cause should now be fixed. The original check has been reinstated so that processing will terminate if we do encounter this problem.

* Issue **#295** : Fixed the help property so that it can now be configured.

* Issue **#296** : Removed 'New' and 'Delete' buttons from the global property dialog.

* Issue **#279** : Fixed NPE thrown during proxy aggregation.

* Issue **#294** : Changing stream task status now tries multiple times to attempt to avoid a hibernate LockAcquisitionException.

* Issue **#287** : XSLT not found warnings property description now defaults to false.

* Issue **#261** : The save button is now only enabled when a dashboard or other item is made dirty and it is not read only.

* Issue **#286** : Dashboards now correctly save the selected tab when a tab is selected via the popup tab selector (visible when tabs are collapsed).

* Issue **#289** : Changed Log4J configuration to suppress logging from Hibernate SqlExceptionHandler for expected exceptions like constraint violations.

* Issue **#288** : Changed 'Expected a new writer...' fatal error to warning as the condition in question might be acceptable.

* Issue **#285** : Attempted fix for GWT RPC serialisation issue.

* Issue **#283** : Statistics for the stream task queue are now captured even if the size is zero.

* Issue **#226** : Fixed issue where querying an index failed with "User does not have the required permission (Manage Users)" message.

* Issue **#281** : Made further changes to cope with Files.list() and Files.walk() returning streams that should be closed with 'try with resources' construct.

* Issue **#224** : Removing an element from the pipeline structure now removes all child elements too.

* Issue **#282** : Users can now upload data with just 'Data - View' and 'Data - Import' application permissions, plus read permission on the appropriate feed.

* Issue **#199** : The explorer now scrolls selected items into view.

* Issue **#280** : Fixed 'No user is currently authenticated' issue when viewing jobs and nodes.

* Issue **#278** : The date picker now hides once you select a date.

* Issue **#281** : Directory streams etc are now auto closed to prevent systems running out of file handles.

* Issue **#263** : The explorer tree now allows you to collapse the root 'System' node after it is first displayed.

* Issue **#266** : The explorer tree now resets (clears and collapses all previously open nodes) and shows the currently selected item every time an explorer drop down in opened.

* Issue **#233** : Users now only see streams if they are administrators or have 'Data - View' permission. Non administrators will only see data that they have 'read' permission on for the associated feed and 'use' permission on for the associated pipeline if there is one.

* Issue **#265** : The stream filter now orders stream attributes alphabetically.

* Issue **#270** : Fixed security issue where null users were being treated as INTERNAL users.

* Issue **#270** : Improved security by pushing user tokens rather than just user names so that internal system (processing) users are clearly identifiable by the security system and cannot be spoofed by regular user accounts.

* Issue **#269** : When users are prevented from logging in with 'preventLogin' their failed login count is no longer incremented.

* Issue **#267** : The login page now shows the maintenance message.

* Issue **#276** : Session list now shows session user ids correctly.

* Issue **#201** : The permissions menu item is no longer available on the root 'System' folder.

* Issue **#176** : Improved performance of the explorer tree by increasing the size of the document permissions cache to 1M items and changing the eviction policy from LRU to LFU.

* Issue **#176** : Added an optimisation to the explorer tree that prevents the need for a server call when collapsing tree nodes.

* Issue **#273** : Removed an unnecessary script from the build.

* Issue **#277** : Fixed a layout issue that was causing the feed section of the processor filter popup to take up too much room.

* Issue **#274** : The editor pane was only returning the current user edited text when attached to the DOM which meant changes to text were ignored if an editor pane was not visible when save was pressed. This has now been fixed so that the current content of an editor pane is always returned even when it is in a detached state.

* Issue **#264** : Added created by/on and updated by/on info to pipeline stream processor info tooltips.

* Issue **#222** : Explorer items now auto expand when a quick filter is used.

* Issue **#205** : File permissions in distribution have now been changed to `0750` for directories and shell scripts and `0640` for all other files.

* Issue **#240** : Separate application permissions are now required to manage DB tables and tasks.

* Issue **#210** : The statistics tables are now listed in the database tables monitoring pane.

* Issue **#249** : Removed spaces between values and units.

* Issue **#237** : Users without 'Download Search Results' permission will no longer see the download button on the table component in a dashboard.

* Issue **#232** : Users can now inherit from pipelines that they have 'use' permissions on.

* Issue **#191** : Max stream size was not being treated as IEC value, e.g. Mebibytes etc.

* Issue **#235** : Users can now only view the processor filters that they have created if they have 'Manage Processors' permission unless they are an administrator in which case they will see all filters. Users without the 'Manage Processors' permission who are also not administrators will see no processor filters in the UI. Users with 'Manage Processors' permission who are not administrators will be able to update their own processor filters if they have 'update' permission on the associated pipeline. Administrators are able to update all processor filters.

* Issue **#212** : Changes made to text in any editor including those made with cut and paste are now correctly handled so that altered content is now saved.

* Issue **#247** : The editor pane now attempts to maintain the scroll position when formatting content.

* Issue **#251** : Volume and memory statistics are now recorded in bytes and not MiB.

* Issue **#243** : The error marker pane should now discover and display all error types even if they are preceded by over 1000 warnings.

* Issue **#254** : Fixed search result download.

* Issue **#209** : Statistics are now queryable in a dashboard if a user has 'use' permissions on a statistic.

* Issue **#255** : Fixed issue where error indicators were not being shown in the schema validator pane because the text needed to be formatted so that it spanned multiple lines before attempting to add annotations.

* Issue **#257** : The dashboard text pane now provides padding at the top to allow for tabs and controls.

* Issue **#174** : Index shard checking is now done asynchronously during startup to reduce startup time.

* Issue **#225** : Fixed NPE that was caused by processing instruction SAX events unexpectedly being fired by Xerces before start document events. This looks like it might be a bug in Xerces but the code now copes with the unexpected processing instruction event anyway.

* Issue **#230** : The maintenance message can now be set with the property 'stroom.maintenance.message' and the message now appears as a banner at the top of the screen rather than an annoying popup. Non admin users can also be prevented from logging on to the system by setting the 'stroom.maintenance.preventLogin' property to 'true'.

* Issue **#155** : Changed password values to be obfuscated in the UI as 20 asterisks regardless of length.

* Issue **#188** : All of the writers in a pipeline now display IO in the UI when stepping.

* Issue **#208** : Schema filter validation errors are now shown on the output pane during stepping.

* Issue **#211** : Turned off print margins in all editors.

* Issue **#200** : The stepping presenter now resizes the top pane to fit the tree structure even if it is several elements high.

* Issue **#168** : Code and IO is now loaded lazily into the element presenter panes during stepping which prevents the scrollbar in the editors being in the wrong position.

* Issue **#219** : Changed async dispatch code to work with new lambda classes rather than callbacks.

* Issue **#221** : Fixed issue where `*.zip.bad` files were being picked up for proxy aggregation.

* Issue **#242** : Improved the way properties are injected into some areas of the code to fix an issue where 'stroom.maxStreamSize' and other properties were not being set.

* Issue **#241** : XMLFilter now ignores the XSLT name pattern if an empty string is supplied.

* Issue **#236** : 'Manage Cache Permission' has been changed to 'Manage Cache'.

* Issue **#219** : Made further changes to use lambda expressions where possible to simplify code.

* Issue **#231** : Changed the way internal statistics are created so that multiple facets of a statistic, e.g. Free & Used Memory, are combined into a single statistic to allow combined visualisation.

* Issue **#172** : Further improvement to dashboard L&F.

* Issue **#194** : Fixed missing Roboto fonts.

* Issue **#195** : Improved font weights and removed underlines from link tabs.

* Issue **#196** : Reordered fields on stream, relative stream, volume and server task tables.

* Issue **#182** : Changed the way dates and times are parsed and formatted and improved the datebox control L&F.

* Issue **#198** : Renamed 'INTERNAL_PROCESSING_USER' to 'INTERNAL'.

* Issue **#154** : Active tasks are now sortable by processor filter priority.

* Issue **#204** : Pipeline processor statistics now include 'Node' as a tag.

* Issue **#170** : Changed import/export to delegate import/export responsibility to individual services. Import/export now only works with items that have valid UUIDs specified.

* Issue **#164** : Reduced caching to ensure tree items appear as soon as they are added.

* Issue **#177** : Removed 'Meta Data-Bytes Received' statistic as it was a duplicate.

* Issue **#152** : Changed the way index shard creation is locked so that only a single shard should be fetched from the cache with a given shard key at any one time.

* Issue **#189** : You now have to click within a checkbox to select it within a table rather than just clicking the cell the checkbox is in.

* Issue **#186** : Data is no longer artificially wrapped with the insertion of new lines server side. Instead the client now receives the data and an option to soft wrap lines has been added to the UI.

* Issue **#167** : Fixed formatting of JavaScript and JSON.

* Issue **#175** : Fixed visibility of items by inferred permissions.

* Issue **#178** : Added new properties and corresponding configuration to connect and create a separate SQL statistics DB.

* Issue **#172** : Improved dashboard L&F.

* Issue **#169** : Improved L&F of tables to make better use of screen real estate.

* Issue **#191** : Mebibytes (multiples of 1024) etc are now used as standard throughout the application for both memory and disk sizes and have single letter suffixes (B, K, M, G, T).

* Issue **#173** : Fixed the way XML formatter deals with spaces in attribute values.

* Issue **#151** : Fixed meta data statistics. 'metaDataStatistics' bean was declared as an interface and not a class.

* Issue **#158** : Added a new global property 'stroom.proxy.zipFilenameDelimiter' to enable Stroom proxy repositories to be processed that have a custom file name pattern.

* Issue **#153** : Clicking tick boxes and other cell components in tables no longer requires the row to be selected first.

* Issue **#148** : The stream browsing UI no longer throws an error when attempting to clear markers from the error markers pane.

* Issue **#160** : Stream processing tasks are now created within the security context of the user that created the associated stream processor filter.

* Issue **#157** : Data is now formatted by the editor automatically on display.

* Issue **#144** : Old processing output will now be deleted when content is reprocessed even if the new processing task does not produce output.

* Issue **#159** : Fixed NPE thrown during import.

* Issue **#166** : Fixed NPE thrown when searching statistics.

* Issue **#165** : Dashboards now add a query and result table from a template by default on creation. This was broken when adding permission inheritance to documents.

* Issue **#162** : The editor annotation popup now matches the style of other popups.

* Issue **#163** : Imported the Roboto Mono font to ensure consistency of the editor across platforms.

* Issue **#143** : Stroom now logs progress information about closing index shard writers during shutdown.

* Issue **#140** : Replaced code editor to improve UI performance and add additional code formatting & styling options.

* Issue **#146** : Object pool should no longer throw an error when abandoned objects are returned to the pool.

* Issue **#142** : Changed the way permissions are cached so that changes to permissions provide immediate access to documents.

* Issue **#123** : Changed the way entity service result caching works so that the underlying entity manager is cached instead of individual services. This allows entity result caching to be performed while still applying user permissions to cached results.

* Issue **#156** : Attempts to open items that that user does not have permission to open no longer show an error and spin the progress indicator forever, instead the item will just not open.

* Issue **#141** : Improved log output during entity reference migration and fixed statistic data source reference migration.

* Issue **#127** : Entity reference replacement should now work with references to 'StatisticsDataSource'.

* Issue **#125** : Fixed display of active tasks which was broken by changes to the task summary table selection model.

* Issue **#121** : Fixed cache clearing.

* Issue **#122** : Improved the look of the cache screen.

* Issue **#106** : Disabled users and groups are now displayed with greyed out icon in the UI.

* Issue **#132** : The explorer tree is now cleared on login so that users with different permissions do not see the previous users items.

* Issue **#128** : Improved error handling during login.

* Issue **#130** : Users with no permissions are no longer able to open folders including the root System folder to attempt data browsing.

* Issue **#120** : Entity chooser now treats 'None' as a special root level explorer node so that it can be selected in the same way as other nodes, e.g. visibly selected and responsive to double click.

* Issue **#129** : Fixed NPE.

* Issue **#119** : User permissions dialog now clears permissions when a user or group is deleted.

* Issue **#115** : User permissions on documents can now be inherited from parent folders on create, copy and move.

* Issue **#109** : Added packetSize="65536" property to AJP connector in server.xml template.

* Issue **#100** : Various list of items in stroom now allow multi selection for add/remove purposes.

* Issue **#112** : Removed 'pool' monitoring screen as all pools are now caches of one form or another.

* Issue **#105** : Users were not seeing 'New' menu for folders that they had some create child doc permissions for. This was due to DocumentType not implementing equals() and is now fixed.

* Issue **#111** : Fixed query favourites and history.

* Issue **#91** : Only CombinedParser was allowing code to be injected during stepping. Now DSParser and XMLFragmentParser support code injection during stepping.

* Issue **#107** : The UI now only shows new pipeline element items on the 'Add' menu that are allowed children of the selected element.

* Issue **#113** : User names are now validated against a regex specified by the 'stroom.security.userNamePattern' property.

* Issue **#116** : Rename is now only possible when a single explorer item is selected.

* Issue **#114** : Fixed selection manager so that the explorer tree does not select items when a node expander is clicked.

* Issue **#65** : Selection lists are now limited to 300px tall and show scrollbars if needed.

* Issue **#50** : Defaults table result fields to use local time without outputting the timezone.

* Issue **#15** : You can now express time zones in dashboard query expressions or just omit a time zone to use the locale of the browser.

* Issue **#49** : Dynamic XSLT selection now works with pipeline stepping.

* Issue **#63** : Entity selection control now shows current entity name even if it has changed since referencing entity was last saved.

* Issue **#70** : You can now select multiple explorer rows with ctrl and shift key modifiers and perform bulk actions such as copy, move, rename and delete.

* Issue **#85** : findDelete() no longer tries to add ORDER BY condition on UPDATE SQL when deleting streams.

* Issue **#89** : Warnings should now be present in processing logs for reference data lookups that don't specify feed or stream type. This was previously throwing a NullPointerException.

* Issue **#90** : Fixed entity selection dialog used outside of drop down selection control.

* Issue **#88** : Pipeline reference edit dialog now correctly selects the current stream type.

* Issue **#77** : Default index volume creation now sets stream status to INACTIVE rather than CLOSED and stream volume creation sets index status to INACTIVE rather than CLOSED.

* Issue **#93** : Fixed code so that the 'Item' menu is now visible.

* Issue **#97** : Index shard partition date range creation has been improved.

* Issue **#94** : Statistics searches now ignore expression terms with null or empty values so that the use of substitution parameters can be optional.

* Issue **#87** : Fixed explorer scrolling to the top by disabling keyboard selection.

* Issue **#104** : 'Query' no longer appears as an item that a user can allow 'create' on for permissions within a folder.

* Issue **#103** : Added 10 years as a supported data retention age.

* Issue **#86** : The stream delete button is now re-enabled when new items are selected for deletion.

* Issue **#81** : No exception will now be thrown if a client rejects a response for an EntityEvent.

* Issue **#79** : The client node no longer tries to create directories on the file system for a volume that may be owned by another node.

* Issue **#92** : Error summaries of multiple types no longer overlap each other at the top of the error markers list.

* Issue **#64** : Fixed Hessian serialisation of 'now' which was specified as a ZonedDateTime which cannot be serialised. This field is now a long representing millseconds since epoch.

* Issue **#62** : Task termination button is now enabled.

* Issue **#60** : Fixed validation of stream attributes prior to data upload to prevent null pointer exception.

* Issue **#9** : Created a new implementation of the expression parser that improved expression tokenisation and deals with BODMAS rules properly.

* Issue **#36** : Fixed and vastly improved the configuration of email so that more options can be set allowing for the use of other email services requiring more complex configuration such as gmail.

* Issue **#24** : Header and footer strings are now unescaped so that character sequences such as '\n' are translated into single characters as with standard Java strings, e.g. '\n' will become a new line and '\t' a tab.

* Issue **#40** : Changed Stroom docker conatiner to be based on Alpine linux to save space

* Issue **#40** : Auto import of content packs on Stroom startup and added default content packs into the docker build for Stroom.

* Issue **#30** : Entering stepping mode was prompting for the pipeline to step with but also auto selecting a pipeline at the same time and entering stepping immediately.

* Dashboard auto refresh is now limited to a minimum interval of 10 seconds.

* Issue **#31** : Pipeline stepping was not including user changes immediately as parsers and XSLT filters were using cached content when they should have been ignoring the cache in stepping mode.

* Issue **#27** : Stroom now listens to window closing events and asks the user if they really want to leave the page. This replaces the previous crude attempts to block keys that affected the history or forced a browser refresh.

* Issue **#2** : The order of fields in the query editor is now alphabetical.

* Issue **#3** : When a filter is active on a dashboard table column, a filter icon now appears to indicate this.

* Issue **#5** : Replace() and Decode() dashboard table expression functions no longer ignore cells with null values.

* Issue **#7** : Dashboards are now able to query on open.

* Issue **#8** : Dashboards are now able to re-query automatically at fixed intervals.

* Updated GWT to v2.8.0 and Gin to v2.1.2.

* Issue **#12** : Dashboard queries can now evaluate relative date/time expressions such as now(), hour() etc. In addition to this the expressions also allow the addition or subtraction of durations, e.g. now - 5d.

* Issue **#14** : Dashboard query expressions can now be parameterised with any term able to accept a user defined parameter, e.g. ${user}. Once added parameters can be changed for the entire dashboard via a text box at the top of the dashboard screen which will then execute all queries when enter is pressed or it loses focus.

* Issue **#16** : Dashboard table filters can also accept user defined parameters, e.g. ${user}, to perform filtering when a query is executed.

* Fixed missing text presenter in dashboards.

* Issue **#18** : The data dashboard component will now show data relative to the last selected table row (even if there is more than one table component on the dashboard) if the data component has not been configured to listen to row selections for a specific table component.

* Changed table styling to colour alternate rows, add borders between rows and increase vertical padding

* Issue **#22** : Dashboard table columns can now be configured to wrap text via the format options.

* Issue **#28** : Dashboard component dependencies are now listed with the component name plus the component id in brackets rather than just the component id.

* Issue **#202** : Initial release of the new data retention policy functionality.

[Unreleased]: https://github.com/gchq/stroom/compare/v6.0.0...HEAD
[v6.0.0]: https://github.com/gchq/stroom/compare/v5.4.0...v6.0.0<|MERGE_RESOLUTION|>--- conflicted
+++ resolved
@@ -6,13 +6,8 @@
 
 ## [Unreleased]
 
-<<<<<<< HEAD
-=======
 * Issue **#1119** : StreamDumpTool will now dump data to zip files containing all data and associated meta and context data. This now behaves the same way as downloading data from the UI and can be used as an input to proxy aggregation or uploaded manually.
 
-## [v6.0-beta.33] - 2019-04-17
-
->>>>>>> 6478d6a6
 * Fixed NPE created when using empty config sections.
 
 * Issue **#1122** : Fixed hessian communication between stroom and stroom proxy used to establish feed receive status. Added restful endpoints for feed status to stroom and stroom proxy. Proxy will now be able to request feed status from upstream stroom or stroom proxy instances.

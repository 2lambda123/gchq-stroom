# Change Log
All notable changes to this project will be documented in this file.

The format is based on [Keep a Changelog](http://keepachangelog.com/) 
and this project adheres to [Semantic Versioning](http://semver.org/).


## [Unreleased]

<<<<<<< HEAD
* Issue **#2382** : Improve error message for invalid feed encodings.
=======
* Issue **#2410** : Fixes for dashboard child selectors like `first()` and `last()`.

* Issue **#2417** : Bad regex filter value no longer logged unnecessarily.

* Issue **#2418** : LMDB environment is now only closed when the search results are no longer needed.

* Issue **#2419** : Conditional formatting errors are now returned to the UI.

* Issue **#2405, #2407** : Errors caused by a thread interrupt when viewing a stream are no longer logged.

* Issue **#2406** : Volume status update is now performed synchronously.

* Issue **#2401, #2408, #2409** : Processing tasks no longer terminate by interrupting threads so error streams can now be written correctly.


## [v7.0-beta.144] - 2021-09-08

* Issue **#2398** : Fix to clear interrupt state for threads used by terminated tasks.

* Issue **#2396** : Add `stroom:pointIsInsideXYPolygon` XSLT function.

* Allow HTTP request headers to be customized in HTTPAppender.

* Issue **#2392** : Fix for token type to only allow `api`.


## [v7.0-beta.143] - 2021-08-31

* Issue **#2380** : Fix _Attribute Value Data Retention_ job blocking shutdown.

* Issue **#2379** : Change reference data store LMDB to use MDB_NOTLS flag to not tie readers to threads as we typically use thread pools.

* Fix problem with ref data prefix mapping code increasing loop iterations on each element/record.

* Add better logging of ref streams waiting for a lock to load.

* Stop ref streams that are already loaded from calling start/stop processing.

* Add method to ref data store API to list ref stream processing info.

* Improve the ref data store API to allow filtering of the ref entries.

* Change default number of ref loader lock stripes from 100 to 2048 and add it to config.
>>>>>>> 0259c9bd


## [v7.0-beta.142] - 2021-08-26

* Issue **#2371** : Change search LMDB to use MDB_NOTLS flag to not tie readers to threads.

* Issue **#2371** : Fix max readers error not being shown on dashboard.


## [v7.0-beta.141] - 2021-08-24

* Issue **#2370** : Added processor node info to output meta data.

* Issue **#2349** : New dashboard tables will now link to the most recently added query by default.

* Issue **#2351** : Improved error popup text for server responses.

* Issue **#2368** : Fixed server task nesting.

* Issue **#2369** : Fix missing SQL join when reprocessing all streams matching a filter.

* Issue **#2369** : Fix error when searching meta store from a dashboard with a meta key in the query.

* Change explorer root node creation to happen under cluster lock.


## [v7.0-beta.140] - 2021-08-23

* Add `enableJobsOnBootstrap` to the docker distribution config.yml to allow it to be overridden in test stacks.

* Fix broken help links on jobs screen.

* Issue **#2367** : Fix for job node creation.

* Issue **#2365** : Fix to reduce memory used by `BlockGZIPInput`.

* Issue **#2366** : Fix NPE caused by visualisations that do not define maxValues.

* Issue **#2357** : Remove dropwizard logger configuration entries that have default values.

* Issue **#2350** : Fix distribution start script so it works with a different stroom home dir.

* Issue **#1469** : Add hot loading of config to proxy.

* Change proxy and stroom config validation to cope with relative paths and `~`.

* Issue **#2353** : Swallow NoSuchFileException in config monitor.


## [v7.0-beta.139] - 2021-08-17

* Issue **#2355** : Jobs are no longer enabled by default on bootstrap.

* Issue **#2358** : Changed default stroom home and stroom temp config paths to be null by default so they are resolved relative to the jar or use java tmp respectively.

* Issue **#2354** : Old job node records associated with old jobs are now removed for all nodes regardless of what node is performing the job bootstrap activity.


## [v7.0-beta.138] - 2021-07-26

* Issue **#2343** : The OIDC back channel `redirect_uri` now uses the same URI stored when making the front channel request. 

* Issue **gchq/stroom-resources#104** : Expose `stroom.ui.helpUrl` in the config.yml so the docs served by nginx can be accessed.

* Issue **#2331** : Remove unused config properties `stroom.ui.url.(apiKeys|changepassword|users)`.

Improve error handling during reference data initialisation.


## [v7.0-beta.137] - 2021-07-02

* Improve exception handling when node name is not configured.

* Fixed issue where annotation menu button did not show when existing annotation was selected.

* Fix problem with merging DB connection configs when values not supplied.

* Make relative proxy file paths be relative to configured proxy home directory.

* Make proxy logger file paths support `~` and relative paths be relative to proxy home.

* Remove redundant items from stroom and proxy distribution config yaml files.

* Rename `jerseyClient` key in proxy config.yml to `restClient`.

* Add `remotecertexpiry` to the default config value for `proxyConfig.logStream.metaKeys`.


## [v7.0-beta.136] - 2021-06-29

* Issue **#2317** : The user id can now be resolved from the `username` JWT claim if `email` is not present.


## [v7.0-beta.135] - 2021-06-28

* Issue **#2317** : The user id can now be resolved from the `username` JWT claim if `email` is not present. 


## [v7.0-beta.134] - 2021-06-25

* Issue **#2316** : Fixed React dialog styling by increasing CSS specificity.


## [v7.0-beta.133] - 2021-06-21

* Issue **#2293** : Fix location of banner.txt in zip distribution.

* Issue **#2291** : Fixed issue where the configured Stroom instance title did not change the browser tab title.


## [v7.0-beta.132] - 2021-06-07

* Issue **#2219** : Added migration for feed retention settings to retention rules.

* Issue **#2250** : Improved token authentication.

* Issue **#2250** : Using arrow keys no longer moves popup dialogs.


## [v7.0-beta.131] - 2021-06-03

* No changes, fixing build process.


## [v7.0-beta.130] - 2021-06-03

* No changes, fixing build process.


## [v7.0-beta.129] - 2021-06-02

* No changes, fixing build process.


## [v7.0-beta.128] - 2021-06-02

* No changes, fixing build process.


## [v7.0-beta.127] - 2021-06-02

* No changes, fixing build process.


## [v7.0-beta.126] - 2021-06-02

* No changes, fixing build process.


## [v7.0-beta.125] - 2021-06-02

* No changes, fixing build process.


## [v7.0-beta.124] - 2021-06-02

* No changes, fixing build process.


## [v7.0-beta.123] - 2021-06-02

* Fix broken test


## [v7.0-beta.122] - 2021-06-02

* Issue **#2264** : Users for user permissions are now retrieved from the account service plus authorisation.


## [v7.0-beta.121] - 2021-06-02

* No changes, fixing build process.


## [v7.0-beta.120] - 2021-06-02

* No changes, fixing build process.


## [v7.0-beta.119] - 2021-06-02

* Add entity relationship diagram and database DDL SQL to release artefacts.

* Issue **#2241** : Changing field or operator in the query expression editor no longer deselects the selected row. 

* Issue **#2241** : Made Firefox and Chrome drop downs look the same.

* Issue **#2260** : The UI no longer caches node status.

* Issue **#2260** : Removed default node config for default index volume group creation.

* Issue **#1828** : Added glass element to ensure mouse capture is maintained when dragging or resizing dialogs over dashboard visualisations.

* Issue **#2285** : SaveAs now provides the current name as the initial value for the new name.

* Issue **#2275** : Stepping from data popup now takes you to the correct record.

* Uplift send_to_stroom.sh script to v3.1.0

* Issue **#2263** : Removed unnecessary JWS algorithm constraints.

* Issue **#2240** : Indexes now show empty selection for volume group until one is selected.

* Issue **#2248** : Migrated dashboard tables now maintain hidden column status.

* Issue **#2280** : Remove trailing comma in some log events. 


## [v7.0-beta.118] - 2021-05-24

* Issue **#2267** : Change prefixes used for quick filter for consistency.

* Issue **#2265** : Fix exception when filtering with qualifier but no term, e.g. `name:`.

* Issue **#2266** : Improve quick filter tooltip text.

* Issue **#2261** : Fix missing node name in index and fs volume stats.


## [v7.0-beta.117] - 2021-05-20

* Issue **#2241** : Change add icon on data retention screen to add above selected. Add action icon and menu to retention rule table. Restyle rule edit screen.

* Issue **#2254** : Change `data` expression function to accept a first param for what to text to show.

* Issue **#2249** : Fix bug in data retention impact summary tree expansion.

* Issue **#2246** : Fix incorrect handling of parameters to `data` Stroom expression function.

* Add default sorting by user id in the acounts (users) and tokens screens.

* Issue **#2155** : Change default quick filter mode to use contains matching by default with chars anywhere matching now available via `~` prefix. Change quick filter to always treat space as a term delimiter unless in dbl quotes. Add sorting of results by match quality for chars anywhere and regex matching.

* Issue **#2242** : Fix help link in quick filter tool tips. Now comes from config.

* Provide more informative error than NPE when failing to fetch streams that are associated with missing meta

* Issue **#2247** : Correct configuration of Autologger for NodeResourceImpl. 

* Update banner to advertise `noauth/datafeed` URL instead of older version.


## [v7.0-beta.116] - 2021-05-13

* Issue **#2243** : Remove unwanted charset commands from migration script.

* Issue **#2232** : Fixed issue where search was getting stuck due to LMDB locking transactions.

* Issue **#2238** : Renamed table `docstore_history` to `docstore_schema_history`.

* Issue **#2226** : Ensure that `<Process>` audit events are schema compliant.

* Uplift version of `stroom-logs` content pack selected for download to `3.0-beta.1`

* Issue **#2228** : Stroom Dropwizard and Stroom Proxy Send/Receive log default formats improved.

* Issue **#2235** : Add CHANGELOG to the release artefacts.


## [v7.0-beta.115] - 2021-05-10

* Issue **#2233** : Fix typo in SQL.


## [v7.0-beta.114] - 2021-05-10

* Issue **#2233** : Fix null volume ID in index shard migration.


## [v7.0-beta.113] - 2021-05-07

* Issue **#2229** : Fix migration issue.


## [v7.0-beta.112] - 2021-05-06

* Issue **#2223** : Fixed migration issue.


## [v7.0-beta.111] - 2021-05-04

* Change stroom dependencies to use maven central instead of bintray.

* Issue **#2207** : Fixed dashboard column rename issue where column name was not updated visually after rename.


## [v7.0-beta.110] - 2021-05-04

* Issue **#2209** : Fixed more property migration issues.

* Issue **#2205** : Improved migration to prevent null DB values being lost.

* Issue **#2172** : Further improvements to search payload transfer and search completion.

* Issue **#2193** : Enable autologger to work for delete with criteria operations.


## [v7.0-beta.109] - 2021-04-28

* Issue **#2203** : Fix NPE in index doc partition by migration.

* Issue **#2184** : Improved logging for OpenId flow.

* Issue **#2205** : Improved migration to prevent null DB values being lost.

* Issue **#2098** : Properties that contain passwords no longer transfer any part of the password to the UI.

* Issue **#1841** : Fixed migration of some config props.

* Issue **#2151** : The UI now shows REST service error messages properly.

* Issue **#1930** : Dashboards opened from links now stop querying when closed.

* Issue **#2166** : You can now change index volume group names.

* Issue **#2090** : Changed to log the authenticated user (if there is one) during noauth calls.

* Issue **#2186** : Fix autologger handling of update operations on entities referenced by id alone.


## [v7.0-beta.108] - 2021-04-22

* Issue **#2183** : Improve error message when property values cannot be de-serialised. Change property DB migration to add conversion of legacy property values that are now a collection type, e.g. List<String>.


## [v7.0-beta.107] - 2021-04-22

* Issue **#2187** : Fixed issue editing a processing filter that has been changed.

* Issue **#2079** : Removed unused session resource code from React UI and backend.

* Issue **#2185** : Stroom now supports the use of an externally provided logout endpoint with the `logoutEndpoint` configuration property.

* Issue **#2188** : Changed all autologged REST methods to return a value (void is not compatible with autologger)

* Issue **#2184** : It should now be possible to use the Cognito OpenId configuration endpoint with Stroom. You should no longer need to set the `jwtClaimsResolver` in the Stroom config as the standard resolver should work. However, you will need to set the new `tokenExpectedInRequest` property to `true` as Cognito delivers fresh tokens with every request.

* Issue **#2177** : Stroom should no longer crash when it is unable to retrieve OpenId configuration.

* Issue **#2176** : Now avoids NPE and produces a proper error when a pipeline cannot be located when loading reference data.


## [v7.0-beta.106] - 2021-04-21

* Issue **#2172** : To improve search performance local search results are no longer transferred with payloads to a secondary local store.

* Issue **#2172** : To improve search performance only primary search result stores using LMDB will serialise data, i.e. stores used for visualisations now just use search objects and not binary data.

* Issue **#2180** : Fix NPE when Stream Appender has no stream type defined.

* Issue **#2167** : Prevent autologger warning for `RestResourceAutoLoggerImpl`.

* Remove merge artifacts from `scripts.env`.


## [v7.0-beta.105] - 2021-04-15

* Issue **#2172** : Changed the way keys and values are packed into LMDB.


## [v7.0-beta.104] - 2021-04-13

* Switched from `node-sass` to `sass`.

* Fix `node` and `swagger-typescript-api` versions.


## [v7.0-beta.103] - 2021-04-13

* Rebuild.


## [v7.0-beta.102] - 2021-04-09

* Issue **#2174** : The expression to DB condition converter is now more tolerant of missing value mappings.


## [v7.0-beta.101] - 2021-04-08

* Issue **#2172** : Limited the maximum size of LMDB keys and values.

* Issue **#2171** : Fixed dashboard table expression editor field insertion. 

* Issue **#2168** : Removed special columns from dashboard tables.

* Issue **#2154** : Fixed error adding text widget to a dashboard.

* Issue **#2025** : Added caching for DNS name resolution.

* Issue **#2025** : Event logging now attempts to use the `X-FORWARDED-FOR` request header to identify the originating client IP.


## [v7.0-beta.100] - 2021-04-02

* Issue **#1598** : Audit logging uplifted throughout codebase.

* Issue **#1613** : Added event logging to UserResourceImpl.


## [v7.0-beta.99] - 2021-04-01

* Issue **#1928**: Stroom will now redirect users to the root URL if the GWT UI is not hosted within the React wrapper. To develop GWT code it is still necessary to use the GWT UI directly outside of the wrapper so to enable this you can set the newly added `requireReactWrapper` property to false.

* Issue **#2156**: The properties screen now shows a warning triangle when there are unreachable nodes rather than showing an error for all property values.

* Issue **#2157**: Fixed issue where pager was causing an exception paging to last on API keys and Accounts list pages.

* Issue **#2153**: Fixed option to log all REST calls.

* Issue **#2085**: User now gets notification that a password has been changed.

* Issue **#2142**: Changed certificate authentication to ensure that if a certificate is presented then the DN from the cert will be used and no other header attribute.


## [v7.0-beta.98] - 2021-03-30

* Issue **#2138** : Fixed error thrown when updating a property due to the property being updated twice as a result of new event logging code. 

* Issue **#2150** : Added `topMenuTextColour` property to allow the top menu text colour to be changed. Renamed the `backgroundColor` property to `backgroundColour` for consistency. 

* Issue **#2152** : Session list now only shows user authenticated sessions.

* Issue **#2149** : Fixed index volume and index shard migration.


## [v7.0-beta.97] - 2021-03-26

* Issue **#2136** : Fixed sorting problems in users and API keys pages.

* Issue **#2146** : Fixed use of dashboard expression parameters.

* Issue **#2141** : Pre v7 index shards can now be used after upgrade.

* Issue **#2142** : Fixed certificate authentication issues.

* Issue **#2140** : Fixed migration issue that was causing the creation of unnecessary index volume groups. 

* Issue **#2137** : Data retention rules are now migrated from previous versions.

* Issue **#2107** : Removed `Feed Name` field and fixed UUID to field name resolution.

* Issue **#2142** : Added debug to help diagnose client cert auth issues.

* Issue **#2107** : Fixed issue where the processor filter UI was saying that no filter had been applied to feeds because the UI wasn't checking feed filtering by docref.


## [v7.0-beta.96] - 2021-03-23

* Issue **#2099** : Fix stepping source pane for segmented (cooked) data.

* Issue **#479** : Include folder names in audit events when exporting configuration.

* Provide audit log record for permission changes to explorer items (documents)


## [v7.0-beta.95] - 2021-03-18

* Issue **#2105** : Fixed migration of annotations DB.


## [v7.0-beta.94] - 2021-03-17

* Issue **#2104** : Fixed issue where the index creation stored procedure was trying to delete a procedure with the wrong name before creating a new one. 

* Issue **#2103** : Fixed statistics migration script to correctly check for empty tables.

* Issue **#2102** : Fixed query migration script.

* Removed unused properties `resilientReplicationCount` and `preferLocalVolumes`.

* Add null protection to `login_count` and `login_failures` in `users` to `account` table migration.


## [v7.0-beta.93] - 2021-03-16

* Issue **#2088** : Fixed retrieval of stored search results when not using extraction.

* Issue **#2088** : Fixed NullPointerException caused when stepping.

* Issue **#2084** : Fix Bad Request message and lockup after cancelling content import.


## [v7.0-beta.92] - 2021-03-15

* Issue **#2096** : Remove deprecated int display lengths when creating tables

* Issue **#2095** : Tidy upo statistics migration.

* Issue **#2094** : Corrected DB table creation to state the charset as `utf8mb4` and not `utf8` which is ambiguous in MySQL.


## [v7.0-beta.91] - 2021-03-14

* Refactor auth/identity DB migration scripts.

* Add pre migration SQL scripts.


## [v7.0-beta.90] - 2021-03-12

* Issue **#2087** : Fixed NPE caused during legacy migration.

* Uplift guice to v5.0.1.

* Issue **#1871** : Invalidate the users and user groups cache when the _manage_users_ command is run.

* Issue **#2064** : Delete empty directories left by running unit test.

* Add index to cluster_lock table to fix whole table locking for single lock key.

* Issue **#2059** : Add cluster lock protection to task creation. Stops duplicate task creation when master node changes.

* Change task creation by master node to try to wait for search tasks to complete and to try to only create the configured number of tasks.

* Refactor logic to determine master node into one place. Fixes discrepancies between UI and back-end.

* Change node monitoring screen to return nodes in name order.

* Issue **#2066** : Add data bars to node monitoring screen.

* Issue **#2059** : Fix `Duplicate key` error in task assignment.

* Issue **#2056** : Fix error sending permission change events to other cluster nodes.

* Add JVM OOM args to zip distribution scripts.

* Issue **#1866** : Change zip distribution shell scripts to execute from anywhere.


## [v7.0-beta.89] - 2021-02-26

* Change stroom/proxy docker image base to `adoptopenjdk/openjdk15:jdk-15.0.2_7-alpine`

* Add authentication config to swagger spec.


## [v7.0-beta.88] - 2021-02-26

* Fix travis release artefacts.


## [v7.0-beta.87] - 2021-02-25

* No changes


## [v7.0-beta.86] - 2021-02-25

* Fix travis release artefacts.


## [v7.0-beta.85] - 2021-02-24

* Change dockerfile to use Open JDK 15

* Change build to use Open JDK 15

* Fix travis build failure.

* Issue **#2028** : Don't autolog standard object fields by default


## [v7.0-beta.84] - 2021-02-24

* No changes, adding more release artefacts in Travis build.


## [v7.0-beta.83] - 2021-02-23

* Add -q flag to start/stop/migrate.sh to stop log tailing.

* Change migrate.sh to run the migration in the background.

* Add JVM OOM args to zip distribution scripts.

* Issue **#1866** : Change zip distribution shell scripts to execute from anywhere.

* Issue **#1742** : Ensure that an <Object> is always logged to guarantee schema compliance.


## [v7.0-beta.82] - 2021-02-18

* Issue **#2049** : Updated Swagger and moved to the OpenAPI 3.0 Specification.

* Issue **#2049** : Fixed some issues with the resource API that were preventing visualisations from loading. 


## [v7.0-beta.81] - 2021-02-16

* Issue **#2042** : Fixed an issue sorting search results that was making sorting very slow causing searches with large numbers of results to hang. 

* Issue **#2043** : Removed an artificial limit on the number of data points that will be returned to a dashboard visualisation. The UI code had been written to only request a maximum of 1000 data points which meant that some visualisations were missing expected data. It may be necessary to add some limitation to avoid the UI being overloaded but the limitation has been removed for now as it was not configurable and did not warn the user when the limit had been reached.

* Migrated new UI to use Swagger generated endpoints and types.

* Issue **#1414** : A User Id can no longer be changed once a user is created.

* Issue **#1862** : Email and name fields are no longer required when creating users.

* Issue **#1765** : Added confirmation dialog when deleting users and API keys.

* Issue **#2036** : Autologger now delegates exception handling.

* Issue **#2039** : Limit the amount of text data output by autologger.

* Issue **#2037** : Add config prop to ensure every REST call is logged

* Issue **#2038** : Allow autologger action to be modified (search and process)

* Issue **#2027** : Fix autologger update operation

* Issue **#1764** : The create API key page now loads users to select on open.

* Issue **#1766** : Removed comment from token.

* Issue **#1763** : Improved column sizes on API keys dialog.

* Issue **#1767** : Improved column sizes on account management dialog.

* Improve exception alerts in the UI.

* Issue **#2023** : Enable autologger to output multiple path or query parameters

* Issue **#2022** : Simplify consistent event logging with POJOs

* Issue **#2021** : Fix typo when autologger encounters class names ending in 'y'

* Issue **#2020** : Prevent autologger redacting boolean properties


## [v7.0-beta.80] - 2021-01-28

* Issue **#2018** : Fixed intermittent search issue that was sometimes causing search to complete too early without results.

* Fix dashboards not handling NUMERIC index fields.

* Fix bug in Negate expression function.

* Issue **#1995** : Add help info to the expression functions drop down menu.

* Issue **#1911** : Add a drop down menu for picking index fields in the expression editor.

* Issue **#2004** : Fix import of legacy v6 index so default volume group is assigned.

* Issue **#2017** : Fixed dashboard table filtering.

* Issue **#1946** : Removed unnecessary index shard state change error.


## [v7.0-beta.79] - 2021-01-26

* Issue **#2006** : Use UTC timezone when comparing date in repository folder name.

* Issue **#2006** : Use `ArrayList.size()` as a method, instead of a property in Gradle build.

* Issue **#2016** : Fixed StackOverflowException in document event log. 

* Issue **#2003** : Fixed some issues with LMDB search results.

* Issue **#2011** : Redacting obviously sensitive data in automatically generated logs.

* Introduce functionality to provide configurable, automatic logging for RESTful API calls.

* Add `search_results` dir to dockerfile.

* Fix NPE in StroomEventLoggingUtil.


## [v7.0-beta.78] - 2021-01-14

* Issue **#2000** : `RemoteSearchResultFactory.destroy()` is now performed as the processing user.

* Issue **#2000** : Fixed NPE affecting adding/removing columns on a dashboard table and changing column options like grouping and sorting.

* Issue **#2000** : Fixed dashboard table child result expansion.

* Issue **#2001** : Fixed intermittent test failure associated with byte buffers being used incorrectly with LMDB.

* Issue **#1997** : Fix missing _Format_ option on XSLT and TextConverter editors.

* Improved security for handling entity events.


## [v7.0-beta.77] - 2021-01-12

* Issue **#1867** : Cluster entity events are now sent to each node asynchronously to prevent delays caused by one or more slow/bad nodes.

* Issue **#1923** : Fixed an issue affecting sorting dashboard table values that have mixed data types. In addition you can now sort columns alphanumerically if the column format is set to text. 

* Issue **#1811** : Fixed issue where deleting or cutting/pasting text in a dashboard query editor was not marking the dashboard as dirty.

* Search results are now stored off-heap to reduce the chance of out of memory errors.

* Issue **#1911** : Add a drop down menu for picking index fields in the expression editor.

* Issue **#1990** : Change order of items in quick filter popup help.

* Change quick filter word boundary matching to handle a mix of delimited and canelCase, e.g. `stroom.prop.maxFileSize`.

* Issue **#1986** : Fix missing gutter warning/error icons in the stepper code editor.


## [v7.0-beta.76] - 2021-01-07

* No changes.


## [v7.0-beta.75] - 2021-01-06

* Issue **#1989** : Fix for dashboard tables that were only showing a total of 100 rows.

* Change event logging to use new fluent API.


## [v7.0-beta.74] - 2020-12-15

* No changes.


## [v7.0-beta.73] - 2020-12-15

* Change github tokens in travis build.


## [v7.0-beta.72] - 2020-12-15

* Issue **#1983** : Fix line number inconsistency in View Source when last char is a line break.

* Issue **#1971** : Fix 'no appender' errors when editing a Data volume.

* Issue **#1965** : Ignore gzipped data that has no uncompressed content.

* Issue **#1976** : Add an enabled check box and insert above button to retention rules list.

* Fix bug with retention rules impact summary when rows are identical.

* Replace two buttons with toggle button on retetion impact summary.

* Fix path for user event logs.

* Uplift send_to_stroom script to v3.0.

* Issue **#1978** : Fix Meta tab losing syntax highlighting when switching streams.

* Remove byte count in brackets on Info tab when size is below 1024 bytes.

* Fix help links on Jobs screen.

* Fix inability to select text on Info tab in Data viewer.

* Issue **#1963** : Fix data/source view progress bar showing blue when all data is visible.

* Issue **#1974** : Fix job screen only showing one job.

* Issue **#1970** : Fixed issue related to accidental execution of SearchDebugUtil outside of tests.

* Change reference data lookup request object to support string or epoch millis date.

* Add byte count to Info tab, make date values consistent.

* Fix problem of wrong charset being used.

* Fix syntax highlighting for Meta streams in Source view.

* Fix bug in PreviewInputStream read() method.

* Improve the way the YAML logger paths are modified on boot.

* Issue **#1964** : BGZIP files are now closed on exception.

* Changed default dashboard time zone to use UTC.

* Fixed SQL statistics upsert statements for MySQL 5.7.

* Issue **#1954** : Change code that sets ReceivedPath to try getting a value from DOCKER_HOST_(HOSTNAME|IP) env vars first.


## [v7.0-beta.71] - 2020-12-02

* Issue **#1957** : Fix invaldiation of the stat datasource caches on content import and other changes.

* Issue **#1960** : Fix the data preview display of empty streams.

* Moved content download to Java.

* All paths in the config YAML including logging config can now be made relative to the home dir.

* Issue **#1912** : Moved dashboard table conditional formatting logic to server.

* Fix missing favicon.

* Issue **#1808** : Fix bug with permission handling for Retention Policy feature.

* Issue **#1948** : Made UI report errors that occur during download.

* Issue **#1944** : You can now define a stroom home config property and all relative paths will become subpaths of this location. 

* Fix byte conversion bug with `read()` method in RASegmentInputStream.

* Add `viewType` and `displayType` args to `data(...)` dashboard expression.

* Fix task spinner appearing briefly on every poll and consumign a lot of CPU.

* Add _progress_ bar to Source Data view and Data Preview to show location in the file.

* Issue **#1678** : Fix data display in dashboard text pane.

* Issue **#1679** : Fix data display in dashboard text pane.

* Issue **#1777** : Fix sub stream tab selection when switching streams in data screen.

* Issue **#1647** : Right align numeric columns in data screen.

* Issue **#1872** : Fix display of source data when data has no line breaks.

* Add completion and snippets to dashboard expression builder.

* Issue **#1895** : Change dashboard field expression editor use the Ace editor like other edit screens.

* Replace stream Info icon on data screen with a sub-stream type tab.

* Add Source View tab available from Data Preview screen to show the unformatted source data.

* Fix highlighting while stepping single line data.

* Add completion and snippets to edit screens using the ACE editor.

* Add editor options to use Vim bindings, show invisble chracters, highlight current line, word wrap.

* Issue **#1949** : Fixed bug in download for streams from multiple feeds.


## [v7.0-beta.70] - 2020-11-16

* Issue **#1947** : Fixed NPE thrown when trying to unassign processing tasks by setting the assigned node to null.

* Issue **#1940** : Old searches are now terminated by the processing user.

* Issue **#1932** : Physical stream delete will no longer fail if a file or directory it wants to delete cannot be found, i.e. has been deleted by another external process.

* Fix log output counts for reference data.

* Add REST endpoint for purging reference data.

* Issue **#1938** : Fix missing ref loading errors/warnings, improve warning messages.


## [v7.0-beta.69] - 2020-11-10

* Improve handling of duplicates in reference data loads.

* Improve error messages for reference loading failures.

* Issue **#1936** : Fix reference data loaded not loading string values > 1000btyes.

* Improve PooledByteBufferOutputStream.

* Issue **#1807** : Remove need for Manage Nodes permission in order to list nodes (needed to manage volumes).

* Issue **#1806** : Remove need for Manage Nodes permission in order to list nodes (needed to manage tasks).

* Issue **#1925** : Fixed logging error that was happening on search.

* Issue **#1921** : Fixed problem with the dashboard text pane not migrating properly to the new special stream id and event id fields. 

* Issue **#1910** : Fixed issue preventing display of table data where a table had duplicate column names.

* Issue **#1919** : Fixed issue that was preventing dashboard tabs from being closed.

* Removed rxjava.

* Issue **#1919** : Dashboards now prevent tabs being closed from the close button if some nested tabs on the same pane are hidden.

* Issue **#1915** : Multiple statistic searches on a dashboard are now executed in parallel.

* Issue **#1915** : Fixed task context user identity for statistics searches.

* Issue **#1915** : Fixed task context for statistics searches.

* Merged external expression and query libraries into the source code and added Kryo serialisation to search results.

* Issue **#1910** : Duplicate fields in dashboard tables are now avoided by adding a numeric suffix to the field name when adding a duplicate.

* Issue **#1918** : Text presenter was losing track of stream and event id fields when settings were changed.

* Issue **#1906** : Added info about queue sizes to extraction task.

* Issue **#1906** : Made changes to allow early termination of searches if we have enough data.

* Issue **#1906** : Fixed node task nesting.

* Issue **#1906** : The maximum size of the stream event map is now configurable with the `stroom.search.extraction.maxStreamEventMapSize` property.

* Issue **#1906** : Improved the way search extractions events are grouped so we can extract more events per stream and therefore improve performance.

* Issue **#1907** : Fixed NPE.


## [v7.0-beta.68] - 2020-10-22

* Issue **#1733** : Support xsl:output options for XML output from pipeline (XMLWriter)

* Issue **#1893** : Change delimited string volume properties to lists of strings

* Issue **#1848** : Fix NPE when importing certain processor filters.

* Issue **#1894** : Improvements to search performance and fix for hanging searches.


## [v7.0-beta.67] - 2020-10-15

* Issue **#1901** : Create default (index) volume group if it is used prior to UI.

* Issue **#1900** : Fix inter-node task assignment, change how processing user equality is checked.

* Change dashboard field expression editor to be a bit wider and use a monospace font.

* Issue **#1887** : Fix searches hanging generally and specifically when streams have been deleted.

* Issue **#1877** : Change conditional formatting to support decimals.

* Change conditional formatting to set the available rule operators according to the format type of the column.

* Change conditional formatting to support date terms and date comparisons.

* Issue **#1885** : Fix annotations icon not being enabled on dashboard tables.

* Issue **#1883** : Code now deals with missing streams when performing search extraction.

* Issue **#1882** : Added capacity restriction to the stream event map used in search result extraction. The previous version was causing out of memory exceptions.

* Change names of hidden special table columns on dashboards to avoid name clashes.

* Make dashboard table settings popup bigger to accommodate the conditional formatting.

* Added logic to rename conditional formatting term fields on a column rename.

* Added logic to prevent renaming a column to an existing name.

* Issue **#1872** : Partially fixed to show the 1st 1k chars of the single line raw source. Full fix will come in v7.

* Issue **#1874** : Fixed dashboard tables not showing data if the stream id column is present.

* Issue **#1868** : Stop `Stream not found with id=nnn` errors during searching.

* Issue **#1864** : Added `*` wildcard to conditional formatting matches. 

* Issue **#1865** : Fixed NoSuchMethodError.

* Issue **#1854** : Changed search mechanism to poll for remote results to reduce the chances of hung searches.

* Uplift event-logging-schema content pack to v3.4.2.

* Uplift standard-pipelines content pack to v0.2.

* Uplift template-pipelines content pack to v0.3.

* Change the off-heap ref store to use xxHash for hashing its values.

* Change key widths used in ref data store. Existing stores will need to be deleted and re-generated.


## [v7.0-beta.66] - 2020-09-24

* Added code to authenticate against AWS ALB.


## [v7.0-beta.65] - 2020-09-24

* Added code to authenticate against AWS ALB.


## [v7.0-beta.64] - 2020-09-24

* Added code to authenticate against AWS ALB.


## [v7.0-beta.63] - 2020-09-22

* Added code to authenticate against AWS ALB.


## [v7.0-beta.62] - 2020-09-22

* Added code to authenticate against AWS ALB.


## [v7.0-beta.61] - 2020-09-22

* Added code to authenticate against AWS ALB.


## [v7.0-beta.60] - 2020-09-22

* Added code to authenticate against AWS ALB.


## [v7.0-beta.59] - 2020-09-22

* Added code to authenticate against AWS ALB.

* Changed default behaviour of `useDefaultOpenIdCredentials`.


## [v7.0-beta.58] - 2020-09-22

* Added code to authenticate against AWS ALB.


## [v7.0-beta.57] - 2020-09-18

* Failed build.


## [v7.0-beta.56] - 2020-09-18

* Added code to authenticate against AWS ALB.

* Remove requirement for Reference stream type in ref data API lookup requests.


## [v7.0-beta.55] - 2020-09-15

* Fix names in travis release plugin.


## [v7.0-beta.54] - 2020-09-15

* Rename release artefact `stroom-proxy-config.X.yml` to `stroom-proxy-app-config.X.yml`.


## [v7.0-beta.53] - 2020-09-15

* Change `prod.yml` and `proxy-prod.yml` to be templated so as to generate custom config for the zip and docker distributions.

* Add the docker config files to the release artefacts.

* Issue **#580** : Added conditional formatting options to dashboard tables.

* Add comments to `prod.yml`/`config.yml`.

* Change `reset_password` CLI command to also reset various locked/inactive type flags.

* Change stroom admin path from `admin` to `stroomAdmin` in the distribution.

* Fix `command not found` bug in distribution `start.sh`.

* Change `start.sh` to log pre-logback output to start.sh.log.

* Change logFormat to include time in `prod.yml` and `config.yml`.


## [v7.0-beta.52] - 2020-09-10

* Issue **#1850** : Add new command line commands `create_account`, `reset_password` and `manage_users` to enable the creation of accounts to bootstrap the application.

* Change `admin` to `stroomAdmin` in distribution shell scripts.


## [v7.0-beta.51] - 2020-09-09

* Added `formTokenRequest` property to OpenId config for use with AWS authentication. This forces the use of a form request when fetching tokens.

* Issue **#1824** : Fix for search hang when extraction is requested but no search pipeline is provided.

* Issue **#1083** : Added `any()`, `first()`, `last()`, `nth()`, `top()` and `bottom()` selection functions to select child values of grouped items.

* Issue **#1837** : Added `joining()` function to concatenate supplied fields in child rows.

* Issue **#1784** : Several functions were previously prevented from working on results from aggregate functions but are now applied regardless.

* Fix config file validation not working when hot loading config file changes.

* Change config file validation to be the first thing that happens on boot.

* Fix error when empty branches are in the config file.

* Add `pipeline.referenceData.getLmdbSystemLibraryPath` prop to support provided LMDB binary.

* Change extraction location of bundled LMDB binary to be the same as the store files.

* Change default value for `pipeline.referenceData.maxPutsBeforeCommit` to 0 (i.e. don't commit mid-load).


## [v7.0-beta.50] - 2020-09-07

* Add /api/refData/v1/lookup REST endpoint for doing ref data lookups.

* Issue **#1755** : Stepping now runs in a separate thread to prevent interruption of DW threads when trying to terminate stepping early.

* Issue **#1798** : Fixed REST serialisation issue that was preventing stepping XPath filters from being passed to the server.

* Issue **#1666** : Stepping now loads element documents that use name patterns.

* Issue **#1666** : Parsers now support name patterns for loading config documents. 

* Issue **#1835** : Fix error when viewing data as lowly user.

* Issue **#1836** : Fix Forbidden error when importing data.

* Issue **#1809** : Fix handling of import with no permissions except Import Configuration.

* Issue **#1657** : Remove INTERNAL_PROCESSING_USER from Users list in App Permissions screen.

* Issue **#1782** : Fix handling of empty NOT/AND/OR in stats queries and immprove the error handling for the remote data sources.

* Issue **#1781** : Fix SQL stats handling of NOT() with more than one term in the NOT.

* Issue **#1830** : Change quick filters on Annotations screen to use fuzzy filtering consistent with the rest of stroom. Disable the comment quick filter drop down if there are no standard comments configured. Remove the qualified fields from the quick filter tooltips.

* Issue **#1829** : Fix Annotations screen recording change history when clicking an empty title/subject.

* Issue **#1737** : Fix quick filter in users/groups popup.

* Issue **#1832** : Fix inability to add users/groups in the Document Permissions screen.


## [v7.0-beta.49] - 2020-09-02

* Fix accidental commit of broken code.


## [v7.0-beta.48] - 2020-09-02

* Fix duplicate call to bintray upload in travis script.


## [v7.0-beta.47] - 2020-09-02

* Issue **#1821** : Fix SQL Stat queries whose table doesn't use any datasource fields.

* Issue **#1694** : Fix UUID filtering in quick filters, now using `uuid:` field qualifier. Removed support for `#` prefix in Quick Filter and suggesters.

* Issue **#1699** : Add a docker managed volume for the ref data store.

* Add `pooledByteBufferCounts` to ref data config.

* Issue **#1700** : Stopped stepping happening on open.

* Uplift LMDB to v0.8.1.

* Changed implementaion of the byte buffer pool used in the ref data store to improve performance.

* Increase default value for ref data `maxPutsBeforeCommit` to improve load times.

* Fix instances of trace logging that are not using lambdas for complex args. This is particularly a problem in the ref data store code.

* Made stroom compatible with AWS authentication.

* Issue **#1707** : Fix reference data lookups picking the wrong effective stream.

* Issue **#1797** : Altered how search completion is recorded to try and prevent hanging. 

* Issue **#1762** : Fix for search jobs that do not terminate correctly.

* The build should now ensure GWT compilation only occurs after test has completed.

* Issue **#1790** : You can now provide `TYPE` as an optional HTTP header when sending data to Stroom. If provided this attribute is used to determine what data type to assign to the data being received. Data forwarding and aggregation also maintains this attribute and behaviour. 

* Issue **#1665** : Recognised meta types can now be specified in config and drop downs now allow selection in the pipeline editor.


## [v7.0-beta.46] - 2020-08-23

* Issue **#1702** : Fix namespace handling in XML reference data values.

* Issue **#1789** : Prevent dashboards without an extraction pipeline showing as "Missing" on dependency screen.

* Issue **#1803** : Fix `/api/export/v1` failing with NoSuchFileException.

* Issue **#1719** : Create rest endpoint to get rererence data store entries. Experimental feature at the moment.

* Issue **#1649** : Make the local reference data store searchable from the dashboard. Experimental feature at the moment.

* Issue **#1805** : Fix missing alert popup when document is saved but has been updated by another user/tab.

* Fix _No appender for stroom.docref.DocRef_ ERRORs in the log.


## [v7.0-beta.45] - 2020-08-14

* Issue **#1793** : Fixed Solr search query creation.

* Issue **#1791** : Fixed Solr connection test response.

* Update Gradle to v6.6

* Revert back to full build.


## [v7.0-beta.44] - 2020-08-14

* Reverted deploy changes until travis dpl v2 is stable.


## [v7.0-beta.43] - 2020-08-14

* Fixing release artefacts.


## [v7.0-beta.42] - 2020-08-13

* Issue **#1783** : Made change to prevent nodes called by the cluster from using localhost, 127.0.0.1 or the same URL as other nodes.

* Issue **#1706** : Terminating processing jobs early now writes appropriate termination errors to the processing info (error) stream and deletes other outputs.

* Issue **#1749** : Removed old benchmark job.


## [v7.0-beta.41] - 2020-08-12

* Issue **#1785** : Fix proxy not forwarding any data.

* Issue **#1675** : All dashboard table fields are now present in text pane settings even if they are hidden or special, e.g. internally added mandatory fields like StreamId and EventId. This change prevents the field settings from being altered incorrectly when these fields were not found.

* Issue **#1758** : Added file locations to meta details and improved tooltip layout.

* Issue **#1778** : Remove error streams following reprocessing when no new streams are created.

* Added support for time based expressions when searching for streams from UI. 

* Issue **#1760** : Support time based expressions for ProcessorTask data source

* Issue **#1761** : Allow processor id to be displayed when searching processor tasks data source.

* Issue **#1693** : Fix dependencies screen listing links to internal searchables as "missing".

* Issue **#1751** : Display correct UUID for "to" dependency in UI dependency screen.

* Issue **#1664** : Fix crash when all streams for pipeline are deleted.

* Issue **#1701** : Fix crash when alternative pipeline is selected/used for processing.

## [v7.0-beta.40] - 2020-07-27

* Issue **#1756** : Fix for IdEnrichmentFilter where is attempts to change attribute values that already exist.

* Issue **#1741** : Fix for search hanging issue.

* Issue **#1740** : `CombinedParser` now removes invalid XML 1.0 characters when `fixInvalidChars` is set and not XML 1.1.

* Add `readTimeout` property to `HTTPAppender` 

* Issue **#1747** : Nodes are now notified about changes to document permissions so that caches are cleared etc.

* Issue **#1752** : Meta info tooltips now show appropriate units for values.

* The `admin` account is now auto created if it doesn't exist.

* Issue **#1310** : Improved file cleanup between tests.

* Issue **#1533** : Improved meta data attribute value flushing to DB.

* Issue **#1634** : `FileSystemClean` will now only examine active data volumes.

* Issue **#1672** : Index shards are now only updated in the DB on flush when the document count or shard size changes.

* Issue **#1713** : Fixed issue where processor task start times were being displayed incorrectly.

* Issue **#1748** : Removed border from explorer quick filter.

* Issue **#1656** : Only managed jobs will now appear on the jobs page.

* Issue **#1669** : Changed the way next scheduled time is calculated based on current time.

* Issue **#1662** : Processor tasks and meta data sources now correctly show pipeline names in dashboard results.

* Issue **#1677** : Active tasks are now correctly filtered.

* Issue **#1718** : Added server task info for some tasks.

* Issue **#1731** : Fixed calendar date picker style that was broken by tooltip CSS changes.

* Issue **#1657** : `INTERNAL_PROCESSING_USER` is no longer visible in the UI.

* Issue **#1449** : You can now create users to associate permissions by clicking the create button in the `User Permissions` page.

* Issue **#1727** : Typo.

* Issue **#1501** : Multiple fixes for new UI.

* Issue **#1506** : Multiple fixes for new UI.

* Issue **#1561** : Multiple fixes for new UI.

* Issue **#1483** : Multiple fixes for new UI.

* Issue **#1525** : Multiple fixes for new UI.

* Issue **#1587** : Multiple fixes for new UI.

* Issue **#1526** : Multiple fixes for new UI.

* Issue **#1499** : Multiple fixes for new UI.

* Issue **#1481** : Multiple fixes for new UI.

* Issue **#1498** : Multiple fixes for new UI.

* Issue **#1660** : Multiple fixes for new UI.

* Issue **#1659** : Multiple fixes for new UI.

* Issue **#1725** : Fix Data Splitter onlyMatch using zero based instead of one based numbers.


## [v7.0-beta.39] - 2020-07-06

* Issue **#1716** : Prevent export of processor filters that are reprocess or deleted.

* Issue **#1638** : Suppress error when searching deleted streams.

* Issue **#1696** : Fix reprocessing from unfiltered meta data view.

* Issue **#1648** : Fix streams not being deleted following reprocessing.

* Issue **#1695** : Fix `Records` stream types not being identified correctly.

* Issue **#1668** : Fixed incorrect parameter count for XSLT `meta` function.

* Issue **#1619** : Fix delete stream summary.


## [v7.0-beta.38] - 2020-06-25

* Issue **#1670** : Stop _parse-uri_ XSLT function returning -1 for missing port numbers.

* Issue **#1673** : Increase limit for age spinner in retention rules to 9999.

* Issue **#1683** : Add `!` NOT operator to fuzzy match filtering.

* Add field searching to Activity quick filter.

* Add field searching to entity selection popups.

* Change entity selection popups to clear quick filter on show.

* Add column sorting and field searching to Properties screen.

* Add field searching to Explorer Tree quick filter.

* Add field searching to Properties quick filter.

* Add field searching to Server Tasks quick filter.

* Add field searching to dependencies quick filter.

* Improve info tooltip layouts.

* Issue **#1248** : Add quick filter to dependencies screen.

* Issue **#1650** : Use consistent blue colour.

* Issue **#1671** :Fix XSLT function `hex-to-oct`.

* Add `readTimeout` property to `HTTPAppender`.

* Issue **#1632** : SQL stats now compatible with MySQL 8 Group Replication

* Issue **#1650** : Use consistent blue colour.

* Issue **#1627** : Fix Up/Down buttons on Rule Set screen. Now keeps selection after use.

* Issue **#1277** : Fix Enable/Disable toggle button on Rule Set screen.


## [v7.0-beta.37] - 2020-06-15

* Add _Impact Summary_ tab to _Data Retention_ to show breakdown of counts of streams to be deleted.

* Add support for the `.` separator in the word boundary fuzzy matching.

* Change the fuzzy match filter to switch to a case sensitive wild-carded exact match when the input contains a `*`.

* Issue **#1640** : Fix server error when clicking disabled delete/info icon for deleted streams.

* Issue **#1639** : Default index volume group property changes.

* Issue **#1636** : Fix data retention deletion using wrong action for rules.

* Issue **#1280** : Fix creation of default index volumes.


## [v7.0-beta.36] - 2020-06-02

* Issue **#1621** : Fix NPE in proxy content syncing.

* Issue **#1462** : Stroom not working with MySQL 8.0 due to SQLException

* Issue **#1564** : Fix error in data retention section of stream info popup.

* Change data retention delete batching approach to use time ranges.

* Issue **#1611** : Change explorer tree filtering to also filter on an exact match of the entity's UUID.

* Add regex filtering with `/` prefix to fuzzy matching.

* Change word boundary matching to require a `?` prefix.


## [v7.0-beta.35] - 2020-05-28

* Issue **#1608** : Fixed NPE in UI data presenter.

* Issue **#1595** : Fixed names for imported items that already exist but are updated by import.

* Issue **#1603** : XSLT imports now error if more than one matching XSLT is found.

* Issue **#1604** : XSLT import resolution now accepts the use of UUIDs and DocRef strings.

* Issue **#1403** : Dashboard query download now retains expression parameters.

* Issue **#1514** : Fixed properties edit presenter issue.

* Issue **#1569** : Additional changes to improve the new `Data Delete` task that replaces the `File System Clean` task.

* Issue **#1565** : Stop data retention rules deleting all data.

* Add default data retention rule to the UI screen to make it clear what happens by default.

* Add fuzzy match filter to explorer tree.


## [v7.0-beta.34] - 2020-05-26

* Issue **#1569** : Removed recursive multi threading from file system clean as thread limit was being reached. 

* Issue **#1478** : Fixed data volume creation and other resource methods.

* Issue **#1594** : Now auto creates root explorer node on startup if it is missing.

* Issue **#1544** : Fixes for imported dashboards.

* Issue **#1586** : Fixed migration and initial population of standard meta type names.

* Issue **#1592** : Changed DB bit(1) columns to be tinyint(1) so that they show values correctly in the CLI.

* Issue **#1510** : Added logical delete for processor and processor filter to allow a user to force deletion without encountering a DB constraint. 

* Issue **#1557** : Process, reprocess, delete and download data functions now provide an impact summary before a user can proceed with the action.

* Issue **#1557** : The process data function in the data browser now provides the option to process or reprocess data. When selected a user can also choose: the priority of the process filters that will be created; to set the priority automatically based on previous filters; set the enabled state.

* Issue **#1557** : Reprocessing data no longer has a limitation on how many items can be reprocessed as it is now implemented by reprocess specific filters.

* Issue **#1585** : Fixed issue that was preventing viewing folders processors.

* Issue **#1557** : Added an impact summary to meta data actions such as delete, restore, process and download.

* Issue **#1593** : NPE copying empty expressions


## [v7.0-beta.33] - 2020-05-22

* Issue **#1588** : Fix processor filter import.

* Issue **#1566** : Fixed UI data restore behaviour.

* Make public port configurable


## [v7.0-beta.32] - 2020-05-19

* Issue **#1573** : Active tasks tab now only shows tasks related to the open feed.

* Issue **#1584** : Add @ApiParam to POST/PUT/DELETE endpoints so the request type appears in swagger-ui.

* Issue **#1581** : Change streamId to a path param in GET /api/data/v1.

* Issue **#1567** : Added error handling so the confirmation dialog continues to work even when there is a failure in a previous use.

* Issue **#1568** : Pipeline names should now be shown where needed in the UI.

* Issue **#1457** : Change field value suggester to use fuzzy matching.

* Issue **#1574** : Make feed suggestions return all feeds, not just ones with meta.

* Issue **#1544** : Imported dashboards from 6.1 now work.

* Issue **#1577** : Cluster node status is now updated when node settings are changed.

* Issue **#1396** : Completely changed DB migration and import/export compatibility code.

* Fix index creation stored procedure.

* Issue **#1508** : Tidy up property descriptions, change connection pool props to use Stroom Duration type.

* Issue **#473** : Fix value stats being ignored during in memory stat aggregation.

* Issue **#1141** : Make SQL stats aggregation delete unused stat keys at the end.


## [v7.0-beta.31] - 2020-05-12

* Issue **#1546** : Fixed opening and editing of data retention rules.

* Issue **#1494** : Scrollbars now have a white background unless used in a readonly text area.

* Issue **#1547** : Added pipeline names to processor task screens.

* Issue **#1543** : Prevent import/export of processor filters with id fields

* Issue **#1112** : You can now copy feeds along with other items and copies are named appropriately.

* Issue **#1112** : When copying a selection of several items, the dependencies between the items are altered in the resulting copies so that the copied items work together as a new set of content.

* Issue **#1112** : As part of fixing dependencies when copying items, the dependencies screen now works correctly and now also shows processor filters. 

* Issue **#1545** : Add property `enableDistributedJobsOnBootstrap` to enable/disable processing on first boot.


## [v7.0-beta.30] - 2020-05-06

* Issue **#1503** : Further fix for enabled/disabled expression items and dashboard tab visibility.

* Issue **#1511** : Data pages now show pipeline names rather than pipeline UUIDs.

* Issue **#1529** : Fix error when selecting datasource in new dashboard.

* Fix NPE in SystemInfoResource.get().

* Issue **#1527** : Fixed missing aud in API eky tokens.

* Add missing guice binding for SystemInfoResource.

* Make export add new line to the end of all files to adhere to POSIX standard.

* Issue **#1532** : Fixed index shard criteria in UI.

* Change SecurityFilter to return a 401 on authentication exceptions.

* Move some health checks into SystemInfoResource.

* Remove healthchecks from rest resources and servlets that never give an unhealthy result.

* Add error info to AppConfigMonitor health check.


## [v7.0-beta.29] - 2020-05-04

* Issue **#1496** : Fixed paging of processed data.

* Add stroom.statistics.internal.enabledStoreTypes and make internal stat processing respect it.

* Improve SQL stats shutdown processing so all in memory stats are flushed.

* Issue **#1521** : Dashboards with missing datasources break entirely.

* Issue **#1477** : Disable edit button on stream processor.

* Issue **#1497** : Fixed data list result paging.

* Issue **#1492** : Fixed data list result paging.

* Issue **#1513** : You can now view data in folders.

* Issue **#1500** : Fixed data delete/restore behaviour.

* Issue **#1515** : Fix proxyDir default when running in a stack.

* Issue **#1509** : Unable to update processor filter.

* Issue **#1495** : Speculative fix for missing swagger.json file in the fat jar.

* Issue **#1503** : Fixed Dashboard serialisation and JSON template.

* Issue **#1479** : Unable to set index volume limits.


## [v7.0-beta.28] - 2020-04-29

* Issue **#1489** : Reprocess streams feature failing.

* Issue **#1465** : Add default Open ID credentials to allow proxy to be able to authenticate out of the box.

* Issue **#1455** : Fix interactive search.

* Issue **#1471** : Pipeline name not shown on processors/filters in UI.

* Issue **#1491** : Download stream feature failing. 

* Issue **#1433** : StandardKafkaProducer failed when writing XML kafka payloads. 


## [v7.0-beta.27] - 2020-04-27

* Issue **#1417** : Allow processor filters to be exported with Pipelines. 

* Issue **#1480** : Index settings now shows index volume groups and allows selection. 

* Issue **#1450** : Further attempt to improve criteria filtering on data tab.

* Issue **#1467** : The cluster node state node uses NodeResource to determine active nodes.

* Issue **#1448** : The internal processing user now has a JWT and passes it when making calls to other nodes.


## [v7.0-beta.26] - 2020-04-22

* Fix gradle build for versioned builds


## [v7.0-beta.25] - 2020-04-22

* Assorted fixes to the new React UI pages.


## [v7.0-beta.24] - 2020-04-21

* Issue **#1450** : Stop data tabs showing all feeds.

* Issue **#1454** : Fix NPE in feed name suggestion box.

* Remove internal statistics from setup sample data.

* Fix issue of pipeline structure not showing when it contains a StatisticsFilter.

* Update auth flow for auth-into-stroom integration

* Issue **#1426** : Change /logout endpoint to /noauth/logout.

* Fix `Expecting a real user identity` errors on auto import of content packs.

* Increase wait timeout to 240s in `start.sh`.

* Issue **#1404** : Fixed issue with invalid XML character filter.

* Issue **#1413** : Attempt to fix search hanging issue.

* Issue **#1393** : The annotations data popup now formats content on load.

* Issue **#1399** : Removed error logging for expected exceptions in TaskExecutor.

* Issue **#1385** : File output param `streamId` now aliased to `sourceId` and `streamNo` is now aliased to `partNo` for consistency with new source tracking XSLT functions.

* Issue **#1392** : Downloading dashboard queries now provides the current query without the need to save the dashboard.

* Issue **#1427** : Change remote call to auth service to a local call.


## [v7.0-beta.23] - 2020-03-24

* Rename all legacy DB tables to `OLD_`.

* Issue **#1394** : Fix duplicate tables appearing in Monitoring -> Database Tables.

* Add NodeEndpointConfiguration. Change `node` table to hold the base endpoint.


## [v7.0-beta.22] - 2020-03-10

* Brought stroom-auth-service into stroom

* Issue **#563** : Kafka producer improvements - StandardKafkaProducer

* Issue **#1399** : Removed error logging for expected exceptions in TaskExecutor. 

* Fix missing $ in start.sh

* Issue **#1387** : Changed the way tasks are executed to reduce changes of unhandled execution errors.

* Issue **#1378** : Improved logging detail when processor filters fail.

* Issue **#1379** : Fixed issue where you couldn't open a processor filter if parts of the filter referenced deleted items.

* Issue **#1378** : Improved logging detail when processor filters fail.

* Issue **#1382** : Added `decode-url` and `encode-url` XSLT functions.

* Issue **#655** : Fixed SQL Stats queries ignoring the enabled state of the dashboard query terms.

* Issue **#1362** : Fixed issue where hiding dashboard annotation fields removed them.

* Issue **#1357** : Fixed dragging tabs in dashboard with hidden panes to create a new split.

* Issue **#1357** : Fixed dragging tabs in dashboard with hidden panes.

* Issue **#1368** : Fixed FindReplaceFilter as it wasn't working when used in conjunction with Data Splitter.

* Issue **#1361** : Changed the way headers are parsed for the HttpCall XSLT function.


## [v7.0-beta.21] - 2020-02-24

* Add null checks to DB migration.

* Add deletion of constraint `IDX_SHARD_FK_IDX_ID` to migration script.


## [v7.0-beta.20] - 2020-02-13

* Fix bug in `processor_task` migration script.


## [v7.0-beta.19] - 2020-02-10

* Fix bugs in DB migration scripts.


## [v7.0-beta.18] - 2020-02-05

* Re-locate index database migrations.

* Fix issues with migrating null audit columns.

* Improve output of TestYamlUtil.


## [v7.0-beta.17] - 2020-01-29

* Issue **#1355** : Fixed stepping from dashboard text pane.

* Issue **#1354** : Fixed double click to edit list items, e.g. properties.

* Issue **#1340** : Fixed issue with FindReplaceFilter where it failed in some cases when more than one filter was chained together.

* Issue **#1338** : You can now configure the max size of the map store cache.

* Issue **#1350** : Fixed scope of dictionaries when loaded in multiple XSLT pipeline steps.

* Issue **#1347** : Added SSL options to `http-call` XSLT method.

* Issue **#1352** : Fixed Hessian serialisation of user identities on tasks.

* Change docker image to allow us to pass in the dropwizard command to run, e.g. server|migrate.

* Stop MySQL outputing Note level warnings during migration about things that don't exist when we expect them not to.


## [v7.0-beta.13] - 2019-12-24

* Add `migrate` command line argument to run just the DB migrations.

* Updated API key to include audience and added client id and secret.

* Change `stroom.conf.sh` to also look for ip in `/sbin`

* Issue **#260** : You can now hide dashboard tabs.

* Issue **#1332** : The text pane can now be configured to show source data.

* Issue **#1311** : Improved source location tracking.


## [v7.0-beta.12] - 2019-12-04

* Change local.yml.sh to also look for ip in /sbin


## [v7.0-beta.11] - 2019-12-04

* Fix invalid SQL syntax in V07_00_00_012__Dictionary


## [v7.0-beta.10] - 2019-12-04

* Update auth api version

* Add clientId and clientSecret to config

* Update API keys (needed aud)

* Issue **#1338** : Added new config options to control the maximum size of some caches: `stroom.pipeline.parser.maxPoolSize`, `stroom.pipeline.schema.maxPoolSize`, `stroom.pipeline.schema.maxPoolSize`, `stroom.pipeline.xslt.maxPoolSize`, `stroom.entity.maxCacheSize`, `stroom.referenceData.mapStore.maxCacheSize`.

* Issue **#642** : Downloading query details now ignores hidden fields.

* Issue **#1337** : Fixed issue where downloading large numbers of search results in Excel format was exceeding maximum style count of 64000. 

* Issue **#1341** : Added XSRF protection to GWT RPC requests.

* Issue **#1335** : Made session cookie `Secure` and `HttpOnly`.

* Issue **#1334** : Fix 404 when accessing `/stroom/resourcestore/........`, i.e. fix Tools->Export.

* Issue **#1333** : Improved resilience against XSS attacks.

* Issue **#1330** : Allow configuration of `Content-Type` in HTTPAppender.

* Issue **#1327** : Improvements to annotations.

* Issue **#1328** : Increased size of data window and removed max size restrictions.

* Issue **#1324** : Improved logging and added SSL options for HTTPAppender.


## [v7.0-beta.9] - 2019-11-20

* Fix SSL connection failure on remote feed staus check.

* Remove ConfigServlet as the functionality is covered by ProxyConfigHealthCheck.

* Fix password masking in ProxyConfigHealthCheck.

* Change servlet path of ProxyStatusServlet from `/config` to `/status`.


## [v7.0-beta.8] - 2019-11-20

* Change precedence order for config properties. YAML > database > default. Change UI to show effective value. Add hot loading of YAML file changes.

* Issue **#1322** : Stroom now asks if you really want to leave site when stepping items are dirty. Also fixed `Save` and `Save All` menu items and dashboard param changes now correctly make a dashboard dirty.

* Issue **#1320** : Fixed formatting of XML where trailing spaces were being removed from content surrounded by start and end tags (data content) which should not happen. 

* Issue **#1321** : Make path relative in stroom distribution .zip.sha256 hash file.

* The auth service now supports the use of HTTPS without certificate verification and adds additional logging.

* Issue **gchq/stroom-auth#157** : Automatically refresh user's API key when it expires.

* Issue **#1243** : Dashboard visualisations now link with similar functions available to dashboard tables, e.g. `link()`, `dashboard()`, `annotation()`, `stepping()`, `data()`.

* Issue **#1316** : JSONParser now includes various parse options including handling comments.

* Issue **#48** : Added option to hide/show dashboard table columns.

* Issue **#1315** : Improved health check for missing API key.

* Updated stroom expression to v1.5.4 and added new field types.

* Issue **#1315** : Improved health check for missing API key.

* Issue **#1314** : Fixed NPE thrown when logging caused when viewing docs that can't be found.

* Issue **#1313** : Suggestion boxes now make suggestions immediately before the user even starts typing.

* Issue **#1043** : Added feature to allow floating point numbers to be indexed.

* Issue **#1312** : Dictionaries now change the entity name in the DB when renamed.

* Issue **#1312** : Fixed read only behaviour of dictionary settings UI.

* Issue **#1300** : Multiple changes to annotations.

* Issue **#1265** : Added `modulus()` function along with alias `mod()` and modulus operator `%`.

* Issue **#1300** : Added `annotation()` link creation function, `currentUser()` alias for `param('currentUser()')` and additional link creation functions for `data()` and `stepping()`.

* Issue **#67** : Table columns now display menu items on left click.

* Uplift stroom-query to v2.2.4 to add better diagnostic logging.

* Uplift Kafka client to v2.2.1.

* Issue **#1293** : Add more static file types to allow nginx/browser caching on.

* Issue **#1295** : Add authentication bypass for servlets such as /remoting, /status, /echo, etc.

* Issue **#1297** : The UI now supplies API tokens to the backend for resource calls.

* Issue **#1296** : Fixed NPE in StreamMapCreator caused when a stream can not be found.

## [v7.0-beta.7] - 2019-10-23

* Issue **#1288** : Streams now show the name of the pipeline used to create them even if the user doesn't have permission to see the pipeline.

* Issue **#1282** : Fixed issue where items were imported into the explorer even if not selected for import.

* Issue **#1291** : Fixed issue where empty dashboard table cells did not select table rows when clicked. 

* Issue **#1290** : Fixed issue where executor provider was not executing supplied runnable if parent task had terminated.

* Fix problem of missing fallback config in docker image.


## [v7.0-beta.6] - 2019-10-15

* Add default for stroom.security.authentication.durationToWarnBeforeExpiry

* Fix missing icons for Kafka Config and Rule Set.

* Fix Kafka Config entity serialisation.

* Issue **#1264** : Dashboards running in embedded mode will not always ask for the user to choose an activity if the users session has one set already.

* Issue **#1275** : Fixed permission filtering when showing related streams.

* Issue **#1274** : Fixed issue with batch search caused by Hibernate not returning pipeline details in stream processor filters.

* Issue **#1272** : Fixed saving query favourites.

* Issue **#1266** : Stroom will now lock the cluster before releasing owned tasks so it doesn't clash with other task related processes that lock the DB for long periods.

* Issue **#1264** : Added `embedded` mode for dashboards to hide dashboard chrome and save options.

* Issue **#1264** : Stroom no longer asks if you want to leave the web page if no content needs saving.

* Issue **#1263** : Fixed issues related to URL encoding/decoding with the `dashboard()` function.

* Issue **#1263** : Fixed issue where date expressions were being allowed without '+' or '-' signs to add or subtract durations.

* Add fallback config.yml file into the docker images for running outside of a stack.

* Issue **#1263** : Fixed issues related to URL encoding/decoding in dashboard expressions.

* Issue **#1262** : Improved behaviour of `+` when used for concatenation in dashboard expressions.

* Issue **#1259** : Fixed schema compliance when logging failed document update events.

* Issue **#1245** : Fixed various issues with session management and authentication.

* Issue **#1258** : Fixed issue affecting search expressions against keyword fields using dictionaries containing carriage returns.


## [v7.0-beta.5] - 2019-09-23

* Fixes to proxy


## [v7.0-beta.4] - 2019-09-16

* Fix stroom-proxy Dockerfile


## [v7.0-beta.3] - 2019-09-16

* Minor fixes, including an essential fix to config


## [v7.0-beta.2] - 2019-09-13

* Fix docker build


## [v7.0-beta.1] - 2019-09-11

* Issue **#1253** : Data retention policies containing just `AND` will now match everything.

* Issue **#1252** : Stream type suggestions no longer list internal types.

* Issue **#1218** : All stepping panes will now show line numbers automatically if there are indicators (errors, warnings etc) that need to be displayed.  

* Issue **#1254** : Added option to allow non Java escaped find and replacement text to be used in `FindReplaceFilter`. 

* Issue **#1250** : Fixed logging description for reading and writing documents.

* Issue **#1251** : Copy permissions from a parent now shows changes prior to the user clicking ok.

* Issue **#758** : You no longer need the `Manage Processors` privilege to call `stroom:meta('Pipeline')` in XSLT.

* Issue **#1256** : Fix error caused when logging data source name when downloading search results.

* Issue **#399** : Fix for error message when stepping that said user needed `read` permission on parent pipeline and not just `use`.

* Issue **#1242** : Fix for pipeline corruption caused when moving elements back to inherited parents.

* Issue **#1244** : Updated Dropwizard to version 1.3.14 to fix session based memory leak.

* Issue **#1246** : Removed elastic search document type, menu items and filter.

* Issue **#1247** : Added XSLT functions (`source`, `sourceId`, `partNo`, `recordNo`, `lineFrom`, `colFrom`, `lineTo`, `colTo`) to determine the current source location so it can be embedded in a cooked event. Events containing raw source location info can be made into links in dashboard tables or the text pane so that a user can see raw source data or jump directly to stepping that raw record.

* Add data retention feature and index optimisation to Solr indexes.

* Initial support for Solr indexing and search.

* Issue **#1244** : Updated Dropwizard to version 1.3.14 to fix session based memory leak.

* Issue **#1246** : Removed elastic search document type, menu items and filter.

* Issue **#1214** : Fixed issue where the max results setting in dashboard tables was not always being obeyed. Also fixed some dashboard table result page size issues.

* Issue **#1238** : During proxy clean task we no longer show a failed attempt to delete an empty directory as an error as this condition is expected.

* Issue **#1237** : Fixed issue where explorer model requests were failing outside of user sessions, e.g. when we want to find folder descendants for processing.

* Issue **#1230** : Fix test.

* Issue **#1230** : Search expressions no longer have the `contains` condition. 

* Issue **#1220** : Fixed attempt to open newly created index shards as if they were old existing shards.

* Issue **#1232** : Fixed handling of enter key on pipeline element editor dialog.

* Issue **#1229** : Fixed issue where users needed `Read` permission on an index instead of just `Use` permission to search it.

* Issue **#1207** : Removed task id from meta to reduce DB size and complexity especially given the fact tasks are transient. Superseded output is now found by querying the processor task service when new output is written rather than using task ids on meta.

* Uplift HBase to 2.1.5 and refactor code accordingly

* Uplift Kafka to 2.1.1 and refactor code accordingly

* Uplift Curator to 4.2.0

* Issue **#1143** : Added mechanism to inject dashboard parameters into expressions using the `param` and `params` functions so that dashboard parameters can be echoed by expressions to create dashboard links.

* Issue **#1205** : Change proxy repo clean to not delete configured rootRepoDir.

* Issue **#1204** : Fix ProxySecurityFilter to use correct API key on feedStatus requests.

* Issue **#1211** : Added a quick filter to the server tasks page.

* Issue **#1206** : Fixed sorting active tasks when clicking column header.

* Issue **#1201** : Fixed dependencies.

* Issue **#1201** : Fixed tests.

* Issue **#1201** : Document permission changes now mutate the user document permissions cache rather than clearing it.

* Issue **#1153** : Changed security context to be a Spring singleton to improve explorer performance.

* Issue **#1202** : Fixed NumberFormatException in StreamAttributeMapUtil.

* Issue **#1203** : Fixed event logging detail for dictionaries.

* Issue **#1197** : Restored Save As functionality.

* Issue **#1199** : The index fields page now copes with more than 100 index fields.

* Issue **#1200** : Removed blocking queue that was causing search to hang when full.

* Issue **#1198** : Filtering by empty folders now works correctly.

* Comment out rollCron in proxy-prod.yml

* Change swagger UI at gchq.github.io/stroom to work off 6.0 branch

* Issue **#1195** : Fixed issue where combination of quick filter and type filter were not displaying explorer items correctly.

* Issue **#1153** : Changed the way document permissions are retrieved and cached to improve explorer performance.

* Issue **#1196** : Added code to resolve data source names from doc refs if the name is missing when logging.

* Issue **#1165** : Fixed corruption of pipeline structure when adding items to Source.

* Issue **#1193** : Added optional validation to activities.

* Change default config for proxy repositoryFormat to "${executionUuid}/${year}-${month}-${day}/${feed}/${pathId}/${id}"

* Issue **#1194** : Fixed NPE in FindTaskProgressCriteria.

* Issue **#1191** : SQL statistics search tasks now show appropriate information in the server tasks pane.

* Issue **#1192** : Executor provider tasks now run as the current user.

* Issue **#1190** : Copied indexes now retain associated index volumes.

* Issue **#1177** : Data retention now works with is doc refs.

* Issue **#1160** : Proxy repositories now only roll if all output streams for a repository are closed. Proxy repositories also only calculate the current max id if the `executionUuid` repo format param is not used.

* Issue **#1186** : Volume status is now refreshed every 5 minutes.

* Fix incorrect default keystore in proxy config yaml.

* Rename environment variables in proxy config yaml.

* Issue **#1170** : The UI should now treat the `None` tree node as a null selection.

* Issue **#1184** : Remove dropwizard yaml files from docker images.

* Issue **#1181** : Remove dropwizard config yaml from the docker images.

* Issue **#1152** : You can now control the maximum number of files that are fragmented prior to proxy aggregation with `stroom.maxFileScan`.

* Issue **#1182** : Fixed use of `in folder` for data retention and receipt policies.

* Updated to allow stacks to be built at this version.

* Issue **#1154** : Search now terminates during result creation if it is asked to do so.

* Issue **#1167** : Fix for proxy to deal with lack of explorer folder based collections.

* Issue **#1172** : Fixed logging detail for viewing docs.

* Issue **#1166** : Fixed issue where users with only read permission could not copy items.

* Issue **#1174** : Reduced hits on the document permission cache.

* Issue **#1168** : Statistics searches now work when user only has `Use` permission.

* Issue **#1170** : Extra validation to check valid feed provided for stream appender.

* Issue **#1174** : The size of the document permissions cache is now configurable via the `stroom.security.documentPermissions.maxCacheSize` property.

* Issue **#1176** : Created index on document permissions to improve performance.

* Issue **#1175** : Dropping unnecessary index `explorerTreePath_descendant_idx`.

* Issue **#747** : XSLT can now reference dictionaries by UUID.

* Issue **#1167** : Use of folders to include child feeds and pipelines is now supported.

* Issue **#1153** : The explorer tree is now built with fewer DB queries.

* Issue **#1163** : Added indexes to the DB to improve explorer performance.

* Issue **#1153** : The explorer tree now only rebuilds synchronously for users who alter the tree, if has never been built or is very old. All other rebuilds of the explorer tree required to keep it fresh will happen asynchronously.

* Issue **#1162** : Proxy aggregation will no longer recurse parts directories when creating parts.

* Issue **#1157** : Migration now adds dummy feeds etc to processor filters if the original doc can't be found. This will prevent filters from matching more items than they should if migration fails to map feeds etc because they can't be found.

* Issue **#1162** : Remove invalid CopyOption in move() call.

* Issue **#1159** : Fix NPE in rolling appenders with no frequency value.

* Issue **#1160** : Proxy repositories will no longer scan contents on open if they are set to be read only.

* Issue **#1162** : Added buffering etc to improve the performance of proxy aggregation.

* Issue **#1156** : Added code to reduce unlikely chance of NPE or uncontrolled processing in the event of a null or empty processing filter.

* Issue **#1149** : Changed the way EntryIdSet is unmarshalled so jaxb can now use the getter to add items to a collection.

* Ignore broken junit test that cannot work as it stands

* Fix NPE in DictionaryStoreImpl.findByName().

* Issue **#1146** : Added `encodeUrl()`, `decodeUrl()` and `dashboard()` functions to dashboard tables to make dashboard linking easier. The `link()` function now automatically encodes/decodes each param so that parameters do not break the link format, e.g. `[Click Here](http://www.somehost.com/somepath){dialog|Dialog Title}`.

* Issue **#1144** : Changed StreamRange to account for inclusive stream id ranges in v6.0 that was causing an issue with file system maintenance.

* Mask passwords on the proxy admin page.

* Add exception to wrapped exception in the feedStatus service.

* Issue **#1140** : Add health check for proxy feed status url.

* Issue **#1138** : Stroom proxy now deletes empty repository directories based on creation time and depth first so that pruning empty directories is quicker and generally more successful.

* Issue **#1137** : Change proxy remote url health check to accept a 406 code as the feed will not be specified.

* Issue **#1135** : Data retention policies are now migrated to use `Type` and not `Stream Type`.

* Issue **#1136** : Remove recursive chown from stroom and proxy docker entrypoint scripts.


## [v7.0-alpha.5] - 2019-06-12

* Fix YAML substitution.


## [v7.0-alpha.4] - 2019-06-11

* Update API paths


## [v7.0-alpha.3] - 2019-05-10

* Fix config


## [v7.0-alpha.2] - 2019-05-10

* Fix config

* Issue **#1134** : Proxy now requires feed name to always be supplied.

* Expose proxy api key in yaml config via SYNC_API_KEY

* Issue **#1130** : Change `start.sh` so it works when realpath is not installed.

* Issue **#1129** : Fixed stream download from the UI.

* Issue **#1119** : StreamDumpTool will now dump data to zip files containing all data and associated meta and context data. This now behaves the same way as downloading data from the UI and can be used as an input to proxy aggregation or uploaded manually.


## [v7.0-alpha.1] - 2019-04-23

* Fix config issue

* Fixed NPE created when using empty config sections.

* Issue **#1122** : Fixed hessian communication between stroom and stroom proxy used to establish feed receive status. Added restful endpoints for feed status to stroom and stroom proxy. Proxy will now be able to request feed status from upstream stroom or stroom proxy instances.

* Fixed incompatibility issues with MySQL 5.7 and 8.0.

* Added debug to help diagnose search failures

* Issue **#382** : Large zip files are now broken apart prior to proxy aggregation.

* Change start script to use absolute paths for jar, config and logs to distinguish stroom and proxy instances.

* Issue **#1116** : Better implementation of proxy aggregation.

* Issue **#1116** : Changed the way tasks are executed to ensure thread pools expand to the maximum number of threads specified rather than just queueing all tasks and only providing core threads.

* Remove full path from file in sha256 hash file release artifact.

* Issue **#1115** : Add missing super.startProcessing to AbstractKafkaProducerFilter.

* Improve exception handling and logging in RemoteDataSourceProvider. Now the full url is included in dashboard connection errors.

* Change Travis build to generate sha256 hashes for release zip/jars.

* Uplift the visualisations content pack to v3.2.1

* Issue **#1100** : Fix incorrect sort direction being sent to visualisations.

* Add guard against race condition

* Add migration script to remove property `stroom.node.status.heapHistogram.jMapExecutable`.

* Uplift base docker image to openjdk:8u191-jdk-alpine3.9, reverting back to JDK for access to diagnostic tools.

* Issue **#1084** : Change heap histogram statistics to java MBean approach rather than jmap binary. Remove stroom.node.status.heapHistogram.jMapExecutable property.

* Improve resource for setting user's status

* Issue **#1079** : Improved the logging of permission errors encountered during stream processing

* Issue **#1058** : Added property `stroom.pipeline.parser.secureProcessing` to enable/disable the XML secure processing feature.

* Issue **#1062** : Add env var for UI path

* Uplift distribution visualisation content pack to v3.1.0

* Add transform_user_extract.py, for pre-6.0 to 6.0 user migration

* Issue **#1059** : Fix guice errors on stroom-proxy startup.

* Issue **#1010** : Improve distribution start/stop/etc scripts by adding monochrome switch and background log tailing.

* Issue **#1053** : Add API to disabled authorisation users

* Issue **#1042** : Improve error message for an ApiException when requesting a user's token.

* Issue **#1050** : Prevent creation of permission entries if key already exists.

* Issue **#1015** : Add sortDirections[] and keySortDirection to visualisation data object to fix sorting in the visualisations.

* Issue **#1019** : Fix visualisations settings dialog so you can un-set text and list controls.

* Issue **#1041** : Add a healthcheck to Stroom to alert for API key expiry

* Issue **#1040** : Fix for visualisations that do not require nested data.

* Issue **#1036** : Fix for scrollbar position on explorer popup windows.

* Issue **#1037** : Updated `moment.js` for parsing/formatting dates and times.

* Issue **#1021** : Dashboard links now allow `{}` characters to be used without URL encoding.

* Issue **#1018** : Added Health Checks for the external connectors that are registered via plugins

* Issue **#1025** : Fixed ACE editor resize issue where horizontal scroll bar was not always correctly shown.

* Issue **#1025** : Updated ACE editor to v1.4.2.

* Issue **#1022** : Added `Contains` condition to all search expression fields so that regex terms can be used.

* Issue **#1024** : Superseded output helper no longer expects initialisation in all cases.

* Issue **#1021** : Multiple changes to improve vis, dashboard and external linking in Stroom.

* Issue **#1019** : Fix visualisations settings dialog so you can un-set text and list controls.

* Issue **#986** : Fix direct dashboard links.

* Issue **#1006** : Added Exception Mapper for PermissionExceptions to return HTTP FORBIDDEN.

* Issue **#1012** : Fix for NPE caused when checking if an output is superseded.

* Issue **#1011** : Old UI versions running in browsers often cause Stroom to throw an NPE as it can't find the appropriate GWT serialisation policy. Stroom will no longer throw an NPE but will report an `IncompatibleRemoteServiceException` instead. This is the default GWT behaviour.

* Issue **#1007** : Max visualisation results are now limited by default to the maximum number of results defined for the first level of the parent table. This can be further limited by settings in the visualisation.

* Issue **#1004** : Table cells now support multiple links.

* Issue **#1001** : Changed link types to `tab`, `dialog`, `dashboard`, `browser`.

* Issue **#1001** : Added dashboard link option to link to a dashboard from within a vis, e.g. `stroomLink(d.name, 'type=Dashboard&uuid=<TARGET_DASHBOARD_UUID>&params=userId%3D' + d.name, 'DASHBOARD')`.

* Issue **#1001** : Added dashboard link option to link to a dashboard using the `DASHBOARD` target name, e.g. `link(${UserId}, concat('type=Dashboard&uuid=<TARGET_DASHBOARD_UUID>', ${UserId}), '', 'DASHBOARD')`.

* Issue **#1002** : Popup dialogs shown when clicking dashboard hyperlinks are now resizable.

* Issue **#993** : Moving documents in the explorer no longer affects items that are being edited as they are not updated in the process.

* Issue **#996** : Updated functions in dashboard function picker.

* Issue **#981** : Fixed dashboard deletion

* Issue **#989** : Upgraded stroom-expression to v1.4.13 to add new dashboard `link` function.

* Issue **#988** : Changed `generate-url` XSLT function to `link` so it matches the dashboard expression. Changed the parameters to create 4 variants of the function to make creation of simple links easier.

* Issue **#980** : Fix for NPE when fetching dependencies for scripts.

* Issue **#978** : Re-ordering the fields in stream data source

* Issue **gchq/stroom-content#31** : Uplift stroom-logs content pack to v2.0-alpha.5.

* Issue **#982** : Stop proxy trying to health check the content syncing if it isn't enabled.

* Change error logging in ContentSyncService to log stack trace

* Uplift send_to_stroom.sh in the distribution to v2.0

* Issue **#973** : Export servlet changed to a Resource API, added permission check, improved error responses.

* Issue **#969** : The code now suppresses errors for index shards being locked for writing as it is expected. We now lock shards using maps rather than the file system as it is more reliable between restarts.

* Issue **#941** : Internal Meta Stats are now being written

* Issue **#970** : Add stream type of `Records` for translated stroom app events.

* Issue **#966** : Proxy was always reporting zero bytes for the request content in the receive log.

* Issue **#938** : Fixed an NPE in authentication session state.

* Change the proxy yaml configuration for the stack to add `remotedn` and `remotecertexpiry` headers to the receive log

* Change logback archived logs to be gzip compressed for stroom and proxy

* Uplift stroom-logs content pack to v2.0-alpha.3

* Uplift send_to_stroom script to v1.8.1

* Issue **#324** : Changed XML serialisation so that forbidden XML characters U+FFFE and U+FFFF are not written. Note that these characters are not even allowed as character references so they are ignored entirely.

* Issue **#945** : More changes to fix some visualisations only showing 10 data points.

* Issue **#945** : Visualisations now show an unlimited number of data points unless constrained by their parent table or their own maximum value setting.

* Issue **#948** : Catching Spring initialisation runtime errors and ensuring they are logged.

* Add `set_log_levels.sh` script to the distribution

* Uplift visualisations content pack to v3.0.6 in the gradle build

* Issue **#952** : Remote data sources now execute calls within the context of the user for the active query. As a result all running search `destroy()` calls will now be made as the same user that initiated the search.

* Issue **#566** : Info and warning icons are now displayed in stepping screen when needed.

* Issue **#923** : Dashboard queries will now terminate if there are no index shards to search.

* Issue **#959** : Remove Material UI from Login and from password management pages

* Issue **#933** : Add health check for password resets

* Issue **#929** : Add more comprehensive password validation

* Issue **#876** : Fix password reset issues

* Issue **#768** : Preventing deletion of /store in empty volumes

* Issue **#939** : Including Subject DN in receive.log

* Issue **#940** : Capturing User DN and cert expiry on DW terminated SSL

* Issue **#744** : Improved reporting of error when running query with no search extraction pipeline

* Issue **#134** : Copy permissions from parent button

* Issue **#688** : Cascading permissions when moving/copying folder into a destination

* Issue **#788** : Adding DocRef and IsDocRef to stroom query to allow doc ref related filtering. Migration of stream filters uses this.

* Issue **#936** : Add conversion of header `X-SSL-Client-V-End` into `RemoteCertExpiry`, translating date format in the process.

* Issue **#953** : Fixed NPE.

* Issue **#947** : Fixed issue where data retention policy contains incorrect field names.

* Remove Material UI from the Users and API Keys pages

* Add content packs to stroom distribution

* Change distribution to use send_to_stroom.sh v1.7

* Updated stroom expression to v1.4.12 to improve handling or errors values and add new type checking functions `isBoolean()`, `isDouble()`, `isError()`, `isInteger()`, `isLong()`, `isNull()`, `isNumber()`, `isString()`, `isValue()`. Testing equality of null with `x=null()` is no longer valid and must be replaced with `isNull(x)`.

* Issue **#920** : Fix error handling for sql stats queries

* Remove log sending cron process from docker images (now handled by stroom-log-sender).

* Issue **#924** : The `FindReplaceFilter` now records the location of errors.

* Issue **#939** : Added `remotedn` to default list of keys to include in `receive.log`.

* Add git_tag and git_commit labels to docker images

* Uplift stroom-logs content pack in docker image to` v2.0-alpha.2`

* Stop truncation of `logger` in logback console logs

* Issue **#921** : Renaming open documents now correctly changes their tab name. Documents that are being edited now prevent the rename operation until they are saved.

* Issue **#922** : The explorer now changes the selection on a right click if the item clicked is not already selected (could be part of a multi select).

* Issue **#903** : Feed names can now contain wildcard characters when filtering in the data browser.

* Add API to allow creation of an internal Stroom user.

* Fix logger configuration for SqlExceptionHelper

* Add template-pipelines and standard-pipelines content packs to docker image

* Issue **#904** : The UI now shows dictionary names in expressions without the need to enter edit mode.

* Updated ACE editor to v1.4.1.

* Add colours to console logs in docker.

* Issue **#869** : Delete will now properly delete all descendant nodes and documents when deleting folders but will not delete items from the tree if they cannot be deleted, e.g. feeds that have associated data.

* Issue **#916** : You can no longer export empty folders or import nothing.

* Issue **#911** : Changes to feeds and pipelines no longer clear data browsing filters.

* Issue **#907** : Default volumes are now created as soon as they are needed.

* Issue **#910** : Changes to index settings in the UI now register as changes and enable save.

* Issue **#913** : Improve FindReplaceFilter to cope with more complex conditions.

* Change log level for SqlExceptionHelper to OFF, to stop expected exceptions from polluting the logs

* Fix invalid requestLog logFormat in proxy configuration

* Stop service discovery health checks being registered if stroom.serviceDiscovery.enabled=false

* Add fixed version of send_to_stroom.sh to release distribution

* Uplift docker base image for stroom & proxy to openjdk:8u181-jdk-alpine3.8

* Add a health check for getting a public key from the authentication service.

* Issue **#897** : Import no longer attempts to rename or move existing items but will still update content.

* Issue **#902** : Improved the XSLT `format-date` function to better cope with week based dates and to default values to the stream time where year etc are omitted.

* Issue **#905** : Popup resize and move operations are now constrained to ensure that a popup cannot be dragged off screen or resized to be bigger than the current browser window size.

* Issue **#898** : Improved the way many read only aspects of the UI behave.

* Issue **#894** : The system now generates and displays errors to the user when you attempt to copy a feed.

* Issue **#896** : Extended folder `create` permissions are now correctly cached.

* Issue **#893** : You can now manage volumes without the `Manage Nodes` permission.

* Issue **#892** : The volume editor now waits for the node list to be loaded before opening.

* Issue **#889** : Index field editing in the UI now works correctly.

* Issue **#891** : `StreamAppender` now keeps track of it's own record write count and no longer makes use of any other write counting pipeline element.

* Issue **#885** : Improved the way import works to ensure updates to entities are at least attempted when creating an import confirmation.

* Issue **#892** : Changed `Ok` to `OK`.

* Issue **#883** : Output streams are now immediately unlocked as soon as they are closed.

* Removed unnecessary OR operator that was being inserted into expressions where only a single child term was being used. This happened when reprocessing single streams.

* Issue **#882** : Splitting aggregated streams now works when using `FindReplaceFilter`. This functionality was previously broken because various reader elements were not passing the `endStream` event on.

* Issue **#881** : The find and replace strings specified for the `FindReplaceFilter` are now treated as unescaped Java strings and now support new line characters etc.

* Issue **#880** : Increased the maximum value a numeric pipeline property can be set to via the UI to 10000000.

* Issue **#888** : The dependencies listing now copes with external dependencies failing to provide data due to authentication issues.

* Issue **#890** : Dictionaries now show the words tab by default.

* Add admin healthchecks to stroom-proxy

* Add stroom-proxy docker image

* Refactor stroom docker images to reduce image size

* Add enabled flag to storing, forwarding and synching in stroom-proxy configuration

* Issue **#884** : Added extra fonts to stroom docker image to fix bug downloading xls search results.

* Issue **#879** : Fixed bug where reprocess and delete did not work if no stream status was set in the filter.

* Issue **#878** : Changed the appearance of stream filter fields to be more user friendly, e.g. `feedName` is now `Feed` etc.

* Issue **#809** : Changed default job frequency for `Stream Attributes Retention` and `Stream Task Retention` to `1d` (one day).

* Issue **#813** : Turned on secure processing feature for XML parsers and XML transformers so that external entities are not resolved. This prevents DoS attacks and gaining unauthorised access to the local machine.

* Issue **#871** : Fix for OptimisticLockException when processing streams.

* Issue **#872** : The parser cache is now automatically cleared when a schema changes as this can affect the way a data splitter parser is created.

* Add a health check for getting a public key from the authentication service.

* Issue **#897** : Import no longer attempts to rename or move existing items but will still update content.

* Issue **#902** : Improved the XSLT `format-date` function to better cope with week based dates and to default values to the stream time where year etc are omitted.

* Issue **#905** : Popup resize and move operations are now constrained to ensure that a popup cannot be dragged off screen or resized to be bigger than the current browser window size.

* Issue **#898** : Improved the way many read only aspects of the UI behave.

* Issue **#894** : The system now generates and displays errors to the user when you attempt to copy a feed.

* Issue **#896** : Extended folder `create` permissions are now correctly cached.

* Issue **#893** : You can now manage volumes without the `Manage Nodes` permission.

* Issue **#892** : The volume editor now waits for the node list to be loaded before opening.

* Issue **#889** : Index field editing in the UI now works correctly.

* Issue **#891** : `StreamAppender` now keeps track of it's own record write count and no longer makes use of any other write counting pipeline element.

* Issue **#885** : Improved the way import works to ensure updates to entities are at least attempted when creating an import confirmation.

* Issue **#892** : Changed `Ok` to `OK`.

* Issue **#883** : Output streams are now immediately unlocked as soon as they are closed.

* Removed unnecessary OR operator that was being inserted into expressions where only a single child term was being used. This happened when reprocessing single streams.

* Issue **#882** : Splitting aggregated streams now works when using `FindReplaceFilter`. This functionality was previously broken because various reader elements were not passing the `endStream` event on.

* Issue **#881** : The find and replace strings specified for the `FindReplaceFilter` are now treated as unescaped Java strings and now support new line characters etc.

* Issue **#880** : Increased the maximum value a numeric pipeline property can be set to via the UI to 10000000.

* Issue **#888** : The dependencies listing now copes with external dependencies failing to provide data due to authentication issues.

* Issue **#890** : Dictionaries now show the words tab by default.

* Add admin healthchecks to stroom-proxy

* Add stroom-proxy docker image

* Refactor stroom docker images to reduce image size

* Add enabled flag to storing, forwarding and synching in stroom-proxy configuration

* Issue **#884** : Added extra fonts to stroom docker image to fix bug downloading xls search results.

* Issue **#879** : Fixed bug where reprocess and delete did not work if no stream status was set in the filter.

* Issue **#878** : Changed the appearance of stream filter fields to be more user friendly, e.g. `feedName` is now `Feed` etc.

* Issue **#809** : Changed default job frequency for `Stream Attributes Retention` and `Stream Task Retention` to `1d` (one day).

* Issue **#813** : Turned on secure processing feature for XML parsers and XML transformers so that external entities are not resolved. This prevents DoS attacks and gaining unauthorised access to the local machine.

* Issue **#871** : Fix for OptimisticLockException when processing streams.

* Issue **#872** : The parser cache is now automatically cleared when a schema changes as this can affect the way a data splitter parser is created.

* Issue **#865** : Made `stroom.conf` location relative to YAML file when `externalConfig` YAML property is set.

* Issue **#867** : Added an option `showReplacementCount` to the find replace filter to choose whether to report total replacements on process completion.

* Issue **#867** : Find replace filter now creates an error if an invalid regex is used.

* Issue **#855** : Further fixes for stepping data that contains a BOM.

* Changed selected default tab for pipelines to be `Data`.

* Issue **#860** : Fixed issue where stepping failed when using any sort of input filter or reader before the parser.

* Issue **#867** : Added an option `showReplacementCount` to the find replace filter to choose whether to report total replacements on process completion.

* Improved Stroom instance management scripts

* Add contentPack import

* Fix typo in Dockerfile

* Issue **#859** : Change application startup to keep retrying when establishing a DB connection except for certain connection errors like access denied.

* Issue **#730** : The `System` folder now displays data and processors. This is a bug fix related to changing the default initial page for some document types.

* Issue **#854** : The activity screen no longer shows a permission error when shown to non admin users.

* Issue **#853** : The activity chooser will no longer display on startup if activity tracking is not enabled.

* Issue **#855** : Fixed stepping data that contains a BOM.

* Change base docker image to openjdk:8u171-jdk-alpine

* Improved loading of activity list prior to showing the chooser dialog.

* Issue **#852** : Fix for more required permissions when logging other 'find' events.

* Issue **#730** : Changed the default initial page for some document types.

* Issue **#852** : Fix for required permission when logging 'find' events.

* Changed the way the root pane loads so that error popups that appear when the main page is loading are not hidden.

* Issue **#851** : Added additional type info to type id when logging events.

* Issue **#848** : Fixed various issues related to stream processor filter editor.

* Issue **#815** : `stroom.pageTitle` property changed to `stroom.htmlTitle`.

* Issue **#732** : Added `host-address` and `host-name` XSLT functions.

* Issue **#338** : Added `splitAggregatedStreams` property to `StreamAppender`, `FileAppender` and `HDFSFileAppender` so that aggregated streams can be split into separate streams on output.

* Issue **#338** : Added `streamNo` path replacement variable for files to record the stream number within an aggregate.

* Added tests and fixed sorting of server tasks.

* Improved the way text input and output is buffered and recorded when stepping.

* The find and replace filter now resets the match count in between nested streams so that each stream is treated the same way, i.e. it can have the same number of text replacements.

* Added multiple fixes and improvements to the find and replace filter including limited support of input/output recording when stepping.

* Issue **#827** : Added `TextReplacementFilterReader` pipeline element.

* Issue **#736** : Added sorting to server tasks table.

* Inverted the behaviour of `disableQueryInfo` to now be `requireQueryInfo`.

* Issue **#596** : Rolling stream and file appenders can now roll on a cron schedule in addition to a frequency.

* The accept button now enabled on splash screen.

* Added additional event logging to stepping.

* An activity property with an id of `disableQueryInfo` can now be used to disable the query info popup on a per activity basis.

* Activity properties can now include the attributes `id`, `name`, `showInSelection` and `showInList` to determine their appearance and behaviour;

* Nested elements are now usable in the activity editor HTML.

* Record counts are now recorded on a per output stream basis even when splitting output streams.

* Splash presenter buttons are now always enabled.

* Fix background colour to white on activity pane.

* Changed `splitWhenBiggerThan` property to `rollSize` and added the property to the rolling appenders for consistency.

* Issue **#838** : Fix bug where calculation of written and read bytes was being accounted for twice due to the use of Java internal `FilterInputStream` and `FilterOutputStream` behaviour. This was leading to files being split at half od the expected size. Replaced Java internal classes with our own `WrappedInputStream` and `WrappedOutputStream` code.

* Issue **#837** : Fix bug to no longer try and record set activity events for null activities.

* Issue **#595** : Added stream appender and file appender property `splitWhenBiggerThan` to limit the size of output streams.

* Now logs activity change correctly.

* Add support for checkbox and selection control types to activity descriptions.

* Issue **#833** : The global property edit dialog can now be made larger.

* Fixed some issues in the activity manager.

* Issue **#722** : Change pipeline reference data loader to store its reference data in an off-heap disk backed LMDB store to reduce Java heap usage. See the `stroom.refloader.*` properties for configuration of the off-heap store.

* Issue **#794** : Automatically suggest a pipeline element name when creating it

* Issue **#792** : Preferred order of properties for Pipeline Elements

* Issue **824** : Fix for replace method in PathCreator also found in stroom proxy.

* Issue **#828** : Changed statistics store caches to 10 minute time to live so that they will definitely pick up new statistics store definitions after 10 minutes.

* Issue **#774** : Event logging now logs find stream criteria correctly so that feeds ids are included.

* Issue **#829** : Stroom now logs event id when viewing individual events.

* Added functionality to record actions against user defined activities.

* Added functionality to show a splash screen on login.

* Issue **#791** : Fixed broken equals method so query total row count gets updated correctly.

* Issue **#830** : Fix for API queries not returning before timing out.

* Issue **#824** : Fix for replace method in PathCreator also found in stroom proxy.

* Issue **#820** : Fix updating index shards so that they are loaded, updated and saved under lock.

* Issue **#819** : Updated `stroom-expression` to v1.4.3 to fix violation of contract exception when sorting search results.

* Issue **#817** : Increased maximum number of concurrent stream processor tasks to 1000 per node.

* Moved Index entities over to the new multi part document store.

* Moved Pipeline entities over to the new multi part document store.

* Moved both Statistic Store entity types over to the new multi part document store.

* Moved XSLT entities over to the new multi part document store.

* Moved Visualisation entities over to the new multi part document store.

* Moved Script entities over to the new multi part document store.

* Moved Dashboard entities over to the new multi part document store.

* Moved XmlSchema entities over to the new multi part document store.

* Moved TextConverter entities over to the new multi part document store.

* Modified the storage of dictionaries to use the new multi part document store.

* Changed the document store to hold multiple entries for a document so that various parts of a document can be written separately, e.g. the meta data about a dictionary and the dictionary text are now written as separate DB entries. Entries are combined during the serialisation/deserialisation process.

* Changed the import export API to use byte arrays to hold values rather than strings. *POSSIBLE BREAKING CHANGE*
Issue **gchq/stroom-expression#22** : Add `typeOf(...)` function to dashboard.

* Issue **#697** : Fix for reference data sometimes failing to find the appropriate effective stream due to the incorrect use of the effective stream cache. It was incorrectly configured to use a time to idle (TTI) expiry rather than a time to live (TTL) expiry meaning that heavy use of the cache would prevent the cached effective streams being refreshed.

* Issue **#806** : Fix for clearing previous dashboard table results if search results deliver no data.

* Issue **#805** : Fix for dashboard date time formatting to use local time zone.

* Issue **#803** : Fix for group key conversion to an appropriate value for visualisations.

* Issue **#802** : Restore lucene-backward-codecs to the build

* Issue **#800** : Add DB migration script 33 to replace references to the `Stream Type` type in the STRM_PROC_FILT table with `streamTypeName`.

* Issue **#798** : Add DB migration script 32 to replace references to the `NStatFilter` type in the PIPE table with `StatisticsFilter`.

* Fix data receipt policy defect

* Issue **#791** : Search completion signal is now only sent to the UI once all pending search result merges are completed.

* Issue **#795** : Import and export now works with appropriate application permissions. Read permission is required to export items and Create/Update permissions are required to import items depending on whether the update will create a new item or update an existing one.

* Improve configurabilty of stroom-proxy.

* Issue **#783** : Reverted code that ignored duplicate selection to fix double click in tables.

* Issue **#782** : Fix for NPE thrown when using CountGroups when GroupKey string was null due to non grouped child rows.

* Issue **#778** : Fix for text selection on tooltips etc in the latest version of Chrome.

* Uplift stroom-expression to v1.4.1

* Issue **#776** : Removal of index shard searcher caching to hopefully fix Lucene directory closing issue.

* Issue **#779** : Fix permissions defect.

* Issue **gchq/stroom-expression#22** : Add `typeOf(...)` function to dashboard.

* Issue **#766** : Fix NullPointerExceptions when downloading table results to Excel format.

* Issue **#770** : Speculative fix for memory leak in SQL Stats queries.

* Issue **#761** : New fix for premature truncation of SQL stats queries due to thread interruption.

* Issue **#748** : Fix build issue resulting from a change to SafeXMLFilter.

* Issue **#748** : Added a command line interface (CLI) in addition to headless execution so that full pipelines can be run against input files.

* Issue **#748** : Fixes for error output for headless mode.

* Issue **#761** : Fixed statistic searches failing to search more than once.

* Issue **#756** : Fix for state being held by `InheritableThreadLocal` causing objects to be held in memory longer than necessary.

* Issue **#761** : Fixed premature truncation of SQL stats queries due to thread interruption.

* Added `pipeline-name` and `put` XSLT functions back into the code as they were lost in a merge.

* Issue **#749** : Fix inability to query with only `use` privileges on the index.

* Issue **#613** : Fixed visualisation display in latest Firefox and Chrome.

* Added permission caching to reference data lookup.

* Updated to stroom-expression 1.3.1

    Added cast functions `toBoolean`, `toDouble`, `toInteger`, `toLong` and `toString`.
    Added `include` and `exclude` functions.
    Added `if` and `not` functions.
    Added value functions `true()`, `false()`, `null()` and `err()`.
    Added `match` boolean function.
    Added `variance` and `stDev` functions.
    Added `hash` function.
    Added `formatDate` function.
    Added `parseDate` function.
    Made `substring` and `decode` functions capable of accepting functional parameters.
    Added `substringBefore`, `substringAfter`, `indexOf` and `lastIndexOf` functions.
    Added `countUnique` function.

* Issue **#613** : Fixed visualisation display in latest Firefox and Chrome.

* Issue **#753** : Fixed script editing in UI.

* Issue **#751** : Fix inability to query on a dashboard with only use+read rights.

* Issue **#719** : Fix creation of headless Jar to ensure logback is now included.

* Issue **#735** : Change the format-date xslt function to parse dates in a case insensitive way.

* Issue **#719** : Fix creation of headless Jar. Exclude gwt-unitCache folder from build JARs.

* Issue **#720** : Fix for Hessian serialisation of table coprocessor settings.

* Issue **#217** : Add an 'all/none' checkbox to the Explorer Tree's quick filter.

* Issue **#400** : Shows a warning when cascading folder permissions.

* Issue **#405** : Fixed quick filter on permissions dialog, for users and for groups. It will now match anywhere in the user or group name, not just at the start.

* Issue **#708** : Removed parent folder UUID from ExplorerActionHandler.

* Application security code is now implemented using lambda expressions rather than AOP. This simplifies debugging and makes the code easier to understand.

* Changed the task system to allow task threads to be interrupted from the task UI.

* Made changes to improve search performance by making various parts of search wait for interruptible conditions.

* Migrated code from Spring to Guice for managing dependency injection.

* Issue **#229** : When a user 'OKs' a folder permission change it can take a while to return. This disables the ok/cancel buttons while Stroom is processing the permission change.

* Issue **#405** : Fixed quick filter on permissions dialog, for users and for groups. It will now match anywhere in the user or group name, not just at the start.

* Issue **#588** : Fixed display of horizontal scrollbar on explorer tree in export, create, copy and move dialogs.

* Issue **#691** : Volumes now reload on edit so that the entities are no longer stale the second time they are edited.

* Issue **#692** : Properties now reload on edit so that the entities are no longer stale the second time they are edited.

* Issue **#703** : Removed logging of InterruptedException stack trace on SQL stat queries, improved concurrency code.

* Issue **#697** : Improved XSLT `Lookup` trace messages.

* Issue **#697** : Added a feature to trace XSLT `Lookup` attempts so that reference data lookups can be debugged.

* Issue **#702** : Fix for hanging search extraction tasks

* Issue **#701** : The search `maxDocIdQueueSize` is now 1000 by default.

* Issue **#700** : The format-date XSLT function now defaults years, months and days to the stream receipt time regardless of whether the input date pattern specifies them.

* Issue **#657** : Change SQL Stats query code to process/transform the data as it comes back from the database rather than holding the full resultset before processing. This will reduce memory overhead and improve performance.

* Issue **#634** : Remove excessive thread sleeping in index shard searching. Sleeps were causing a significant percentage of inactivity and increasing memory use as data backed up. Add more logging and logging of durations of chunks of code. Add an integration test for testing index searching for large data volumes.

* Issue **#698** : Migration of Processing Filters now protects against folders that have since been deleted

* Issue **#634** : Remove excessive thread sleeping in index shard searching. Sleeps were causing a significant percentage of inactivity and increasing memory use as data backed up. Add more logging and logging of durations of chunks of code. Add an integration test for testing index searching for large data volumes.

* Issue **#659** : Made format-date XSLT function default year if none specified to the year the data was received unless this would make the date later then the received time in which case a year is subtracted.

* Issue **#658** : Added a hashing function for XSLT translations.

* Issue **#680** : Fixed the order of streams in the data viewer to descending by date

* Issue **#679** : Fixed the editing of Stroom properties that are 'persistent'.

* Issue **#681** : Added dry run to check processor filters will convert to find stream criteria. Throws error to UI if fails.

* Issue **#676** : Fixed use of custom stream type values in expression based processing filters.

* Issue **#673** : Fixed issue with Stream processing filters that specify Create Time

* Issue **#675** : Fixed issue with datafeed requests authenticating incorrectly

* Issue **#666** : Fixed the duplicate dictionary issue in processing filter migrations, made querying more efficient too
* Database migration fixes and tools

* Issue **#668** : Fixed the issue that prevented editing of stroom volumes

* Issue **#669** : Elastic Index Filter now uses stroomServiceUser to retrieve the index config from the Query Elastic service.

* Minor fix to migrations

* Add logging to migrations

* Add logging to migrations

* Issue **#651** : Removed the redundant concept of Pipeline Types, it's half implementation prevented certain picker dialogs from working.

* Issue **#481** : Fix handling of non-incremental index queries on the query API. Adds timeout option in request and blocking code to wait for the query to complete. Exit early from wait loops in index/event search.

* Issue **#626** : Fixed issue with document settings not being persisted

* Issue **#621** : Changed the document info to prevent requests for multi selections

* Issue **#620** : Copying a directory now recursively copies it's contents, plus renaming copies is done more intelligently.

* Issue **#546** : Fixed race conditions with the Explorer Tree, it was causing odd delays to population of the explorer in various places.

* Issue **#495** : Fixed the temporary expansion of the Explorer Tree caused by filtering

* Issue **#376** : Welcome tab details fixed since move to gradle

* Issue **#523** : Changed permission behaviours for copy and move to support `None`, `Source`, `Destination` and `Combined` behaviours. Creating new items now allows for `None` and `Destination` permission behaviours. Also imported items now receive permissions from the destination folder. Event logging now indicates the permission behaviour used during copy, move and create operations.

* Issue **#480** : Change the downloaded search request API JSON to have a fetch type of ALL.

* Issue **#623** : Fixed issue where items were being added to sublist causing a stack overflow exception during data retention processing.

* Issue **#617** : Introduced a concept of `system` document types that prevents the root `System` folder type from being created, copied, deleted, moved, renamed etc.

* Issue **#622** : Fix incorrect service discovery based api paths, remove authentication and authorisation from service discovery

* Issue **#568** : Fixed filtering streams by pipeline in the pipeline screen.

* Issue **#565** : Fixed authorisation issue on dashboards.

* Issue **#592** : Mount stroom at /stroom.

* Issue **#608** : Fixed stream grep and stream dump tools and added tests to ensure continued operation.

* Issue **#603** : Changed property description from `tags` to `XML elements` in `BadTextXMLFilterReader`.

* Issue **#600** : Added debug to help diagnose cause of missing index shards in shard list.

* Issue **#611** : Changed properties to be defined in code rather than Spring XML.

* Issue **#605** : Added a cache for retrieving user by name to reduce DB use when pushing users for each task.

* Issue **#610** : Added `USE INDEX (PRIMARY)` hint to data retention select SQL to improve performance.

* Issue **#607** : Multiple improvements to the code to ensure DB connections, prepared statements, result sets etc use try-with-resources constructs wherever possible to ensure no DB resources are leaked. Also all connections obtained from a data source are now returned appropriately so that connections from pools are reused.

* Issue **#602** : Changed the data retention rule table column order.

* Issue **#606** : Added more stroom properties to tune the c3P0 connection pool. The properties are prefixed by `stroom.db.connectionPool` and `stroom.statistics.sql.db.connectionPool`.

* Issue **#601** : Fixed NPE generated during index shard retention process that was caused by a shard being deleted from the DB at the same time as the index shard retention job running.

* Issue **#609** : Add configurable regex to replace IDs in heap histogram class names, e.g. `....$Proxy54` becomes `....$Proxy--ID-REMOVED--`

* Issue **#570** : Refactor the heap histogram internal statistics for the new InternalStatisticsReceiver

* Issue **#599** : DocumentServiceWriteAction was being used in the wrong places where EntityServiceSaveAction should have been used instead to save entities that aren't document entities.

* Issue **#593** : Fixed node save RPC call.

* Issue **#591** : Made the query info popup more configurable with a title, validation regex etc. The popup will now only be displayed when enabled and when a manual user action takes place, e.g. clicking a search button or running a parameterised execution with one or more queries.

* Added 'prompt' option to force the identity provider to ask for a login.

* Issue **#549** : Change to not try to connect to kafka when kafka is not configured and improve failure handling

* Issue **#573** : Fixed viewing folders with no permitted underlying feeds. It now correctly shows blank data screen, rather than System/Data.

* Issue **#150** : Added a feature to optionally require specification of search purpose.

* Issue **#572** : Added a feature to allow easy download of dictionary contents as a text file.

* Generate additional major and minor floating docker tags in travis build, e.g. v6-LATEST and v6.0-LATEST

* Change docker image to be based on openjdk:8u151-jre-alpine

* Added a feature to list dependencies for all document entities and indicate where dependencies are missing.

* Issue **#540** : Improve description text for stroom.statistics.sql.maxProcessingAge property

* Issue **#538** : Lists of items such as users or user groups were sometimes not being converted into result pages correctly, this is now fixed.

* Issue **#537** : Users without `Manage Policies` permission can now view streams.

* Issue **#522** : Selection of data retention rules now remains when moving rules up or down.

* Issue **#411** : When data retention rules are disabled they are now shown greyed out to indicate this.

* Issue **#536** : Fix for missing visualisation icons.

* Issue **#368** : Fixed hidden job type button on job node list screen when a long cron pattern is used.

* Issue **#507** : Added dictionary inheritance via import references.

* Issue **#554** : Added a `parseUri` XSLT function.

* Issue **#557** : Added dashboard functions to parse and output URI parts.

* Issue **#552** : Fix for NPE caused by bad XSLT during search data extraction.

* Issue **#560** : Replaced instances of `Files.walk()` with `Files.walkFileTree()`. `Files.walk()` throws errors if any files are deleted or are not accessible during the walk operation. This is a major issue with the Java design for walking files using Java 8 streams. To avoid this issue `Files.walkFileTree()` has now been used in place of `Files.walk()`.

* Issue **#567** : Changed `parseUri` to be `parse-uri` to keep it consistently named with respect to other XSLT functions. The old name `parseUri` still works but is deprecated and will be removed in a later version.

* Issue **#567** : The XSLT function `parse-uri` now correctly returns a `schemeSpecificPart` element rather than the incorrectly named `schemeSpecificPort`.

* Issue **#567** : The dashboard expression function `extractSchemeSpecificPortFromUri` has now been corrected to be called `extractSchemeSpecificPartFromUri`.

* Issue **#567** : The missing dashboard expression function `extractQueryFromUri` has been added.

* Issue **#571** : Streams are now updated to have a status of deleted in batches using native SQL and prepared statements rather than using the stream store.

* Issue **#559** : Changed CSS to allow table text selection in newer browsers.

* Issue **#574** : Fixed SQL debug trace output.

* Issue **#574** : Fixed SQL UNION code that was resulting in missing streams in the data browser when paging.

* Issue **#590** : Improved data browser performance by using a local cache to remember feeds, stream types, processors, pipelines etc while decorating streams.

* Issue **#150** : Added a property to optionally require specification of search purpose.

* New authentication flow based around OpenId

* New user management screens

* The ability to issue API keys

* Issue **#501** : Improve the database teardown process in integration tests to speed up builds

* Relax regex in build script to allow tags like v6.0-alpha.3 to be published to Bintray

* Add Bintray publish plugin to Gradle build

* Issue **#75** : Upgraded to Lucene 5.

* Issue **#135** : [BREAKING CHANGE] Removed JODA Time library and replaced with Java 7 Time API. This change breaks time zone output previously formatted with `ZZ` or `ZZZ`.

* Added XSLT functions generate-url and fetch-json

* Added ability to put clickable hyperlinks in Dashboard tables

* Added an HTTP appender.

* Added an appender for the proxy store.

* Issue **#412** : Fixed no-column table breakage

* Issue **#380** : Fixed build details on welcome/about

* Issue **#348** : Fixed new menu icons.

* Issue **98** : Fix premature trimming of results in the store

* Issue **360** : Fix inability to sort sql stats results in the dashboard table

* Issue **#550** : Fix for info message output for data retention.

* Issue **#551** : Improved server task detail for data retention job.

* Issue **#541** : Changed stream retention job descriptions.

* Issue **#553** : The data retention job now terminates if requested to do so and also tracks progress in a local temp file so a nodes progress will survive application restarts.

* Change docker image to use openjdk:8u151-jre-alpine as a base

* Issue **#539** : Fix issue of statistic search failing after it is imported

* Issue **#547** : Data retention processing is now performed in batches (size determined by `stroom.stream.deleteBatchSize`). This change should reduce the memory required to process the data retention job.

* Issue **#541** : Marked old stream retention job as deprecated in description.

* Issue **#542** : Fix for lazy hibernate object initialisation when stepping cooked data.

* Issue **#524** : Remove dependency on stroom-proxy:stroom-proxy-repo and replaced with duplicated code from stroom-proxy-repo (commit b981e1e)

* Issue **#203** : Initial release of the new data receipt policy functionality.

* Issue **#202** : Initial release of the new data retention policy functionality.

* Issue **#521** : Fix for the job list screen to correct the help URL.

* Issue **#526** : Fix for XSLT functions that should return optional results but were being forced to return a single value.

* Issue **#527** : Fix for XSLT error reporting. All downstream errors were being reported as XSLT module errors and were
 hiding the underlying exception.

* Issue **#501** : Improve the database teardown process in integration tests to speed up builds.

* Issue **#511** : Fix NPE thrown during pipeline stepping by downstream XSLT.

* Issue **#521** : Fix for the job list screen to use the help URL system property for displaying context sensitive help.

* Issue **#511** : Fix for XSLT functions to allow null return values where a value cannot be returned due to an error etc.

* Issue **#515** : Fix handling of errors that occur before search starts sending.

* Issue **#506** : In v5 dashboard table filters were enhanced to allow parameters to be used in include/exclude filters. The implementation included the use of ` \ ` to escape `$` characters that were not to be considered part of a parameter reference. This change resulted in regular expressions requiring ` \ ` being escaped with additional ` \ ` characters. This escaping has now been removed and instead only `$` chars before `{` chars need escaping when necessary with double `$$` chars, e.g. use `$${something` if you actually want `${something` not to be replaced with a parameter.

* Issue **#505** : Fix the property UI so all edited value whitespace is trimmed

* Issue **#513** : Now only actively executing tasks are visible as server tasks

* Issue **#483** : When running stream retention jobs the transactions are now set to REQUIRE_NEW to hopefully ensure that the job is done in small batches rather than a larger transaction spanning multiple changes.

* Issue **#508** : Fix directory creation for index shards.

* Issue **#492** : Task producers were still not being marked as complete on termination which meant that the parent cluster task was not completing. This has now been fixed.

* Issue **#497** : DB connections obtained from the data source are now released back to the pool after use.

* Issue **#492** : Task producers were not being marked as complete on termination which meant that the parent cluster task was not completing. This has now been fixed.

* Issue **#497** : Change stream task creation to use straight JDBC rather than hibernate for inserts and use a configurable batch size (stroom.databaseMultiInsertMaxBatchSize) for the inserts.

* Issue **#502** : The task executor was not responding to shutdown and was therefore preventing the app from stopping gracefully.

* Issue **#476** : Stepping with dynamic XSLT or text converter properties now correctly falls back to the specified entity if a match cannot be found by name.

* Issue **#498** : The UI was adding more than one link between 'Source' and 'Parser' elements, this is now fixed.

* Issue **#492** : Search tasks were waiting for part of the data extraction task to run which was not checking for termination. The code for this has been changed and should now terminate when required.

* Issue **#494** : Fix problem of proxy aggregation never stopping if more files exist

* Issue **#490** : Fix errors in proxy aggregation due to a bounded thread pool size

* Issue **#484** : Remove custom finalize() methods to reduce memory overhead

* Issue **#475** : Fix memory leak of java.io.File references when proxy aggregation runs

* Issue **#470** : You can now correctly add destinations directly to the pipeline 'Source' element to enable raw streaming.

* Issue **#487** : Search result list trimming was throwing an illegal argument exception `Comparison method violates its general contract`, this should now be fixed.

* Issue **#488** : Permissions are now elevated to 'Use' for the purposes of reporting the data source being queried.

* Migrated to ehcache 3.4.0 to add options for off-heap and disk based caching to reduce memory overhead.

* Caches of pooled items no longer use Apache Commons Pool.

* Issue **#401** : Reference data was being cached per user to ensure a user centric view of reference data was being used. This required more memory so now reference data is built in the context of the internal processing user and then filtered during processing by user access to streams.

* The effective stream cache now holds 1000 items.

* Reduced the amount of cached reference data to 100 streams.

* Reduced the number of active queries to 100.

* Removed Ehcache and switched to Guava cache.

* Issue **#477** : Additional changes to ensure search sub tasks use threads fairly between multiple searches.

* Issue **#477** : Search sub tasks are now correctly linked to their parent task and can therefore be terminated by terminating parent tasks.

* Issue **#425** : Changed string replacement in pipeline migration code to use a literal match

* Issue **#469** : Add Heap Histogram internal statistics for memory use monitoring

* Issue **#463** : Made further improvements to the index shard writer cache to improve performance.

* Issue **#448** : Some search related tasks never seem to complete, presumably because an error is thrown at some point and so their callbacks do not get called normally. This fix changes the way task completion is recorded so that it isn't dependant on the callbacks being called correctly.

* Issue **#464** : When a user resets a password, the password now has an expiry date set in the future determined by the password expiry policy. Password that are reset by email still expire immediately as expected.

* Issue **#462** : Permission exceptions now carry details of the user that the exception applies to. This change allows error logging to record the user id in the message where appropriate.

* Issue **#463** : Many index shards are being corrupted which may be caused by insufficient locking of the shard writers and readers. This fix changes the locking mechanism to use the file system.

* Issue **#451** : Data paging was allowing the user to jump beyond the end of a stream whereby just the XML root elements were displayed. This is now fixed by adding a constraint to the page offset so that the user cannot jump beyond the last record. Because data paging assumes that segmented streams have a header and footer, text streams now include segments after a header and before a footer, even if neither are added, so that paging always works correctly regardless of the presence of a header or footer.

* Issue **#461** : The stream attributes on the filter dialog were not sorted alphabetically, they now are.

* Issue **#460** : In some instances error streams did not always have stream attributes added to them for fatal errors. This mainly occurred in instances where processing failed early on during pipeline creation. An error was recorded but stream attributes were not added to the meta data for the error stream. Processing now ensures that stream attributes are recorded for all error cases.

* Issue **#442** : Remove 'Old Internal Statistics' folder, improve import exception handling

* Issue **#457** : Add check to import to prevent duplicate root level entities

* Issue **#444** : Fix for segment markers when writing text to StreamAppender.

* Issue **#447** : Fix for AsyncSearchTask not being displayed as a child of EventSearchTask in the server tasks view.

* Issue **#421** : FileAppender now causes fatal error where no output path set.

* Issue **#427** : Pipelines with no source element will now only treat a single parser element as being a root element for backwards compatibility.

* Issue **#420** : Pipelines were producing errors in the UI when elements were deleted but still had properties set on them. The pipeline validator was attempting to set and validate properties for unknown elements. The validator now ignores properties and links to elements that are undeclared.

* Issue **#420** : The pipeline model now removes all properties and links for deleted elements on save.

* Issue **#458** : Only event searches should populate the `searchId`. Now `searchId` is only populated when a stream processor task is created by an event search as only event searches extract specific records from the source stream.

* Issue **#437** : The event log now includes source in move events.

* Issue **#419** : Fix multiple xml processing instructions appearing in output.

* Issue **#446** : Fix for deadlock on rolling appenders.

* Issue **#444** : Fix segment markers on RollingStreamAppender.

* Issue **#426** : Fix for incorrect processor filters. Old processor filters reference `systemGroupIdSet` rather than `folderIdSet`. The new migration updates them accordingly.

* Issue **#429** : Fix to remove `usePool` parser parameter.

* Issue **#439** : Fix for caches where elements were not eagerly evicted.

* Issue **#424** : Fix for cluster ping error display.

* Issue **#441** : Fix to ensure correct names are shown in pipeline properties.

* Issue **#433** : Fixed slow stream queries caused by feed permission restrictions.

* Issue **#385** : Individual index shards can now be deleted without deleting all shards.

* Issue **#391** : Users needed `Manage Processors` permission to initiate pipeline stepping. This is no longer required as the 'best fit' pipeline is now discovered as the internal processing user.

* Issue **#392** : Inherited pipelines now only require 'Use' permission to be used instead of requiring 'Read' permission.

* Issue **#394** : Pipeline stepping will now show errors with an alert popup.

* Issue **#396** : All queries associated with a dashboard should now be correctly deleted when a dashboard is deleted.

* Issue **#393** : All caches now cache items within the context of the current user so that different users do not have the possibility of having problems caused by others users not having read permissions on items.

* Issue **#358** : Schemas are now selected from a subset matching the criteria set on SchemaFilter by the user.

* Issue **#369** : Translation stepping wasn't showing any errors during stepping if a schema had an error in it.

* Issue **#364** : Switched index writer lock factory to a SingleInstanceLockFactory as index shards are accessed by a single process.

* Issue **#363** : IndexShardWriterCacheImpl now closes and flushes writers using an executor provided by the TaskManager. Writers are now also closed in LRU order when sweeping up writers that exceed TTL and TTI constraints.

* Issue **#361** : Information has been added to threads executing index writer and index searcher maintenance tasks.

* Issue **#356** : Changed the way index shard writers are cached to improve indexing performance and reduce blocking.

* Issue **#353** : Reduced expected error logging to debug.

* Issue **#354** : Changed the way search index shard readers get references to open writers so that any attempt to get an open writer will not cause, or have to wait for, a writer to close.

* Issue **#351** : Fixed ehcache item eviction issue caused by ehcache internally using a deprecated API.

* Issue **#347** : Added a 'Source' node to pipelines to establish a proper root for a pipeline rather than an assumed one based on elements with no parent.

* Issue **#350** : Removed 'Advanced Mode' from pipeline structure editor as it is no longer very useful.

* Issue **#349** : Improved index searcher cache to ensure searchers are not affected by writers closing.

* Issue **#342** : Changed the way indexing is performed to ensure index readers reference open writers correctly.

* Issue **#346** : Improved multi depth config content import.

* Issue **#328** : You can now delete corrupt shards from the UI.

* Issue **#343** : Fixed login expiry issue.

* Issue **#345** : Allowed for multi depth config content import.

* Issue **#341** : Fixed arg in SQL.

* Issue **#340** : Fixed headless and corresponding test.

* Issue **#333** : Fixed event-logging version in build.

* Issue **#334** : Improved entity sorting SQL and separated generation of SQL and HQL to help avoid future issues.

* Issue **#335** : Improved user management

* Issue **#337** : Added certificate auth option to export servlet and disabled the export config feature by default.

* Issue **#337** : Added basic auth option to export servlet to complement cert based auth.

* Issue **#332** : The index shard searcher cache now makes sure to get the current writer needed for the current searcher on open.

* Issue **#322** : The index cache and other caching beans should now throw exceptions on `get` that were generated during the creation of cached items.

* Issue **#325** : Query history is now cleaned with a separate job. Also query history is only recorded for manual querying, i.e. not when query is automated (on open or auto refresh). Queries are now recorded on a dashboard + query component basis and do not apply across multiple query components in a dashboard.

* Issue **#323** : Fixed an issue where parser elements were not being returned as 'processors' correctly when downstream of a reader.

* Issue **#322** : Index should now provide a more helpful message when an attempt is made to index data and no volumes have been assigned to an index.

* Issue **#316** : Search history is now only stored on initial query when using automated queries or when a user runs a query manually. Search history is also automatically purged to keep either a specified number of items defined by `stroom.query.history.itemsRetention` (default 100) or for a number of days specified by `stroom.query.history.daysRetention` (default 365).

* Issue **#317** : Users now need update permission on an index plus 'Manage Index Shards' permission to flush or close index shards. In addition to this a user needs delete permission to delete index shards.

* Issue **#319** : SaveAs now fetches the parent folder correctly so that users can copy items if they have permission to do so.

* Issue **#311** : Fixed request for `Pipeline` in `meta` XSLT function. Errors are now dealt with correctly so that the XSLT will not fail due to missing meta data.

* Issue **#313** : Fixed case of `xmlVersion` property on `InvalidXMLCharFilterReader`.

* Issue **#314** : Improved description of `tags` property in `BadTextXMLFilterReader`.

* Issue **#307** : Made some changes to avoid potential NPE caused by session serialisation.

* Issue **#306** : Added a stroom `meta` XSLT function. The XSLT function now exposes `Feed`, `StreamType`, `CreatedTime`, `EffectiveTime` and `Pipeline` meta attributes from the currently processing stream in addition to any other meta data that might apply. To access these meta data attributes of the current stream use `stroom:meta('StreamType')` etc. The `feed-attribute` function is now an alias for the `meta` function and should be considered to be deprecated.

* Issue **#303** : The stream delete job now uses cron in preference to a frequency.

* Issue **#152** : Changed the way indexing is performed so that a single indexer object is now responsible for indexing documents and adding them to the appropriate shard.

* Issue **#179** : Updated Saxon-HE to version 9.7.0-18 and added XSLTFilter option to `usePool` to see if caching might be responsible for issue.

* Issue **#288** : Made further changes to ensure that the IndexShardWriterCache doesn't try to reuse an index shard that has failed when adding any documents.

* Issue **#295** : Made the help URL absolute and not relative.

* Issue **#293** : Attempt to fix mismatch document count error being reported when index shards are opened.

* Issue **#292** : Fixed locking for rolling stream appender.

* Issue **#292** : Rolling stream output is no longer associated with a task, processor or pipeline to avoid future processing tasks from deleting rolling streams by thinking they are superseded.

* Issue **#292** : Data that we expect to be unavailable, e.g. locked and deleted streams, will no longer log exceptions when a user tries to view it and will instead return an appropriate message to the user in place of the data.

* Issue **#288** : The error condition 'Expected a new writer but got the same one back!!!' should no longer be encountered as the root cause should now be fixed. The original check has been reinstated so that processing will terminate if we do encounter this problem.

* Issue **#295** : Fixed the help property so that it can now be configured.

* Issue **#296** : Removed 'New' and 'Delete' buttons from the global property dialog.

* Issue **#279** : Fixed NPE thrown during proxy aggregation.

* Issue **#294** : Changing stream task status now tries multiple times to attempt to avoid a hibernate LockAcquisitionException.

* Issue **#287** : XSLT not found warnings property description now defaults to false.

* Issue **#261** : The save button is now only enabled when a dashboard or other item is made dirty and it is not read only.

* Issue **#286** : Dashboards now correctly save the selected tab when a tab is selected via the popup tab selector (visible when tabs are collapsed).

* Issue **#289** : Changed Log4J configuration to suppress logging from Hibernate SqlExceptionHandler for expected exceptions like constraint violations.

* Issue **#288** : Changed 'Expected a new writer...' fatal error to warning as the condition in question might be acceptable.

* Issue **#285** : Attempted fix for GWT RPC serialisation issue.

* Issue **#283** : Statistics for the stream task queue are now captured even if the size is zero.

* Issue **#226** : Fixed issue where querying an index failed with "User does not have the required permission (Manage Users)" message.

* Issue **#281** : Made further changes to cope with Files.list() and Files.walk() returning streams that should be closed with 'try with resources' construct.

* Issue **#224** : Removing an element from the pipeline structure now removes all child elements too.

* Issue **#282** : Users can now upload data with just 'Data - View' and 'Data - Import' application permissions, plus read permission on the appropriate feed.

* Issue **#199** : The explorer now scrolls selected items into view.

* Issue **#280** : Fixed 'No user is currently authenticated' issue when viewing jobs and nodes.

* Issue **#278** : The date picker now hides once you select a date.

* Issue **#281** : Directory streams etc are now auto closed to prevent systems running out of file handles.

* Issue **#263** : The explorer tree now allows you to collapse the root 'System' node after it is first displayed.

* Issue **#266** : The explorer tree now resets (clears and collapses all previously open nodes) and shows the currently selected item every time an explorer drop down in opened.

* Issue **#233** : Users now only see streams if they are administrators or have 'Data - View' permission. Non administrators will only see data that they have 'read' permission on for the associated feed and 'use' permission on for the associated pipeline if there is one.

* Issue **#265** : The stream filter now orders stream attributes alphabetically.

* Issue **#270** : Fixed security issue where null users were being treated as INTERNAL users.

* Issue **#270** : Improved security by pushing user tokens rather than just user names so that internal system (processing) users are clearly identifiable by the security system and cannot be spoofed by regular user accounts.

* Issue **#269** : When users are prevented from logging in with 'preventLogin' their failed login count is no longer incremented.

* Issue **#267** : The login page now shows the maintenance message.

* Issue **#276** : Session list now shows session user ids correctly.

* Issue **#201** : The permissions menu item is no longer available on the root 'System' folder.

* Issue **#176** : Improved performance of the explorer tree by increasing the size of the document permissions cache to 1M items and changing the eviction policy from LRU to LFU.

* Issue **#176** : Added an optimisation to the explorer tree that prevents the need for a server call when collapsing tree nodes.

* Issue **#273** : Removed an unnecessary script from the build.

* Issue **#277** : Fixed a layout issue that was causing the feed section of the processor filter popup to take up too much room.

* Issue **#274** : The editor pane was only returning the current user edited text when attached to the DOM which meant changes to text were ignored if an editor pane was not visible when save was pressed. This has now been fixed so that the current content of an editor pane is always returned even when it is in a detached state.

* Issue **#264** : Added created by/on and updated by/on info to pipeline stream processor info tooltips.

* Issue **#222** : Explorer items now auto expand when a quick filter is used.

* Issue **#205** : File permissions in distribution have now been changed to `0750` for directories and shell scripts and `0640` for all other files.

* Issue **#240** : Separate application permissions are now required to manage DB tables and tasks.

* Issue **#210** : The statistics tables are now listed in the database tables monitoring pane.

* Issue **#249** : Removed spaces between values and units.

* Issue **#237** : Users without 'Download Search Results' permission will no longer see the download button on the table component in a dashboard.

* Issue **#232** : Users can now inherit from pipelines that they have 'use' permissions on.

* Issue **#191** : Max stream size was not being treated as IEC value, e.g. Mebibytes etc.

* Issue **#235** : Users can now only view the processor filters that they have created if they have 'Manage Processors' permission unless they are an administrator in which case they will see all filters. Users without the 'Manage Processors' permission who are also not administrators will see no processor filters in the UI. Users with 'Manage Processors' permission who are not administrators will be able to update their own processor filters if they have 'update' permission on the associated pipeline. Administrators are able to update all processor filters.

* Issue **#212** : Changes made to text in any editor including those made with cut and paste are now correctly handled so that altered content is now saved.

* Issue **#247** : The editor pane now attempts to maintain the scroll position when formatting content.

* Issue **#251** : Volume and memory statistics are now recorded in bytes and not MiB.

* Issue **#243** : The error marker pane should now discover and display all error types even if they are preceded by over 1000 warnings.

* Issue **#254** : Fixed search result download.

* Issue **#209** : Statistics are now queryable in a dashboard if a user has 'use' permissions on a statistic.

* Issue **#255** : Fixed issue where error indicators were not being shown in the schema validator pane because the text needed to be formatted so that it spanned multiple lines before attempting to add annotations.

* Issue **#257** : The dashboard text pane now provides padding at the top to allow for tabs and controls.

* Issue **#174** : Index shard checking is now done asynchronously during startup to reduce startup time.

* Issue **#225** : Fixed NPE that was caused by processing instruction SAX events unexpectedly being fired by Xerces before start document events. This looks like it might be a bug in Xerces but the code now copes with the unexpected processing instruction event anyway.

* Issue **#230** : The maintenance message can now be set with the property 'stroom.maintenance.message' and the message now appears as a banner at the top of the screen rather than an annoying popup. Non admin users can also be prevented from logging on to the system by setting the 'stroom.maintenance.preventLogin' property to 'true'.

* Issue **#155** : Changed password values to be obfuscated in the UI as 20 asterisks regardless of length.

* Issue **#188** : All of the writers in a pipeline now display IO in the UI when stepping.

* Issue **#208** : Schema filter validation errors are now shown on the output pane during stepping.

* Issue **#211** : Turned off print margins in all editors.

* Issue **#200** : The stepping presenter now resizes the top pane to fit the tree structure even if it is several elements high.

* Issue **#168** : Code and IO is now loaded lazily into the element presenter panes during stepping which prevents the scrollbar in the editors being in the wrong position.

* Issue **#219** : Changed async dispatch code to work with new lambda classes rather than callbacks.

* Issue **#221** : Fixed issue where `*.zip.bad` files were being picked up for proxy aggregation.

* Issue **#242** : Improved the way properties are injected into some areas of the code to fix an issue where 'stroom.maxStreamSize' and other properties were not being set.

* Issue **#241** : XMLFilter now ignores the XSLT name pattern if an empty string is supplied.

* Issue **#236** : 'Manage Cache Permission' has been changed to 'Manage Cache'.

* Issue **#219** : Made further changes to use lambda expressions where possible to simplify code.

* Issue **#231** : Changed the way internal statistics are created so that multiple facets of a statistic, e.g. Free & Used Memory, are combined into a single statistic to allow combined visualisation.

* Issue **#172** : Further improvement to dashboard L&F.

* Issue **#194** : Fixed missing Roboto fonts.

* Issue **#195** : Improved font weights and removed underlines from link tabs.

* Issue **#196** : Reordered fields on stream, relative stream, volume and server task tables.

* Issue **#182** : Changed the way dates and times are parsed and formatted and improved the datebox control L&F.

* Issue **#198** : Renamed 'INTERNAL_PROCESSING_USER' to 'INTERNAL'.

* Issue **#154** : Active tasks are now sortable by processor filter priority.

* Issue **#204** : Pipeline processor statistics now include 'Node' as a tag.

* Issue **#170** : Changed import/export to delegate import/export responsibility to individual services. Import/export now only works with items that have valid UUIDs specified.

* Issue **#164** : Reduced caching to ensure tree items appear as soon as they are added.

* Issue **#177** : Removed 'Meta Data-Bytes Received' statistic as it was a duplicate.

* Issue **#152** : Changed the way index shard creation is locked so that only a single shard should be fetched from the cache with a given shard key at any one time.

* Issue **#189** : You now have to click within a checkbox to select it within a table rather than just clicking the cell the checkbox is in.

* Issue **#186** : Data is no longer artificially wrapped with the insertion of new lines server side. Instead the client now receives the data and an option to soft wrap lines has been added to the UI.

* Issue **#167** : Fixed formatting of JavaScript and JSON.

* Issue **#175** : Fixed visibility of items by inferred permissions.

* Issue **#178** : Added new properties and corresponding configuration to connect and create a separate SQL statistics DB.

* Issue **#172** : Improved dashboard L&F.

* Issue **#169** : Improved L&F of tables to make better use of screen real estate.

* Issue **#191** : Mebibytes (multiples of 1024) etc are now used as standard throughout the application for both memory and disk sizes and have single letter suffixes (B, K, M, G, T).

* Issue **#173** : Fixed the way XML formatter deals with spaces in attribute values.

* Issue **#151** : Fixed meta data statistics. 'metaDataStatistics' bean was declared as an interface and not a class.

* Issue **#158** : Added a new global property 'stroom.proxy.zipFilenameDelimiter' to enable Stroom proxy repositories to be processed that have a custom file name pattern.

* Issue **#153** : Clicking tick boxes and other cell components in tables no longer requires the row to be selected first.

* Issue **#148** : The stream browsing UI no longer throws an error when attempting to clear markers from the error markers pane.

* Issue **#160** : Stream processing tasks are now created within the security context of the user that created the associated stream processor filter.

* Issue **#157** : Data is now formatted by the editor automatically on display.

* Issue **#144** : Old processing output will now be deleted when content is reprocessed even if the new processing task does not produce output.

* Issue **#159** : Fixed NPE thrown during import.

* Issue **#166** : Fixed NPE thrown when searching statistics.

* Issue **#165** : Dashboards now add a query and result table from a template by default on creation. This was broken when adding permission inheritance to documents.

* Issue **#162** : The editor annotation popup now matches the style of other popups.

* Issue **#163** : Imported the Roboto Mono font to ensure consistency of the editor across platforms.

* Issue **#143** : Stroom now logs progress information about closing index shard writers during shutdown.

* Issue **#140** : Replaced code editor to improve UI performance and add additional code formatting & styling options.

* Issue **#146** : Object pool should no longer throw an error when abandoned objects are returned to the pool.

* Issue **#142** : Changed the way permissions are cached so that changes to permissions provide immediate access to documents.

* Issue **#123** : Changed the way entity service result caching works so that the underlying entity manager is cached instead of individual services. This allows entity result caching to be performed while still applying user permissions to cached results.

* Issue **#156** : Attempts to open items that that user does not have permission to open no longer show an error and spin the progress indicator forever, instead the item will just not open.

* Issue **#141** : Improved log output during entity reference migration and fixed statistic data source reference migration.

* Issue **#127** : Entity reference replacement should now work with references to 'StatisticsDataSource'.

* Issue **#125** : Fixed display of active tasks which was broken by changes to the task summary table selection model.

* Issue **#121** : Fixed cache clearing.

* Issue **#122** : Improved the look of the cache screen.

* Issue **#106** : Disabled users and groups are now displayed with greyed out icon in the UI.

* Issue **#132** : The explorer tree is now cleared on login so that users with different permissions do not see the previous users items.

* Issue **#128** : Improved error handling during login.

* Issue **#130** : Users with no permissions are no longer able to open folders including the root System folder to attempt data browsing.

* Issue **#120** : Entity chooser now treats 'None' as a special root level explorer node so that it can be selected in the same way as other nodes, e.g. visibly selected and responsive to double click.

* Issue **#129** : Fixed NPE.

* Issue **#119** : User permissions dialog now clears permissions when a user or group is deleted.

* Issue **#115** : User permissions on documents can now be inherited from parent folders on create, copy and move.

* Issue **#109** : Added packetSize="65536" property to AJP connector in server.xml template.

* Issue **#100** : Various list of items in stroom now allow multi selection for add/remove purposes.

* Issue **#112** : Removed 'pool' monitoring screen as all pools are now caches of one form or another.

* Issue **#105** : Users were not seeing 'New' menu for folders that they had some create child doc permissions for. This was due to DocumentType not implementing equals() and is now fixed.

* Issue **#111** : Fixed query favourites and history.

* Issue **#91** : Only CombinedParser was allowing code to be injected during stepping. Now DSParser and XMLFragmentParser support code injection during stepping.

* Issue **#107** : The UI now only shows new pipeline element items on the 'Add' menu that are allowed children of the selected element.

* Issue **#113** : User names are now validated against a regex specified by the 'stroom.security.userNamePattern' property.

* Issue **#116** : Rename is now only possible when a single explorer item is selected.

* Issue **#114** : Fixed selection manager so that the explorer tree does not select items when a node expander is clicked.

* Issue **#65** : Selection lists are now limited to 300px tall and show scrollbars if needed.

* Issue **#50** : Defaults table result fields to use local time without outputting the timezone.

* Issue **#15** : You can now express time zones in dashboard query expressions or just omit a time zone to use the locale of the browser.

* Issue **#49** : Dynamic XSLT selection now works with pipeline stepping.

* Issue **#63** : Entity selection control now shows current entity name even if it has changed since referencing entity was last saved.

* Issue **#70** : You can now select multiple explorer rows with ctrl and shift key modifiers and perform bulk actions such as copy, move, rename and delete.

* Issue **#85** : findDelete() no longer tries to add ORDER BY condition on UPDATE SQL when deleting streams.

* Issue **#89** : Warnings should now be present in processing logs for reference data lookups that don't specify feed or stream type. This was previously throwing a NullPointerException.

* Issue **#90** : Fixed entity selection dialog used outside of drop down selection control.

* Issue **#88** : Pipeline reference edit dialog now correctly selects the current stream type.

* Issue **#77** : Default index volume creation now sets stream status to INACTIVE rather than CLOSED and stream volume creation sets index status to INACTIVE rather than CLOSED.

* Issue **#93** : Fixed code so that the 'Item' menu is now visible.

* Issue **#97** : Index shard partition date range creation has been improved.

* Issue **#94** : Statistics searches now ignore expression terms with null or empty values so that the use of substitution parameters can be optional.

* Issue **#87** : Fixed explorer scrolling to the top by disabling keyboard selection.

* Issue **#104** : 'Query' no longer appears as an item that a user can allow 'create' on for permissions within a folder.

* Issue **#103** : Added 10 years as a supported data retention age.

* Issue **#86** : The stream delete button is now re-enabled when new items are selected for deletion.

* Issue **#81** : No exception will now be thrown if a client rejects a response for an EntityEvent.

* Issue **#79** : The client node no longer tries to create directories on the file system for a volume that may be owned by another node.

* Issue **#92** : Error summaries of multiple types no longer overlap each other at the top of the error markers list.

* Issue **#64** : Fixed Hessian serialisation of 'now' which was specified as a ZonedDateTime which cannot be serialised. This field is now a long representing millseconds since epoch.

* Issue **#62** : Task termination button is now enabled.

* Issue **#60** : Fixed validation of stream attributes prior to data upload to prevent null pointer exception.

* Issue **#9** : Created a new implementation of the expression parser that improved expression tokenisation and deals with BODMAS rules properly.

* Issue **#36** : Fixed and vastly improved the configuration of email so that more options can be set allowing for the use of other email services requiring more complex configuration such as gmail.

* Issue **#24** : Header and footer strings are now unescaped so that character sequences such as '\n' are translated into single characters as with standard Java strings, e.g. '\n' will become a new line and '\t' a tab.

* Issue **#40** : Changed Stroom docker container to be based on Alpine linux to save space

* Issue **#40** : Auto import of content packs on Stroom startup and added default content packs into the docker build for Stroom.

* Issue **#30** : Entering stepping mode was prompting for the pipeline to step with but also auto selecting a pipeline at the same time and entering stepping immediately.

* Dashboard auto refresh is now limited to a minimum interval of 10 seconds.

* Issue **#31** : Pipeline stepping was not including user changes immediately as parsers and XSLT filters were using cached content when they should have been ignoring the cache in stepping mode.

* Issue **#27** : Stroom now listens to window closing events and asks the user if they really want to leave the page. This replaces the previous crude attempts to block keys that affected the history or forced a browser refresh.

* Issue **#2** : The order of fields in the query editor is now alphabetical.

* Issue **#3** : When a filter is active on a dashboard table column, a filter icon now appears to indicate this.

* Issue **#5** : Replace() and Decode() dashboard table expression functions no longer ignore cells with null values.

* Issue **#7** : Dashboards are now able to query on open.

* Issue **#8** : Dashboards are now able to re-query automatically at fixed intervals.

* Updated GWT to v2.8.0 and Gin to v2.1.2.

* Issue **#12** : Dashboard queries can now evaluate relative date/time expressions such as now(), hour() etc. In addition to this the expressions also allow the addition or subtraction of durations, e.g. now - 5d.

* Issue **#14** : Dashboard query expressions can now be parameterised with any term able to accept a user defined parameter, e.g. ${user}. Once added parameters can be changed for the entire dashboard via a text box at the top of the dashboard screen which will then execute all queries when enter is pressed or it loses focus.

* Issue **#16** : Dashboard table filters can also accept user defined parameters, e.g. ${user}, to perform filtering when a query is executed.

* Fixed missing text presenter in dashboards.

* Issue **#18** : The data dashboard component will now show data relative to the last selected table row (even if there is more than one table component on the dashboard) if the data component has not been configured to listen to row selections for a specific table component.

* Changed table styling to colour alternate rows, add borders between rows and increase vertical padding

* Issue **#22** : Dashboard table columns can now be configured to wrap text via the format options.

* Issue **#28** : Dashboard component dependencies are now listed with the component name plus the component id in brackets rather than just the component id.

* Issue **#202** : Initial release of the new data retention policy functionality.

[Unreleased]: https://github.com/gchq/stroom/compare/v7.0-beta.144...HEAD
[v7.0-beta.144]: https://github.com/gchq/stroom/compare/v7.0-beta.143...v7.0-beta.144
[v7.0-beta.143]: https://github.com/gchq/stroom/compare/v7.0-beta.142...v7.0-beta.143
[v7.0-beta.142]: https://github.com/gchq/stroom/compare/v7.0-beta.141...v7.0-beta.142
[v7.0-beta.141]: https://github.com/gchq/stroom/compare/v7.0-beta.140...v7.0-beta.141
[v7.0-beta.140]: https://github.com/gchq/stroom/compare/v7.0-beta.139...v7.0-beta.140
[v7.0-beta.139]: https://github.com/gchq/stroom/compare/v7.0-beta.138...v7.0-beta.139
[v7.0-beta.138]: https://github.com/gchq/stroom/compare/v7.0-beta.137...v7.0-beta.138
[v7.0-beta.137]: https://github.com/gchq/stroom/compare/v7.0-beta.136...v7.0-beta.137
[v7.0-beta.136]: https://github.com/gchq/stroom/compare/v7.0-beta.135...v7.0-beta.136
[v7.0-beta.135]: https://github.com/gchq/stroom/compare/v7.0-beta.134...v7.0-beta.135
[v7.0-beta.134]: https://github.com/gchq/stroom/compare/v7.0-beta.133...v7.0-beta.134
[v7.0-beta.133]: https://github.com/gchq/stroom/compare/v7.0-beta.132...v7.0-beta.133
[v7.0-beta.132]: https://github.com/gchq/stroom/compare/v7.0-beta.131...v7.0-beta.132
[v7.0-beta.131]: https://github.com/gchq/stroom/compare/v7.0-beta.130...v7.0-beta.131
[v7.0-beta.130]: https://github.com/gchq/stroom/compare/v7.0-beta.129...v7.0-beta.130
[v7.0-beta.129]: https://github.com/gchq/stroom/compare/v7.0-beta.128...v7.0-beta.129
[v7.0-beta.128]: https://github.com/gchq/stroom/compare/v7.0-beta.127...v7.0-beta.128
[v7.0-beta.127]: https://github.com/gchq/stroom/compare/v7.0-beta.126...v7.0-beta.127
[v7.0-beta.126]: https://github.com/gchq/stroom/compare/v7.0-beta.125...v7.0-beta.126
[v7.0-beta.125]: https://github.com/gchq/stroom/compare/v7.0-beta.124...v7.0-beta.125
[v7.0-beta.124]: https://github.com/gchq/stroom/compare/v7.0-beta.123...v7.0-beta.124
[v7.0-beta.123]: https://github.com/gchq/stroom/compare/v7.0-beta.122...v7.0-beta.123
[v7.0-beta.122]: https://github.com/gchq/stroom/compare/v7.0-beta.121...v7.0-beta.122
[v7.0-beta.121]: https://github.com/gchq/stroom/compare/v7.0-beta.120...v7.0-beta.121
[v7.0-beta.120]: https://github.com/gchq/stroom/compare/v7.0-beta.119...v7.0-beta.120
[v7.0-beta.119]: https://github.com/gchq/stroom/compare/v7.0-beta.118...v7.0-beta.119
[v7.0-beta.118]: https://github.com/gchq/stroom/compare/v7.0-beta.117...v7.0-beta.118
[v7.0-beta.117]: https://github.com/gchq/stroom/compare/v7.0-beta.116...v7.0-beta.117
[v7.0-beta.116]: https://github.com/gchq/stroom/compare/v7.0-beta.115...v7.0-beta.116
[v7.0-beta.115]: https://github.com/gchq/stroom/compare/v7.0-beta.114...v7.0-beta.115
[v7.0-beta.114]: https://github.com/gchq/stroom/compare/v7.0-beta.113...v7.0-beta.114
[v7.0-beta.113]: https://github.com/gchq/stroom/compare/v7.0-beta.112...v7.0-beta.113
[v7.0-beta.112]: https://github.com/gchq/stroom/compare/v7.0-beta.111...v7.0-beta.112
[v7.0-beta.111]: https://github.com/gchq/stroom/compare/v7.0-beta.110...v7.0-beta.111
[v7.0-beta.110]: https://github.com/gchq/stroom/compare/v7.0-beta.109...v7.0-beta.110
[v7.0-beta.109]: https://github.com/gchq/stroom/compare/v7.0-beta.108...v7.0-beta.109
[v7.0-beta.108]: https://github.com/gchq/stroom/compare/v7.0-beta.107...v7.0-beta.108
[v7.0-beta.107]: https://github.com/gchq/stroom/compare/v7.0-beta.106...v7.0-beta.107
[v7.0-beta.106]: https://github.com/gchq/stroom/compare/v7.0-beta.105...v7.0-beta.106
[v7.0-beta.105]: https://github.com/gchq/stroom/compare/v7.0-beta.104...v7.0-beta.105
[v7.0-beta.104]: https://github.com/gchq/stroom/compare/v7.0-beta.103...v7.0-beta.104
[v7.0-beta.103]: https://github.com/gchq/stroom/compare/v7.0-beta.102...v7.0-beta.103
[v7.0-beta.102]: https://github.com/gchq/stroom/compare/v7.0-beta.101...v7.0-beta.102
[v7.0-beta.101]: https://github.com/gchq/stroom/compare/v7.0-beta.100...v7.0-beta.101
[v7.0-beta.100]: https://github.com/gchq/stroom/compare/v7.0-beta.99...v7.0-beta.100
[v7.0-beta.99]: https://github.com/gchq/stroom/compare/v7.0-beta.98...v7.0-beta.99
[v7.0-beta.98]: https://github.com/gchq/stroom/compare/v7.0-beta.97...v7.0-beta.98
[v7.0-beta.97]: https://github.com/gchq/stroom/compare/v7.0-beta.96...v7.0-beta.97
[v7.0-beta.96]: https://github.com/gchq/stroom/compare/v7.0-beta.95...v7.0-beta.96
[v7.0-beta.95]: https://github.com/gchq/stroom/compare/v7.0-beta.94...v7.0-beta.95
[v7.0-beta.94]: https://github.com/gchq/stroom/compare/v7.0-beta.93...v7.0-beta.94
[v7.0-beta.93]: https://github.com/gchq/stroom/compare/v7.0-beta.92...v7.0-beta.93
[v7.0-beta.92]: https://github.com/gchq/stroom/compare/v7.0-beta.91...v7.0-beta.92
[v7.0-beta.91]: https://github.com/gchq/stroom/compare/v7.0-beta.90...v7.0-beta.91
[v7.0-beta.90]: https://github.com/gchq/stroom/compare/v7.0-beta.89...v7.0-beta.90
[v7.0-beta.89]: https://github.com/gchq/stroom/compare/v7.0-beta.88...v7.0-beta.89
[v7.0-beta.88]: https://github.com/gchq/stroom/compare/v7.0-beta.87...v7.0-beta.88
[v7.0-beta.87]: https://github.com/gchq/stroom/compare/v7.0-beta.86...v7.0-beta.87
[v7.0-beta.86]: https://github.com/gchq/stroom/compare/v7.0-beta.85...v7.0-beta.86
[v7.0-beta.85]: https://github.com/gchq/stroom/compare/v7.0-beta.84...v7.0-beta.85
[v7.0-beta.84]: https://github.com/gchq/stroom/compare/v7.0-beta.83...v7.0-beta.84
[v7.0-beta.83]: https://github.com/gchq/stroom/compare/v7.0-beta.82...v7.0-beta.83
[v7.0-beta.82]: https://github.com/gchq/stroom/compare/v7.0-beta.81...v7.0-beta.82
[v7.0-beta.81]: https://github.com/gchq/stroom/compare/v7.0-beta.80...v7.0-beta.81
[v7.0-beta.80]: https://github.com/gchq/stroom/compare/v7.0-beta.79...v7.0-beta.80
[v7.0-beta.79]: https://github.com/gchq/stroom/compare/v7.0-beta.78...v7.0-beta.79
[v7.0-beta.78]: https://github.com/gchq/stroom/compare/v7.0-beta.77...v7.0-beta.78
[v7.0-beta.77]: https://github.com/gchq/stroom/compare/v7.0-beta.76...v7.0-beta.77
[v7.0-beta.76]: https://github.com/gchq/stroom/compare/v7.0-beta.75...v7.0-beta.76
[v7.0-beta.75]: https://github.com/gchq/stroom/compare/v7.0-beta.74...v7.0-beta.75
[v7.0-beta.74]: https://github.com/gchq/stroom/compare/v7.0-beta.73...v7.0-beta.74
[v7.0-beta.73]: https://github.com/gchq/stroom/compare/v7.0-beta.72...v7.0-beta.73
[v7.0-beta.72]: https://github.com/gchq/stroom/compare/v7.0-beta.71...v7.0-beta.72
[v7.0-beta.71]: https://github.com/gchq/stroom/compare/v7.0-beta.70...v7.0-beta.71
[v7.0-beta.70]: https://github.com/gchq/stroom/compare/v7.0-beta.69...v7.0-beta.70
[v7.0-beta.69]: https://github.com/gchq/stroom/compare/v7.0-beta.68...v7.0-beta.69
[v7.0-beta.68]: https://github.com/gchq/stroom/compare/v7.0-beta.67...v7.0-beta.68
[v7.0-beta.67]: https://github.com/gchq/stroom/compare/v7.0-beta.66...v7.0-beta.67
[v7.0-beta.66]: https://github.com/gchq/stroom/compare/v7.0-beta.65...v7.0-beta.66
[v7.0-beta.65]: https://github.com/gchq/stroom/compare/v7.0-beta.64...v7.0-beta.65
[v7.0-beta.64]: https://github.com/gchq/stroom/compare/v7.0-beta.63...v7.0-beta.64
[v7.0-beta.63]: https://github.com/gchq/stroom/compare/v7.0-beta.62...v7.0-beta.63
[v7.0-beta.62]: https://github.com/gchq/stroom/compare/v7.0-beta.61...v7.0-beta.62
[v7.0-beta.61]: https://github.com/gchq/stroom/compare/v7.0-beta.60...v7.0-beta.61
[v7.0-beta.60]: https://github.com/gchq/stroom/compare/v7.0-beta.59...v7.0-beta.60
[v7.0-beta.59]: https://github.com/gchq/stroom/compare/v7.0-beta.58...v7.0-beta.59
[v7.0-beta.58]: https://github.com/gchq/stroom/compare/v7.0-beta.57...v7.0-beta.58
[v7.0-beta.57]: https://github.com/gchq/stroom/compare/v7.0-beta.56...v7.0-beta.57
[v7.0-beta.56]: https://github.com/gchq/stroom/compare/v7.0-beta.55...v7.0-beta.56
[v7.0-beta.55]: https://github.com/gchq/stroom/compare/v7.0-beta.54...v7.0-beta.55
[v7.0-beta.54]: https://github.com/gchq/stroom/compare/v7.0-beta.53...v7.0-beta.54
[v7.0-beta.53]: https://github.com/gchq/stroom/compare/v7.0-beta.52...v7.0-beta.53
[v7.0-beta.52]: https://github.com/gchq/stroom/compare/v7.0-beta.51...v7.0-beta.52
[v7.0-beta.51]: https://github.com/gchq/stroom/compare/v7.0-beta.50...v7.0-beta.51
[v7.0-beta.50]: https://github.com/gchq/stroom/compare/v7.0-beta.49...v7.0-beta.50
[v7.0-beta.49]: https://github.com/gchq/stroom/compare/v7.0-beta.48...v7.0-beta.49
[v7.0-beta.48]: https://github.com/gchq/stroom/compare/v7.0-beta.47...v7.0-beta.48
[v7.0-beta.47]: https://github.com/gchq/stroom/compare/v7.0-beta.46...v7.0-beta.47
[v7.0-beta.46]: https://github.com/gchq/stroom/compare/v7.0-beta.45...v7.0-beta.46
[v7.0-beta.45]: https://github.com/gchq/stroom/compare/v7.0-beta.44...v7.0-beta.45
[v7.0-beta.44]: https://github.com/gchq/stroom/compare/v7.0-beta.43...v7.0-beta.44
[v7.0-beta.43]: https://github.com/gchq/stroom/compare/v7.0-beta.42...v7.0-beta.43
[v7.0-beta.42]: https://github.com/gchq/stroom/compare/v7.0-beta.41...v7.0-beta.42
[v7.0-beta.41]: https://github.com/gchq/stroom/compare/v7.0-beta.40...v7.0-beta.41
[v7.0-beta.40]: https://github.com/gchq/stroom/compare/v7.0-beta.39...v7.0-beta.40
[v7.0-beta.39]: https://github.com/gchq/stroom/compare/v7.0-beta.38...v7.0-beta.39
[v7.0-beta.38]: https://github.com/gchq/stroom/compare/v7.0-beta.37...v7.0-beta.38
[v7.0-beta.37]: https://github.com/gchq/stroom/compare/v7.0-beta.36...v7.0-beta.37
[v7.0-beta.36]: https://github.com/gchq/stroom/compare/v7.0-beta.35...v7.0-beta.36
[v7.0-beta.35]: https://github.com/gchq/stroom/compare/v7.0-beta.34...v7.0-beta.35
[v7.0-beta.34]: https://github.com/gchq/stroom/compare/v7.0-beta.33...v7.0-beta.34
[v7.0-beta.33]: https://github.com/gchq/stroom/compare/v7.0-beta.32...v7.0-beta.33
[v7.0-beta.32]: https://github.com/gchq/stroom/compare/v7.0-beta.31...v7.0-beta.32
[v7.0-beta.31]: https://github.com/gchq/stroom/compare/v7.0-beta.30...v7.0-beta.31
[v7.0-beta.30]: https://github.com/gchq/stroom/compare/v7.0-beta.29...v7.0-beta.30
[v7.0-beta.29]: https://github.com/gchq/stroom/compare/v7.0-beta.28...v7.0-beta.29
[v7.0-beta.28]: https://github.com/gchq/stroom/compare/v7.0-beta.27...v7.0-beta.28
[v7.0-beta.27]: https://github.com/gchq/stroom/compare/v7.0-beta.26...v7.0-beta.27
[v7.0-beta.26]: https://github.com/gchq/stroom/compare/v7.0-beta.25...v7.0-beta.26
[v7.0-beta.25]: https://github.com/gchq/stroom/compare/v7.0-beta.24...v7.0-beta.25
[v7.0-beta.24]: https://github.com/gchq/stroom/compare/v7.0-beta.23...v7.0-beta.24
[v7.0-beta.23]: https://github.com/gchq/stroom/compare/v7.0-beta.22...v7.0-beta.23
[v7.0-beta.22]: https://github.com/gchq/stroom/compare/v7.0-beta.21...v7.0-beta.22
[v7.0-beta.21]: https://github.com/gchq/stroom/compare/v7.0-beta.20...v7.0-beta.21
[v7.0-beta.20]: https://github.com/gchq/stroom/compare/v7.0-beta.19...v7.0-beta.20
[v7.0-beta.19]: https://github.com/gchq/stroom/compare/v7.0-beta.18...v7.0-beta.19
[v7.0-beta.18]: https://github.com/gchq/stroom/compare/v7.0-beta.17...v7.0-beta.18
[v7.0-beta.17]: https://github.com/gchq/stroom/compare/v7.0-beta.16...v7.0-beta.17
[v7.0-beta.16]: https://github.com/gchq/stroom/compare/v7.0-beta.15...v7.0-beta.16
[v7.0-beta.15]: https://github.com/gchq/stroom/compare/v7.0-beta.14...v7.0-beta.15
[v7.0-beta.14]: https://github.com/gchq/stroom/compare/v7.0-beta.13...v7.0-beta.14
[v7.0-beta.13]: https://github.com/gchq/stroom/compare/v7.0-beta.12...v7.0-beta.13
[v7.0-beta.12]: https://github.com/gchq/stroom/compare/v7.0-beta.11...v7.0-beta.12
[v7.0-beta.11]: https://github.com/gchq/stroom/compare/v7.0-beta.10...v7.0-beta.11
[v7.0-beta.10]: https://github.com/gchq/stroom/compare/v7.0-beta.9...v7.0-beta.10
[v7.0-beta.9]: https://github.com/gchq/stroom/compare/v7.0-beta.8...v7.0-beta.9
[v7.0-beta.8]: https://github.com/gchq/stroom/compare/v7.0-beta.7...v7.0-beta.8
[v7.0-beta.7]: https://github.com/gchq/stroom/compare/v7.0-beta.6...v7.0-beta.7
[v7.0-beta.6]: https://github.com/gchq/stroom/compare/v7.0-beta.5...v7.0-beta.6
[v7.0-beta.5]: https://github.com/gchq/stroom/compare/v7.0-beta.4...v7.0-beta.5
[v7.0-beta.4]: https://github.com/gchq/stroom/compare/v7.0-beta.3...v7.0-beta.4
[v7.0-beta.3]: https://github.com/gchq/stroom/compare/v7.0-beta.2...v7.0-beta.3
[v7.0-beta.2]: https://github.com/gchq/stroom/compare/v7.0-beta.1...v7.0-beta.2
[v7.0-beta.1]: https://github.com/gchq/stroom/compare/v7.0-alpha.5...v7.0-beta.1
[v7.0-alpha.5]: https://github.com/gchq/stroom/compare/v7.0-alpha.4...v7.0-alpha.5
[v7.0-alpha.4]: https://github.com/gchq/stroom/compare/v7.0-alpha.3...v7.0-alpha.4
[v7.0-alpha.3]: https://github.com/gchq/stroom/compare/v7.0-alpha.2...v7.0-alpha.3
[v7.0-alpha.2]: https://github.com/gchq/stroom/compare/v7.0-alpha.1...v7.0-alpha.2
[v7.0-alpha.1]: https://github.com/gchq/stroom/compare/v6.0.0...v7.0-alpha.1
[v6.0.0]: https://github.com/gchq/stroom/compare/v5.4.0...v6.0.0<|MERGE_RESOLUTION|>--- conflicted
+++ resolved
@@ -7,9 +7,8 @@
 
 ## [Unreleased]
 
-<<<<<<< HEAD
 * Issue **#2382** : Improve error message for invalid feed encodings.
-=======
+
 * Issue **#2410** : Fixes for dashboard child selectors like `first()` and `last()`.
 
 * Issue **#2417** : Bad regex filter value no longer logged unnecessarily.
@@ -53,7 +52,6 @@
 * Improve the ref data store API to allow filtering of the ref entries.
 
 * Change default number of ref loader lock stripes from 100 to 2048 and add it to config.
->>>>>>> 0259c9bd
 
 
 ## [v7.0-beta.142] - 2021-08-26

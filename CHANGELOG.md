--- conflicted
+++ resolved
@@ -6,13 +6,11 @@
 
 ## [Unreleased]
 
-<<<<<<< HEAD
 * Issue **#1119** : StreamDumpTool will now dump data to zip files containing all data and associated meta and context data. This now behaves the same way as downloading data from the UI and can be used as an input to proxy aggregation or uploaded manually.
-=======
+
 ## [v7.0-alpha.1] - 2019-04-23
 
 * Fix config issue
->>>>>>> dec45072
 
 * Fixed NPE created when using empty config sections.
 

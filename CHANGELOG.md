# Change Log
All notable changes to this project will be documented in this file.

The format is based on [Keep a Changelog](http://keepachangelog.com/) 
and this project adheres to [Semantic Versioning](http://semver.org/).

## [Unreleased]

<<<<<<< HEAD
## [v6.0-alpha.10]
=======
* Issue **#651** : Removed the redundant concept of Pipeline Types, it's half implementation prevented certain picker dialogs from working.

* Issue **#481** : Fix handling of non-incremental index queries on the query API. Adds timeout option in request and blocking code to wait for the query to complete. Exit early from wait loops in index/event search.

* Issue **#626** : Fixed issue with document settings not being persisted

* Issue **#621** : Changed the document info to prevent requests for multi selections

* Issue **#620** : Copying a directory now recursively copies it's contents, plus renaming copies is done more intelligently.

* Issue **#546** : Fixed race conditions with the Explorer Tree, it was causing odd delays to population of the explorer in various places.

* Issue **#495** : Fixed the temporary expansion of the Explorer Tree caused by filtering
>>>>>>> 11b57546

* Issue **#523** : Changed permission behaviours for copy and move to support `None`, `Source`, `Destination` and `Combined` behaviours. Creating new items now allows for `None` and `Destination` permission behaviours. Also imported items now receive permissions from the destination folder. Event logging now indicates the permission behaviour used during copy, move and create operations.

* Issue **#480** : Change the downloaded search request API JSON to have a fetch type of ALL.

* Issue **#623** : Fixed issue where items were being added to sublist causing a stack overflow exception during data retention processing.

* Issue **#617** : Introduced a concept of `system` document types that prevents the root `System` folder type from being created, copied, deleted, moved, renamed etc.

* Issue **#622** : Fix incorrect service discovery based api paths, remove authentication and authorisation from service discovery

* Issue **#568** : Fixed filtering streams by pipeline in the pipeline screen.

<<<<<<< HEAD
* Issue **#565** : Fixed authorisation issue on dashboards.
=======
* Issue **#376** : Welcome tab details fixed since move to gradle
>>>>>>> 11b57546

## [v6.0-alpha.9]

* Issue **#592** : Mount stroom at /stroom.

* Issue **#608** : Fixed stream grep and stream dump tools and added tests to ensure continued operation.

* Issue **#603** : Changed property description from `tags` to `XML elements` in `BadTextXMLFilterReader`.

* Issue **#600** : Added debug to help diagnose cause of missing index shards in shard list.

* Issue **#611** : Changed properties to be defined in code rather than Spring XML.

* Issue **#605** : Added a cache for retrieving user by name to reduce DB use when pushing users for each task.

* Issue **#610** : Added `USE INDEX (PRIMARY)` hint to data retention select SQL to improve performance.

* Issue **#607** : Multiple improvements to the code to ensure DB connections, prepared statements, result sets etc use try-with-resources constructs wherever possible to ensure no DB resources are leaked. Also all connections obtained from a data source are now returned appropriately so that connections from pools are reused.

* Issue **#602** : Changed the data retention rule table column order.

* Issue **#606** : Added more stroom properties to tune the c3P0 connection pool. The properties are prefixed by `stroom.db.connectionPool` and `stroom.statistics.sql.db.connectionPool`.

* Issue **#601** : Fixed NPE generated during index shard retention process that was caused by a shard being deleted from the DB at the same time as the index shard retention job running.

* Issue **#609** : Add configurable regex to replace IDs in heap histogram class names, e.g. `....$Proxy54` becomes `....$Proxy--ID-REMOVED--`

* Issue **#570** : Refactor the heap histogram internal statistics for the new InternalStatisticsReceiver

* Issue **#599** : DocumentServiceWriteAction was being used in the wrong places where EntityServiceSaveAction should have been used instead to save entities that aren't document entities.

## [v6.0-alpha.8]

* Issue **#593** : Fixed node save RPC call.

* Issue **#591** : Made the query info popup more configurable with a title, validation regex etc. The popup will now only be displayed when enabled and when a manual user action takes place, e.g. clicking a search button or running a parameterised execution with one or more queries.

* Added 'prompt' option to force the identity provider to ask for a login.

## [v6.0-alpha.7]

* Issue **#549** : Change to not try to connect to kafka when kafka is not configured and improve failure handling

* Issue **#573** : Fixed viewing folders with no permitted underlying feeds. It now correctly shows blank data screen, rather than System/Data.

* Issue **#150** : Added a feature to optionally require specification of search purpose.

* Issue **#572** : Added a feature to allow easy download of dictionary contents as a text file.

* Generate additional major and minor floating docker tags in travis build, e.g. v6-LATEST and v6.0-LATEST

* Change docker image to be based on openjdk:8u151-jre-alpine

* Added a feature to list dependencies for all document entities and indicate where dependencies are missing.

* Issue **#540** : Improve description text for stroom.statistics.sql.maxProcessingAge property

* Issue **#538** : Lists of items such as users or user groups were sometimes not being converted into result pages correctly, this is now fixed.

* Issue **#537** : Users without `Manage Policies` permission can now view streams.

* Issue **#522** : Selection of data retention rules now remains when moving rules up or down.

* Issue **#411** : When data retention rules are disabled they are now shown greyed out to indicate this.

* Issue **#536** : Fix for missing visualisation icons.

* Issue **#368** : Fixed hidden job type button on job node list screen when a long cron pattern is used.

* Issue **#507** : Added dictionary inheritance via import references.

* Issue **#554** : Added a `parseUri` XSLT function.

* Issue **#557** : Added dashboard functions to parse and output URI parts.

* Issue **#552** : Fix for NPE caused by bad XSLT during search data extraction.

* Issue **#560** : Replaced instances of `Files.walk()` with `Files.walkFileTree()`. `Files.walk()` throws errors if any files are deleted or are not accessible during the walk operation. This is a major issue with the Java design for walking files using Java 8 streams. To avoid this issue `Files.walkFileTree()` has now been used in place of `Files.walk()`.

* Issue **#567** : Changed `parseUri` to be `parse-uri` to keep it consistently named with respect to other XSLT functions. The old name `parseUri` still works but is deprecated and will be removed in a later version.

* Issue **#567** : The XSLT function `parse-uri` now correctly returns a `schemeSpecificPart` element rather than the incorrectly named `schemeSpecificPort`.

* Issue **#567** : The dashboard expression function `extractSchemeSpecificPortFromUri` has now been corrected to be called `extractSchemeSpecificPartFromUri`.

* Issue **#567** : The missing dashboard expression function `extractQueryFromUri` has been added.

* Issue **#571** : Streams are now updated to have a status of deleted in batches using native SQL and prepared statements rather than using the stream store.

* Issue **#559** : Changed CSS to allow table text selection in newer browsers.

* Issue **#574** : Fixed SQL debug trace output.

* Issue **#574** : Fixed SQL UNION code that was resulting in missing streams in the data browser when paging.

* Issue **#590** : Improved data browser performance by using a local cache to remember feeds, stream types, processors, pipelines etc while decorating streams.

* Issue **#150** : Added a property to optionally require specification of search purpose.

## [v6.0-alpha.4]

* New authentication flow based around OpenId

* New user management screens

* The ability to issue API keys

* Issue **#501** : Improve the database teardown process in integration tests to speed up builds

* Relax regex in build script to allow tags like v6.0-alpha.3 to be published to Bintray

* Add Bintray publish plugin to Gradle build

* Issue **#75** : Upgraded to Lucene 5.

* Issue **#135** : [BREAKING CHANGE] Removed JODA Time library and replaced with Java 7 Time API. This change breaks time zone output previously formatted with `ZZ` or `ZZZ`.

* Added XSLT functions generate-url and fetch-json

* Added ability to put clickable hyperlinks in Dashboard tables

* Added an HTTP appender.

* Added an appender for the proxy store.

* Issue **#412** : Fixed no-column table breakage

* Issue **#380** : Fixed build details on welcome/about

* Issue **#348** : Fixed new menu icons.

* Issue **98** : Fix premature trimming of results in the store

* Issue **360** : Fix inability to sort sql stats results in the dashboard table

* Issue **#550** : Fix for info message output for data retention.

* Issue **#551** : Improved server task detail for data retention job.

* Issue **#541** : Changed stream retention job descriptions.

* Issue **#553** : The data retention job now terminates if requested to do so and also tracks progress in a local temp file so a nodes progress will survive application restarts.

* Change docker image to use openjdk:8u151-jre-alpine as a base

* Issue **#539** : Fix issue of statistic search failing after it is imported

* Issue **#547** : Data retention processing is now performed in batches (size determined by `stroom.stream.deleteBatchSize`). This change should reduce the memory required to process the data retention job.

* Issue **#541** : Marked old stream retention job as deprecated in description.

* Issue **#542** : Fix for lazy hibernate object initialisation when stepping cooked data.

* Issue **#524** : Remove dependency on stroom-proxy:stroom-proxy-repo and replaced with duplicated code from stroom-proxy-repo (commit b981e1e)

* Issue **#203** : Initial release of the new data receipt policy functionality.

* Issue **#202** : Initial release of the new data retention policy functionality.

* Issue **#521** : Fix for the job list screen to correct the help URL.

* Issue **#526** : Fix for XSLT functions that should return optional results but were being forced to return a single value.

* Issue **#527** : Fix for XSLT error reporting. All downstream errors were being reported as XSLT module errors and were
 hiding the underlying exception.

* Issue **#501** : Improve the database teardown process in integration tests to speed up builds.

* Issue **#511** : Fix NPE thrown during pipeline stepping by downstream XSLT.

* Issue **#521** : Fix for the job list screen to use the help URL system property for displaying context sensitive help.

* Issue **#511** : Fix for XSLT functions to allow null return values where a value cannot be returned due to an error etc.

* Issue **#515** : Fix handling of errors that occur before search starts sending.

* Issue **#506** : In v5 dashboard table filters were enhanced to allow parameters to be used in include/exclude filters. The implementation included the use of ` \ ` to escape `$` characters that were not to be considered part of a parameter reference. This change resulted in regular expressions requiring ` \ ` being escaped with additional ` \ ` characters. This escaping has now been removed and instead only `$` chars before `{` chars need escaping when necessary with double `$$` chars, e.g. use `$${something` if you actually want `${something` not to be replaced with a parameter.

* Issue **#505** : Fix the property UI so all edited value whitespace is trimmed

* Issue **#513** : Now only actively executing tasks are visible as server tasks

* Issue **#483** : When running stream retention jobs the transactions are now set to REQUIRE_NEW to hopefully ensure that the job is done in small batches rather than a larger transaction spanning multiple changes.

* Issue **#508** : Fix directory creation for index shards.

* Issue **#492** : Task producers were still not being marked as complete on termination which meant that the parent cluster task was not completing. This has now been fixed.

* Issue **#497** : DB connections obtained from the data source are now released back to the pool after use.

* Issue **#492** : Task producers were not being marked as complete on termination which meant that the parent cluster task was not completing. This has now been fixed.

* Issue **#497** : Change stream task creation to use straight JDBC rather than hibernate for inserts and use a configurable batch size (stroom.databaseMultiInsertMaxBatchSize) for the inserts.

* Issue **#502** : The task executor was not responding to shutdown and was therefore preventing the app from stopping gracefully.

* Issue **#476** : Stepping with dynamic XSLT or text converter properties now correctly falls back to the specified entity if a match cannot be found by name.

* Issue **#498** : The UI was adding more than one link between 'Source' and 'Parser' elements, this is now fixed.

* Issue **#492** : Search tasks were waiting for part of the data extraction task to run which was not checking for termination. The code for this has been changed and should now terminate when required.

* Issue **#494** : Fix problem of proxy aggregation never stopping if more files exist

* Issue **#490** : Fix errors in proxy aggregation due to a bounded thread pool size

* Issue **#484** : Remove custom finalize() methods to reduce memory overhead

* Issue **#475** : Fix memory leak of java.io.File references when proxy aggregation runs

* Issue **#470** : You can now correctly add destinations directly to the pipeline 'Source' element to enable raw streaming.

* Issue **#487** : Search result list trimming was throwing an illegal argument exception `Comparison method violates its general contract`, this should now be fixed.

* Issue **#488** : Permissions are now elevated to 'Use' for the purposes of reporting the data source being queried.

* Migrated to ehcache 3.4.0 to add options for off-heap and disk based caching to reduce memory overhead.

* Caches of pooled items no longer use Apache Commons Pool.

* Issue **#401** : Reference data was being cached per user to ensure a user centric view of reference data was being used. This required more memory so now reference data is built in the context of the internal processing user and then filtered during processing by user access to streams.

* The effective stream cache now holds 1000 items.

* Reduced the amount of cached reference data to 100 streams.

* Reduced the number of active queries to 100.

* Removed Ehcache and switched to Guava cache.

* Issue **#477** : Additional changes to ensure search sub tasks use threads fairly between multiple searches.

* Issue **#477** : Search sub tasks are now correctly linked to their parent task and can therefore be terminated by terminating parent tasks.

* Issue **#425** : Changed string replacement in pipeline migration code to use a literal match

* Issue **#469** : Add Heap Histogram internal statistics for memory use monitoring

* Issue **#463** : Made further improvements to the index shard writer cache to improve performance.

* Issue **#448** : Some search related tasks never seem to complete, presumably because an error is thrown at some point and so their callbacks do not get called normally. This fix changes the way task completion is recorded so that it isn't dependant on the callbacks being called correctly.

* Issue **#464** : When a user resets a password, the password now has an expiry date set in the future determined by the password expiry policy. Password that are reset by email still expire immediately as expected.

* Issue **#462** : Permission exceptions now carry details of the user that the exception applies to. This change allows error logging to record the user id in the message where appropriate.

* Issue **#463** : Many index shards are being corrupted which may be caused by insufficient locking of the shard writers and readers. This fix changes the locking mechanism to use the file system.

* Issue **#451** : Data paging was allowing the user to jump beyond the end of a stream whereby just the XML root elements were displayed. This is now fixed by adding a constraint to the page offset so that the user cannot jump beyond the last record. Because data paging assumes that segmented streams have a header and footer, text streams now include segments after a header and before a footer, even if neither are added, so that paging always works correctly regardless of the presence of a header or footer.

* Issue **#461** : The stream attributes on the filter dialog were not sorted alphabetically, they now are.

* Issue **#460** : In some instances error streams did not always have stream attributes added to them for fatal errors. This mainly occurred in instances where processing failed early on during pipeline creation. An error was recorded but stream attributes were not added to the meta data for the error stream. Processing now ensures that stream attributes are recorded for all error cases.

* Issue **#442** : Remove 'Old Internal Statistics' folder, improve import exception handling

* Issue **#457** : Add check to import to prevent duplicate root level entities

* Issue **#444** : Fix for segment markers when writing text to StreamAppender.

* Issue **#447** : Fix for AsyncSearchTask not being displayed as a child of EventSearchTask in the server tasks view.

* Issue **#421** : FileAppender now causes fatal error where no output path set.

* Issue **#427** : Pipelines with no source element will now only treat a single parser element as being a root element for backwards compatibility.

* Issue **#420** : Pipelines were producing errors in the UI when elements were deleted but still had properties set on them. The pipeline validator was attempting to set and validate properties for unknown elements. The validator now ignores properties and links to elements that are undeclared.

* Issue **#420** : The pipeline model now removes all properties and links for deleted elements on save.

* Issue **#458** : Only event searches should populate the `searchId`. Now `searchId` is only populated when a stream processor task is created by an event search as only event searches extract specific records from the source stream.

* Issue **#437** : The event log now includes source in move events.

* Issue **#419** : Fix multiple xml processing instructions appearing in output.

* Issue **#446** : Fix for deadlock on rolling appenders.

* Issue **#444** : Fix segment markers on RollingStreamAppender.

* Issue **#426** : Fix for incorrect processor filters. Old processor filters reference `systemGroupIdSet` rather than `folderIdSet`. The new migration updates them accordingly.

* Issue **#429** : Fix to remove `usePool` parser parameter.

* Issue **#439** : Fix for caches where elements were not eagerly evicted.

* Issue **#424** : Fix for cluster ping error display.

* Issue **#441** : Fix to ensure correct names are shown in pipeline properties.

* Issue **#433** : Fixed slow stream queries caused by feed permission restrictions.

* Issue **#385** : Individual index shards can now be deleted without deleting all shards.

* Issue **#391** : Users needed `Manage Processors` permission to initiate pipeline stepping. This is no longer required as the 'best fit' pipeline is now discovered as the internal processing user.

* Issue **#392** : Inherited pipelines now only require 'Use' permission to be used instead of requiring 'Read' permission.

* Issue **#394** : Pipeline stepping will now show errors with an alert popup.

* Issue **#396** : All queries associated with a dashboard should now be correctly deleted when a dashboard is deleted.

* Issue **#393** : All caches now cache items within the context of the current user so that different users do not have the possibility of having problems caused by others users not having read permissions on items.

* Issue **#358** : Schemas are now selected from a subset matching the criteria set on SchemaFilter by the user.

* Issue **#369** : Translation stepping wasn't showing any errors during stepping if a schema had an error in it.

* Issue **#364** : Switched index writer lock factory to a SingleInstanceLockFactory as index shards are accessed by a single process.

* Issue **#363** : IndexShardWriterCacheImpl now closes and flushes writers using an executor provided by the TaskManager. Writers are now also closed in LRU order when sweeping up writers that exceed TTL and TTI constraints.

* Issue **#361** : Information has been added to threads executing index writer and index searcher maintenance tasks.

* Issue **#356** : Changed the way index shard writers are cached to improve indexing performance and reduce blocking.

* Issue **#353** : Reduced expected error logging to debug.

* Issue **#354** : Changed the way search index shard readers get references to open writers so that any attempt to get an open writer will not cause, or have to wait for, a writer to close.

* Issue **#351** : Fixed ehcache item eviction issue caused by ehcache internally using a deprecated API.

* Issue **#347** : Added a 'Source' node to pipelines to establish a proper root for a pipeline rather than an assumed one based on elements with no parent.

* Issue **#350** : Removed 'Advanced Mode' from pipeline structure editor as it is no longer very useful.

* Issue **#349** : Improved index searcher cache to ensure searchers are not affected by writers closing.

* Issue **#342** : Changed the way indexing is performed to ensure index readers reference open writers correctly.

* Issue **#346** : Improved multi depth config content import.

* Issue **#328** : You can now delete corrupt shards from the UI.

* Issue **#343** : Fixed login expiry issue.

* Issue **#345** : Allowed for multi depth config content import.

* Issue **#341** : Fixed arg in SQL.

* Issue **#340** : Fixed headless and corresponding test.

* Issue **#333** : Fixed event-logging version in build.

* Issue **#334** : Improved entity sorting SQL and separated generation of SQL and HQL to help avoid future issues.

* Issue **#335** : Improved user management

* Issue **#337** : Added certificate auth option to export servlet and disabled the export config feature by default.

* Issue **#337** : Added basic auth option to export servlet to complement cert based auth.

* Issue **#332** : The index shard searcher cache now makes sure to get the current writer needed for the current searcher on open.

* Issue **#322** : The index cache and other caching beans should now throw exceptions on `get` that were generated during the creation of cached items.

* Issue **#325** : Query history is now cleaned with a separate job. Also query history is only recorded for manual querying, i.e. not when query is automated (on open or auto refresh). Queries are now recorded on a dashboard + query component basis and do not apply across multiple query components in a dashboard.

* Issue **#323** : Fixed an issue where parser elements were not being returned as 'processors' correctly when downstream of a reader.

* Issue **#322** : Index should now provide a more helpful message when an attempt is made to index data and no volumes have been assigned to an index.

* Issue **#316** : Search history is now only stored on initial query when using automated queries or when a user runs a query manually. Search history is also automatically purged to keep either a specified number of items defined by `stroom.query.history.itemsRetention` (default 100) or for a number of days specified by `stroom.query.history.daysRetention` (default 365).

* Issue **#317** : Users now need update permission on an index plus 'Manage Index Shards' permission to flush or close index shards. In addition to this a user needs delete permission to delete index shards.

* Issue **#319** : SaveAs now fetches the parent folder correctly so that users can copy items if they have permission to do so.

* Issue **#311** : Fixed request for `Pipeline` in `meta` XSLT function. Errors are now dealt with correctly so that the XSLT will not fail due to missing meta data.

* Issue **#313** : Fixed case of `xmlVersion` property on `InvalidXMLCharFilterReader`.

* Issue **#314** : Improved description of `tags` property in `BadTextXMLFilterReader`.

* Issue **#307** : Made some changes to avoid potential NPE caused by session serialisation.

* Issue **#306** : Added a stroom `meta` XSLT function. The XSLT function now exposes `Feed`, `StreamType`, `CreatedTime`, `EffectiveTime` and `Pipeline` meta attributes from the currently processing stream in addition to any other meta data that might apply. To access these meta data attributes of the current stream use `stroom:meta('StreamType')` etc. The `feed-attribute` function is now an alias for the `meta` function and should be considered to be deprecated.

* Issue **#303** : The stream delete job now uses cron in preference to a frequency.

* Issue **#152** : Changed the way indexing is performed so that a single indexer object is now responsible for indexing documents and adding them to the appropriate shard.

* Issue **#179** : Updated Saxon-HE to version 9.7.0-18 and added XSLTFilter option to `usePool` to see if caching might be responsible for issue.

* Issue **#288** : Made further changes to ensure that the IndexShardWriterCache doesn't try to reuse an index shard that has failed when adding any documents.

* Issue **#295** : Made the help URL absolute and not relative.

* Issue **#293** : Attempt to fix mismatch document count error being reported when index shards are opened.

* Issue **#292** : Fixed locking for rolling stream appender.

* Issue **#292** : Rolling stream output is no longer associated with a task, processor or pipeline to avoid future processing tasks from deleting rolling streams by thinking they are superseded.

* Issue **#292** : Data that we expect to be unavailable, e.g. locked and deleted streams, will no longer log exceptions when a user tries to view it and will instead return an appropriate message to the user in place of the data.

* Issue **#288** : The error condition 'Expected a new writer but got the same one back!!!' should no longer be encountered as the root cause should now be fixed. The original check has been reinstated so that processing will terminate if we do encounter this problem.

* Issue **#295** : Fixed the help property so that it can now be configured.

* Issue **#296** : Removed 'New' and 'Delete' buttons from the global property dialog.

* Issue **#279** : Fixed NPE thrown during proxy aggregation.

* Issue **#294** : Changing stream task status now tries multiple times to attempt to avoid a hibernate LockAcquisitionException.

* Issue **#287** : XSLT not found warnings property description now defaults to false.

* Issue **#261** : The save button is now only enabled when a dashboard or other item is made dirty and it is not read only.

* Issue **#286** : Dashboards now correctly save the selected tab when a tab is selected via the popup tab selector (visible when tabs are collapsed).

* Issue **#289** : Changed Log4J configuration to suppress logging from Hibernate SqlExceptionHandler for expected exceptions like constraint violations.

* Issue **#288** : Changed 'Expected a new writer...' fatal error to warning as the condition in question might be acceptable.

* Issue **#285** : Attempted fix for GWT RPC serialisation issue.

* Issue **#283** : Statistics for the stream task queue are now captured even if the size is zero.

* Issue **#226** : Fixed issue where querying an index failed with "User does not have the required permission (Manage Users)" message.

* Issue **#281** : Made further changes to cope with Files.list() and Files.walk() returning streams that should be closed with 'try with resources' construct.

* Issue **#224** : Removing an element from the pipeline structure now removes all child elements too.

* Issue **#282** : Users can now upload data with just 'Data - View' and 'Data - Import' application permissions, plus read permission on the appropriate feed.

* Issue **#199** : The explorer now scrolls selected items into view.

* Issue **#280** : Fixed 'No user is currently authenticated' issue when viewing jobs and nodes.

* Issue **#278** : The date picker now hides once you select a date.

* Issue **#281** : Directory streams etc are now auto closed to prevent systems running out of file handles.

* Issue **#263** : The explorer tree now allows you to collapse the root 'System' node after it is first displayed.

* Issue **#266** : The explorer tree now resets (clears and collapses all previously open nodes) and shows the currently selected item every time an explorer drop down in opened.

* Issue **#233** : Users now only see streams if they are administrators or have 'Data - View' permission. Non administrators will only see data that they have 'read' permission on for the associated feed and 'use' permission on for the associated pipeline if there is one.

* Issue **#265** : The stream filter now orders stream attributes alphabetically.

* Issue **#270** : Fixed security issue where null users were being treated as INTERNAL users.

* Issue **#270** : Improved security by pushing user tokens rather than just user names so that internal system (processing) users are clearly identifiable by the security system and cannot be spoofed by regular user accounts.

* Issue **#269** : When users are prevented from logging in with 'preventLogin' their failed login count is no longer incremented.

* Issue **#267** : The login page now shows the maintenance message.

* Issue **#276** : Session list now shows session user ids correctly.

* Issue **#201** : The permissions menu item is no longer available on the root 'System' folder.

* Issue **#176** : Improved performance of the explorer tree by increasing the size of the document permissions cache to 1M items and changing the eviction policy from LRU to LFU.

* Issue **#176** : Added an optimisation to the explorer tree that prevents the need for a server call when collapsing tree nodes.

* Issue **#273** : Removed an unnecessary script from the build.

* Issue **#277** : Fixed a layout issue that was causing the feed section of the processor filter popup to take up too much room.

* Issue **#274** : The editor pane was only returning the current user edited text when attached to the DOM which meant changes to text were ignored if an editor pane was not visible when save was pressed. This has now been fixed so that the current content of an editor pane is always returned even when it is in a detached state.

* Issue **#264** : Added created by/on and updated by/on info to pipeline stream processor info tooltips.

* Issue **#222** : Explorer items now auto expand when a quick filter is used.

* Issue **#205** : File permissions in distribution have now been changed to `0750` for directories and shell scripts and `0640` for all other files.

* Issue **#240** : Separate application permissions are now required to manage DB tables and tasks.

* Issue **#210** : The statistics tables are now listed in the database tables monitoring pane.

* Issue **#249** : Removed spaces between values and units.

* Issue **#237** : Users without 'Download Search Results' permission will no longer see the download button on the table component in a dashboard.

* Issue **#232** : Users can now inherit from pipelines that they have 'use' permissions on.

* Issue **#191** : Max stream size was not being treated as IEC value, e.g. Mebibytes etc.

* Issue **#235** : Users can now only view the processor filters that they have created if they have 'Manage Processors' permission unless they are an administrator in which case they will see all filters. Users without the 'Manage Processors' permission who are also not administrators will see no processor filters in the UI. Users with 'Manage Processors' permission who are not administrators will be able to update their own processor filters if they have 'update' permission on the associated pipeline. Administrators are able to update all processor filters.

* Issue **#212** : Changes made to text in any editor including those made with cut and paste are now correctly handled so that altered content is now saved.

* Issue **#247** : The editor pane now attempts to maintain the scroll position when formatting content.

* Issue **#251** : Volume and memory statistics are now recorded in bytes and not MiB.

* Issue **#243** : The error marker pane should now discover and display all error types even if they are preceded by over 1000 warnings.

* Issue **#254** : Fixed search result download.

* Issue **#209** : Statistics are now queryable in a dashboard if a user has 'use' permissions on a statistic.

* Issue **#255** : Fixed issue where error indicators were not being shown in the schema validator pane because the text needed to be formatted so that it spanned multiple lines before attempting to add annotations.

* Issue **#257** : The dashboard text pane now provides padding at the top to allow for tabs and controls.

* Issue **#174** : Index shard checking is now done asynchronously during startup to reduce startup time.

* Issue **#225** : Fixed NPE that was caused by processing instruction SAX events unexpectedly being fired by Xerces before start document events. This looks like it might be a bug in Xerces but the code now copes with the unexpected processing instruction event anyway.

* Issue **#230** : The maintenance message can now be set with the property 'stroom.maintenance.message' and the message now appears as a banner at the top of the screen rather than an annoying popup. Non admin users can also be prevented from logging on to the system by setting the 'stroom.maintenance.preventLogin' property to 'true'.

* Issue **#155** : Changed password values to be obfuscated in the UI as 20 asterisks regardless of length.

* Issue **#188** : All of the writers in a pipeline now display IO in the UI when stepping.

* Issue **#208** : Schema filter validation errors are now shown on the output pane during stepping.

* Issue **#211** : Turned off print margins in all editors.

* Issue **#200** : The stepping presenter now resizes the top pane to fit the tree structure even if it is several elements high.

* Issue **#168** : Code and IO is now loaded lazily into the element presenter panes during stepping which prevents the scrollbar in the editors being in the wrong position.

* Issue **#219** : Changed async dispatch code to work with new lambda classes rather than callbacks.

* Issue **#221** : Fixed issue where `*.zip.bad` files were being picked up for proxy aggregation.

* Issue **#242** : Improved the way properties are injected into some areas of the code to fix an issue where 'stroom.maxStreamSize' and other properties were not being set.

* Issue **#241** : XMLFilter now ignores the XSLT name pattern if an empty string is supplied.

* Issue **#236** : 'Manage Cache Permission' has been changed to 'Manage Cache'.

* Issue **#219** : Made further changes to use lambda expressions where possible to simplify code.

* Issue **#231** : Changed the way internal statistics are created so that multiple facets of a statistic, e.g. Free & Used Memory, are combined into a single statistic to allow combined visualisation.

* Issue **#172** : Further improvement to dashboard L&F.

* Issue **#194** : Fixed missing Roboto fonts.

* Issue **#195** : Improved font weights and removed underlines from link tabs.

* Issue **#196** : Reordered fields on stream, relative stream, volume and server task tables.

* Issue **#182** : Changed the way dates and times are parsed and formatted and improved the datebox control L&F.

* Issue **#198** : Renamed 'INTERNAL_PROCESSING_USER' to 'INTERNAL'.

* Issue **#154** : Active tasks are now sortable by processor filter priority.

* Issue **#204** : Pipeline processor statistics now include 'Node' as a tag.

* Issue **#170** : Changed import/export to delegate import/export responsibility to individual services. Import/export now only works with items that have valid UUIDs specified.

* Issue **#164** : Reduced caching to ensure tree items appear as soon as they are added.

* Issue **#177** : Removed 'Meta Data-Bytes Received' statistic as it was a duplicate.

* Issue **#152** : Changed the way index shard creation is locked so that only a single shard should be fetched from the cache with a given shard key at any one time.

* Issue **#189** : You now have to click within a checkbox to select it within a table rather than just clicking the cell the checkbox is in.

* Issue **#186** : Data is no longer artificially wrapped with the insertion of new lines server side. Instead the client now receives the data and an option to soft wrap lines has been added to the UI.

* Issue **#167** : Fixed formatting of JavaScript and JSON.

* Issue **#175** : Fixed visibility of items by inferred permissions.

* Issue **#178** : Added new properties and corresponding configuration to connect and create a separate SQL statistics DB.

* Issue **#172** : Improved dashboard L&F.

* Issue **#169** : Improved L&F of tables to make better use of screen real estate.

* Issue **#191** : Mebibytes (multiples of 1024) etc are now used as standard throughout the application for both memory and disk sizes and have single letter suffixes (B, K, M, G, T).

* Issue **#173** : Fixed the way XML formatter deals with spaces in attribute values.

* Issue **#151** : Fixed meta data statistics. 'metaDataStatistics' bean was declared as an interface and not a class.

* Issue **#158** : Added a new global property 'stroom.proxy.zipFilenameDelimiter' to enable Stroom proxy repositories to be processed that have a custom file name pattern.

* Issue **#153** : Clicking tick boxes and other cell components in tables no longer requires the row to be selected first.

* Issue **#148** : The stream browsing UI no longer throws an error when attempting to clear markers from the error markers pane.

* Issue **#160** : Stream processing tasks are now created within the security context of the user that created the associated stream processor filter.

* Issue **#157** : Data is now formatted by the editor automatically on display.

* Issue **#144** : Old processing output will now be deleted when content is reprocessed even if the new processing task does not produce output.

* Issue **#159** : Fixed NPE thrown during import.

* Issue **#166** : Fixed NPE thrown when searching statistics.

* Issue **#165** : Dashboards now add a query and result table from a template by default on creation. This was broken when adding permission inheritance to documents.

* Issue **#162** : The editor annotation popup now matches the style of other popups.

* Issue **#163** : Imported the Roboto Mono font to ensure consistency of the editor across platforms.

* Issue **#143** : Stroom now logs progress information about closing index shard writers during shutdown.

* Issue **#140** : Replaced code editor to improve UI performance and add additional code formatting & styling options.

* Issue **#146** : Object pool should no longer throw an error when abandoned objects are returned to the pool.

* Issue **#142** : Changed the way permissions are cached so that changes to permissions provide immediate access to documents.

* Issue **#123** : Changed the way entity service result caching works so that the underlying entity manager is cached instead of individual services. This allows entity result caching to be performed while still applying user permissions to cached results.

* Issue **#156** : Attempts to open items that that user does not have permission to open no longer show an error and spin the progress indicator forever, instead the item will just not open.

* Issue **#141** : Improved log output during entity reference migration and fixed statistic data source reference migration.

* Issue **#127** : Entity reference replacement should now work with references to 'StatisticsDataSource'.

* Issue **#125** : Fixed display of active tasks which was broken by changes to the task summary table selection model.

* Issue **#121** : Fixed cache clearing.

* Issue **#122** : Improved the look of the cache screen.

* Issue **#106** : Disabled users and groups are now displayed with greyed out icon in the UI.

* Issue **#132** : The explorer tree is now cleared on login so that users with different permissions do not see the previous users items.

* Issue **#128** : Improved error handling during login.

* Issue **#130** : Users with no permissions are no longer able to open folders including the root System folder to attempt data browsing.

* Issue **#120** : Entity chooser now treats 'None' as a special root level explorer node so that it can be selected in the same way as other nodes, e.g. visibly selected and responsive to double click.

* Issue **#129** : Fixed NPE.

* Issue **#119** : User permissions dialog now clears permissions when a user or group is deleted.

* Issue **#115** : User permissions on documents can now be inherited from parent folders on create, copy and move.

* Issue **#109** : Added packetSize="65536" property to AJP connector in server.xml template.

* Issue **#100** : Various list of items in stroom now allow multi selection for add/remove purposes.

* Issue **#112** : Removed 'pool' monitoring screen as all pools are now caches of one form or another.

* Issue **#105** : Users were not seeing 'New' menu for folders that they had some create child doc permissions for. This was due to DocumentType not implementing equals() and is now fixed.

* Issue **#111** : Fixed query favourites and history.

* Issue **#91** : Only CombinedParser was allowing code to be injected during stepping. Now DSParser and XMLFragmentParser support code injection during stepping.

* Issue **#107** : The UI now only shows new pipeline element items on the 'Add' menu that are allowed children of the selected element.

* Issue **#113** : User names are now validated against a regex specified by the 'stroom.security.userNamePattern' property.

* Issue **#116** : Rename is now only possible when a single explorer item is selected.

* Issue **#114** : Fixed selection manager so that the explorer tree does not select items when a node expander is clicked.

* Issue **#65** : Selection lists are now limited to 300px tall and show scrollbars if needed.

* Issue **#50** : Defaults table result fields to use local time without outputting the timezone.

* Issue **#15** : You can now express time zones in dashboard query expressions or just omit a time zone to use the locale of the browser.

* Issue **#49** : Dynamic XSLT selection now works with pipeline stepping.

* Issue **#63** : Entity selection control now shows current entity name even if it has changed since referencing entity was last saved.

* Issue **#70** : You can now select multiple explorer rows with ctrl and shift key modifiers and perform bulk actions such as copy, move, rename and delete.

* Issue **#85** : findDelete() no longer tries to add ORDER BY condition on UPDATE SQL when deleting streams.

* Issue **#89** : Warnings should now be present in processing logs for reference data lookups that don't specify feed or stream type. This was previously throwing a NullPointerException.

* Issue **#90** : Fixed entity selection dialog used outside of drop down selection control.

* Issue **#88** : Pipeline reference edit dialog now correctly selects the current stream type.

* Issue **#77** : Default index volume creation now sets stream status to INACTIVE rather than CLOSED and stream volume creation sets index status to INACTIVE rather than CLOSED.

* Issue **#93** : Fixed code so that the 'Item' menu is now visible.

* Issue **#97** : Index shard partition date range creation has been improved.

* Issue **#94** : Statistics searches now ignore expression terms with null or empty values so that the use of substitution parameters can be optional.

* Issue **#87** : Fixed explorer scrolling to the top by disabling keyboard selection.

* Issue **#104** : 'Query' no longer appears as an item that a user can allow 'create' on for permissions within a folder.

* Issue **#103** : Added 10 years as a supported data retention age.

* Issue **#86** : The stream delete button is now re-enabled when new items are selected for deletion.

* Issue **#81** : No exception will now be thrown if a client rejects a response for an EntityEvent.

* Issue **#79** : The client node no longer tries to create directories on the file system for a volume that may be owned by another node.

* Issue **#92** : Error summaries of multiple types no longer overlap each other at the top of the error markers list.

* Issue **#64** : Fixed Hessian serialisation of 'now' which was specified as a ZonedDateTime which cannot be serialised. This field is now a long representing millseconds since epoch.

* Issue **#62** : Task termination button is now enabled.

* Issue **#60** : Fixed validation of stream attributes prior to data upload to prevent null pointer exception.

* Issue **#9** : Created a new implementation of the expression parser that improved expression tokenisation and deals with BODMAS rules properly.

* Issue **#36** : Fixed and vastly improved the configuration of email so that more options can be set allowing for the use of other email services requiring more complex configuration such as gmail.

* Issue **#24** : Header and footer strings are now unescaped so that character sequences such as '\n' are translated into single characters as with standard Java strings, e.g. '\n' will become a new line and '\t' a tab.

* Issue **#40** : Changed Stroom docker conatiner to be based on Alpine linux to save space

* Issue **#40** : Auto import of content packs on Stroom startup and added default content packs into the docker build for Stroom.

* Issue **#30** : Entering stepping mode was prompting for the pipeline to step with but also auto selecting a pipeline at the same time and entering stepping immediately.

* Dashboard auto refresh is now limited to a minimum interval of 10 seconds.

* Issue **#31** : Pipeline stepping was not including user changes immediately as parsers and XSLT filters were using cached content when they should have been ignoring the cache in stepping mode.

* Issue **#27** : Stroom now listens to window closing events and asks the user if they really want to leave the page. This replaces the previous crude attempts to block keys that affected the history or forced a browser refresh.

* Issue **#2** : The order of fields in the query editor is now alphabetical.

* Issue **#3** : When a filter is active on a dashboard table column, a filter icon now appears to indicate this.

* Issue **#5** : Replace() and Decode() dashboard table expression functions no longer ignore cells with null values.

* Issue **#7** : Dashboards are now able to query on open.

* Issue **#8** : Dashboards are now able to re-query automatically at fixed intervals.

* Updated GWT to v2.8.0 and Gin to v2.1.2.

* Issue **#12** : Dashboard queries can now evaluate relative date/time expressions such as now(), hour() etc. In addition to this the expressions also allow the addition or subtraction of durations, e.g. now - 5d.

* Issue **#14** : Dashboard query expressions can now be parameterised with any term able to accept a user defined parameter, e.g. ${user}. Once added parameters can be changed for the entire dashboard via a text box at the top of the dashboard screen which will then execute all queries when enter is pressed or it loses focus.

* Issue **#16** : Dashboard table filters can also accept user defined parameters, e.g. ${user}, to perform filtering when a query is executed.

* Fixed missing text presenter in dashboards.

* Issue **#18** : The data dashboard component will now show data relative to the last selected table row (even if there is more than one table component on the dashboard) if the data component has not been configured to listen to row selections for a specific table component.

* Changed table styling to colour alternate rows, add borders between rows and increase vertical padding

* Issue **#22** : Dashboard table columns can now be configured to wrap text via the format options.

* Issue **#28** : Dashboard component dependencies are now listed with the component name plus the component id in brackets rather than just the component id.

[Unreleased]: https://github.com/gchq/stroom/compare/v6.0-alpha.10...HEAD
[v6.0-alpha.10]: https://github.com/gchq/stroom/compare/v6.0-alpha.9...v6.0-alpha.10
[v6.0-alpha.9]: https://github.com/gchq/stroom/compare/v6.0-alpha.8...v6.0-alpha.9
[v6.0-alpha.8]: https://github.com/gchq/stroom/compare/v6.0-alpha.7...v6.0-alpha.8
[v6.0-alpha.7]: https://github.com/gchq/stroom/compare/v6.0-alpha.4...v6.0-alpha.7
[v6.0-alpha.4]: https://github.com/gchq/stroom/commits/v6.0-alpha.4<|MERGE_RESOLUTION|>--- conflicted
+++ resolved
@@ -6,23 +6,24 @@
 
 ## [Unreleased]
 
-<<<<<<< HEAD
+* Issue **#651** : Removed the redundant concept of Pipeline Types, it's half implementation prevented certain picker dialogs from working.
+
+* Issue **#481** : Fix handling of non-incremental index queries on the query API. Adds timeout option in request and blocking code to wait for the query to complete. Exit early from wait loops in index/event search.
+
+* Issue **#626** : Fixed issue with document settings not being persisted
+
+* Issue **#621** : Changed the document info to prevent requests for multi selections
+
+* Issue **#620** : Copying a directory now recursively copies it's contents, plus renaming copies is done more intelligently.
+
+* Issue **#546** : Fixed race conditions with the Explorer Tree, it was causing odd delays to population of the explorer in various places.
+
+* Issue **#495** : Fixed the temporary expansion of the Explorer Tree caused by filtering
+
+* Issue **#376** : Welcome tab details fixed since move to gradle
+
+
 ## [v6.0-alpha.10]
-=======
-* Issue **#651** : Removed the redundant concept of Pipeline Types, it's half implementation prevented certain picker dialogs from working.
-
-* Issue **#481** : Fix handling of non-incremental index queries on the query API. Adds timeout option in request and blocking code to wait for the query to complete. Exit early from wait loops in index/event search.
-
-* Issue **#626** : Fixed issue with document settings not being persisted
-
-* Issue **#621** : Changed the document info to prevent requests for multi selections
-
-* Issue **#620** : Copying a directory now recursively copies it's contents, plus renaming copies is done more intelligently.
-
-* Issue **#546** : Fixed race conditions with the Explorer Tree, it was causing odd delays to population of the explorer in various places.
-
-* Issue **#495** : Fixed the temporary expansion of the Explorer Tree caused by filtering
->>>>>>> 11b57546
 
 * Issue **#523** : Changed permission behaviours for copy and move to support `None`, `Source`, `Destination` and `Combined` behaviours. Creating new items now allows for `None` and `Destination` permission behaviours. Also imported items now receive permissions from the destination folder. Event logging now indicates the permission behaviour used during copy, move and create operations.
 
@@ -36,11 +37,7 @@
 
 * Issue **#568** : Fixed filtering streams by pipeline in the pipeline screen.
 
-<<<<<<< HEAD
 * Issue **#565** : Fixed authorisation issue on dashboards.
-=======
-* Issue **#376** : Welcome tab details fixed since move to gradle
->>>>>>> 11b57546
 
 ## [v6.0-alpha.9]
 

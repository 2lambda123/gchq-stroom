--- conflicted
+++ resolved
@@ -9,11 +9,9 @@
 
 ### Changed
 
-<<<<<<< HEAD
 * Issue **#442** : Remove 'Old Internal Statistics' folder, improve import exception handling
-=======
+
 * Issue **#457** : Add check to import to preventy duplicate root level entities
->>>>>>> f4e0e9d6
 
 ## [v5.0-beta.52] - 2017-10-17
 

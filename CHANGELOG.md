# Change Log
All notable changes to this project will be documented in this file.

The format is based on [Keep a Changelog](http://keepachangelog.com/) 
and this project adheres to [Semantic Versioning](http://semver.org/).


## [Unreleased]

<<<<<<< HEAD
* Change stroom admin path from `admin` to `stroomAdmin` in the distribution.

* Fix `command not found` bug in distribution `start.sh`.

* Change `start.sh` to log pre-logback output to start.sh.log.

* Change logFormat to include time in `prod.yml` and `config.yml`.
=======
* Issue **#580** : Added conditional formatting options to dashboard tables.
>>>>>>> 36ae014e


## [v6.1.12] - 2020-09-08

* Issue **#1824** : Fix for search hang when extraction is requested but no search pipeline is provided.

* Issue **#1083** : Added `any()`, `first()`, `last()`, `nth()`, `top()` and `bottom()` selection functions to select child values of grouped items.

* Issue **#1837** : Added `joining()` function to concatenate supplied fields in child rows.

* Issue **#1784** : Several functions were previously prevented from working on results from aggregate functions but are now applied regardless.


## [v6.1.11] - 2020-08-26

* Issue **#1797** : Altered how search completion is recorded to try and prevent hanging. 


## [v6.1.10] - 2020-07-31

* Issue **#1762** : Fix for search jobs that do not terminate correctly.


## [v6.1.9] - 2020-07-27

* Issue **#1756** : Fix for IdEnrichmentFilter where is attempts to change attribute values that already exist.


## [v6.1.8] - 2020-07-20

* Issue **#1741** : Fix for search hanging issue.


## [v6.1.7] - 2020-07-17

* Issue **#1740** : `CombinedParser` now removes invalid XML 1.0 characters when `fixInvalidChars` is set and not XML 1.1.


## [v6.1.6] - 2020-06-23

* Add `readTimeout` property to `HTTPAppender` 

* Fix `Expecting a real user identity` errors on auto import of content packs.

* Increase wait timeout to 240s in `start.sh`.

* Issue **#1404** : Fixed issue with invalid XML character filter.


## [v6.1.5] - 2020-03-12

* Issue **#1413** : Attempt to fix search hanging issue.

* Issue **#1393** : The annotations data popup now formats content on load.

* Issue **#1399** : Removed error logging for expected exceptions in TaskExecutor.

* Issue **#1385** : File output param `streamId` now aliased to `sourceId` and `streamNo` is now aliased to `partNo` for consistency with new source tracking XSLT functions.

* Issue **#1392** : Downloading dashboard queries now provides the current query without the need to save the dashboard.


## [v6.1.4] - 2020-03-04

* Build for 6.1.3 failed.


## [v6.1.3] - 2020-03-04

* Issue **#1399** : Removed error logging for expected exceptions in TaskExecutor. 

* Fix missing $ in start.sh


## [v6.1.2] - 2020-03-01

* Issue **#1387** : Changed the way tasks are executed to reduce changes of unhandled execution errors.


## [v6.1.1] - 2020-02-14

* Issue **#1378** : Improved logging detail when processor filters fail.


## [v6.1.0] - 2020-02-14

* Issue **#1379** : Fixed issue where you couldn't open a processor filter if parts of the filter referenced deleted items.

* Issue **#1378** : Improved logging detail when processor filters fail.

* Issue **#1382** : Added `decode-url` and `encode-url` XSLT functions.

* Issue **#655** : Fixed SQL Stats queries ignoring the enabled state of the dashboard query terms.


## [v6.1-beta.19] - 2020-02-13

* Issue **#1362** : Fixed issue where hiding dashboard annotation fields removed them.

* Issue **#1357** : Fixed dragging tabs in dashboard with hidden panes to create a new split.


## [v6.1-beta.18] - 2020-02-03

* Issue **#1357** : Fixed dragging tabs in dashboard with hidden panes.

* Issue **#1368** : Fixed FindReplaceFilter as it wasn't working when used in conjunction with Data Splitter.

* Issue **#1361** : Changed the way headers are parsed for the HttpCall XSLT function.


## [v6.1-beta.17] - 2020-01-21

* Issue **#1355** : Fixed stepping from dashboard text pane.

* Issue **#1354** : Fixed double click to edit list items, e.g. properties.

* Issue **#1340** : Fixed issue with FindReplaceFilter where it failed in some cases when more than one filter was chained together.

* Issue **#1338** : You can now configure the max size of the map store cache.

* Issue **#1350** : Fixed scope of dictionaries when loaded in multiple XSLT pipeline steps.

* Issue **#1347** : Added SSL options to `http-call` XSLT method.


## [v6.1-beta.16] - 2020-01-14

* Issue **#1352** : Fixed Hessian serialisation of user identities on tasks.


## [v6.1-beta.15] - 2020-01-10

* Issue **#1353** : Removed session identities from tasks.

* Issue **#1352** : Removed internal API token.

* Issue **#1347** : Added `http-call` method to XSLT.

## [v6.1-beta.14] - 2019-12-05

* Updated API key to include audience and added client id and secret.

* Change `stroom.conf.sh` to also look for ip in `/sbin`

## [v6.1-beta.13] - 2019-12-05

* Issue **#260** : You can now hide dashboard tabs.

* Issue **#1332** : The text pane can now be configured to show source data.

* Issue **#1311** : Improved source location tracking.

* Issue **#1338** : Added new config options to control the maximum size of some caches: `stroom.pipeline.parser.maxPoolSize`, `stroom.pipeline.schema.maxPoolSize`, `stroom.pipeline.schema.maxPoolSize`, `stroom.pipeline.xslt.maxPoolSize`, `stroom.entity.maxCacheSize`, `stroom.referenceData.mapStore.maxCacheSize`.

* Issue **#642** : Downloading query details now ignores hidden fields.

* Issue **#1337** : Fixed issue where downloading large numbers of search results in Excel format was exceeding maximum style count of 64000. 

* Issue **#1341** : Added XSRF protection to GWT RPC requests.

* Issue **#1335** : Made session cookie `Secure` and `HttpOnly`.

## [v6.1-beta.12] - 2019-11-18

* Fix build dependencies.

## [v6.1-beta.11] - 2019-11-18

* Issue **#1334** : Fix 404 when accessing `/stroom/resourcestore/........`, i.e. fix Tools->Export.

* Issue **#1333** : Improved resilience against XSS attacks.

* Issue **#1330** : Allow configuration of `Content-Type` in HTTPAppender.

* Issue **#1327** : Improvements to annotations.

* Issue **#1328** : Increased size of data window and removed max size restrictions.

* Issue **#1324** : Improved logging and added SSL options for HTTPAppender.

* Issue **#1322** : Stroom now asks if you really want to leave site when stepping items are dirty. Also fixed `Save` and `Save All` menu items and dashboard param changes now correctly make a dashboard dirty.

* Issue **#1320** : Fixed formatting of XML where trailing spaces were being removed from content surrounded by start and end tags (data content) which should not happen. 

* Issue **#1321** : Make path relative in stroom distribution .zip.sha256 hash file.

* The auth service now supports the use of HTTPS without certificate verification and adds additional logging.

* Issue **gchq/stroom-auth#157** : Automatically refresh user's API key when it expires.

## [v6.1-beta.10] - 2019-11-05

* Issue **#1243** : Dashboard visualisations now link with similar functions available to dashboard tables, e.g. `link()`, `dashboard()`, `annotation()`, `stepping()`, `data()`.

* Issue **#1316** : JSONParser now includes various parse options including handling comments.

* Issue **#48** : Added option to hide/show dashboard table columns.

* Issue **#1315** : Improved health check for missing API key.

* Updated stroom expression to v1.5.4 and added new field types.

* Issue **#1315** : Improved health check for missing API key.

* Issue **#1314** : Fixed NPE thrown when logging caused when viewing docs that can't be found.

* Issue **#1313** : Suggestion boxes now make suggestions immediately before the user even starts typing.

* Issue **#1043** : Added feature to allow floating point numbers to be indexed.

* Issue **#1312** : Dictionaries now change the entity name in the DB when renamed.

* Issue **#1312** : Fixed read only behaviour of dictionary settings UI.

## [v6.1-beta.9] - 2019-10-31

* Issue **#1300** : Multiple changes to annotations.

* Issue **#1265** : Added `modulus()` function along with alias `mod()` and modulus operator `%`.

* Issue **#1300** : Added `annotation()` link creation function, `currentUser()` alias for `param('currentUser()')` and additional link creation functions for `data()` and `stepping()`.

* Issue **#67** : Table columns now display menu items on left click.

* Uplift stroom-query to v2.2.4 to add better diagnostic logging.

## [v6.1-beta.8] - 2019-10-23

* Uplift Kafka client to v2.2.1.

* Issue **#1293** : Add more static file types to allow nginx/browser caching on.

* Issue **#1295** : Add authentication bypass for servlets such as /remoting, /status, /echo, etc.

* Issue **#1297** : The UI now supplies API tokens to the backend for resource calls.

* Issue **#1296** : Fixed NPE in StreamMapCreator caused when a stream can not be found.

## [v6.1-beta.7] - 2019-10-16

* Fixed some annotations issues.

## [v6.1-beta.6] - 2019-10-15

* Fixed dependencies.

## [v6.1-beta.5] - 2019-10-14

* Issue **#1288** : Streams now show the name of the pipeline used to create them even if the user doesn't have permission to see the pipeline.

* Issue **#1282** : Fixed issue where items were imported into the explorer even if not selected for import.

* Issue **#1291** : Fixed issue where empty dashboard table cells did not select table rows when clicked. 

* Issue **#1290** : Fixed issue where executor provider was not executing supplied runnable if parent task had terminated.

* Issue **#1264** : Dashboards running in embedded mode will not always ask for the user to choose an activity if the users session has one set already.

* Issue **#1275** : Fixed permission filtering when showing related streams.

* Issue **#1274** : Fixed issue with batch search caused by Hibernate not returning pipeline details in stream processor filters.

* Issue **#1272** : Fixed saving query favourites.

* Issue **#1266** : Stroom will now lock the cluster before releasing owned tasks so it doesn't clash with other task related processes that lock the DB for long periods.

* Issue **#1264** : Added `embedded` mode for dashboards to hide dashboard chrome and save options.

* Issue **#1264** : Stroom no longer asks if you want to leave the web page if no content needs saving.

* Issue **#1263** : Fixed issues related to URL encoding/decoding with the `dashboard()` function.

* Issue **#1263** : Fixed issue where date expressions were being allowed without '+' or '-' signs to add or subtract durations.

* Add fallback config.yml file into the docker images for running outside of a stack.

* Issue **#1263** : Fixed issues related to URL encoding/decoding in dashboard expressions.

* Issue **#1262** : Improved behaviour of `+` when used for concatenation in dashboard expressions.

* Issue **#1259** : Fixed schema compliance when logging failed document update events.

* Issue **#1245** : Fixed various issues with session management and authentication.

* Issue **#1258** : Fixed issue affecting search expressions against keyword fields using dictionaries containing carriage returns.


## [v6.1-beta.4] - 2019-09-04

* Issue **#1253** : Data retention policies containing just `AND` will now match everything.

* Issue **#1252** : Stream type suggestions no longer list internal types.

* Issue **#1218** : All stepping panes will now show line numbers automatically if there are indicators (errors, warnings etc) that need to be displayed.  

* Issue **#1254** : Added option to allow non Java escaped find and replacement text to be used in `FindReplaceFilter`. 

* Issue **#1250** : Fixed logging description for reading and writing documents.

* Issue **#1251** : Copy permissions from a parent now shows changes prior to the user clicking ok.

* Issue **#758** : You no longer need the `Manage Processors` privilege to call `stroom:meta('Pipeline')` in XSLT.

* Issue **#1256** : Fix error caused when logging data source name when downloading search results.

* Issue **#399** : Fix for error message when stepping that said user needed `read` permission on parent pipeline and not just `use`.

* Issue **#1242** : Fix for pipeline corruption caused when moving elements back to inherited parents.

* Issue **#1244** : Updated Dropwizard to version 1.3.14 to fix session based memory leak.

* Issue **#1246** : Removed elastic search document type, menu items and filter.

* Issue **#1247** : Added XSLT functions (`source`, `sourceId`, `partNo`, `recordNo`, `lineFrom`, `colFrom`, `lineTo`, `colTo`) to determine the current source location so it can be embedded in a cooked event. Events containing raw source location info can be made into links in dashboard tables or the text pane so that a user can see raw source data or jump directly to stepping that raw record.


## [v6.1-beta.3] - 2019-08-21

* Fix build.


## [v6.1-beta.2] - 2019-08-21

* Add data retention feature and index optimisation to Solr indexes.


## [v6.1-beta.1] - 2019-08-19

* Initial support for Solr indexing and search.


## [v6.0.7] - 2019-08-08

* Issue **#1214** : Fixed issue where the max results setting in dashboard tables was not always being obeyed. Also fixed some dashboard table result page size issues.


## [v6.0.6] - 2019-08-08

* Issue **#1238** : During proxy clean task we no longer show a failed attempt to delete an empty directory as an error as this condition is expected.


## [v6.0.5] - 2019-08-07

* Issue **#1237** : Fixed issue where explorer model requests were failing outside of user sessions, e.g. when we want to find folder descendants for processing.


## [v6.0.4] - 2019-08-05

* Fixed build.


## [v6.0.3] - 2019-08-02

* Fixed test.


## [v6.0.2] - 2019-08-02

* Issue **#1230** : Fix test.
 

## [v6.0.1] - 2019-08-02

* Issue **#1230** : Search expressions no longer have the `contains` condition. 

* Issue **#1220** : Fixed attempt to open newly created index shards as if they were old existing shards.

* Issue **#1232** : Fixed handling of enter key on pipeline element editor dialog.

* Issue **#1229** : Fixed issue where users needed `Read` permission on an index instead of just `Use` permission to search it.


## [v6.0-beta.66] - 2019-07-24

* Uplift HBase to 2.1.5 and refactor code accordingly

* Uplift Kafka to 2.1.1 and refactor code accordingly

* Uplift Curator to 4.2.0


## [v6.0-beta.65] - 2019-07-19

* Issue **#1143** : Added mechanism to inject dashboard parameters into expressions using the `param` and `params` functions so that dashboard parameters can be echoed by expressions to create dashboard links.


## [v6.0-beta.64] - 2019-07-19

* Issue **#1205** : Change proxy repo clean to not delete configured rootRepoDir.

* Issue **#1204** : Fix ProxySecurityFilter to use correct API key on feedStatus requests.

* Issue **#1211** : Added a quick filter to the server tasks page.

* Issue **#1206** : Fixed sorting active tasks when clicking column header.


## [v6.0-beta.63] - 2019-07-17

* Issue **#1201** : Fixed dependencies.


## [v6.0-beta.62] - 2019-07-17

* Issue **#1201** : Fixed tests.


## [v6.0-beta.61] - 2019-07-17

* Issue **#1201** : Document permission changes now mutate the user document permissions cache rather than clearing it.

* Issue **#1153** : Changed security context to be a Spring singleton to improve explorer performance.

* Issue **#1202** : Fixed NumberFormatException in StreamAttributeMapUtil.

* Issue **#1203** : Fixed event logging detail for dictionaries.


## [v6.0-beta.60] - 2019-07-16

* Issue **#1197** : Restored Save As functionality.


## [v6.0-beta.59] - 2019-07-16

* Issue **#1199** : The index fields page now copes with more than 100 index fields.


## [v6.0-beta.58] - 2019-07-16

* Issue **#1200** : Removed blocking queue that was causing search to hang when full.


## [v6.0-beta.57] - 2019-07-15

* Issue **#1198** : Filtering by empty folders now works correctly.


## [v6.0-beta.56] - 2019-07-15

* Comment out rollCron in proxy-prod.yml

* Change swagger UI at gchq.github.io/stroom to work off 6.0 branch

* Issue **#1195** : Fixed issue where combination of quick filter and type filter were not displaying explorer items correctly.

* Issue **#1153** : Changed the way document permissions are retrieved and cached to improve explorer performance.

* Issue **#1196** : Added code to resolve data source names from doc refs if the name is missing when logging.

* Issue **#1165** : Fixed corruption of pipeline structure when adding items to Source.


## [v6.0-beta.55] - 2019-07-11

* Issue **#1193** : Added optional validation to activities.


## [v6.0-beta.54] - 2019-07-11

* Change default config for proxy repositoryFormat to "${executionUuid}/${year}-${month}-${day}/${feed}/${pathId}/${id}"

* Issue **#1194** : Fixed NPE in FindTaskProgressCriteria.

* Issue **#1191** : SQL statistics search tasks now show appropriate information in the server tasks pane.

* Issue **#1192** : Executor provider tasks now run as the current user.


## [v6.0-beta.53] - 2019-07-11

* Issue **#1190** : Copied indexes now retain associated index volumes.


## [v6.0-beta.52] - 2019-07-10

* Issue **#1177** : Data retention now works with is doc refs.

* Issue **#1160** : Proxy repositories now only roll if all output streams for a repository are closed. Proxy repositories also only calculate the current max id if the `executionUuid` repo format param is not used.

* Issue **#1186** : Volume status is now refreshed every 5 minutes.


## [v6.0-beta.51] - 2019-06-28

* Fix incorrect default keystore in proxy config yaml.

* Rename environment variables in proxy config yaml.

* Issue **#1170** : The UI should now treat the `None` tree node as a null selection.


## [v6.0-beta.50] - 2019-06-28

* Issue **#1184** : Remove dropwizard yaml files from docker images.

* Issue **#1181** : Remove dropwizard config yaml from the docker images.

* Issue **#1152** : You can now control the maximum number of files that are fragmented prior to proxy aggregation with `stroom.maxFileScan`.

* Issue **#1182** : Fixed use of `in folder` for data retention and receipt policies.


## [v6.0-beta.49] - 2019-06-24

* Updated to allow stacks to be built at this version.


## [v6.0-beta.48] - 2019-06-24

* Issue **#1154** : Search now terminates during result creation if it is asked to do so.

* Issue **#1167** : Fix for proxy to deal with lack of explorer folder based collections.


## [v6.0-beta.47] - 2019-06-21

* Issue **#1172** : Fixed logging detail for viewing docs.

* Issue **#1166** : Fixed issue where users with only read permission could not copy items.

* Issue **#1174** : Reduced hits on the document permission cache.

* Issue **#1168** : Statistics searches now work when user only has `Use` permission.

* Issue **#1170** : Extra validation to check valid feed provided for stream appender.

* Issue **#1174** : The size of the document permissions cache is now configurable via the `stroom.security.documentPermissions.maxCacheSize` property.

* Issue **#1176** : Created index on document permissions to improve performance.

* Issue **#1175** : Dropping unnecessary index `explorerTreePath_descendant_idx`.

* Issue **#747** : XSLT can now reference dictionaries by UUID.

* Issue **#1167** : Use of folders to include child feeds and pipelines is now supported.


## [v6.0-beta.46] - 2019-06-11

* Issue **#1153** : The explorer tree is now built with fewer DB queries.

* Issue **#1163** : Added indexes to the DB to improve explorer performance.

* Issue **#1153** : The explorer tree now only rebuilds synchronously for users who alter the tree, if has never been built or is very old. All other rebuilds of the explorer tree required to keep it fresh will happen asynchronously.


## [v6.0-beta.45] - 2019-06-06

* Issue **#1162** : Proxy aggregation will no longer recurse parts directories when creating parts.

* Issue **#1157** : Migration now adds dummy feeds etc to processor filters if the original doc can't be found. This will prevent filters from matching more items than they should if migration fails to map feeds etc because they can't be found.


## [v6.0-beta.44] - 2019-06-06

* Issue **#1162** : Remove invalid CopyOption in move() call.


## [v6.0-beta.43] - 2019-06-06

* Issue **#1159** : Fix NPE in rolling appenders with no frequency value.

* Issue **#1160** : Proxy repositories will no longer scan contents on open if they are set to be read only.

* Issue **#1162** : Added buffering etc to improve the performance of proxy aggregation.

* Issue **#1156** : Added code to reduce unlikely chance of NPE or uncontrolled processing in the event of a null or empty processing filter.


## [v6.0-beta.42] - 2019-06-05

* Issue **#1149** : Changed the way EntryIdSet is unmarshalled so jaxb can now use the getter to add items to a collection.

* Ignore broken junit test that cannot work as it stands

* Fix NPE in DictionaryStoreImpl.findByName().

* Issue **#1146** : Added `encodeUrl()`, `decodeUrl()` and `dashboard()` functions to dashboard tables to make dashboard linking easier. The `link()` function now automatically encodes/decodes each param so that parameters do not break the link format, e.g. `[Click Here](http://www.somehost.com/somepath){dialog|Dialog Title}`.


## [v6.0-beta.41] - 2019-05-24

* Issue **#1144** : Changed StreamRange to account for inclusive stream id ranges in v6.0 that was causing an issue with file system maintenance.


## [v6.0-beta.40] - 2019-05-21

* Mask passwords on the proxy admin page.

* Add exception to wrapped exception in the feedStatus service.


## [v6.0-beta.39] - 2019-05-17

* Issue **#1140** : Add health check for proxy feed status url.

* Issue **#1138** : Stroom proxy now deletes empty repository directories based on creation time and depth first so that pruning empty directories is quicker and generally more successful.

* Issue **#1137** : Change proxy remote url health check to accept a 406 code as the feed will not be specified.

* Issue **#1135** : Data retention policies are now migrated to use `Type` and not `Stream Type`.


## [v6.0-beta.38] - 2019-05-13

* Issue **#1136** : Remove recursive chown from stroom and proxy docker entrypoint scripts.


## [v6.0-beta.37] - 2019-05-10

* Issue **#1134** : Proxy now requires feed name to always be supplied.


## [v6.0-beta.36] - 2019-05-08

* Expose proxy api key in yaml config via SYNC_API_KEY


## [v6.0-beta.35] - 2019-05-07

* Test release, no changes


## [v6.0-beta.34] - 2019-04-29

* Issue **#1130** : Change `start.sh` so it works when realpath is not installed.

* Issue **#1129** : Fixed stream download from the UI.

* Issue **#1119** : StreamDumpTool will now dump data to zip files containing all data and associated meta and context data. This now behaves the same way as downloading data from the UI and can be used as an input to proxy aggregation or uploaded manually.


## [v6.0-beta.33] - 2019-04-17

* Fixed NPE created when using empty config sections.


## [v6.0-beta.32] - 2019-04-17

* Issue **#1122** : Fixed hessian communication between stroom and stroom proxy used to establish feed receive status. Added restful endpoints for feed status to stroom and stroom proxy. Proxy will now be able to request feed status from upstream stroom or stroom proxy instances.

* Fixed incompatibility issues with MySQL 5.7 and 8.0.


## [v6.0-beta.31] - 2019-03-25

* Added debug to help diagnose search failures

* Issue **#382** : Large zip files are now broken apart prior to proxy aggregation.

* Change start script to use absolute paths for jar, config and logs to distinguish stroom and proxy instances.


## [v6.0-beta.30] - 2019-03-17

* Issue **#1116** : Better implementation of proxy aggregation.

* Issue **#1116** : Changed the way tasks are executed to ensure thread pools expand to the maximum number of threads specified rather than just queueing all tasks and only providing core threads.

* Remove full path from file in sha256 hash file release artifact.


## [v6.0-beta.29] - 2019-03-13

* Issue **#1115** : Add missing super.startProcessing to AbstractKafkaProducerFilter.

* Improve exception handling and logging in RemoteDataSourceProvider. Now the full url is included in dashboard connection errors.

* Change Travis build to generate sha256 hashes for release zip/jars.

* Uplift the visualisations content pack to v3.2.1

* Issue **#1100** : Fix incorrect sort direction being sent to visualisations.


## [v6.0-beta.28] - 2019-02-20

* Add guard against race condition

* Add migration script to remove property `stroom.node.status.heapHistogram.jMapExecutable`.


## [v6.0-beta.27] - 2019-02-07

* Uplift base docker image to openjdk:8u191-jdk-alpine3.9, reverting back to JDK for access to diagnostic tools.


## [v6.0-beta.26] - 2019-02-05

* Issue **#1084** : Change heap histogram statistics to java MBean approach rather than jmap binary. Remove stroom.node.status.heapHistogram.jMapExecutable property.

* Improve resource for setting user's status


## [v6.0-beta.25] - 2019-01-30

* Issue **#1079** : Improved the logging of permission errors encountered during stream processing

* Issue **#1058** : Added property `stroom.pipeline.parser.secureProcessing` to enable/disable the XML secure processing feature.

* Issue **#1062** : Add env var for UI path

* Uplift distribution visualisation content pack to v3.1.0

* Add transform_user_extract.py, for pre-6.0 to 6.0 user migration


## [v6.0-beta.24] - 2019-01-03

* Issue **#1059** : Fix guice errors on stroom-proxy startup.


## [v6.0-beta.23] - 2019-01-03

* Issue **#1010** : Improve distribution start/stop/etc scripts by adding monochrome switch and background log tailing.


## [v6.0-beta.22] - 2019-01-02

* Issue **#1053** : Add API to disabled authorisation users

* Issue **#1042** : Improve error message for an ApiException when requesting a user's token.

* Issue **#1050** : Prevent creation of permission entries if key already exists.

* Issue **#1015** : Add sortDirections[] and keySortDirection to visualisation data object to fix sorting in the visualisations.

* Issue **#1019** : Fix visualisations settings dialog so you can un-set text and list controls.

* Issue **#1041** : Add a healthcheck to Stroom to alert for API key expiry

* Issue **#1040** : Fix for visualisations that do not require nested data.

* Issue **#1036** : Fix for scrollbar position on explorer popup windows.

* Issue **#1037** : Updated `moment.js` for parsing/formatting dates and times.

* Issue **#1021** : Dashboard links now allow `{}` characters to be used without URL encoding.

* Issue **#1018** : Added Health Checks for the external connectors that are registered via plugins

* Issue **#1025** : Fixed ACE editor resize issue where horizontal scroll bar was not always correctly shown.

* Issue **#1025** : Updated ACE editor to v1.4.2.


## [v6.0-beta.21] - 2018-12-13

* Issue **#1022** : Added `Contains` condition to all search expression fields so that regex terms can be used.

* Issue **#1024** : Superseded output helper no longer expects initialisation in all cases.


## [v6.0-beta.20] - 2018-12-13

* Issue **#1021** : Multiple changes to improve vis, dashboard and external linking in Stroom.

* Issue **#1019** : Fix visualisations settings dialog so you can un-set text and list controls.

* Issue **#986** : Fix direct dashboard links.

* Issue **#1006** : Added Exception Mapper for PermissionExceptions to return HTTP FORBIDDEN.


## [v6.0-beta.19] - 2018-12-11

* Issue **#1012** : Fix for NPE caused when checking if an output is superseded.

* Issue **#1011** : Old UI versions running in browsers often cause Stroom to throw an NPE as it can't find the appropriate GWT serialisation policy. Stroom will no longer throw an NPE but will report an `IncompatibleRemoteServiceException` instead. This is the default GWT behaviour.

* Issue **#1007** : Max visualisation results are now limited by default to the maximum number of results defined for the first level of the parent table. This can be further limited by settings in the visualisation.

* Issue **#1004** : Table cells now support multiple links.

* Issue **#1001** : Changed link types to `tab`, `dialog`, `dashboard`, `browser`.

* Issue **#1001** : Added dashboard link option to link to a dashboard from within a vis, e.g. `stroomLink(d.name, 'type=Dashboard&uuid=<TARGET_DASHBOARD_UUID>&params=userId%3D' + d.name, 'DASHBOARD')`.

* Issue **#1001** : Added dashboard link option to link to a dashboard using the `DASHBOARD` target name, e.g. `link(${UserId}, concat('type=Dashboard&uuid=<TARGET_DASHBOARD_UUID>', ${UserId}), '', 'DASHBOARD')`.

* Issue **#1002** : Popup dialogs shown when clicking dashboard hyperlinks are now resizable.

* Issue **#993** : Moving documents in the explorer no longer affects items that are being edited as they are not updated in the process.

* Issue **#996** : Updated functions in dashboard function picker.


## [v6.0-beta.18] - 2018-12-07

* Issue **#981** : Fixed dashboard deletion

* Issue **#989** : Upgraded stroom-expression to v1.4.13 to add new dashboard `link` function.

* Issue **#988** : Changed `generate-url` XSLT function to `link` so it matches the dashboard expression. Changed the parameters to create 4 variants of the function to make creation of simple links easier.

* Issue **#980** : Fix for NPE when fetching dependencies for scripts.

* Issue **#978** : Re-ordering the fields in stream data source

* Issue **gchq/stroom-content#31** : Uplift stroom-logs content pack to v2.0-alpha.5.

* Issue **#982** : Stop proxy trying to health check the content syncing if it isn't enabled.

* Change error logging in ContentSyncService to log stack trace

* Uplift send_to_stroom.sh in the distribution to v2.0

* Issue **#973** : Export servlet changed to a Resource API, added permission check, improved error responses.


## [v6.0-beta.17] - 2018-12-04

* Issue **#969** : The code now suppresses errors for index shards being locked for writing as it is expected. We now lock shards using maps rather than the file system as it is more reliable between restarts.

* Issue **#941** : Internal Meta Stats are now being written


## [v6.0-beta.16] - 2018-12-04

* Issue **#970** : Add stream type of `Records` for translated stroom app events.


## [v6.0-beta.15] - 2018-12-03

* Issue **#966** : Proxy was always reporting zero bytes for the request content in the receive log.

* Issue **#938** : Fixed an NPE in authentication session state.

* Change the proxy yaml configuration for the stack to add `remotedn` and `remotecertexpiry` headers to the receive log

* Change logback archived logs to be gzip compressed for stroom and proxy

* Uplift stroom-logs content pack to v2.0-alpha.3

* Uplift send_to_stroom script to v1.8.1

* Issue **#324** : Changed XML serialisation so that forbidden XML characters U+FFFE and U+FFFF are not written. Note that these characters are not even allowed as character references so they are ignored entirely.

* Issue **#945** : More changes to fix some visualisations only showing 10 data points.


## [v6.0-beta.14] - 2018-11-28

* Issue **#945** : Visualisations now show an unlimited number of data points unless constrained by their parent table or their own maximum value setting.

* Issue **#948** : Catching Spring initialisation runtime errors and ensuring they are logged.

* Add `set_log_levels.sh` script to the distribution

* Uplift visualisations content pack to v3.0.6 in the gradle build

* Issue **#952** : Remote data sources now execute calls within the context of the user for the active query. As a result all running search `destroy()` calls will now be made as the same user that initiated the search.

* Issue **#566** : Info and warning icons are now displayed in stepping screen when needed.

* Issue **#923** : Dashboard queries will now terminate if there are no index shards to search.

* Issue **#959** : Remove Material UI from Login and from password management pages

* Issue **#933** : Add health check for password resets

* Issue **#929** : Add more comprehensive password validation

* Issue **#876** : Fix password reset issues

* Issue **#768** : Preventing deletion of /store in empty volumes

* Issue **#939** : Including Subject DN in receive.log

* Issue **#940** : Capturing User DN and cert expiry on DW terminated SSL

* Issue **#744** : Improved reporting of error when running query with no search extraction pipeline

* Issue **#134** : Copy permissions from parent button

* Issue **#688** : Cascading permissions when moving/copying folder into a destination

* Issue **#788** : Adding DocRef and IsDocRef to stroom query to allow doc ref related filtering. Migration of stream filters uses this.

* Issue **#936** : Add conversion of header `X-SSL-Client-V-End` into `RemoteCertExpiry`, translating date format in the process.

* Issue **#953** : Fixed NPE.

* Issue **#947** : Fixed issue where data retention policy contains incorrect field names.

* Remove Material UI from the Users and API Keys pages

* Add content packs to stroom distribution

* Change distribution to use send_to_stroom.sh v1.7

* Updated stroom expression to v1.4.12 to improve handling or errors values and add new type checking functions `isBoolean()`, `isDouble()`, `isError()`, `isInteger()`, `isLong()`, `isNull()`, `isNumber()`, `isString()`, `isValue()`. Testing equality of null with `x=null()` is no longer valid and must be replaced with `isNull(x)`.

* Issue **#920** : Fix error handling for sql stats queries


## [v6.0-beta.13] - 2018-11-19

* Remove log sending cron process from docker images (now handled by stroom-log-sender).

* Issue **#924** : The `FindReplaceFilter` now records the location of errors.

* Issue **#939** : Added `remotedn` to default list of keys to include in `receive.log`.

* Add git_tag and git_commit labels to docker images

* Uplift stroom-logs content pack in docker image to` v2.0-alpha.2`

* Stop truncation of `logger` in logback console logs

* Issue **#921** : Renaming open documents now correctly changes their tab name. Documents that are being edited now prevent the rename operation until they are saved.

* Issue **#922** : The explorer now changes the selection on a right click if the item clicked is not already selected (could be part of a multi select).

* Issue **#903** : Feed names can now contain wildcard characters when filtering in the data browser.


## [v6.0-beta.12] - 2018-11-14

* Add API to allow creation of an internal Stroom user.

* Fix logger configuration for SqlExceptionHelper

* Add template-pipelines and standard-pipelines content packs to docker image

* Issue **#904** : The UI now shows dictionary names in expressions without the need to enter edit mode.

* Updated ACE editor to v1.4.1.

* Add colours to console logs in docker.

* Issue **#869** : Delete will now properly delete all descendant nodes and documents when deleting folders but will not delete items from the tree if they cannot be deleted, e.g. feeds that have associated data.

* Issue **#916** : You can no longer export empty folders or import nothing.

* Issue **#911** : Changes to feeds and pipelines no longer clear data browsing filters.

* Issue **#907** : Default volumes are now created as soon as they are needed.

* Issue **#910** : Changes to index settings in the UI now register as changes and enable save.

* Issue **#913** : Improve FindReplaceFilter to cope with more complex conditions.

* Change log level for SqlExceptionHelper to OFF, to stop expected exceptions from polluting the logs

* Fix invalid requestLog logFormat in proxy configuration


## [v6.0-beta.11] - 2018-11-07

* Stop service discovery health checks being registered if stroom.serviceDiscovery.enabled=false


## [v6.0-beta.10] - 2018-11-06

* Add fixed version of send_to_stroom.sh to release distribution

* Uplift docker base image for stroom & proxy to openjdk:8u181-jdk-alpine3.8


## [v6.0-beta.9] - 2018-11-02

* Add a health check for getting a public key from the authentication service.

* Issue **#897** : Import no longer attempts to rename or move existing items but will still update content.

* Issue **#902** : Improved the XSLT `format-date` function to better cope with week based dates and to default values to the stream time where year etc are omitted.

* Issue **#905** : Popup resize and move operations are now constrained to ensure that a popup cannot be dragged off screen or resized to be bigger than the current browser window size.

* Issue **#898** : Improved the way many read only aspects of the UI behave.

* Issue **#894** : The system now generates and displays errors to the user when you attempt to copy a feed.

* Issue **#896** : Extended folder `create` permissions are now correctly cached.

* Issue **#893** : You can now manage volumes without the `Manage Nodes` permission.

* Issue **#892** : The volume editor now waits for the node list to be loaded before opening.

* Issue **#889** : Index field editing in the UI now works correctly.

* Issue **#891** : `StreamAppender` now keeps track of it's own record write count and no longer makes use of any other write counting pipeline element.

* Issue **#885** : Improved the way import works to ensure updates to entities are at least attempted when creating an import confirmation.

* Issue **#892** : Changed `Ok` to `OK`.

* Issue **#883** : Output streams are now immediately unlocked as soon as they are closed.

* Removed unnecessary OR operator that was being inserted into expressions where only a single child term was being used. This happened when reprocessing single streams.

* Issue **#882** : Splitting aggregated streams now works when using `FindReplaceFilter`. This functionality was previously broken because various reader elements were not passing the `endStream` event on.

* Issue **#881** : The find and replace strings specified for the `FindReplaceFilter` are now treated as unescaped Java strings and now support new line characters etc.

* Issue **#880** : Increased the maximum value a numeric pipeline property can be set to via the UI to 10000000.

* Issue **#888** : The dependencies listing now copes with external dependencies failing to provide data due to authentication issues.

* Issue **#890** : Dictionaries now show the words tab by default.

* Add admin healthchecks to stroom-proxy

* Add stroom-proxy docker image

* Refactor stroom docker images to reduce image size

* Add enabled flag to storing, forwarding and synching in stroom-proxy configuration

* Issue **#884** : Added extra fonts to stroom docker image to fix bug downloading xls search results.


## [v6.0-beta.8] - 2018-10-17

* Issue **#879** : Fixed bug where reprocess and delete did not work if no stream status was set in the filter.

* Issue **#878** : Changed the appearance of stream filter fields to be more user friendly, e.g. `feedName` is now `Feed` etc.

* Issue **#809** : Changed default job frequency for `Stream Attributes Retention` and `Stream Task Retention` to `1d` (one day).

* Issue **#813** : Turned on secure processing feature for XML parsers and XML transformers so that external entities are not resolved. This prevents DoS attacks and gaining unauthorised access to the local machine.

* Issue **#871** : Fix for OptimisticLockException when processing streams.

* Issue **#872** : The parser cache is now automatically cleared when a schema changes as this can affect the way a data splitter parser is created.

* Issue **#865** : Made `stroom.conf` location relative to YAML file when `externalConfig` YAML property is set.

* Issue **#867** : Added an option `showReplacementCount` to the find replace filter to choose whether to report total replacements on process completion.

* Issue **#867** : Find replace filter now creates an error if an invalid regex is used.

* Issue **#855** : Further fixes for stepping data that contains a BOM.

* Changed selected default tab for pipelines to be `Data`.

* Issue **#860** : Fixed issue where stepping failed when using any sort of input filter or reader before the parser.

* Issue **#867** : Added an option `showReplacementCount` to the find replace filter to choose whether to report total replacements on process completion.

* Improved Stroom instance management scripts


## [v6.0-beta.7] - 2018-10-12

* Add contentPack import


## [v6.0-beta.6] - 2018-10-10

* Fix typo in Dockerfile


## [v6.0-beta.5] - 2018-10-10

* Issue **#859** : Change application startup to keep retrying when establishing a DB connection except for certain connection errors like access denied.

* Issue **#730** : The `System` folder now displays data and processors. This is a bug fix related to changing the default initial page for some document types.

* Issue **#854** : The activity screen no longer shows a permission error when shown to non admin users.

* Issue **#853** : The activity chooser will no longer display on startup if activity tracking is not enabled.

* Issue **#855** : Fixed stepping data that contains a BOM.


## [v6.0-beta.4] - 2018-10-04

* Change base docker image to openjdk:8u171-jdk-alpine

* Improved loading of activity list prior to showing the chooser dialog.

* Issue **#852** : Fix for more required permissions when logging other 'find' events.

* Issue **#730** : Changed the default initial page for some document types.

* Issue **#852** : Fix for required permission when logging 'find' events.

* Changed the way the root pane loads so that error popups that appear when the main page is loading are not hidden.

* Issue **#851** : Added additional type info to type id when logging events.

* Issue **#848** : Fixed various issues related to stream processor filter editor.

* Issue **#815** : `stroom.pageTitle` property changed to `stroom.htmlTitle`.

* Issue **#732** : Added `host-address` and `host-name` XSLT functions.

* Issue **#338** : Added `splitAggregatedStreams` property to `StreamAppender`, `FileAppender` and `HDFSFileAppender` so that aggregated streams can be split into separate streams on output.

* Issue **#338** : Added `streamNo` path replacement variable for files to record the stream number within an aggregate.

* Added tests and fixed sorting of server tasks.

* Improved the way text input and output is buffered and recorded when stepping.

* The find and replace filter now resets the match count in between nested streams so that each stream is treated the same way, i.e. it can have the same number of text replacements.

* Added multiple fixes and improvements to the find and replace filter including limited support of input/output recording when stepping.

* Issue **#827** : Added `TextReplacementFilterReader` pipeline element.

* Issue **#736** : Added sorting to server tasks table.

* Inverted the behaviour of `disableQueryInfo` to now be `requireQueryInfo`.

* Issue **#596** : Rolling stream and file appenders can now roll on a cron schedule in addition to a frequency.

* The accept button now enabled on splash screen.

* Added additional event logging to stepping.

* An activity property with an id of `disableQueryInfo` can now be used to disable the query info popup on a per activity basis.

* Activity properties can now include the attributes `id`, `name`, `showInSelection` and `showInList` to determine their appearance and behaviour;

* Nested elements are now usable in the activity editor HTML.

* Record counts are now recorded on a per output stream basis even when splitting output streams.

* Splash presenter buttons are now always enabled.

* Fix background colour to white on activity pane.


## [v6.0-beta.3] - 2018-09-18

* Changed `splitWhenBiggerThan` property to `rollSize` and added the property to the rolling appenders for consistency.

* Issue **#838** : Fix bug where calculation of written and read bytes was being accounted for twice due to the use of Java internal `FilterInputStream` and `FilterOutputStream` behaviour. This was leading to files being split at half od the expected size. Replaced Java internal classes with our own `WrappedInputStream` and `WrappedOutputStream` code.

* Issue **#837** : Fix bug to no longer try and record set activity events for null activities.

* Issue **#595** : Added stream appender and file appender property `splitWhenBiggerThan` to limit the size of output streams.

* Now logs activity change correctly.

* Add support for checkbox and selection control types to activity descriptions.

* Issue **#833** : The global property edit dialog can now be made larger.

* Fixed some issues in the activity manager.

* Issue **#828** : Changed statistics store caches to 10 minute time to live so that they will definitely pick up new statistics store definitions after 10 minutes.

* Issue **#774** : Event logging now logs find stream criteria correctly so that feeds ids are included.

* Issue **#829** : Stroom now logs event id when viewing individual events.

* Added functionality to record actions against user defined activities.

* Added functionality to show a splash screen on login.

* Issue **#791** : Fixed broken equals method so query total row count gets updated correctly.

* Issue **#830** : Fix for API queries not returning before timing out.

* Issue **#824** : Fix for replace method in PathCreator also found in stroom proxy.

* Issue **#820** : Fix updating index shards so that they are loaded, updated and saved under lock.

* Issue **#819** : Updated `stroom-expression` to v1.4.3 to fix violation of contract exception when sorting search results.

* Issue **#817** : Increased maximum number of concurrent stream processor tasks to 1000 per node.

* Issue **#697** : Fix for reference data sometimes failing to find the appropriate effective stream due to the incorrect use of the effective stream cache. It was incorrectly configured to use a time to idle (TTI) expiry rather than a time to live (TTL) expiry meaning that heavy use of the cache would prevent the cached effective streams being refreshed.

* Issue **#806** : Fix for clearing previous dashboard table results if search results deliver no data.

* Issue **#805** : Fix for dashboard date time formatting to use local time zone.


## [v6.0-beta.2] - 2018-07-09

* Issue **#803** : Fix for group key conversion to an appropriate value for visualisations.


## [v6.0-beta.1] - 2018-07-04

* Issue **#802** : Restore lucene-backward-codecs to the build

* Issue **#800** : Add DB migration script 33 to replace references to the `Stream Type` type in the STRM_PROC_FILT table with `streamTypeName`.

* Issue **#798** : Add DB migration script 32 to replace references to the `NStatFilter` type in the PIPE table with `StatisticsFilter`.


## [v6.0-alpha.27]

* Fix data receipt policy defect

* Issue **#791** : Search completion signal is now only sent to the UI once all pending search result merges are completed.

* Issue **#795** : Import and export now works with appropriate application permissions. Read permission is required to export items and Create/Update permissions are required to import items depending on whether the update will create a new item or update an existing one.


## [v6.0-alpha.26]

* Improve configurabilty of stroom-proxy.

* Issue **#783** : Reverted code that ignored duplicate selection to fix double click in tables.

* Issue **#782** : Fix for NPE thrown when using CountGroups when GroupKey string was null due to non grouped child rows.

* Issue **#778** : Fix for text selection on tooltips etc in the latest version of Chrome.

* Issue **#776** : Removal of index shard searcher caching to hopefully fix Lucene directory closing issue.


## [v6.0-alpha.25]

* Issue **#779** : Fix permissions defect.

* Issue **gchq/stroom-expression#22** : Add `typeOf(...)` function to dashboard.

* Uplift stroom-expression to v1.4.1

* Issue **#766** : Fix NullPointerExceptions when downloading table results to Excel format.

* Issue **#770** : Speculative fix for memory leak in SQL Stats queries.

* Issue **#761** : New fix for premature truncation of SQL stats queries due to thread interruption.


## [v6.0-alpha.24]

* Issue **#748** : Fix build issue resulting from a change to SafeXMLFilter.


## [v6.0-alpha.23]

* Issue **#748** : Added a command line interface (CLI) in addition to headless execution so that full pipelines can be run against input files.

* Issue **#748** : Fixes for error output for headless mode.

* Issue **#761** : Fixed statistic searches failing to search more than once.

* Issue **#756** : Fix for state being held by `InheritableThreadLocal` causing objects to be held in memory longer than necessary.

* Issue **#761** : Fixed premature truncation of SQL stats queries due to thread interruption.

* Added `pipeline-name` and `put` XSLT functions back into the code as they were lost in a merge.

* Issue **#749** : Fix inability to query with only `use` privileges on the index.

* Issue **#613** : Fixed visualisation display in latest Firefox and Chrome.

* Added permission caching to reference data lookup.

* Updated to stroom-expression 1.3.1

    Added cast functions `toBoolean`, `toDouble`, `toInteger`, `toLong` and `toString`.
    Added `include` and `exclude` functions.
    Added `if` and `not` functions.
    Added value functions `true()`, `false()`, `null()` and `err()`.
    Added `match` boolean function.
    Added `variance` and `stDev` functions.
    Added `hash` function.
    Added `formatDate` function.
    Added `parseDate` function.
    Made `substring` and `decode` functions capable of accepting functional parameters.
    Added `substringBefore`, `substringAfter`, `indexOf` and `lastIndexOf` functions.
    Added `countUnique` function.

* Issue **#613** : Fixed visualisation display in latest Firefox and Chrome.

* Issue **#753** : Fixed script editing in UI.

* Issue **#751** : Fix inability to query on a dashboard with only use+read rights.


## [v6.0-alpha.22]

* Issue **#719** : Fix creation of headless Jar to ensure logback is now included.

* Issue **#735** : Change the format-date xslt function to parse dates in a case insensitive way.


## [v6.0-alpha.21]

* Issue **#719** : Fix creation of headless Jar. Exclude gwt-unitCache folder from build JARs.


## [v6.0-alpha.20]

* Issue **#720** : Fix for Hessian serialisation of table coprocessor settings.

* Issue **#405** : Fixed quick filter on permissions dialog, for users and for groups. It will now match anywhere in the user or group name, not just at the start.


## [v6.0-alpha.19]

* Issue **#588** : Fixed display of horizontal scrollbar on explorer tree in export, create, copy and move dialogs.

* Issue **#691** : Volumes now reload on edit so that the entities are no longer stale the second time they are edited.

* Issue **#692** : Properties now reload on edit so that the entities are no longer stale the second time they are edited.

* Issue **#703** : Removed logging of InterruptedException stack trace on SQL stat queries, improved concurrency code.

* Issue **#697** : Improved XSLT `Lookup` trace messages.

* Issue **#697** : Added a feature to trace XSLT `Lookup` attempts so that reference data lookups can be debugged.

* Issue **#702** : Fix for hanging search extraction tasks

* Issue **#701** : The search `maxDocIdQueueSize` is now 1000 by default.

* Issue **#700** : The format-date XSLT function now defaults years, months and days to the stream receipt time regardless of whether the input date pattern specifies them.

* Issue **#657** : Change SQL Stats query code to process/transform the data as it comes back from the database rather than holding the full resultset before processing. This will reduce memory overhead and improve performance.

* Issue **#634** : Remove excessive thread sleeping in index shard searching. Sleeps were causing a significant percentage of inactivity and increasing memory use as data backed up. Add more logging and logging of durations of chunks of code. Add an integration test for testing index searching for large data volumes.


## [v6.0-alpha.18]

* Issue **#698** : Migration of Processing Filters now protects against folders that have since been deleted

* Issue **#634** : Remove excessive thread sleeping in index shard searching. Sleeps were causing a significant percentage of inactivity and increasing memory use as data backed up. Add more logging and logging of durations of chunks of code. Add an integration test for testing index searching for large data volumes.

* Issue **#659** : Made format-date XSLT function default year if none specified to the year the data was received unless this would make the date later then the received time in which case a year is subtracted.

* Issue **#658** : Added a hashing function for XSLT translations.

* Issue **#680** : Fixed the order of streams in the data viewer to descending by date

* Issue **#679** : Fixed the editing of Stroom properties that are 'persistent'.

* Issue **#681** : Added dry run to check processor filters will convert to find stream criteria. Throws error to UI if fails.


## [v6.0-alpha.17]

* Issue **#676** : Fixed use of custom stream type values in expression based processing filters.


## [v6.0-alpha.16]

* Issue **#673** : Fixed issue with Stream processing filters that specify Create Time

* Issue **#675** : Fixed issue with datafeed requests authenticating incorrectly


## [v6.0-alpha.15]

* Issue **#666** : Fixed the duplicate dictionary issue in processing filter migrations, made querying more efficient too
* Database migration fixes and tools

* Issue **#668** : Fixed the issue that prevented editing of stroom volumes

* Issue **#669** : Elastic Index Filter now uses stroomServiceUser to retrieve the index config from the Query Elastic service.


## [v6.0-alpha.14]

* Minor fix to migrations


## [v6.0-alpha.13]

* Add logging to migrations


## [v6.0-alpha.12]

* Add logging to migrations


## [v6.0-alpha.11]

* Issue **#651** : Removed the redundant concept of Pipeline Types, it's half implementation prevented certain picker dialogs from working.

* Issue **#481** : Fix handling of non-incremental index queries on the query API. Adds timeout option in request and blocking code to wait for the query to complete. Exit early from wait loops in index/event search.

* Issue **#626** : Fixed issue with document settings not being persisted

* Issue **#621** : Changed the document info to prevent requests for multi selections

* Issue **#620** : Copying a directory now recursively copies it's contents, plus renaming copies is done more intelligently.

* Issue **#546** : Fixed race conditions with the Explorer Tree, it was causing odd delays to population of the explorer in various places.

* Issue **#495** : Fixed the temporary expansion of the Explorer Tree caused by filtering

* Issue **#376** : Welcome tab details fixed since move to gradle


## [v6.0-alpha.10]

* Issue **#523** : Changed permission behaviours for copy and move to support `None`, `Source`, `Destination` and `Combined` behaviours. Creating new items now allows for `None` and `Destination` permission behaviours. Also imported items now receive permissions from the destination folder. Event logging now indicates the permission behaviour used during copy, move and create operations.

* Issue **#480** : Change the downloaded search request API JSON to have a fetch type of ALL.

* Issue **#623** : Fixed issue where items were being added to sublist causing a stack overflow exception during data retention processing.

* Issue **#617** : Introduced a concept of `system` document types that prevents the root `System` folder type from being created, copied, deleted, moved, renamed etc.

* Issue **#622** : Fix incorrect service discovery based api paths, remove authentication and authorisation from service discovery

* Issue **#568** : Fixed filtering streams by pipeline in the pipeline screen.

* Issue **#565** : Fixed authorisation issue on dashboards.


## [v6.0-alpha.9]

* Issue **#592** : Mount stroom at /stroom.

* Issue **#608** : Fixed stream grep and stream dump tools and added tests to ensure continued operation.

* Issue **#603** : Changed property description from `tags` to `XML elements` in `BadTextXMLFilterReader`.

* Issue **#600** : Added debug to help diagnose cause of missing index shards in shard list.

* Issue **#611** : Changed properties to be defined in code rather than Spring XML.

* Issue **#605** : Added a cache for retrieving user by name to reduce DB use when pushing users for each task.

* Issue **#610** : Added `USE INDEX (PRIMARY)` hint to data retention select SQL to improve performance.

* Issue **#607** : Multiple improvements to the code to ensure DB connections, prepared statements, result sets etc use try-with-resources constructs wherever possible to ensure no DB resources are leaked. Also all connections obtained from a data source are now returned appropriately so that connections from pools are reused.

* Issue **#602** : Changed the data retention rule table column order.

* Issue **#606** : Added more stroom properties to tune the c3P0 connection pool. The properties are prefixed by `stroom.db.connectionPool` and `stroom.statistics.sql.db.connectionPool`.

* Issue **#601** : Fixed NPE generated during index shard retention process that was caused by a shard being deleted from the DB at the same time as the index shard retention job running.

* Issue **#609** : Add configurable regex to replace IDs in heap histogram class names, e.g. `....$Proxy54` becomes `....$Proxy--ID-REMOVED--`

* Issue **#570** : Refactor the heap histogram internal statistics for the new InternalStatisticsReceiver

* Issue **#599** : DocumentServiceWriteAction was being used in the wrong places where EntityServiceSaveAction should have been used instead to save entities that aren't document entities.


## [v6.0-alpha.8]

* Issue **#593** : Fixed node save RPC call.

* Issue **#591** : Made the query info popup more configurable with a title, validation regex etc. The popup will now only be displayed when enabled and when a manual user action takes place, e.g. clicking a search button or running a parameterised execution with one or more queries.

* Added 'prompt' option to force the identity provider to ask for a login.


## [v6.0-alpha.7]

* Issue **#549** : Change to not try to connect to kafka when kafka is not configured and improve failure handling

* Issue **#573** : Fixed viewing folders with no permitted underlying feeds. It now correctly shows blank data screen, rather than System/Data.

* Issue **#150** : Added a feature to optionally require specification of search purpose.

* Issue **#572** : Added a feature to allow easy download of dictionary contents as a text file.

* Generate additional major and minor floating docker tags in travis build, e.g. v6-LATEST and v6.0-LATEST

* Change docker image to be based on openjdk:8u151-jre-alpine

* Added a feature to list dependencies for all document entities and indicate where dependencies are missing.

* Issue **#540** : Improve description text for stroom.statistics.sql.maxProcessingAge property

* Issue **#538** : Lists of items such as users or user groups were sometimes not being converted into result pages correctly, this is now fixed.

* Issue **#537** : Users without `Manage Policies` permission can now view streams.

* Issue **#522** : Selection of data retention rules now remains when moving rules up or down.

* Issue **#411** : When data retention rules are disabled they are now shown greyed out to indicate this.

* Issue **#536** : Fix for missing visualisation icons.

* Issue **#368** : Fixed hidden job type button on job node list screen when a long cron pattern is used.

* Issue **#507** : Added dictionary inheritance via import references.

* Issue **#554** : Added a `parseUri` XSLT function.

* Issue **#557** : Added dashboard functions to parse and output URI parts.

* Issue **#552** : Fix for NPE caused by bad XSLT during search data extraction.

* Issue **#560** : Replaced instances of `Files.walk()` with `Files.walkFileTree()`. `Files.walk()` throws errors if any files are deleted or are not accessible during the walk operation. This is a major issue with the Java design for walking files using Java 8 streams. To avoid this issue `Files.walkFileTree()` has now been used in place of `Files.walk()`.

* Issue **#567** : Changed `parseUri` to be `parse-uri` to keep it consistently named with respect to other XSLT functions. The old name `parseUri` still works but is deprecated and will be removed in a later version.

* Issue **#567** : The XSLT function `parse-uri` now correctly returns a `schemeSpecificPart` element rather than the incorrectly named `schemeSpecificPort`.

* Issue **#567** : The dashboard expression function `extractSchemeSpecificPortFromUri` has now been corrected to be called `extractSchemeSpecificPartFromUri`.

* Issue **#567** : The missing dashboard expression function `extractQueryFromUri` has been added.

* Issue **#571** : Streams are now updated to have a status of deleted in batches using native SQL and prepared statements rather than using the stream store.

* Issue **#559** : Changed CSS to allow table text selection in newer browsers.

* Issue **#574** : Fixed SQL debug trace output.

* Issue **#574** : Fixed SQL UNION code that was resulting in missing streams in the data browser when paging.

* Issue **#590** : Improved data browser performance by using a local cache to remember feeds, stream types, processors, pipelines etc while decorating streams.

* Issue **#150** : Added a property to optionally require specification of search purpose.


## [v6.0-alpha.4]

* New authentication flow based around OpenId

* New user management screens

* The ability to issue API keys

* Issue **#501** : Improve the database teardown process in integration tests to speed up builds

* Relax regex in build script to allow tags like v6.0-alpha.3 to be published to Bintray

* Add Bintray publish plugin to Gradle build

* Issue **#75** : Upgraded to Lucene 5.

* Issue **#135** : [BREAKING CHANGE] Removed JODA Time library and replaced with Java 7 Time API. This change breaks time zone output previously formatted with `ZZ` or `ZZZ`.

* Added XSLT functions generate-url and fetch-json

* Added ability to put clickable hyperlinks in Dashboard tables

* Added an HTTP appender.

* Added an appender for the proxy store.

* Issue **#412** : Fixed no-column table breakage

* Issue **#380** : Fixed build details on welcome/about

* Issue **#348** : Fixed new menu icons.

* Issue **98** : Fix premature trimming of results in the store

* Issue **360** : Fix inability to sort sql stats results in the dashboard table

* Issue **#550** : Fix for info message output for data retention.

* Issue **#551** : Improved server task detail for data retention job.

* Issue **#541** : Changed stream retention job descriptions.

* Issue **#553** : The data retention job now terminates if requested to do so and also tracks progress in a local temp file so a nodes progress will survive application restarts.

* Change docker image to use openjdk:8u151-jre-alpine as a base

* Issue **#539** : Fix issue of statistic search failing after it is imported

* Issue **#547** : Data retention processing is now performed in batches (size determined by `stroom.stream.deleteBatchSize`). This change should reduce the memory required to process the data retention job.

* Issue **#541** : Marked old stream retention job as deprecated in description.

* Issue **#542** : Fix for lazy hibernate object initialisation when stepping cooked data.

* Issue **#524** : Remove dependency on stroom-proxy:stroom-proxy-repo and replaced with duplicated code from stroom-proxy-repo (commit b981e1e)

* Issue **#203** : Initial release of the new data receipt policy functionality.

* Issue **#202** : Initial release of the new data retention policy functionality.

* Issue **#521** : Fix for the job list screen to correct the help URL.

* Issue **#526** : Fix for XSLT functions that should return optional results but were being forced to return a single value.

* Issue **#527** : Fix for XSLT error reporting. All downstream errors were being reported as XSLT module errors and were
 hiding the underlying exception.

* Issue **#501** : Improve the database teardown process in integration tests to speed up builds.

* Issue **#511** : Fix NPE thrown during pipeline stepping by downstream XSLT.

* Issue **#521** : Fix for the job list screen to use the help URL system property for displaying context sensitive help.

* Issue **#511** : Fix for XSLT functions to allow null return values where a value cannot be returned due to an error etc.

* Issue **#515** : Fix handling of errors that occur before search starts sending.

* Issue **#506** : In v5 dashboard table filters were enhanced to allow parameters to be used in include/exclude filters. The implementation included the use of ` \ ` to escape `$` characters that were not to be considered part of a parameter reference. This change resulted in regular expressions requiring ` \ ` being escaped with additional ` \ ` characters. This escaping has now been removed and instead only `$` chars before `{` chars need escaping when necessary with double `$$` chars, e.g. use `$${something` if you actually want `${something` not to be replaced with a parameter.

* Issue **#505** : Fix the property UI so all edited value whitespace is trimmed

* Issue **#513** : Now only actively executing tasks are visible as server tasks

* Issue **#483** : When running stream retention jobs the transactions are now set to REQUIRE_NEW to hopefully ensure that the job is done in small batches rather than a larger transaction spanning multiple changes.

* Issue **#508** : Fix directory creation for index shards.

* Issue **#492** : Task producers were still not being marked as complete on termination which meant that the parent cluster task was not completing. This has now been fixed.

* Issue **#497** : DB connections obtained from the data source are now released back to the pool after use.

* Issue **#492** : Task producers were not being marked as complete on termination which meant that the parent cluster task was not completing. This has now been fixed.

* Issue **#497** : Change stream task creation to use straight JDBC rather than hibernate for inserts and use a configurable batch size (stroom.databaseMultiInsertMaxBatchSize) for the inserts.

* Issue **#502** : The task executor was not responding to shutdown and was therefore preventing the app from stopping gracefully.

* Issue **#476** : Stepping with dynamic XSLT or text converter properties now correctly falls back to the specified entity if a match cannot be found by name.

* Issue **#498** : The UI was adding more than one link between 'Source' and 'Parser' elements, this is now fixed.

* Issue **#492** : Search tasks were waiting for part of the data extraction task to run which was not checking for termination. The code for this has been changed and should now terminate when required.

* Issue **#494** : Fix problem of proxy aggregation never stopping if more files exist

* Issue **#490** : Fix errors in proxy aggregation due to a bounded thread pool size

* Issue **#484** : Remove custom finalize() methods to reduce memory overhead

* Issue **#475** : Fix memory leak of java.io.File references when proxy aggregation runs

* Issue **#470** : You can now correctly add destinations directly to the pipeline 'Source' element to enable raw streaming.

* Issue **#487** : Search result list trimming was throwing an illegal argument exception `Comparison method violates its general contract`, this should now be fixed.

* Issue **#488** : Permissions are now elevated to 'Use' for the purposes of reporting the data source being queried.

* Migrated to ehcache 3.4.0 to add options for off-heap and disk based caching to reduce memory overhead.

* Caches of pooled items no longer use Apache Commons Pool.

* Issue **#401** : Reference data was being cached per user to ensure a user centric view of reference data was being used. This required more memory so now reference data is built in the context of the internal processing user and then filtered during processing by user access to streams.

* The effective stream cache now holds 1000 items.

* Reduced the amount of cached reference data to 100 streams.

* Reduced the number of active queries to 100.

* Removed Ehcache and switched to Guava cache.

* Issue **#477** : Additional changes to ensure search sub tasks use threads fairly between multiple searches.

* Issue **#477** : Search sub tasks are now correctly linked to their parent task and can therefore be terminated by terminating parent tasks.

* Issue **#425** : Changed string replacement in pipeline migration code to use a literal match

* Issue **#469** : Add Heap Histogram internal statistics for memory use monitoring

* Issue **#463** : Made further improvements to the index shard writer cache to improve performance.

* Issue **#448** : Some search related tasks never seem to complete, presumably because an error is thrown at some point and so their callbacks do not get called normally. This fix changes the way task completion is recorded so that it isn't dependant on the callbacks being called correctly.

* Issue **#464** : When a user resets a password, the password now has an expiry date set in the future determined by the password expiry policy. Password that are reset by email still expire immediately as expected.

* Issue **#462** : Permission exceptions now carry details of the user that the exception applies to. This change allows error logging to record the user id in the message where appropriate.

* Issue **#463** : Many index shards are being corrupted which may be caused by insufficient locking of the shard writers and readers. This fix changes the locking mechanism to use the file system.

* Issue **#451** : Data paging was allowing the user to jump beyond the end of a stream whereby just the XML root elements were displayed. This is now fixed by adding a constraint to the page offset so that the user cannot jump beyond the last record. Because data paging assumes that segmented streams have a header and footer, text streams now include segments after a header and before a footer, even if neither are added, so that paging always works correctly regardless of the presence of a header or footer.

* Issue **#461** : The stream attributes on the filter dialog were not sorted alphabetically, they now are.

* Issue **#460** : In some instances error streams did not always have stream attributes added to them for fatal errors. This mainly occurred in instances where processing failed early on during pipeline creation. An error was recorded but stream attributes were not added to the meta data for the error stream. Processing now ensures that stream attributes are recorded for all error cases.

* Issue **#442** : Remove 'Old Internal Statistics' folder, improve import exception handling

* Issue **#457** : Add check to import to prevent duplicate root level entities

* Issue **#444** : Fix for segment markers when writing text to StreamAppender.

* Issue **#447** : Fix for AsyncSearchTask not being displayed as a child of EventSearchTask in the server tasks view.

* Issue **#421** : FileAppender now causes fatal error where no output path set.

* Issue **#427** : Pipelines with no source element will now only treat a single parser element as being a root element for backwards compatibility.

* Issue **#420** : Pipelines were producing errors in the UI when elements were deleted but still had properties set on them. The pipeline validator was attempting to set and validate properties for unknown elements. The validator now ignores properties and links to elements that are undeclared.

* Issue **#420** : The pipeline model now removes all properties and links for deleted elements on save.

* Issue **#458** : Only event searches should populate the `searchId`. Now `searchId` is only populated when a stream processor task is created by an event search as only event searches extract specific records from the source stream.

* Issue **#437** : The event log now includes source in move events.

* Issue **#419** : Fix multiple xml processing instructions appearing in output.

* Issue **#446** : Fix for deadlock on rolling appenders.

* Issue **#444** : Fix segment markers on RollingStreamAppender.

* Issue **#426** : Fix for incorrect processor filters. Old processor filters reference `systemGroupIdSet` rather than `folderIdSet`. The new migration updates them accordingly.

* Issue **#429** : Fix to remove `usePool` parser parameter.

* Issue **#439** : Fix for caches where elements were not eagerly evicted.

* Issue **#424** : Fix for cluster ping error display.

* Issue **#441** : Fix to ensure correct names are shown in pipeline properties.

* Issue **#433** : Fixed slow stream queries caused by feed permission restrictions.

* Issue **#385** : Individual index shards can now be deleted without deleting all shards.

* Issue **#391** : Users needed `Manage Processors` permission to initiate pipeline stepping. This is no longer required as the 'best fit' pipeline is now discovered as the internal processing user.

* Issue **#392** : Inherited pipelines now only require 'Use' permission to be used instead of requiring 'Read' permission.

* Issue **#394** : Pipeline stepping will now show errors with an alert popup.

* Issue **#396** : All queries associated with a dashboard should now be correctly deleted when a dashboard is deleted.

* Issue **#393** : All caches now cache items within the context of the current user so that different users do not have the possibility of having problems caused by others users not having read permissions on items.

* Issue **#358** : Schemas are now selected from a subset matching the criteria set on SchemaFilter by the user.

* Issue **#369** : Translation stepping wasn't showing any errors during stepping if a schema had an error in it.

* Issue **#364** : Switched index writer lock factory to a SingleInstanceLockFactory as index shards are accessed by a single process.

* Issue **#363** : IndexShardWriterCacheImpl now closes and flushes writers using an executor provided by the TaskManager. Writers are now also closed in LRU order when sweeping up writers that exceed TTL and TTI constraints.

* Issue **#361** : Information has been added to threads executing index writer and index searcher maintenance tasks.

* Issue **#356** : Changed the way index shard writers are cached to improve indexing performance and reduce blocking.

* Issue **#353** : Reduced expected error logging to debug.

* Issue **#354** : Changed the way search index shard readers get references to open writers so that any attempt to get an open writer will not cause, or have to wait for, a writer to close.

* Issue **#351** : Fixed ehcache item eviction issue caused by ehcache internally using a deprecated API.

* Issue **#347** : Added a 'Source' node to pipelines to establish a proper root for a pipeline rather than an assumed one based on elements with no parent.

* Issue **#350** : Removed 'Advanced Mode' from pipeline structure editor as it is no longer very useful.

* Issue **#349** : Improved index searcher cache to ensure searchers are not affected by writers closing.

* Issue **#342** : Changed the way indexing is performed to ensure index readers reference open writers correctly.

* Issue **#346** : Improved multi depth config content import.

* Issue **#328** : You can now delete corrupt shards from the UI.

* Issue **#343** : Fixed login expiry issue.

* Issue **#345** : Allowed for multi depth config content import.

* Issue **#341** : Fixed arg in SQL.

* Issue **#340** : Fixed headless and corresponding test.

* Issue **#333** : Fixed event-logging version in build.

* Issue **#334** : Improved entity sorting SQL and separated generation of SQL and HQL to help avoid future issues.

* Issue **#335** : Improved user management

* Issue **#337** : Added certificate auth option to export servlet and disabled the export config feature by default.

* Issue **#337** : Added basic auth option to export servlet to complement cert based auth.

* Issue **#332** : The index shard searcher cache now makes sure to get the current writer needed for the current searcher on open.

* Issue **#322** : The index cache and other caching beans should now throw exceptions on `get` that were generated during the creation of cached items.

* Issue **#325** : Query history is now cleaned with a separate job. Also query history is only recorded for manual querying, i.e. not when query is automated (on open or auto refresh). Queries are now recorded on a dashboard + query component basis and do not apply across multiple query components in a dashboard.

* Issue **#323** : Fixed an issue where parser elements were not being returned as 'processors' correctly when downstream of a reader.

* Issue **#322** : Index should now provide a more helpful message when an attempt is made to index data and no volumes have been assigned to an index.

* Issue **#316** : Search history is now only stored on initial query when using automated queries or when a user runs a query manually. Search history is also automatically purged to keep either a specified number of items defined by `stroom.query.history.itemsRetention` (default 100) or for a number of days specified by `stroom.query.history.daysRetention` (default 365).

* Issue **#317** : Users now need update permission on an index plus 'Manage Index Shards' permission to flush or close index shards. In addition to this a user needs delete permission to delete index shards.

* Issue **#319** : SaveAs now fetches the parent folder correctly so that users can copy items if they have permission to do so.

* Issue **#311** : Fixed request for `Pipeline` in `meta` XSLT function. Errors are now dealt with correctly so that the XSLT will not fail due to missing meta data.

* Issue **#313** : Fixed case of `xmlVersion` property on `InvalidXMLCharFilterReader`.

* Issue **#314** : Improved description of `tags` property in `BadTextXMLFilterReader`.

* Issue **#307** : Made some changes to avoid potential NPE caused by session serialisation.

* Issue **#306** : Added a stroom `meta` XSLT function. The XSLT function now exposes `Feed`, `StreamType`, `CreatedTime`, `EffectiveTime` and `Pipeline` meta attributes from the currently processing stream in addition to any other meta data that might apply. To access these meta data attributes of the current stream use `stroom:meta('StreamType')` etc. The `feed-attribute` function is now an alias for the `meta` function and should be considered to be deprecated.

* Issue **#303** : The stream delete job now uses cron in preference to a frequency.

* Issue **#152** : Changed the way indexing is performed so that a single indexer object is now responsible for indexing documents and adding them to the appropriate shard.

* Issue **#179** : Updated Saxon-HE to version 9.7.0-18 and added XSLTFilter option to `usePool` to see if caching might be responsible for issue.

* Issue **#288** : Made further changes to ensure that the IndexShardWriterCache doesn't try to reuse an index shard that has failed when adding any documents.

* Issue **#295** : Made the help URL absolute and not relative.

* Issue **#293** : Attempt to fix mismatch document count error being reported when index shards are opened.

* Issue **#292** : Fixed locking for rolling stream appender.

* Issue **#292** : Rolling stream output is no longer associated with a task, processor or pipeline to avoid future processing tasks from deleting rolling streams by thinking they are superseded.

* Issue **#292** : Data that we expect to be unavailable, e.g. locked and deleted streams, will no longer log exceptions when a user tries to view it and will instead return an appropriate message to the user in place of the data.

* Issue **#288** : The error condition 'Expected a new writer but got the same one back!!!' should no longer be encountered as the root cause should now be fixed. The original check has been reinstated so that processing will terminate if we do encounter this problem.

* Issue **#295** : Fixed the help property so that it can now be configured.

* Issue **#296** : Removed 'New' and 'Delete' buttons from the global property dialog.

* Issue **#279** : Fixed NPE thrown during proxy aggregation.

* Issue **#294** : Changing stream task status now tries multiple times to attempt to avoid a hibernate LockAcquisitionException.

* Issue **#287** : XSLT not found warnings property description now defaults to false.

* Issue **#261** : The save button is now only enabled when a dashboard or other item is made dirty and it is not read only.

* Issue **#286** : Dashboards now correctly save the selected tab when a tab is selected via the popup tab selector (visible when tabs are collapsed).

* Issue **#289** : Changed Log4J configuration to suppress logging from Hibernate SqlExceptionHandler for expected exceptions like constraint violations.

* Issue **#288** : Changed 'Expected a new writer...' fatal error to warning as the condition in question might be acceptable.

* Issue **#285** : Attempted fix for GWT RPC serialisation issue.

* Issue **#283** : Statistics for the stream task queue are now captured even if the size is zero.

* Issue **#226** : Fixed issue where querying an index failed with "User does not have the required permission (Manage Users)" message.

* Issue **#281** : Made further changes to cope with Files.list() and Files.walk() returning streams that should be closed with 'try with resources' construct.

* Issue **#224** : Removing an element from the pipeline structure now removes all child elements too.

* Issue **#282** : Users can now upload data with just 'Data - View' and 'Data - Import' application permissions, plus read permission on the appropriate feed.

* Issue **#199** : The explorer now scrolls selected items into view.

* Issue **#280** : Fixed 'No user is currently authenticated' issue when viewing jobs and nodes.

* Issue **#278** : The date picker now hides once you select a date.

* Issue **#281** : Directory streams etc are now auto closed to prevent systems running out of file handles.

* Issue **#263** : The explorer tree now allows you to collapse the root 'System' node after it is first displayed.

* Issue **#266** : The explorer tree now resets (clears and collapses all previously open nodes) and shows the currently selected item every time an explorer drop down in opened.

* Issue **#233** : Users now only see streams if they are administrators or have 'Data - View' permission. Non administrators will only see data that they have 'read' permission on for the associated feed and 'use' permission on for the associated pipeline if there is one.

* Issue **#265** : The stream filter now orders stream attributes alphabetically.

* Issue **#270** : Fixed security issue where null users were being treated as INTERNAL users.

* Issue **#270** : Improved security by pushing user tokens rather than just user names so that internal system (processing) users are clearly identifiable by the security system and cannot be spoofed by regular user accounts.

* Issue **#269** : When users are prevented from logging in with 'preventLogin' their failed login count is no longer incremented.

* Issue **#267** : The login page now shows the maintenance message.

* Issue **#276** : Session list now shows session user ids correctly.

* Issue **#201** : The permissions menu item is no longer available on the root 'System' folder.

* Issue **#176** : Improved performance of the explorer tree by increasing the size of the document permissions cache to 1M items and changing the eviction policy from LRU to LFU.

* Issue **#176** : Added an optimisation to the explorer tree that prevents the need for a server call when collapsing tree nodes.

* Issue **#273** : Removed an unnecessary script from the build.

* Issue **#277** : Fixed a layout issue that was causing the feed section of the processor filter popup to take up too much room.

* Issue **#274** : The editor pane was only returning the current user edited text when attached to the DOM which meant changes to text were ignored if an editor pane was not visible when save was pressed. This has now been fixed so that the current content of an editor pane is always returned even when it is in a detached state.

* Issue **#264** : Added created by/on and updated by/on info to pipeline stream processor info tooltips.

* Issue **#222** : Explorer items now auto expand when a quick filter is used.

* Issue **#205** : File permissions in distribution have now been changed to `0750` for directories and shell scripts and `0640` for all other files.

* Issue **#240** : Separate application permissions are now required to manage DB tables and tasks.

* Issue **#210** : The statistics tables are now listed in the database tables monitoring pane.

* Issue **#249** : Removed spaces between values and units.

* Issue **#237** : Users without 'Download Search Results' permission will no longer see the download button on the table component in a dashboard.

* Issue **#232** : Users can now inherit from pipelines that they have 'use' permissions on.

* Issue **#191** : Max stream size was not being treated as IEC value, e.g. Mebibytes etc.

* Issue **#235** : Users can now only view the processor filters that they have created if they have 'Manage Processors' permission unless they are an administrator in which case they will see all filters. Users without the 'Manage Processors' permission who are also not administrators will see no processor filters in the UI. Users with 'Manage Processors' permission who are not administrators will be able to update their own processor filters if they have 'update' permission on the associated pipeline. Administrators are able to update all processor filters.

* Issue **#212** : Changes made to text in any editor including those made with cut and paste are now correctly handled so that altered content is now saved.

* Issue **#247** : The editor pane now attempts to maintain the scroll position when formatting content.

* Issue **#251** : Volume and memory statistics are now recorded in bytes and not MiB.

* Issue **#243** : The error marker pane should now discover and display all error types even if they are preceded by over 1000 warnings.

* Issue **#254** : Fixed search result download.

* Issue **#209** : Statistics are now queryable in a dashboard if a user has 'use' permissions on a statistic.

* Issue **#255** : Fixed issue where error indicators were not being shown in the schema validator pane because the text needed to be formatted so that it spanned multiple lines before attempting to add annotations.

* Issue **#257** : The dashboard text pane now provides padding at the top to allow for tabs and controls.

* Issue **#174** : Index shard checking is now done asynchronously during startup to reduce startup time.

* Issue **#225** : Fixed NPE that was caused by processing instruction SAX events unexpectedly being fired by Xerces before start document events. This looks like it might be a bug in Xerces but the code now copes with the unexpected processing instruction event anyway.

* Issue **#230** : The maintenance message can now be set with the property 'stroom.maintenance.message' and the message now appears as a banner at the top of the screen rather than an annoying popup. Non admin users can also be prevented from logging on to the system by setting the 'stroom.maintenance.preventLogin' property to 'true'.

* Issue **#155** : Changed password values to be obfuscated in the UI as 20 asterisks regardless of length.

* Issue **#188** : All of the writers in a pipeline now display IO in the UI when stepping.

* Issue **#208** : Schema filter validation errors are now shown on the output pane during stepping.

* Issue **#211** : Turned off print margins in all editors.

* Issue **#200** : The stepping presenter now resizes the top pane to fit the tree structure even if it is several elements high.

* Issue **#168** : Code and IO is now loaded lazily into the element presenter panes during stepping which prevents the scrollbar in the editors being in the wrong position.

* Issue **#219** : Changed async dispatch code to work with new lambda classes rather than callbacks.

* Issue **#221** : Fixed issue where `*.zip.bad` files were being picked up for proxy aggregation.

* Issue **#242** : Improved the way properties are injected into some areas of the code to fix an issue where 'stroom.maxStreamSize' and other properties were not being set.

* Issue **#241** : XMLFilter now ignores the XSLT name pattern if an empty string is supplied.

* Issue **#236** : 'Manage Cache Permission' has been changed to 'Manage Cache'.

* Issue **#219** : Made further changes to use lambda expressions where possible to simplify code.

* Issue **#231** : Changed the way internal statistics are created so that multiple facets of a statistic, e.g. Free & Used Memory, are combined into a single statistic to allow combined visualisation.

* Issue **#172** : Further improvement to dashboard L&F.

* Issue **#194** : Fixed missing Roboto fonts.

* Issue **#195** : Improved font weights and removed underlines from link tabs.

* Issue **#196** : Reordered fields on stream, relative stream, volume and server task tables.

* Issue **#182** : Changed the way dates and times are parsed and formatted and improved the datebox control L&F.

* Issue **#198** : Renamed 'INTERNAL_PROCESSING_USER' to 'INTERNAL'.

* Issue **#154** : Active tasks are now sortable by processor filter priority.

* Issue **#204** : Pipeline processor statistics now include 'Node' as a tag.

* Issue **#170** : Changed import/export to delegate import/export responsibility to individual services. Import/export now only works with items that have valid UUIDs specified.

* Issue **#164** : Reduced caching to ensure tree items appear as soon as they are added.

* Issue **#177** : Removed 'Meta Data-Bytes Received' statistic as it was a duplicate.

* Issue **#152** : Changed the way index shard creation is locked so that only a single shard should be fetched from the cache with a given shard key at any one time.

* Issue **#189** : You now have to click within a checkbox to select it within a table rather than just clicking the cell the checkbox is in.

* Issue **#186** : Data is no longer artificially wrapped with the insertion of new lines server side. Instead the client now receives the data and an option to soft wrap lines has been added to the UI.

* Issue **#167** : Fixed formatting of JavaScript and JSON.

* Issue **#175** : Fixed visibility of items by inferred permissions.

* Issue **#178** : Added new properties and corresponding configuration to connect and create a separate SQL statistics DB.

* Issue **#172** : Improved dashboard L&F.

* Issue **#169** : Improved L&F of tables to make better use of screen real estate.

* Issue **#191** : Mebibytes (multiples of 1024) etc are now used as standard throughout the application for both memory and disk sizes and have single letter suffixes (B, K, M, G, T).

* Issue **#173** : Fixed the way XML formatter deals with spaces in attribute values.

* Issue **#151** : Fixed meta data statistics. 'metaDataStatistics' bean was declared as an interface and not a class.

* Issue **#158** : Added a new global property 'stroom.proxy.zipFilenameDelimiter' to enable Stroom proxy repositories to be processed that have a custom file name pattern.

* Issue **#153** : Clicking tick boxes and other cell components in tables no longer requires the row to be selected first.

* Issue **#148** : The stream browsing UI no longer throws an error when attempting to clear markers from the error markers pane.

* Issue **#160** : Stream processing tasks are now created within the security context of the user that created the associated stream processor filter.

* Issue **#157** : Data is now formatted by the editor automatically on display.

* Issue **#144** : Old processing output will now be deleted when content is reprocessed even if the new processing task does not produce output.

* Issue **#159** : Fixed NPE thrown during import.

* Issue **#166** : Fixed NPE thrown when searching statistics.

* Issue **#165** : Dashboards now add a query and result table from a template by default on creation. This was broken when adding permission inheritance to documents.

* Issue **#162** : The editor annotation popup now matches the style of other popups.

* Issue **#163** : Imported the Roboto Mono font to ensure consistency of the editor across platforms.

* Issue **#143** : Stroom now logs progress information about closing index shard writers during shutdown.

* Issue **#140** : Replaced code editor to improve UI performance and add additional code formatting & styling options.

* Issue **#146** : Object pool should no longer throw an error when abandoned objects are returned to the pool.

* Issue **#142** : Changed the way permissions are cached so that changes to permissions provide immediate access to documents.

* Issue **#123** : Changed the way entity service result caching works so that the underlying entity manager is cached instead of individual services. This allows entity result caching to be performed while still applying user permissions to cached results.

* Issue **#156** : Attempts to open items that that user does not have permission to open no longer show an error and spin the progress indicator forever, instead the item will just not open.

* Issue **#141** : Improved log output during entity reference migration and fixed statistic data source reference migration.

* Issue **#127** : Entity reference replacement should now work with references to 'StatisticsDataSource'.

* Issue **#125** : Fixed display of active tasks which was broken by changes to the task summary table selection model.

* Issue **#121** : Fixed cache clearing.

* Issue **#122** : Improved the look of the cache screen.

* Issue **#106** : Disabled users and groups are now displayed with greyed out icon in the UI.

* Issue **#132** : The explorer tree is now cleared on login so that users with different permissions do not see the previous users items.

* Issue **#128** : Improved error handling during login.

* Issue **#130** : Users with no permissions are no longer able to open folders including the root System folder to attempt data browsing.

* Issue **#120** : Entity chooser now treats 'None' as a special root level explorer node so that it can be selected in the same way as other nodes, e.g. visibly selected and responsive to double click.

* Issue **#129** : Fixed NPE.

* Issue **#119** : User permissions dialog now clears permissions when a user or group is deleted.

* Issue **#115** : User permissions on documents can now be inherited from parent folders on create, copy and move.

* Issue **#109** : Added packetSize="65536" property to AJP connector in server.xml template.

* Issue **#100** : Various list of items in stroom now allow multi selection for add/remove purposes.

* Issue **#112** : Removed 'pool' monitoring screen as all pools are now caches of one form or another.

* Issue **#105** : Users were not seeing 'New' menu for folders that they had some create child doc permissions for. This was due to DocumentType not implementing equals() and is now fixed.

* Issue **#111** : Fixed query favourites and history.

* Issue **#91** : Only CombinedParser was allowing code to be injected during stepping. Now DSParser and XMLFragmentParser support code injection during stepping.

* Issue **#107** : The UI now only shows new pipeline element items on the 'Add' menu that are allowed children of the selected element.

* Issue **#113** : User names are now validated against a regex specified by the 'stroom.security.userNamePattern' property.

* Issue **#116** : Rename is now only possible when a single explorer item is selected.

* Issue **#114** : Fixed selection manager so that the explorer tree does not select items when a node expander is clicked.

* Issue **#65** : Selection lists are now limited to 300px tall and show scrollbars if needed.

* Issue **#50** : Defaults table result fields to use local time without outputting the timezone.

* Issue **#15** : You can now express time zones in dashboard query expressions or just omit a time zone to use the locale of the browser.

* Issue **#49** : Dynamic XSLT selection now works with pipeline stepping.

* Issue **#63** : Entity selection control now shows current entity name even if it has changed since referencing entity was last saved.

* Issue **#70** : You can now select multiple explorer rows with ctrl and shift key modifiers and perform bulk actions such as copy, move, rename and delete.

* Issue **#85** : findDelete() no longer tries to add ORDER BY condition on UPDATE SQL when deleting streams.

* Issue **#89** : Warnings should now be present in processing logs for reference data lookups that don't specify feed or stream type. This was previously throwing a NullPointerException.

* Issue **#90** : Fixed entity selection dialog used outside of drop down selection control.

* Issue **#88** : Pipeline reference edit dialog now correctly selects the current stream type.

* Issue **#77** : Default index volume creation now sets stream status to INACTIVE rather than CLOSED and stream volume creation sets index status to INACTIVE rather than CLOSED.

* Issue **#93** : Fixed code so that the 'Item' menu is now visible.

* Issue **#97** : Index shard partition date range creation has been improved.

* Issue **#94** : Statistics searches now ignore expression terms with null or empty values so that the use of substitution parameters can be optional.

* Issue **#87** : Fixed explorer scrolling to the top by disabling keyboard selection.

* Issue **#104** : 'Query' no longer appears as an item that a user can allow 'create' on for permissions within a folder.

* Issue **#103** : Added 10 years as a supported data retention age.

* Issue **#86** : The stream delete button is now re-enabled when new items are selected for deletion.

* Issue **#81** : No exception will now be thrown if a client rejects a response for an EntityEvent.

* Issue **#79** : The client node no longer tries to create directories on the file system for a volume that may be owned by another node.

* Issue **#92** : Error summaries of multiple types no longer overlap each other at the top of the error markers list.

* Issue **#64** : Fixed Hessian serialisation of 'now' which was specified as a ZonedDateTime which cannot be serialised. This field is now a long representing millseconds since epoch.

* Issue **#62** : Task termination button is now enabled.

* Issue **#60** : Fixed validation of stream attributes prior to data upload to prevent null pointer exception.

* Issue **#9** : Created a new implementation of the expression parser that improved expression tokenisation and deals with BODMAS rules properly.

* Issue **#36** : Fixed and vastly improved the configuration of email so that more options can be set allowing for the use of other email services requiring more complex configuration such as gmail.

* Issue **#24** : Header and footer strings are now unescaped so that character sequences such as '\n' are translated into single characters as with standard Java strings, e.g. '\n' will become a new line and '\t' a tab.

* Issue **#40** : Changed Stroom docker container to be based on Alpine linux to save space

* Issue **#40** : Auto import of content packs on Stroom startup and added default content packs into the docker build for Stroom.

* Issue **#30** : Entering stepping mode was prompting for the pipeline to step with but also auto selecting a pipeline at the same time and entering stepping immediately.

* Dashboard auto refresh is now limited to a minimum interval of 10 seconds.

* Issue **#31** : Pipeline stepping was not including user changes immediately as parsers and XSLT filters were using cached content when they should have been ignoring the cache in stepping mode.

* Issue **#27** : Stroom now listens to window closing events and asks the user if they really want to leave the page. This replaces the previous crude attempts to block keys that affected the history or forced a browser refresh.

* Issue **#2** : The order of fields in the query editor is now alphabetical.

* Issue **#3** : When a filter is active on a dashboard table column, a filter icon now appears to indicate this.

* Issue **#5** : Replace() and Decode() dashboard table expression functions no longer ignore cells with null values.

* Issue **#7** : Dashboards are now able to query on open.

* Issue **#8** : Dashboards are now able to re-query automatically at fixed intervals.

* Updated GWT to v2.8.0 and Gin to v2.1.2.

* Issue **#12** : Dashboard queries can now evaluate relative date/time expressions such as now(), hour() etc. In addition to this the expressions also allow the addition or subtraction of durations, e.g. now - 5d.

* Issue **#14** : Dashboard query expressions can now be parameterised with any term able to accept a user defined parameter, e.g. ${user}. Once added parameters can be changed for the entire dashboard via a text box at the top of the dashboard screen which will then execute all queries when enter is pressed or it loses focus.

* Issue **#16** : Dashboard table filters can also accept user defined parameters, e.g. ${user}, to perform filtering when a query is executed.

* Fixed missing text presenter in dashboards.

* Issue **#18** : The data dashboard component will now show data relative to the last selected table row (even if there is more than one table component on the dashboard) if the data component has not been configured to listen to row selections for a specific table component.

* Changed table styling to colour alternate rows, add borders between rows and increase vertical padding

* Issue **#22** : Dashboard table columns can now be configured to wrap text via the format options.

* Issue **#28** : Dashboard component dependencies are now listed with the component name plus the component id in brackets rather than just the component id.

* Issue **#202** : Initial release of the new data retention policy functionality.

[Unreleased]: https://github.com/gchq/stroom/compare/v6.1.12...6.1
[v6.1.12]: https://github.com/gchq/stroom/compare/v6.1.11...v6.1.12
[v6.1.11]: https://github.com/gchq/stroom/compare/v6.1.10...v6.1.11
[v6.1.10]: https://github.com/gchq/stroom/compare/v6.1.9...v6.1.10
[v6.1.9]: https://github.com/gchq/stroom/compare/v6.1.8...v6.1.9
[v6.1.8]: https://github.com/gchq/stroom/compare/v6.1.7...v6.1.8
[v6.1.7]: https://github.com/gchq/stroom/compare/v6.1.6...v6.1.7
[v6.1.6]: https://github.com/gchq/stroom/compare/v6.1.5...v6.1.6
[v6.1.5]: https://github.com/gchq/stroom/compare/v6.1.4...v6.1.5
[v6.1.4]: https://github.com/gchq/stroom/compare/v6.1.3...v6.1.4
[v6.1.3]: https://github.com/gchq/stroom/compare/v6.1.2...v6.1.3
[v6.1.2]: https://github.com/gchq/stroom/compare/v6.1.1...v6.1.2
[v6.1.1]: https://github.com/gchq/stroom/compare/v6.1.0...v6.1.1
[v6.1.0]: https://github.com/gchq/stroom/compare/v6.1-beta.19...v6.1.0
[v6.1-beta.19]: https://github.com/gchq/stroom/compare/v6.1-beta.18...v6.1-beta.19
[v6.1-beta.18]: https://github.com/gchq/stroom/compare/v6.1-beta.17...v6.1-beta.18
[v6.1-beta.17]: https://github.com/gchq/stroom/compare/v6.1-beta.16...v6.1-beta.17
[v6.1-beta.16]: https://github.com/gchq/stroom/compare/v6.1-beta.15...v6.1-beta.16
[v6.1-beta.15]: https://github.com/gchq/stroom/compare/v6.1-beta.14...v6.1-beta.15
[v6.1-beta.14]: https://github.com/gchq/stroom/compare/v6.1-beta.13...v6.1-beta.14
[v6.1-beta.13]: https://github.com/gchq/stroom/compare/v6.1-beta.12...v6.1-beta.13
[v6.1-beta.12]: https://github.com/gchq/stroom/compare/v6.1-beta.11...v6.1-beta.12
[v6.1-beta.11]: https://github.com/gchq/stroom/compare/v6.1-beta.10...v6.1-beta.11
[v6.1-beta.10]: https://github.com/gchq/stroom/compare/v6.1-beta.9...v6.1-beta.10
[v6.1-beta.9]: https://github.com/gchq/stroom/compare/v6.1-beta.8...v6.1-beta.9
[v6.1-beta.8]: https://github.com/gchq/stroom/compare/v6.1-beta.7...v6.1-beta.8
[v6.1-beta.7]: https://github.com/gchq/stroom/compare/v6.1-beta.6...v6.1-beta.7
[v6.1-beta.6]: https://github.com/gchq/stroom/compare/v6.1-beta.5...v6.1-beta.6
[v6.1-beta.5]: https://github.com/gchq/stroom/compare/v6.1-beta.4...v6.1-beta.5
[v6.1-beta.4]: https://github.com/gchq/stroom/compare/v6.1-beta.3...v6.1-beta.4
[v6.1-beta.3]: https://github.com/gchq/stroom/compare/v6.1-beta.2...v6.1-beta.3
[v6.1-beta.2]: https://github.com/gchq/stroom/compare/v6.1-beta.1...v6.1-beta.2
[v6.1-beta.1]: https://github.com/gchq/stroom/compare/v6.0.7...v6.1-beta.1<|MERGE_RESOLUTION|>--- conflicted
+++ resolved
@@ -7,7 +7,8 @@
 
 ## [Unreleased]
 
-<<<<<<< HEAD
+* Issue **#580** : Added conditional formatting options to dashboard tables.
+
 * Change stroom admin path from `admin` to `stroomAdmin` in the distribution.
 
 * Fix `command not found` bug in distribution `start.sh`.
@@ -15,9 +16,6 @@
 * Change `start.sh` to log pre-logback output to start.sh.log.
 
 * Change logFormat to include time in `prod.yml` and `config.yml`.
-=======
-* Issue **#580** : Added conditional formatting options to dashboard tables.
->>>>>>> 36ae014e
 
 
 ## [v6.1.12] - 2020-09-08

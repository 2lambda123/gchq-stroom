# Change Log
All notable changes to this project will be documented in this file.

The format is based on [Keep a Changelog](http://keepachangelog.com/) 
and this project adheres to [Semantic Versioning](http://semver.org/).

## [Unreleased]

<<<<<<< HEAD
* Issue **#1546** : Fixed opening and editing of data retention rules.
=======
* Issue **#1547** : Added pipeline names to processor task screens.
>>>>>>> 9daca942

* Issue **#1543** : Prevent import/export of processor filters with id fields

* Issue **#1112** : You can now copy feeds along with other items and copies are named appropriately.

* Issue **#1112** : When copying a selection of several items, the dependencies between the items are altered in the resulting copies so that the copied items work together as a new set of content.

* Issue **#1112** : As part of fixing dependencies when copying items, the dependencies screen now works correctly and now also shows processor filters. 

* Issue **#1545** : Add property `enableDistributedJobsOnBootstrap` to enable/disable processing on first boot.


## [v7.0-beta.30] - 2020-05-06

* Issue **#1503** : Further fix for enabled/disabled expression items and dashboard tab visibility.

* Issue **#1511** : Data pages now show pipeline names rather than pipeline UUIDs.

* Issue **#1529** : Fix error when selecting datasource in new dashboard.

* Fix NPE in SystemInfoResource.get().

* Issue **#1527** : Fixed missing aud in API eky tokens.

* Add missing guice binding for SystemInfoResource.

* Make export add new line to the end of all files to adhere to POSIX standard.

* Issue **#1532** : Fixed index shard criteria in UI.

* Change SecurityFilter to return a 401 on authentication exceptions.

* Move some health checks into SystemInfoResource.

* Remove healthchecks from rest resources and servlets that never give an unhealthy result.

* Add error info to AppConfigMonitor health check.


## [v7.0-beta.29] - 2020-05-04

* Issue **#1496** : Fixed paging of processed data.

* Add stroom.statistics.internal.enabledStoreTypes and make internal stat processing respect it.

* Improve SQL stats shutdown processing so all in memory stats are flushed.

* Issue **#1521** : Dashboards with missing datasources break entirely.

* Issue **#1477** : Disable edit button on stream processor.

* Issue **#1497** : Fixed data list result paging.

* Issue **#1492** : Fixed data list result paging.

* Issue **#1513** : You can now view data in folders.

* Issue **#1500** : Fixed data delete/restore behaviour.

* Issue **#1515** : Fix proxyDir default when running in a stack.

* Issue **#1509** : Unable to update processor filter.

* Issue **#1495** : Speculative fix for missing swagger.json file in the fat jar.

* Issue **#1503** : Fixed Dashboard serialisation and JSON template.

* Issue **#1479** : Unable to set index volume limits.


## [v7.0-beta.28] - 2020-04-29

* Issue **#1489** : Reprocess streams feature failing.

* Issue **#1465** : Add default Open ID credentials to allow proxy to be able to authenticate out of the box.

* Issue **#1455** : Fix interactive search.

* Issue **#1471** : Pipeline name not shown on processors/filters in UI.

* Issue **#1491** : Download stream feature failing. 

* Issue **#1433** : StandardKafkaProducer failed when writing XML kafka payloads. 


## [v7.0-beta.27] - 2020-04-27

* Issue **#1417** : Allow processor filters to be exported with Pipelines. 

* Issue **#1480** : Index settings now shows index volume groups and allows selection. 

* Issue **#1450** : Further attempt to improve criteria filtering on data tab.

* Issue **#1467** : The cluster node state node uses NodeResource to determine active nodes.

* Issue **#1448** : The internal processing user now has a JWT and passes it when making calls to other nodes.


## [v7.0-beta.26] - 2020-04-22

* Fix gradle build for versioned builds


## [v7.0-beta.25] - 2020-04-22

* Assorted fixes to the new React UI pages.


## [v7.0-beta.24] - 2020-04-21

* Issue **#1450** : Stop data tabs showing all feeds.

* Issue **#1454** : Fix NPE in feed name suggestion box.

* Remove internal statistics from setup sample data.

* Fix issue of pipeling structure not showing when it contains a StatisticsFilter.

* Update auth flow for auth-into-stroom integration

* Issue **#1426** : Change /logout endpoint to /noauth/logout.

* Fix `Expecting a real user identity` errors on auto import of content packs.

* Increase wait timeout to 240s in `start.sh`.

* Issue **#1404** : Fixed issue with invalid XML character filter.

* Issue **#1413** : Attempt to fix search hanging issue.

* Issue **#1393** : The annotations data popup now formats content on load.

* Issue **#1399** : Removed error logging for expected exceptions in TaskExecutor.

* Issue **#1385** : File output param `streamId` now aliased to `sourceId` and `streamNo` is now aliased to `partNo` for consistency with new source tracking XSLT functions.

* Issue **#1392** : Downloading dashboard queries now provides the current query without the need to save the dashboard.

* Issue **#1427** : Change remote call to auth service to a local call.


## [v7.0-beta.23] - 2020-03-24

* Rename all legacy DB tables to `OLD_`.

* Issue **#1394** : Fix duplicate tables appearing in Monitoring -> Database Tables.

* Add NodeEndpointConfiguration. Change `node` table to hold the base endpoint.


## [v7.0-beta.22] - 2020-03-10

* Brought stroom-auth-service into stroom

* Issue **#563** : Kafka producer improvements - StandardKafkaProducer

* Issue **#1399** : Removed error logging for expected exceptions in TaskExecutor. 

* Fix missing $ in start.sh

* Issue **#1387** : Changed the way tasks are executed to reduce changes of unhandled execution errors.

* Issue **#1378** : Improved logging detail when processor filters fail.

* Issue **#1379** : Fixed issue where you couldn't open a processor filter if parts of the filter referenced deleted items.

* Issue **#1378** : Improved logging detail when processor filters fail.

* Issue **#1382** : Added `decode-url` and `encode-url` XSLT functions.

* Issue **#655** : Fixed SQL Stats queries ignoring the enabled state of the dashboard query terms.

* Issue **#1362** : Fixed issue where hiding dashboard annotation fields removed them.

* Issue **#1357** : Fixed dragging tabs in dashboard with hidden panes to create a new split.

* Issue **#1357** : Fixed dragging tabs in dashboard with hidden panes.

* Issue **#1368** : Fixed FindReplaceFilter as it wasn't working when used in conjunction with Data Splitter.

* Issue **#1361** : Changed the way headers are parsed for the HttpCall XSLT function.


## [v7.0-beta.21] - 2020-02-24

* Add null checks to DB migration.

* Add deletion of constraint `IDX_SHARD_FK_IDX_ID` to migration script.


## [v7.0-beta.20] - 2020-02-13

* Fix bug in `processor_task` migration script.


## [v7.0-beta.19] - 2020-02-10

* Fix bugs in DB migration scripts.


## [v7.0-beta.18] - 2020-02-05

* Re-locate index database migrations.

* Fix issues with migrating null audit columns.

* Improve output of TestYamlUtil.


## [v7.0-beta.17] - 2020-01-29

* Issue **#1355** : Fixed stepping from dashboard text pane.

* Issue **#1354** : Fixed double click to edit list items, e.g. properties.

* Issue **#1340** : Fixed issue with FindReplaceFilter where it failed in some cases when more than one filter was chained together.

* Issue **#1338** : You can now configure the max size of the map store cache.

* Issue **#1350** : Fixed scope of dictionaries when loaded in multiple XSLT pipeline steps.

* Issue **#1347** : Added SSL options to `http-call` XSLT method.

* Issue **#1352** : Fixed Hessian serialisation of user identities on tasks.

* Change docker image to allow us to pass in the dropwizard command to run, e.g. server|migrate.

* Stop MySQL outputing Note level warnings during migration about things that don't exist when we expect them not to.


## [v7.0-beta.13] - 2019-12-24

* Add `migrate` command line argument to run just the DB migrations.

* Updated API key to include audience and added client id and secret.

* Change `stroom.conf.sh` to also look for ip in `/sbin`

* Issue **#260** : You can now hide dashboard tabs.

* Issue **#1332** : The text pane can now be configured to show source data.

* Issue **#1311** : Improved source location tracking.


## [v7.0-beta.12] - 2019-12-04

* Change local.yml.sh to also look for ip in /sbin


## [v7.0-beta.11] - 2019-12-04

* Fix invalid SQL syntax in V07_00_00_012__Dictionary


## [v7.0-beta.10] - 2019-12-04

* Update auth api version

* Add clientId and clientSecret to config

* Update API keys (needed aud)

* Issue **#1338** : Added new config options to control the maximum size of some caches: `stroom.pipeline.parser.maxPoolSize`, `stroom.pipeline.schema.maxPoolSize`, `stroom.pipeline.schema.maxPoolSize`, `stroom.pipeline.xslt.maxPoolSize`, `stroom.entity.maxCacheSize`, `stroom.referenceData.mapStore.maxCacheSize`.

* Issue **#642** : Downloading query details now ignores hidden fields.

* Issue **#1337** : Fixed issue where downloading large numbers of search results in Excel format was exceeding maximum style count of 64000. 

* Issue **#1341** : Added XSRF protection to GWT RPC requests.

* Issue **#1335** : Made session cookie `Secure` and `HttpOnly`.

* Issue **#1334** : Fix 404 when accessing `/stroom/resourcestore/........`, i.e. fix Tools->Export.

* Issue **#1333** : Improved resilience against XSS attacks.

* Issue **#1330** : Allow configuration of `Content-Type` in HTTPAppender.

* Issue **#1327** : Improvements to annotations.

* Issue **#1328** : Increased size of data window and removed max size restrictions.

* Issue **#1324** : Improved logging and added SSL options for HTTPAppender.


## [v7.0-beta.9] - 2019-11-20

* Fix SSL connection failure on remote feed staus check.

* Remove ConfigServlet as the functionality is covered by ProxyConfigHealthCheck.

* Fix password masking in ProxyConfigHealthCheck.

* Change servlet path of ProxyStatusServlet from `/config` to `/status`.


## [v7.0-beta.8] - 2019-11-20

* Change precedence order for config properties. YAML > database > default. Change UI to show effective value. Add hot loading of YAML file changes.

* Issue **#1322** : Stroom now asks if you really want to leave site when stepping items are dirty. Also fixed `Save` and `Save All` menu items and dashboard param changes now correctly make a dashboard dirty.

* Issue **#1320** : Fixed formatting of XML where trailing spaces were being removed from content surrounded by start and end tags (data content) which should not happen. 

* Issue **#1321** : Make path relative in stroom distribution .zip.sha256 hash file.

* The auth service now supports the use of HTTPS without certificate verification and adds additional logging.

* Issue **gchq/stroom-auth#157** : Automatically refresh user's API key when it expires.

* Issue **#1243** : Dashboard visualisations now link with similar functions available to dashboard tables, e.g. `link()`, `dashboard()`, `annotation()`, `stepping()`, `data()`.

* Issue **#1316** : JSONParser now includes various parse options including handling comments.

* Issue **#48** : Added option to hide/show dashboard table columns.

* Issue **#1315** : Improved health check for missing API key.

* Updated stroom expression to v1.5.4 and added new field types.

* Issue **#1315** : Improved health check for missing API key.

* Issue **#1314** : Fixed NPE thrown when logging caused when viewing docs that can't be found.

* Issue **#1313** : Suggestion boxes now make suggestions immediately before the user even starts typing.

* Issue **#1043** : Added feature to allow floating point numbers to be indexed.

* Issue **#1312** : Dictionaries now change the entity name in the DB when renamed.

* Issue **#1312** : Fixed read only behaviour of dictionary settings UI.

* Issue **#1300** : Multiple changes to annotations.

* Issue **#1265** : Added `modulus()` function along with alias `mod()` and modulus operator `%`.

* Issue **#1300** : Added `annotation()` link creation function, `currentUser()` alias for `param('currentUser()')` and additional link creation functions for `data()` and `stepping()`.

* Issue **#67** : Table columns now display menu items on left click.

* Uplift stroom-query to v2.2.4 to add better diagnostic logging.

* Uplift Kafka client to v2.2.1.

* Issue **#1293** : Add more static file types to allow nginx/browser caching on.

* Issue **#1295** : Add authentication bypass for servlets such as /remoting, /status, /echo, etc.

* Issue **#1297** : The UI now supplies API tokens to the backend for resource calls.

* Issue **#1296** : Fixed NPE in StreamMapCreator caused when a stream can not be found.

## [v7.0-beta.7] - 2019-10-23

* Issue **#1288** : Streams now show the name of the pipeline used to create them even if the user doesn't have permission to see the pipeline.

* Issue **#1282** : Fixed issue where items were imported into the explorer even if not selected for import.

* Issue **#1291** : Fixed issue where empty dashboard table cells did not select table rows when clicked. 

* Issue **#1290** : Fixed issue where executor provider was not executing supplied runnable if parent task had terminated.

* Fix problem of missing fallback config in docker image.


## [v7.0-beta.6] - 2019-10-15

* Add default for stroom.security.authentication.durationToWarnBeforeExpiry

* Fix missing icons for Kafka Config and Rule Set.

* Fix Kafka Config entity serialisation.

* Issue **#1264** : Dashboards running in embedded mode will not always ask for the user to choose an activity if the users session has one set already.

* Issue **#1275** : Fixed permission filtering when showing related streams.

* Issue **#1274** : Fixed issue with batch search caused by Hibernate not returning pipeline details in stream processor filters.

* Issue **#1272** : Fixed saving query favourites.

* Issue **#1266** : Stroom will now lock the cluster before releasing owned tasks so it doesn't clash with other task related processes that lock the DB for long periods.

* Issue **#1264** : Added `embedded` mode for dashboards to hide dashboard chrome and save options.

* Issue **#1264** : Stroom no longer asks if you want to leave the web page if no content needs saving.

* Issue **#1263** : Fixed issues related to URL encoding/decoding with the `dashboard()` function.

* Issue **#1263** : Fixed issue where date expressions were being allowed without '+' or '-' signs to add or subtract durations.

* Add fallback config.yml file into the docker images for running outside of a stack.

* Issue **#1263** : Fixed issues related to URL encoding/decoding in dashboard expressions.

* Issue **#1262** : Improved behaviour of `+` when used for concatenation in dashboard expressions.

* Issue **#1259** : Fixed schema compliance when logging failed document update events.

* Issue **#1245** : Fixed various issues with session management and authentication.

* Issue **#1258** : Fixed issue affecting search expressions against keyword fields using dictionaries containing carriage returns.


## [v7.0-beta.5] - 2019-09-23

* Fixes to proxy


## [v7.0-beta.4] - 2019-09-16

* Fix stroom-proxy Dockerfile


## [v7.0-beta.3] - 2019-09-16

* Minor fixes, including an essential fix to config


## [v7.0-beta.2] - 2019-09-13

* Fix docker build


## [v7.0-beta.1] - 2019-09-11

* Issue **#1253** : Data retention policies containing just `AND` will now match everything.

* Issue **#1252** : Stream type suggestions no longer list internal types.

* Issue **#1218** : All stepping panes will now show line numbers automatically if there are indicators (errors, warnings etc) that need to be displayed.  

* Issue **#1254** : Added option to allow non Java escaped find and replacement text to be used in `FindReplaceFilter`. 

* Issue **#1250** : Fixed logging description for reading and writing documents.

* Issue **#1251** : Copy permissions from a parent now shows changes prior to the user clicking ok.

* Issue **#758** : You no longer need the `Manage Processors` privilege to call `stroom:meta('Pipeline')` in XSLT.

* Issue **#1256** : Fix error caused when logging data source name when downloading search results.

* Issue **#399** : Fix for error message when stepping that said user needed `read` permission on parent pipeline and not just `use`.

* Issue **#1242** : Fix for pipeline corruption caused when moving elements back to inherited parents.

* Issue **#1244** : Updated Dropwizard to version 1.3.14 to fix session based memory leak.

* Issue **#1246** : Removed elastic search document type, menu items and filter.

* Issue **#1247** : Added XSLT functions (`source`, `sourceId`, `partNo`, `recordNo`, `lineFrom`, `colFrom`, `lineTo`, `colTo`) to determine the current source location so it can be embedded in a cooked event. Events containing raw source location info can be made into links in dashboard tables or the text pane so that a user can see raw source data or jump directly to stepping that raw record.

* Add data retention feature and index optimisation to Solr indexes.

* Initial support for Solr indexing and search.

* Issue **#1244** : Updated Dropwizard to version 1.3.14 to fix session based memory leak.

* Issue **#1246** : Removed elastic search document type, menu items and filter.

* Issue **#1214** : Fixed issue where the max results setting in dashboard tables was not always being obeyed. Also fixed some dashboard table result page size issues.

* Issue **#1238** : During proxy clean task we no longer show a failed attempt to delete an empty directory as an error as this condition is expected.

* Issue **#1237** : Fixed issue where explorer model requests were failing outside of user sessions, e.g. when we want to find folder descendants for processing.

* Issue **#1230** : Fix test.

* Issue **#1230** : Search expressions no longer have the `contains` condition. 

* Issue **#1220** : Fixed attempt to open newly created index shards as if they were old existing shards.

* Issue **#1232** : Fixed handling of enter key on pipeline element editor dialog.

* Issue **#1229** : Fixed issue where users needed `Read` permission on an index instead of just `Use` permission to search it.

* Issue **#1207** : Removed task id from meta to reduce DB size and complexity especially given the fact tasks are transient. Superseded output is now found by querying the processor task service when new output is written rather than using task ids on meta.

* Uplift HBase to 2.1.5 and refactor code accordingly

* Uplift Kafka to 2.1.1 and refactor code accordingly

* Uplift Curator to 4.2.0

* Issue **#1143** : Added mechanism to inject dashboard parameters into expressions using the `param` and `params` functions so that dashboard parameters can be echoed by expressions to create dashboard links.

* Issue **#1205** : Change proxy repo clean to not delete configured rootRepoDir.

* Issue **#1204** : Fix ProxySecurityFilter to use correct API key on feedStatus requests.

* Issue **#1211** : Added a quick filter to the server tasks page.

* Issue **#1206** : Fixed sorting active tasks when clicking column header.

* Issue **#1201** : Fixed dependencies.

* Issue **#1201** : Fixed tests.

* Issue **#1201** : Document permission changes now mutate the user document permissions cache rather than clearing it.

* Issue **#1153** : Changed security context to be a Spring singleton to improve explorer performance.

* Issue **#1202** : Fixed NumberFormatException in StreamAttributeMapUtil.

* Issue **#1203** : Fixed event logging detail for dictionaries.

* Issue **#1197** : Restored Save As functionality.

* Issue **#1199** : The index fields page now copes with more than 100 index fields.

* Issue **#1200** : Removed blocking queue that was causing search to hang when full.

* Issue **#1198** : Filtering by empty folders now works correctly.

* Comment out rollCron in proxy-prod.yml

* Change swagger UI at gchq.github.io/stroom to work off 6.0 branch

* Issue **#1195** : Fixed issue where combination of quick filter and type filter were not displaying explorer items correctly.

* Issue **#1153** : Changed the way document permissions are retrieved and cached to improve explorer performance.

* Issue **#1196** : Added code to resolve data source names from doc refs if the name is missing when logging.

* Issue **#1165** : Fixed corruption of pipeline structure when adding items to Source.

* Issue **#1193** : Added optional validation to activities.

* Change default config for proxy repositoryFormat to "${executionUuid}/${year}-${month}-${day}/${feed}/${pathId}/${id}"

* Issue **#1194** : Fixed NPE in FindTaskProgressCriteria.

* Issue **#1191** : SQL statistics search tasks now show appropriate information in the server tasks pane.

* Issue **#1192** : Executor provider tasks now run as the current user.

* Issue **#1190** : Copied indexes now retain associated index volumes.

* Issue **#1177** : Data retention now works with is doc refs.

* Issue **#1160** : Proxy repositories now only roll if all output streams for a repository are closed. Proxy repositories also only calculate the current max id if the `executionUuid` repo format param is not used.

* Issue **#1186** : Volume status is now refreshed every 5 minutes.

* Fix incorrect default keystore in proxy config yaml.

* Rename environment variables in proxy config yaml.

* Issue **#1170** : The UI should now treat the `None` tree node as a null selection.

* Issue **#1184** : Remove dropwizard yaml files from docker images.

* Issue **#1181** : Remove dropwizard config yaml from the docker images.

* Issue **#1152** : You can now control the maximum number of files that are fragmented prior to proxy aggregation with `stroom.maxFileScan`.

* Issue **#1182** : Fixed use of `in folder` for data retention and receipt policies.

* Updated to allow stacks to be built at this version.

* Issue **#1154** : Search now terminates during result creation if it is asked to do so.

* Issue **#1167** : Fix for proxy to deal with lack of explorer folder based collections.

* Issue **#1172** : Fixed logging detail for viewing docs.

* Issue **#1166** : Fixed issue where users with only read permission could not copy items.

* Issue **#1174** : Reduced hits on the document permission cache.

* Issue **#1168** : Statistics searches now work when user only has `Use` permission.

* Issue **#1170** : Extra validation to check valid feed provided for stream appender.

* Issue **#1174** : The size of the document permissions cache is now configurable via the `stroom.security.documentPermissions.maxCacheSize` property.

* Issue **#1176** : Created index on document permissions to improve performance.

* Issue **#1175** : Dropping unnecessary index `explorerTreePath_descendant_idx`.

* Issue **#747** : XSLT can now reference dictionaries by UUID.

* Issue **#1167** : Use of folders to include child feeds and pipelines is now supported.

* Issue **#1153** : The explorer tree is now built with fewer DB queries.

* Issue **#1163** : Added indexes to the DB to improve explorer performance.

* Issue **#1153** : The explorer tree now only rebuilds synchronously for users who alter the tree, if has never been built or is very old. All other rebuilds of the explorer tree required to keep it fresh will happen asynchronously.

* Issue **#1162** : Proxy aggregation will no longer recurse parts directories when creating parts.

* Issue **#1157** : Migration now adds dummy feeds etc to processor filters if the original doc can't be found. This will prevent filters from matching more items than they should if migration fails to map feeds etc because they can't be found.

* Issue **#1162** : Remove invalid CopyOption in move() call.

* Issue **#1159** : Fix NPE in rolling appenders with no frequency value.

* Issue **#1160** : Proxy repositories will no longer scan contents on open if they are set to be read only.

* Issue **#1162** : Added buffering etc to improve the performance of proxy aggregation.

* Issue **#1156** : Added code to reduce unlikely chance of NPE or uncontrolled processing in the event of a null or empty processing filter.

* Issue **#1149** : Changed the way EntryIdSet is unmarshalled so jaxb can now use the getter to add items to a collection.

* Ignore broken junit test that cannot work as it stands

* Fix NPE in DictionaryStoreImpl.findByName().

* Issue **#1146** : Added `encodeUrl()`, `decodeUrl()` and `dashboard()` functions to dashboard tables to make dashboard linking easier. The `link()` function now automatically encodes/decodes each param so that parameters do not break the link format, e.g. `[Click Here](http://www.somehost.com/somepath){dialog|Dialog Title}`.

* Issue **#1144** : Changed StreamRange to account for inclusive stream id ranges in v6.0 that was causing an issue with file system maintenance.

* Mask passwords on the proxy admin page.

* Add exception to wrapped exception in the feedStatus service.

* Issue **#1140** : Add health check for proxy feed status url.

* Issue **#1138** : Stroom proxy now deletes empty repository directories based on creation time and depth first so that pruning empty directories is quicker and generally more successful.

* Issue **#1137** : Change proxy remote url health check to accept a 406 code as the feed will not be specified.

* Issue **#1135** : Data retention policies are now migrated to use `Type` and not `Stream Type`.

* Issue **#1136** : Remove recursive chown from stroom and proxy docker entrypoint scripts.


## [v7.0-alpha.5] - 2019-06-12

* Fix YAML substitution.


## [v7.0-alpha.4] - 2019-06-11

* Update API paths


## [v7.0-alpha.3] - 2019-05-10

* Fix config


## [v7.0-alpha.2] - 2019-05-10

* Fix config

* Issue **#1134** : Proxy now requires feed name to always be supplied.

* Expose proxy api key in yaml config via SYNC_API_KEY

* Issue **#1130** : Change `start.sh` so it works when realpath is not installed.

* Issue **#1129** : Fixed stream download from the UI.

* Issue **#1119** : StreamDumpTool will now dump data to zip files containing all data and associated meta and context data. This now behaves the same way as downloading data from the UI and can be used as an input to proxy aggregation or uploaded manually.


## [v7.0-alpha.1] - 2019-04-23

* Fix config issue

* Fixed NPE created when using empty config sections.

* Issue **#1122** : Fixed hessian communication between stroom and stroom proxy used to establish feed receive status. Added restful endpoints for feed status to stroom and stroom proxy. Proxy will now be able to request feed status from upstream stroom or stroom proxy instances.

* Fixed incompatibility issues with MySQL 5.7 and 8.0.

* Added debug to help diagnose search failures

* Issue **#382** : Large zip files are now broken apart prior to proxy aggregation.

* Change start script to use absolute paths for jar, config and logs to distinguish stroom and proxy instances.

* Issue **#1116** : Better implementation of proxy aggregation.

* Issue **#1116** : Changed the way tasks are executed to ensure thread pools expand to the maximum number of threads specified rather than just queueing all tasks and only providing core threads.

* Remove full path from file in sha256 hash file release artifact.

* Issue **#1115** : Add missing super.startProcessing to AbstractKafkaProducerFilter.

* Improve exception handling and logging in RemoteDataSourceProvider. Now the full url is included in dashboard connection errors.

* Change Travis build to generate sha256 hashes for release zip/jars.

* Uplift the visualisations content pack to v3.2.1

* Issue **#1100** : Fix incorrect sort direction being sent to visualisations.

* Add guard against race condition

* Add migration script to remove property `stroom.node.status.heapHistogram.jMapExecutable`.

* Uplift base docker image to openjdk:8u191-jdk-alpine3.9, reverting back to JDK for access to diagnostic tools.

* Issue **#1084** : Change heap histogram statistics to java MBean approach rather than jmap binary. Remove stroom.node.status.heapHistogram.jMapExecutable property.

* Improve resource for setting user's status

* Issue **#1079** : Improved the logging of permission errors encountered during stream processing

* Issue **#1058** : Added property `stroom.pipeline.parser.secureProcessing` to enable/disable the XML secure processing feature.

* Issue **#1062** : Add env var for UI path

* Uplift distribution visualisation content pack to v3.1.0

* Add transform_user_extract.py, for pre-6.0 to 6.0 user migration

* Issue **#1059** : Fix guice errors on stroom-proxy startup.

* Issue **#1010** : Improve distribution start/stop/etc scripts by adding monochrome switch and background log tailing.

* Issue **#1053** : Add API to disabled authorisation users

* Issue **#1042** : Improve error message for an ApiException when requesting a user's token.

* Issue **#1050** : Prevent creation of permission entries if key already exists.

* Issue **#1015** : Add sortDirections[] and keySortDirection to visualisation data object to fix sorting in the visualisations.

* Issue **#1019** : Fix visualisations settings dialog so you can un-set text and list controls.

* Issue **#1041** : Add a healthcheck to Stroom to alert for API key expiry

* Issue **#1040** : Fix for visualisations that do not require nested data.

* Issue **#1036** : Fix for scrollbar position on explorer popup windows.

* Issue **#1037** : Updated `moment.js` for parsing/formatting dates and times.

* Issue **#1021** : Dashboard links now allow `{}` characters to be used without URL encoding.

* Issue **#1018** : Added Health Checks for the external connectors that are registered via plugins

* Issue **#1025** : Fixed ACE editor resize issue where horizontal scroll bar was not always correctly shown.

* Issue **#1025** : Updated ACE editor to v1.4.2.

* Issue **#1022** : Added `Contains` condition to all search expression fields so that regex terms can be used.

* Issue **#1024** : Superseded output helper no longer expects initialisation in all cases.

* Issue **#1021** : Multiple changes to improve vis, dashboard and external linking in Stroom.

* Issue **#1019** : Fix visualisations settings dialog so you can un-set text and list controls.

* Issue **#986** : Fix direct dashboard links.

* Issue **#1006** : Added Exception Mapper for PermissionExceptions to return HTTP FORBIDDEN.

* Issue **#1012** : Fix for NPE caused when checking if an output is superseded.

* Issue **#1011** : Old UI versions running in browsers often cause Stroom to throw an NPE as it can't find the appropriate GWT serialisation policy. Stroom will no longer throw an NPE but will report an `IncompatibleRemoteServiceException` instead. This is the default GWT behaviour.

* Issue **#1007** : Max visualisation results are now limited by default to the maximum number of results defined for the first level of the parent table. This can be further limited by settings in the visualisation.

* Issue **#1004** : Table cells now support multiple links.

* Issue **#1001** : Changed link types to `tab`, `dialog`, `dashboard`, `browser`.

* Issue **#1001** : Added dashboard link option to link to a dashboard from within a vis, e.g. `stroomLink(d.name, 'type=Dashboard&uuid=<TARGET_DASHBOARD_UUID>&params=userId%3D' + d.name, 'DASHBOARD')`.

* Issue **#1001** : Added dashboard link option to link to a dashboard using the `DASHBOARD` target name, e.g. `link(${UserId}, concat('type=Dashboard&uuid=<TARGET_DASHBOARD_UUID>', ${UserId}), '', 'DASHBOARD')`.

* Issue **#1002** : Popup dialogs shown when clicking dashboard hyperlinks are now resizable.

* Issue **#993** : Moving documents in the explorer no longer affects items that are being edited as they are not updated in the process.

* Issue **#996** : Updated functions in dashboard function picker.

* Issue **#981** : Fixed dashboard deletion

* Issue **#989** : Upgraded stroom-expression to v1.4.13 to add new dashboard `link` function.

* Issue **#988** : Changed `generate-url` XSLT function to `link` so it matches the dashboard expression. Changed the parameters to create 4 variants of the function to make creation of simple links easier.

* Issue **#980** : Fix for NPE when fetching dependencies for scripts.

* Issue **#978** : Re-ordering the fields in stream data source

* Issue **gchq/stroom-content#31** : Uplift stroom-logs content pack to v2.0-alpha.5.

* Issue **#982** : Stop proxy trying to health check the content syncing if it isn't enabled.

* Change error logging in ContentSyncService to log stack trace

* Uplift send_to_stroom.sh in the distribution to v2.0

* Issue **#973** : Export servlet changed to a Resource API, added permission check, improved error responses.

* Issue **#969** : The code now suppresses errors for index shards being locked for writing as it is expected. We now lock shards using maps rather than the file system as it is more reliable between restarts.

* Issue **#941** : Internal Meta Stats are now being written

* Issue **#970** : Add stream type of `Records` for translated stroom app events.

* Issue **#966** : Proxy was always reporting zero bytes for the request content in the receive log.

* Issue **#938** : Fixed an NPE in authentication session state.

* Change the proxy yaml configuration for the stack to add `remotedn` and `remotecertexpiry` headers to the receive log

* Change logback archived logs to be gzip compressed for stroom and proxy

* Uplift stroom-logs content pack to v2.0-alpha.3

* Uplift send_to_stroom script to v1.8.1

* Issue **#324** : Changed XML serialisation so that forbidden XML characters U+FFFE and U+FFFF are not written. Note that these characters are not even allowed as character references so they are ignored entirely.

* Issue **#945** : More changes to fix some visualisations only showing 10 data points.

* Issue **#945** : Visualisations now show an unlimited number of data points unless constrained by their parent table or their own maximum value setting.

* Issue **#948** : Catching Spring initialisation runtime errors and ensuring they are logged.

* Add `set_log_levels.sh` script to the distribution

* Uplift visualisations content pack to v3.0.6 in the gradle build

* Issue **#952** : Remote data sources now execute calls within the context of the user for the active query. As a result all running search `destroy()` calls will now be made as the same user that initiated the search.

* Issue **#566** : Info and warning icons are now displayed in stepping screen when needed.

* Issue **#923** : Dashboard queries will now terminate if there are no index shards to search.

* Issue **#959** : Remove Material UI from Login and from password management pages

* Issue **#933** : Add health check for password resets

* Issue **#929** : Add more comprehensive password validation

* Issue **#876** : Fix password reset issues

* Issue **#768** : Preventing deletion of /store in empty volumes

* Issue **#939** : Including Subject DN in receive.log

* Issue **#940** : Capturing User DN and cert expiry on DW terminated SSL

* Issue **#744** : Improved reporting of error when running query with no search extraction pipeline

* Issue **#134** : Copy permissions from parent button

* Issue **#688** : Cascading permissions when moving/copying folder into a destination

* Issue **#788** : Adding DocRef and IsDocRef to stroom query to allow doc ref related filtering. Migration of stream filters uses this.

* Issue **#936** : Add conversion of header `X-SSL-Client-V-End` into `RemoteCertExpiry`, translating date format in the process.

* Issue **#953** : Fixed NPE.

* Issue **#947** : Fixed issue where data retention policy contains incorrect field names.

* Remove Material UI from the Users and API Keys pages

* Add content packs to stroom distribution

* Change distribution to use send_to_stroom.sh v1.7

* Updated stroom expression to v1.4.12 to improve handling or errors values and add new type checking functions `isBoolean()`, `isDouble()`, `isError()`, `isInteger()`, `isLong()`, `isNull()`, `isNumber()`, `isString()`, `isValue()`. Testing equality of null with `x=null()` is no longer valid and must be replaced with `isNull(x)`.

* Issue **#920** : Fix error handling for sql stats queries

* Remove log sending cron process from docker images (now handled by stroom-log-sender).

* Issue **#924** : The `FindReplaceFilter` now records the location of errors.

* Issue **#939** : Added `remotedn` to default list of keys to include in `receive.log`.

* Add git_tag and git_commit labels to docker images

* Uplift stroom-logs content pack in docker image to` v2.0-alpha.2`

* Stop truncation of `logger` in logback console logs

* Issue **#921** : Renaming open documents now correctly changes their tab name. Documents that are being edited now prevent the rename operation until they are saved.

* Issue **#922** : The explorer now changes the selection on a right click if the item clicked is not already selected (could be part of a multi select).

* Issue **#903** : Feed names can now contain wildcard characters when filtering in the data browser.

* Add API to allow creation of an internal Stroom user.

* Fix logger configuration for SqlExceptionHelper

* Add template-pipelines and standard-pipelines content packs to docker image

* Issue **#904** : The UI now shows dictionary names in expressions without the need to enter edit mode.

* Updated ACE editor to v1.4.1.

* Add colours to console logs in docker.

* Issue **#869** : Delete will now properly delete all descendant nodes and documents when deleting folders but will not delete items from the tree if they cannot be deleted, e.g. feeds that have associated data.

* Issue **#916** : You can no longer export empty folders or import nothing.

* Issue **#911** : Changes to feeds and pipelines no longer clear data browsing filters.

* Issue **#907** : Default volumes are now created as soon as they are needed.

* Issue **#910** : Changes to index settings in the UI now register as changes and enable save.

* Issue **#913** : Improve FindReplaceFilter to cope with more complex conditions.

* Change log level for SqlExceptionHelper to OFF, to stop expected exceptions from polluting the logs

* Fix invalid requestLog logFormat in proxy configuration

* Stop service discovery health checks being registered if stroom.serviceDiscovery.enabled=false

* Add fixed version of send_to_stroom.sh to release distribution

* Uplift docker base image for stroom & proxy to openjdk:8u181-jdk-alpine3.8

* Add a health check for getting a public key from the authentication service.

* Issue **#897** : Import no longer attempts to rename or move existing items but will still update content.

* Issue **#902** : Improved the XSLT `format-date` function to better cope with week based dates and to default values to the stream time where year etc are omitted.

* Issue **#905** : Popup resize and move operations are now constrained to ensure that a popup cannot be dragged off screen or resized to be bigger than the current browser window size.

* Issue **#898** : Improved the way many read only aspects of the UI behave.

* Issue **#894** : The system now generates and displays errors to the user when you attempt to copy a feed.

* Issue **#896** : Extended folder `create` permissions are now correctly cached.

* Issue **#893** : You can now manage volumes without the `Manage Nodes` permission.

* Issue **#892** : The volume editor now waits for the node list to be loaded before opening.

* Issue **#889** : Index field editing in the UI now works correctly.

* Issue **#891** : `StreamAppender` now keeps track of it's own record write count and no longer makes use of any other write counting pipeline element.

* Issue **#885** : Improved the way import works to ensure updates to entities are at least attempted when creating an import confirmation.

* Issue **#892** : Changed `Ok` to `OK`.

* Issue **#883** : Output streams are now immediately unlocked as soon as they are closed.

* Removed unnecessary OR operator that was being inserted into expressions where only a single child term was being used. This happened when reprocessing single streams.

* Issue **#882** : Splitting aggregated streams now works when using `FindReplaceFilter`. This functionality was previously broken because various reader elements were not passing the `endStream` event on.

* Issue **#881** : The find and replace strings specified for the `FindReplaceFilter` are now treated as unescaped Java strings and now support new line characters etc.

* Issue **#880** : Increased the maximum value a numeric pipeline property can be set to via the UI to 10000000.

* Issue **#888** : The dependencies listing now copes with external dependencies failing to provide data due to authentication issues.

* Issue **#890** : Dictionaries now show the words tab by default.

* Add admin healthchecks to stroom-proxy

* Add stroom-proxy docker image

* Refactor stroom docker images to reduce image size

* Add enabled flag to storing, forwarding and synching in stroom-proxy configuration

* Issue **#884** : Added extra fonts to stroom docker image to fix bug downloading xls search results.

* Issue **#879** : Fixed bug where reprocess and delete did not work if no stream status was set in the filter.

* Issue **#878** : Changed the appearance of stream filter fields to be more user friendly, e.g. `feedName` is now `Feed` etc.

* Issue **#809** : Changed default job frequency for `Stream Attributes Retention` and `Stream Task Retention` to `1d` (one day).

* Issue **#813** : Turned on secure processing feature for XML parsers and XML transformers so that external entities are not resolved. This prevents DoS attacks and gaining unauthorised access to the local machine.

* Issue **#871** : Fix for OptimisticLockException when processing streams.

* Issue **#872** : The parser cache is now automatically cleared when a schema changes as this can affect the way a data splitter parser is created.

* Add a health check for getting a public key from the authentication service.

* Issue **#897** : Import no longer attempts to rename or move existing items but will still update content.

* Issue **#902** : Improved the XSLT `format-date` function to better cope with week based dates and to default values to the stream time where year etc are omitted.

* Issue **#905** : Popup resize and move operations are now constrained to ensure that a popup cannot be dragged off screen or resized to be bigger than the current browser window size.

* Issue **#898** : Improved the way many read only aspects of the UI behave.

* Issue **#894** : The system now generates and displays errors to the user when you attempt to copy a feed.

* Issue **#896** : Extended folder `create` permissions are now correctly cached.

* Issue **#893** : You can now manage volumes without the `Manage Nodes` permission.

* Issue **#892** : The volume editor now waits for the node list to be loaded before opening.

* Issue **#889** : Index field editing in the UI now works correctly.

* Issue **#891** : `StreamAppender` now keeps track of it's own record write count and no longer makes use of any other write counting pipeline element.

* Issue **#885** : Improved the way import works to ensure updates to entities are at least attempted when creating an import confirmation.

* Issue **#892** : Changed `Ok` to `OK`.

* Issue **#883** : Output streams are now immediately unlocked as soon as they are closed.

* Removed unnecessary OR operator that was being inserted into expressions where only a single child term was being used. This happened when reprocessing single streams.

* Issue **#882** : Splitting aggregated streams now works when using `FindReplaceFilter`. This functionality was previously broken because various reader elements were not passing the `endStream` event on.

* Issue **#881** : The find and replace strings specified for the `FindReplaceFilter` are now treated as unescaped Java strings and now support new line characters etc.

* Issue **#880** : Increased the maximum value a numeric pipeline property can be set to via the UI to 10000000.

* Issue **#888** : The dependencies listing now copes with external dependencies failing to provide data due to authentication issues.

* Issue **#890** : Dictionaries now show the words tab by default.

* Add admin healthchecks to stroom-proxy

* Add stroom-proxy docker image

* Refactor stroom docker images to reduce image size

* Add enabled flag to storing, forwarding and synching in stroom-proxy configuration

* Issue **#884** : Added extra fonts to stroom docker image to fix bug downloading xls search results.

* Issue **#879** : Fixed bug where reprocess and delete did not work if no stream status was set in the filter.

* Issue **#878** : Changed the appearance of stream filter fields to be more user friendly, e.g. `feedName` is now `Feed` etc.

* Issue **#809** : Changed default job frequency for `Stream Attributes Retention` and `Stream Task Retention` to `1d` (one day).

* Issue **#813** : Turned on secure processing feature for XML parsers and XML transformers so that external entities are not resolved. This prevents DoS attacks and gaining unauthorised access to the local machine.

* Issue **#871** : Fix for OptimisticLockException when processing streams.

* Issue **#872** : The parser cache is now automatically cleared when a schema changes as this can affect the way a data splitter parser is created.

* Issue **#865** : Made `stroom.conf` location relative to YAML file when `externalConfig` YAML property is set.

* Issue **#867** : Added an option `showReplacementCount` to the find replace filter to choose whether to report total replacements on process completion.

* Issue **#867** : Find replace filter now creates an error if an invalid regex is used.

* Issue **#855** : Further fixes for stepping data that contains a BOM.

* Changed selected default tab for pipelines to be `Data`.

* Issue **#860** : Fixed issue where stepping failed when using any sort of input filter or reader before the parser.

* Issue **#867** : Added an option `showReplacementCount` to the find replace filter to choose whether to report total replacements on process completion.

* Improved Stroom instance management scripts

* Add contentPack import

* Fix typo in Dockerfile

* Issue **#859** : Change application startup to keep retrying when establishing a DB connection except for certain connection errors like access denied.

* Issue **#730** : The `System` folder now displays data and processors. This is a bug fix related to changing the default initial page for some document types.

* Issue **#854** : The activity screen no longer shows a permission error when shown to non admin users.

* Issue **#853** : The activity chooser will no longer display on startup if activity tracking is not enabled.

* Issue **#855** : Fixed stepping data that contains a BOM.

* Change base docker image to openjdk:8u171-jdk-alpine

* Improved loading of activity list prior to showing the chooser dialog.

* Issue **#852** : Fix for more required permissions when logging other 'find' events.

* Issue **#730** : Changed the default initial page for some document types.

* Issue **#852** : Fix for required permission when logging 'find' events.

* Changed the way the root pane loads so that error popups that appear when the main page is loading are not hidden.

* Issue **#851** : Added additional type info to type id when logging events.

* Issue **#848** : Fixed various issues related to stream processor filter editor.

* Issue **#815** : `stroom.pageTitle` property changed to `stroom.htmlTitle`.

* Issue **#732** : Added `host-address` and `host-name` XSLT functions.

* Issue **#338** : Added `splitAggregatedStreams` property to `StreamAppender`, `FileAppender` and `HDFSFileAppender` so that aggregated streams can be split into separate streams on output.

* Issue **#338** : Added `streamNo` path replacement variable for files to record the stream number within an aggregate.

* Added tests and fixed sorting of server tasks.

* Improved the way text input and output is buffered and recorded when stepping.

* The find and replace filter now resets the match count in between nested streams so that each stream is treated the same way, i.e. it can have the same number of text replacements.

* Added multiple fixes and improvements to the find and replace filter including limited support of input/output recording when stepping.

* Issue **#827** : Added `TextReplacementFilterReader` pipeline element.

* Issue **#736** : Added sorting to server tasks table.

* Inverted the behaviour of `disableQueryInfo` to now be `requireQueryInfo`.

* Issue **#596** : Rolling stream and file appenders can now roll on a cron schedule in addition to a frequency.

* The accept button now enabled on splash screen.

* Added additional event logging to stepping.

* An activity property with an id of `disableQueryInfo` can now be used to disable the query info popup on a per activity basis.

* Activity properties can now include the attributes `id`, `name`, `showInSelection` and `showInList` to determine their appearance and behaviour;

* Nested elements are now usable in the activity editor HTML.

* Record counts are now recorded on a per output stream basis even when splitting output streams.

* Splash presenter buttons are now always enabled.

* Fix background colour to white on activity pane.

* Changed `splitWhenBiggerThan` property to `rollSize` and added the property to the rolling appenders for consistency.

* Issue **#838** : Fix bug where calculation of written and read bytes was being accounted for twice due to the use of Java internal `FilterInputStream` and `FilterOutputStream` behaviour. This was leading to files being split at half od the expected size. Replaced Java internal classes with our own `WrappedInputStream` and `WrappedOutputStream` code.

* Issue **#837** : Fix bug to no longer try and record set activity events for null activities.

* Issue **#595** : Added stream appender and file appender property `splitWhenBiggerThan` to limit the size of output streams.

* Now logs activity change correctly.

* Add support for checkbox and selection control types to activity descriptions.

* Issue **#833** : The global property edit dialog can now be made larger.

* Fixed some issues in the activity manager.

* Issue **#722** : Change pipeline reference data loader to store its reference data in an off-heap disk backed LMDB store to reduce Java heap usage. See the `stroom.refloader.*` properties for configuration of the off-heap store.

* Issue **#794** : Automatically suggest a pipeline element name when creating it

* Issue **#792** : Preferred order of properties for Pipeline Elements

* Issue **824** : Fix for replace method in PathCreator also found in stroom proxy.

* Issue **#828** : Changed statistics store caches to 10 minute time to live so that they will definitely pick up new statistics store definitions after 10 minutes.

* Issue **#774** : Event logging now logs find stream criteria correctly so that feeds ids are included.

* Issue **#829** : Stroom now logs event id when viewing individual events.

* Added functionality to record actions against user defined activities.

* Added functionality to show a splash screen on login.

* Issue **#791** : Fixed broken equals method so query total row count gets updated correctly.

* Issue **#830** : Fix for API queries not returning before timing out.

* Issue **#824** : Fix for replace method in PathCreator also found in stroom proxy.

* Issue **#820** : Fix updating index shards so that they are loaded, updated and saved under lock.

* Issue **#819** : Updated `stroom-expression` to v1.4.3 to fix violation of contract exception when sorting search results.

* Issue **#817** : Increased maximum number of concurrent stream processor tasks to 1000 per node.

* Moved Index entities over to the new multi part document store.

* Moved Pipeline entities over to the new multi part document store.

* Moved both Statistic Store entity types over to the new multi part document store.

* Moved XSLT entities over to the new multi part document store.

* Moved Visualisation entities over to the new multi part document store.

* Moved Script entities over to the new multi part document store.

* Moved Dashboard entities over to the new multi part document store.

* Moved XmlSchema entities over to the new multi part document store.

* Moved TextConverter entities over to the new multi part document store.

* Modified the storage of dictionaries to use the new multi part document store.

* Changed the document store to hold multiple entries for a document so that various parts of a document can be written separately, e.g. the meta data about a dictionary and the dictionary text are now written as separate DB entries. Entries are combined during the serialisation/deserialisation process.

* Changed the import export API to use byte arrays to hold values rather than strings. *POSSIBLE BREAKING CHANGE*
Issue **gchq/stroom-expression#22** : Add `typeOf(...)` function to dashboard.

* Issue **#697** : Fix for reference data sometimes failing to find the appropriate effective stream due to the incorrect use of the effective stream cache. It was incorrectly configured to use a time to idle (TTI) expiry rather than a time to live (TTL) expiry meaning that heavy use of the cache would prevent the cached effective streams being refreshed.

* Issue **#806** : Fix for clearing previous dashboard table results if search results deliver no data.

* Issue **#805** : Fix for dashboard date time formatting to use local time zone.

* Issue **#803** : Fix for group key conversion to an appropriate value for visualisations.

* Issue **#802** : Restore lucene-backward-codecs to the build

* Issue **#800** : Add DB migration script 33 to replace references to the `Stream Type` type in the STRM_PROC_FILT table with `streamTypeName`.

* Issue **#798** : Add DB migration script 32 to replace references to the `NStatFilter` type in the PIPE table with `StatisticsFilter`.

* Fix data receipt policy defect

* Issue **#791** : Search completion signal is now only sent to the UI once all pending search result merges are completed.

* Issue **#795** : Import and export now works with appropriate application permissions. Read permission is required to export items and Create/Update permissions are required to import items depending on whether the update will create a new item or update an existing one.

* Improve configurabilty of stroom-proxy.

* Issue **#783** : Reverted code that ignored duplicate selection to fix double click in tables.

* Issue **#782** : Fix for NPE thrown when using CountGroups when GroupKey string was null due to non grouped child rows.

* Issue **#778** : Fix for text selection on tooltips etc in the latest version of Chrome.

* Uplift stroom-expression to v1.4.1

* Issue **#776** : Removal of index shard searcher caching to hopefully fix Lucene directory closing issue.

* Issue **#779** : Fix permissions defect.

* Issue **gchq/stroom-expression#22** : Add `typeOf(...)` function to dashboard.

* Issue **#766** : Fix NullPointerExceptions when downloading table results to Excel format.

* Issue **#770** : Speculative fix for memory leak in SQL Stats queries.

* Issue **#761** : New fix for premature truncation of SQL stats queries due to thread interruption.

* Issue **#748** : Fix build issue resulting from a change to SafeXMLFilter.

* Issue **#748** : Added a command line interface (CLI) in addition to headless execution so that full pipelines can be run against input files.

* Issue **#748** : Fixes for error output for headless mode.

* Issue **#761** : Fixed statistic searches failing to search more than once.

* Issue **#756** : Fix for state being held by `InheritableThreadLocal` causing objects to be held in memory longer than necessary.

* Issue **#761** : Fixed premature truncation of SQL stats queries due to thread interruption.

* Added `pipeline-name` and `put` XSLT functions back into the code as they were lost in a merge.

* Issue **#749** : Fix inability to query with only `use` privileges on the index.

* Issue **#613** : Fixed visualisation display in latest Firefox and Chrome.

* Added permission caching to reference data lookup.

* Updated to stroom-expression 1.3.1

    Added cast functions `toBoolean`, `toDouble`, `toInteger`, `toLong` and `toString`.
    Added `include` and `exclude` functions.
    Added `if` and `not` functions.
    Added value functions `true()`, `false()`, `null()` and `err()`.
    Added `match` boolean function.
    Added `variance` and `stDev` functions.
    Added `hash` function.
    Added `formatDate` function.
    Added `parseDate` function.
    Made `substring` and `decode` functions capable of accepting functional parameters.
    Added `substringBefore`, `substringAfter`, `indexOf` and `lastIndexOf` functions.
    Added `countUnique` function.

* Issue **#613** : Fixed visualisation display in latest Firefox and Chrome.

* Issue **#753** : Fixed script editing in UI.

* Issue **#751** : Fix inability to query on a dashboard with only use+read rights.


## [v6.0-alpha.22]

* Issue **#719** : Fix creation of headless Jar to ensure logback is now included.

* Issue **#735** : Change the format-date xslt function to parse dates in a case insensitive way.

* Issue **#719** : Fix creation of headless Jar. Exclude gwt-unitCache folder from build JARs.

* Issue **#720** : Fix for Hessian serialisation of table coprocessor settings.

* Issue **#217** : Add an 'all/none' checkbox to the Explorer Tree's quick filter.

* Issue **#400** : Shows a warning when cascading folder permissions.

* Issue **#405** : Fixed quick filter on permissions dialog, for users and for groups. It will now match anywhere in the user or group name, not just at the start.

* Issue **#708** : Removed parent folder UUID from ExplorerActionHandler.

* Application security code is now implemented using lambda expressions rather than AOP. This simplifies debugging and makes the code easier to understand.

* Changed the task system to allow task threads to be interrupted from the task UI.

* Made changes to improve search performance by making various parts of search wait for interruptible conditions.

* Migrated code from Spring to Guice for managing dependency injection.

* Issue **#229** : When a user 'OKs' a folder permission change it can take a while to return. This disables the ok/cancel buttons while Stroom is processing the permission change.

* Issue **#405** : Fixed quick filter on permissions dialog, for users and for groups. It will now match anywhere in the user or group name, not just at the start.

* Issue **#588** : Fixed display of horizontal scrollbar on explorer tree in export, create, copy and move dialogs.

* Issue **#691** : Volumes now reload on edit so that the entities are no longer stale the second time they are edited.

* Issue **#692** : Properties now reload on edit so that the entities are no longer stale the second time they are edited.

* Issue **#703** : Removed logging of InterruptedException stack trace on SQL stat queries, improved concurrency code.

* Issue **#697** : Improved XSLT `Lookup` trace messages.

* Issue **#697** : Added a feature to trace XSLT `Lookup` attempts so that reference data lookups can be debugged.

* Issue **#702** : Fix for hanging search extraction tasks

* Issue **#701** : The search `maxDocIdQueueSize` is now 1000 by default.

* Issue **#700** : The format-date XSLT function now defaults years, months and days to the stream receipt time regardless of whether the input date pattern specifies them.

* Issue **#657** : Change SQL Stats query code to process/transform the data as it comes back from the database rather than holding the full resultset before processing. This will reduce memory overhead and improve performance.

* Issue **#634** : Remove excessive thread sleeping in index shard searching. Sleeps were causing a significant percentage of inactivity and increasing memory use as data backed up. Add more logging and logging of durations of chunks of code. Add an integration test for testing index searching for large data volumes.

* Issue **#698** : Migration of Processing Filters now protects against folders that have since been deleted

* Issue **#634** : Remove excessive thread sleeping in index shard searching. Sleeps were causing a significant percentage of inactivity and increasing memory use as data backed up. Add more logging and logging of durations of chunks of code. Add an integration test for testing index searching for large data volumes.

* Issue **#659** : Made format-date XSLT function default year if none specified to the year the data was received unless this would make the date later then the received time in which case a year is subtracted.

* Issue **#658** : Added a hashing function for XSLT translations.

* Issue **#680** : Fixed the order of streams in the data viewer to descending by date

* Issue **#679** : Fixed the editing of Stroom properties that are 'persistent'.

* Issue **#681** : Added dry run to check processor filters will convert to find stream criteria. Throws error to UI if fails.

* Issue **#676** : Fixed use of custom stream type values in expression based processing filters.

* Issue **#673** : Fixed issue with Stream processing filters that specify Create Time

* Issue **#675** : Fixed issue with datafeed requests authenticating incorrectly

* Issue **#666** : Fixed the duplicate dictionary issue in processing filter migrations, made querying more efficient too
* Database migration fixes and tools

* Issue **#668** : Fixed the issue that prevented editing of stroom volumes

* Issue **#669** : Elastic Index Filter now uses stroomServiceUser to retrieve the index config from the Query Elastic service.

* Minor fix to migrations

* Add logging to migrations

* Add logging to migrations

* Issue **#651** : Removed the redundant concept of Pipeline Types, it's half implementation prevented certain picker dialogs from working.

* Issue **#481** : Fix handling of non-incremental index queries on the query API. Adds timeout option in request and blocking code to wait for the query to complete. Exit early from wait loops in index/event search.

* Issue **#626** : Fixed issue with document settings not being persisted

* Issue **#621** : Changed the document info to prevent requests for multi selections

* Issue **#620** : Copying a directory now recursively copies it's contents, plus renaming copies is done more intelligently.

* Issue **#546** : Fixed race conditions with the Explorer Tree, it was causing odd delays to population of the explorer in various places.

* Issue **#495** : Fixed the temporary expansion of the Explorer Tree caused by filtering

* Issue **#376** : Welcome tab details fixed since move to gradle

* Issue **#523** : Changed permission behaviours for copy and move to support `None`, `Source`, `Destination` and `Combined` behaviours. Creating new items now allows for `None` and `Destination` permission behaviours. Also imported items now receive permissions from the destination folder. Event logging now indicates the permission behaviour used during copy, move and create operations.

* Issue **#480** : Change the downloaded search request API JSON to have a fetch type of ALL.

* Issue **#623** : Fixed issue where items were being added to sublist causing a stack overflow exception during data retention processing.

* Issue **#617** : Introduced a concept of `system` document types that prevents the root `System` folder type from being created, copied, deleted, moved, renamed etc.

* Issue **#622** : Fix incorrect service discovery based api paths, remove authentication and authorisation from service discovery

* Issue **#568** : Fixed filtering streams by pipeline in the pipeline screen.

* Issue **#565** : Fixed authorisation issue on dashboards.

* Issue **#592** : Mount stroom at /stroom.

* Issue **#608** : Fixed stream grep and stream dump tools and added tests to ensure continued operation.

* Issue **#603** : Changed property description from `tags` to `XML elements` in `BadTextXMLFilterReader`.

* Issue **#600** : Added debug to help diagnose cause of missing index shards in shard list.

* Issue **#611** : Changed properties to be defined in code rather than Spring XML.

* Issue **#605** : Added a cache for retrieving user by name to reduce DB use when pushing users for each task.

* Issue **#610** : Added `USE INDEX (PRIMARY)` hint to data retention select SQL to improve performance.

* Issue **#607** : Multiple improvements to the code to ensure DB connections, prepared statements, result sets etc use try-with-resources constructs wherever possible to ensure no DB resources are leaked. Also all connections obtained from a data source are now returned appropriately so that connections from pools are reused.

* Issue **#602** : Changed the data retention rule table column order.

* Issue **#606** : Added more stroom properties to tune the c3P0 connection pool. The properties are prefixed by `stroom.db.connectionPool` and `stroom.statistics.sql.db.connectionPool`.

* Issue **#601** : Fixed NPE generated during index shard retention process that was caused by a shard being deleted from the DB at the same time as the index shard retention job running.

* Issue **#609** : Add configurable regex to replace IDs in heap histogram class names, e.g. `....$Proxy54` becomes `....$Proxy--ID-REMOVED--`

* Issue **#570** : Refactor the heap histogram internal statistics for the new InternalStatisticsReceiver

* Issue **#599** : DocumentServiceWriteAction was being used in the wrong places where EntityServiceSaveAction should have been used instead to save entities that aren't document entities.

* Issue **#593** : Fixed node save RPC call.

* Issue **#591** : Made the query info popup more configurable with a title, validation regex etc. The popup will now only be displayed when enabled and when a manual user action takes place, e.g. clicking a search button or running a parameterised execution with one or more queries.

* Added 'prompt' option to force the identity provider to ask for a login.

* Issue **#549** : Change to not try to connect to kafka when kafka is not configured and improve failure handling

* Issue **#573** : Fixed viewing folders with no permitted underlying feeds. It now correctly shows blank data screen, rather than System/Data.

* Issue **#150** : Added a feature to optionally require specification of search purpose.

* Issue **#572** : Added a feature to allow easy download of dictionary contents as a text file.

* Generate additional major and minor floating docker tags in travis build, e.g. v6-LATEST and v6.0-LATEST

* Change docker image to be based on openjdk:8u151-jre-alpine

* Added a feature to list dependencies for all document entities and indicate where dependencies are missing.

* Issue **#540** : Improve description text for stroom.statistics.sql.maxProcessingAge property

* Issue **#538** : Lists of items such as users or user groups were sometimes not being converted into result pages correctly, this is now fixed.

* Issue **#537** : Users without `Manage Policies` permission can now view streams.

* Issue **#522** : Selection of data retention rules now remains when moving rules up or down.

* Issue **#411** : When data retention rules are disabled they are now shown greyed out to indicate this.

* Issue **#536** : Fix for missing visualisation icons.

* Issue **#368** : Fixed hidden job type button on job node list screen when a long cron pattern is used.

* Issue **#507** : Added dictionary inheritance via import references.

* Issue **#554** : Added a `parseUri` XSLT function.

* Issue **#557** : Added dashboard functions to parse and output URI parts.

* Issue **#552** : Fix for NPE caused by bad XSLT during search data extraction.

* Issue **#560** : Replaced instances of `Files.walk()` with `Files.walkFileTree()`. `Files.walk()` throws errors if any files are deleted or are not accessible during the walk operation. This is a major issue with the Java design for walking files using Java 8 streams. To avoid this issue `Files.walkFileTree()` has now been used in place of `Files.walk()`.

* Issue **#567** : Changed `parseUri` to be `parse-uri` to keep it consistently named with respect to other XSLT functions. The old name `parseUri` still works but is deprecated and will be removed in a later version.

* Issue **#567** : The XSLT function `parse-uri` now correctly returns a `schemeSpecificPart` element rather than the incorrectly named `schemeSpecificPort`.

* Issue **#567** : The dashboard expression function `extractSchemeSpecificPortFromUri` has now been corrected to be called `extractSchemeSpecificPartFromUri`.

* Issue **#567** : The missing dashboard expression function `extractQueryFromUri` has been added.

* Issue **#571** : Streams are now updated to have a status of deleted in batches using native SQL and prepared statements rather than using the stream store.

* Issue **#559** : Changed CSS to allow table text selection in newer browsers.

* Issue **#574** : Fixed SQL debug trace output.

* Issue **#574** : Fixed SQL UNION code that was resulting in missing streams in the data browser when paging.

* Issue **#590** : Improved data browser performance by using a local cache to remember feeds, stream types, processors, pipelines etc while decorating streams.

* Issue **#150** : Added a property to optionally require specification of search purpose.

* New authentication flow based around OpenId

* New user management screens

* The ability to issue API keys

* Issue **#501** : Improve the database teardown process in integration tests to speed up builds

* Relax regex in build script to allow tags like v6.0-alpha.3 to be published to Bintray

* Add Bintray publish plugin to Gradle build

* Issue **#75** : Upgraded to Lucene 5.

* Issue **#135** : [BREAKING CHANGE] Removed JODA Time library and replaced with Java 7 Time API. This change breaks time zone output previously formatted with `ZZ` or `ZZZ`.

* Added XSLT functions generate-url and fetch-json

* Added ability to put clickable hyperlinks in Dashboard tables

* Added an HTTP appender.

* Added an appender for the proxy store.

* Issue **#412** : Fixed no-column table breakage

* Issue **#380** : Fixed build details on welcome/about

* Issue **#348** : Fixed new menu icons.

* Issue **98** : Fix premature trimming of results in the store

* Issue **360** : Fix inability to sort sql stats results in the dashboard table

* Issue **#550** : Fix for info message output for data retention.

* Issue **#551** : Improved server task detail for data retention job.

* Issue **#541** : Changed stream retention job descriptions.

* Issue **#553** : The data retention job now terminates if requested to do so and also tracks progress in a local temp file so a nodes progress will survive application restarts.

* Change docker image to use openjdk:8u151-jre-alpine as a base

* Issue **#539** : Fix issue of statistic search failing after it is imported

* Issue **#547** : Data retention processing is now performed in batches (size determined by `stroom.stream.deleteBatchSize`). This change should reduce the memory required to process the data retention job.

* Issue **#541** : Marked old stream retention job as deprecated in description.

* Issue **#542** : Fix for lazy hibernate object initialisation when stepping cooked data.

* Issue **#524** : Remove dependency on stroom-proxy:stroom-proxy-repo and replaced with duplicated code from stroom-proxy-repo (commit b981e1e)

* Issue **#203** : Initial release of the new data receipt policy functionality.

* Issue **#202** : Initial release of the new data retention policy functionality.

* Issue **#521** : Fix for the job list screen to correct the help URL.

* Issue **#526** : Fix for XSLT functions that should return optional results but were being forced to return a single value.

* Issue **#527** : Fix for XSLT error reporting. All downstream errors were being reported as XSLT module errors and were
 hiding the underlying exception.

* Issue **#501** : Improve the database teardown process in integration tests to speed up builds.

* Issue **#511** : Fix NPE thrown during pipeline stepping by downstream XSLT.

* Issue **#521** : Fix for the job list screen to use the help URL system property for displaying context sensitive help.

* Issue **#511** : Fix for XSLT functions to allow null return values where a value cannot be returned due to an error etc.

* Issue **#515** : Fix handling of errors that occur before search starts sending.

* Issue **#506** : In v5 dashboard table filters were enhanced to allow parameters to be used in include/exclude filters. The implementation included the use of ` \ ` to escape `$` characters that were not to be considered part of a parameter reference. This change resulted in regular expressions requiring ` \ ` being escaped with additional ` \ ` characters. This escaping has now been removed and instead only `$` chars before `{` chars need escaping when necessary with double `$$` chars, e.g. use `$${something` if you actually want `${something` not to be replaced with a parameter.

* Issue **#505** : Fix the property UI so all edited value whitespace is trimmed

* Issue **#513** : Now only actively executing tasks are visible as server tasks

* Issue **#483** : When running stream retention jobs the transactions are now set to REQUIRE_NEW to hopefully ensure that the job is done in small batches rather than a larger transaction spanning multiple changes.

* Issue **#508** : Fix directory creation for index shards.

* Issue **#492** : Task producers were still not being marked as complete on termination which meant that the parent cluster task was not completing. This has now been fixed.

* Issue **#497** : DB connections obtained from the data source are now released back to the pool after use.

* Issue **#492** : Task producers were not being marked as complete on termination which meant that the parent cluster task was not completing. This has now been fixed.

* Issue **#497** : Change stream task creation to use straight JDBC rather than hibernate for inserts and use a configurable batch size (stroom.databaseMultiInsertMaxBatchSize) for the inserts.

* Issue **#502** : The task executor was not responding to shutdown and was therefore preventing the app from stopping gracefully.

* Issue **#476** : Stepping with dynamic XSLT or text converter properties now correctly falls back to the specified entity if a match cannot be found by name.

* Issue **#498** : The UI was adding more than one link between 'Source' and 'Parser' elements, this is now fixed.

* Issue **#492** : Search tasks were waiting for part of the data extraction task to run which was not checking for termination. The code for this has been changed and should now terminate when required.

* Issue **#494** : Fix problem of proxy aggregation never stopping if more files exist

* Issue **#490** : Fix errors in proxy aggregation due to a bounded thread pool size

* Issue **#484** : Remove custom finalize() methods to reduce memory overhead

* Issue **#475** : Fix memory leak of java.io.File references when proxy aggregation runs

* Issue **#470** : You can now correctly add destinations directly to the pipeline 'Source' element to enable raw streaming.

* Issue **#487** : Search result list trimming was throwing an illegal argument exception `Comparison method violates its general contract`, this should now be fixed.

* Issue **#488** : Permissions are now elevated to 'Use' for the purposes of reporting the data source being queried.

* Migrated to ehcache 3.4.0 to add options for off-heap and disk based caching to reduce memory overhead.

* Caches of pooled items no longer use Apache Commons Pool.

* Issue **#401** : Reference data was being cached per user to ensure a user centric view of reference data was being used. This required more memory so now reference data is built in the context of the internal processing user and then filtered during processing by user access to streams.

* The effective stream cache now holds 1000 items.

* Reduced the amount of cached reference data to 100 streams.

* Reduced the number of active queries to 100.

* Removed Ehcache and switched to Guava cache.

* Issue **#477** : Additional changes to ensure search sub tasks use threads fairly between multiple searches.

* Issue **#477** : Search sub tasks are now correctly linked to their parent task and can therefore be terminated by terminating parent tasks.

* Issue **#425** : Changed string replacement in pipeline migration code to use a literal match

* Issue **#469** : Add Heap Histogram internal statistics for memory use monitoring

* Issue **#463** : Made further improvements to the index shard writer cache to improve performance.

* Issue **#448** : Some search related tasks never seem to complete, presumably because an error is thrown at some point and so their callbacks do not get called normally. This fix changes the way task completion is recorded so that it isn't dependant on the callbacks being called correctly.

* Issue **#464** : When a user resets a password, the password now has an expiry date set in the future determined by the password expiry policy. Password that are reset by email still expire immediately as expected.

* Issue **#462** : Permission exceptions now carry details of the user that the exception applies to. This change allows error logging to record the user id in the message where appropriate.

* Issue **#463** : Many index shards are being corrupted which may be caused by insufficient locking of the shard writers and readers. This fix changes the locking mechanism to use the file system.

* Issue **#451** : Data paging was allowing the user to jump beyond the end of a stream whereby just the XML root elements were displayed. This is now fixed by adding a constraint to the page offset so that the user cannot jump beyond the last record. Because data paging assumes that segmented streams have a header and footer, text streams now include segments after a header and before a footer, even if neither are added, so that paging always works correctly regardless of the presence of a header or footer.

* Issue **#461** : The stream attributes on the filter dialog were not sorted alphabetically, they now are.

* Issue **#460** : In some instances error streams did not always have stream attributes added to them for fatal errors. This mainly occurred in instances where processing failed early on during pipeline creation. An error was recorded but stream attributes were not added to the meta data for the error stream. Processing now ensures that stream attributes are recorded for all error cases.

* Issue **#442** : Remove 'Old Internal Statistics' folder, improve import exception handling

* Issue **#457** : Add check to import to prevent duplicate root level entities

* Issue **#444** : Fix for segment markers when writing text to StreamAppender.

* Issue **#447** : Fix for AsyncSearchTask not being displayed as a child of EventSearchTask in the server tasks view.

* Issue **#421** : FileAppender now causes fatal error where no output path set.

* Issue **#427** : Pipelines with no source element will now only treat a single parser element as being a root element for backwards compatibility.

* Issue **#420** : Pipelines were producing errors in the UI when elements were deleted but still had properties set on them. The pipeline validator was attempting to set and validate properties for unknown elements. The validator now ignores properties and links to elements that are undeclared.

* Issue **#420** : The pipeline model now removes all properties and links for deleted elements on save.

* Issue **#458** : Only event searches should populate the `searchId`. Now `searchId` is only populated when a stream processor task is created by an event search as only event searches extract specific records from the source stream.

* Issue **#437** : The event log now includes source in move events.

* Issue **#419** : Fix multiple xml processing instructions appearing in output.

* Issue **#446** : Fix for deadlock on rolling appenders.

* Issue **#444** : Fix segment markers on RollingStreamAppender.

* Issue **#426** : Fix for incorrect processor filters. Old processor filters reference `systemGroupIdSet` rather than `folderIdSet`. The new migration updates them accordingly.

* Issue **#429** : Fix to remove `usePool` parser parameter.

* Issue **#439** : Fix for caches where elements were not eagerly evicted.

* Issue **#424** : Fix for cluster ping error display.

* Issue **#441** : Fix to ensure correct names are shown in pipeline properties.

* Issue **#433** : Fixed slow stream queries caused by feed permission restrictions.

* Issue **#385** : Individual index shards can now be deleted without deleting all shards.

* Issue **#391** : Users needed `Manage Processors` permission to initiate pipeline stepping. This is no longer required as the 'best fit' pipeline is now discovered as the internal processing user.

* Issue **#392** : Inherited pipelines now only require 'Use' permission to be used instead of requiring 'Read' permission.

* Issue **#394** : Pipeline stepping will now show errors with an alert popup.

* Issue **#396** : All queries associated with a dashboard should now be correctly deleted when a dashboard is deleted.

* Issue **#393** : All caches now cache items within the context of the current user so that different users do not have the possibility of having problems caused by others users not having read permissions on items.

* Issue **#358** : Schemas are now selected from a subset matching the criteria set on SchemaFilter by the user.

* Issue **#369** : Translation stepping wasn't showing any errors during stepping if a schema had an error in it.

* Issue **#364** : Switched index writer lock factory to a SingleInstanceLockFactory as index shards are accessed by a single process.

* Issue **#363** : IndexShardWriterCacheImpl now closes and flushes writers using an executor provided by the TaskManager. Writers are now also closed in LRU order when sweeping up writers that exceed TTL and TTI constraints.

* Issue **#361** : Information has been added to threads executing index writer and index searcher maintenance tasks.

* Issue **#356** : Changed the way index shard writers are cached to improve indexing performance and reduce blocking.

* Issue **#353** : Reduced expected error logging to debug.

* Issue **#354** : Changed the way search index shard readers get references to open writers so that any attempt to get an open writer will not cause, or have to wait for, a writer to close.

* Issue **#351** : Fixed ehcache item eviction issue caused by ehcache internally using a deprecated API.

* Issue **#347** : Added a 'Source' node to pipelines to establish a proper root for a pipeline rather than an assumed one based on elements with no parent.

* Issue **#350** : Removed 'Advanced Mode' from pipeline structure editor as it is no longer very useful.

* Issue **#349** : Improved index searcher cache to ensure searchers are not affected by writers closing.

* Issue **#342** : Changed the way indexing is performed to ensure index readers reference open writers correctly.

* Issue **#346** : Improved multi depth config content import.

* Issue **#328** : You can now delete corrupt shards from the UI.

* Issue **#343** : Fixed login expiry issue.

* Issue **#345** : Allowed for multi depth config content import.

* Issue **#341** : Fixed arg in SQL.

* Issue **#340** : Fixed headless and corresponding test.

* Issue **#333** : Fixed event-logging version in build.

* Issue **#334** : Improved entity sorting SQL and separated generation of SQL and HQL to help avoid future issues.

* Issue **#335** : Improved user management

* Issue **#337** : Added certificate auth option to export servlet and disabled the export config feature by default.

* Issue **#337** : Added basic auth option to export servlet to complement cert based auth.

* Issue **#332** : The index shard searcher cache now makes sure to get the current writer needed for the current searcher on open.

* Issue **#322** : The index cache and other caching beans should now throw exceptions on `get` that were generated during the creation of cached items.

* Issue **#325** : Query history is now cleaned with a separate job. Also query history is only recorded for manual querying, i.e. not when query is automated (on open or auto refresh). Queries are now recorded on a dashboard + query component basis and do not apply across multiple query components in a dashboard.

* Issue **#323** : Fixed an issue where parser elements were not being returned as 'processors' correctly when downstream of a reader.

* Issue **#322** : Index should now provide a more helpful message when an attempt is made to index data and no volumes have been assigned to an index.

* Issue **#316** : Search history is now only stored on initial query when using automated queries or when a user runs a query manually. Search history is also automatically purged to keep either a specified number of items defined by `stroom.query.history.itemsRetention` (default 100) or for a number of days specified by `stroom.query.history.daysRetention` (default 365).

* Issue **#317** : Users now need update permission on an index plus 'Manage Index Shards' permission to flush or close index shards. In addition to this a user needs delete permission to delete index shards.

* Issue **#319** : SaveAs now fetches the parent folder correctly so that users can copy items if they have permission to do so.

* Issue **#311** : Fixed request for `Pipeline` in `meta` XSLT function. Errors are now dealt with correctly so that the XSLT will not fail due to missing meta data.

* Issue **#313** : Fixed case of `xmlVersion` property on `InvalidXMLCharFilterReader`.

* Issue **#314** : Improved description of `tags` property in `BadTextXMLFilterReader`.

* Issue **#307** : Made some changes to avoid potential NPE caused by session serialisation.

* Issue **#306** : Added a stroom `meta` XSLT function. The XSLT function now exposes `Feed`, `StreamType`, `CreatedTime`, `EffectiveTime` and `Pipeline` meta attributes from the currently processing stream in addition to any other meta data that might apply. To access these meta data attributes of the current stream use `stroom:meta('StreamType')` etc. The `feed-attribute` function is now an alias for the `meta` function and should be considered to be deprecated.

* Issue **#303** : The stream delete job now uses cron in preference to a frequency.

* Issue **#152** : Changed the way indexing is performed so that a single indexer object is now responsible for indexing documents and adding them to the appropriate shard.

* Issue **#179** : Updated Saxon-HE to version 9.7.0-18 and added XSLTFilter option to `usePool` to see if caching might be responsible for issue.

* Issue **#288** : Made further changes to ensure that the IndexShardWriterCache doesn't try to reuse an index shard that has failed when adding any documents.

* Issue **#295** : Made the help URL absolute and not relative.

* Issue **#293** : Attempt to fix mismatch document count error being reported when index shards are opened.

* Issue **#292** : Fixed locking for rolling stream appender.

* Issue **#292** : Rolling stream output is no longer associated with a task, processor or pipeline to avoid future processing tasks from deleting rolling streams by thinking they are superseded.

* Issue **#292** : Data that we expect to be unavailable, e.g. locked and deleted streams, will no longer log exceptions when a user tries to view it and will instead return an appropriate message to the user in place of the data.

* Issue **#288** : The error condition 'Expected a new writer but got the same one back!!!' should no longer be encountered as the root cause should now be fixed. The original check has been reinstated so that processing will terminate if we do encounter this problem.

* Issue **#295** : Fixed the help property so that it can now be configured.

* Issue **#296** : Removed 'New' and 'Delete' buttons from the global property dialog.

* Issue **#279** : Fixed NPE thrown during proxy aggregation.

* Issue **#294** : Changing stream task status now tries multiple times to attempt to avoid a hibernate LockAcquisitionException.

* Issue **#287** : XSLT not found warnings property description now defaults to false.

* Issue **#261** : The save button is now only enabled when a dashboard or other item is made dirty and it is not read only.

* Issue **#286** : Dashboards now correctly save the selected tab when a tab is selected via the popup tab selector (visible when tabs are collapsed).

* Issue **#289** : Changed Log4J configuration to suppress logging from Hibernate SqlExceptionHandler for expected exceptions like constraint violations.

* Issue **#288** : Changed 'Expected a new writer...' fatal error to warning as the condition in question might be acceptable.

* Issue **#285** : Attempted fix for GWT RPC serialisation issue.

* Issue **#283** : Statistics for the stream task queue are now captured even if the size is zero.

* Issue **#226** : Fixed issue where querying an index failed with "User does not have the required permission (Manage Users)" message.

* Issue **#281** : Made further changes to cope with Files.list() and Files.walk() returning streams that should be closed with 'try with resources' construct.

* Issue **#224** : Removing an element from the pipeline structure now removes all child elements too.

* Issue **#282** : Users can now upload data with just 'Data - View' and 'Data - Import' application permissions, plus read permission on the appropriate feed.

* Issue **#199** : The explorer now scrolls selected items into view.

* Issue **#280** : Fixed 'No user is currently authenticated' issue when viewing jobs and nodes.

* Issue **#278** : The date picker now hides once you select a date.

* Issue **#281** : Directory streams etc are now auto closed to prevent systems running out of file handles.

* Issue **#263** : The explorer tree now allows you to collapse the root 'System' node after it is first displayed.

* Issue **#266** : The explorer tree now resets (clears and collapses all previously open nodes) and shows the currently selected item every time an explorer drop down in opened.

* Issue **#233** : Users now only see streams if they are administrators or have 'Data - View' permission. Non administrators will only see data that they have 'read' permission on for the associated feed and 'use' permission on for the associated pipeline if there is one.

* Issue **#265** : The stream filter now orders stream attributes alphabetically.

* Issue **#270** : Fixed security issue where null users were being treated as INTERNAL users.

* Issue **#270** : Improved security by pushing user tokens rather than just user names so that internal system (processing) users are clearly identifiable by the security system and cannot be spoofed by regular user accounts.

* Issue **#269** : When users are prevented from logging in with 'preventLogin' their failed login count is no longer incremented.

* Issue **#267** : The login page now shows the maintenance message.

* Issue **#276** : Session list now shows session user ids correctly.

* Issue **#201** : The permissions menu item is no longer available on the root 'System' folder.

* Issue **#176** : Improved performance of the explorer tree by increasing the size of the document permissions cache to 1M items and changing the eviction policy from LRU to LFU.

* Issue **#176** : Added an optimisation to the explorer tree that prevents the need for a server call when collapsing tree nodes.

* Issue **#273** : Removed an unnecessary script from the build.

* Issue **#277** : Fixed a layout issue that was causing the feed section of the processor filter popup to take up too much room.

* Issue **#274** : The editor pane was only returning the current user edited text when attached to the DOM which meant changes to text were ignored if an editor pane was not visible when save was pressed. This has now been fixed so that the current content of an editor pane is always returned even when it is in a detached state.

* Issue **#264** : Added created by/on and updated by/on info to pipeline stream processor info tooltips.

* Issue **#222** : Explorer items now auto expand when a quick filter is used.

* Issue **#205** : File permissions in distribution have now been changed to `0750` for directories and shell scripts and `0640` for all other files.

* Issue **#240** : Separate application permissions are now required to manage DB tables and tasks.

* Issue **#210** : The statistics tables are now listed in the database tables monitoring pane.

* Issue **#249** : Removed spaces between values and units.

* Issue **#237** : Users without 'Download Search Results' permission will no longer see the download button on the table component in a dashboard.

* Issue **#232** : Users can now inherit from pipelines that they have 'use' permissions on.

* Issue **#191** : Max stream size was not being treated as IEC value, e.g. Mebibytes etc.

* Issue **#235** : Users can now only view the processor filters that they have created if they have 'Manage Processors' permission unless they are an administrator in which case they will see all filters. Users without the 'Manage Processors' permission who are also not administrators will see no processor filters in the UI. Users with 'Manage Processors' permission who are not administrators will be able to update their own processor filters if they have 'update' permission on the associated pipeline. Administrators are able to update all processor filters.

* Issue **#212** : Changes made to text in any editor including those made with cut and paste are now correctly handled so that altered content is now saved.

* Issue **#247** : The editor pane now attempts to maintain the scroll position when formatting content.

* Issue **#251** : Volume and memory statistics are now recorded in bytes and not MiB.

* Issue **#243** : The error marker pane should now discover and display all error types even if they are preceded by over 1000 warnings.

* Issue **#254** : Fixed search result download.

* Issue **#209** : Statistics are now queryable in a dashboard if a user has 'use' permissions on a statistic.

* Issue **#255** : Fixed issue where error indicators were not being shown in the schema validator pane because the text needed to be formatted so that it spanned multiple lines before attempting to add annotations.

* Issue **#257** : The dashboard text pane now provides padding at the top to allow for tabs and controls.

* Issue **#174** : Index shard checking is now done asynchronously during startup to reduce startup time.

* Issue **#225** : Fixed NPE that was caused by processing instruction SAX events unexpectedly being fired by Xerces before start document events. This looks like it might be a bug in Xerces but the code now copes with the unexpected processing instruction event anyway.

* Issue **#230** : The maintenance message can now be set with the property 'stroom.maintenance.message' and the message now appears as a banner at the top of the screen rather than an annoying popup. Non admin users can also be prevented from logging on to the system by setting the 'stroom.maintenance.preventLogin' property to 'true'.

* Issue **#155** : Changed password values to be obfuscated in the UI as 20 asterisks regardless of length.

* Issue **#188** : All of the writers in a pipeline now display IO in the UI when stepping.

* Issue **#208** : Schema filter validation errors are now shown on the output pane during stepping.

* Issue **#211** : Turned off print margins in all editors.

* Issue **#200** : The stepping presenter now resizes the top pane to fit the tree structure even if it is several elements high.

* Issue **#168** : Code and IO is now loaded lazily into the element presenter panes during stepping which prevents the scrollbar in the editors being in the wrong position.

* Issue **#219** : Changed async dispatch code to work with new lambda classes rather than callbacks.

* Issue **#221** : Fixed issue where `*.zip.bad` files were being picked up for proxy aggregation.

* Issue **#242** : Improved the way properties are injected into some areas of the code to fix an issue where 'stroom.maxStreamSize' and other properties were not being set.

* Issue **#241** : XMLFilter now ignores the XSLT name pattern if an empty string is supplied.

* Issue **#236** : 'Manage Cache Permission' has been changed to 'Manage Cache'.

* Issue **#219** : Made further changes to use lambda expressions where possible to simplify code.

* Issue **#231** : Changed the way internal statistics are created so that multiple facets of a statistic, e.g. Free & Used Memory, are combined into a single statistic to allow combined visualisation.

* Issue **#172** : Further improvement to dashboard L&F.

* Issue **#194** : Fixed missing Roboto fonts.

* Issue **#195** : Improved font weights and removed underlines from link tabs.

* Issue **#196** : Reordered fields on stream, relative stream, volume and server task tables.

* Issue **#182** : Changed the way dates and times are parsed and formatted and improved the datebox control L&F.

* Issue **#198** : Renamed 'INTERNAL_PROCESSING_USER' to 'INTERNAL'.

* Issue **#154** : Active tasks are now sortable by processor filter priority.

* Issue **#204** : Pipeline processor statistics now include 'Node' as a tag.

* Issue **#170** : Changed import/export to delegate import/export responsibility to individual services. Import/export now only works with items that have valid UUIDs specified.

* Issue **#164** : Reduced caching to ensure tree items appear as soon as they are added.

* Issue **#177** : Removed 'Meta Data-Bytes Received' statistic as it was a duplicate.

* Issue **#152** : Changed the way index shard creation is locked so that only a single shard should be fetched from the cache with a given shard key at any one time.

* Issue **#189** : You now have to click within a checkbox to select it within a table rather than just clicking the cell the checkbox is in.

* Issue **#186** : Data is no longer artificially wrapped with the insertion of new lines server side. Instead the client now receives the data and an option to soft wrap lines has been added to the UI.

* Issue **#167** : Fixed formatting of JavaScript and JSON.

* Issue **#175** : Fixed visibility of items by inferred permissions.

* Issue **#178** : Added new properties and corresponding configuration to connect and create a separate SQL statistics DB.

* Issue **#172** : Improved dashboard L&F.

* Issue **#169** : Improved L&F of tables to make better use of screen real estate.

* Issue **#191** : Mebibytes (multiples of 1024) etc are now used as standard throughout the application for both memory and disk sizes and have single letter suffixes (B, K, M, G, T).

* Issue **#173** : Fixed the way XML formatter deals with spaces in attribute values.

* Issue **#151** : Fixed meta data statistics. 'metaDataStatistics' bean was declared as an interface and not a class.

* Issue **#158** : Added a new global property 'stroom.proxy.zipFilenameDelimiter' to enable Stroom proxy repositories to be processed that have a custom file name pattern.

* Issue **#153** : Clicking tick boxes and other cell components in tables no longer requires the row to be selected first.

* Issue **#148** : The stream browsing UI no longer throws an error when attempting to clear markers from the error markers pane.

* Issue **#160** : Stream processing tasks are now created within the security context of the user that created the associated stream processor filter.

* Issue **#157** : Data is now formatted by the editor automatically on display.

* Issue **#144** : Old processing output will now be deleted when content is reprocessed even if the new processing task does not produce output.

* Issue **#159** : Fixed NPE thrown during import.

* Issue **#166** : Fixed NPE thrown when searching statistics.

* Issue **#165** : Dashboards now add a query and result table from a template by default on creation. This was broken when adding permission inheritance to documents.

* Issue **#162** : The editor annotation popup now matches the style of other popups.

* Issue **#163** : Imported the Roboto Mono font to ensure consistency of the editor across platforms.

* Issue **#143** : Stroom now logs progress information about closing index shard writers during shutdown.

* Issue **#140** : Replaced code editor to improve UI performance and add additional code formatting & styling options.

* Issue **#146** : Object pool should no longer throw an error when abandoned objects are returned to the pool.

* Issue **#142** : Changed the way permissions are cached so that changes to permissions provide immediate access to documents.

* Issue **#123** : Changed the way entity service result caching works so that the underlying entity manager is cached instead of individual services. This allows entity result caching to be performed while still applying user permissions to cached results.

* Issue **#156** : Attempts to open items that that user does not have permission to open no longer show an error and spin the progress indicator forever, instead the item will just not open.

* Issue **#141** : Improved log output during entity reference migration and fixed statistic data source reference migration.

* Issue **#127** : Entity reference replacement should now work with references to 'StatisticsDataSource'.

* Issue **#125** : Fixed display of active tasks which was broken by changes to the task summary table selection model.

* Issue **#121** : Fixed cache clearing.

* Issue **#122** : Improved the look of the cache screen.

* Issue **#106** : Disabled users and groups are now displayed with greyed out icon in the UI.

* Issue **#132** : The explorer tree is now cleared on login so that users with different permissions do not see the previous users items.

* Issue **#128** : Improved error handling during login.

* Issue **#130** : Users with no permissions are no longer able to open folders including the root System folder to attempt data browsing.

* Issue **#120** : Entity chooser now treats 'None' as a special root level explorer node so that it can be selected in the same way as other nodes, e.g. visibly selected and responsive to double click.

* Issue **#129** : Fixed NPE.

* Issue **#119** : User permissions dialog now clears permissions when a user or group is deleted.

* Issue **#115** : User permissions on documents can now be inherited from parent folders on create, copy and move.

* Issue **#109** : Added packetSize="65536" property to AJP connector in server.xml template.

* Issue **#100** : Various list of items in stroom now allow multi selection for add/remove purposes.

* Issue **#112** : Removed 'pool' monitoring screen as all pools are now caches of one form or another.

* Issue **#105** : Users were not seeing 'New' menu for folders that they had some create child doc permissions for. This was due to DocumentType not implementing equals() and is now fixed.

* Issue **#111** : Fixed query favourites and history.

* Issue **#91** : Only CombinedParser was allowing code to be injected during stepping. Now DSParser and XMLFragmentParser support code injection during stepping.

* Issue **#107** : The UI now only shows new pipeline element items on the 'Add' menu that are allowed children of the selected element.

* Issue **#113** : User names are now validated against a regex specified by the 'stroom.security.userNamePattern' property.

* Issue **#116** : Rename is now only possible when a single explorer item is selected.

* Issue **#114** : Fixed selection manager so that the explorer tree does not select items when a node expander is clicked.

* Issue **#65** : Selection lists are now limited to 300px tall and show scrollbars if needed.

* Issue **#50** : Defaults table result fields to use local time without outputting the timezone.

* Issue **#15** : You can now express time zones in dashboard query expressions or just omit a time zone to use the locale of the browser.

* Issue **#49** : Dynamic XSLT selection now works with pipeline stepping.

* Issue **#63** : Entity selection control now shows current entity name even if it has changed since referencing entity was last saved.

* Issue **#70** : You can now select multiple explorer rows with ctrl and shift key modifiers and perform bulk actions such as copy, move, rename and delete.

* Issue **#85** : findDelete() no longer tries to add ORDER BY condition on UPDATE SQL when deleting streams.

* Issue **#89** : Warnings should now be present in processing logs for reference data lookups that don't specify feed or stream type. This was previously throwing a NullPointerException.

* Issue **#90** : Fixed entity selection dialog used outside of drop down selection control.

* Issue **#88** : Pipeline reference edit dialog now correctly selects the current stream type.

* Issue **#77** : Default index volume creation now sets stream status to INACTIVE rather than CLOSED and stream volume creation sets index status to INACTIVE rather than CLOSED.

* Issue **#93** : Fixed code so that the 'Item' menu is now visible.

* Issue **#97** : Index shard partition date range creation has been improved.

* Issue **#94** : Statistics searches now ignore expression terms with null or empty values so that the use of substitution parameters can be optional.

* Issue **#87** : Fixed explorer scrolling to the top by disabling keyboard selection.

* Issue **#104** : 'Query' no longer appears as an item that a user can allow 'create' on for permissions within a folder.

* Issue **#103** : Added 10 years as a supported data retention age.

* Issue **#86** : The stream delete button is now re-enabled when new items are selected for deletion.

* Issue **#81** : No exception will now be thrown if a client rejects a response for an EntityEvent.

* Issue **#79** : The client node no longer tries to create directories on the file system for a volume that may be owned by another node.

* Issue **#92** : Error summaries of multiple types no longer overlap each other at the top of the error markers list.

* Issue **#64** : Fixed Hessian serialisation of 'now' which was specified as a ZonedDateTime which cannot be serialised. This field is now a long representing millseconds since epoch.

* Issue **#62** : Task termination button is now enabled.

* Issue **#60** : Fixed validation of stream attributes prior to data upload to prevent null pointer exception.

* Issue **#9** : Created a new implementation of the expression parser that improved expression tokenisation and deals with BODMAS rules properly.

* Issue **#36** : Fixed and vastly improved the configuration of email so that more options can be set allowing for the use of other email services requiring more complex configuration such as gmail.

* Issue **#24** : Header and footer strings are now unescaped so that character sequences such as '\n' are translated into single characters as with standard Java strings, e.g. '\n' will become a new line and '\t' a tab.

* Issue **#40** : Changed Stroom docker container to be based on Alpine linux to save space

* Issue **#40** : Auto import of content packs on Stroom startup and added default content packs into the docker build for Stroom.

* Issue **#30** : Entering stepping mode was prompting for the pipeline to step with but also auto selecting a pipeline at the same time and entering stepping immediately.

* Dashboard auto refresh is now limited to a minimum interval of 10 seconds.

* Issue **#31** : Pipeline stepping was not including user changes immediately as parsers and XSLT filters were using cached content when they should have been ignoring the cache in stepping mode.

* Issue **#27** : Stroom now listens to window closing events and asks the user if they really want to leave the page. This replaces the previous crude attempts to block keys that affected the history or forced a browser refresh.

* Issue **#2** : The order of fields in the query editor is now alphabetical.

* Issue **#3** : When a filter is active on a dashboard table column, a filter icon now appears to indicate this.

* Issue **#5** : Replace() and Decode() dashboard table expression functions no longer ignore cells with null values.

* Issue **#7** : Dashboards are now able to query on open.

* Issue **#8** : Dashboards are now able to re-query automatically at fixed intervals.

* Updated GWT to v2.8.0 and Gin to v2.1.2.

* Issue **#12** : Dashboard queries can now evaluate relative date/time expressions such as now(), hour() etc. In addition to this the expressions also allow the addition or subtraction of durations, e.g. now - 5d.

* Issue **#14** : Dashboard query expressions can now be parameterised with any term able to accept a user defined parameter, e.g. ${user}. Once added parameters can be changed for the entire dashboard via a text box at the top of the dashboard screen which will then execute all queries when enter is pressed or it loses focus.

* Issue **#16** : Dashboard table filters can also accept user defined parameters, e.g. ${user}, to perform filtering when a query is executed.

* Fixed missing text presenter in dashboards.

* Issue **#18** : The data dashboard component will now show data relative to the last selected table row (even if there is more than one table component on the dashboard) if the data component has not been configured to listen to row selections for a specific table component.

* Changed table styling to colour alternate rows, add borders between rows and increase vertical padding

* Issue **#22** : Dashboard table columns can now be configured to wrap text via the format options.

* Issue **#28** : Dashboard component dependencies are now listed with the component name plus the component id in brackets rather than just the component id.

* Issue **#202** : Initial release of the new data retention policy functionality.

[Unreleased]: https://github.com/gchq/stroom/compare/v7.0-beta.30...HEAD
[v7.0-beta.30]: https://github.com/gchq/stroom/compare/v7.0-beta.29...v7.0-beta.30
[v7.0-beta.29]: https://github.com/gchq/stroom/compare/v7.0-beta.28...v7.0-beta.29
[v7.0-beta.28]: https://github.com/gchq/stroom/compare/v7.0-beta.27...v7.0-beta.28
[v7.0-beta.27]: https://github.com/gchq/stroom/compare/v7.0-beta.26...v7.0-beta.27
[v7.0-beta.26]: https://github.com/gchq/stroom/compare/v7.0-beta.25...v7.0-beta.26
[v7.0-beta.25]: https://github.com/gchq/stroom/compare/v7.0-beta.24...v7.0-beta.25
[v7.0-beta.24]: https://github.com/gchq/stroom/compare/v7.0-beta.23...v7.0-beta.24
[v7.0-beta.23]: https://github.com/gchq/stroom/compare/v7.0-beta.22...v7.0-beta.23
[v7.0-beta.22]: https://github.com/gchq/stroom/compare/v7.0-beta.21...v7.0-beta.22
[v7.0-beta.21]: https://github.com/gchq/stroom/compare/v7.0-beta.20...v7.0-beta.21
[v7.0-beta.20]: https://github.com/gchq/stroom/compare/v7.0-beta.19...v7.0-beta.20
[v7.0-beta.19]: https://github.com/gchq/stroom/compare/v7.0-beta.18...v7.0-beta.19
[v7.0-beta.18]: https://github.com/gchq/stroom/compare/v7.0-beta.17...v7.0-beta.18
[v7.0-beta.17]: https://github.com/gchq/stroom/compare/v7.0-beta.16...v7.0-beta.17
[v7.0-beta.16]: https://github.com/gchq/stroom/compare/v7.0-beta.15...v7.0-beta.16
[v7.0-beta.15]: https://github.com/gchq/stroom/compare/v7.0-beta.14...v7.0-beta.15
[v7.0-beta.14]: https://github.com/gchq/stroom/compare/v7.0-beta.13...v7.0-beta.14
[v7.0-beta.13]: https://github.com/gchq/stroom/compare/v7.0-beta.12...v7.0-beta.13
[v7.0-beta.12]: https://github.com/gchq/stroom/compare/v7.0-beta.11...v7.0-beta.12
[v7.0-beta.11]: https://github.com/gchq/stroom/compare/v7.0-beta.10...v7.0-beta.11
[v7.0-beta.10]: https://github.com/gchq/stroom/compare/v7.0-beta.9...v7.0-beta.10
[v7.0-beta.9]: https://github.com/gchq/stroom/compare/v7.0-beta.8...v7.0-beta.9
[v7.0-beta.8]: https://github.com/gchq/stroom/compare/v7.0-beta.7...v7.0-beta.8
[v7.0-beta.7]: https://github.com/gchq/stroom/compare/v7.0-beta.6...v7.0-beta.7
[v7.0-beta.6]: https://github.com/gchq/stroom/compare/v7.0-beta.5...v7.0-beta.6
[v7.0-beta.5]: https://github.com/gchq/stroom/compare/v7.0-beta.4...v7.0-beta.5
[v7.0-beta.4]: https://github.com/gchq/stroom/compare/v7.0-beta.3...v7.0-beta.4
[v7.0-beta.3]: https://github.com/gchq/stroom/compare/v7.0-beta.2...v7.0-beta.3
[v7.0-beta.2]: https://github.com/gchq/stroom/compare/v7.0-beta.1...v7.0-beta.2
[v7.0-beta.1]: https://github.com/gchq/stroom/compare/v7.0-alpha.5...v7.0-beta.1
[v7.0-alpha.5]: https://github.com/gchq/stroom/compare/v7.0-alpha.4...v7.0-alpha.5
[v7.0-alpha.4]: https://github.com/gchq/stroom/compare/v7.0-alpha.3...v7.0-alpha.4
[v7.0-alpha.3]: https://github.com/gchq/stroom/compare/v7.0-alpha.2...v7.0-alpha.3
[v7.0-alpha.2]: https://github.com/gchq/stroom/compare/v7.0-alpha.1...v7.0-alpha.2
[v7.0-alpha.1]: https://github.com/gchq/stroom/compare/v6.0.0...v7.0-alpha.1
[v6.0.0]: https://github.com/gchq/stroom/compare/v5.4.0...v6.0.0<|MERGE_RESOLUTION|>--- conflicted
+++ resolved
@@ -6,11 +6,9 @@
 
 ## [Unreleased]
 
-<<<<<<< HEAD
 * Issue **#1546** : Fixed opening and editing of data retention rules.
-=======
+
 * Issue **#1547** : Added pipeline names to processor task screens.
->>>>>>> 9daca942
 
 * Issue **#1543** : Prevent import/export of processor filters with id fields
 

--- conflicted
+++ resolved
@@ -7,7 +7,6 @@
 
 ## [Unreleased]
 
-<<<<<<< HEAD
 * Improve termination handling in reference data purge.
 
 * Improve the data in the `/api/refData/v1/refStreamInfo` api method.
@@ -19,11 +18,10 @@
 * Issue **#2439** : Change log level for an error in the byte buffer pool.
 
 * Issue **#2444** : Fix release of buffers to the pool that was causing ref data searches to hang.
-=======
+
 * Issue **#2433, #2434** : Fixed shutdown task order.
 
 * Issue **#2430** : Removed file system clean task and replaced with orphan finding jobs for files and meta.
->>>>>>> e9ac1bc3
 
 * Issue **#2432** : Volume state is now updated without optimistic locking.
 

# Change Log
All notable changes to this project will be documented in this file.

The format is based on [Keep a Changelog](http://keepachangelog.com/) 
and this project adheres to [Semantic Versioning](http://semver.org/).

## [Unreleased]

### Added

### Changed

<<<<<<< HEAD
## [v5.1-beta.2] - 2017-12-12

* Merged [v5.0-beta.69]

## [v5.1-beta.1] - 2017-12-11

* Issue **#348** : Fixed new menu icons.

* Merged [v5.0-beta.68]

## [v5.1-alpha.2] - 2017-06-22

* Issue **#203** : Initial release of the new data receipt policy functionality.

## [v5.1-alpha.1] - 2017-06-07

* Issue **#202** : Initial release of the new data retention policy functionality.
=======
* Issue **#501** : Improve the database teardown process in integration tests to speed up builds
>>>>>>> 8cab9d84

## [v5.0-beta.69] - 2017-12-12

* Issue **#511** : Fix for XSLT functions to allow null return values where a value cannot be returned due to an error etc.

## [v5.0-beta.68] - 2017-12-11

* Issue **#515** : Fix handling of errors that occur before search starts sending.

* Issue **#506** : In v5 dashboard table filters were enhanced to allow parameters to be used in include/exclude filters. The implementation included the use of `\` to escape `$` characters that were not to be considered part of a parameter reference. This change resulted in regular expressions requiring `\` being escaped with additional `\` characters. This escaping has now been removed and instead only `$` chars before `{` chars need escaping when necessary with double `$$` chars, e.g. use `$${something` if you actually want `${something` not to be replaced with a parameter.

* Issue **#505** : Fix the property UI so all edited value whitespace is trimmed

* Issue **#513** : Now only actively executing tasks are visible as server tasks

* Issue **#483** : When running stream retention jobs the transactions are now set to REQUIRE_NEW to hopefully ensure that the job is done in small batches rather than a larger transaction spanning multiple changes.

## [v5.0-beta.67] - 2017-12-05

* Issue **#508** : Fix directory creation for index shards.

## [v5.0-beta.66] - 2017-11-30

* Issue **#492** : Task producers were still not being marked as complete on termination which meant that the parent cluster task was not completing. This has now been fixed.

## [v5.0-beta.65] - 2017-11-29

* Issue **#497** : DB connections obtained from the data source are now released back to the pool after use.

* Issue **#492** : Task producers were not being marked as complete on termination which meant that the parent cluster task was not completing. This has now been fixed.

## [v5.0-beta.64] - 2017-11-27

* Issue **#497** : Change stream task creation to use straight JDBC rather than hibernate for inserts and use a configurable batch size (stroom.databaseMultiInsertMaxBatchSize) for the inserts.

* Issue **#502** : The task executor was not responding to shutdown and was therefore preventing the app from stopping gracefully.

* Issue **#476** : Stepping with dynamic XSLT or text converter properties now correctly falls back to the specified entity if a match cannot be found by name.

## [v5.0-beta.63] - 2017-11-20

* Issue **#498** : The UI was adding more than one link between 'Source' and 'Parser' elements, this is now fixed.

* Issue **#492** : Search tasks were waiting for part of the data extraction task to run which was not checking for termination. The code for this has been changed and should now terminate when required.

## [v5.0-beta.62] - 2017-11-16

* Issue **#494** : Fix problem of proxy aggregation never stopping if more files exist

## [v5.0-beta.61] - 2017-11-15

* Issue **#490** : Fix errors in proxy aggregation due to a bounded thread pool size

## [v5.0-beta.60] - 2017-11-14

* Issue **#484** : Remove custom finalize() methods to reduce memory overhead

* Issue **#475** : Fix memory leak of java.io.File references when proxy aggregation runs

* Issue **#470** : You can now correctly add destinations directly to the pipeline 'Source' element to enable raw streaming.

* Issue **#487** : Search result list trimming was throwing an illegal argument exception `Comparison method violates its general contract`, this should now be fixed.

* Issue **#488** : Permissions are now elevated to 'Use' for the purposes of reporting the data source being queried.

* Migrated to ehcache 3.4.0 to add options for off-heap and disk based caching to reduce memory overhead.

* Caches of pooled items no longer use Apache Commons Pool.

* Issue **#401** : Reference data was being cached per user to ensure a user centric view of reference data was being used. This required more memory so now reference data is built in the context of the internal processing user and then filtered during processing by user access to streams.

* The effective stream cache now holds 1000 items.

* Reduced the amount of cached reference data to 100 streams.

* Reduced the number of active queries to 100.

* Removed Ehcache and switched to Guava cache.

## [v5.0-beta.59] - 2017-11-10

* Issue **#477** : Additional changes to ensure search sub tasks use threads fairly between multiple searches.

## [v5.0-beta.58] - 2017-11-09

* Issue **#477** : Additional changes to ensure search sub tasks use threads fairly between multiple searches.

## [v5.0-beta.57] - 2017-11-08

* Issue **#477** : Search sub tasks are now correctly linked to their parent task and can therefore be terminated by terminating parent tasks.

## [v5.0-beta.56] - 2017-11-06

* Issue **#425** : Changed string replacement in pipeline migration code to use a literal match

* Issue **#469** : Add Heap Histogram internal statistics for memory use monitoring

## [v5.0-beta.55] - 2017-10-26

* Issue **#463** : Made further improvements to the index shard writer cache to improve performance.

## [v5.0-beta.54] - 2017-10-25

* Issue **#448** : Some search related tasks never seem to complete, presumably because an error is thrown at some point and so their callbacks do not get called normally. This fix changes the way task completion is recorded so that it isn't dependant on the callbacks being called correctly.

* Issue **#464** : When a user resets a password, the password now has an expiry date set in the future determined by the password expiry policy. Password that are reset by email still expire immediately as expected.

* Issue **#462** : Permission exceptions now carry details of the user that the exception applies to. This change allows error logging to record the user id in the message where appropriate.

* Issue **#463** : Many index shards are being corrupted which may be caused by insufficient locking of the shard writers and readers. This fix changes the locking mechanism to use the file system.

## [v5.0-beta.53] - 2017-10-18

* Issue **#451** : Data paging was allowing the user to jump beyond the end of a stream whereby just the XML root elements were displayed. This is now fixed by adding a constraint to the page offset so that the user cannot jump beyond the last record. Because data paging assumes that segmented streams have a header and footer, text streams now include segments after a header and before a footer, even if neither are added, so that paging always works correctly regardless of the presence of a header or footer.

* Issue **#461** : The stream attributes on the filter dialog were not sorted alphabetically, they now are.

* Issue **#460** : In some instances error streams did not always have stream attributes added to them for fatal errors. This mainly occurred in instances where processing failed early on during pipeline creation. An error was recorded but stream attributes were not added to the meta data for the error stream. Processing now ensures that stream attributes are recorded for all error cases.

* Issue **#442** : Remove 'Old Internal Statistics' folder, improve import exception handling

* Issue **#457** : Add check to import to prevent duplicate root level entities

## [v5.0-beta.52] - 2017-10-17

* Issue **#444** : Fix for segment markers when writing text to StreamAppender.

* Issue **#447** : Fix for AsyncSearchTask not being displayed as a child of EventSearchTask in the server tasks view.

* Issue **#421** : FileAppender now causes fatal error where no output path set.

* Issue **#427** : Pipelines with no source element will now only treat a single parser element as being a root element for backwards compatibility.

* Issue **#420** : Pipelines were producing errors in the UI when elements were deleted but still had properties set on them. The pipeline validator was attempting to set and validate properties for unknown elements. The validator now ignores properties and links to elements that are undeclared.

* Issue **#420** : The pipeline model now removes all properties and links for deleted elements on save.

* Issue **#458** : Only event searches should populate the `searchId`. Now `searchId` is only populated when a stream processor task is created by an event search as only event searches extract specific records from the source stream.

* Issue **#437** : The event log now includes source in move events.

## [v5.0-beta.51] - 2017-10-13

* Issue **#419** : Fix multiple xml processing instructions appearing in output.

* Issue **#446** : Fix for deadlock on rolling appenders.

## [v5.0-beta.50] - 2017-10-13

* Issue **#444** : Fix segment markers on RollingStreamAppender.

## [v5.0-beta.49] - 2017-10-11

* Issue **#426** : Fix for incorrect processor filters. Old processor filters reference `systemGroupIdSet` rather than `folderIdSet`. The new migration updates them accordingly.

* Issue **#429** : Fix to remove `usePool` parser parameter.

* Issue **#439** : Fix for caches where elements were not eagerly evicted.

* Issue **#424** : Fix for cluster ping error display.

* Issue **#441** : Fix to ensure correct names are shown in pipeline properties.

## [v5.0-beta.48] - 2017-10-05

* Issue **#433** : Fixed slow stream queries caused by feed permission restrictions.

## [v5.0-beta.47] - 2017-09-11

* Issue **#385** : Individual index shards can now be deleted without deleting all shards.

* Issue **#391** : Users needed `Manage Processors` permission to initiate pipeline stepping. This is no longer required as the 'best fit' pipeline is now discovered as the internal processing user.

* Issue **#392** : Inherited pipelines now only require 'Use' permission to be used instead of requiring 'Read' permission.

* Issue **#394** : Pipeline stepping will now show errors with an alert popup.

* Issue **#396** : All queries associated with a dashboard should now be correctly deleted when a dashboard is deleted.

* Issue **#393** : All caches now cache items within the context of the current user so that different users do not have the possibility of having problems caused by others users not having read permissions on items.

* Issue **#358** : Schemas are now selected from a subset matching the criteria set on SchemaFilter by the user.

* Issue **#369** : Translation stepping wasn't showing any errors during stepping if a schema had an error in it.

## [v5.0-beta.46] - 2017-08-15

* Issue **#364** : Switched index writer lock factory to a SingleInstanceLockFactory as index shards are accessed by a single process.

* Issue **#363** : IndexShardWriterCacheImpl now closes and flushes writers using an executor provided by the TaskManager. Writers are now also closed in LRU order when sweeping up writers that exceed TTL and TTI constraints.

* Issue **#361** : Information has been added to threads executing index writer and index searcher maintenance tasks.

## [v5.0-beta.45] - 2017-08-08

* Issue **#356** : Changed the way index shard writers are cached to improve indexing performance and reduce blocking.

## [v5.0-beta.44] - 2017-07-28

* Issue **#353** : Reduced expected error logging to debug.

* Issue **#354** : Changed the way search index shard readers get references to open writers so that any attempt to get an open writer will not cause, or have to wait for, a writer to close.

## [v5.0-beta.43] - 2017-07-25

* Issue **#351** : Fixed ehcache item eviction issue caused by ehcache internally using a deprecated API.

## [v5.0-beta.42] - 2017-07-24

* Issue **#347** : Added a 'Source' node to pipelines to establish a proper root for a pipeline rather than an assumed one based on elements with no parent.

* Issue **#350** : Removed 'Advanced Mode' from pipeline structure editor as it is no longer very useful.

* Issue **#349** : Improved index searcher cache to ensure searchers are not affected by writers closing.

## [v5.0-beta.41] - 2017-07-20

* Issue **#342** : Changed the way indexing is performed to ensure index readers reference open writers correctly.

* Issue **#346** : Improved multi depth config content import.

* Issue **#328** : You can now delete corrupt shards from the UI.

## [v5.0-beta.40] - 2017-07-14

* Issue **#343** : Fixed login expiry issue.

* Issue **#345** : Allowed for multi depth config content import.

## [v5.0-beta.39] - 2017-07-09

* Issue **#341** : Fixed arg in SQL.

## [v5.0-beta.38] - 2017-07-07

* Issue **#340** : Fixed headless and corresponding test.

## [v5.0-beta.37] - 2017-07-07

* Issue **#333** : Fixed event-logging version in build.

## [v5.0-beta.36] - 2017-07-06

* Issue **#334** : Improved entity sorting SQL and separated generation of SQL and HQL to help avoid future issues.

* Issue **#335** : Improved user management

* Issue **#337** : Added certificate auth option to export servlet and disabled the export config feature by default.

* Issue **#337** : Added basic auth option to export servlet to complement cert based auth.

* Issue **#332** : The index shard searcher cache now makes sure to get the current writer needed for the current searcher on open.

## [v5.0-beta.35] - 2017-06-26

* Issue **#322** : The index cache and other caching beans should now throw exceptions on `get` that were generated during the creation of cached items.

## [v5.0-beta.34] - 2017-06-22

* Issue **#325** : Query history is now cleaned with a separate job. Also query history is only recorded for manual querying, i.e. not when query is automated (on open or auto refresh). Queries are now recorded on a dashboard + query component basis and do not apply across multiple query components in a dashboard.

* Issue **#323** : Fixed an issue where parser elements were not being returned as 'processors' correctly when downstream of a reader.

* Issue **#322** : Index should now provide a more helpful message when an attempt is made to index data and no volumes have been assigned to an index.

## [v5.0-beta.33] - 2017-06-19

* Issue **#316** : Search history is now only stored on initial query when using automated queries or when a user runs a query manually. Search history is also automatically purged to keep either a specified number of items defined by `stroom.query.history.itemsRetention` (default 100) or for a number of days specified by `stroom.query.history.daysRetention` (default 365).

* Issue **#317** : Users now need update permission on an index plus 'Manage Index Shards' permission to flush or close index shards. In addition to this a user needs delete permission to delete index shards.

* Issue **#319** : SaveAs now fetches the parent folder correctly so that users can copy items if they have permission to do so.

## [v5.0-beta.32] - 2017-06-13

* Issue **#311** : Fixed request for `Pipeline` in `meta` XSLT function. Errors are now dealt with correctly so that the XSLT will not fail due to missing meta data.

* Issue **#313** : Fixed case of `xmlVersion` property on `InvalidXMLCharFilterReader`.

* Issue **#314** : Improved description of `tags` property in `BadTextXMLFilterReader`.

## [v5.0-beta.31] - 2017-06-07

* Issue **#307** : Made some changes to avoid potential NPE caused by session serialisation.

* Issue **#306** : Added a stroom `meta` XSLT function. The XSLT function now exposes `Feed`, `StreamType`, `CreatedTime`, `EffectiveTime` and `Pipeline` meta attributes from the currently processing stream in addition to any other meta data that might apply. To access these meta data attributes of the current stream use `stroom:meta('StreamType')` etc. The `feed-attribute` function is now an alias for the `meta` function and should be considered to be deprecated.

* Issue **#303** : The stream delete job now uses cron in preference to a frequency.

## [v5.0-beta.30] - 2017-06-06

* Issue **#152** : Changed the way indexing is performed so that a single indexer object is now responsible for indexing documents and adding them to the appropriate shard.

## [v5.0-beta.29] - 2017-05-26

* Issue **#179** : Updated Saxon-HE to version 9.7.0-18 and added XSLTFilter option to `usePool` to see if caching might be responsible for issue.

* Issue **#288** : Made further changes to ensure that the IndexShardWriterCache doesn't try to reuse an index shard that has failed when adding any documents.

## [v5.0-beta.28] - 2017-05-19

* Issue **#295** : Made the help URL absolute and not relative.

* Issue **#293** : Attempt to fix mismatch document count error being reported when index shards are opened.

* Issue **#292** : Fixed locking for rolling stream appender.

* Issue **#292** : Rolling stream output is no longer associated with a task, processor or pipeline to avoid future processing tasks from deleting rolling streams by thinking they are superseded.

* Issue **#292** : Data that we expect to be unavailable, e.g. locked and deleted streams, will no longer log exceptions when a user tries to view it and will instead return an appropriate message to the user in place of the data.

## [v5.0-beta.27] - 2017-05-18

* Issue **#288** : The error condition 'Expected a new writer but got the same one back!!!' should no longer be encountered as the root cause should now be fixed. The original check has been reinstated so that processing will terminate if we do encounter this problem.

* Issue **#295** : Fixed the help property so that it can now be configured.

* Issue **#296** : Removed 'New' and 'Delete' buttons from the global property dialog.

* Issue **#279** : Fixed NPE thrown during proxy aggregation.

* Issue **#294** : Changing stream task status now tries multiple times to attempt to avoid a hibernate LockAcquisitionException.

## [v5.0-beta.26] - 2017-05-12

* Issue **#287** : XSLT not found warnings property description now defaults to false.

* Issue **#261** : The save button is now only enabled when a dashboard or other item is made dirty and it is not read only.

* Issue **#286** : Dashboards now correctly save the selected tab when a tab is selected via the popup tab selector (visible when tabs are collapsed).

* Issue **#289** : Changed Log4J configuration to suppress logging from Hibernate SqlExceptionHandler for expected exceptions like constraint violations.

* Issue **#288** : Changed 'Expected a new writer...' fatal error to warning as the condition in question might be acceptable.

## [v5.0-beta.25] - 2017-05-10

* Issue **#285** : Attempted fix for GWT RPC serialisation issue.

## [v5.0-beta.24] - 2017-05-09

* Issue **#283** : Statistics for the stream task queue are now captured even if the size is zero.

* Issue **#226** : Fixed issue where querying an index failed with "User does not have the required permission (Manage Users)" message.

## [v5.0-beta.23] - 2017-05-06

* Issue **#281** : Made further changes to cope with Files.list() and Files.walk() returning streams that should be closed with 'try with resources' construct.

* Issue **#224** : Removing an element from the pipeline structure now removes all child elements too.

* Issue **#282** : Users can now upload data with just 'Data - View' and 'Data - Import' application permissions, plus read permission on the appropriate feed.

* Issue **#199** : The explorer now scrolls selected items into view.

## [v5.0-beta.22] - 2017-05-04

* Issue **#280** : Fixed 'No user is currently authenticated' issue when viewing jobs and nodes.

* Issue **#278** : The date picker now hides once you select a date.

* Issue **#281** : Directory streams etc are now auto closed to prevent systems running out of file handles.

## [v5.0-beta.21] - 2017-05-03

* Issue **#263** : The explorer tree now allows you to collapse the root 'System' node after it is first displayed.

* Issue **#266** : The explorer tree now resets (clears and collapses all previously open nodes) and shows the currently selected item every time an explorer drop down in opened.

* Issue **#233** : Users now only see streams if they are administrators or have 'Data - View' permission. Non administrators will only see data that they have 'read' permission on for the associated feed and 'use' permission on for the associated pipeline if there is one.

* Issue **#265** : The stream filter now orders stream attributes alphabetically.

* Issue **#270** : Fixed security issue where null users were being treated as INTERNAL users.

* Issue **#270** : Improved security by pushing user tokens rather than just user names so that internal system (processing) users are clearly identifiable by the security system and cannot be spoofed by regular user accounts.

* Issue **#269** : When users are prevented from logging in with 'preventLogin' their failed login count is no longer incremented.

* Issue **#267** : The login page now shows the maintenance message.

* Issue **#276** : Session list now shows session user ids correctly.

* Issue **#201** : The permissions menu item is no longer available on the root 'System' folder.

* Issue **#176** : Improved performance of the explorer tree by increasing the size of the document permissions cache to 1M items and changing the eviction policy from LRU to LFU.

* Issue **#176** : Added an optimisation to the explorer tree that prevents the need for a server call when collapsing tree nodes.

* Issue **#273** : Removed an unnecessary script from the build.

* Issue **#277** : Fixed a layout issue that was causing the feed section of the processor filter popup to take up too much room.

* Issue **#274** : The editor pane was only returning the current user edited text when attached to the DOM which meant changes to text were ignored if an editor pane was not visible when save was pressed. This has now been fixed so that the current content of an editor pane is always returned even when it is in a detached state.

* Issue **#264** : Added created by/on and updated by/on info to pipeline stream processor info tooltips.

* Issue **#222** : Explorer items now auto expand when a quick filter is used.

## [v5.0-beta.20] - 2017-04-26

* Issue **#205** : File permissions in distribution have now been changed to `0750` for directories and shell scripts and `0640` for all other files.

* Issue **#240** : Separate application permissions are now required to manage DB tables and tasks.

* Issue **#210** : The statistics tables are now listed in the database tables monitoring pane.

* Issue **#249** : Removed spaces between values and units.

* Issue **#237** : Users without 'Download Search Results' permission will no longer see the download button on the table component in a dashboard.

* Issue **#232** : Users can now inherit from pipelines that they have 'use' permissions on.

* Issue **#191** : Max stream size was not being treated as IEC value, e.g. Mebibytes etc.

* Issue **#235** : Users can now only view the processor filters that they have created if they have 'Manage Processors' permission unless they are an administrator in which case they will see all filters. Users without the 'Manage Processors' permission who are also not administrators will see no processor filters in the UI. Users with 'Manage Processors' permission who are not administrators will be able to update their own processor filters if they have 'update' permission on the associated pipeline. Administrators are able to update all processor filters.

* Issue **#212** : Changes made to text in any editor including those made with cut and paste are now correctly handled so that altered content is now saved.

* Issue **#247** : The editor pane now attempts to maintain the scroll position when formatting content.

* Issue **#251** : Volume and memory statistics are now recorded in bytes and not MiB.

* Issue **#243** : The error marker pane should now discover and display all error types even if they are preceded by over 1000 warnings.

* Issue **#254** : Fixed search result download.

* Issue **#209** : Statistics are now queryable in a dashboard if a user has 'use' permissions on a statistic.

* Issue **#255** : Fixed issue where error indicators were not being shown in the schema validator pane because the text needed to be formatted so that it spanned multiple lines before attempting to add annotations.

* Issue **#257** : The dashboard text pane now provides padding at the top to allow for tabs and controls.

* Issue **#174** : Index shard checking is now done asynchronously during startup to reduce startup time.

* Issue **#225** : Fixed NPE that was caused by processing instruction SAX events unexpectedly being fired by Xerces before start document events. This looks like it might be a bug in Xerces but the code now copes with the unexpected processing instruction event anyway.

* Issue **#230** : The maintenance message can now be set with the property 'stroom.maintenance.message' and the message now appears as a banner at the top of the screen rather than an annoying popup. Non admin users can also be prevented from logging on to the system by setting the 'stroom.maintenance.preventLogin' property to 'true'.

## [v5.0-beta.19] - 2017-04-21

* Issue **#155** : Changed password values to be obfuscated in the UI as 20 asterisks regardless of length.

* Issue **#188** : All of the writers in a pipeline now display IO in the UI when stepping.

* Issue **#208** : Schema filter validation errors are now shown on the output pane during stepping.

* Issue **#211** : Turned off print margins in all editors.

* Issue **#200** : The stepping presenter now resizes the top pane to fit the tree structure even if it is several elements high.

* Issue **#168** : Code and IO is now loaded lazily into the element presenter panes during stepping which prevents the scrollbar in the editors being in the wrong position.

* Issue **#219** : Changed async dispatch code to work with new lambda classes rather than callbacks.

* Issue **#205** : File permissions in distribution have now been changed to `0750` for directories and shell scripts and `0640` for all other files.

* Issue **#221** : Fixed issue where `*.zip.bad` files were being picked up for proxy aggregation.

* Issue **#242** : Improved the way properties are injected into some areas of the code to fix an issue where 'stroom.maxStreamSize' and other properties were not being set.

* Issue **#241** : XMLFilter now ignores the XSLT name pattern if an empty string is supplied.

* Issue **#236** : 'Manage Cache Permission' has been changed to 'Manage Cache'.

* Issue **#219** : Made further changes to use lambda expressions where possible to simplify code.

* Issue **#231** : Changed the way internal statistics are created so that multiple facets of a statistic, e.g. Free & Used Memory, are combined into a single statistic to allow combined visualisation.

## [v5.0-beta.18] - 2017-04-13

* Issue **#172** : Further improvement to dashboard L&F.

* Issue **#194** : Fixed missing Roboto fonts.

* Issue **#195** : Improved font weights and removed underlines from link tabs.

* Issue **#196** : Reordered fields on stream, relative stream, volume and server task tables.

* Issue **#182** : Changed the way dates and times are parsed and formatted and improved the datebox control L&F.

* Issue **#198** : Renamed 'INTERNAL_PROCESSING_USER' to 'INTERNAL'.

* Issue **#154** : Active tasks are now sortable by processor filter priority.

* Issue **#204** : Pipeline processor statistics now include 'Node' as a tag.

## [v5.0-beta.17] - 2017-04-05

* Issue **#170** : Changed import/export to delegate import/export responsibility to individual services. Import/export now only works with items that have valid UUIDs specified.

* Issue **#164** : Reduced caching to ensure tree items appear as soon as they are added.

* Issue **#177** : Removed 'Meta Data-Bytes Received' statistic as it was a duplicate.

* Issue **#152** : Changed the way index shard creation is locked so that only a single shard should be fetched from the cache with a given shard key at any one time.

* Issue **#189** : You now have to click within a checkbox to select it within a table rather than just clicking the cell the checkbox is in.

* Issue **#186** : Data is no longer artificially wrapped with the insertion of new lines server side. Instead the client now receives the data and an option to soft wrap lines has been added to the UI.

* Issue **#167** : Fixed formatting of JavaScript and JSON.

* Issue **#175** : Fixed visibility of items by inferred permissions.

* Issue **#178** : Added new properties and corresponding configuration to connect and create a separate SQL statistics DB.

* Issue **#172** : Improved dashboard L&F.

* Issue **#169** : Improved L&F of tables to make better use of screen real estate.

* Issue **#191** : Mebibytes (multiples of 1024) etc are now used as standard throughout the application for both memory and disk sizes and have single letter suffixes (B, K, M, G, T).

## [v5.0-beta.16] - 2017-03-31

* Issue **#173** : Fixed the way XML formatter deals with spaces in attribute values.

## [v5.0-beta.15] - 2017-03-27

* Issue **#151** : Fixed meta data statistics. 'metaDataStatistics' bean was declared as an interface and not a class.

* Issue **#158** : Added a new global property 'stroom.proxy.zipFilenameDelimiter' to enable Stroom proxy repositories to be processed that have a custom file name pattern.

## [v5.0-beta.14] - 2017-03-22

* Issue **#153** : Clicking tick boxes and other cell components in tables no longer requires the row to be selected first.

* Issue **#148** : The stream browsing UI no longer throws an error when attempting to clear markers from the error markers pane.

* Issue **#160** : Stream processing tasks are now created within the security context of the user that created the associated stream processor filter.

* Issue **#157** : Data is now formatted by the editor automatically on display.

* Issue **#144** : Old processing output will now be deleted when content is reprocessed even if the new processing task does not produce output.

* Issue **#159** : Fixed NPE thrown during import.

* Issue **#166** : Fixed NPE thrown when searching statistics.

* Issue **#165** : Dashboards now add a query and result table from a template by default on creation. This was broken when adding permission inheritance to documents.

* Issue **#162** : The editor annotation popup now matches the style of other popups.

* Issue **#163** : Imported the Roboto Mono font to ensure consistency of the editor across platforms.

## [v5.0-beta.13] - 2017-03-20

* Issue **#143** : Stroom now logs progress information about closing index shard writers during shutdown.

* Issue **#140** : Replaced code editor to improve UI performance and add additional code formatting & styling options.

* Issue **#146** : Object pool should no longer throw an error when abandoned objects are returned to the pool.

* Issue **#142** : Changed the way permissions are cached so that changes to permissions provide immediate access to documents.

* Issue **#123** : Changed the way entity service result caching works so that the underlying entity manager is cached instead of individual services. This allows entity result caching to be performed while still applying user permissions to cached results.

* Issue **#156** : Attempts to open items that that user does not have permission to open no longer show an error and spin the progress indicator forever, instead the item will just not open.

## [v5.0-beta.12] - 2017-03-13

* Issue **#141** : Improved log output during entity reference migration and fixed statistic data source reference migration.

## [v5.0-beta.11] - 2017-02-23

* Issue **#127** : Entity reference replacement should now work with references to 'StatisticsDataSource'.

* Issue **#125** : Fixed display of active tasks which was broken by changes to the task summary table selection model.

* Issue **#121** : Fixed cache clearing.

* Issue **#122** : Improved the look of the cache screen.

* Issue **#106** : Disabled users and groups are now displayed with greyed out icon in the UI.

* Issue **#132** : The explorer tree is now cleared on login so that users with different permissions do not see the previous users items.

* Issue **#128** : Improved error handling during login.

* Issue **#130** : Users with no permissions are no longer able to open folders including the root System folder to attempt data browsing.

* Issue **#120** : Entity chooser now treats 'None' as a special root level explorer node so that it can be selected in the same way as other nodes, e.g. visibly selected and responsive to double click.

* Issue **#129** : Fixed NPE.

* Issue **#119** : User permissions dialog now clears permissions when a user or group is deleted.

* Issue **#115** : User permissions on documents can now be inherited from parent folders on create, copy and move.

## [v5.0-beta.10] - 2017-02-07

* Issue **#109** : Added packetSize="65536" property to AJP connector in server.xml template.

* Issue **#100** : Various list of items in stroom now allow multi selection for add/remove purposes.

* Issue **#112** : Removed 'pool' monitoring screen as all pools are now caches of one form or another.

* Issue **#105** : Users were not seeing 'New' menu for folders that they had some create child doc permissions for. This was due to DocumentType not implementing equals() and is now fixed.

* Issue **#111** : Fixed query favourites and history.

* Issue **#91** : Only CombinedParser was allowing code to be injected during stepping. Now DSParser and XMLFragmentParser support code injection during stepping.

* Issue **#107** : The UI now only shows new pipeline element items on the 'Add' menu that are allowed children of the selected element.

* Issue **#113** : User names are now validated against a regex specified by the 'stroom.security.userNamePattern' property.

* Issue **#116** : Rename is now only possible when a single explorer item is selected.

* Issue **#114** : Fixed selection manager so that the explorer tree does not select items when a node expander is clicked.

* Issue **#65** : Selection lists are now limited to 300px tall and show scrollbars if needed.

* Issue **#50** : Defaults table result fields to use local time without outputting the timezone.

* Issue **#15** : You can now express time zones in dashboard query expressions or just omit a time zone to use the locale of the browser.

* Issue **#49** : Dynamic XSLT selection now works with pipeline stepping.

## [v5.0-beta.9] - 2017-02-01
* Issue **#63** : Entity selection control now shows current entity name even if it has changed since referencing entity was last saved.

* Issue **#70** : You can now select multiple explorer rows with ctrl and shift key modifiers and perform bulk actions such as copy, move, rename and delete.

* Issue **#85** : findDelete() no longer tries to add ORDER BY condition on UPDATE SQL when deleting streams.

* Issue **#89** : Warnings should now be present in processing logs for reference data lookups that don't specify feed or stream type. This was previously throwing a NullPointerException.

* Issue **#90** : Fixed entity selection dialog used outside of drop down selection control.

* Issue **#88** : Pipeline reference edit dialog now correctly selects the current stream type.

* Issue **#77** : Default index volume creation now sets stream status to INACTIVE rather than CLOSED and stream volume creation sets index status to INACTIVE rather than CLOSED.

* Issue **#93** : Fixed code so that the 'Item' menu is now visible.

* Issue **#97** : Index shard partition date range creation has been improved.

* Issue **#94** : Statistics searches now ignore expression terms with null or empty values so that the use of substitution parameters can be optional.

* Issue **#87** : Fixed explorer scrolling to the top by disabling keyboard selection.

* Issue **#104** : 'Query' no longer appears as an item that a user can allow 'create' on for permissions within a folder.

* Issue **#103** : Added 10 years as a supported data retention age.

* Issue **#86** : The stream delete button is now re-enabled when new items are selected for deletion.

* Issue **#81** : No exception will now be thrown if a client rejects a response for an EntityEvent.

* Issue **#79** : The client node no longer tries to create directories on the file system for a volume that may be owned by another node.

* Issue **#92** : Error summaries of multiple types no longer overlap each other at the top of the error markers list.

## [v5.0-beta.8] - 2016-12-21
* Issue **#64** : Fixed Hessian serialisation of 'now' which was specified as a ZonedDateTime which cannot be serialised. This field is now a long representing millseconds since epoch.

* Issue **#62** : Task termination button is now enabled.

* Issue **#60** : Fixed validation of stream attributes prior to data upload to prevent null pointer exception.

## [v5.0-beta.7] - 2016-12-14
* Issue **#9** : Created a new implementation of the expression parser that improved expression tokenisation and deals with BODMAS rules properly.

* Issue **#36** : Fixed and vastly improved the configuration of email so that more options can be set allowing for the use of other email services requiring more complex configuration such as gmail.

* Issue **#24** : Header and footer strings are now unescaped so that character sequences such as '\n' are translated into single characters as with standard Java strings, e.g. '\n' will become a new line and '\t' a tab.

* Issue **#40** : Changed Stroom docker conatiner to be based on Alpine linux to save space

* Issue **#40** : Auto import of content packs on Stroom startup and added default content packs into the docker build for Stroom.

## [v5.0-beta.6] - 2016-11-22
* Issue **#30** : Entering stepping mode was prompting for the pipeline to step with but also auto selecting a pipeline at the same time and entering stepping immediately.

* Dashboard auto refresh is now limited to a minimum interval of 10 seconds.

* Issue **#31** : Pipeline stepping was not including user changes immediately as parsers and XSLT filters were using cached content when they should have been ignoring the cache in stepping mode.

* Issue **#27** : Stroom now listens to window closing events and asks the user if they really want to leave the page. This replaces the previous crude attempts to block keys that affected the history or forced a browser refresh.

## [v5.0-beta.5] - 2016-11-17
* Issue **#2** : The order of fields in the query editor is now alphabetical.

* Issue **#3** : When a filter is active on a dashboard table column, a filter icon now appears to indicate this.

* Issue **#5** : Replace() and Decode() dashboard table expression functions no longer ignore cells with null values.

* Issue **#7** : Dashboards are now able to query on open.

* Issue **#8** : Dashboards are now able to re-query automatically at fixed intervals.

* Updated GWT to v2.8.0 and Gin to v2.1.2.

* Issue **#12** : Dashboard queries can now evaluate relative date/time expressions such as now(), hour() etc. In addition to this the expressions also allow the addition or subtraction of durations, e.g. now - 5d.

* Issue **#14** : Dashboard query expressions can now be parameterised with any term able to accept a user defined parameter, e.g. ${user}. Once added parameters can be changed for the entire dashboard via a text box at the top of the dashboard screen which will then execute all queries when enter is pressed or it loses focus.

* Issue **#16** : Dashboard table filters can also accept user defined parameters, e.g. ${user}, to perform filtering when a query is executed.

* Fixed missing text presenter in dashboards.

* Issue **#18** : The data dashboard component will now show data relative to the last selected table row (even if there is more than one table component on the dashboard) if the data component has not been configured to listen to row selections for a specific table component.

* Changed table styling to colour alternate rows, add borders between rows and increase vertical padding

* Issue **#22** : Dashboard table columns can now be configured to wrap text via the format options.

* Issue **#28** : Dashboard component dependencies are now listed with the component name plus the component id in brackets rather than just the component id.

## [v5.0-beta.4] - 2016-10-03
* Initial open source release

[Unreleased]: https://github.com/gchq/stroom/compare/v5.1-beta.2...HEAD
[v5.1-beta.2]: https://github.com/gchq/stroom/compare/v5.1-beta.1...v5.1-beta.2
[v5.1-beta.1]: https://github.com/gchq/stroom/compare/v5.1-alpha.2...v5.1-beta.1
[v5.1-alpha.2]: https://github.com/gchq/stroom/compare/v5.0-alpha.1...v5.1-alpha.2
[v5.1-alpha.1]: https://github.com/gchq/stroom/releases/tag/v5.1-alpha.1

[v5.0-beta.69]: https://github.com/gchq/stroom/compare/v5.0-beta.68...v5.0-beta.69
[v5.0-beta.68]: https://github.com/gchq/stroom/compare/v5.0-beta.67...v5.0-beta.68
[v5.0-beta.67]: https://github.com/gchq/stroom/compare/v5.0-beta.66...v5.0-beta.67
[v5.0-beta.66]: https://github.com/gchq/stroom/compare/v5.0-beta.65...v5.0-beta.66
[v5.0-beta.65]: https://github.com/gchq/stroom/compare/v5.0-beta.64...v5.0-beta.65
[v5.0-beta.64]: https://github.com/gchq/stroom/compare/v5.0-beta.63...v5.0-beta.64
[v5.0-beta.63]: https://github.com/gchq/stroom/compare/v5.0-beta.62...v5.0-beta.63
[v5.0-beta.62]: https://github.com/gchq/stroom/compare/v5.0-beta.61...v5.0-beta.62
[v5.0-beta.61]: https://github.com/gchq/stroom/compare/v5.0-beta.60...v5.0-beta.61
[v5.0-beta.60]: https://github.com/gchq/stroom/compare/v5.0-beta.59...v5.0-beta.60
[v5.0-beta.59]: https://github.com/gchq/stroom/compare/v5.0-beta.58...v5.0-beta.59
[v5.0-beta.58]: https://github.com/gchq/stroom/compare/v5.0-beta.57...v5.0-beta.58
[v5.0-beta.57]: https://github.com/gchq/stroom/compare/v5.0-beta.56...v5.0-beta.57
[v5.0-beta.56]: https://github.com/gchq/stroom/compare/v5.0-beta.55...v5.0-beta.56
[v5.0-beta.55]: https://github.com/gchq/stroom/compare/v5.0-beta.54...v5.0-beta.55
[v5.0-beta.54]: https://github.com/gchq/stroom/compare/v5.0-beta.53...v5.0-beta.54
[v5.0-beta.53]: https://github.com/gchq/stroom/compare/v5.0-beta.52...v5.0-beta.53
[v5.0-beta.52]: https://github.com/gchq/stroom/compare/v5.0-beta.51...v5.0-beta.52
[v5.0-beta.51]: https://github.com/gchq/stroom/compare/v5.0-beta.50...v5.0-beta.51
[v5.0-beta.50]: https://github.com/gchq/stroom/compare/v5.0-beta.49...v5.0-beta.50
[v5.0-beta.49]: https://github.com/gchq/stroom/compare/v5.0-beta.48...v5.0-beta.49
[v5.0-beta.48]: https://github.com/gchq/stroom/compare/v5.0-beta.47...v5.0-beta.48
[v5.0-beta.47]: https://github.com/gchq/stroom/compare/v5.0-beta.46...v5.0-beta.47
[v5.0-beta.46]: https://github.com/gchq/stroom/compare/v5.0-beta.45...v5.0-beta.46
[v5.0-beta.45]: https://github.com/gchq/stroom/compare/v5.0-beta.44...v5.0-beta.45
[v5.0-beta.44]: https://github.com/gchq/stroom/compare/v5.0-beta.43...v5.0-beta.44
[v5.0-beta.43]: https://github.com/gchq/stroom/compare/v5.0-beta.42...v5.0-beta.43
[v5.0-beta.42]: https://github.com/gchq/stroom/compare/v5.0-beta.41...v5.0-beta.42
[v5.0-beta.41]: https://github.com/gchq/stroom/compare/v5.0-beta.40...v5.0-beta.41
[v5.0-beta.40]: https://github.com/gchq/stroom/compare/v5.0-beta.39...v5.0-beta.40
[v5.0-beta.39]: https://github.com/gchq/stroom/compare/v5.0-beta.38...v5.0-beta.39
[v5.0-beta.38]: https://github.com/gchq/stroom/compare/v5.0-beta.37...v5.0-beta.38
[v5.0-beta.37]: https://github.com/gchq/stroom/compare/v5.0-beta.36...v5.0-beta.37
[v5.0-beta.36]: https://github.com/gchq/stroom/compare/v5.0-beta.35...v5.0-beta.36
[v5.0-beta.35]: https://github.com/gchq/stroom/compare/v5.0-beta.34...v5.0-beta.35
[v5.0-beta.34]: https://github.com/gchq/stroom/compare/v5.0-beta.33...v5.0-beta.34
[v5.0-beta.33]: https://github.com/gchq/stroom/compare/v5.0-beta.32...v5.0-beta.33
[v5.0-beta.32]: https://github.com/gchq/stroom/compare/v5.0-beta.31...v5.0-beta.32
[v5.0-beta.31]: https://github.com/gchq/stroom/compare/v5.0-beta.30...v5.0-beta.31
[v5.0-beta.30]: https://github.com/gchq/stroom/compare/v5.0-beta.29...v5.0-beta.30
[v5.0-beta.29]: https://github.com/gchq/stroom/compare/v5.0-beta.28...v5.0-beta.29
[v5.0-beta.28]: https://github.com/gchq/stroom/compare/v5.0-beta.27...v5.0-beta.28
[v5.0-beta.27]: https://github.com/gchq/stroom/compare/v5.0-beta.26...v5.0-beta.27
[v5.0-beta.26]: https://github.com/gchq/stroom/compare/v5.0-beta.25...v5.0-beta.26
[v5.0-beta.25]: https://github.com/gchq/stroom/compare/v5.0-beta.24...v5.0-beta.25
[v5.0-beta.24]: https://github.com/gchq/stroom/compare/v5.0-beta.23...v5.0-beta.24
[v5.0-beta.23]: https://github.com/gchq/stroom/compare/v5.0-beta.22...v5.0-beta.23
[v5.0-beta.22]: https://github.com/gchq/stroom/compare/v5.0-beta.21...v5.0-beta.22
[v5.0-beta.21]: https://github.com/gchq/stroom/compare/v5.0-beta.20...v5.0-beta.21
[v5.0-beta.20]: https://github.com/gchq/stroom/compare/v5.0-beta.19...v5.0-beta.20
[v5.0-beta.19]: https://github.com/gchq/stroom/compare/v5.0-beta.18...v5.0-beta.19
[v5.0-beta.18]: https://github.com/gchq/stroom/compare/v5.0-beta.17...v5.0-beta.18
[v5.0-beta.17]: https://github.com/gchq/stroom/compare/v5.0-beta.16...v5.0-beta.17
[v5.0-beta.16]: https://github.com/gchq/stroom/compare/v5.0-beta.15...v5.0-beta.16
[v5.0-beta.15]: https://github.com/gchq/stroom/compare/v5.0-beta.14...v5.0-beta.15
[v5.0-beta.14]: https://github.com/gchq/stroom/compare/v5.0-beta.13...v5.0-beta.14
[v5.0-beta.13]: https://github.com/gchq/stroom/compare/v5.0-beta.12...v5.0-beta.13
[v5.0-beta.12]: https://github.com/gchq/stroom/compare/v5.0-beta.11...v5.0-beta.12
[v5.0-beta.11]: https://github.com/gchq/stroom/compare/v5.0-beta.10...v5.0-beta.11
[v5.0-beta.10]: https://github.com/gchq/stroom/compare/v5.0-beta.9...v5.0-beta.10
[v5.0-beta.9]: https://github.com/gchq/stroom/compare/v5.0-beta.8...v5.0-beta.9
[v5.0-beta.8]: https://github.com/gchq/stroom/compare/v5.0-beta.7...v5.0-beta.8
[v5.0-beta.7]: https://github.com/gchq/stroom/compare/v5.0-beta.6...v5.0-beta.7
[v5.0-beta.6]: https://github.com/gchq/stroom/compare/v5.0-beta.5...v5.0-beta.6
[v5.0-beta.5]: https://github.com/gchq/stroom/compare/v5.0-beta.4...v5.0-beta.5
[v5.0-beta.4]: https://github.com/gchq/stroom/releases/tag/v5.0-beta.4<|MERGE_RESOLUTION|>--- conflicted
+++ resolved
@@ -10,7 +10,8 @@
 
 ### Changed
 
-<<<<<<< HEAD
+* Issue **#501** : Improve the database teardown process in integration tests to speed up builds
+
 ## [v5.1-beta.2] - 2017-12-12
 
 * Merged [v5.0-beta.69]
@@ -28,9 +29,6 @@
 ## [v5.1-alpha.1] - 2017-06-07
 
 * Issue **#202** : Initial release of the new data retention policy functionality.
-=======
-* Issue **#501** : Improve the database teardown process in integration tests to speed up builds
->>>>>>> 8cab9d84
 
 ## [v5.0-beta.69] - 2017-12-12
 

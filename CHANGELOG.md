--- conflicted
+++ resolved
@@ -7,11 +7,9 @@
 
 ## [Unreleased]
 
-<<<<<<< HEAD
 * Fix missing favicon.
-=======
+
 * Issue **#1808** : Fix bug with permission handling for Retention Policy feature.
->>>>>>> 0c54e250
 
 * Issue **#1948** : Made UI report errors that occur during download.
 

# Change Log
All notable changes to this project will be documented in this file.

The format is based on [Keep a Changelog](http://keepachangelog.com/) 
and this project adheres to [Semantic Versioning](http://semver.org/).


## [Unreleased]

<<<<<<< HEAD
* Issue **#2497** : Added summary to orphan file finder.
=======
* Issue **#2500** : Add a primary key to the `meta_retention_tracker` table for MySQL Group Replication.

* Change meta retention tracking to track at the time period level so a killed job preserves the position of the periods already processed.
>>>>>>> 4d276c35

* Issue **#2513** : Fixed stepping to unique values.

* Issue **#2496** : Fixed issue where data browser was showing duplicate streams.

* Issue **#2511, #2512** : Fixed stepping error handling.

* Issue **#2478** : Create a single place in config for the LMDB library path and extraction dir.

* Issue **#2478** : Delete old LMDB library binaries on boot.

* Issue **#2497** : Fixed issue with `OrphanFileFinder` incorrectly identifying some dirs as being empty.

* Change `/api/refData/v1/purgeByAge/{purgeAge}`, `/api/refData/v1/purgeByStream/{refStreamId}` and `/api/refData/v1/clearBufferPool` to act on all nodes unless the `nodeName` query param is provided.


## [v7.0-beta.151] - 2021-10-11

* Issue **#2483** : Change reference data purge to delete entries in batchs to avoid large transactions that result in errors.

* Fix performance issue with ref data range lookups.

* Change default value for `stroom.pipeline.referenceData.readerBlockedByWriter` to true.

* Fix locking for `stroom.pipeline.referenceData.readerBlockedByWriter`.


## [v7.0-beta.150] - 2021-10-05

* Issue **#2494** : Changed logging to help diagnose problem.

* Issue **#2429** : The server tasks screen now handles errors that occur when trying to contact unreachable nodes.

* Issue **#2492** : Fixed issue getting filter priorities in processor task data store.

* Issue **#2489** : Change to wrap long error messages in stepping display.

* Issue **#2487** : Fixed issue flushing and deleting index shards.

* Issue **#2442** : Removed enabled/disabled states for permission users and user groups as these are now controlled by account authentication. 

* Issue **#2431** : Fixed issue with item selection in account and token list pages.


## [v7.0-beta.149] - 2021-10-04

* Issue **#2484** : Fix failing ref lookups when one loader has range data.

* Issue **#2485** : Autologger: UNLOGGED calls always being logged.

* Issue **#2395** : Fixed timezone issue in API key display.

* Issue **#2452** : New pipeline references now default to `Reference` data type.

* Issue **#2414** : The processing tasks data source now exposes start, end and status times plus filter priorities.

* Issue **#2441** : Improve logging and prevent autologger warning for `MetaResourcImpl`

* Issue **#2440** : Prevent autologger warning for `ExplorerResourceImpl`

* Issue **#2465** : `SaveAs` is now working for non admin users.

* Issue **#2460** : Processing filters now reliably process feeds where wildcards are used to match feed names.


## [v7.0-beta.148] - 2021-09-30

* Regenerated restful API.


## [v7.0-beta.147] - 2021-09-30

* Issue **#2475** : Orphan file and meta finder now show the correct task progress.

* Issue **#2474** : Fixed orphan file finder.

* Issue **#2467** : Fix viewing of streams that can't be decoded. Errors now displayed in large banner rather than as text in the editor.

* Add a view as hex option to the Data Preview panes.

* Add option to show/hide the editor indent guides.

* Remove white space on editor context menu.

* Change data viewing 'progress' bar to have a minimum width of 3px to make it more visible.

* Issue **#2469** : Made `SafeXmlFilter` available for use in the application.

* Issue **#2403** : Fix guice bind errors in stroom and proxy when the `path` config branch is empty or set to null.

* Issue **#2462** : Made changes to stop DB connections being used within the context of other open connections.

* Uplift LMDBJava to 0.8.2 to fix LMDBJava cursor comparator bug.

* Issue **#2464** : Add `leakDetectionThreshold` to the hikari pool config.

* Issue **#2463** : Integrate the hikari connection pool with drop wizard's health checks and metrics.


## [v7.0-beta.146] - 2021-09-22

* Add debug logging to AuthenticationStateSessionUtil

* Issue **#2448** : Change data receipt ERROR log messages to WARN. Also improve log message content for success and failure.

* Issue **#2412** : You are now able to view locked streams or deleted data if it is still accessible.

* Issue **#2413** : Removed duplication of data retention fields in info pane. 

* Issue **#2443** : Internal meta statistics are now added with processing user permissions.

* Issue **#2455** : Improved error handling when streams not found.

* Issue **#2399** : Now changing expression fields keeps the same condition if it is still applicable to the new field.

* Issue **#2426** : Fixed user selection problem for document permissions.

* Issue **#2436** : Fixed small UI issue whereby a user or group was not immediately removed from document permissions when the remove button was clicked.

* Issue **#2416** : Added logging to identify cause of slow meta listing.

* Improve termination handling in reference data purge.

* Improve the data in the `/api/refData/v1/refStreamInfo` api method.

* Add API method to clear the byte buffer pool.

* Improve the output of the system info api call for the byte buffer pool.

* Issue **#2439** : Change log level for an error in the byte buffer pool.

* Issue **#2444** : Fix release of buffers to the pool that was causing ref data searches to hang.

* Issue **#2433, #2434** : Fixed shutdown task order.

* Issue **#2430** : Removed file system clean task and replaced with orphan finding jobs for files and meta.

* Issue **#2432** : Volume state is now updated without optimistic locking.

* Issue **#2382** : Improved charset resolution.


## [v7.0-beta.145] - 2021-09-14

* Issue **#2382** : Improve error message for invalid feed encodings.

* Issue **#2387** : Fix reference data load/lookup failure handling.

* Issue **#2422** : Change ref lookups to only do a lookup against a ref feeds that are known to contian the map being looked up against.

* Issue **#2411** : Remove 10,000 limit on dashboard search of ref store.

* Issue **#2389** : Add an API method for purging a single reference data stream.

* Issue **#2379** : Change ref data lookups to truncate last access time to hourly.

* Uplift Dropwizard from 1.3.14 to 1.3.29.

* Issue **#2424** : Stop session creation for rest calls. Remove unused SessionMap class.

* Change debug summary logging in Data Delete job to info level.

* Issue **#2402** : Improved logging for error caused by invalid meta filter values.

* Issue **#2404** : Added debug to help diagnose issue.

* Issue **#2423** : Added error logging and configuration to handle buffer overflows when dealing with large search result values.

* Issue **#2410** : Fixes for dashboard child selectors like `first()` and `last()`.

* Issue **#2417** : Bad regex filter value no longer logged unnecessarily.

* Issue **#2418** : LMDB environment is now only closed when the search results are no longer needed.

* Issue **#2419** : Conditional formatting errors are now returned to the UI.

* Issue **#2405, #2407** : Errors caused by a thread interrupt when viewing a stream are no longer logged.

* Issue **#2406** : Volume status update is now performed synchronously.

* Issue **#2401, #2408, #2409** : Processing tasks no longer terminate by interrupting threads so error streams can now be written correctly.


## [v7.0-beta.144] - 2021-09-08

* Issue **#2398** : Fix to clear interrupt state for threads used by terminated tasks.

* Issue **#2396** : Add `stroom:pointIsInsideXYPolygon` XSLT function.

* Allow HTTP request headers to be customized in HTTPAppender.

* Issue **#2392** : Fix for token type to only allow `api`.


## [v7.0-beta.143] - 2021-08-31

* Issue **#2380** : Fix _Attribute Value Data Retention_ job blocking shutdown.

* Issue **#2379** : Change reference data store LMDB to use MDB_NOTLS flag to not tie readers to threads as we typically use thread pools.

* Fix problem with ref data prefix mapping code increasing loop iterations on each element/record.

* Add better logging of ref streams waiting for a lock to load.

* Stop ref streams that are already loaded from calling start/stop processing.

* Add method to ref data store API to list ref stream processing info.

* Improve the ref data store API to allow filtering of the ref entries.

* Change default number of ref loader lock stripes from 100 to 2048 and add it to config.


## [v7.0-beta.142] - 2021-08-26

* Issue **#2371** : Change search LMDB to use MDB_NOTLS flag to not tie readers to threads.

* Issue **#2371** : Fix max readers error not being shown on dashboard.


## [v7.0-beta.141] - 2021-08-24

* Issue **#2370** : Added processor node info to output meta data.

* Issue **#2349** : New dashboard tables will now link to the most recently added query by default.

* Issue **#2351** : Improved error popup text for server responses.

* Issue **#2368** : Fixed server task nesting.

* Issue **#2369** : Fix missing SQL join when reprocessing all streams matching a filter.

* Issue **#2369** : Fix error when searching meta store from a dashboard with a meta key in the query.

* Change explorer root node creation to happen under cluster lock.


## [v7.0-beta.140] - 2021-08-23

* Add `enableJobsOnBootstrap` to the docker distribution config.yml to allow it to be overridden in test stacks.

* Fix broken help links on jobs screen.

* Issue **#2367** : Fix for job node creation.

* Issue **#2365** : Fix to reduce memory used by `BlockGZIPInput`.

* Issue **#2366** : Fix NPE caused by visualisations that do not define maxValues.

* Issue **#2357** : Remove dropwizard logger configuration entries that have default values.

* Issue **#2350** : Fix distribution start script so it works with a different stroom home dir.

* Issue **#1469** : Add hot loading of config to proxy.

* Change proxy and stroom config validation to cope with relative paths and `~`.

* Issue **#2353** : Swallow NoSuchFileException in config monitor.


## [v7.0-beta.139] - 2021-08-17

* Issue **#2355** : Jobs are no longer enabled by default on bootstrap.

* Issue **#2358** : Changed default stroom home and stroom temp config paths to be null by default so they are resolved relative to the jar or use java tmp respectively.

* Issue **#2354** : Old job node records associated with old jobs are now removed for all nodes regardless of what node is performing the job bootstrap activity.


## [v7.0-beta.138] - 2021-07-26

* Issue **#2343** : The OIDC back channel `redirect_uri` now uses the same URI stored when making the front channel request. 

* Issue **gchq/stroom-resources#104** : Expose `stroom.ui.helpUrl` in the config.yml so the docs served by nginx can be accessed.

* Issue **#2331** : Remove unused config properties `stroom.ui.url.(apiKeys|changepassword|users)`.

Improve error handling during reference data initialisation.


## [v7.0-beta.137] - 2021-07-02

* Improve exception handling when node name is not configured.

* Fixed issue where annotation menu button did not show when existing annotation was selected.

* Fix problem with merging DB connection configs when values not supplied.

* Make relative proxy file paths be relative to configured proxy home directory.

* Make proxy logger file paths support `~` and relative paths be relative to proxy home.

* Remove redundant items from stroom and proxy distribution config yaml files.

* Rename `jerseyClient` key in proxy config.yml to `restClient`.

* Add `remotecertexpiry` to the default config value for `proxyConfig.logStream.metaKeys`.


## [v7.0-beta.136] - 2021-06-29

* Issue **#2317** : The user id can now be resolved from the `username` JWT claim if `email` is not present.


## [v7.0-beta.135] - 2021-06-28

* Issue **#2317** : The user id can now be resolved from the `username` JWT claim if `email` is not present. 


## [v7.0-beta.134] - 2021-06-25

* Issue **#2316** : Fixed React dialog styling by increasing CSS specificity.


## [v7.0-beta.133] - 2021-06-21

* Issue **#2293** : Fix location of banner.txt in zip distribution.

* Issue **#2291** : Fixed issue where the configured Stroom instance title did not change the browser tab title.


## [v7.0-beta.132] - 2021-06-07

* Issue **#2219** : Added migration for feed retention settings to retention rules.

* Issue **#2250** : Improved token authentication.

* Issue **#2250** : Using arrow keys no longer moves popup dialogs.


## [v7.0-beta.131] - 2021-06-03

* No changes, fixing build process.


## [v7.0-beta.130] - 2021-06-03

* No changes, fixing build process.


## [v7.0-beta.129] - 2021-06-02

* No changes, fixing build process.


## [v7.0-beta.128] - 2021-06-02

* No changes, fixing build process.


## [v7.0-beta.127] - 2021-06-02

* No changes, fixing build process.


## [v7.0-beta.126] - 2021-06-02

* No changes, fixing build process.


## [v7.0-beta.125] - 2021-06-02

* No changes, fixing build process.


## [v7.0-beta.124] - 2021-06-02

* No changes, fixing build process.


## [v7.0-beta.123] - 2021-06-02

* Fix broken test


## [v7.0-beta.122] - 2021-06-02

* Issue **#2264** : Users for user permissions are now retrieved from the account service plus authorisation.


## [v7.0-beta.121] - 2021-06-02

* No changes, fixing build process.


## [v7.0-beta.120] - 2021-06-02

* No changes, fixing build process.


## [v7.0-beta.119] - 2021-06-02

* Add entity relationship diagram and database DDL SQL to release artefacts.

* Issue **#2241** : Changing field or operator in the query expression editor no longer deselects the selected row. 

* Issue **#2241** : Made Firefox and Chrome drop downs look the same.

* Issue **#2260** : The UI no longer caches node status.

* Issue **#2260** : Removed default node config for default index volume group creation.

* Issue **#1828** : Added glass element to ensure mouse capture is maintained when dragging or resizing dialogs over dashboard visualisations.

* Issue **#2285** : SaveAs now provides the current name as the initial value for the new name.

* Issue **#2275** : Stepping from data popup now takes you to the correct record.

* Uplift send_to_stroom.sh script to v3.1.0

* Issue **#2263** : Removed unnecessary JWS algorithm constraints.

* Issue **#2240** : Indexes now show empty selection for volume group until one is selected.

* Issue **#2248** : Migrated dashboard tables now maintain hidden column status.

* Issue **#2280** : Remove trailing comma in some log events. 


## [v7.0-beta.118] - 2021-05-24

* Issue **#2267** : Change prefixes used for quick filter for consistency.

* Issue **#2265** : Fix exception when filtering with qualifier but no term, e.g. `name:`.

* Issue **#2266** : Improve quick filter tooltip text.

* Issue **#2261** : Fix missing node name in index and fs volume stats.


## [v7.0-beta.117] - 2021-05-20

* Issue **#2241** : Change add icon on data retention screen to add above selected. Add action icon and menu to retention rule table. Restyle rule edit screen.

* Issue **#2254** : Change `data` expression function to accept a first param for what to text to show.

* Issue **#2249** : Fix bug in data retention impact summary tree expansion.

* Issue **#2246** : Fix incorrect handling of parameters to `data` Stroom expression function.

* Add default sorting by user id in the acounts (users) and tokens screens.

* Issue **#2155** : Change default quick filter mode to use contains matching by default with chars anywhere matching now available via `~` prefix. Change quick filter to always treat space as a term delimiter unless in dbl quotes. Add sorting of results by match quality for chars anywhere and regex matching.

* Issue **#2242** : Fix help link in quick filter tool tips. Now comes from config.

* Provide more informative error than NPE when failing to fetch streams that are associated with missing meta

* Issue **#2247** : Correct configuration of Autologger for NodeResourceImpl. 

* Update banner to advertise `noauth/datafeed` URL instead of older version.


## [v7.0-beta.116] - 2021-05-13

* Issue **#2243** : Remove unwanted charset commands from migration script.

* Issue **#2232** : Fixed issue where search was getting stuck due to LMDB locking transactions.

* Issue **#2238** : Renamed table `docstore_history` to `docstore_schema_history`.

* Issue **#2226** : Ensure that `<Process>` audit events are schema compliant.

* Uplift version of `stroom-logs` content pack selected for download to `3.0-beta.1`

* Issue **#2228** : Stroom Dropwizard and Stroom Proxy Send/Receive log default formats improved.

* Issue **#2235** : Add CHANGELOG to the release artefacts.


## [v7.0-beta.115] - 2021-05-10

* Issue **#2233** : Fix typo in SQL.


## [v7.0-beta.114] - 2021-05-10

* Issue **#2233** : Fix null volume ID in index shard migration.


## [v7.0-beta.113] - 2021-05-07

* Issue **#2229** : Fix migration issue.


## [v7.0-beta.112] - 2021-05-06

* Issue **#2223** : Fixed migration issue.


## [v7.0-beta.111] - 2021-05-04

* Change stroom dependencies to use maven central instead of bintray.

* Issue **#2207** : Fixed dashboard column rename issue where column name was not updated visually after rename.


## [v7.0-beta.110] - 2021-05-04

* Issue **#2209** : Fixed more property migration issues.

* Issue **#2205** : Improved migration to prevent null DB values being lost.

* Issue **#2172** : Further improvements to search payload transfer and search completion.

* Issue **#2193** : Enable autologger to work for delete with criteria operations.


## [v7.0-beta.109] - 2021-04-28

* Issue **#2203** : Fix NPE in index doc partition by migration.

* Issue **#2184** : Improved logging for OpenId flow.

* Issue **#2205** : Improved migration to prevent null DB values being lost.

* Issue **#2098** : Properties that contain passwords no longer transfer any part of the password to the UI.

* Issue **#1841** : Fixed migration of some config props.

* Issue **#2151** : The UI now shows REST service error messages properly.

* Issue **#1930** : Dashboards opened from links now stop querying when closed.

* Issue **#2166** : You can now change index volume group names.

* Issue **#2090** : Changed to log the authenticated user (if there is one) during noauth calls.

* Issue **#2186** : Fix autologger handling of update operations on entities referenced by id alone.


## [v7.0-beta.108] - 2021-04-22

* Issue **#2183** : Improve error message when property values cannot be de-serialised. Change property DB migration to add conversion of legacy property values that are now a collection type, e.g. List<String>.


## [v7.0-beta.107] - 2021-04-22

* Issue **#2187** : Fixed issue editing a processing filter that has been changed.

* Issue **#2079** : Removed unused session resource code from React UI and backend.

* Issue **#2185** : Stroom now supports the use of an externally provided logout endpoint with the `logoutEndpoint` configuration property.

* Issue **#2188** : Changed all autologged REST methods to return a value (void is not compatible with autologger)

* Issue **#2184** : It should now be possible to use the Cognito OpenId configuration endpoint with Stroom. You should no longer need to set the `jwtClaimsResolver` in the Stroom config as the standard resolver should work. However, you will need to set the new `tokenExpectedInRequest` property to `true` as Cognito delivers fresh tokens with every request.

* Issue **#2177** : Stroom should no longer crash when it is unable to retrieve OpenId configuration.

* Issue **#2176** : Now avoids NPE and produces a proper error when a pipeline cannot be located when loading reference data.


## [v7.0-beta.106] - 2021-04-21

* Issue **#2172** : To improve search performance local search results are no longer transferred with payloads to a secondary local store.

* Issue **#2172** : To improve search performance only primary search result stores using LMDB will serialise data, i.e. stores used for visualisations now just use search objects and not binary data.

* Issue **#2180** : Fix NPE when Stream Appender has no stream type defined.

* Issue **#2167** : Prevent autologger warning for `RestResourceAutoLoggerImpl`.

* Remove merge artifacts from `scripts.env`.


## [v7.0-beta.105] - 2021-04-15

* Issue **#2172** : Changed the way keys and values are packed into LMDB.


## [v7.0-beta.104] - 2021-04-13

* Switched from `node-sass` to `sass`.

* Fix `node` and `swagger-typescript-api` versions.


## [v7.0-beta.103] - 2021-04-13

* Rebuild.


## [v7.0-beta.102] - 2021-04-09

* Issue **#2174** : The expression to DB condition converter is now more tolerant of missing value mappings.


## [v7.0-beta.101] - 2021-04-08

* Issue **#2172** : Limited the maximum size of LMDB keys and values.

* Issue **#2171** : Fixed dashboard table expression editor field insertion. 

* Issue **#2168** : Removed special columns from dashboard tables.

* Issue **#2154** : Fixed error adding text widget to a dashboard.

* Issue **#2025** : Added caching for DNS name resolution.

* Issue **#2025** : Event logging now attempts to use the `X-FORWARDED-FOR` request header to identify the originating client IP.


## [v7.0-beta.100] - 2021-04-02

* Issue **#1598** : Audit logging uplifted throughout codebase.

* Issue **#1613** : Added event logging to UserResourceImpl.


## [v7.0-beta.99] - 2021-04-01

* Issue **#1928**: Stroom will now redirect users to the root URL if the GWT UI is not hosted within the React wrapper. To develop GWT code it is still necessary to use the GWT UI directly outside of the wrapper so to enable this you can set the newly added `requireReactWrapper` property to false.

* Issue **#2156**: The properties screen now shows a warning triangle when there are unreachable nodes rather than showing an error for all property values.

* Issue **#2157**: Fixed issue where pager was causing an exception paging to last on API keys and Accounts list pages.

* Issue **#2153**: Fixed option to log all REST calls.

* Issue **#2085**: User now gets notification that a password has been changed.

* Issue **#2142**: Changed certificate authentication to ensure that if a certificate is presented then the DN from the cert will be used and no other header attribute.


## [v7.0-beta.98] - 2021-03-30

* Issue **#2138** : Fixed error thrown when updating a property due to the property being updated twice as a result of new event logging code. 

* Issue **#2150** : Added `topMenuTextColour` property to allow the top menu text colour to be changed. Renamed the `backgroundColor` property to `backgroundColour` for consistency. 

* Issue **#2152** : Session list now only shows user authenticated sessions.

* Issue **#2149** : Fixed index volume and index shard migration.


## [v7.0-beta.97] - 2021-03-26

* Issue **#2136** : Fixed sorting problems in users and API keys pages.

* Issue **#2146** : Fixed use of dashboard expression parameters.

* Issue **#2141** : Pre v7 index shards can now be used after upgrade.

* Issue **#2142** : Fixed certificate authentication issues.

* Issue **#2140** : Fixed migration issue that was causing the creation of unnecessary index volume groups. 

* Issue **#2137** : Data retention rules are now migrated from previous versions.

* Issue **#2107** : Removed `Feed Name` field and fixed UUID to field name resolution.

* Issue **#2142** : Added debug to help diagnose client cert auth issues.

* Issue **#2107** : Fixed issue where the processor filter UI was saying that no filter had been applied to feeds because the UI wasn't checking feed filtering by docref.


## [v7.0-beta.96] - 2021-03-23

* Issue **#2099** : Fix stepping source pane for segmented (cooked) data.

* Issue **#479** : Include folder names in audit events when exporting configuration.

* Provide audit log record for permission changes to explorer items (documents)


## [v7.0-beta.95] - 2021-03-18

* Issue **#2105** : Fixed migration of annotations DB.


## [v7.0-beta.94] - 2021-03-17

* Issue **#2104** : Fixed issue where the index creation stored procedure was trying to delete a procedure with the wrong name before creating a new one. 

* Issue **#2103** : Fixed statistics migration script to correctly check for empty tables.

* Issue **#2102** : Fixed query migration script.

* Removed unused properties `resilientReplicationCount` and `preferLocalVolumes`.

* Add null protection to `login_count` and `login_failures` in `users` to `account` table migration.


## [v7.0-beta.93] - 2021-03-16

* Issue **#2088** : Fixed retrieval of stored search results when not using extraction.

* Issue **#2088** : Fixed NullPointerException caused when stepping.

* Issue **#2084** : Fix Bad Request message and lockup after cancelling content import.


## [v7.0-beta.92] - 2021-03-15

* Issue **#2096** : Remove deprecated int display lengths when creating tables

* Issue **#2095** : Tidy upo statistics migration.

* Issue **#2094** : Corrected DB table creation to state the charset as `utf8mb4` and not `utf8` which is ambiguous in MySQL.


## [v7.0-beta.91] - 2021-03-14

* Refactor auth/identity DB migration scripts.

* Add pre migration SQL scripts.


## [v7.0-beta.90] - 2021-03-12

* Issue **#2087** : Fixed NPE caused during legacy migration.

* Uplift guice to v5.0.1.

* Issue **#1871** : Invalidate the users and user groups cache when the _manage_users_ command is run.

* Issue **#2064** : Delete empty directories left by running unit test.

* Add index to cluster_lock table to fix whole table locking for single lock key.

* Issue **#2059** : Add cluster lock protection to task creation. Stops duplicate task creation when master node changes.

* Change task creation by master node to try to wait for search tasks to complete and to try to only create the configured number of tasks.

* Refactor logic to determine master node into one place. Fixes discrepancies between UI and back-end.

* Change node monitoring screen to return nodes in name order.

* Issue **#2066** : Add data bars to node monitoring screen.

* Issue **#2059** : Fix `Duplicate key` error in task assignment.

* Issue **#2056** : Fix error sending permission change events to other cluster nodes.

* Add JVM OOM args to zip distribution scripts.

* Issue **#1866** : Change zip distribution shell scripts to execute from anywhere.


## [v7.0-beta.89] - 2021-02-26

* Change stroom/proxy docker image base to `adoptopenjdk/openjdk15:jdk-15.0.2_7-alpine`

* Add authentication config to swagger spec.


## [v7.0-beta.88] - 2021-02-26

* Fix travis release artefacts.


## [v7.0-beta.87] - 2021-02-25

* No changes


## [v7.0-beta.86] - 2021-02-25

* Fix travis release artefacts.


## [v7.0-beta.85] - 2021-02-24

* Change dockerfile to use Open JDK 15

* Change build to use Open JDK 15

* Fix travis build failure.

* Issue **#2028** : Don't autolog standard object fields by default


## [v7.0-beta.84] - 2021-02-24

* No changes, adding more release artefacts in Travis build.


## [v7.0-beta.83] - 2021-02-23

* Add -q flag to start/stop/migrate.sh to stop log tailing.

* Change migrate.sh to run the migration in the background.

* Add JVM OOM args to zip distribution scripts.

* Issue **#1866** : Change zip distribution shell scripts to execute from anywhere.

* Issue **#1742** : Ensure that an <Object> is always logged to guarantee schema compliance.


## [v7.0-beta.82] - 2021-02-18

* Issue **#2049** : Updated Swagger and moved to the OpenAPI 3.0 Specification.

* Issue **#2049** : Fixed some issues with the resource API that were preventing visualisations from loading. 


## [v7.0-beta.81] - 2021-02-16

* Issue **#2042** : Fixed an issue sorting search results that was making sorting very slow causing searches with large numbers of results to hang. 

* Issue **#2043** : Removed an artificial limit on the number of data points that will be returned to a dashboard visualisation. The UI code had been written to only request a maximum of 1000 data points which meant that some visualisations were missing expected data. It may be necessary to add some limitation to avoid the UI being overloaded but the limitation has been removed for now as it was not configurable and did not warn the user when the limit had been reached.

* Migrated new UI to use Swagger generated endpoints and types.

* Issue **#1414** : A User Id can no longer be changed once a user is created.

* Issue **#1862** : Email and name fields are no longer required when creating users.

* Issue **#1765** : Added confirmation dialog when deleting users and API keys.

* Issue **#2036** : Autologger now delegates exception handling.

* Issue **#2039** : Limit the amount of text data output by autologger.

* Issue **#2037** : Add config prop to ensure every REST call is logged

* Issue **#2038** : Allow autologger action to be modified (search and process)

* Issue **#2027** : Fix autologger update operation

* Issue **#1764** : The create API key page now loads users to select on open.

* Issue **#1766** : Removed comment from token.

* Issue **#1763** : Improved column sizes on API keys dialog.

* Issue **#1767** : Improved column sizes on account management dialog.

* Improve exception alerts in the UI.

* Issue **#2023** : Enable autologger to output multiple path or query parameters

* Issue **#2022** : Simplify consistent event logging with POJOs

* Issue **#2021** : Fix typo when autologger encounters class names ending in 'y'

* Issue **#2020** : Prevent autologger redacting boolean properties


## [v7.0-beta.80] - 2021-01-28

* Issue **#2018** : Fixed intermittent search issue that was sometimes causing search to complete too early without results.

* Fix dashboards not handling NUMERIC index fields.

* Fix bug in Negate expression function.

* Issue **#1995** : Add help info to the expression functions drop down menu.

* Issue **#1911** : Add a drop down menu for picking index fields in the expression editor.

* Issue **#2004** : Fix import of legacy v6 index so default volume group is assigned.

* Issue **#2017** : Fixed dashboard table filtering.

* Issue **#1946** : Removed unnecessary index shard state change error.


## [v7.0-beta.79] - 2021-01-26

* Issue **#2006** : Use UTC timezone when comparing date in repository folder name.

* Issue **#2006** : Use `ArrayList.size()` as a method, instead of a property in Gradle build.

* Issue **#2016** : Fixed StackOverflowException in document event log. 

* Issue **#2003** : Fixed some issues with LMDB search results.

* Issue **#2011** : Redacting obviously sensitive data in automatically generated logs.

* Introduce functionality to provide configurable, automatic logging for RESTful API calls.

* Add `search_results` dir to dockerfile.

* Fix NPE in StroomEventLoggingUtil.


## [v7.0-beta.78] - 2021-01-14

* Issue **#2000** : `RemoteSearchResultFactory.destroy()` is now performed as the processing user.

* Issue **#2000** : Fixed NPE affecting adding/removing columns on a dashboard table and changing column options like grouping and sorting.

* Issue **#2000** : Fixed dashboard table child result expansion.

* Issue **#2001** : Fixed intermittent test failure associated with byte buffers being used incorrectly with LMDB.

* Issue **#1997** : Fix missing _Format_ option on XSLT and TextConverter editors.

* Improved security for handling entity events.


## [v7.0-beta.77] - 2021-01-12

* Issue **#1867** : Cluster entity events are now sent to each node asynchronously to prevent delays caused by one or more slow/bad nodes.

* Issue **#1923** : Fixed an issue affecting sorting dashboard table values that have mixed data types. In addition you can now sort columns alphanumerically if the column format is set to text. 

* Issue **#1811** : Fixed issue where deleting or cutting/pasting text in a dashboard query editor was not marking the dashboard as dirty.

* Search results are now stored off-heap to reduce the chance of out of memory errors.

* Issue **#1911** : Add a drop down menu for picking index fields in the expression editor.

* Issue **#1990** : Change order of items in quick filter popup help.

* Change quick filter word boundary matching to handle a mix of delimited and canelCase, e.g. `stroom.prop.maxFileSize`.

* Issue **#1986** : Fix missing gutter warning/error icons in the stepper code editor.


## [v7.0-beta.76] - 2021-01-07

* No changes.


## [v7.0-beta.75] - 2021-01-06

* Issue **#1989** : Fix for dashboard tables that were only showing a total of 100 rows.

* Change event logging to use new fluent API.


## [v7.0-beta.74] - 2020-12-15

* No changes.


## [v7.0-beta.73] - 2020-12-15

* Change github tokens in travis build.


## [v7.0-beta.72] - 2020-12-15

* Issue **#1983** : Fix line number inconsistency in View Source when last char is a line break.

* Issue **#1971** : Fix 'no appender' errors when editing a Data volume.

* Issue **#1965** : Ignore gzipped data that has no uncompressed content.

* Issue **#1976** : Add an enabled check box and insert above button to retention rules list.

* Fix bug with retention rules impact summary when rows are identical.

* Replace two buttons with toggle button on retetion impact summary.

* Fix path for user event logs.

* Uplift send_to_stroom script to v3.0.

* Issue **#1978** : Fix Meta tab losing syntax highlighting when switching streams.

* Remove byte count in brackets on Info tab when size is below 1024 bytes.

* Fix help links on Jobs screen.

* Fix inability to select text on Info tab in Data viewer.

* Issue **#1963** : Fix data/source view progress bar showing blue when all data is visible.

* Issue **#1974** : Fix job screen only showing one job.

* Issue **#1970** : Fixed issue related to accidental execution of SearchDebugUtil outside of tests.

* Change reference data lookup request object to support string or epoch millis date.

* Add byte count to Info tab, make date values consistent.

* Fix problem of wrong charset being used.

* Fix syntax highlighting for Meta streams in Source view.

* Fix bug in PreviewInputStream read() method.

* Improve the way the YAML logger paths are modified on boot.

* Issue **#1964** : BGZIP files are now closed on exception.

* Changed default dashboard time zone to use UTC.

* Fixed SQL statistics upsert statements for MySQL 5.7.

* Issue **#1954** : Change code that sets ReceivedPath to try getting a value from DOCKER_HOST_(HOSTNAME|IP) env vars first.


## [v7.0-beta.71] - 2020-12-02

* Issue **#1957** : Fix invaldiation of the stat datasource caches on content import and other changes.

* Issue **#1960** : Fix the data preview display of empty streams.

* Moved content download to Java.

* All paths in the config YAML including logging config can now be made relative to the home dir.

* Issue **#1912** : Moved dashboard table conditional formatting logic to server.

* Fix missing favicon.

* Issue **#1808** : Fix bug with permission handling for Retention Policy feature.

* Issue **#1948** : Made UI report errors that occur during download.

* Issue **#1944** : You can now define a stroom home config property and all relative paths will become subpaths of this location. 

* Fix byte conversion bug with `read()` method in RASegmentInputStream.

* Add `viewType` and `displayType` args to `data(...)` dashboard expression.

* Fix task spinner appearing briefly on every poll and consumign a lot of CPU.

* Add _progress_ bar to Source Data view and Data Preview to show location in the file.

* Issue **#1678** : Fix data display in dashboard text pane.

* Issue **#1679** : Fix data display in dashboard text pane.

* Issue **#1777** : Fix sub stream tab selection when switching streams in data screen.

* Issue **#1647** : Right align numeric columns in data screen.

* Issue **#1872** : Fix display of source data when data has no line breaks.

* Add completion and snippets to dashboard expression builder.

* Issue **#1895** : Change dashboard field expression editor use the Ace editor like other edit screens.

* Replace stream Info icon on data screen with a sub-stream type tab.

* Add Source View tab available from Data Preview screen to show the unformatted source data.

* Fix highlighting while stepping single line data.

* Add completion and snippets to edit screens using the ACE editor.

* Add editor options to use Vim bindings, show invisble chracters, highlight current line, word wrap.

* Issue **#1949** : Fixed bug in download for streams from multiple feeds.


## [v7.0-beta.70] - 2020-11-16

* Issue **#1947** : Fixed NPE thrown when trying to unassign processing tasks by setting the assigned node to null.

* Issue **#1940** : Old searches are now terminated by the processing user.

* Issue **#1932** : Physical stream delete will no longer fail if a file or directory it wants to delete cannot be found, i.e. has been deleted by another external process.

* Fix log output counts for reference data.

* Add REST endpoint for purging reference data.

* Issue **#1938** : Fix missing ref loading errors/warnings, improve warning messages.


## [v7.0-beta.69] - 2020-11-10

* Improve handling of duplicates in reference data loads.

* Improve error messages for reference loading failures.

* Issue **#1936** : Fix reference data loaded not loading string values > 1000btyes.

* Improve PooledByteBufferOutputStream.

* Issue **#1807** : Remove need for Manage Nodes permission in order to list nodes (needed to manage volumes).

* Issue **#1806** : Remove need for Manage Nodes permission in order to list nodes (needed to manage tasks).

* Issue **#1925** : Fixed logging error that was happening on search.

* Issue **#1921** : Fixed problem with the dashboard text pane not migrating properly to the new special stream id and event id fields. 

* Issue **#1910** : Fixed issue preventing display of table data where a table had duplicate column names.

* Issue **#1919** : Fixed issue that was preventing dashboard tabs from being closed.

* Removed rxjava.

* Issue **#1919** : Dashboards now prevent tabs being closed from the close button if some nested tabs on the same pane are hidden.

* Issue **#1915** : Multiple statistic searches on a dashboard are now executed in parallel.

* Issue **#1915** : Fixed task context user identity for statistics searches.

* Issue **#1915** : Fixed task context for statistics searches.

* Merged external expression and query libraries into the source code and added Kryo serialisation to search results.

* Issue **#1910** : Duplicate fields in dashboard tables are now avoided by adding a numeric suffix to the field name when adding a duplicate.

* Issue **#1918** : Text presenter was losing track of stream and event id fields when settings were changed.

* Issue **#1906** : Added info about queue sizes to extraction task.

* Issue **#1906** : Made changes to allow early termination of searches if we have enough data.

* Issue **#1906** : Fixed node task nesting.

* Issue **#1906** : The maximum size of the stream event map is now configurable with the `stroom.search.extraction.maxStreamEventMapSize` property.

* Issue **#1906** : Improved the way search extractions events are grouped so we can extract more events per stream and therefore improve performance.

* Issue **#1907** : Fixed NPE.


## [v7.0-beta.68] - 2020-10-22

* Issue **#1733** : Support xsl:output options for XML output from pipeline (XMLWriter)

* Issue **#1893** : Change delimited string volume properties to lists of strings

* Issue **#1848** : Fix NPE when importing certain processor filters.

* Issue **#1894** : Improvements to search performance and fix for hanging searches.


## [v7.0-beta.67] - 2020-10-15

* Issue **#1901** : Create default (index) volume group if it is used prior to UI.

* Issue **#1900** : Fix inter-node task assignment, change how processing user equality is checked.

* Change dashboard field expression editor to be a bit wider and use a monospace font.

* Issue **#1887** : Fix searches hanging generally and specifically when streams have been deleted.

* Issue **#1877** : Change conditional formatting to support decimals.

* Change conditional formatting to set the available rule operators according to the format type of the column.

* Change conditional formatting to support date terms and date comparisons.

* Issue **#1885** : Fix annotations icon not being enabled on dashboard tables.

* Issue **#1883** : Code now deals with missing streams when performing search extraction.

* Issue **#1882** : Added capacity restriction to the stream event map used in search result extraction. The previous version was causing out of memory exceptions.

* Change names of hidden special table columns on dashboards to avoid name clashes.

* Make dashboard table settings popup bigger to accommodate the conditional formatting.

* Added logic to rename conditional formatting term fields on a column rename.

* Added logic to prevent renaming a column to an existing name.

* Issue **#1872** : Partially fixed to show the 1st 1k chars of the single line raw source. Full fix will come in v7.

* Issue **#1874** : Fixed dashboard tables not showing data if the stream id column is present.

* Issue **#1868** : Stop `Stream not found with id=nnn` errors during searching.

* Issue **#1864** : Added `*` wildcard to conditional formatting matches. 

* Issue **#1865** : Fixed NoSuchMethodError.

* Issue **#1854** : Changed search mechanism to poll for remote results to reduce the chances of hung searches.

* Uplift event-logging-schema content pack to v3.4.2.

* Uplift standard-pipelines content pack to v0.2.

* Uplift template-pipelines content pack to v0.3.

* Change the off-heap ref store to use xxHash for hashing its values.

* Change key widths used in ref data store. Existing stores will need to be deleted and re-generated.


## [v7.0-beta.66] - 2020-09-24

* Added code to authenticate against AWS ALB.


## [v7.0-beta.65] - 2020-09-24

* Added code to authenticate against AWS ALB.


## [v7.0-beta.64] - 2020-09-24

* Added code to authenticate against AWS ALB.


## [v7.0-beta.63] - 2020-09-22

* Added code to authenticate against AWS ALB.


## [v7.0-beta.62] - 2020-09-22

* Added code to authenticate against AWS ALB.


## [v7.0-beta.61] - 2020-09-22

* Added code to authenticate against AWS ALB.


## [v7.0-beta.60] - 2020-09-22

* Added code to authenticate against AWS ALB.


## [v7.0-beta.59] - 2020-09-22

* Added code to authenticate against AWS ALB.

* Changed default behaviour of `useDefaultOpenIdCredentials`.


## [v7.0-beta.58] - 2020-09-22

* Added code to authenticate against AWS ALB.


## [v7.0-beta.57] - 2020-09-18

* Failed build.


## [v7.0-beta.56] - 2020-09-18

* Added code to authenticate against AWS ALB.

* Remove requirement for Reference stream type in ref data API lookup requests.


## [v7.0-beta.55] - 2020-09-15

* Fix names in travis release plugin.


## [v7.0-beta.54] - 2020-09-15

* Rename release artefact `stroom-proxy-config.X.yml` to `stroom-proxy-app-config.X.yml`.


## [v7.0-beta.53] - 2020-09-15

* Change `prod.yml` and `proxy-prod.yml` to be templated so as to generate custom config for the zip and docker distributions.

* Add the docker config files to the release artefacts.

* Issue **#580** : Added conditional formatting options to dashboard tables.

* Add comments to `prod.yml`/`config.yml`.

* Change `reset_password` CLI command to also reset various locked/inactive type flags.

* Change stroom admin path from `admin` to `stroomAdmin` in the distribution.

* Fix `command not found` bug in distribution `start.sh`.

* Change `start.sh` to log pre-logback output to start.sh.log.

* Change logFormat to include time in `prod.yml` and `config.yml`.


## [v7.0-beta.52] - 2020-09-10

* Issue **#1850** : Add new command line commands `create_account`, `reset_password` and `manage_users` to enable the creation of accounts to bootstrap the application.

* Change `admin` to `stroomAdmin` in distribution shell scripts.


## [v7.0-beta.51] - 2020-09-09

* Added `formTokenRequest` property to OpenId config for use with AWS authentication. This forces the use of a form request when fetching tokens.

* Issue **#1824** : Fix for search hang when extraction is requested but no search pipeline is provided.

* Issue **#1083** : Added `any()`, `first()`, `last()`, `nth()`, `top()` and `bottom()` selection functions to select child values of grouped items.

* Issue **#1837** : Added `joining()` function to concatenate supplied fields in child rows.

* Issue **#1784** : Several functions were previously prevented from working on results from aggregate functions but are now applied regardless.

* Fix config file validation not working when hot loading config file changes.

* Change config file validation to be the first thing that happens on boot.

* Fix error when empty branches are in the config file.

* Add `pipeline.referenceData.getLmdbSystemLibraryPath` prop to support provided LMDB binary.

* Change extraction location of bundled LMDB binary to be the same as the store files.

* Change default value for `pipeline.referenceData.maxPutsBeforeCommit` to 0 (i.e. don't commit mid-load).


## [v7.0-beta.50] - 2020-09-07

* Add /api/refData/v1/lookup REST endpoint for doing ref data lookups.

* Issue **#1755** : Stepping now runs in a separate thread to prevent interruption of DW threads when trying to terminate stepping early.

* Issue **#1798** : Fixed REST serialisation issue that was preventing stepping XPath filters from being passed to the server.

* Issue **#1666** : Stepping now loads element documents that use name patterns.

* Issue **#1666** : Parsers now support name patterns for loading config documents. 

* Issue **#1835** : Fix error when viewing data as lowly user.

* Issue **#1836** : Fix Forbidden error when importing data.

* Issue **#1809** : Fix handling of import with no permissions except Import Configuration.

* Issue **#1657** : Remove INTERNAL_PROCESSING_USER from Users list in App Permissions screen.

* Issue **#1782** : Fix handling of empty NOT/AND/OR in stats queries and immprove the error handling for the remote data sources.

* Issue **#1781** : Fix SQL stats handling of NOT() with more than one term in the NOT.

* Issue **#1830** : Change quick filters on Annotations screen to use fuzzy filtering consistent with the rest of stroom. Disable the comment quick filter drop down if there are no standard comments configured. Remove the qualified fields from the quick filter tooltips.

* Issue **#1829** : Fix Annotations screen recording change history when clicking an empty title/subject.

* Issue **#1737** : Fix quick filter in users/groups popup.

* Issue **#1832** : Fix inability to add users/groups in the Document Permissions screen.


## [v7.0-beta.49] - 2020-09-02

* Fix accidental commit of broken code.


## [v7.0-beta.48] - 2020-09-02

* Fix duplicate call to bintray upload in travis script.


## [v7.0-beta.47] - 2020-09-02

* Issue **#1821** : Fix SQL Stat queries whose table doesn't use any datasource fields.

* Issue **#1694** : Fix UUID filtering in quick filters, now using `uuid:` field qualifier. Removed support for `#` prefix in Quick Filter and suggesters.

* Issue **#1699** : Add a docker managed volume for the ref data store.

* Add `pooledByteBufferCounts` to ref data config.

* Issue **#1700** : Stopped stepping happening on open.

* Uplift LMDB to v0.8.1.

* Changed implementaion of the byte buffer pool used in the ref data store to improve performance.

* Increase default value for ref data `maxPutsBeforeCommit` to improve load times.

* Fix instances of trace logging that are not using lambdas for complex args. This is particularly a problem in the ref data store code.

* Made stroom compatible with AWS authentication.

* Issue **#1707** : Fix reference data lookups picking the wrong effective stream.

* Issue **#1797** : Altered how search completion is recorded to try and prevent hanging. 

* Issue **#1762** : Fix for search jobs that do not terminate correctly.

* The build should now ensure GWT compilation only occurs after test has completed.

* Issue **#1790** : You can now provide `TYPE` as an optional HTTP header when sending data to Stroom. If provided this attribute is used to determine what data type to assign to the data being received. Data forwarding and aggregation also maintains this attribute and behaviour. 

* Issue **#1665** : Recognised meta types can now be specified in config and drop downs now allow selection in the pipeline editor.


## [v7.0-beta.46] - 2020-08-23

* Issue **#1702** : Fix namespace handling in XML reference data values.

* Issue **#1789** : Prevent dashboards without an extraction pipeline showing as "Missing" on dependency screen.

* Issue **#1803** : Fix `/api/export/v1` failing with NoSuchFileException.

* Issue **#1719** : Create rest endpoint to get rererence data store entries. Experimental feature at the moment.

* Issue **#1649** : Make the local reference data store searchable from the dashboard. Experimental feature at the moment.

* Issue **#1805** : Fix missing alert popup when document is saved but has been updated by another user/tab.

* Fix _No appender for stroom.docref.DocRef_ ERRORs in the log.


## [v7.0-beta.45] - 2020-08-14

* Issue **#1793** : Fixed Solr search query creation.

* Issue **#1791** : Fixed Solr connection test response.

* Update Gradle to v6.6

* Revert back to full build.


## [v7.0-beta.44] - 2020-08-14

* Reverted deploy changes until travis dpl v2 is stable.


## [v7.0-beta.43] - 2020-08-14

* Fixing release artefacts.


## [v7.0-beta.42] - 2020-08-13

* Issue **#1783** : Made change to prevent nodes called by the cluster from using localhost, 127.0.0.1 or the same URL as other nodes.

* Issue **#1706** : Terminating processing jobs early now writes appropriate termination errors to the processing info (error) stream and deletes other outputs.

* Issue **#1749** : Removed old benchmark job.


## [v7.0-beta.41] - 2020-08-12

* Issue **#1785** : Fix proxy not forwarding any data.

* Issue **#1675** : All dashboard table fields are now present in text pane settings even if they are hidden or special, e.g. internally added mandatory fields like StreamId and EventId. This change prevents the field settings from being altered incorrectly when these fields were not found.

* Issue **#1758** : Added file locations to meta details and improved tooltip layout.

* Issue **#1778** : Remove error streams following reprocessing when no new streams are created.

* Added support for time based expressions when searching for streams from UI. 

* Issue **#1760** : Support time based expressions for ProcessorTask data source

* Issue **#1761** : Allow processor id to be displayed when searching processor tasks data source.

* Issue **#1693** : Fix dependencies screen listing links to internal searchables as "missing".

* Issue **#1751** : Display correct UUID for "to" dependency in UI dependency screen.

* Issue **#1664** : Fix crash when all streams for pipeline are deleted.

* Issue **#1701** : Fix crash when alternative pipeline is selected/used for processing.

## [v7.0-beta.40] - 2020-07-27

* Issue **#1756** : Fix for IdEnrichmentFilter where is attempts to change attribute values that already exist.

* Issue **#1741** : Fix for search hanging issue.

* Issue **#1740** : `CombinedParser` now removes invalid XML 1.0 characters when `fixInvalidChars` is set and not XML 1.1.

* Add `readTimeout` property to `HTTPAppender` 

* Issue **#1747** : Nodes are now notified about changes to document permissions so that caches are cleared etc.

* Issue **#1752** : Meta info tooltips now show appropriate units for values.

* The `admin` account is now auto created if it doesn't exist.

* Issue **#1310** : Improved file cleanup between tests.

* Issue **#1533** : Improved meta data attribute value flushing to DB.

* Issue **#1634** : `FileSystemClean` will now only examine active data volumes.

* Issue **#1672** : Index shards are now only updated in the DB on flush when the document count or shard size changes.

* Issue **#1713** : Fixed issue where processor task start times were being displayed incorrectly.

* Issue **#1748** : Removed border from explorer quick filter.

* Issue **#1656** : Only managed jobs will now appear on the jobs page.

* Issue **#1669** : Changed the way next scheduled time is calculated based on current time.

* Issue **#1662** : Processor tasks and meta data sources now correctly show pipeline names in dashboard results.

* Issue **#1677** : Active tasks are now correctly filtered.

* Issue **#1718** : Added server task info for some tasks.

* Issue **#1731** : Fixed calendar date picker style that was broken by tooltip CSS changes.

* Issue **#1657** : `INTERNAL_PROCESSING_USER` is no longer visible in the UI.

* Issue **#1449** : You can now create users to associate permissions by clicking the create button in the `User Permissions` page.

* Issue **#1727** : Typo.

* Issue **#1501** : Multiple fixes for new UI.

* Issue **#1506** : Multiple fixes for new UI.

* Issue **#1561** : Multiple fixes for new UI.

* Issue **#1483** : Multiple fixes for new UI.

* Issue **#1525** : Multiple fixes for new UI.

* Issue **#1587** : Multiple fixes for new UI.

* Issue **#1526** : Multiple fixes for new UI.

* Issue **#1499** : Multiple fixes for new UI.

* Issue **#1481** : Multiple fixes for new UI.

* Issue **#1498** : Multiple fixes for new UI.

* Issue **#1660** : Multiple fixes for new UI.

* Issue **#1659** : Multiple fixes for new UI.

* Issue **#1725** : Fix Data Splitter onlyMatch using zero based instead of one based numbers.


## [v7.0-beta.39] - 2020-07-06

* Issue **#1716** : Prevent export of processor filters that are reprocess or deleted.

* Issue **#1638** : Suppress error when searching deleted streams.

* Issue **#1696** : Fix reprocessing from unfiltered meta data view.

* Issue **#1648** : Fix streams not being deleted following reprocessing.

* Issue **#1695** : Fix `Records` stream types not being identified correctly.

* Issue **#1668** : Fixed incorrect parameter count for XSLT `meta` function.

* Issue **#1619** : Fix delete stream summary.


## [v7.0-beta.38] - 2020-06-25

* Issue **#1670** : Stop _parse-uri_ XSLT function returning -1 for missing port numbers.

* Issue **#1673** : Increase limit for age spinner in retention rules to 9999.

* Issue **#1683** : Add `!` NOT operator to fuzzy match filtering.

* Add field searching to Activity quick filter.

* Add field searching to entity selection popups.

* Change entity selection popups to clear quick filter on show.

* Add column sorting and field searching to Properties screen.

* Add field searching to Explorer Tree quick filter.

* Add field searching to Properties quick filter.

* Add field searching to Server Tasks quick filter.

* Add field searching to dependencies quick filter.

* Improve info tooltip layouts.

* Issue **#1248** : Add quick filter to dependencies screen.

* Issue **#1650** : Use consistent blue colour.

* Issue **#1671** :Fix XSLT function `hex-to-oct`.

* Add `readTimeout` property to `HTTPAppender`.

* Issue **#1632** : SQL stats now compatible with MySQL 8 Group Replication

* Issue **#1650** : Use consistent blue colour.

* Issue **#1627** : Fix Up/Down buttons on Rule Set screen. Now keeps selection after use.

* Issue **#1277** : Fix Enable/Disable toggle button on Rule Set screen.


## [v7.0-beta.37] - 2020-06-15

* Add _Impact Summary_ tab to _Data Retention_ to show breakdown of counts of streams to be deleted.

* Add support for the `.` separator in the word boundary fuzzy matching.

* Change the fuzzy match filter to switch to a case sensitive wild-carded exact match when the input contains a `*`.

* Issue **#1640** : Fix server error when clicking disabled delete/info icon for deleted streams.

* Issue **#1639** : Default index volume group property changes.

* Issue **#1636** : Fix data retention deletion using wrong action for rules.

* Issue **#1280** : Fix creation of default index volumes.


## [v7.0-beta.36] - 2020-06-02

* Issue **#1621** : Fix NPE in proxy content syncing.

* Issue **#1462** : Stroom not working with MySQL 8.0 due to SQLException

* Issue **#1564** : Fix error in data retention section of stream info popup.

* Change data retention delete batching approach to use time ranges.

* Issue **#1611** : Change explorer tree filtering to also filter on an exact match of the entity's UUID.

* Add regex filtering with `/` prefix to fuzzy matching.

* Change word boundary matching to require a `?` prefix.


## [v7.0-beta.35] - 2020-05-28

* Issue **#1608** : Fixed NPE in UI data presenter.

* Issue **#1595** : Fixed names for imported items that already exist but are updated by import.

* Issue **#1603** : XSLT imports now error if more than one matching XSLT is found.

* Issue **#1604** : XSLT import resolution now accepts the use of UUIDs and DocRef strings.

* Issue **#1403** : Dashboard query download now retains expression parameters.

* Issue **#1514** : Fixed properties edit presenter issue.

* Issue **#1569** : Additional changes to improve the new `Data Delete` task that replaces the `File System Clean` task.

* Issue **#1565** : Stop data retention rules deleting all data.

* Add default data retention rule to the UI screen to make it clear what happens by default.

* Add fuzzy match filter to explorer tree.


## [v7.0-beta.34] - 2020-05-26

* Issue **#1569** : Removed recursive multi threading from file system clean as thread limit was being reached. 

* Issue **#1478** : Fixed data volume creation and other resource methods.

* Issue **#1594** : Now auto creates root explorer node on startup if it is missing.

* Issue **#1544** : Fixes for imported dashboards.

* Issue **#1586** : Fixed migration and initial population of standard meta type names.

* Issue **#1592** : Changed DB bit(1) columns to be tinyint(1) so that they show values correctly in the CLI.

* Issue **#1510** : Added logical delete for processor and processor filter to allow a user to force deletion without encountering a DB constraint. 

* Issue **#1557** : Process, reprocess, delete and download data functions now provide an impact summary before a user can proceed with the action.

* Issue **#1557** : The process data function in the data browser now provides the option to process or reprocess data. When selected a user can also choose: the priority of the process filters that will be created; to set the priority automatically based on previous filters; set the enabled state.

* Issue **#1557** : Reprocessing data no longer has a limitation on how many items can be reprocessed as it is now implemented by reprocess specific filters.

* Issue **#1585** : Fixed issue that was preventing viewing folders processors.

* Issue **#1557** : Added an impact summary to meta data actions such as delete, restore, process and download.

* Issue **#1593** : NPE copying empty expressions


## [v7.0-beta.33] - 2020-05-22

* Issue **#1588** : Fix processor filter import.

* Issue **#1566** : Fixed UI data restore behaviour.

* Make public port configurable


## [v7.0-beta.32] - 2020-05-19

* Issue **#1573** : Active tasks tab now only shows tasks related to the open feed.

* Issue **#1584** : Add @ApiParam to POST/PUT/DELETE endpoints so the request type appears in swagger-ui.

* Issue **#1581** : Change streamId to a path param in GET /api/data/v1.

* Issue **#1567** : Added error handling so the confirmation dialog continues to work even when there is a failure in a previous use.

* Issue **#1568** : Pipeline names should now be shown where needed in the UI.

* Issue **#1457** : Change field value suggester to use fuzzy matching.

* Issue **#1574** : Make feed suggestions return all feeds, not just ones with meta.

* Issue **#1544** : Imported dashboards from 6.1 now work.

* Issue **#1577** : Cluster node status is now updated when node settings are changed.

* Issue **#1396** : Completely changed DB migration and import/export compatibility code.

* Fix index creation stored procedure.

* Issue **#1508** : Tidy up property descriptions, change connection pool props to use Stroom Duration type.

* Issue **#473** : Fix value stats being ignored during in memory stat aggregation.

* Issue **#1141** : Make SQL stats aggregation delete unused stat keys at the end.


## [v7.0-beta.31] - 2020-05-12

* Issue **#1546** : Fixed opening and editing of data retention rules.

* Issue **#1494** : Scrollbars now have a white background unless used in a readonly text area.

* Issue **#1547** : Added pipeline names to processor task screens.

* Issue **#1543** : Prevent import/export of processor filters with id fields

* Issue **#1112** : You can now copy feeds along with other items and copies are named appropriately.

* Issue **#1112** : When copying a selection of several items, the dependencies between the items are altered in the resulting copies so that the copied items work together as a new set of content.

* Issue **#1112** : As part of fixing dependencies when copying items, the dependencies screen now works correctly and now also shows processor filters. 

* Issue **#1545** : Add property `enableDistributedJobsOnBootstrap` to enable/disable processing on first boot.


## [v7.0-beta.30] - 2020-05-06

* Issue **#1503** : Further fix for enabled/disabled expression items and dashboard tab visibility.

* Issue **#1511** : Data pages now show pipeline names rather than pipeline UUIDs.

* Issue **#1529** : Fix error when selecting datasource in new dashboard.

* Fix NPE in SystemInfoResource.get().

* Issue **#1527** : Fixed missing aud in API eky tokens.

* Add missing guice binding for SystemInfoResource.

* Make export add new line to the end of all files to adhere to POSIX standard.

* Issue **#1532** : Fixed index shard criteria in UI.

* Change SecurityFilter to return a 401 on authentication exceptions.

* Move some health checks into SystemInfoResource.

* Remove healthchecks from rest resources and servlets that never give an unhealthy result.

* Add error info to AppConfigMonitor health check.


## [v7.0-beta.29] - 2020-05-04

* Issue **#1496** : Fixed paging of processed data.

* Add stroom.statistics.internal.enabledStoreTypes and make internal stat processing respect it.

* Improve SQL stats shutdown processing so all in memory stats are flushed.

* Issue **#1521** : Dashboards with missing datasources break entirely.

* Issue **#1477** : Disable edit button on stream processor.

* Issue **#1497** : Fixed data list result paging.

* Issue **#1492** : Fixed data list result paging.

* Issue **#1513** : You can now view data in folders.

* Issue **#1500** : Fixed data delete/restore behaviour.

* Issue **#1515** : Fix proxyDir default when running in a stack.

* Issue **#1509** : Unable to update processor filter.

* Issue **#1495** : Speculative fix for missing swagger.json file in the fat jar.

* Issue **#1503** : Fixed Dashboard serialisation and JSON template.

* Issue **#1479** : Unable to set index volume limits.


## [v7.0-beta.28] - 2020-04-29

* Issue **#1489** : Reprocess streams feature failing.

* Issue **#1465** : Add default Open ID credentials to allow proxy to be able to authenticate out of the box.

* Issue **#1455** : Fix interactive search.

* Issue **#1471** : Pipeline name not shown on processors/filters in UI.

* Issue **#1491** : Download stream feature failing. 

* Issue **#1433** : StandardKafkaProducer failed when writing XML kafka payloads. 


## [v7.0-beta.27] - 2020-04-27

* Issue **#1417** : Allow processor filters to be exported with Pipelines. 

* Issue **#1480** : Index settings now shows index volume groups and allows selection. 

* Issue **#1450** : Further attempt to improve criteria filtering on data tab.

* Issue **#1467** : The cluster node state node uses NodeResource to determine active nodes.

* Issue **#1448** : The internal processing user now has a JWT and passes it when making calls to other nodes.


## [v7.0-beta.26] - 2020-04-22

* Fix gradle build for versioned builds


## [v7.0-beta.25] - 2020-04-22

* Assorted fixes to the new React UI pages.


## [v7.0-beta.24] - 2020-04-21

* Issue **#1450** : Stop data tabs showing all feeds.

* Issue **#1454** : Fix NPE in feed name suggestion box.

* Remove internal statistics from setup sample data.

* Fix issue of pipeline structure not showing when it contains a StatisticsFilter.

* Update auth flow for auth-into-stroom integration

* Issue **#1426** : Change /logout endpoint to /noauth/logout.

* Fix `Expecting a real user identity` errors on auto import of content packs.

* Increase wait timeout to 240s in `start.sh`.

* Issue **#1404** : Fixed issue with invalid XML character filter.

* Issue **#1413** : Attempt to fix search hanging issue.

* Issue **#1393** : The annotations data popup now formats content on load.

* Issue **#1399** : Removed error logging for expected exceptions in TaskExecutor.

* Issue **#1385** : File output param `streamId` now aliased to `sourceId` and `streamNo` is now aliased to `partNo` for consistency with new source tracking XSLT functions.

* Issue **#1392** : Downloading dashboard queries now provides the current query without the need to save the dashboard.

* Issue **#1427** : Change remote call to auth service to a local call.


## [v7.0-beta.23] - 2020-03-24

* Rename all legacy DB tables to `OLD_`.

* Issue **#1394** : Fix duplicate tables appearing in Monitoring -> Database Tables.

* Add NodeEndpointConfiguration. Change `node` table to hold the base endpoint.


## [v7.0-beta.22] - 2020-03-10

* Brought stroom-auth-service into stroom

* Issue **#563** : Kafka producer improvements - StandardKafkaProducer

* Issue **#1399** : Removed error logging for expected exceptions in TaskExecutor. 

* Fix missing $ in start.sh

* Issue **#1387** : Changed the way tasks are executed to reduce changes of unhandled execution errors.

* Issue **#1378** : Improved logging detail when processor filters fail.

* Issue **#1379** : Fixed issue where you couldn't open a processor filter if parts of the filter referenced deleted items.

* Issue **#1378** : Improved logging detail when processor filters fail.

* Issue **#1382** : Added `decode-url` and `encode-url` XSLT functions.

* Issue **#655** : Fixed SQL Stats queries ignoring the enabled state of the dashboard query terms.

* Issue **#1362** : Fixed issue where hiding dashboard annotation fields removed them.

* Issue **#1357** : Fixed dragging tabs in dashboard with hidden panes to create a new split.

* Issue **#1357** : Fixed dragging tabs in dashboard with hidden panes.

* Issue **#1368** : Fixed FindReplaceFilter as it wasn't working when used in conjunction with Data Splitter.

* Issue **#1361** : Changed the way headers are parsed for the HttpCall XSLT function.


## [v7.0-beta.21] - 2020-02-24

* Add null checks to DB migration.

* Add deletion of constraint `IDX_SHARD_FK_IDX_ID` to migration script.


## [v7.0-beta.20] - 2020-02-13

* Fix bug in `processor_task` migration script.


## [v7.0-beta.19] - 2020-02-10

* Fix bugs in DB migration scripts.


## [v7.0-beta.18] - 2020-02-05

* Re-locate index database migrations.

* Fix issues with migrating null audit columns.

* Improve output of TestYamlUtil.


## [v7.0-beta.17] - 2020-01-29

* Issue **#1355** : Fixed stepping from dashboard text pane.

* Issue **#1354** : Fixed double click to edit list items, e.g. properties.

* Issue **#1340** : Fixed issue with FindReplaceFilter where it failed in some cases when more than one filter was chained together.

* Issue **#1338** : You can now configure the max size of the map store cache.

* Issue **#1350** : Fixed scope of dictionaries when loaded in multiple XSLT pipeline steps.

* Issue **#1347** : Added SSL options to `http-call` XSLT method.

* Issue **#1352** : Fixed Hessian serialisation of user identities on tasks.

* Change docker image to allow us to pass in the dropwizard command to run, e.g. server|migrate.

* Stop MySQL outputing Note level warnings during migration about things that don't exist when we expect them not to.


## [v7.0-beta.13] - 2019-12-24

* Add `migrate` command line argument to run just the DB migrations.

* Updated API key to include audience and added client id and secret.

* Change `stroom.conf.sh` to also look for ip in `/sbin`

* Issue **#260** : You can now hide dashboard tabs.

* Issue **#1332** : The text pane can now be configured to show source data.

* Issue **#1311** : Improved source location tracking.


## [v7.0-beta.12] - 2019-12-04

* Change local.yml.sh to also look for ip in /sbin


## [v7.0-beta.11] - 2019-12-04

* Fix invalid SQL syntax in V07_00_00_012__Dictionary


## [v7.0-beta.10] - 2019-12-04

* Update auth api version

* Add clientId and clientSecret to config

* Update API keys (needed aud)

* Issue **#1338** : Added new config options to control the maximum size of some caches: `stroom.pipeline.parser.maxPoolSize`, `stroom.pipeline.schema.maxPoolSize`, `stroom.pipeline.schema.maxPoolSize`, `stroom.pipeline.xslt.maxPoolSize`, `stroom.entity.maxCacheSize`, `stroom.referenceData.mapStore.maxCacheSize`.

* Issue **#642** : Downloading query details now ignores hidden fields.

* Issue **#1337** : Fixed issue where downloading large numbers of search results in Excel format was exceeding maximum style count of 64000. 

* Issue **#1341** : Added XSRF protection to GWT RPC requests.

* Issue **#1335** : Made session cookie `Secure` and `HttpOnly`.

* Issue **#1334** : Fix 404 when accessing `/stroom/resourcestore/........`, i.e. fix Tools->Export.

* Issue **#1333** : Improved resilience against XSS attacks.

* Issue **#1330** : Allow configuration of `Content-Type` in HTTPAppender.

* Issue **#1327** : Improvements to annotations.

* Issue **#1328** : Increased size of data window and removed max size restrictions.

* Issue **#1324** : Improved logging and added SSL options for HTTPAppender.


## [v7.0-beta.9] - 2019-11-20

* Fix SSL connection failure on remote feed staus check.

* Remove ConfigServlet as the functionality is covered by ProxyConfigHealthCheck.

* Fix password masking in ProxyConfigHealthCheck.

* Change servlet path of ProxyStatusServlet from `/config` to `/status`.


## [v7.0-beta.8] - 2019-11-20

* Change precedence order for config properties. YAML > database > default. Change UI to show effective value. Add hot loading of YAML file changes.

* Issue **#1322** : Stroom now asks if you really want to leave site when stepping items are dirty. Also fixed `Save` and `Save All` menu items and dashboard param changes now correctly make a dashboard dirty.

* Issue **#1320** : Fixed formatting of XML where trailing spaces were being removed from content surrounded by start and end tags (data content) which should not happen. 

* Issue **#1321** : Make path relative in stroom distribution .zip.sha256 hash file.

* The auth service now supports the use of HTTPS without certificate verification and adds additional logging.

* Issue **gchq/stroom-auth#157** : Automatically refresh user's API key when it expires.

* Issue **#1243** : Dashboard visualisations now link with similar functions available to dashboard tables, e.g. `link()`, `dashboard()`, `annotation()`, `stepping()`, `data()`.

* Issue **#1316** : JSONParser now includes various parse options including handling comments.

* Issue **#48** : Added option to hide/show dashboard table columns.

* Issue **#1315** : Improved health check for missing API key.

* Updated stroom expression to v1.5.4 and added new field types.

* Issue **#1315** : Improved health check for missing API key.

* Issue **#1314** : Fixed NPE thrown when logging caused when viewing docs that can't be found.

* Issue **#1313** : Suggestion boxes now make suggestions immediately before the user even starts typing.

* Issue **#1043** : Added feature to allow floating point numbers to be indexed.

* Issue **#1312** : Dictionaries now change the entity name in the DB when renamed.

* Issue **#1312** : Fixed read only behaviour of dictionary settings UI.

* Issue **#1300** : Multiple changes to annotations.

* Issue **#1265** : Added `modulus()` function along with alias `mod()` and modulus operator `%`.

* Issue **#1300** : Added `annotation()` link creation function, `currentUser()` alias for `param('currentUser()')` and additional link creation functions for `data()` and `stepping()`.

* Issue **#67** : Table columns now display menu items on left click.

* Uplift stroom-query to v2.2.4 to add better diagnostic logging.

* Uplift Kafka client to v2.2.1.

* Issue **#1293** : Add more static file types to allow nginx/browser caching on.

* Issue **#1295** : Add authentication bypass for servlets such as /remoting, /status, /echo, etc.

* Issue **#1297** : The UI now supplies API tokens to the backend for resource calls.

* Issue **#1296** : Fixed NPE in StreamMapCreator caused when a stream can not be found.

## [v7.0-beta.7] - 2019-10-23

* Issue **#1288** : Streams now show the name of the pipeline used to create them even if the user doesn't have permission to see the pipeline.

* Issue **#1282** : Fixed issue where items were imported into the explorer even if not selected for import.

* Issue **#1291** : Fixed issue where empty dashboard table cells did not select table rows when clicked. 

* Issue **#1290** : Fixed issue where executor provider was not executing supplied runnable if parent task had terminated.

* Fix problem of missing fallback config in docker image.


## [v7.0-beta.6] - 2019-10-15

* Add default for stroom.security.authentication.durationToWarnBeforeExpiry

* Fix missing icons for Kafka Config and Rule Set.

* Fix Kafka Config entity serialisation.

* Issue **#1264** : Dashboards running in embedded mode will not always ask for the user to choose an activity if the users session has one set already.

* Issue **#1275** : Fixed permission filtering when showing related streams.

* Issue **#1274** : Fixed issue with batch search caused by Hibernate not returning pipeline details in stream processor filters.

* Issue **#1272** : Fixed saving query favourites.

* Issue **#1266** : Stroom will now lock the cluster before releasing owned tasks so it doesn't clash with other task related processes that lock the DB for long periods.

* Issue **#1264** : Added `embedded` mode for dashboards to hide dashboard chrome and save options.

* Issue **#1264** : Stroom no longer asks if you want to leave the web page if no content needs saving.

* Issue **#1263** : Fixed issues related to URL encoding/decoding with the `dashboard()` function.

* Issue **#1263** : Fixed issue where date expressions were being allowed without '+' or '-' signs to add or subtract durations.

* Add fallback config.yml file into the docker images for running outside of a stack.

* Issue **#1263** : Fixed issues related to URL encoding/decoding in dashboard expressions.

* Issue **#1262** : Improved behaviour of `+` when used for concatenation in dashboard expressions.

* Issue **#1259** : Fixed schema compliance when logging failed document update events.

* Issue **#1245** : Fixed various issues with session management and authentication.

* Issue **#1258** : Fixed issue affecting search expressions against keyword fields using dictionaries containing carriage returns.


## [v7.0-beta.5] - 2019-09-23

* Fixes to proxy


## [v7.0-beta.4] - 2019-09-16

* Fix stroom-proxy Dockerfile


## [v7.0-beta.3] - 2019-09-16

* Minor fixes, including an essential fix to config


## [v7.0-beta.2] - 2019-09-13

* Fix docker build


## [v7.0-beta.1] - 2019-09-11

* Issue **#1253** : Data retention policies containing just `AND` will now match everything.

* Issue **#1252** : Stream type suggestions no longer list internal types.

* Issue **#1218** : All stepping panes will now show line numbers automatically if there are indicators (errors, warnings etc) that need to be displayed.  

* Issue **#1254** : Added option to allow non Java escaped find and replacement text to be used in `FindReplaceFilter`. 

* Issue **#1250** : Fixed logging description for reading and writing documents.

* Issue **#1251** : Copy permissions from a parent now shows changes prior to the user clicking ok.

* Issue **#758** : You no longer need the `Manage Processors` privilege to call `stroom:meta('Pipeline')` in XSLT.

* Issue **#1256** : Fix error caused when logging data source name when downloading search results.

* Issue **#399** : Fix for error message when stepping that said user needed `read` permission on parent pipeline and not just `use`.

* Issue **#1242** : Fix for pipeline corruption caused when moving elements back to inherited parents.

* Issue **#1244** : Updated Dropwizard to version 1.3.14 to fix session based memory leak.

* Issue **#1246** : Removed elastic search document type, menu items and filter.

* Issue **#1247** : Added XSLT functions (`source`, `sourceId`, `partNo`, `recordNo`, `lineFrom`, `colFrom`, `lineTo`, `colTo`) to determine the current source location so it can be embedded in a cooked event. Events containing raw source location info can be made into links in dashboard tables or the text pane so that a user can see raw source data or jump directly to stepping that raw record.

* Add data retention feature and index optimisation to Solr indexes.

* Initial support for Solr indexing and search.

* Issue **#1244** : Updated Dropwizard to version 1.3.14 to fix session based memory leak.

* Issue **#1246** : Removed elastic search document type, menu items and filter.

* Issue **#1214** : Fixed issue where the max results setting in dashboard tables was not always being obeyed. Also fixed some dashboard table result page size issues.

* Issue **#1238** : During proxy clean task we no longer show a failed attempt to delete an empty directory as an error as this condition is expected.

* Issue **#1237** : Fixed issue where explorer model requests were failing outside of user sessions, e.g. when we want to find folder descendants for processing.

* Issue **#1230** : Fix test.

* Issue **#1230** : Search expressions no longer have the `contains` condition. 

* Issue **#1220** : Fixed attempt to open newly created index shards as if they were old existing shards.

* Issue **#1232** : Fixed handling of enter key on pipeline element editor dialog.

* Issue **#1229** : Fixed issue where users needed `Read` permission on an index instead of just `Use` permission to search it.

* Issue **#1207** : Removed task id from meta to reduce DB size and complexity especially given the fact tasks are transient. Superseded output is now found by querying the processor task service when new output is written rather than using task ids on meta.

* Uplift HBase to 2.1.5 and refactor code accordingly

* Uplift Kafka to 2.1.1 and refactor code accordingly

* Uplift Curator to 4.2.0

* Issue **#1143** : Added mechanism to inject dashboard parameters into expressions using the `param` and `params` functions so that dashboard parameters can be echoed by expressions to create dashboard links.

* Issue **#1205** : Change proxy repo clean to not delete configured rootRepoDir.

* Issue **#1204** : Fix ProxySecurityFilter to use correct API key on feedStatus requests.

* Issue **#1211** : Added a quick filter to the server tasks page.

* Issue **#1206** : Fixed sorting active tasks when clicking column header.

* Issue **#1201** : Fixed dependencies.

* Issue **#1201** : Fixed tests.

* Issue **#1201** : Document permission changes now mutate the user document permissions cache rather than clearing it.

* Issue **#1153** : Changed security context to be a Spring singleton to improve explorer performance.

* Issue **#1202** : Fixed NumberFormatException in StreamAttributeMapUtil.

* Issue **#1203** : Fixed event logging detail for dictionaries.

* Issue **#1197** : Restored Save As functionality.

* Issue **#1199** : The index fields page now copes with more than 100 index fields.

* Issue **#1200** : Removed blocking queue that was causing search to hang when full.

* Issue **#1198** : Filtering by empty folders now works correctly.

* Comment out rollCron in proxy-prod.yml

* Change swagger UI at gchq.github.io/stroom to work off 6.0 branch

* Issue **#1195** : Fixed issue where combination of quick filter and type filter were not displaying explorer items correctly.

* Issue **#1153** : Changed the way document permissions are retrieved and cached to improve explorer performance.

* Issue **#1196** : Added code to resolve data source names from doc refs if the name is missing when logging.

* Issue **#1165** : Fixed corruption of pipeline structure when adding items to Source.

* Issue **#1193** : Added optional validation to activities.

* Change default config for proxy repositoryFormat to "${executionUuid}/${year}-${month}-${day}/${feed}/${pathId}/${id}"

* Issue **#1194** : Fixed NPE in FindTaskProgressCriteria.

* Issue **#1191** : SQL statistics search tasks now show appropriate information in the server tasks pane.

* Issue **#1192** : Executor provider tasks now run as the current user.

* Issue **#1190** : Copied indexes now retain associated index volumes.

* Issue **#1177** : Data retention now works with is doc refs.

* Issue **#1160** : Proxy repositories now only roll if all output streams for a repository are closed. Proxy repositories also only calculate the current max id if the `executionUuid` repo format param is not used.

* Issue **#1186** : Volume status is now refreshed every 5 minutes.

* Fix incorrect default keystore in proxy config yaml.

* Rename environment variables in proxy config yaml.

* Issue **#1170** : The UI should now treat the `None` tree node as a null selection.

* Issue **#1184** : Remove dropwizard yaml files from docker images.

* Issue **#1181** : Remove dropwizard config yaml from the docker images.

* Issue **#1152** : You can now control the maximum number of files that are fragmented prior to proxy aggregation with `stroom.maxFileScan`.

* Issue **#1182** : Fixed use of `in folder` for data retention and receipt policies.

* Updated to allow stacks to be built at this version.

* Issue **#1154** : Search now terminates during result creation if it is asked to do so.

* Issue **#1167** : Fix for proxy to deal with lack of explorer folder based collections.

* Issue **#1172** : Fixed logging detail for viewing docs.

* Issue **#1166** : Fixed issue where users with only read permission could not copy items.

* Issue **#1174** : Reduced hits on the document permission cache.

* Issue **#1168** : Statistics searches now work when user only has `Use` permission.

* Issue **#1170** : Extra validation to check valid feed provided for stream appender.

* Issue **#1174** : The size of the document permissions cache is now configurable via the `stroom.security.documentPermissions.maxCacheSize` property.

* Issue **#1176** : Created index on document permissions to improve performance.

* Issue **#1175** : Dropping unnecessary index `explorerTreePath_descendant_idx`.

* Issue **#747** : XSLT can now reference dictionaries by UUID.

* Issue **#1167** : Use of folders to include child feeds and pipelines is now supported.

* Issue **#1153** : The explorer tree is now built with fewer DB queries.

* Issue **#1163** : Added indexes to the DB to improve explorer performance.

* Issue **#1153** : The explorer tree now only rebuilds synchronously for users who alter the tree, if has never been built or is very old. All other rebuilds of the explorer tree required to keep it fresh will happen asynchronously.

* Issue **#1162** : Proxy aggregation will no longer recurse parts directories when creating parts.

* Issue **#1157** : Migration now adds dummy feeds etc to processor filters if the original doc can't be found. This will prevent filters from matching more items than they should if migration fails to map feeds etc because they can't be found.

* Issue **#1162** : Remove invalid CopyOption in move() call.

* Issue **#1159** : Fix NPE in rolling appenders with no frequency value.

* Issue **#1160** : Proxy repositories will no longer scan contents on open if they are set to be read only.

* Issue **#1162** : Added buffering etc to improve the performance of proxy aggregation.

* Issue **#1156** : Added code to reduce unlikely chance of NPE or uncontrolled processing in the event of a null or empty processing filter.

* Issue **#1149** : Changed the way EntryIdSet is unmarshalled so jaxb can now use the getter to add items to a collection.

* Ignore broken junit test that cannot work as it stands

* Fix NPE in DictionaryStoreImpl.findByName().

* Issue **#1146** : Added `encodeUrl()`, `decodeUrl()` and `dashboard()` functions to dashboard tables to make dashboard linking easier. The `link()` function now automatically encodes/decodes each param so that parameters do not break the link format, e.g. `[Click Here](http://www.somehost.com/somepath){dialog|Dialog Title}`.

* Issue **#1144** : Changed StreamRange to account for inclusive stream id ranges in v6.0 that was causing an issue with file system maintenance.

* Mask passwords on the proxy admin page.

* Add exception to wrapped exception in the feedStatus service.

* Issue **#1140** : Add health check for proxy feed status url.

* Issue **#1138** : Stroom proxy now deletes empty repository directories based on creation time and depth first so that pruning empty directories is quicker and generally more successful.

* Issue **#1137** : Change proxy remote url health check to accept a 406 code as the feed will not be specified.

* Issue **#1135** : Data retention policies are now migrated to use `Type` and not `Stream Type`.

* Issue **#1136** : Remove recursive chown from stroom and proxy docker entrypoint scripts.


## [v7.0-alpha.5] - 2019-06-12

* Fix YAML substitution.


## [v7.0-alpha.4] - 2019-06-11

* Update API paths


## [v7.0-alpha.3] - 2019-05-10

* Fix config


## [v7.0-alpha.2] - 2019-05-10

* Fix config

* Issue **#1134** : Proxy now requires feed name to always be supplied.

* Expose proxy api key in yaml config via SYNC_API_KEY

* Issue **#1130** : Change `start.sh` so it works when realpath is not installed.

* Issue **#1129** : Fixed stream download from the UI.

* Issue **#1119** : StreamDumpTool will now dump data to zip files containing all data and associated meta and context data. This now behaves the same way as downloading data from the UI and can be used as an input to proxy aggregation or uploaded manually.


## [v7.0-alpha.1] - 2019-04-23

* Fix config issue

* Fixed NPE created when using empty config sections.

* Issue **#1122** : Fixed hessian communication between stroom and stroom proxy used to establish feed receive status. Added restful endpoints for feed status to stroom and stroom proxy. Proxy will now be able to request feed status from upstream stroom or stroom proxy instances.

* Fixed incompatibility issues with MySQL 5.7 and 8.0.

* Added debug to help diagnose search failures

* Issue **#382** : Large zip files are now broken apart prior to proxy aggregation.

* Change start script to use absolute paths for jar, config and logs to distinguish stroom and proxy instances.

* Issue **#1116** : Better implementation of proxy aggregation.

* Issue **#1116** : Changed the way tasks are executed to ensure thread pools expand to the maximum number of threads specified rather than just queueing all tasks and only providing core threads.

* Remove full path from file in sha256 hash file release artifact.

* Issue **#1115** : Add missing super.startProcessing to AbstractKafkaProducerFilter.

* Improve exception handling and logging in RemoteDataSourceProvider. Now the full url is included in dashboard connection errors.

* Change Travis build to generate sha256 hashes for release zip/jars.

* Uplift the visualisations content pack to v3.2.1

* Issue **#1100** : Fix incorrect sort direction being sent to visualisations.

* Add guard against race condition

* Add migration script to remove property `stroom.node.status.heapHistogram.jMapExecutable`.

* Uplift base docker image to openjdk:8u191-jdk-alpine3.9, reverting back to JDK for access to diagnostic tools.

* Issue **#1084** : Change heap histogram statistics to java MBean approach rather than jmap binary. Remove stroom.node.status.heapHistogram.jMapExecutable property.

* Improve resource for setting user's status

* Issue **#1079** : Improved the logging of permission errors encountered during stream processing

* Issue **#1058** : Added property `stroom.pipeline.parser.secureProcessing` to enable/disable the XML secure processing feature.

* Issue **#1062** : Add env var for UI path

* Uplift distribution visualisation content pack to v3.1.0

* Add transform_user_extract.py, for pre-6.0 to 6.0 user migration

* Issue **#1059** : Fix guice errors on stroom-proxy startup.

* Issue **#1010** : Improve distribution start/stop/etc scripts by adding monochrome switch and background log tailing.

* Issue **#1053** : Add API to disabled authorisation users

* Issue **#1042** : Improve error message for an ApiException when requesting a user's token.

* Issue **#1050** : Prevent creation of permission entries if key already exists.

* Issue **#1015** : Add sortDirections[] and keySortDirection to visualisation data object to fix sorting in the visualisations.

* Issue **#1019** : Fix visualisations settings dialog so you can un-set text and list controls.

* Issue **#1041** : Add a healthcheck to Stroom to alert for API key expiry

* Issue **#1040** : Fix for visualisations that do not require nested data.

* Issue **#1036** : Fix for scrollbar position on explorer popup windows.

* Issue **#1037** : Updated `moment.js` for parsing/formatting dates and times.

* Issue **#1021** : Dashboard links now allow `{}` characters to be used without URL encoding.

* Issue **#1018** : Added Health Checks for the external connectors that are registered via plugins

* Issue **#1025** : Fixed ACE editor resize issue where horizontal scroll bar was not always correctly shown.

* Issue **#1025** : Updated ACE editor to v1.4.2.

* Issue **#1022** : Added `Contains` condition to all search expression fields so that regex terms can be used.

* Issue **#1024** : Superseded output helper no longer expects initialisation in all cases.

* Issue **#1021** : Multiple changes to improve vis, dashboard and external linking in Stroom.

* Issue **#1019** : Fix visualisations settings dialog so you can un-set text and list controls.

* Issue **#986** : Fix direct dashboard links.

* Issue **#1006** : Added Exception Mapper for PermissionExceptions to return HTTP FORBIDDEN.

* Issue **#1012** : Fix for NPE caused when checking if an output is superseded.

* Issue **#1011** : Old UI versions running in browsers often cause Stroom to throw an NPE as it can't find the appropriate GWT serialisation policy. Stroom will no longer throw an NPE but will report an `IncompatibleRemoteServiceException` instead. This is the default GWT behaviour.

* Issue **#1007** : Max visualisation results are now limited by default to the maximum number of results defined for the first level of the parent table. This can be further limited by settings in the visualisation.

* Issue **#1004** : Table cells now support multiple links.

* Issue **#1001** : Changed link types to `tab`, `dialog`, `dashboard`, `browser`.

* Issue **#1001** : Added dashboard link option to link to a dashboard from within a vis, e.g. `stroomLink(d.name, 'type=Dashboard&uuid=<TARGET_DASHBOARD_UUID>&params=userId%3D' + d.name, 'DASHBOARD')`.

* Issue **#1001** : Added dashboard link option to link to a dashboard using the `DASHBOARD` target name, e.g. `link(${UserId}, concat('type=Dashboard&uuid=<TARGET_DASHBOARD_UUID>', ${UserId}), '', 'DASHBOARD')`.

* Issue **#1002** : Popup dialogs shown when clicking dashboard hyperlinks are now resizable.

* Issue **#993** : Moving documents in the explorer no longer affects items that are being edited as they are not updated in the process.

* Issue **#996** : Updated functions in dashboard function picker.

* Issue **#981** : Fixed dashboard deletion

* Issue **#989** : Upgraded stroom-expression to v1.4.13 to add new dashboard `link` function.

* Issue **#988** : Changed `generate-url` XSLT function to `link` so it matches the dashboard expression. Changed the parameters to create 4 variants of the function to make creation of simple links easier.

* Issue **#980** : Fix for NPE when fetching dependencies for scripts.

* Issue **#978** : Re-ordering the fields in stream data source

* Issue **gchq/stroom-content#31** : Uplift stroom-logs content pack to v2.0-alpha.5.

* Issue **#982** : Stop proxy trying to health check the content syncing if it isn't enabled.

* Change error logging in ContentSyncService to log stack trace

* Uplift send_to_stroom.sh in the distribution to v2.0

* Issue **#973** : Export servlet changed to a Resource API, added permission check, improved error responses.

* Issue **#969** : The code now suppresses errors for index shards being locked for writing as it is expected. We now lock shards using maps rather than the file system as it is more reliable between restarts.

* Issue **#941** : Internal Meta Stats are now being written

* Issue **#970** : Add stream type of `Records` for translated stroom app events.

* Issue **#966** : Proxy was always reporting zero bytes for the request content in the receive log.

* Issue **#938** : Fixed an NPE in authentication session state.

* Change the proxy yaml configuration for the stack to add `remotedn` and `remotecertexpiry` headers to the receive log

* Change logback archived logs to be gzip compressed for stroom and proxy

* Uplift stroom-logs content pack to v2.0-alpha.3

* Uplift send_to_stroom script to v1.8.1

* Issue **#324** : Changed XML serialisation so that forbidden XML characters U+FFFE and U+FFFF are not written. Note that these characters are not even allowed as character references so they are ignored entirely.

* Issue **#945** : More changes to fix some visualisations only showing 10 data points.

* Issue **#945** : Visualisations now show an unlimited number of data points unless constrained by their parent table or their own maximum value setting.

* Issue **#948** : Catching Spring initialisation runtime errors and ensuring they are logged.

* Add `set_log_levels.sh` script to the distribution

* Uplift visualisations content pack to v3.0.6 in the gradle build

* Issue **#952** : Remote data sources now execute calls within the context of the user for the active query. As a result all running search `destroy()` calls will now be made as the same user that initiated the search.

* Issue **#566** : Info and warning icons are now displayed in stepping screen when needed.

* Issue **#923** : Dashboard queries will now terminate if there are no index shards to search.

* Issue **#959** : Remove Material UI from Login and from password management pages

* Issue **#933** : Add health check for password resets

* Issue **#929** : Add more comprehensive password validation

* Issue **#876** : Fix password reset issues

* Issue **#768** : Preventing deletion of /store in empty volumes

* Issue **#939** : Including Subject DN in receive.log

* Issue **#940** : Capturing User DN and cert expiry on DW terminated SSL

* Issue **#744** : Improved reporting of error when running query with no search extraction pipeline

* Issue **#134** : Copy permissions from parent button

* Issue **#688** : Cascading permissions when moving/copying folder into a destination

* Issue **#788** : Adding DocRef and IsDocRef to stroom query to allow doc ref related filtering. Migration of stream filters uses this.

* Issue **#936** : Add conversion of header `X-SSL-Client-V-End` into `RemoteCertExpiry`, translating date format in the process.

* Issue **#953** : Fixed NPE.

* Issue **#947** : Fixed issue where data retention policy contains incorrect field names.

* Remove Material UI from the Users and API Keys pages

* Add content packs to stroom distribution

* Change distribution to use send_to_stroom.sh v1.7

* Updated stroom expression to v1.4.12 to improve handling or errors values and add new type checking functions `isBoolean()`, `isDouble()`, `isError()`, `isInteger()`, `isLong()`, `isNull()`, `isNumber()`, `isString()`, `isValue()`. Testing equality of null with `x=null()` is no longer valid and must be replaced with `isNull(x)`.

* Issue **#920** : Fix error handling for sql stats queries

* Remove log sending cron process from docker images (now handled by stroom-log-sender).

* Issue **#924** : The `FindReplaceFilter` now records the location of errors.

* Issue **#939** : Added `remotedn` to default list of keys to include in `receive.log`.

* Add git_tag and git_commit labels to docker images

* Uplift stroom-logs content pack in docker image to` v2.0-alpha.2`

* Stop truncation of `logger` in logback console logs

* Issue **#921** : Renaming open documents now correctly changes their tab name. Documents that are being edited now prevent the rename operation until they are saved.

* Issue **#922** : The explorer now changes the selection on a right click if the item clicked is not already selected (could be part of a multi select).

* Issue **#903** : Feed names can now contain wildcard characters when filtering in the data browser.

* Add API to allow creation of an internal Stroom user.

* Fix logger configuration for SqlExceptionHelper

* Add template-pipelines and standard-pipelines content packs to docker image

* Issue **#904** : The UI now shows dictionary names in expressions without the need to enter edit mode.

* Updated ACE editor to v1.4.1.

* Add colours to console logs in docker.

* Issue **#869** : Delete will now properly delete all descendant nodes and documents when deleting folders but will not delete items from the tree if they cannot be deleted, e.g. feeds that have associated data.

* Issue **#916** : You can no longer export empty folders or import nothing.

* Issue **#911** : Changes to feeds and pipelines no longer clear data browsing filters.

* Issue **#907** : Default volumes are now created as soon as they are needed.

* Issue **#910** : Changes to index settings in the UI now register as changes and enable save.

* Issue **#913** : Improve FindReplaceFilter to cope with more complex conditions.

* Change log level for SqlExceptionHelper to OFF, to stop expected exceptions from polluting the logs

* Fix invalid requestLog logFormat in proxy configuration

* Stop service discovery health checks being registered if stroom.serviceDiscovery.enabled=false

* Add fixed version of send_to_stroom.sh to release distribution

* Uplift docker base image for stroom & proxy to openjdk:8u181-jdk-alpine3.8

* Add a health check for getting a public key from the authentication service.

* Issue **#897** : Import no longer attempts to rename or move existing items but will still update content.

* Issue **#902** : Improved the XSLT `format-date` function to better cope with week based dates and to default values to the stream time where year etc are omitted.

* Issue **#905** : Popup resize and move operations are now constrained to ensure that a popup cannot be dragged off screen or resized to be bigger than the current browser window size.

* Issue **#898** : Improved the way many read only aspects of the UI behave.

* Issue **#894** : The system now generates and displays errors to the user when you attempt to copy a feed.

* Issue **#896** : Extended folder `create` permissions are now correctly cached.

* Issue **#893** : You can now manage volumes without the `Manage Nodes` permission.

* Issue **#892** : The volume editor now waits for the node list to be loaded before opening.

* Issue **#889** : Index field editing in the UI now works correctly.

* Issue **#891** : `StreamAppender` now keeps track of it's own record write count and no longer makes use of any other write counting pipeline element.

* Issue **#885** : Improved the way import works to ensure updates to entities are at least attempted when creating an import confirmation.

* Issue **#892** : Changed `Ok` to `OK`.

* Issue **#883** : Output streams are now immediately unlocked as soon as they are closed.

* Removed unnecessary OR operator that was being inserted into expressions where only a single child term was being used. This happened when reprocessing single streams.

* Issue **#882** : Splitting aggregated streams now works when using `FindReplaceFilter`. This functionality was previously broken because various reader elements were not passing the `endStream` event on.

* Issue **#881** : The find and replace strings specified for the `FindReplaceFilter` are now treated as unescaped Java strings and now support new line characters etc.

* Issue **#880** : Increased the maximum value a numeric pipeline property can be set to via the UI to 10000000.

* Issue **#888** : The dependencies listing now copes with external dependencies failing to provide data due to authentication issues.

* Issue **#890** : Dictionaries now show the words tab by default.

* Add admin healthchecks to stroom-proxy

* Add stroom-proxy docker image

* Refactor stroom docker images to reduce image size

* Add enabled flag to storing, forwarding and synching in stroom-proxy configuration

* Issue **#884** : Added extra fonts to stroom docker image to fix bug downloading xls search results.

* Issue **#879** : Fixed bug where reprocess and delete did not work if no stream status was set in the filter.

* Issue **#878** : Changed the appearance of stream filter fields to be more user friendly, e.g. `feedName` is now `Feed` etc.

* Issue **#809** : Changed default job frequency for `Stream Attributes Retention` and `Stream Task Retention` to `1d` (one day).

* Issue **#813** : Turned on secure processing feature for XML parsers and XML transformers so that external entities are not resolved. This prevents DoS attacks and gaining unauthorised access to the local machine.

* Issue **#871** : Fix for OptimisticLockException when processing streams.

* Issue **#872** : The parser cache is now automatically cleared when a schema changes as this can affect the way a data splitter parser is created.

* Add a health check for getting a public key from the authentication service.

* Issue **#897** : Import no longer attempts to rename or move existing items but will still update content.

* Issue **#902** : Improved the XSLT `format-date` function to better cope with week based dates and to default values to the stream time where year etc are omitted.

* Issue **#905** : Popup resize and move operations are now constrained to ensure that a popup cannot be dragged off screen or resized to be bigger than the current browser window size.

* Issue **#898** : Improved the way many read only aspects of the UI behave.

* Issue **#894** : The system now generates and displays errors to the user when you attempt to copy a feed.

* Issue **#896** : Extended folder `create` permissions are now correctly cached.

* Issue **#893** : You can now manage volumes without the `Manage Nodes` permission.

* Issue **#892** : The volume editor now waits for the node list to be loaded before opening.

* Issue **#889** : Index field editing in the UI now works correctly.

* Issue **#891** : `StreamAppender` now keeps track of it's own record write count and no longer makes use of any other write counting pipeline element.

* Issue **#885** : Improved the way import works to ensure updates to entities are at least attempted when creating an import confirmation.

* Issue **#892** : Changed `Ok` to `OK`.

* Issue **#883** : Output streams are now immediately unlocked as soon as they are closed.

* Removed unnecessary OR operator that was being inserted into expressions where only a single child term was being used. This happened when reprocessing single streams.

* Issue **#882** : Splitting aggregated streams now works when using `FindReplaceFilter`. This functionality was previously broken because various reader elements were not passing the `endStream` event on.

* Issue **#881** : The find and replace strings specified for the `FindReplaceFilter` are now treated as unescaped Java strings and now support new line characters etc.

* Issue **#880** : Increased the maximum value a numeric pipeline property can be set to via the UI to 10000000.

* Issue **#888** : The dependencies listing now copes with external dependencies failing to provide data due to authentication issues.

* Issue **#890** : Dictionaries now show the words tab by default.

* Add admin healthchecks to stroom-proxy

* Add stroom-proxy docker image

* Refactor stroom docker images to reduce image size

* Add enabled flag to storing, forwarding and synching in stroom-proxy configuration

* Issue **#884** : Added extra fonts to stroom docker image to fix bug downloading xls search results.

* Issue **#879** : Fixed bug where reprocess and delete did not work if no stream status was set in the filter.

* Issue **#878** : Changed the appearance of stream filter fields to be more user friendly, e.g. `feedName` is now `Feed` etc.

* Issue **#809** : Changed default job frequency for `Stream Attributes Retention` and `Stream Task Retention` to `1d` (one day).

* Issue **#813** : Turned on secure processing feature for XML parsers and XML transformers so that external entities are not resolved. This prevents DoS attacks and gaining unauthorised access to the local machine.

* Issue **#871** : Fix for OptimisticLockException when processing streams.

* Issue **#872** : The parser cache is now automatically cleared when a schema changes as this can affect the way a data splitter parser is created.

* Issue **#865** : Made `stroom.conf` location relative to YAML file when `externalConfig` YAML property is set.

* Issue **#867** : Added an option `showReplacementCount` to the find replace filter to choose whether to report total replacements on process completion.

* Issue **#867** : Find replace filter now creates an error if an invalid regex is used.

* Issue **#855** : Further fixes for stepping data that contains a BOM.

* Changed selected default tab for pipelines to be `Data`.

* Issue **#860** : Fixed issue where stepping failed when using any sort of input filter or reader before the parser.

* Issue **#867** : Added an option `showReplacementCount` to the find replace filter to choose whether to report total replacements on process completion.

* Improved Stroom instance management scripts

* Add contentPack import

* Fix typo in Dockerfile

* Issue **#859** : Change application startup to keep retrying when establishing a DB connection except for certain connection errors like access denied.

* Issue **#730** : The `System` folder now displays data and processors. This is a bug fix related to changing the default initial page for some document types.

* Issue **#854** : The activity screen no longer shows a permission error when shown to non admin users.

* Issue **#853** : The activity chooser will no longer display on startup if activity tracking is not enabled.

* Issue **#855** : Fixed stepping data that contains a BOM.

* Change base docker image to openjdk:8u171-jdk-alpine

* Improved loading of activity list prior to showing the chooser dialog.

* Issue **#852** : Fix for more required permissions when logging other 'find' events.

* Issue **#730** : Changed the default initial page for some document types.

* Issue **#852** : Fix for required permission when logging 'find' events.

* Changed the way the root pane loads so that error popups that appear when the main page is loading are not hidden.

* Issue **#851** : Added additional type info to type id when logging events.

* Issue **#848** : Fixed various issues related to stream processor filter editor.

* Issue **#815** : `stroom.pageTitle` property changed to `stroom.htmlTitle`.

* Issue **#732** : Added `host-address` and `host-name` XSLT functions.

* Issue **#338** : Added `splitAggregatedStreams` property to `StreamAppender`, `FileAppender` and `HDFSFileAppender` so that aggregated streams can be split into separate streams on output.

* Issue **#338** : Added `streamNo` path replacement variable for files to record the stream number within an aggregate.

* Added tests and fixed sorting of server tasks.

* Improved the way text input and output is buffered and recorded when stepping.

* The find and replace filter now resets the match count in between nested streams so that each stream is treated the same way, i.e. it can have the same number of text replacements.

* Added multiple fixes and improvements to the find and replace filter including limited support of input/output recording when stepping.

* Issue **#827** : Added `TextReplacementFilterReader` pipeline element.

* Issue **#736** : Added sorting to server tasks table.

* Inverted the behaviour of `disableQueryInfo` to now be `requireQueryInfo`.

* Issue **#596** : Rolling stream and file appenders can now roll on a cron schedule in addition to a frequency.

* The accept button now enabled on splash screen.

* Added additional event logging to stepping.

* An activity property with an id of `disableQueryInfo` can now be used to disable the query info popup on a per activity basis.

* Activity properties can now include the attributes `id`, `name`, `showInSelection` and `showInList` to determine their appearance and behaviour;

* Nested elements are now usable in the activity editor HTML.

* Record counts are now recorded on a per output stream basis even when splitting output streams.

* Splash presenter buttons are now always enabled.

* Fix background colour to white on activity pane.

* Changed `splitWhenBiggerThan` property to `rollSize` and added the property to the rolling appenders for consistency.

* Issue **#838** : Fix bug where calculation of written and read bytes was being accounted for twice due to the use of Java internal `FilterInputStream` and `FilterOutputStream` behaviour. This was leading to files being split at half od the expected size. Replaced Java internal classes with our own `WrappedInputStream` and `WrappedOutputStream` code.

* Issue **#837** : Fix bug to no longer try and record set activity events for null activities.

* Issue **#595** : Added stream appender and file appender property `splitWhenBiggerThan` to limit the size of output streams.

* Now logs activity change correctly.

* Add support for checkbox and selection control types to activity descriptions.

* Issue **#833** : The global property edit dialog can now be made larger.

* Fixed some issues in the activity manager.

* Issue **#722** : Change pipeline reference data loader to store its reference data in an off-heap disk backed LMDB store to reduce Java heap usage. See the `stroom.refloader.*` properties for configuration of the off-heap store.

* Issue **#794** : Automatically suggest a pipeline element name when creating it

* Issue **#792** : Preferred order of properties for Pipeline Elements

* Issue **824** : Fix for replace method in PathCreator also found in stroom proxy.

* Issue **#828** : Changed statistics store caches to 10 minute time to live so that they will definitely pick up new statistics store definitions after 10 minutes.

* Issue **#774** : Event logging now logs find stream criteria correctly so that feeds ids are included.

* Issue **#829** : Stroom now logs event id when viewing individual events.

* Added functionality to record actions against user defined activities.

* Added functionality to show a splash screen on login.

* Issue **#791** : Fixed broken equals method so query total row count gets updated correctly.

* Issue **#830** : Fix for API queries not returning before timing out.

* Issue **#824** : Fix for replace method in PathCreator also found in stroom proxy.

* Issue **#820** : Fix updating index shards so that they are loaded, updated and saved under lock.

* Issue **#819** : Updated `stroom-expression` to v1.4.3 to fix violation of contract exception when sorting search results.

* Issue **#817** : Increased maximum number of concurrent stream processor tasks to 1000 per node.

* Moved Index entities over to the new multi part document store.

* Moved Pipeline entities over to the new multi part document store.

* Moved both Statistic Store entity types over to the new multi part document store.

* Moved XSLT entities over to the new multi part document store.

* Moved Visualisation entities over to the new multi part document store.

* Moved Script entities over to the new multi part document store.

* Moved Dashboard entities over to the new multi part document store.

* Moved XmlSchema entities over to the new multi part document store.

* Moved TextConverter entities over to the new multi part document store.

* Modified the storage of dictionaries to use the new multi part document store.

* Changed the document store to hold multiple entries for a document so that various parts of a document can be written separately, e.g. the meta data about a dictionary and the dictionary text are now written as separate DB entries. Entries are combined during the serialisation/deserialisation process.

* Changed the import export API to use byte arrays to hold values rather than strings. *POSSIBLE BREAKING CHANGE*
Issue **gchq/stroom-expression#22** : Add `typeOf(...)` function to dashboard.

* Issue **#697** : Fix for reference data sometimes failing to find the appropriate effective stream due to the incorrect use of the effective stream cache. It was incorrectly configured to use a time to idle (TTI) expiry rather than a time to live (TTL) expiry meaning that heavy use of the cache would prevent the cached effective streams being refreshed.

* Issue **#806** : Fix for clearing previous dashboard table results if search results deliver no data.

* Issue **#805** : Fix for dashboard date time formatting to use local time zone.

* Issue **#803** : Fix for group key conversion to an appropriate value for visualisations.

* Issue **#802** : Restore lucene-backward-codecs to the build

* Issue **#800** : Add DB migration script 33 to replace references to the `Stream Type` type in the STRM_PROC_FILT table with `streamTypeName`.

* Issue **#798** : Add DB migration script 32 to replace references to the `NStatFilter` type in the PIPE table with `StatisticsFilter`.

* Fix data receipt policy defect

* Issue **#791** : Search completion signal is now only sent to the UI once all pending search result merges are completed.

* Issue **#795** : Import and export now works with appropriate application permissions. Read permission is required to export items and Create/Update permissions are required to import items depending on whether the update will create a new item or update an existing one.

* Improve configurabilty of stroom-proxy.

* Issue **#783** : Reverted code that ignored duplicate selection to fix double click in tables.

* Issue **#782** : Fix for NPE thrown when using CountGroups when GroupKey string was null due to non grouped child rows.

* Issue **#778** : Fix for text selection on tooltips etc in the latest version of Chrome.

* Uplift stroom-expression to v1.4.1

* Issue **#776** : Removal of index shard searcher caching to hopefully fix Lucene directory closing issue.

* Issue **#779** : Fix permissions defect.

* Issue **gchq/stroom-expression#22** : Add `typeOf(...)` function to dashboard.

* Issue **#766** : Fix NullPointerExceptions when downloading table results to Excel format.

* Issue **#770** : Speculative fix for memory leak in SQL Stats queries.

* Issue **#761** : New fix for premature truncation of SQL stats queries due to thread interruption.

* Issue **#748** : Fix build issue resulting from a change to SafeXMLFilter.

* Issue **#748** : Added a command line interface (CLI) in addition to headless execution so that full pipelines can be run against input files.

* Issue **#748** : Fixes for error output for headless mode.

* Issue **#761** : Fixed statistic searches failing to search more than once.

* Issue **#756** : Fix for state being held by `InheritableThreadLocal` causing objects to be held in memory longer than necessary.

* Issue **#761** : Fixed premature truncation of SQL stats queries due to thread interruption.

* Added `pipeline-name` and `put` XSLT functions back into the code as they were lost in a merge.

* Issue **#749** : Fix inability to query with only `use` privileges on the index.

* Issue **#613** : Fixed visualisation display in latest Firefox and Chrome.

* Added permission caching to reference data lookup.

* Updated to stroom-expression 1.3.1

    Added cast functions `toBoolean`, `toDouble`, `toInteger`, `toLong` and `toString`.
    Added `include` and `exclude` functions.
    Added `if` and `not` functions.
    Added value functions `true()`, `false()`, `null()` and `err()`.
    Added `match` boolean function.
    Added `variance` and `stDev` functions.
    Added `hash` function.
    Added `formatDate` function.
    Added `parseDate` function.
    Made `substring` and `decode` functions capable of accepting functional parameters.
    Added `substringBefore`, `substringAfter`, `indexOf` and `lastIndexOf` functions.
    Added `countUnique` function.

* Issue **#613** : Fixed visualisation display in latest Firefox and Chrome.

* Issue **#753** : Fixed script editing in UI.

* Issue **#751** : Fix inability to query on a dashboard with only use+read rights.

* Issue **#719** : Fix creation of headless Jar to ensure logback is now included.

* Issue **#735** : Change the format-date xslt function to parse dates in a case insensitive way.

* Issue **#719** : Fix creation of headless Jar. Exclude gwt-unitCache folder from build JARs.

* Issue **#720** : Fix for Hessian serialisation of table coprocessor settings.

* Issue **#217** : Add an 'all/none' checkbox to the Explorer Tree's quick filter.

* Issue **#400** : Shows a warning when cascading folder permissions.

* Issue **#405** : Fixed quick filter on permissions dialog, for users and for groups. It will now match anywhere in the user or group name, not just at the start.

* Issue **#708** : Removed parent folder UUID from ExplorerActionHandler.

* Application security code is now implemented using lambda expressions rather than AOP. This simplifies debugging and makes the code easier to understand.

* Changed the task system to allow task threads to be interrupted from the task UI.

* Made changes to improve search performance by making various parts of search wait for interruptible conditions.

* Migrated code from Spring to Guice for managing dependency injection.

* Issue **#229** : When a user 'OKs' a folder permission change it can take a while to return. This disables the ok/cancel buttons while Stroom is processing the permission change.

* Issue **#405** : Fixed quick filter on permissions dialog, for users and for groups. It will now match anywhere in the user or group name, not just at the start.

* Issue **#588** : Fixed display of horizontal scrollbar on explorer tree in export, create, copy and move dialogs.

* Issue **#691** : Volumes now reload on edit so that the entities are no longer stale the second time they are edited.

* Issue **#692** : Properties now reload on edit so that the entities are no longer stale the second time they are edited.

* Issue **#703** : Removed logging of InterruptedException stack trace on SQL stat queries, improved concurrency code.

* Issue **#697** : Improved XSLT `Lookup` trace messages.

* Issue **#697** : Added a feature to trace XSLT `Lookup` attempts so that reference data lookups can be debugged.

* Issue **#702** : Fix for hanging search extraction tasks

* Issue **#701** : The search `maxDocIdQueueSize` is now 1000 by default.

* Issue **#700** : The format-date XSLT function now defaults years, months and days to the stream receipt time regardless of whether the input date pattern specifies them.

* Issue **#657** : Change SQL Stats query code to process/transform the data as it comes back from the database rather than holding the full resultset before processing. This will reduce memory overhead and improve performance.

* Issue **#634** : Remove excessive thread sleeping in index shard searching. Sleeps were causing a significant percentage of inactivity and increasing memory use as data backed up. Add more logging and logging of durations of chunks of code. Add an integration test for testing index searching for large data volumes.

* Issue **#698** : Migration of Processing Filters now protects against folders that have since been deleted

* Issue **#634** : Remove excessive thread sleeping in index shard searching. Sleeps were causing a significant percentage of inactivity and increasing memory use as data backed up. Add more logging and logging of durations of chunks of code. Add an integration test for testing index searching for large data volumes.

* Issue **#659** : Made format-date XSLT function default year if none specified to the year the data was received unless this would make the date later then the received time in which case a year is subtracted.

* Issue **#658** : Added a hashing function for XSLT translations.

* Issue **#680** : Fixed the order of streams in the data viewer to descending by date

* Issue **#679** : Fixed the editing of Stroom properties that are 'persistent'.

* Issue **#681** : Added dry run to check processor filters will convert to find stream criteria. Throws error to UI if fails.

* Issue **#676** : Fixed use of custom stream type values in expression based processing filters.

* Issue **#673** : Fixed issue with Stream processing filters that specify Create Time

* Issue **#675** : Fixed issue with datafeed requests authenticating incorrectly

* Issue **#666** : Fixed the duplicate dictionary issue in processing filter migrations, made querying more efficient too
* Database migration fixes and tools

* Issue **#668** : Fixed the issue that prevented editing of stroom volumes

* Issue **#669** : Elastic Index Filter now uses stroomServiceUser to retrieve the index config from the Query Elastic service.

* Minor fix to migrations

* Add logging to migrations

* Add logging to migrations

* Issue **#651** : Removed the redundant concept of Pipeline Types, it's half implementation prevented certain picker dialogs from working.

* Issue **#481** : Fix handling of non-incremental index queries on the query API. Adds timeout option in request and blocking code to wait for the query to complete. Exit early from wait loops in index/event search.

* Issue **#626** : Fixed issue with document settings not being persisted

* Issue **#621** : Changed the document info to prevent requests for multi selections

* Issue **#620** : Copying a directory now recursively copies it's contents, plus renaming copies is done more intelligently.

* Issue **#546** : Fixed race conditions with the Explorer Tree, it was causing odd delays to population of the explorer in various places.

* Issue **#495** : Fixed the temporary expansion of the Explorer Tree caused by filtering

* Issue **#376** : Welcome tab details fixed since move to gradle

* Issue **#523** : Changed permission behaviours for copy and move to support `None`, `Source`, `Destination` and `Combined` behaviours. Creating new items now allows for `None` and `Destination` permission behaviours. Also imported items now receive permissions from the destination folder. Event logging now indicates the permission behaviour used during copy, move and create operations.

* Issue **#480** : Change the downloaded search request API JSON to have a fetch type of ALL.

* Issue **#623** : Fixed issue where items were being added to sublist causing a stack overflow exception during data retention processing.

* Issue **#617** : Introduced a concept of `system` document types that prevents the root `System` folder type from being created, copied, deleted, moved, renamed etc.

* Issue **#622** : Fix incorrect service discovery based api paths, remove authentication and authorisation from service discovery

* Issue **#568** : Fixed filtering streams by pipeline in the pipeline screen.

* Issue **#565** : Fixed authorisation issue on dashboards.

* Issue **#592** : Mount stroom at /stroom.

* Issue **#608** : Fixed stream grep and stream dump tools and added tests to ensure continued operation.

* Issue **#603** : Changed property description from `tags` to `XML elements` in `BadTextXMLFilterReader`.

* Issue **#600** : Added debug to help diagnose cause of missing index shards in shard list.

* Issue **#611** : Changed properties to be defined in code rather than Spring XML.

* Issue **#605** : Added a cache for retrieving user by name to reduce DB use when pushing users for each task.

* Issue **#610** : Added `USE INDEX (PRIMARY)` hint to data retention select SQL to improve performance.

* Issue **#607** : Multiple improvements to the code to ensure DB connections, prepared statements, result sets etc use try-with-resources constructs wherever possible to ensure no DB resources are leaked. Also all connections obtained from a data source are now returned appropriately so that connections from pools are reused.

* Issue **#602** : Changed the data retention rule table column order.

* Issue **#606** : Added more stroom properties to tune the c3P0 connection pool. The properties are prefixed by `stroom.db.connectionPool` and `stroom.statistics.sql.db.connectionPool`.

* Issue **#601** : Fixed NPE generated during index shard retention process that was caused by a shard being deleted from the DB at the same time as the index shard retention job running.

* Issue **#609** : Add configurable regex to replace IDs in heap histogram class names, e.g. `....$Proxy54` becomes `....$Proxy--ID-REMOVED--`

* Issue **#570** : Refactor the heap histogram internal statistics for the new InternalStatisticsReceiver

* Issue **#599** : DocumentServiceWriteAction was being used in the wrong places where EntityServiceSaveAction should have been used instead to save entities that aren't document entities.

* Issue **#593** : Fixed node save RPC call.

* Issue **#591** : Made the query info popup more configurable with a title, validation regex etc. The popup will now only be displayed when enabled and when a manual user action takes place, e.g. clicking a search button or running a parameterised execution with one or more queries.

* Added 'prompt' option to force the identity provider to ask for a login.

* Issue **#549** : Change to not try to connect to kafka when kafka is not configured and improve failure handling

* Issue **#573** : Fixed viewing folders with no permitted underlying feeds. It now correctly shows blank data screen, rather than System/Data.

* Issue **#150** : Added a feature to optionally require specification of search purpose.

* Issue **#572** : Added a feature to allow easy download of dictionary contents as a text file.

* Generate additional major and minor floating docker tags in travis build, e.g. v6-LATEST and v6.0-LATEST

* Change docker image to be based on openjdk:8u151-jre-alpine

* Added a feature to list dependencies for all document entities and indicate where dependencies are missing.

* Issue **#540** : Improve description text for stroom.statistics.sql.maxProcessingAge property

* Issue **#538** : Lists of items such as users or user groups were sometimes not being converted into result pages correctly, this is now fixed.

* Issue **#537** : Users without `Manage Policies` permission can now view streams.

* Issue **#522** : Selection of data retention rules now remains when moving rules up or down.

* Issue **#411** : When data retention rules are disabled they are now shown greyed out to indicate this.

* Issue **#536** : Fix for missing visualisation icons.

* Issue **#368** : Fixed hidden job type button on job node list screen when a long cron pattern is used.

* Issue **#507** : Added dictionary inheritance via import references.

* Issue **#554** : Added a `parseUri` XSLT function.

* Issue **#557** : Added dashboard functions to parse and output URI parts.

* Issue **#552** : Fix for NPE caused by bad XSLT during search data extraction.

* Issue **#560** : Replaced instances of `Files.walk()` with `Files.walkFileTree()`. `Files.walk()` throws errors if any files are deleted or are not accessible during the walk operation. This is a major issue with the Java design for walking files using Java 8 streams. To avoid this issue `Files.walkFileTree()` has now been used in place of `Files.walk()`.

* Issue **#567** : Changed `parseUri` to be `parse-uri` to keep it consistently named with respect to other XSLT functions. The old name `parseUri` still works but is deprecated and will be removed in a later version.

* Issue **#567** : The XSLT function `parse-uri` now correctly returns a `schemeSpecificPart` element rather than the incorrectly named `schemeSpecificPort`.

* Issue **#567** : The dashboard expression function `extractSchemeSpecificPortFromUri` has now been corrected to be called `extractSchemeSpecificPartFromUri`.

* Issue **#567** : The missing dashboard expression function `extractQueryFromUri` has been added.

* Issue **#571** : Streams are now updated to have a status of deleted in batches using native SQL and prepared statements rather than using the stream store.

* Issue **#559** : Changed CSS to allow table text selection in newer browsers.

* Issue **#574** : Fixed SQL debug trace output.

* Issue **#574** : Fixed SQL UNION code that was resulting in missing streams in the data browser when paging.

* Issue **#590** : Improved data browser performance by using a local cache to remember feeds, stream types, processors, pipelines etc while decorating streams.

* Issue **#150** : Added a property to optionally require specification of search purpose.

* New authentication flow based around OpenId

* New user management screens

* The ability to issue API keys

* Issue **#501** : Improve the database teardown process in integration tests to speed up builds

* Relax regex in build script to allow tags like v6.0-alpha.3 to be published to Bintray

* Add Bintray publish plugin to Gradle build

* Issue **#75** : Upgraded to Lucene 5.

* Issue **#135** : [BREAKING CHANGE] Removed JODA Time library and replaced with Java 7 Time API. This change breaks time zone output previously formatted with `ZZ` or `ZZZ`.

* Added XSLT functions generate-url and fetch-json

* Added ability to put clickable hyperlinks in Dashboard tables

* Added an HTTP appender.

* Added an appender for the proxy store.

* Issue **#412** : Fixed no-column table breakage

* Issue **#380** : Fixed build details on welcome/about

* Issue **#348** : Fixed new menu icons.

* Issue **98** : Fix premature trimming of results in the store

* Issue **360** : Fix inability to sort sql stats results in the dashboard table

* Issue **#550** : Fix for info message output for data retention.

* Issue **#551** : Improved server task detail for data retention job.

* Issue **#541** : Changed stream retention job descriptions.

* Issue **#553** : The data retention job now terminates if requested to do so and also tracks progress in a local temp file so a nodes progress will survive application restarts.

* Change docker image to use openjdk:8u151-jre-alpine as a base

* Issue **#539** : Fix issue of statistic search failing after it is imported

* Issue **#547** : Data retention processing is now performed in batches (size determined by `stroom.stream.deleteBatchSize`). This change should reduce the memory required to process the data retention job.

* Issue **#541** : Marked old stream retention job as deprecated in description.

* Issue **#542** : Fix for lazy hibernate object initialisation when stepping cooked data.

* Issue **#524** : Remove dependency on stroom-proxy:stroom-proxy-repo and replaced with duplicated code from stroom-proxy-repo (commit b981e1e)

* Issue **#203** : Initial release of the new data receipt policy functionality.

* Issue **#202** : Initial release of the new data retention policy functionality.

* Issue **#521** : Fix for the job list screen to correct the help URL.

* Issue **#526** : Fix for XSLT functions that should return optional results but were being forced to return a single value.

* Issue **#527** : Fix for XSLT error reporting. All downstream errors were being reported as XSLT module errors and were
 hiding the underlying exception.

* Issue **#501** : Improve the database teardown process in integration tests to speed up builds.

* Issue **#511** : Fix NPE thrown during pipeline stepping by downstream XSLT.

* Issue **#521** : Fix for the job list screen to use the help URL system property for displaying context sensitive help.

* Issue **#511** : Fix for XSLT functions to allow null return values where a value cannot be returned due to an error etc.

* Issue **#515** : Fix handling of errors that occur before search starts sending.

* Issue **#506** : In v5 dashboard table filters were enhanced to allow parameters to be used in include/exclude filters. The implementation included the use of ` \ ` to escape `$` characters that were not to be considered part of a parameter reference. This change resulted in regular expressions requiring ` \ ` being escaped with additional ` \ ` characters. This escaping has now been removed and instead only `$` chars before `{` chars need escaping when necessary with double `$$` chars, e.g. use `$${something` if you actually want `${something` not to be replaced with a parameter.

* Issue **#505** : Fix the property UI so all edited value whitespace is trimmed

* Issue **#513** : Now only actively executing tasks are visible as server tasks

* Issue **#483** : When running stream retention jobs the transactions are now set to REQUIRE_NEW to hopefully ensure that the job is done in small batches rather than a larger transaction spanning multiple changes.

* Issue **#508** : Fix directory creation for index shards.

* Issue **#492** : Task producers were still not being marked as complete on termination which meant that the parent cluster task was not completing. This has now been fixed.

* Issue **#497** : DB connections obtained from the data source are now released back to the pool after use.

* Issue **#492** : Task producers were not being marked as complete on termination which meant that the parent cluster task was not completing. This has now been fixed.

* Issue **#497** : Change stream task creation to use straight JDBC rather than hibernate for inserts and use a configurable batch size (stroom.databaseMultiInsertMaxBatchSize) for the inserts.

* Issue **#502** : The task executor was not responding to shutdown and was therefore preventing the app from stopping gracefully.

* Issue **#476** : Stepping with dynamic XSLT or text converter properties now correctly falls back to the specified entity if a match cannot be found by name.

* Issue **#498** : The UI was adding more than one link between 'Source' and 'Parser' elements, this is now fixed.

* Issue **#492** : Search tasks were waiting for part of the data extraction task to run which was not checking for termination. The code for this has been changed and should now terminate when required.

* Issue **#494** : Fix problem of proxy aggregation never stopping if more files exist

* Issue **#490** : Fix errors in proxy aggregation due to a bounded thread pool size

* Issue **#484** : Remove custom finalize() methods to reduce memory overhead

* Issue **#475** : Fix memory leak of java.io.File references when proxy aggregation runs

* Issue **#470** : You can now correctly add destinations directly to the pipeline 'Source' element to enable raw streaming.

* Issue **#487** : Search result list trimming was throwing an illegal argument exception `Comparison method violates its general contract`, this should now be fixed.

* Issue **#488** : Permissions are now elevated to 'Use' for the purposes of reporting the data source being queried.

* Migrated to ehcache 3.4.0 to add options for off-heap and disk based caching to reduce memory overhead.

* Caches of pooled items no longer use Apache Commons Pool.

* Issue **#401** : Reference data was being cached per user to ensure a user centric view of reference data was being used. This required more memory so now reference data is built in the context of the internal processing user and then filtered during processing by user access to streams.

* The effective stream cache now holds 1000 items.

* Reduced the amount of cached reference data to 100 streams.

* Reduced the number of active queries to 100.

* Removed Ehcache and switched to Guava cache.

* Issue **#477** : Additional changes to ensure search sub tasks use threads fairly between multiple searches.

* Issue **#477** : Search sub tasks are now correctly linked to their parent task and can therefore be terminated by terminating parent tasks.

* Issue **#425** : Changed string replacement in pipeline migration code to use a literal match

* Issue **#469** : Add Heap Histogram internal statistics for memory use monitoring

* Issue **#463** : Made further improvements to the index shard writer cache to improve performance.

* Issue **#448** : Some search related tasks never seem to complete, presumably because an error is thrown at some point and so their callbacks do not get called normally. This fix changes the way task completion is recorded so that it isn't dependant on the callbacks being called correctly.

* Issue **#464** : When a user resets a password, the password now has an expiry date set in the future determined by the password expiry policy. Password that are reset by email still expire immediately as expected.

* Issue **#462** : Permission exceptions now carry details of the user that the exception applies to. This change allows error logging to record the user id in the message where appropriate.

* Issue **#463** : Many index shards are being corrupted which may be caused by insufficient locking of the shard writers and readers. This fix changes the locking mechanism to use the file system.

* Issue **#451** : Data paging was allowing the user to jump beyond the end of a stream whereby just the XML root elements were displayed. This is now fixed by adding a constraint to the page offset so that the user cannot jump beyond the last record. Because data paging assumes that segmented streams have a header and footer, text streams now include segments after a header and before a footer, even if neither are added, so that paging always works correctly regardless of the presence of a header or footer.

* Issue **#461** : The stream attributes on the filter dialog were not sorted alphabetically, they now are.

* Issue **#460** : In some instances error streams did not always have stream attributes added to them for fatal errors. This mainly occurred in instances where processing failed early on during pipeline creation. An error was recorded but stream attributes were not added to the meta data for the error stream. Processing now ensures that stream attributes are recorded for all error cases.

* Issue **#442** : Remove 'Old Internal Statistics' folder, improve import exception handling

* Issue **#457** : Add check to import to prevent duplicate root level entities

* Issue **#444** : Fix for segment markers when writing text to StreamAppender.

* Issue **#447** : Fix for AsyncSearchTask not being displayed as a child of EventSearchTask in the server tasks view.

* Issue **#421** : FileAppender now causes fatal error where no output path set.

* Issue **#427** : Pipelines with no source element will now only treat a single parser element as being a root element for backwards compatibility.

* Issue **#420** : Pipelines were producing errors in the UI when elements were deleted but still had properties set on them. The pipeline validator was attempting to set and validate properties for unknown elements. The validator now ignores properties and links to elements that are undeclared.

* Issue **#420** : The pipeline model now removes all properties and links for deleted elements on save.

* Issue **#458** : Only event searches should populate the `searchId`. Now `searchId` is only populated when a stream processor task is created by an event search as only event searches extract specific records from the source stream.

* Issue **#437** : The event log now includes source in move events.

* Issue **#419** : Fix multiple xml processing instructions appearing in output.

* Issue **#446** : Fix for deadlock on rolling appenders.

* Issue **#444** : Fix segment markers on RollingStreamAppender.

* Issue **#426** : Fix for incorrect processor filters. Old processor filters reference `systemGroupIdSet` rather than `folderIdSet`. The new migration updates them accordingly.

* Issue **#429** : Fix to remove `usePool` parser parameter.

* Issue **#439** : Fix for caches where elements were not eagerly evicted.

* Issue **#424** : Fix for cluster ping error display.

* Issue **#441** : Fix to ensure correct names are shown in pipeline properties.

* Issue **#433** : Fixed slow stream queries caused by feed permission restrictions.

* Issue **#385** : Individual index shards can now be deleted without deleting all shards.

* Issue **#391** : Users needed `Manage Processors` permission to initiate pipeline stepping. This is no longer required as the 'best fit' pipeline is now discovered as the internal processing user.

* Issue **#392** : Inherited pipelines now only require 'Use' permission to be used instead of requiring 'Read' permission.

* Issue **#394** : Pipeline stepping will now show errors with an alert popup.

* Issue **#396** : All queries associated with a dashboard should now be correctly deleted when a dashboard is deleted.

* Issue **#393** : All caches now cache items within the context of the current user so that different users do not have the possibility of having problems caused by others users not having read permissions on items.

* Issue **#358** : Schemas are now selected from a subset matching the criteria set on SchemaFilter by the user.

* Issue **#369** : Translation stepping wasn't showing any errors during stepping if a schema had an error in it.

* Issue **#364** : Switched index writer lock factory to a SingleInstanceLockFactory as index shards are accessed by a single process.

* Issue **#363** : IndexShardWriterCacheImpl now closes and flushes writers using an executor provided by the TaskManager. Writers are now also closed in LRU order when sweeping up writers that exceed TTL and TTI constraints.

* Issue **#361** : Information has been added to threads executing index writer and index searcher maintenance tasks.

* Issue **#356** : Changed the way index shard writers are cached to improve indexing performance and reduce blocking.

* Issue **#353** : Reduced expected error logging to debug.

* Issue **#354** : Changed the way search index shard readers get references to open writers so that any attempt to get an open writer will not cause, or have to wait for, a writer to close.

* Issue **#351** : Fixed ehcache item eviction issue caused by ehcache internally using a deprecated API.

* Issue **#347** : Added a 'Source' node to pipelines to establish a proper root for a pipeline rather than an assumed one based on elements with no parent.

* Issue **#350** : Removed 'Advanced Mode' from pipeline structure editor as it is no longer very useful.

* Issue **#349** : Improved index searcher cache to ensure searchers are not affected by writers closing.

* Issue **#342** : Changed the way indexing is performed to ensure index readers reference open writers correctly.

* Issue **#346** : Improved multi depth config content import.

* Issue **#328** : You can now delete corrupt shards from the UI.

* Issue **#343** : Fixed login expiry issue.

* Issue **#345** : Allowed for multi depth config content import.

* Issue **#341** : Fixed arg in SQL.

* Issue **#340** : Fixed headless and corresponding test.

* Issue **#333** : Fixed event-logging version in build.

* Issue **#334** : Improved entity sorting SQL and separated generation of SQL and HQL to help avoid future issues.

* Issue **#335** : Improved user management

* Issue **#337** : Added certificate auth option to export servlet and disabled the export config feature by default.

* Issue **#337** : Added basic auth option to export servlet to complement cert based auth.

* Issue **#332** : The index shard searcher cache now makes sure to get the current writer needed for the current searcher on open.

* Issue **#322** : The index cache and other caching beans should now throw exceptions on `get` that were generated during the creation of cached items.

* Issue **#325** : Query history is now cleaned with a separate job. Also query history is only recorded for manual querying, i.e. not when query is automated (on open or auto refresh). Queries are now recorded on a dashboard + query component basis and do not apply across multiple query components in a dashboard.

* Issue **#323** : Fixed an issue where parser elements were not being returned as 'processors' correctly when downstream of a reader.

* Issue **#322** : Index should now provide a more helpful message when an attempt is made to index data and no volumes have been assigned to an index.

* Issue **#316** : Search history is now only stored on initial query when using automated queries or when a user runs a query manually. Search history is also automatically purged to keep either a specified number of items defined by `stroom.query.history.itemsRetention` (default 100) or for a number of days specified by `stroom.query.history.daysRetention` (default 365).

* Issue **#317** : Users now need update permission on an index plus 'Manage Index Shards' permission to flush or close index shards. In addition to this a user needs delete permission to delete index shards.

* Issue **#319** : SaveAs now fetches the parent folder correctly so that users can copy items if they have permission to do so.

* Issue **#311** : Fixed request for `Pipeline` in `meta` XSLT function. Errors are now dealt with correctly so that the XSLT will not fail due to missing meta data.

* Issue **#313** : Fixed case of `xmlVersion` property on `InvalidXMLCharFilterReader`.

* Issue **#314** : Improved description of `tags` property in `BadTextXMLFilterReader`.

* Issue **#307** : Made some changes to avoid potential NPE caused by session serialisation.

* Issue **#306** : Added a stroom `meta` XSLT function. The XSLT function now exposes `Feed`, `StreamType`, `CreatedTime`, `EffectiveTime` and `Pipeline` meta attributes from the currently processing stream in addition to any other meta data that might apply. To access these meta data attributes of the current stream use `stroom:meta('StreamType')` etc. The `feed-attribute` function is now an alias for the `meta` function and should be considered to be deprecated.

* Issue **#303** : The stream delete job now uses cron in preference to a frequency.

* Issue **#152** : Changed the way indexing is performed so that a single indexer object is now responsible for indexing documents and adding them to the appropriate shard.

* Issue **#179** : Updated Saxon-HE to version 9.7.0-18 and added XSLTFilter option to `usePool` to see if caching might be responsible for issue.

* Issue **#288** : Made further changes to ensure that the IndexShardWriterCache doesn't try to reuse an index shard that has failed when adding any documents.

* Issue **#295** : Made the help URL absolute and not relative.

* Issue **#293** : Attempt to fix mismatch document count error being reported when index shards are opened.

* Issue **#292** : Fixed locking for rolling stream appender.

* Issue **#292** : Rolling stream output is no longer associated with a task, processor or pipeline to avoid future processing tasks from deleting rolling streams by thinking they are superseded.

* Issue **#292** : Data that we expect to be unavailable, e.g. locked and deleted streams, will no longer log exceptions when a user tries to view it and will instead return an appropriate message to the user in place of the data.

* Issue **#288** : The error condition 'Expected a new writer but got the same one back!!!' should no longer be encountered as the root cause should now be fixed. The original check has been reinstated so that processing will terminate if we do encounter this problem.

* Issue **#295** : Fixed the help property so that it can now be configured.

* Issue **#296** : Removed 'New' and 'Delete' buttons from the global property dialog.

* Issue **#279** : Fixed NPE thrown during proxy aggregation.

* Issue **#294** : Changing stream task status now tries multiple times to attempt to avoid a hibernate LockAcquisitionException.

* Issue **#287** : XSLT not found warnings property description now defaults to false.

* Issue **#261** : The save button is now only enabled when a dashboard or other item is made dirty and it is not read only.

* Issue **#286** : Dashboards now correctly save the selected tab when a tab is selected via the popup tab selector (visible when tabs are collapsed).

* Issue **#289** : Changed Log4J configuration to suppress logging from Hibernate SqlExceptionHandler for expected exceptions like constraint violations.

* Issue **#288** : Changed 'Expected a new writer...' fatal error to warning as the condition in question might be acceptable.

* Issue **#285** : Attempted fix for GWT RPC serialisation issue.

* Issue **#283** : Statistics for the stream task queue are now captured even if the size is zero.

* Issue **#226** : Fixed issue where querying an index failed with "User does not have the required permission (Manage Users)" message.

* Issue **#281** : Made further changes to cope with Files.list() and Files.walk() returning streams that should be closed with 'try with resources' construct.

* Issue **#224** : Removing an element from the pipeline structure now removes all child elements too.

* Issue **#282** : Users can now upload data with just 'Data - View' and 'Data - Import' application permissions, plus read permission on the appropriate feed.

* Issue **#199** : The explorer now scrolls selected items into view.

* Issue **#280** : Fixed 'No user is currently authenticated' issue when viewing jobs and nodes.

* Issue **#278** : The date picker now hides once you select a date.

* Issue **#281** : Directory streams etc are now auto closed to prevent systems running out of file handles.

* Issue **#263** : The explorer tree now allows you to collapse the root 'System' node after it is first displayed.

* Issue **#266** : The explorer tree now resets (clears and collapses all previously open nodes) and shows the currently selected item every time an explorer drop down in opened.

* Issue **#233** : Users now only see streams if they are administrators or have 'Data - View' permission. Non administrators will only see data that they have 'read' permission on for the associated feed and 'use' permission on for the associated pipeline if there is one.

* Issue **#265** : The stream filter now orders stream attributes alphabetically.

* Issue **#270** : Fixed security issue where null users were being treated as INTERNAL users.

* Issue **#270** : Improved security by pushing user tokens rather than just user names so that internal system (processing) users are clearly identifiable by the security system and cannot be spoofed by regular user accounts.

* Issue **#269** : When users are prevented from logging in with 'preventLogin' their failed login count is no longer incremented.

* Issue **#267** : The login page now shows the maintenance message.

* Issue **#276** : Session list now shows session user ids correctly.

* Issue **#201** : The permissions menu item is no longer available on the root 'System' folder.

* Issue **#176** : Improved performance of the explorer tree by increasing the size of the document permissions cache to 1M items and changing the eviction policy from LRU to LFU.

* Issue **#176** : Added an optimisation to the explorer tree that prevents the need for a server call when collapsing tree nodes.

* Issue **#273** : Removed an unnecessary script from the build.

* Issue **#277** : Fixed a layout issue that was causing the feed section of the processor filter popup to take up too much room.

* Issue **#274** : The editor pane was only returning the current user edited text when attached to the DOM which meant changes to text were ignored if an editor pane was not visible when save was pressed. This has now been fixed so that the current content of an editor pane is always returned even when it is in a detached state.

* Issue **#264** : Added created by/on and updated by/on info to pipeline stream processor info tooltips.

* Issue **#222** : Explorer items now auto expand when a quick filter is used.

* Issue **#205** : File permissions in distribution have now been changed to `0750` for directories and shell scripts and `0640` for all other files.

* Issue **#240** : Separate application permissions are now required to manage DB tables and tasks.

* Issue **#210** : The statistics tables are now listed in the database tables monitoring pane.

* Issue **#249** : Removed spaces between values and units.

* Issue **#237** : Users without 'Download Search Results' permission will no longer see the download button on the table component in a dashboard.

* Issue **#232** : Users can now inherit from pipelines that they have 'use' permissions on.

* Issue **#191** : Max stream size was not being treated as IEC value, e.g. Mebibytes etc.

* Issue **#235** : Users can now only view the processor filters that they have created if they have 'Manage Processors' permission unless they are an administrator in which case they will see all filters. Users without the 'Manage Processors' permission who are also not administrators will see no processor filters in the UI. Users with 'Manage Processors' permission who are not administrators will be able to update their own processor filters if they have 'update' permission on the associated pipeline. Administrators are able to update all processor filters.

* Issue **#212** : Changes made to text in any editor including those made with cut and paste are now correctly handled so that altered content is now saved.

* Issue **#247** : The editor pane now attempts to maintain the scroll position when formatting content.

* Issue **#251** : Volume and memory statistics are now recorded in bytes and not MiB.

* Issue **#243** : The error marker pane should now discover and display all error types even if they are preceded by over 1000 warnings.

* Issue **#254** : Fixed search result download.

* Issue **#209** : Statistics are now queryable in a dashboard if a user has 'use' permissions on a statistic.

* Issue **#255** : Fixed issue where error indicators were not being shown in the schema validator pane because the text needed to be formatted so that it spanned multiple lines before attempting to add annotations.

* Issue **#257** : The dashboard text pane now provides padding at the top to allow for tabs and controls.

* Issue **#174** : Index shard checking is now done asynchronously during startup to reduce startup time.

* Issue **#225** : Fixed NPE that was caused by processing instruction SAX events unexpectedly being fired by Xerces before start document events. This looks like it might be a bug in Xerces but the code now copes with the unexpected processing instruction event anyway.

* Issue **#230** : The maintenance message can now be set with the property 'stroom.maintenance.message' and the message now appears as a banner at the top of the screen rather than an annoying popup. Non admin users can also be prevented from logging on to the system by setting the 'stroom.maintenance.preventLogin' property to 'true'.

* Issue **#155** : Changed password values to be obfuscated in the UI as 20 asterisks regardless of length.

* Issue **#188** : All of the writers in a pipeline now display IO in the UI when stepping.

* Issue **#208** : Schema filter validation errors are now shown on the output pane during stepping.

* Issue **#211** : Turned off print margins in all editors.

* Issue **#200** : The stepping presenter now resizes the top pane to fit the tree structure even if it is several elements high.

* Issue **#168** : Code and IO is now loaded lazily into the element presenter panes during stepping which prevents the scrollbar in the editors being in the wrong position.

* Issue **#219** : Changed async dispatch code to work with new lambda classes rather than callbacks.

* Issue **#221** : Fixed issue where `*.zip.bad` files were being picked up for proxy aggregation.

* Issue **#242** : Improved the way properties are injected into some areas of the code to fix an issue where 'stroom.maxStreamSize' and other properties were not being set.

* Issue **#241** : XMLFilter now ignores the XSLT name pattern if an empty string is supplied.

* Issue **#236** : 'Manage Cache Permission' has been changed to 'Manage Cache'.

* Issue **#219** : Made further changes to use lambda expressions where possible to simplify code.

* Issue **#231** : Changed the way internal statistics are created so that multiple facets of a statistic, e.g. Free & Used Memory, are combined into a single statistic to allow combined visualisation.

* Issue **#172** : Further improvement to dashboard L&F.

* Issue **#194** : Fixed missing Roboto fonts.

* Issue **#195** : Improved font weights and removed underlines from link tabs.

* Issue **#196** : Reordered fields on stream, relative stream, volume and server task tables.

* Issue **#182** : Changed the way dates and times are parsed and formatted and improved the datebox control L&F.

* Issue **#198** : Renamed 'INTERNAL_PROCESSING_USER' to 'INTERNAL'.

* Issue **#154** : Active tasks are now sortable by processor filter priority.

* Issue **#204** : Pipeline processor statistics now include 'Node' as a tag.

* Issue **#170** : Changed import/export to delegate import/export responsibility to individual services. Import/export now only works with items that have valid UUIDs specified.

* Issue **#164** : Reduced caching to ensure tree items appear as soon as they are added.

* Issue **#177** : Removed 'Meta Data-Bytes Received' statistic as it was a duplicate.

* Issue **#152** : Changed the way index shard creation is locked so that only a single shard should be fetched from the cache with a given shard key at any one time.

* Issue **#189** : You now have to click within a checkbox to select it within a table rather than just clicking the cell the checkbox is in.

* Issue **#186** : Data is no longer artificially wrapped with the insertion of new lines server side. Instead the client now receives the data and an option to soft wrap lines has been added to the UI.

* Issue **#167** : Fixed formatting of JavaScript and JSON.

* Issue **#175** : Fixed visibility of items by inferred permissions.

* Issue **#178** : Added new properties and corresponding configuration to connect and create a separate SQL statistics DB.

* Issue **#172** : Improved dashboard L&F.

* Issue **#169** : Improved L&F of tables to make better use of screen real estate.

* Issue **#191** : Mebibytes (multiples of 1024) etc are now used as standard throughout the application for both memory and disk sizes and have single letter suffixes (B, K, M, G, T).

* Issue **#173** : Fixed the way XML formatter deals with spaces in attribute values.

* Issue **#151** : Fixed meta data statistics. 'metaDataStatistics' bean was declared as an interface and not a class.

* Issue **#158** : Added a new global property 'stroom.proxy.zipFilenameDelimiter' to enable Stroom proxy repositories to be processed that have a custom file name pattern.

* Issue **#153** : Clicking tick boxes and other cell components in tables no longer requires the row to be selected first.

* Issue **#148** : The stream browsing UI no longer throws an error when attempting to clear markers from the error markers pane.

* Issue **#160** : Stream processing tasks are now created within the security context of the user that created the associated stream processor filter.

* Issue **#157** : Data is now formatted by the editor automatically on display.

* Issue **#144** : Old processing output will now be deleted when content is reprocessed even if the new processing task does not produce output.

* Issue **#159** : Fixed NPE thrown during import.

* Issue **#166** : Fixed NPE thrown when searching statistics.

* Issue **#165** : Dashboards now add a query and result table from a template by default on creation. This was broken when adding permission inheritance to documents.

* Issue **#162** : The editor annotation popup now matches the style of other popups.

* Issue **#163** : Imported the Roboto Mono font to ensure consistency of the editor across platforms.

* Issue **#143** : Stroom now logs progress information about closing index shard writers during shutdown.

* Issue **#140** : Replaced code editor to improve UI performance and add additional code formatting & styling options.

* Issue **#146** : Object pool should no longer throw an error when abandoned objects are returned to the pool.

* Issue **#142** : Changed the way permissions are cached so that changes to permissions provide immediate access to documents.

* Issue **#123** : Changed the way entity service result caching works so that the underlying entity manager is cached instead of individual services. This allows entity result caching to be performed while still applying user permissions to cached results.

* Issue **#156** : Attempts to open items that that user does not have permission to open no longer show an error and spin the progress indicator forever, instead the item will just not open.

* Issue **#141** : Improved log output during entity reference migration and fixed statistic data source reference migration.

* Issue **#127** : Entity reference replacement should now work with references to 'StatisticsDataSource'.

* Issue **#125** : Fixed display of active tasks which was broken by changes to the task summary table selection model.

* Issue **#121** : Fixed cache clearing.

* Issue **#122** : Improved the look of the cache screen.

* Issue **#106** : Disabled users and groups are now displayed with greyed out icon in the UI.

* Issue **#132** : The explorer tree is now cleared on login so that users with different permissions do not see the previous users items.

* Issue **#128** : Improved error handling during login.

* Issue **#130** : Users with no permissions are no longer able to open folders including the root System folder to attempt data browsing.

* Issue **#120** : Entity chooser now treats 'None' as a special root level explorer node so that it can be selected in the same way as other nodes, e.g. visibly selected and responsive to double click.

* Issue **#129** : Fixed NPE.

* Issue **#119** : User permissions dialog now clears permissions when a user or group is deleted.

* Issue **#115** : User permissions on documents can now be inherited from parent folders on create, copy and move.

* Issue **#109** : Added packetSize="65536" property to AJP connector in server.xml template.

* Issue **#100** : Various list of items in stroom now allow multi selection for add/remove purposes.

* Issue **#112** : Removed 'pool' monitoring screen as all pools are now caches of one form or another.

* Issue **#105** : Users were not seeing 'New' menu for folders that they had some create child doc permissions for. This was due to DocumentType not implementing equals() and is now fixed.

* Issue **#111** : Fixed query favourites and history.

* Issue **#91** : Only CombinedParser was allowing code to be injected during stepping. Now DSParser and XMLFragmentParser support code injection during stepping.

* Issue **#107** : The UI now only shows new pipeline element items on the 'Add' menu that are allowed children of the selected element.

* Issue **#113** : User names are now validated against a regex specified by the 'stroom.security.userNamePattern' property.

* Issue **#116** : Rename is now only possible when a single explorer item is selected.

* Issue **#114** : Fixed selection manager so that the explorer tree does not select items when a node expander is clicked.

* Issue **#65** : Selection lists are now limited to 300px tall and show scrollbars if needed.

* Issue **#50** : Defaults table result fields to use local time without outputting the timezone.

* Issue **#15** : You can now express time zones in dashboard query expressions or just omit a time zone to use the locale of the browser.

* Issue **#49** : Dynamic XSLT selection now works with pipeline stepping.

* Issue **#63** : Entity selection control now shows current entity name even if it has changed since referencing entity was last saved.

* Issue **#70** : You can now select multiple explorer rows with ctrl and shift key modifiers and perform bulk actions such as copy, move, rename and delete.

* Issue **#85** : findDelete() no longer tries to add ORDER BY condition on UPDATE SQL when deleting streams.

* Issue **#89** : Warnings should now be present in processing logs for reference data lookups that don't specify feed or stream type. This was previously throwing a NullPointerException.

* Issue **#90** : Fixed entity selection dialog used outside of drop down selection control.

* Issue **#88** : Pipeline reference edit dialog now correctly selects the current stream type.

* Issue **#77** : Default index volume creation now sets stream status to INACTIVE rather than CLOSED and stream volume creation sets index status to INACTIVE rather than CLOSED.

* Issue **#93** : Fixed code so that the 'Item' menu is now visible.

* Issue **#97** : Index shard partition date range creation has been improved.

* Issue **#94** : Statistics searches now ignore expression terms with null or empty values so that the use of substitution parameters can be optional.

* Issue **#87** : Fixed explorer scrolling to the top by disabling keyboard selection.

* Issue **#104** : 'Query' no longer appears as an item that a user can allow 'create' on for permissions within a folder.

* Issue **#103** : Added 10 years as a supported data retention age.

* Issue **#86** : The stream delete button is now re-enabled when new items are selected for deletion.

* Issue **#81** : No exception will now be thrown if a client rejects a response for an EntityEvent.

* Issue **#79** : The client node no longer tries to create directories on the file system for a volume that may be owned by another node.

* Issue **#92** : Error summaries of multiple types no longer overlap each other at the top of the error markers list.

* Issue **#64** : Fixed Hessian serialisation of 'now' which was specified as a ZonedDateTime which cannot be serialised. This field is now a long representing millseconds since epoch.

* Issue **#62** : Task termination button is now enabled.

* Issue **#60** : Fixed validation of stream attributes prior to data upload to prevent null pointer exception.

* Issue **#9** : Created a new implementation of the expression parser that improved expression tokenisation and deals with BODMAS rules properly.

* Issue **#36** : Fixed and vastly improved the configuration of email so that more options can be set allowing for the use of other email services requiring more complex configuration such as gmail.

* Issue **#24** : Header and footer strings are now unescaped so that character sequences such as '\n' are translated into single characters as with standard Java strings, e.g. '\n' will become a new line and '\t' a tab.

* Issue **#40** : Changed Stroom docker container to be based on Alpine linux to save space

* Issue **#40** : Auto import of content packs on Stroom startup and added default content packs into the docker build for Stroom.

* Issue **#30** : Entering stepping mode was prompting for the pipeline to step with but also auto selecting a pipeline at the same time and entering stepping immediately.

* Dashboard auto refresh is now limited to a minimum interval of 10 seconds.

* Issue **#31** : Pipeline stepping was not including user changes immediately as parsers and XSLT filters were using cached content when they should have been ignoring the cache in stepping mode.

* Issue **#27** : Stroom now listens to window closing events and asks the user if they really want to leave the page. This replaces the previous crude attempts to block keys that affected the history or forced a browser refresh.

* Issue **#2** : The order of fields in the query editor is now alphabetical.

* Issue **#3** : When a filter is active on a dashboard table column, a filter icon now appears to indicate this.

* Issue **#5** : Replace() and Decode() dashboard table expression functions no longer ignore cells with null values.

* Issue **#7** : Dashboards are now able to query on open.

* Issue **#8** : Dashboards are now able to re-query automatically at fixed intervals.

* Updated GWT to v2.8.0 and Gin to v2.1.2.

* Issue **#12** : Dashboard queries can now evaluate relative date/time expressions such as now(), hour() etc. In addition to this the expressions also allow the addition or subtraction of durations, e.g. now - 5d.

* Issue **#14** : Dashboard query expressions can now be parameterised with any term able to accept a user defined parameter, e.g. ${user}. Once added parameters can be changed for the entire dashboard via a text box at the top of the dashboard screen which will then execute all queries when enter is pressed or it loses focus.

* Issue **#16** : Dashboard table filters can also accept user defined parameters, e.g. ${user}, to perform filtering when a query is executed.

* Fixed missing text presenter in dashboards.

* Issue **#18** : The data dashboard component will now show data relative to the last selected table row (even if there is more than one table component on the dashboard) if the data component has not been configured to listen to row selections for a specific table component.

* Changed table styling to colour alternate rows, add borders between rows and increase vertical padding

* Issue **#22** : Dashboard table columns can now be configured to wrap text via the format options.

* Issue **#28** : Dashboard component dependencies are now listed with the component name plus the component id in brackets rather than just the component id.

* Issue **#202** : Initial release of the new data retention policy functionality.

[Unreleased]: https://github.com/gchq/stroom/compare/v7.0-beta.151...HEAD
[v7.0-beta.151]: https://github.com/gchq/stroom/compare/v7.0-beta.150...v7.0-beta.151
[v7.0-beta.150]: https://github.com/gchq/stroom/compare/v7.0-beta.149...v7.0-beta.150
[v7.0-beta.149]: https://github.com/gchq/stroom/compare/v7.0-beta.148...v7.0-beta.149
[v7.0-beta.148]: https://github.com/gchq/stroom/compare/v7.0-beta.147...v7.0-beta.148
[v7.0-beta.147]: https://github.com/gchq/stroom/compare/v7.0-beta.146...v7.0-beta.147
[v7.0-beta.146]: https://github.com/gchq/stroom/compare/v7.0-beta.145...v7.0-beta.146
[v7.0-beta.145]: https://github.com/gchq/stroom/compare/v7.0-beta.144...v7.0-beta.145
[v7.0-beta.144]: https://github.com/gchq/stroom/compare/v7.0-beta.143...v7.0-beta.144
[v7.0-beta.143]: https://github.com/gchq/stroom/compare/v7.0-beta.142...v7.0-beta.143
[v7.0-beta.142]: https://github.com/gchq/stroom/compare/v7.0-beta.141...v7.0-beta.142
[v7.0-beta.141]: https://github.com/gchq/stroom/compare/v7.0-beta.140...v7.0-beta.141
[v7.0-beta.140]: https://github.com/gchq/stroom/compare/v7.0-beta.139...v7.0-beta.140
[v7.0-beta.139]: https://github.com/gchq/stroom/compare/v7.0-beta.138...v7.0-beta.139
[v7.0-beta.138]: https://github.com/gchq/stroom/compare/v7.0-beta.137...v7.0-beta.138
[v7.0-beta.137]: https://github.com/gchq/stroom/compare/v7.0-beta.136...v7.0-beta.137
[v7.0-beta.136]: https://github.com/gchq/stroom/compare/v7.0-beta.135...v7.0-beta.136
[v7.0-beta.135]: https://github.com/gchq/stroom/compare/v7.0-beta.134...v7.0-beta.135
[v7.0-beta.134]: https://github.com/gchq/stroom/compare/v7.0-beta.133...v7.0-beta.134
[v7.0-beta.133]: https://github.com/gchq/stroom/compare/v7.0-beta.132...v7.0-beta.133
[v7.0-beta.132]: https://github.com/gchq/stroom/compare/v7.0-beta.131...v7.0-beta.132
[v7.0-beta.131]: https://github.com/gchq/stroom/compare/v7.0-beta.130...v7.0-beta.131
[v7.0-beta.130]: https://github.com/gchq/stroom/compare/v7.0-beta.129...v7.0-beta.130
[v7.0-beta.129]: https://github.com/gchq/stroom/compare/v7.0-beta.128...v7.0-beta.129
[v7.0-beta.128]: https://github.com/gchq/stroom/compare/v7.0-beta.127...v7.0-beta.128
[v7.0-beta.127]: https://github.com/gchq/stroom/compare/v7.0-beta.126...v7.0-beta.127
[v7.0-beta.126]: https://github.com/gchq/stroom/compare/v7.0-beta.125...v7.0-beta.126
[v7.0-beta.125]: https://github.com/gchq/stroom/compare/v7.0-beta.124...v7.0-beta.125
[v7.0-beta.124]: https://github.com/gchq/stroom/compare/v7.0-beta.123...v7.0-beta.124
[v7.0-beta.123]: https://github.com/gchq/stroom/compare/v7.0-beta.122...v7.0-beta.123
[v7.0-beta.122]: https://github.com/gchq/stroom/compare/v7.0-beta.121...v7.0-beta.122
[v7.0-beta.121]: https://github.com/gchq/stroom/compare/v7.0-beta.120...v7.0-beta.121
[v7.0-beta.120]: https://github.com/gchq/stroom/compare/v7.0-beta.119...v7.0-beta.120
[v7.0-beta.119]: https://github.com/gchq/stroom/compare/v7.0-beta.118...v7.0-beta.119
[v7.0-beta.118]: https://github.com/gchq/stroom/compare/v7.0-beta.117...v7.0-beta.118
[v7.0-beta.117]: https://github.com/gchq/stroom/compare/v7.0-beta.116...v7.0-beta.117
[v7.0-beta.116]: https://github.com/gchq/stroom/compare/v7.0-beta.115...v7.0-beta.116
[v7.0-beta.115]: https://github.com/gchq/stroom/compare/v7.0-beta.114...v7.0-beta.115
[v7.0-beta.114]: https://github.com/gchq/stroom/compare/v7.0-beta.113...v7.0-beta.114
[v7.0-beta.113]: https://github.com/gchq/stroom/compare/v7.0-beta.112...v7.0-beta.113
[v7.0-beta.112]: https://github.com/gchq/stroom/compare/v7.0-beta.111...v7.0-beta.112
[v7.0-beta.111]: https://github.com/gchq/stroom/compare/v7.0-beta.110...v7.0-beta.111
[v7.0-beta.110]: https://github.com/gchq/stroom/compare/v7.0-beta.109...v7.0-beta.110
[v7.0-beta.109]: https://github.com/gchq/stroom/compare/v7.0-beta.108...v7.0-beta.109
[v7.0-beta.108]: https://github.com/gchq/stroom/compare/v7.0-beta.107...v7.0-beta.108
[v7.0-beta.107]: https://github.com/gchq/stroom/compare/v7.0-beta.106...v7.0-beta.107
[v7.0-beta.106]: https://github.com/gchq/stroom/compare/v7.0-beta.105...v7.0-beta.106
[v7.0-beta.105]: https://github.com/gchq/stroom/compare/v7.0-beta.104...v7.0-beta.105
[v7.0-beta.104]: https://github.com/gchq/stroom/compare/v7.0-beta.103...v7.0-beta.104
[v7.0-beta.103]: https://github.com/gchq/stroom/compare/v7.0-beta.102...v7.0-beta.103
[v7.0-beta.102]: https://github.com/gchq/stroom/compare/v7.0-beta.101...v7.0-beta.102
[v7.0-beta.101]: https://github.com/gchq/stroom/compare/v7.0-beta.100...v7.0-beta.101
[v7.0-beta.100]: https://github.com/gchq/stroom/compare/v7.0-beta.99...v7.0-beta.100
[v7.0-beta.99]: https://github.com/gchq/stroom/compare/v7.0-beta.98...v7.0-beta.99
[v7.0-beta.98]: https://github.com/gchq/stroom/compare/v7.0-beta.97...v7.0-beta.98
[v7.0-beta.97]: https://github.com/gchq/stroom/compare/v7.0-beta.96...v7.0-beta.97
[v7.0-beta.96]: https://github.com/gchq/stroom/compare/v7.0-beta.95...v7.0-beta.96
[v7.0-beta.95]: https://github.com/gchq/stroom/compare/v7.0-beta.94...v7.0-beta.95
[v7.0-beta.94]: https://github.com/gchq/stroom/compare/v7.0-beta.93...v7.0-beta.94
[v7.0-beta.93]: https://github.com/gchq/stroom/compare/v7.0-beta.92...v7.0-beta.93
[v7.0-beta.92]: https://github.com/gchq/stroom/compare/v7.0-beta.91...v7.0-beta.92
[v7.0-beta.91]: https://github.com/gchq/stroom/compare/v7.0-beta.90...v7.0-beta.91
[v7.0-beta.90]: https://github.com/gchq/stroom/compare/v7.0-beta.89...v7.0-beta.90
[v7.0-beta.89]: https://github.com/gchq/stroom/compare/v7.0-beta.88...v7.0-beta.89
[v7.0-beta.88]: https://github.com/gchq/stroom/compare/v7.0-beta.87...v7.0-beta.88
[v7.0-beta.87]: https://github.com/gchq/stroom/compare/v7.0-beta.86...v7.0-beta.87
[v7.0-beta.86]: https://github.com/gchq/stroom/compare/v7.0-beta.85...v7.0-beta.86
[v7.0-beta.85]: https://github.com/gchq/stroom/compare/v7.0-beta.84...v7.0-beta.85
[v7.0-beta.84]: https://github.com/gchq/stroom/compare/v7.0-beta.83...v7.0-beta.84
[v7.0-beta.83]: https://github.com/gchq/stroom/compare/v7.0-beta.82...v7.0-beta.83
[v7.0-beta.82]: https://github.com/gchq/stroom/compare/v7.0-beta.81...v7.0-beta.82
[v7.0-beta.81]: https://github.com/gchq/stroom/compare/v7.0-beta.80...v7.0-beta.81
[v7.0-beta.80]: https://github.com/gchq/stroom/compare/v7.0-beta.79...v7.0-beta.80
[v7.0-beta.79]: https://github.com/gchq/stroom/compare/v7.0-beta.78...v7.0-beta.79
[v7.0-beta.78]: https://github.com/gchq/stroom/compare/v7.0-beta.77...v7.0-beta.78
[v7.0-beta.77]: https://github.com/gchq/stroom/compare/v7.0-beta.76...v7.0-beta.77
[v7.0-beta.76]: https://github.com/gchq/stroom/compare/v7.0-beta.75...v7.0-beta.76
[v7.0-beta.75]: https://github.com/gchq/stroom/compare/v7.0-beta.74...v7.0-beta.75
[v7.0-beta.74]: https://github.com/gchq/stroom/compare/v7.0-beta.73...v7.0-beta.74
[v7.0-beta.73]: https://github.com/gchq/stroom/compare/v7.0-beta.72...v7.0-beta.73
[v7.0-beta.72]: https://github.com/gchq/stroom/compare/v7.0-beta.71...v7.0-beta.72
[v7.0-beta.71]: https://github.com/gchq/stroom/compare/v7.0-beta.70...v7.0-beta.71
[v7.0-beta.70]: https://github.com/gchq/stroom/compare/v7.0-beta.69...v7.0-beta.70
[v7.0-beta.69]: https://github.com/gchq/stroom/compare/v7.0-beta.68...v7.0-beta.69
[v7.0-beta.68]: https://github.com/gchq/stroom/compare/v7.0-beta.67...v7.0-beta.68
[v7.0-beta.67]: https://github.com/gchq/stroom/compare/v7.0-beta.66...v7.0-beta.67
[v7.0-beta.66]: https://github.com/gchq/stroom/compare/v7.0-beta.65...v7.0-beta.66
[v7.0-beta.65]: https://github.com/gchq/stroom/compare/v7.0-beta.64...v7.0-beta.65
[v7.0-beta.64]: https://github.com/gchq/stroom/compare/v7.0-beta.63...v7.0-beta.64
[v7.0-beta.63]: https://github.com/gchq/stroom/compare/v7.0-beta.62...v7.0-beta.63
[v7.0-beta.62]: https://github.com/gchq/stroom/compare/v7.0-beta.61...v7.0-beta.62
[v7.0-beta.61]: https://github.com/gchq/stroom/compare/v7.0-beta.60...v7.0-beta.61
[v7.0-beta.60]: https://github.com/gchq/stroom/compare/v7.0-beta.59...v7.0-beta.60
[v7.0-beta.59]: https://github.com/gchq/stroom/compare/v7.0-beta.58...v7.0-beta.59
[v7.0-beta.58]: https://github.com/gchq/stroom/compare/v7.0-beta.57...v7.0-beta.58
[v7.0-beta.57]: https://github.com/gchq/stroom/compare/v7.0-beta.56...v7.0-beta.57
[v7.0-beta.56]: https://github.com/gchq/stroom/compare/v7.0-beta.55...v7.0-beta.56
[v7.0-beta.55]: https://github.com/gchq/stroom/compare/v7.0-beta.54...v7.0-beta.55
[v7.0-beta.54]: https://github.com/gchq/stroom/compare/v7.0-beta.53...v7.0-beta.54
[v7.0-beta.53]: https://github.com/gchq/stroom/compare/v7.0-beta.52...v7.0-beta.53
[v7.0-beta.52]: https://github.com/gchq/stroom/compare/v7.0-beta.51...v7.0-beta.52
[v7.0-beta.51]: https://github.com/gchq/stroom/compare/v7.0-beta.50...v7.0-beta.51
[v7.0-beta.50]: https://github.com/gchq/stroom/compare/v7.0-beta.49...v7.0-beta.50
[v7.0-beta.49]: https://github.com/gchq/stroom/compare/v7.0-beta.48...v7.0-beta.49
[v7.0-beta.48]: https://github.com/gchq/stroom/compare/v7.0-beta.47...v7.0-beta.48
[v7.0-beta.47]: https://github.com/gchq/stroom/compare/v7.0-beta.46...v7.0-beta.47
[v7.0-beta.46]: https://github.com/gchq/stroom/compare/v7.0-beta.45...v7.0-beta.46
[v7.0-beta.45]: https://github.com/gchq/stroom/compare/v7.0-beta.44...v7.0-beta.45
[v7.0-beta.44]: https://github.com/gchq/stroom/compare/v7.0-beta.43...v7.0-beta.44
[v7.0-beta.43]: https://github.com/gchq/stroom/compare/v7.0-beta.42...v7.0-beta.43
[v7.0-beta.42]: https://github.com/gchq/stroom/compare/v7.0-beta.41...v7.0-beta.42
[v7.0-beta.41]: https://github.com/gchq/stroom/compare/v7.0-beta.40...v7.0-beta.41
[v7.0-beta.40]: https://github.com/gchq/stroom/compare/v7.0-beta.39...v7.0-beta.40
[v7.0-beta.39]: https://github.com/gchq/stroom/compare/v7.0-beta.38...v7.0-beta.39
[v7.0-beta.38]: https://github.com/gchq/stroom/compare/v7.0-beta.37...v7.0-beta.38
[v7.0-beta.37]: https://github.com/gchq/stroom/compare/v7.0-beta.36...v7.0-beta.37
[v7.0-beta.36]: https://github.com/gchq/stroom/compare/v7.0-beta.35...v7.0-beta.36
[v7.0-beta.35]: https://github.com/gchq/stroom/compare/v7.0-beta.34...v7.0-beta.35
[v7.0-beta.34]: https://github.com/gchq/stroom/compare/v7.0-beta.33...v7.0-beta.34
[v7.0-beta.33]: https://github.com/gchq/stroom/compare/v7.0-beta.32...v7.0-beta.33
[v7.0-beta.32]: https://github.com/gchq/stroom/compare/v7.0-beta.31...v7.0-beta.32
[v7.0-beta.31]: https://github.com/gchq/stroom/compare/v7.0-beta.30...v7.0-beta.31
[v7.0-beta.30]: https://github.com/gchq/stroom/compare/v7.0-beta.29...v7.0-beta.30
[v7.0-beta.29]: https://github.com/gchq/stroom/compare/v7.0-beta.28...v7.0-beta.29
[v7.0-beta.28]: https://github.com/gchq/stroom/compare/v7.0-beta.27...v7.0-beta.28
[v7.0-beta.27]: https://github.com/gchq/stroom/compare/v7.0-beta.26...v7.0-beta.27
[v7.0-beta.26]: https://github.com/gchq/stroom/compare/v7.0-beta.25...v7.0-beta.26
[v7.0-beta.25]: https://github.com/gchq/stroom/compare/v7.0-beta.24...v7.0-beta.25
[v7.0-beta.24]: https://github.com/gchq/stroom/compare/v7.0-beta.23...v7.0-beta.24
[v7.0-beta.23]: https://github.com/gchq/stroom/compare/v7.0-beta.22...v7.0-beta.23
[v7.0-beta.22]: https://github.com/gchq/stroom/compare/v7.0-beta.21...v7.0-beta.22
[v7.0-beta.21]: https://github.com/gchq/stroom/compare/v7.0-beta.20...v7.0-beta.21
[v7.0-beta.20]: https://github.com/gchq/stroom/compare/v7.0-beta.19...v7.0-beta.20
[v7.0-beta.19]: https://github.com/gchq/stroom/compare/v7.0-beta.18...v7.0-beta.19
[v7.0-beta.18]: https://github.com/gchq/stroom/compare/v7.0-beta.17...v7.0-beta.18
[v7.0-beta.17]: https://github.com/gchq/stroom/compare/v7.0-beta.16...v7.0-beta.17
[v7.0-beta.16]: https://github.com/gchq/stroom/compare/v7.0-beta.15...v7.0-beta.16
[v7.0-beta.15]: https://github.com/gchq/stroom/compare/v7.0-beta.14...v7.0-beta.15
[v7.0-beta.14]: https://github.com/gchq/stroom/compare/v7.0-beta.13...v7.0-beta.14
[v7.0-beta.13]: https://github.com/gchq/stroom/compare/v7.0-beta.12...v7.0-beta.13
[v7.0-beta.12]: https://github.com/gchq/stroom/compare/v7.0-beta.11...v7.0-beta.12
[v7.0-beta.11]: https://github.com/gchq/stroom/compare/v7.0-beta.10...v7.0-beta.11
[v7.0-beta.10]: https://github.com/gchq/stroom/compare/v7.0-beta.9...v7.0-beta.10
[v7.0-beta.9]: https://github.com/gchq/stroom/compare/v7.0-beta.8...v7.0-beta.9
[v7.0-beta.8]: https://github.com/gchq/stroom/compare/v7.0-beta.7...v7.0-beta.8
[v7.0-beta.7]: https://github.com/gchq/stroom/compare/v7.0-beta.6...v7.0-beta.7
[v7.0-beta.6]: https://github.com/gchq/stroom/compare/v7.0-beta.5...v7.0-beta.6
[v7.0-beta.5]: https://github.com/gchq/stroom/compare/v7.0-beta.4...v7.0-beta.5
[v7.0-beta.4]: https://github.com/gchq/stroom/compare/v7.0-beta.3...v7.0-beta.4
[v7.0-beta.3]: https://github.com/gchq/stroom/compare/v7.0-beta.2...v7.0-beta.3
[v7.0-beta.2]: https://github.com/gchq/stroom/compare/v7.0-beta.1...v7.0-beta.2
[v7.0-beta.1]: https://github.com/gchq/stroom/compare/v7.0-alpha.5...v7.0-beta.1
[v7.0-alpha.5]: https://github.com/gchq/stroom/compare/v7.0-alpha.4...v7.0-alpha.5
[v7.0-alpha.4]: https://github.com/gchq/stroom/compare/v7.0-alpha.3...v7.0-alpha.4
[v7.0-alpha.3]: https://github.com/gchq/stroom/compare/v7.0-alpha.2...v7.0-alpha.3
[v7.0-alpha.2]: https://github.com/gchq/stroom/compare/v7.0-alpha.1...v7.0-alpha.2
[v7.0-alpha.1]: https://github.com/gchq/stroom/compare/v6.0.0...v7.0-alpha.1
[v6.0.0]: https://github.com/gchq/stroom/compare/v5.4.0...v6.0.0<|MERGE_RESOLUTION|>--- conflicted
+++ resolved
@@ -7,13 +7,11 @@
 
 ## [Unreleased]
 
-<<<<<<< HEAD
 * Issue **#2497** : Added summary to orphan file finder.
-=======
+
 * Issue **#2500** : Add a primary key to the `meta_retention_tracker` table for MySQL Group Replication.
 
 * Change meta retention tracking to track at the time period level so a killed job preserves the position of the periods already processed.
->>>>>>> 4d276c35
 
 * Issue **#2513** : Fixed stepping to unique values.
 

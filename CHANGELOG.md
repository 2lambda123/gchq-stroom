# Change Log
All notable changes to this project will be documented in this file.

The format is based on [Keep a Changelog](http://keepachangelog.com/) 
and this project adheres to [Semantic Versioning](http://semver.org/).


## [Unreleased]

<<<<<<< HEAD
* Issue **#1835** : Fix error when viewing data as lowly user.

* Issue **#1836** : Fix Forbidden error when importing data.
=======
* Issue **#1809** : Fix handling of import with no permissions except Import Configuration.
>>>>>>> a4911601

* Issue **#1657** : Remove INTERNAL_PROCESSING_USER from Users list in App Permissions screen.

* Issue **#1782** : Fix handling of empty NOT/AND/OR in stats queries and immprove the error handling for the remote data sources.

* Issue **#1781** : Fix SQL stats handling of NOT() with more than one term in the NOT.

* Issue **#1830** : Change quick filters on Annotations screen to use fuzzy filtering consistent with the rest of stroom. Disable the comment quick filter drop down if there are no standard comments configured. Remove the qualified fields from the quick filter tooltips.

* Issue **#1829** : Fix Annotations screen recording change history when clicking an empty title/subject.

* Issue **#1737** : Fix quick filter in users/groups popup.

* Issue **#1832** : Fix inability to add users/groups in the Document Permissions screen.


## [v7.0-beta.49] - 2020-09-02

* Fix accidental commit of broken code.


## [v7.0-beta.48] - 2020-09-02

* Fix duplicate call to bintry upload in travis script.


## [v7.0-beta.47] - 2020-09-02

* Issue **#1821** : Fix SQL Stat queries whose table doesn't use any datasource fields.

* Issue **#1694** : Fix UUID filtering in quick filters, now using `uuid:` field qualifier. Removed support for `#` prefix in Quick Filter and suggesters.

* Issue **#1699** : Add a docker managed volume for the ref data store.

* Add `pooledByteBufferCounts` to ref data config.

* Issue **#1700** : Stopped stepping happening on open.

* Uplift LMDB to v0.8.1.

* Changed implementaion of the byte buffer pool used in the ref data store to improve performance.

* Increase default value for ref data `maxPutsBeforeCommit` to improve load times.

* Fix instances of trace logging that are not using lambdas for complex args. This is particularly a problem in the ref data store code.

* Made stroom compatible with AWS authentication.

* Issue **#1707** : Fix reference data lookups picking the wrong effective stream.

* Issue **#1797** : Altered how search completion is recorded to try and prevent hanging. 

* Issue **#1762** : Fix for search jobs that do not terminate correctly.

* The build should now ensure GWT compilation only occurs after test has completed.

* Issue **#1790** : You can now provide `TYPE` as an optional HTTP header when sending data to Stroom. If provided this attribute is used to determine what data type to assign to the data being received. Data forwarding and aggregation also maintains this attribute and behaviour. 

* Issue **#1665** : Recognised meta types can now be specified in config and drop downs now allow selection in the pipeline editor.


## [v7.0-beta.46] - 2020-08-23

* Issue **#1702** : Fix namespace handling in XML reference data values.

* Issue **#1789** : Prevent dashboards without an extraction pipeline showing as "Missing" on dependency screen.

* Issue **#1803** : Fix `/api/export/v1` failing with NoSuchFileException.

* Issue **#1719** : Create rest endpoint to get rererence data store entries. Experimental feature at the moment.

* Issue **#1649** : Make the local reference data store searchable from the dashboard. Experimental feature at the moment.

* Issue **#1805** : Fix missing alert popup when document is saved but has been updated by another user/tab.

* Fix _No appender for stroom.docref.DocRef_ ERRORs in the log.


## [v7.0-beta.45] - 2020-08-14

* Issue **#1793** : Fixed Solr search query creation.

* Issue **#1791** : Fixed Solr connection test response.

* Update Gradle to v6.6

* Revert back to full build.


## [v7.0-beta.44] - 2020-08-14

* Reverted deploy changes until travis dpl v2 is stable.


## [v7.0-beta.43] - 2020-08-14

* Fixing release artefacts.


## [v7.0-beta.42] - 2020-08-13

* Issue **#1783** : Made change to prevent nodes called by the cluster from using localhost, 127.0.0.1 or the same URL as other nodes.

* Issue **#1706** : Terminating processing jobs early now writes appropriate termination errors to the processing info (error) stream and deletes other outputs.

* Issue **#1749** : Removed old benchmark job.


## [v7.0-beta.41] - 2020-08-12

* Issue **#1785** : Fix proxy not forwarding any data.

* Issue **#1675** : All dashboard table fields are now present in text pane settings even if they are hidden or special, e.g. internally added mandatory fields like StreamId and EventId. This change prevents the field settings from being altered incorrectly when these fields were not found.

* Issue **#1758** : Added file locations to meta details and improved tooltip layout.

* Issue **#1778** : Remove error streams following reprocessing when no new streams are created.

* Added support for time based expressions when searching for streams from UI. 

* Issue **#1760** : Support time based expressions for ProcessorTask data source

* Issue **#1761** : Allow processor id to be displayed when searching processor tasks data source.

* Issue **#1693** : Fix dependencies screen listing links to internal searchables as "missing".

* Issue **#1751** : Display correct UUID for "to" dependency in UI dependency screen.

* Issue **#1664** : Fix crash when all streams for pipeline are deleted.

* Issue **#1701** : Fix crash when alternative pipeline is selected/used for processing.

## [v7.0-beta.40] - 2020-07-27

* Issue **#1756** : Fix for IdEnrichmentFilter where is attempts to change attribute values that already exist.

* Issue **#1741** : Fix for search hanging issue.

* Issue **#1740** : `CombinedParser` now removes invalid XML 1.0 characters when `fixInvalidChars` is set and not XML 1.1.

* Add `readTimeout` property to `HTTPAppender` 

* Issue **#1747** : Nodes are now notified about changes to document permissions so that caches are cleared etc.

* Issue **#1752** : Meta info tooltips now show appropriate units for values.

* The `admin` account is now auto created if it doesn't exist.

* Issue **#1310** : Improved file cleanup between tests.

* Issue **#1533** : Improved meta data attribute value flushing to DB.

* Issue **#1634** : `FileSystemClean` will now only examine active data volumes.

* Issue **#1672** : Index shards are now only updated in the DB on flush when the document count or shard size changes.

* Issue **#1713** : Fixed issue where processor task start times were being displayed incorrectly.

* Issue **#1748** : Removed border from explorer quick filter.

* Issue **#1656** : Only managed jobs will now appear on the jobs page.

* Issue **#1669** : Changed the way next scheduled time is calculated based on current time.

* Issue **#1662** : Processor tasks and meta data sources now correctly show pipeline names in dashboard results.

* Issue **#1677** : Active tasks are now correctly filtered.

* Issue **#1718** : Added server task info for some tasks.

* Issue **#1731** : Fixed calendar date picker style that was broken by tooltip CSS changes.

* Issue **#1657** : `INTERNAL_PROCESSING_USER` is no longer visible in the UI.

* Issue **#1449** : You can now create users to associate permissions by clicking the create button in the `User Permissions` page.

* Issue **#1727** : Typo.

* Issue **#1501** : Multiple fixes for new UI.

* Issue **#1506** : Multiple fixes for new UI.

* Issue **#1561** : Multiple fixes for new UI.

* Issue **#1483** : Multiple fixes for new UI.

* Issue **#1525** : Multiple fixes for new UI.

* Issue **#1587** : Multiple fixes for new UI.

* Issue **#1526** : Multiple fixes for new UI.

* Issue **#1499** : Multiple fixes for new UI.

* Issue **#1481** : Multiple fixes for new UI.

* Issue **#1498** : Multiple fixes for new UI.

* Issue **#1660** : Multiple fixes for new UI.

* Issue **#1659** : Multiple fixes for new UI.

* Issue **#1725** : Fix Data Splitter onlyMatch using zero based instead of one based numbers.


## [v7.0-beta.39] - 2020-07-06

* Issue **#1716** : Prevent export of processor filters that are reprocess or deleted.

* Issue **#1638** : Suppress error when searching deleted streams.

* Issue **#1696** : Fix reprocessing from unfiltered meta data view.

* Issue **#1648** : Fix streams not being deleted following reprocessing.

* Issue **#1695** : Fix `Records` stream types not being identified correctly.

* Issue **#1668** : Fixed incorrect parameter count for XSLT `meta` function.

* Issue **#1619** : Fix delete stream summary.


## [v7.0-beta.38] - 2020-06-25

* Issue **#1670** : Stop _parse-uri_ XSLT function returning -1 for missing port numbers.

* Issue **#1673** : Increase limit for age spinner in retention rules to 9999.

* Issue **#1683** : Add `!` NOT operator to fuzzy match filtering.

* Add field searching to Activity quick filter.

* Add field searching to entity selection popups.

* Change entity selection popups to clear quick filter on show.

* Add column sorting and field searching to Properties screen.

* Add field searching to Explorer Tree quick filter.

* Add field searching to Properties quick filter.

* Add field searching to Server Tasks quick filter.

* Add field searching to dependencies quick filter.

* Improve info tooltip layouts.

* Issue **#1248** : Add quick filter to dependencies screen.

* Issue **#1650** : Use consistent blue colour.

* Issue **#1671** :Fix XSLT function `hex-to-oct`.

* Add `readTimeout` property to `HTTPAppender`.

* Issue **#1632** : SQL stats now compatible with MySQL 8 Group Replication

* Issue **#1650** : Use consistent blue colour.

* Issue **#1627** : Fix Up/Down buttons on Rule Set screen. Now keeps selection after use.

* Issue **#1277** : Fix Enable/Disable toggle button on Rule Set screen.


## [v7.0-beta.37] - 2020-06-15

* Add _Impact Summary_ tab to _Data Retention_ to show breakdown of counts of streams to be deleted.

* Add support for the `.` separator in the word boundary fuzzy matching.

* Change the fuzzy match filter to switch to a case sensitive wild-carded exact match when the input contains a `*`.

* Issue **#1640** : Fix server error when clicking disabled delete/info icon for deleted streams.

* Issue **#1639** : Default index volume group property changes.

* Issue **#1636** : Fix data retention deletion using wrong action for rules.

* Issue **#1280** : Fix creation of default index volumes.


## [v7.0-beta.36] - 2020-06-02

* Issue **#1621** : Fix NPE in proxy content syncing.

* Issue **#1462** : Stroom not working with MySQL 8.0 due to SQLException

* Issue **#1564** : Fix error in data retention section of stream info popup.

* Change data retention delete batching approach to use time ranges.

* Issue **#1611** : Change explorer tree filtering to also filter on an exact match of the entity's UUID.

* Add regex filtering with `/` prefix to fuzzy matching.

* Change word boundary matching to require a `?` prefix.


## [v7.0-beta.35] - 2020-05-28

* Issue **#1608** : Fixed NPE in UI data presenter.

* Issue **#1595** : Fixed names for imported items that already exist but are updated by import.

* Issue **#1603** : XSLT imports now error if more than one matching XSLT is found.

* Issue **#1604** : XSLT import resolution now accepts the use of UUIDs and DocRef strings.

* Issue **#1403** : Dashboard query download now retains expression parameters.

* Issue **#1514** : Fixed properties edit presenter issue.

* Issue **#1569** : Additional changes to improve the new `Data Delete` task that replaces the `File System Clean` task.

* Issue **#1565** : Stop data retention rules deleting all data.

* Add default data retention rule to the UI screen to make it clear what happens by default.

* Add fuzzy match filter to explorer tree.


## [v7.0-beta.34] - 2020-05-26

* Issue **#1569** : Removed recursive multi threading from file system clean as thread limit was being reached. 

* Issue **#1478** : Fixed data volume creation and other resource methods.

* Issue **#1594** : Now auto creates root explorer node on startup if it is missing.

* Issue **#1544** : Fixes for imported dashboards.

* Issue **#1586** : Fixed migration and initial population of standard meta type names.

* Issue **#1592** : Changed DB bit(1) columns to be tinyint(1) so that they show values correctly in the CLI.

* Issue **#1510** : Added logical delete for processor and processor filter to allow a user to force deletion without encountering a DB constraint. 

* Issue **#1557** : Process, reprocess, delete and download data functions now provide an impact summary before a user can proceed with the action.

* Issue **#1557** : The process data function in the data browser now provides the option to process or reprocess data. When selected a user can also choose: the priority of the process filters that will be created; to set the priority automatically based on previous filters; set the enabled state.

* Issue **#1557** : Reprocessing data no longer has a limitation on how many items can be reprocessed as it is now implemented by reprocess specific filters.

* Issue **#1585** : Fixed issue that was preventing viewing folders processors.

* Issue **#1557** : Added an impact summary to meta data actions such as delete, restore, process and download.

* Issue **#1593** : NPE copying empty expressions


## [v7.0-beta.33] - 2020-05-22

* Issue **#1588** : Fix processor filter import.

* Issue **#1566** : Fixed UI data restore behaviour.

* Make public port configurable


## [v7.0-beta.32] - 2020-05-19

* Issue **#1573** : Active tasks tab now only shows tasks related to the open feed.

* Issue **#1584** : Add @ApiParam to POST/PUT/DELETE endpoints so the request type appears in swagger-ui.

* Issue **#1581** : Change streamId to a path param in GET /api/data/v1.

* Issue **#1567** : Added error handling so the confirmation dialog continues to work even when there is a failure in a previous use.

* Issue **#1568** : Pipeline names should now be shown where needed in the UI.

* Issue **#1457** : Change field value suggester to use fuzzy matching.

* Issue **#1574** : Make feed suggestions return all feeds, not just ones with meta.

* Issue **#1544** : Imported dashboards from 6.1 now work.

* Issue **#1577** : Cluster node status is now updated when node settings are changed.

* Issue **#1396** : Completely changed DB migration and import/export compatibility code.

* Fix index creation stored procedure.

* Issue **#1508** : Tidy up property descriptions, change connection pool props to use Stroom Duration type.

* Issue **#473** : Fix value stats being ignored during in memory stat aggregation.

* Issue **#1141** : Make SQL stats aggregation delete unused stat keys at the end.


## [v7.0-beta.31] - 2020-05-12

* Issue **#1546** : Fixed opening and editing of data retention rules.

* Issue **#1494** : Scrollbars now have a white background unless used in a readonly text area.

* Issue **#1547** : Added pipeline names to processor task screens.

* Issue **#1543** : Prevent import/export of processor filters with id fields

* Issue **#1112** : You can now copy feeds along with other items and copies are named appropriately.

* Issue **#1112** : When copying a selection of several items, the dependencies between the items are altered in the resulting copies so that the copied items work together as a new set of content.

* Issue **#1112** : As part of fixing dependencies when copying items, the dependencies screen now works correctly and now also shows processor filters. 

* Issue **#1545** : Add property `enableDistributedJobsOnBootstrap` to enable/disable processing on first boot.


## [v7.0-beta.30] - 2020-05-06

* Issue **#1503** : Further fix for enabled/disabled expression items and dashboard tab visibility.

* Issue **#1511** : Data pages now show pipeline names rather than pipeline UUIDs.

* Issue **#1529** : Fix error when selecting datasource in new dashboard.

* Fix NPE in SystemInfoResource.get().

* Issue **#1527** : Fixed missing aud in API eky tokens.

* Add missing guice binding for SystemInfoResource.

* Make export add new line to the end of all files to adhere to POSIX standard.

* Issue **#1532** : Fixed index shard criteria in UI.

* Change SecurityFilter to return a 401 on authentication exceptions.

* Move some health checks into SystemInfoResource.

* Remove healthchecks from rest resources and servlets that never give an unhealthy result.

* Add error info to AppConfigMonitor health check.


## [v7.0-beta.29] - 2020-05-04

* Issue **#1496** : Fixed paging of processed data.

* Add stroom.statistics.internal.enabledStoreTypes and make internal stat processing respect it.

* Improve SQL stats shutdown processing so all in memory stats are flushed.

* Issue **#1521** : Dashboards with missing datasources break entirely.

* Issue **#1477** : Disable edit button on stream processor.

* Issue **#1497** : Fixed data list result paging.

* Issue **#1492** : Fixed data list result paging.

* Issue **#1513** : You can now view data in folders.

* Issue **#1500** : Fixed data delete/restore behaviour.

* Issue **#1515** : Fix proxyDir default when running in a stack.

* Issue **#1509** : Unable to update processor filter.

* Issue **#1495** : Speculative fix for missing swagger.json file in the fat jar.

* Issue **#1503** : Fixed Dashboard serialisation and JSON template.

* Issue **#1479** : Unable to set index volume limits.


## [v7.0-beta.28] - 2020-04-29

* Issue **#1489** : Reprocess streams feature failing.

* Issue **#1465** : Add default Open ID credentials to allow proxy to be able to authenticate out of the box.

* Issue **#1455** : Fix interactive search.

* Issue **#1471** : Pipeline name not shown on processors/filters in UI.

* Issue **#1491** : Download stream feature failing. 

* Issue **#1433** : StandardKafkaProducer failed when writing XML kafka payloads. 


## [v7.0-beta.27] - 2020-04-27

* Issue **#1417** : Allow processor filters to be exported with Pipelines. 

* Issue **#1480** : Index settings now shows index volume groups and allows selection. 

* Issue **#1450** : Further attempt to improve criteria filtering on data tab.

* Issue **#1467** : The cluster node state node uses NodeResource to determine active nodes.

* Issue **#1448** : The internal processing user now has a JWT and passes it when making calls to other nodes.


## [v7.0-beta.26] - 2020-04-22

* Fix gradle build for versioned builds


## [v7.0-beta.25] - 2020-04-22

* Assorted fixes to the new React UI pages.


## [v7.0-beta.24] - 2020-04-21

* Issue **#1450** : Stop data tabs showing all feeds.

* Issue **#1454** : Fix NPE in feed name suggestion box.

* Remove internal statistics from setup sample data.

* Fix issue of pipeline structure not showing when it contains a StatisticsFilter.

* Update auth flow for auth-into-stroom integration

* Issue **#1426** : Change /logout endpoint to /noauth/logout.

* Fix `Expecting a real user identity` errors on auto import of content packs.

* Increase wait timeout to 240s in `start.sh`.

* Issue **#1404** : Fixed issue with invalid XML character filter.

* Issue **#1413** : Attempt to fix search hanging issue.

* Issue **#1393** : The annotations data popup now formats content on load.

* Issue **#1399** : Removed error logging for expected exceptions in TaskExecutor.

* Issue **#1385** : File output param `streamId` now aliased to `sourceId` and `streamNo` is now aliased to `partNo` for consistency with new source tracking XSLT functions.

* Issue **#1392** : Downloading dashboard queries now provides the current query without the need to save the dashboard.

* Issue **#1427** : Change remote call to auth service to a local call.


## [v7.0-beta.23] - 2020-03-24

* Rename all legacy DB tables to `OLD_`.

* Issue **#1394** : Fix duplicate tables appearing in Monitoring -> Database Tables.

* Add NodeEndpointConfiguration. Change `node` table to hold the base endpoint.


## [v7.0-beta.22] - 2020-03-10

* Brought stroom-auth-service into stroom

* Issue **#563** : Kafka producer improvements - StandardKafkaProducer

* Issue **#1399** : Removed error logging for expected exceptions in TaskExecutor. 

* Fix missing $ in start.sh

* Issue **#1387** : Changed the way tasks are executed to reduce changes of unhandled execution errors.

* Issue **#1378** : Improved logging detail when processor filters fail.

* Issue **#1379** : Fixed issue where you couldn't open a processor filter if parts of the filter referenced deleted items.

* Issue **#1378** : Improved logging detail when processor filters fail.

* Issue **#1382** : Added `decode-url` and `encode-url` XSLT functions.

* Issue **#655** : Fixed SQL Stats queries ignoring the enabled state of the dashboard query terms.

* Issue **#1362** : Fixed issue where hiding dashboard annotation fields removed them.

* Issue **#1357** : Fixed dragging tabs in dashboard with hidden panes to create a new split.

* Issue **#1357** : Fixed dragging tabs in dashboard with hidden panes.

* Issue **#1368** : Fixed FindReplaceFilter as it wasn't working when used in conjunction with Data Splitter.

* Issue **#1361** : Changed the way headers are parsed for the HttpCall XSLT function.


## [v7.0-beta.21] - 2020-02-24

* Add null checks to DB migration.

* Add deletion of constraint `IDX_SHARD_FK_IDX_ID` to migration script.


## [v7.0-beta.20] - 2020-02-13

* Fix bug in `processor_task` migration script.


## [v7.0-beta.19] - 2020-02-10

* Fix bugs in DB migration scripts.


## [v7.0-beta.18] - 2020-02-05

* Re-locate index database migrations.

* Fix issues with migrating null audit columns.

* Improve output of TestYamlUtil.


## [v7.0-beta.17] - 2020-01-29

* Issue **#1355** : Fixed stepping from dashboard text pane.

* Issue **#1354** : Fixed double click to edit list items, e.g. properties.

* Issue **#1340** : Fixed issue with FindReplaceFilter where it failed in some cases when more than one filter was chained together.

* Issue **#1338** : You can now configure the max size of the map store cache.

* Issue **#1350** : Fixed scope of dictionaries when loaded in multiple XSLT pipeline steps.

* Issue **#1347** : Added SSL options to `http-call` XSLT method.

* Issue **#1352** : Fixed Hessian serialisation of user identities on tasks.

* Change docker image to allow us to pass in the dropwizard command to run, e.g. server|migrate.

* Stop MySQL outputing Note level warnings during migration about things that don't exist when we expect them not to.


## [v7.0-beta.13] - 2019-12-24

* Add `migrate` command line argument to run just the DB migrations.

* Updated API key to include audience and added client id and secret.

* Change `stroom.conf.sh` to also look for ip in `/sbin`

* Issue **#260** : You can now hide dashboard tabs.

* Issue **#1332** : The text pane can now be configured to show source data.

* Issue **#1311** : Improved source location tracking.


## [v7.0-beta.12] - 2019-12-04

* Change local.yml.sh to also look for ip in /sbin


## [v7.0-beta.11] - 2019-12-04

* Fix invalid SQL syntax in V07_00_00_012__Dictionary


## [v7.0-beta.10] - 2019-12-04

* Update auth api version

* Add clientId and clientSecret to config

* Update API keys (needed aud)

* Issue **#1338** : Added new config options to control the maximum size of some caches: `stroom.pipeline.parser.maxPoolSize`, `stroom.pipeline.schema.maxPoolSize`, `stroom.pipeline.schema.maxPoolSize`, `stroom.pipeline.xslt.maxPoolSize`, `stroom.entity.maxCacheSize`, `stroom.referenceData.mapStore.maxCacheSize`.

* Issue **#642** : Downloading query details now ignores hidden fields.

* Issue **#1337** : Fixed issue where downloading large numbers of search results in Excel format was exceeding maximum style count of 64000. 

* Issue **#1341** : Added XSRF protection to GWT RPC requests.

* Issue **#1335** : Made session cookie `Secure` and `HttpOnly`.

* Issue **#1334** : Fix 404 when accessing `/stroom/resourcestore/........`, i.e. fix Tools->Export.

* Issue **#1333** : Improved resilience against XSS attacks.

* Issue **#1330** : Allow configuration of `Content-Type` in HTTPAppender.

* Issue **#1327** : Improvements to annotations.

* Issue **#1328** : Increased size of data window and removed max size restrictions.

* Issue **#1324** : Improved logging and added SSL options for HTTPAppender.


## [v7.0-beta.9] - 2019-11-20

* Fix SSL connection failure on remote feed staus check.

* Remove ConfigServlet as the functionality is covered by ProxyConfigHealthCheck.

* Fix password masking in ProxyConfigHealthCheck.

* Change servlet path of ProxyStatusServlet from `/config` to `/status`.


## [v7.0-beta.8] - 2019-11-20

* Change precedence order for config properties. YAML > database > default. Change UI to show effective value. Add hot loading of YAML file changes.

* Issue **#1322** : Stroom now asks if you really want to leave site when stepping items are dirty. Also fixed `Save` and `Save All` menu items and dashboard param changes now correctly make a dashboard dirty.

* Issue **#1320** : Fixed formatting of XML where trailing spaces were being removed from content surrounded by start and end tags (data content) which should not happen. 

* Issue **#1321** : Make path relative in stroom distribution .zip.sha256 hash file.

* The auth service now supports the use of HTTPS without certificate verification and adds additional logging.

* Issue **gchq/stroom-auth#157** : Automatically refresh user's API key when it expires.

* Issue **#1243** : Dashboard visualisations now link with similar functions available to dashboard tables, e.g. `link()`, `dashboard()`, `annotation()`, `stepping()`, `data()`.

* Issue **#1316** : JSONParser now includes various parse options including handling comments.

* Issue **#48** : Added option to hide/show dashboard table columns.

* Issue **#1315** : Improved health check for missing API key.

* Updated stroom expression to v1.5.4 and added new field types.

* Issue **#1315** : Improved health check for missing API key.

* Issue **#1314** : Fixed NPE thrown when logging caused when viewing docs that can't be found.

* Issue **#1313** : Suggestion boxes now make suggestions immediately before the user even starts typing.

* Issue **#1043** : Added feature to allow floating point numbers to be indexed.

* Issue **#1312** : Dictionaries now change the entity name in the DB when renamed.

* Issue **#1312** : Fixed read only behaviour of dictionary settings UI.

* Issue **#1300** : Multiple changes to annotations.

* Issue **#1265** : Added `modulus()` function along with alias `mod()` and modulus operator `%`.

* Issue **#1300** : Added `annotation()` link creation function, `currentUser()` alias for `param('currentUser()')` and additional link creation functions for `data()` and `stepping()`.

* Issue **#67** : Table columns now display menu items on left click.

* Uplift stroom-query to v2.2.4 to add better diagnostic logging.

* Uplift Kafka client to v2.2.1.

* Issue **#1293** : Add more static file types to allow nginx/browser caching on.

* Issue **#1295** : Add authentication bypass for servlets such as /remoting, /status, /echo, etc.

* Issue **#1297** : The UI now supplies API tokens to the backend for resource calls.

* Issue **#1296** : Fixed NPE in StreamMapCreator caused when a stream can not be found.

## [v7.0-beta.7] - 2019-10-23

* Issue **#1288** : Streams now show the name of the pipeline used to create them even if the user doesn't have permission to see the pipeline.

* Issue **#1282** : Fixed issue where items were imported into the explorer even if not selected for import.

* Issue **#1291** : Fixed issue where empty dashboard table cells did not select table rows when clicked. 

* Issue **#1290** : Fixed issue where executor provider was not executing supplied runnable if parent task had terminated.

* Fix problem of missing fallback config in docker image.


## [v7.0-beta.6] - 2019-10-15

* Add default for stroom.security.authentication.durationToWarnBeforeExpiry

* Fix missing icons for Kafka Config and Rule Set.

* Fix Kafka Config entity serialisation.

* Issue **#1264** : Dashboards running in embedded mode will not always ask for the user to choose an activity if the users session has one set already.

* Issue **#1275** : Fixed permission filtering when showing related streams.

* Issue **#1274** : Fixed issue with batch search caused by Hibernate not returning pipeline details in stream processor filters.

* Issue **#1272** : Fixed saving query favourites.

* Issue **#1266** : Stroom will now lock the cluster before releasing owned tasks so it doesn't clash with other task related processes that lock the DB for long periods.

* Issue **#1264** : Added `embedded` mode for dashboards to hide dashboard chrome and save options.

* Issue **#1264** : Stroom no longer asks if you want to leave the web page if no content needs saving.

* Issue **#1263** : Fixed issues related to URL encoding/decoding with the `dashboard()` function.

* Issue **#1263** : Fixed issue where date expressions were being allowed without '+' or '-' signs to add or subtract durations.

* Add fallback config.yml file into the docker images for running outside of a stack.

* Issue **#1263** : Fixed issues related to URL encoding/decoding in dashboard expressions.

* Issue **#1262** : Improved behaviour of `+` when used for concatenation in dashboard expressions.

* Issue **#1259** : Fixed schema compliance when logging failed document update events.

* Issue **#1245** : Fixed various issues with session management and authentication.

* Issue **#1258** : Fixed issue affecting search expressions against keyword fields using dictionaries containing carriage returns.


## [v7.0-beta.5] - 2019-09-23

* Fixes to proxy


## [v7.0-beta.4] - 2019-09-16

* Fix stroom-proxy Dockerfile


## [v7.0-beta.3] - 2019-09-16

* Minor fixes, including an essential fix to config


## [v7.0-beta.2] - 2019-09-13

* Fix docker build


## [v7.0-beta.1] - 2019-09-11

* Issue **#1253** : Data retention policies containing just `AND` will now match everything.

* Issue **#1252** : Stream type suggestions no longer list internal types.

* Issue **#1218** : All stepping panes will now show line numbers automatically if there are indicators (errors, warnings etc) that need to be displayed.  

* Issue **#1254** : Added option to allow non Java escaped find and replacement text to be used in `FindReplaceFilter`. 

* Issue **#1250** : Fixed logging description for reading and writing documents.

* Issue **#1251** : Copy permissions from a parent now shows changes prior to the user clicking ok.

* Issue **#758** : You no longer need the `Manage Processors` privilege to call `stroom:meta('Pipeline')` in XSLT.

* Issue **#1256** : Fix error caused when logging data source name when downloading search results.

* Issue **#399** : Fix for error message when stepping that said user needed `read` permission on parent pipeline and not just `use`.

* Issue **#1242** : Fix for pipeline corruption caused when moving elements back to inherited parents.

* Issue **#1244** : Updated Dropwizard to version 1.3.14 to fix session based memory leak.

* Issue **#1246** : Removed elastic search document type, menu items and filter.

* Issue **#1247** : Added XSLT functions (`source`, `sourceId`, `partNo`, `recordNo`, `lineFrom`, `colFrom`, `lineTo`, `colTo`) to determine the current source location so it can be embedded in a cooked event. Events containing raw source location info can be made into links in dashboard tables or the text pane so that a user can see raw source data or jump directly to stepping that raw record.

* Add data retention feature and index optimisation to Solr indexes.

* Initial support for Solr indexing and search.

* Issue **#1244** : Updated Dropwizard to version 1.3.14 to fix session based memory leak.

* Issue **#1246** : Removed elastic search document type, menu items and filter.

* Issue **#1214** : Fixed issue where the max results setting in dashboard tables was not always being obeyed. Also fixed some dashboard table result page size issues.

* Issue **#1238** : During proxy clean task we no longer show a failed attempt to delete an empty directory as an error as this condition is expected.

* Issue **#1237** : Fixed issue where explorer model requests were failing outside of user sessions, e.g. when we want to find folder descendants for processing.

* Issue **#1230** : Fix test.

* Issue **#1230** : Search expressions no longer have the `contains` condition. 

* Issue **#1220** : Fixed attempt to open newly created index shards as if they were old existing shards.

* Issue **#1232** : Fixed handling of enter key on pipeline element editor dialog.

* Issue **#1229** : Fixed issue where users needed `Read` permission on an index instead of just `Use` permission to search it.

* Issue **#1207** : Removed task id from meta to reduce DB size and complexity especially given the fact tasks are transient. Superseded output is now found by querying the processor task service when new output is written rather than using task ids on meta.

* Uplift HBase to 2.1.5 and refactor code accordingly

* Uplift Kafka to 2.1.1 and refactor code accordingly

* Uplift Curator to 4.2.0

* Issue **#1143** : Added mechanism to inject dashboard parameters into expressions using the `param` and `params` functions so that dashboard parameters can be echoed by expressions to create dashboard links.

* Issue **#1205** : Change proxy repo clean to not delete configured rootRepoDir.

* Issue **#1204** : Fix ProxySecurityFilter to use correct API key on feedStatus requests.

* Issue **#1211** : Added a quick filter to the server tasks page.

* Issue **#1206** : Fixed sorting active tasks when clicking column header.

* Issue **#1201** : Fixed dependencies.

* Issue **#1201** : Fixed tests.

* Issue **#1201** : Document permission changes now mutate the user document permissions cache rather than clearing it.

* Issue **#1153** : Changed security context to be a Spring singleton to improve explorer performance.

* Issue **#1202** : Fixed NumberFormatException in StreamAttributeMapUtil.

* Issue **#1203** : Fixed event logging detail for dictionaries.

* Issue **#1197** : Restored Save As functionality.

* Issue **#1199** : The index fields page now copes with more than 100 index fields.

* Issue **#1200** : Removed blocking queue that was causing search to hang when full.

* Issue **#1198** : Filtering by empty folders now works correctly.

* Comment out rollCron in proxy-prod.yml

* Change swagger UI at gchq.github.io/stroom to work off 6.0 branch

* Issue **#1195** : Fixed issue where combination of quick filter and type filter were not displaying explorer items correctly.

* Issue **#1153** : Changed the way document permissions are retrieved and cached to improve explorer performance.

* Issue **#1196** : Added code to resolve data source names from doc refs if the name is missing when logging.

* Issue **#1165** : Fixed corruption of pipeline structure when adding items to Source.

* Issue **#1193** : Added optional validation to activities.

* Change default config for proxy repositoryFormat to "${executionUuid}/${year}-${month}-${day}/${feed}/${pathId}/${id}"

* Issue **#1194** : Fixed NPE in FindTaskProgressCriteria.

* Issue **#1191** : SQL statistics search tasks now show appropriate information in the server tasks pane.

* Issue **#1192** : Executor provider tasks now run as the current user.

* Issue **#1190** : Copied indexes now retain associated index volumes.

* Issue **#1177** : Data retention now works with is doc refs.

* Issue **#1160** : Proxy repositories now only roll if all output streams for a repository are closed. Proxy repositories also only calculate the current max id if the `executionUuid` repo format param is not used.

* Issue **#1186** : Volume status is now refreshed every 5 minutes.

* Fix incorrect default keystore in proxy config yaml.

* Rename environment variables in proxy config yaml.

* Issue **#1170** : The UI should now treat the `None` tree node as a null selection.

* Issue **#1184** : Remove dropwizard yaml files from docker images.

* Issue **#1181** : Remove dropwizard config yaml from the docker images.

* Issue **#1152** : You can now control the maximum number of files that are fragmented prior to proxy aggregation with `stroom.maxFileScan`.

* Issue **#1182** : Fixed use of `in folder` for data retention and receipt policies.

* Updated to allow stacks to be built at this version.

* Issue **#1154** : Search now terminates during result creation if it is asked to do so.

* Issue **#1167** : Fix for proxy to deal with lack of explorer folder based collections.

* Issue **#1172** : Fixed logging detail for viewing docs.

* Issue **#1166** : Fixed issue where users with only read permission could not copy items.

* Issue **#1174** : Reduced hits on the document permission cache.

* Issue **#1168** : Statistics searches now work when user only has `Use` permission.

* Issue **#1170** : Extra validation to check valid feed provided for stream appender.

* Issue **#1174** : The size of the document permissions cache is now configurable via the `stroom.security.documentPermissions.maxCacheSize` property.

* Issue **#1176** : Created index on document permissions to improve performance.

* Issue **#1175** : Dropping unnecessary index `explorerTreePath_descendant_idx`.

* Issue **#747** : XSLT can now reference dictionaries by UUID.

* Issue **#1167** : Use of folders to include child feeds and pipelines is now supported.

* Issue **#1153** : The explorer tree is now built with fewer DB queries.

* Issue **#1163** : Added indexes to the DB to improve explorer performance.

* Issue **#1153** : The explorer tree now only rebuilds synchronously for users who alter the tree, if has never been built or is very old. All other rebuilds of the explorer tree required to keep it fresh will happen asynchronously.

* Issue **#1162** : Proxy aggregation will no longer recurse parts directories when creating parts.

* Issue **#1157** : Migration now adds dummy feeds etc to processor filters if the original doc can't be found. This will prevent filters from matching more items than they should if migration fails to map feeds etc because they can't be found.

* Issue **#1162** : Remove invalid CopyOption in move() call.

* Issue **#1159** : Fix NPE in rolling appenders with no frequency value.

* Issue **#1160** : Proxy repositories will no longer scan contents on open if they are set to be read only.

* Issue **#1162** : Added buffering etc to improve the performance of proxy aggregation.

* Issue **#1156** : Added code to reduce unlikely chance of NPE or uncontrolled processing in the event of a null or empty processing filter.

* Issue **#1149** : Changed the way EntryIdSet is unmarshalled so jaxb can now use the getter to add items to a collection.

* Ignore broken junit test that cannot work as it stands

* Fix NPE in DictionaryStoreImpl.findByName().

* Issue **#1146** : Added `encodeUrl()`, `decodeUrl()` and `dashboard()` functions to dashboard tables to make dashboard linking easier. The `link()` function now automatically encodes/decodes each param so that parameters do not break the link format, e.g. `[Click Here](http://www.somehost.com/somepath){dialog|Dialog Title}`.

* Issue **#1144** : Changed StreamRange to account for inclusive stream id ranges in v6.0 that was causing an issue with file system maintenance.

* Mask passwords on the proxy admin page.

* Add exception to wrapped exception in the feedStatus service.

* Issue **#1140** : Add health check for proxy feed status url.

* Issue **#1138** : Stroom proxy now deletes empty repository directories based on creation time and depth first so that pruning empty directories is quicker and generally more successful.

* Issue **#1137** : Change proxy remote url health check to accept a 406 code as the feed will not be specified.

* Issue **#1135** : Data retention policies are now migrated to use `Type` and not `Stream Type`.

* Issue **#1136** : Remove recursive chown from stroom and proxy docker entrypoint scripts.


## [v7.0-alpha.5] - 2019-06-12

* Fix YAML substitution.


## [v7.0-alpha.4] - 2019-06-11

* Update API paths


## [v7.0-alpha.3] - 2019-05-10

* Fix config


## [v7.0-alpha.2] - 2019-05-10

* Fix config

* Issue **#1134** : Proxy now requires feed name to always be supplied.

* Expose proxy api key in yaml config via SYNC_API_KEY

* Issue **#1130** : Change `start.sh` so it works when realpath is not installed.

* Issue **#1129** : Fixed stream download from the UI.

* Issue **#1119** : StreamDumpTool will now dump data to zip files containing all data and associated meta and context data. This now behaves the same way as downloading data from the UI and can be used as an input to proxy aggregation or uploaded manually.


## [v7.0-alpha.1] - 2019-04-23

* Fix config issue

* Fixed NPE created when using empty config sections.

* Issue **#1122** : Fixed hessian communication between stroom and stroom proxy used to establish feed receive status. Added restful endpoints for feed status to stroom and stroom proxy. Proxy will now be able to request feed status from upstream stroom or stroom proxy instances.

* Fixed incompatibility issues with MySQL 5.7 and 8.0.

* Added debug to help diagnose search failures

* Issue **#382** : Large zip files are now broken apart prior to proxy aggregation.

* Change start script to use absolute paths for jar, config and logs to distinguish stroom and proxy instances.

* Issue **#1116** : Better implementation of proxy aggregation.

* Issue **#1116** : Changed the way tasks are executed to ensure thread pools expand to the maximum number of threads specified rather than just queueing all tasks and only providing core threads.

* Remove full path from file in sha256 hash file release artifact.

* Issue **#1115** : Add missing super.startProcessing to AbstractKafkaProducerFilter.

* Improve exception handling and logging in RemoteDataSourceProvider. Now the full url is included in dashboard connection errors.

* Change Travis build to generate sha256 hashes for release zip/jars.

* Uplift the visualisations content pack to v3.2.1

* Issue **#1100** : Fix incorrect sort direction being sent to visualisations.

* Add guard against race condition

* Add migration script to remove property `stroom.node.status.heapHistogram.jMapExecutable`.

* Uplift base docker image to openjdk:8u191-jdk-alpine3.9, reverting back to JDK for access to diagnostic tools.

* Issue **#1084** : Change heap histogram statistics to java MBean approach rather than jmap binary. Remove stroom.node.status.heapHistogram.jMapExecutable property.

* Improve resource for setting user's status

* Issue **#1079** : Improved the logging of permission errors encountered during stream processing

* Issue **#1058** : Added property `stroom.pipeline.parser.secureProcessing` to enable/disable the XML secure processing feature.

* Issue **#1062** : Add env var for UI path

* Uplift distribution visualisation content pack to v3.1.0

* Add transform_user_extract.py, for pre-6.0 to 6.0 user migration

* Issue **#1059** : Fix guice errors on stroom-proxy startup.

* Issue **#1010** : Improve distribution start/stop/etc scripts by adding monochrome switch and background log tailing.

* Issue **#1053** : Add API to disabled authorisation users

* Issue **#1042** : Improve error message for an ApiException when requesting a user's token.

* Issue **#1050** : Prevent creation of permission entries if key already exists.

* Issue **#1015** : Add sortDirections[] and keySortDirection to visualisation data object to fix sorting in the visualisations.

* Issue **#1019** : Fix visualisations settings dialog so you can un-set text and list controls.

* Issue **#1041** : Add a healthcheck to Stroom to alert for API key expiry

* Issue **#1040** : Fix for visualisations that do not require nested data.

* Issue **#1036** : Fix for scrollbar position on explorer popup windows.

* Issue **#1037** : Updated `moment.js` for parsing/formatting dates and times.

* Issue **#1021** : Dashboard links now allow `{}` characters to be used without URL encoding.

* Issue **#1018** : Added Health Checks for the external connectors that are registered via plugins

* Issue **#1025** : Fixed ACE editor resize issue where horizontal scroll bar was not always correctly shown.

* Issue **#1025** : Updated ACE editor to v1.4.2.

* Issue **#1022** : Added `Contains` condition to all search expression fields so that regex terms can be used.

* Issue **#1024** : Superseded output helper no longer expects initialisation in all cases.

* Issue **#1021** : Multiple changes to improve vis, dashboard and external linking in Stroom.

* Issue **#1019** : Fix visualisations settings dialog so you can un-set text and list controls.

* Issue **#986** : Fix direct dashboard links.

* Issue **#1006** : Added Exception Mapper for PermissionExceptions to return HTTP FORBIDDEN.

* Issue **#1012** : Fix for NPE caused when checking if an output is superseded.

* Issue **#1011** : Old UI versions running in browsers often cause Stroom to throw an NPE as it can't find the appropriate GWT serialisation policy. Stroom will no longer throw an NPE but will report an `IncompatibleRemoteServiceException` instead. This is the default GWT behaviour.

* Issue **#1007** : Max visualisation results are now limited by default to the maximum number of results defined for the first level of the parent table. This can be further limited by settings in the visualisation.

* Issue **#1004** : Table cells now support multiple links.

* Issue **#1001** : Changed link types to `tab`, `dialog`, `dashboard`, `browser`.

* Issue **#1001** : Added dashboard link option to link to a dashboard from within a vis, e.g. `stroomLink(d.name, 'type=Dashboard&uuid=<TARGET_DASHBOARD_UUID>&params=userId%3D' + d.name, 'DASHBOARD')`.

* Issue **#1001** : Added dashboard link option to link to a dashboard using the `DASHBOARD` target name, e.g. `link(${UserId}, concat('type=Dashboard&uuid=<TARGET_DASHBOARD_UUID>', ${UserId}), '', 'DASHBOARD')`.

* Issue **#1002** : Popup dialogs shown when clicking dashboard hyperlinks are now resizable.

* Issue **#993** : Moving documents in the explorer no longer affects items that are being edited as they are not updated in the process.

* Issue **#996** : Updated functions in dashboard function picker.

* Issue **#981** : Fixed dashboard deletion

* Issue **#989** : Upgraded stroom-expression to v1.4.13 to add new dashboard `link` function.

* Issue **#988** : Changed `generate-url` XSLT function to `link` so it matches the dashboard expression. Changed the parameters to create 4 variants of the function to make creation of simple links easier.

* Issue **#980** : Fix for NPE when fetching dependencies for scripts.

* Issue **#978** : Re-ordering the fields in stream data source

* Issue **gchq/stroom-content#31** : Uplift stroom-logs content pack to v2.0-alpha.5.

* Issue **#982** : Stop proxy trying to health check the content syncing if it isn't enabled.

* Change error logging in ContentSyncService to log stack trace

* Uplift send_to_stroom.sh in the distribution to v2.0

* Issue **#973** : Export servlet changed to a Resource API, added permission check, improved error responses.

* Issue **#969** : The code now suppresses errors for index shards being locked for writing as it is expected. We now lock shards using maps rather than the file system as it is more reliable between restarts.

* Issue **#941** : Internal Meta Stats are now being written

* Issue **#970** : Add stream type of `Records` for translated stroom app events.

* Issue **#966** : Proxy was always reporting zero bytes for the request content in the receive log.

* Issue **#938** : Fixed an NPE in authentication session state.

* Change the proxy yaml configuration for the stack to add `remotedn` and `remotecertexpiry` headers to the receive log

* Change logback archived logs to be gzip compressed for stroom and proxy

* Uplift stroom-logs content pack to v2.0-alpha.3

* Uplift send_to_stroom script to v1.8.1

* Issue **#324** : Changed XML serialisation so that forbidden XML characters U+FFFE and U+FFFF are not written. Note that these characters are not even allowed as character references so they are ignored entirely.

* Issue **#945** : More changes to fix some visualisations only showing 10 data points.

* Issue **#945** : Visualisations now show an unlimited number of data points unless constrained by their parent table or their own maximum value setting.

* Issue **#948** : Catching Spring initialisation runtime errors and ensuring they are logged.

* Add `set_log_levels.sh` script to the distribution

* Uplift visualisations content pack to v3.0.6 in the gradle build

* Issue **#952** : Remote data sources now execute calls within the context of the user for the active query. As a result all running search `destroy()` calls will now be made as the same user that initiated the search.

* Issue **#566** : Info and warning icons are now displayed in stepping screen when needed.

* Issue **#923** : Dashboard queries will now terminate if there are no index shards to search.

* Issue **#959** : Remove Material UI from Login and from password management pages

* Issue **#933** : Add health check for password resets

* Issue **#929** : Add more comprehensive password validation

* Issue **#876** : Fix password reset issues

* Issue **#768** : Preventing deletion of /store in empty volumes

* Issue **#939** : Including Subject DN in receive.log

* Issue **#940** : Capturing User DN and cert expiry on DW terminated SSL

* Issue **#744** : Improved reporting of error when running query with no search extraction pipeline

* Issue **#134** : Copy permissions from parent button

* Issue **#688** : Cascading permissions when moving/copying folder into a destination

* Issue **#788** : Adding DocRef and IsDocRef to stroom query to allow doc ref related filtering. Migration of stream filters uses this.

* Issue **#936** : Add conversion of header `X-SSL-Client-V-End` into `RemoteCertExpiry`, translating date format in the process.

* Issue **#953** : Fixed NPE.

* Issue **#947** : Fixed issue where data retention policy contains incorrect field names.

* Remove Material UI from the Users and API Keys pages

* Add content packs to stroom distribution

* Change distribution to use send_to_stroom.sh v1.7

* Updated stroom expression to v1.4.12 to improve handling or errors values and add new type checking functions `isBoolean()`, `isDouble()`, `isError()`, `isInteger()`, `isLong()`, `isNull()`, `isNumber()`, `isString()`, `isValue()`. Testing equality of null with `x=null()` is no longer valid and must be replaced with `isNull(x)`.

* Issue **#920** : Fix error handling for sql stats queries

* Remove log sending cron process from docker images (now handled by stroom-log-sender).

* Issue **#924** : The `FindReplaceFilter` now records the location of errors.

* Issue **#939** : Added `remotedn` to default list of keys to include in `receive.log`.

* Add git_tag and git_commit labels to docker images

* Uplift stroom-logs content pack in docker image to` v2.0-alpha.2`

* Stop truncation of `logger` in logback console logs

* Issue **#921** : Renaming open documents now correctly changes their tab name. Documents that are being edited now prevent the rename operation until they are saved.

* Issue **#922** : The explorer now changes the selection on a right click if the item clicked is not already selected (could be part of a multi select).

* Issue **#903** : Feed names can now contain wildcard characters when filtering in the data browser.

* Add API to allow creation of an internal Stroom user.

* Fix logger configuration for SqlExceptionHelper

* Add template-pipelines and standard-pipelines content packs to docker image

* Issue **#904** : The UI now shows dictionary names in expressions without the need to enter edit mode.

* Updated ACE editor to v1.4.1.

* Add colours to console logs in docker.

* Issue **#869** : Delete will now properly delete all descendant nodes and documents when deleting folders but will not delete items from the tree if they cannot be deleted, e.g. feeds that have associated data.

* Issue **#916** : You can no longer export empty folders or import nothing.

* Issue **#911** : Changes to feeds and pipelines no longer clear data browsing filters.

* Issue **#907** : Default volumes are now created as soon as they are needed.

* Issue **#910** : Changes to index settings in the UI now register as changes and enable save.

* Issue **#913** : Improve FindReplaceFilter to cope with more complex conditions.

* Change log level for SqlExceptionHelper to OFF, to stop expected exceptions from polluting the logs

* Fix invalid requestLog logFormat in proxy configuration

* Stop service discovery health checks being registered if stroom.serviceDiscovery.enabled=false

* Add fixed version of send_to_stroom.sh to release distribution

* Uplift docker base image for stroom & proxy to openjdk:8u181-jdk-alpine3.8

* Add a health check for getting a public key from the authentication service.

* Issue **#897** : Import no longer attempts to rename or move existing items but will still update content.

* Issue **#902** : Improved the XSLT `format-date` function to better cope with week based dates and to default values to the stream time where year etc are omitted.

* Issue **#905** : Popup resize and move operations are now constrained to ensure that a popup cannot be dragged off screen or resized to be bigger than the current browser window size.

* Issue **#898** : Improved the way many read only aspects of the UI behave.

* Issue **#894** : The system now generates and displays errors to the user when you attempt to copy a feed.

* Issue **#896** : Extended folder `create` permissions are now correctly cached.

* Issue **#893** : You can now manage volumes without the `Manage Nodes` permission.

* Issue **#892** : The volume editor now waits for the node list to be loaded before opening.

* Issue **#889** : Index field editing in the UI now works correctly.

* Issue **#891** : `StreamAppender` now keeps track of it's own record write count and no longer makes use of any other write counting pipeline element.

* Issue **#885** : Improved the way import works to ensure updates to entities are at least attempted when creating an import confirmation.

* Issue **#892** : Changed `Ok` to `OK`.

* Issue **#883** : Output streams are now immediately unlocked as soon as they are closed.

* Removed unnecessary OR operator that was being inserted into expressions where only a single child term was being used. This happened when reprocessing single streams.

* Issue **#882** : Splitting aggregated streams now works when using `FindReplaceFilter`. This functionality was previously broken because various reader elements were not passing the `endStream` event on.

* Issue **#881** : The find and replace strings specified for the `FindReplaceFilter` are now treated as unescaped Java strings and now support new line characters etc.

* Issue **#880** : Increased the maximum value a numeric pipeline property can be set to via the UI to 10000000.

* Issue **#888** : The dependencies listing now copes with external dependencies failing to provide data due to authentication issues.

* Issue **#890** : Dictionaries now show the words tab by default.

* Add admin healthchecks to stroom-proxy

* Add stroom-proxy docker image

* Refactor stroom docker images to reduce image size

* Add enabled flag to storing, forwarding and synching in stroom-proxy configuration

* Issue **#884** : Added extra fonts to stroom docker image to fix bug downloading xls search results.

* Issue **#879** : Fixed bug where reprocess and delete did not work if no stream status was set in the filter.

* Issue **#878** : Changed the appearance of stream filter fields to be more user friendly, e.g. `feedName` is now `Feed` etc.

* Issue **#809** : Changed default job frequency for `Stream Attributes Retention` and `Stream Task Retention` to `1d` (one day).

* Issue **#813** : Turned on secure processing feature for XML parsers and XML transformers so that external entities are not resolved. This prevents DoS attacks and gaining unauthorised access to the local machine.

* Issue **#871** : Fix for OptimisticLockException when processing streams.

* Issue **#872** : The parser cache is now automatically cleared when a schema changes as this can affect the way a data splitter parser is created.

* Add a health check for getting a public key from the authentication service.

* Issue **#897** : Import no longer attempts to rename or move existing items but will still update content.

* Issue **#902** : Improved the XSLT `format-date` function to better cope with week based dates and to default values to the stream time where year etc are omitted.

* Issue **#905** : Popup resize and move operations are now constrained to ensure that a popup cannot be dragged off screen or resized to be bigger than the current browser window size.

* Issue **#898** : Improved the way many read only aspects of the UI behave.

* Issue **#894** : The system now generates and displays errors to the user when you attempt to copy a feed.

* Issue **#896** : Extended folder `create` permissions are now correctly cached.

* Issue **#893** : You can now manage volumes without the `Manage Nodes` permission.

* Issue **#892** : The volume editor now waits for the node list to be loaded before opening.

* Issue **#889** : Index field editing in the UI now works correctly.

* Issue **#891** : `StreamAppender` now keeps track of it's own record write count and no longer makes use of any other write counting pipeline element.

* Issue **#885** : Improved the way import works to ensure updates to entities are at least attempted when creating an import confirmation.

* Issue **#892** : Changed `Ok` to `OK`.

* Issue **#883** : Output streams are now immediately unlocked as soon as they are closed.

* Removed unnecessary OR operator that was being inserted into expressions where only a single child term was being used. This happened when reprocessing single streams.

* Issue **#882** : Splitting aggregated streams now works when using `FindReplaceFilter`. This functionality was previously broken because various reader elements were not passing the `endStream` event on.

* Issue **#881** : The find and replace strings specified for the `FindReplaceFilter` are now treated as unescaped Java strings and now support new line characters etc.

* Issue **#880** : Increased the maximum value a numeric pipeline property can be set to via the UI to 10000000.

* Issue **#888** : The dependencies listing now copes with external dependencies failing to provide data due to authentication issues.

* Issue **#890** : Dictionaries now show the words tab by default.

* Add admin healthchecks to stroom-proxy

* Add stroom-proxy docker image

* Refactor stroom docker images to reduce image size

* Add enabled flag to storing, forwarding and synching in stroom-proxy configuration

* Issue **#884** : Added extra fonts to stroom docker image to fix bug downloading xls search results.

* Issue **#879** : Fixed bug where reprocess and delete did not work if no stream status was set in the filter.

* Issue **#878** : Changed the appearance of stream filter fields to be more user friendly, e.g. `feedName` is now `Feed` etc.

* Issue **#809** : Changed default job frequency for `Stream Attributes Retention` and `Stream Task Retention` to `1d` (one day).

* Issue **#813** : Turned on secure processing feature for XML parsers and XML transformers so that external entities are not resolved. This prevents DoS attacks and gaining unauthorised access to the local machine.

* Issue **#871** : Fix for OptimisticLockException when processing streams.

* Issue **#872** : The parser cache is now automatically cleared when a schema changes as this can affect the way a data splitter parser is created.

* Issue **#865** : Made `stroom.conf` location relative to YAML file when `externalConfig` YAML property is set.

* Issue **#867** : Added an option `showReplacementCount` to the find replace filter to choose whether to report total replacements on process completion.

* Issue **#867** : Find replace filter now creates an error if an invalid regex is used.

* Issue **#855** : Further fixes for stepping data that contains a BOM.

* Changed selected default tab for pipelines to be `Data`.

* Issue **#860** : Fixed issue where stepping failed when using any sort of input filter or reader before the parser.

* Issue **#867** : Added an option `showReplacementCount` to the find replace filter to choose whether to report total replacements on process completion.

* Improved Stroom instance management scripts

* Add contentPack import

* Fix typo in Dockerfile

* Issue **#859** : Change application startup to keep retrying when establishing a DB connection except for certain connection errors like access denied.

* Issue **#730** : The `System` folder now displays data and processors. This is a bug fix related to changing the default initial page for some document types.

* Issue **#854** : The activity screen no longer shows a permission error when shown to non admin users.

* Issue **#853** : The activity chooser will no longer display on startup if activity tracking is not enabled.

* Issue **#855** : Fixed stepping data that contains a BOM.

* Change base docker image to openjdk:8u171-jdk-alpine

* Improved loading of activity list prior to showing the chooser dialog.

* Issue **#852** : Fix for more required permissions when logging other 'find' events.

* Issue **#730** : Changed the default initial page for some document types.

* Issue **#852** : Fix for required permission when logging 'find' events.

* Changed the way the root pane loads so that error popups that appear when the main page is loading are not hidden.

* Issue **#851** : Added additional type info to type id when logging events.

* Issue **#848** : Fixed various issues related to stream processor filter editor.

* Issue **#815** : `stroom.pageTitle` property changed to `stroom.htmlTitle`.

* Issue **#732** : Added `host-address` and `host-name` XSLT functions.

* Issue **#338** : Added `splitAggregatedStreams` property to `StreamAppender`, `FileAppender` and `HDFSFileAppender` so that aggregated streams can be split into separate streams on output.

* Issue **#338** : Added `streamNo` path replacement variable for files to record the stream number within an aggregate.

* Added tests and fixed sorting of server tasks.

* Improved the way text input and output is buffered and recorded when stepping.

* The find and replace filter now resets the match count in between nested streams so that each stream is treated the same way, i.e. it can have the same number of text replacements.

* Added multiple fixes and improvements to the find and replace filter including limited support of input/output recording when stepping.

* Issue **#827** : Added `TextReplacementFilterReader` pipeline element.

* Issue **#736** : Added sorting to server tasks table.

* Inverted the behaviour of `disableQueryInfo` to now be `requireQueryInfo`.

* Issue **#596** : Rolling stream and file appenders can now roll on a cron schedule in addition to a frequency.

* The accept button now enabled on splash screen.

* Added additional event logging to stepping.

* An activity property with an id of `disableQueryInfo` can now be used to disable the query info popup on a per activity basis.

* Activity properties can now include the attributes `id`, `name`, `showInSelection` and `showInList` to determine their appearance and behaviour;

* Nested elements are now usable in the activity editor HTML.

* Record counts are now recorded on a per output stream basis even when splitting output streams.

* Splash presenter buttons are now always enabled.

* Fix background colour to white on activity pane.

* Changed `splitWhenBiggerThan` property to `rollSize` and added the property to the rolling appenders for consistency.

* Issue **#838** : Fix bug where calculation of written and read bytes was being accounted for twice due to the use of Java internal `FilterInputStream` and `FilterOutputStream` behaviour. This was leading to files being split at half od the expected size. Replaced Java internal classes with our own `WrappedInputStream` and `WrappedOutputStream` code.

* Issue **#837** : Fix bug to no longer try and record set activity events for null activities.

* Issue **#595** : Added stream appender and file appender property `splitWhenBiggerThan` to limit the size of output streams.

* Now logs activity change correctly.

* Add support for checkbox and selection control types to activity descriptions.

* Issue **#833** : The global property edit dialog can now be made larger.

* Fixed some issues in the activity manager.

* Issue **#722** : Change pipeline reference data loader to store its reference data in an off-heap disk backed LMDB store to reduce Java heap usage. See the `stroom.refloader.*` properties for configuration of the off-heap store.

* Issue **#794** : Automatically suggest a pipeline element name when creating it

* Issue **#792** : Preferred order of properties for Pipeline Elements

* Issue **824** : Fix for replace method in PathCreator also found in stroom proxy.

* Issue **#828** : Changed statistics store caches to 10 minute time to live so that they will definitely pick up new statistics store definitions after 10 minutes.

* Issue **#774** : Event logging now logs find stream criteria correctly so that feeds ids are included.

* Issue **#829** : Stroom now logs event id when viewing individual events.

* Added functionality to record actions against user defined activities.

* Added functionality to show a splash screen on login.

* Issue **#791** : Fixed broken equals method so query total row count gets updated correctly.

* Issue **#830** : Fix for API queries not returning before timing out.

* Issue **#824** : Fix for replace method in PathCreator also found in stroom proxy.

* Issue **#820** : Fix updating index shards so that they are loaded, updated and saved under lock.

* Issue **#819** : Updated `stroom-expression` to v1.4.3 to fix violation of contract exception when sorting search results.

* Issue **#817** : Increased maximum number of concurrent stream processor tasks to 1000 per node.

* Moved Index entities over to the new multi part document store.

* Moved Pipeline entities over to the new multi part document store.

* Moved both Statistic Store entity types over to the new multi part document store.

* Moved XSLT entities over to the new multi part document store.

* Moved Visualisation entities over to the new multi part document store.

* Moved Script entities over to the new multi part document store.

* Moved Dashboard entities over to the new multi part document store.

* Moved XmlSchema entities over to the new multi part document store.

* Moved TextConverter entities over to the new multi part document store.

* Modified the storage of dictionaries to use the new multi part document store.

* Changed the document store to hold multiple entries for a document so that various parts of a document can be written separately, e.g. the meta data about a dictionary and the dictionary text are now written as separate DB entries. Entries are combined during the serialisation/deserialisation process.

* Changed the import export API to use byte arrays to hold values rather than strings. *POSSIBLE BREAKING CHANGE*
Issue **gchq/stroom-expression#22** : Add `typeOf(...)` function to dashboard.

* Issue **#697** : Fix for reference data sometimes failing to find the appropriate effective stream due to the incorrect use of the effective stream cache. It was incorrectly configured to use a time to idle (TTI) expiry rather than a time to live (TTL) expiry meaning that heavy use of the cache would prevent the cached effective streams being refreshed.

* Issue **#806** : Fix for clearing previous dashboard table results if search results deliver no data.

* Issue **#805** : Fix for dashboard date time formatting to use local time zone.

* Issue **#803** : Fix for group key conversion to an appropriate value for visualisations.

* Issue **#802** : Restore lucene-backward-codecs to the build

* Issue **#800** : Add DB migration script 33 to replace references to the `Stream Type` type in the STRM_PROC_FILT table with `streamTypeName`.

* Issue **#798** : Add DB migration script 32 to replace references to the `NStatFilter` type in the PIPE table with `StatisticsFilter`.

* Fix data receipt policy defect

* Issue **#791** : Search completion signal is now only sent to the UI once all pending search result merges are completed.

* Issue **#795** : Import and export now works with appropriate application permissions. Read permission is required to export items and Create/Update permissions are required to import items depending on whether the update will create a new item or update an existing one.

* Improve configurabilty of stroom-proxy.

* Issue **#783** : Reverted code that ignored duplicate selection to fix double click in tables.

* Issue **#782** : Fix for NPE thrown when using CountGroups when GroupKey string was null due to non grouped child rows.

* Issue **#778** : Fix for text selection on tooltips etc in the latest version of Chrome.

* Uplift stroom-expression to v1.4.1

* Issue **#776** : Removal of index shard searcher caching to hopefully fix Lucene directory closing issue.

* Issue **#779** : Fix permissions defect.

* Issue **gchq/stroom-expression#22** : Add `typeOf(...)` function to dashboard.

* Issue **#766** : Fix NullPointerExceptions when downloading table results to Excel format.

* Issue **#770** : Speculative fix for memory leak in SQL Stats queries.

* Issue **#761** : New fix for premature truncation of SQL stats queries due to thread interruption.

* Issue **#748** : Fix build issue resulting from a change to SafeXMLFilter.

* Issue **#748** : Added a command line interface (CLI) in addition to headless execution so that full pipelines can be run against input files.

* Issue **#748** : Fixes for error output for headless mode.

* Issue **#761** : Fixed statistic searches failing to search more than once.

* Issue **#756** : Fix for state being held by `InheritableThreadLocal` causing objects to be held in memory longer than necessary.

* Issue **#761** : Fixed premature truncation of SQL stats queries due to thread interruption.

* Added `pipeline-name` and `put` XSLT functions back into the code as they were lost in a merge.

* Issue **#749** : Fix inability to query with only `use` privileges on the index.

* Issue **#613** : Fixed visualisation display in latest Firefox and Chrome.

* Added permission caching to reference data lookup.

* Updated to stroom-expression 1.3.1

    Added cast functions `toBoolean`, `toDouble`, `toInteger`, `toLong` and `toString`.
    Added `include` and `exclude` functions.
    Added `if` and `not` functions.
    Added value functions `true()`, `false()`, `null()` and `err()`.
    Added `match` boolean function.
    Added `variance` and `stDev` functions.
    Added `hash` function.
    Added `formatDate` function.
    Added `parseDate` function.
    Made `substring` and `decode` functions capable of accepting functional parameters.
    Added `substringBefore`, `substringAfter`, `indexOf` and `lastIndexOf` functions.
    Added `countUnique` function.

* Issue **#613** : Fixed visualisation display in latest Firefox and Chrome.

* Issue **#753** : Fixed script editing in UI.

* Issue **#751** : Fix inability to query on a dashboard with only use+read rights.


## [v6.0-alpha.22]

* Issue **#719** : Fix creation of headless Jar to ensure logback is now included.

* Issue **#735** : Change the format-date xslt function to parse dates in a case insensitive way.

* Issue **#719** : Fix creation of headless Jar. Exclude gwt-unitCache folder from build JARs.

* Issue **#720** : Fix for Hessian serialisation of table coprocessor settings.

* Issue **#217** : Add an 'all/none' checkbox to the Explorer Tree's quick filter.

* Issue **#400** : Shows a warning when cascading folder permissions.

* Issue **#405** : Fixed quick filter on permissions dialog, for users and for groups. It will now match anywhere in the user or group name, not just at the start.

* Issue **#708** : Removed parent folder UUID from ExplorerActionHandler.

* Application security code is now implemented using lambda expressions rather than AOP. This simplifies debugging and makes the code easier to understand.

* Changed the task system to allow task threads to be interrupted from the task UI.

* Made changes to improve search performance by making various parts of search wait for interruptible conditions.

* Migrated code from Spring to Guice for managing dependency injection.

* Issue **#229** : When a user 'OKs' a folder permission change it can take a while to return. This disables the ok/cancel buttons while Stroom is processing the permission change.

* Issue **#405** : Fixed quick filter on permissions dialog, for users and for groups. It will now match anywhere in the user or group name, not just at the start.

* Issue **#588** : Fixed display of horizontal scrollbar on explorer tree in export, create, copy and move dialogs.

* Issue **#691** : Volumes now reload on edit so that the entities are no longer stale the second time they are edited.

* Issue **#692** : Properties now reload on edit so that the entities are no longer stale the second time they are edited.

* Issue **#703** : Removed logging of InterruptedException stack trace on SQL stat queries, improved concurrency code.

* Issue **#697** : Improved XSLT `Lookup` trace messages.

* Issue **#697** : Added a feature to trace XSLT `Lookup` attempts so that reference data lookups can be debugged.

* Issue **#702** : Fix for hanging search extraction tasks

* Issue **#701** : The search `maxDocIdQueueSize` is now 1000 by default.

* Issue **#700** : The format-date XSLT function now defaults years, months and days to the stream receipt time regardless of whether the input date pattern specifies them.

* Issue **#657** : Change SQL Stats query code to process/transform the data as it comes back from the database rather than holding the full resultset before processing. This will reduce memory overhead and improve performance.

* Issue **#634** : Remove excessive thread sleeping in index shard searching. Sleeps were causing a significant percentage of inactivity and increasing memory use as data backed up. Add more logging and logging of durations of chunks of code. Add an integration test for testing index searching for large data volumes.

* Issue **#698** : Migration of Processing Filters now protects against folders that have since been deleted

* Issue **#634** : Remove excessive thread sleeping in index shard searching. Sleeps were causing a significant percentage of inactivity and increasing memory use as data backed up. Add more logging and logging of durations of chunks of code. Add an integration test for testing index searching for large data volumes.

* Issue **#659** : Made format-date XSLT function default year if none specified to the year the data was received unless this would make the date later then the received time in which case a year is subtracted.

* Issue **#658** : Added a hashing function for XSLT translations.

* Issue **#680** : Fixed the order of streams in the data viewer to descending by date

* Issue **#679** : Fixed the editing of Stroom properties that are 'persistent'.

* Issue **#681** : Added dry run to check processor filters will convert to find stream criteria. Throws error to UI if fails.

* Issue **#676** : Fixed use of custom stream type values in expression based processing filters.

* Issue **#673** : Fixed issue with Stream processing filters that specify Create Time

* Issue **#675** : Fixed issue with datafeed requests authenticating incorrectly

* Issue **#666** : Fixed the duplicate dictionary issue in processing filter migrations, made querying more efficient too
* Database migration fixes and tools

* Issue **#668** : Fixed the issue that prevented editing of stroom volumes

* Issue **#669** : Elastic Index Filter now uses stroomServiceUser to retrieve the index config from the Query Elastic service.

* Minor fix to migrations

* Add logging to migrations

* Add logging to migrations

* Issue **#651** : Removed the redundant concept of Pipeline Types, it's half implementation prevented certain picker dialogs from working.

* Issue **#481** : Fix handling of non-incremental index queries on the query API. Adds timeout option in request and blocking code to wait for the query to complete. Exit early from wait loops in index/event search.

* Issue **#626** : Fixed issue with document settings not being persisted

* Issue **#621** : Changed the document info to prevent requests for multi selections

* Issue **#620** : Copying a directory now recursively copies it's contents, plus renaming copies is done more intelligently.

* Issue **#546** : Fixed race conditions with the Explorer Tree, it was causing odd delays to population of the explorer in various places.

* Issue **#495** : Fixed the temporary expansion of the Explorer Tree caused by filtering

* Issue **#376** : Welcome tab details fixed since move to gradle

* Issue **#523** : Changed permission behaviours for copy and move to support `None`, `Source`, `Destination` and `Combined` behaviours. Creating new items now allows for `None` and `Destination` permission behaviours. Also imported items now receive permissions from the destination folder. Event logging now indicates the permission behaviour used during copy, move and create operations.

* Issue **#480** : Change the downloaded search request API JSON to have a fetch type of ALL.

* Issue **#623** : Fixed issue where items were being added to sublist causing a stack overflow exception during data retention processing.

* Issue **#617** : Introduced a concept of `system` document types that prevents the root `System` folder type from being created, copied, deleted, moved, renamed etc.

* Issue **#622** : Fix incorrect service discovery based api paths, remove authentication and authorisation from service discovery

* Issue **#568** : Fixed filtering streams by pipeline in the pipeline screen.

* Issue **#565** : Fixed authorisation issue on dashboards.

* Issue **#592** : Mount stroom at /stroom.

* Issue **#608** : Fixed stream grep and stream dump tools and added tests to ensure continued operation.

* Issue **#603** : Changed property description from `tags` to `XML elements` in `BadTextXMLFilterReader`.

* Issue **#600** : Added debug to help diagnose cause of missing index shards in shard list.

* Issue **#611** : Changed properties to be defined in code rather than Spring XML.

* Issue **#605** : Added a cache for retrieving user by name to reduce DB use when pushing users for each task.

* Issue **#610** : Added `USE INDEX (PRIMARY)` hint to data retention select SQL to improve performance.

* Issue **#607** : Multiple improvements to the code to ensure DB connections, prepared statements, result sets etc use try-with-resources constructs wherever possible to ensure no DB resources are leaked. Also all connections obtained from a data source are now returned appropriately so that connections from pools are reused.

* Issue **#602** : Changed the data retention rule table column order.

* Issue **#606** : Added more stroom properties to tune the c3P0 connection pool. The properties are prefixed by `stroom.db.connectionPool` and `stroom.statistics.sql.db.connectionPool`.

* Issue **#601** : Fixed NPE generated during index shard retention process that was caused by a shard being deleted from the DB at the same time as the index shard retention job running.

* Issue **#609** : Add configurable regex to replace IDs in heap histogram class names, e.g. `....$Proxy54` becomes `....$Proxy--ID-REMOVED--`

* Issue **#570** : Refactor the heap histogram internal statistics for the new InternalStatisticsReceiver

* Issue **#599** : DocumentServiceWriteAction was being used in the wrong places where EntityServiceSaveAction should have been used instead to save entities that aren't document entities.

* Issue **#593** : Fixed node save RPC call.

* Issue **#591** : Made the query info popup more configurable with a title, validation regex etc. The popup will now only be displayed when enabled and when a manual user action takes place, e.g. clicking a search button or running a parameterised execution with one or more queries.

* Added 'prompt' option to force the identity provider to ask for a login.

* Issue **#549** : Change to not try to connect to kafka when kafka is not configured and improve failure handling

* Issue **#573** : Fixed viewing folders with no permitted underlying feeds. It now correctly shows blank data screen, rather than System/Data.

* Issue **#150** : Added a feature to optionally require specification of search purpose.

* Issue **#572** : Added a feature to allow easy download of dictionary contents as a text file.

* Generate additional major and minor floating docker tags in travis build, e.g. v6-LATEST and v6.0-LATEST

* Change docker image to be based on openjdk:8u151-jre-alpine

* Added a feature to list dependencies for all document entities and indicate where dependencies are missing.

* Issue **#540** : Improve description text for stroom.statistics.sql.maxProcessingAge property

* Issue **#538** : Lists of items such as users or user groups were sometimes not being converted into result pages correctly, this is now fixed.

* Issue **#537** : Users without `Manage Policies` permission can now view streams.

* Issue **#522** : Selection of data retention rules now remains when moving rules up or down.

* Issue **#411** : When data retention rules are disabled they are now shown greyed out to indicate this.

* Issue **#536** : Fix for missing visualisation icons.

* Issue **#368** : Fixed hidden job type button on job node list screen when a long cron pattern is used.

* Issue **#507** : Added dictionary inheritance via import references.

* Issue **#554** : Added a `parseUri` XSLT function.

* Issue **#557** : Added dashboard functions to parse and output URI parts.

* Issue **#552** : Fix for NPE caused by bad XSLT during search data extraction.

* Issue **#560** : Replaced instances of `Files.walk()` with `Files.walkFileTree()`. `Files.walk()` throws errors if any files are deleted or are not accessible during the walk operation. This is a major issue with the Java design for walking files using Java 8 streams. To avoid this issue `Files.walkFileTree()` has now been used in place of `Files.walk()`.

* Issue **#567** : Changed `parseUri` to be `parse-uri` to keep it consistently named with respect to other XSLT functions. The old name `parseUri` still works but is deprecated and will be removed in a later version.

* Issue **#567** : The XSLT function `parse-uri` now correctly returns a `schemeSpecificPart` element rather than the incorrectly named `schemeSpecificPort`.

* Issue **#567** : The dashboard expression function `extractSchemeSpecificPortFromUri` has now been corrected to be called `extractSchemeSpecificPartFromUri`.

* Issue **#567** : The missing dashboard expression function `extractQueryFromUri` has been added.

* Issue **#571** : Streams are now updated to have a status of deleted in batches using native SQL and prepared statements rather than using the stream store.

* Issue **#559** : Changed CSS to allow table text selection in newer browsers.

* Issue **#574** : Fixed SQL debug trace output.

* Issue **#574** : Fixed SQL UNION code that was resulting in missing streams in the data browser when paging.

* Issue **#590** : Improved data browser performance by using a local cache to remember feeds, stream types, processors, pipelines etc while decorating streams.

* Issue **#150** : Added a property to optionally require specification of search purpose.

* New authentication flow based around OpenId

* New user management screens

* The ability to issue API keys

* Issue **#501** : Improve the database teardown process in integration tests to speed up builds

* Relax regex in build script to allow tags like v6.0-alpha.3 to be published to Bintray

* Add Bintray publish plugin to Gradle build

* Issue **#75** : Upgraded to Lucene 5.

* Issue **#135** : [BREAKING CHANGE] Removed JODA Time library and replaced with Java 7 Time API. This change breaks time zone output previously formatted with `ZZ` or `ZZZ`.

* Added XSLT functions generate-url and fetch-json

* Added ability to put clickable hyperlinks in Dashboard tables

* Added an HTTP appender.

* Added an appender for the proxy store.

* Issue **#412** : Fixed no-column table breakage

* Issue **#380** : Fixed build details on welcome/about

* Issue **#348** : Fixed new menu icons.

* Issue **98** : Fix premature trimming of results in the store

* Issue **360** : Fix inability to sort sql stats results in the dashboard table

* Issue **#550** : Fix for info message output for data retention.

* Issue **#551** : Improved server task detail for data retention job.

* Issue **#541** : Changed stream retention job descriptions.

* Issue **#553** : The data retention job now terminates if requested to do so and also tracks progress in a local temp file so a nodes progress will survive application restarts.

* Change docker image to use openjdk:8u151-jre-alpine as a base

* Issue **#539** : Fix issue of statistic search failing after it is imported

* Issue **#547** : Data retention processing is now performed in batches (size determined by `stroom.stream.deleteBatchSize`). This change should reduce the memory required to process the data retention job.

* Issue **#541** : Marked old stream retention job as deprecated in description.

* Issue **#542** : Fix for lazy hibernate object initialisation when stepping cooked data.

* Issue **#524** : Remove dependency on stroom-proxy:stroom-proxy-repo and replaced with duplicated code from stroom-proxy-repo (commit b981e1e)

* Issue **#203** : Initial release of the new data receipt policy functionality.

* Issue **#202** : Initial release of the new data retention policy functionality.

* Issue **#521** : Fix for the job list screen to correct the help URL.

* Issue **#526** : Fix for XSLT functions that should return optional results but were being forced to return a single value.

* Issue **#527** : Fix for XSLT error reporting. All downstream errors were being reported as XSLT module errors and were
 hiding the underlying exception.

* Issue **#501** : Improve the database teardown process in integration tests to speed up builds.

* Issue **#511** : Fix NPE thrown during pipeline stepping by downstream XSLT.

* Issue **#521** : Fix for the job list screen to use the help URL system property for displaying context sensitive help.

* Issue **#511** : Fix for XSLT functions to allow null return values where a value cannot be returned due to an error etc.

* Issue **#515** : Fix handling of errors that occur before search starts sending.

* Issue **#506** : In v5 dashboard table filters were enhanced to allow parameters to be used in include/exclude filters. The implementation included the use of ` \ ` to escape `$` characters that were not to be considered part of a parameter reference. This change resulted in regular expressions requiring ` \ ` being escaped with additional ` \ ` characters. This escaping has now been removed and instead only `$` chars before `{` chars need escaping when necessary with double `$$` chars, e.g. use `$${something` if you actually want `${something` not to be replaced with a parameter.

* Issue **#505** : Fix the property UI so all edited value whitespace is trimmed

* Issue **#513** : Now only actively executing tasks are visible as server tasks

* Issue **#483** : When running stream retention jobs the transactions are now set to REQUIRE_NEW to hopefully ensure that the job is done in small batches rather than a larger transaction spanning multiple changes.

* Issue **#508** : Fix directory creation for index shards.

* Issue **#492** : Task producers were still not being marked as complete on termination which meant that the parent cluster task was not completing. This has now been fixed.

* Issue **#497** : DB connections obtained from the data source are now released back to the pool after use.

* Issue **#492** : Task producers were not being marked as complete on termination which meant that the parent cluster task was not completing. This has now been fixed.

* Issue **#497** : Change stream task creation to use straight JDBC rather than hibernate for inserts and use a configurable batch size (stroom.databaseMultiInsertMaxBatchSize) for the inserts.

* Issue **#502** : The task executor was not responding to shutdown and was therefore preventing the app from stopping gracefully.

* Issue **#476** : Stepping with dynamic XSLT or text converter properties now correctly falls back to the specified entity if a match cannot be found by name.

* Issue **#498** : The UI was adding more than one link between 'Source' and 'Parser' elements, this is now fixed.

* Issue **#492** : Search tasks were waiting for part of the data extraction task to run which was not checking for termination. The code for this has been changed and should now terminate when required.

* Issue **#494** : Fix problem of proxy aggregation never stopping if more files exist

* Issue **#490** : Fix errors in proxy aggregation due to a bounded thread pool size

* Issue **#484** : Remove custom finalize() methods to reduce memory overhead

* Issue **#475** : Fix memory leak of java.io.File references when proxy aggregation runs

* Issue **#470** : You can now correctly add destinations directly to the pipeline 'Source' element to enable raw streaming.

* Issue **#487** : Search result list trimming was throwing an illegal argument exception `Comparison method violates its general contract`, this should now be fixed.

* Issue **#488** : Permissions are now elevated to 'Use' for the purposes of reporting the data source being queried.

* Migrated to ehcache 3.4.0 to add options for off-heap and disk based caching to reduce memory overhead.

* Caches of pooled items no longer use Apache Commons Pool.

* Issue **#401** : Reference data was being cached per user to ensure a user centric view of reference data was being used. This required more memory so now reference data is built in the context of the internal processing user and then filtered during processing by user access to streams.

* The effective stream cache now holds 1000 items.

* Reduced the amount of cached reference data to 100 streams.

* Reduced the number of active queries to 100.

* Removed Ehcache and switched to Guava cache.

* Issue **#477** : Additional changes to ensure search sub tasks use threads fairly between multiple searches.

* Issue **#477** : Search sub tasks are now correctly linked to their parent task and can therefore be terminated by terminating parent tasks.

* Issue **#425** : Changed string replacement in pipeline migration code to use a literal match

* Issue **#469** : Add Heap Histogram internal statistics for memory use monitoring

* Issue **#463** : Made further improvements to the index shard writer cache to improve performance.

* Issue **#448** : Some search related tasks never seem to complete, presumably because an error is thrown at some point and so their callbacks do not get called normally. This fix changes the way task completion is recorded so that it isn't dependant on the callbacks being called correctly.

* Issue **#464** : When a user resets a password, the password now has an expiry date set in the future determined by the password expiry policy. Password that are reset by email still expire immediately as expected.

* Issue **#462** : Permission exceptions now carry details of the user that the exception applies to. This change allows error logging to record the user id in the message where appropriate.

* Issue **#463** : Many index shards are being corrupted which may be caused by insufficient locking of the shard writers and readers. This fix changes the locking mechanism to use the file system.

* Issue **#451** : Data paging was allowing the user to jump beyond the end of a stream whereby just the XML root elements were displayed. This is now fixed by adding a constraint to the page offset so that the user cannot jump beyond the last record. Because data paging assumes that segmented streams have a header and footer, text streams now include segments after a header and before a footer, even if neither are added, so that paging always works correctly regardless of the presence of a header or footer.

* Issue **#461** : The stream attributes on the filter dialog were not sorted alphabetically, they now are.

* Issue **#460** : In some instances error streams did not always have stream attributes added to them for fatal errors. This mainly occurred in instances where processing failed early on during pipeline creation. An error was recorded but stream attributes were not added to the meta data for the error stream. Processing now ensures that stream attributes are recorded for all error cases.

* Issue **#442** : Remove 'Old Internal Statistics' folder, improve import exception handling

* Issue **#457** : Add check to import to prevent duplicate root level entities

* Issue **#444** : Fix for segment markers when writing text to StreamAppender.

* Issue **#447** : Fix for AsyncSearchTask not being displayed as a child of EventSearchTask in the server tasks view.

* Issue **#421** : FileAppender now causes fatal error where no output path set.

* Issue **#427** : Pipelines with no source element will now only treat a single parser element as being a root element for backwards compatibility.

* Issue **#420** : Pipelines were producing errors in the UI when elements were deleted but still had properties set on them. The pipeline validator was attempting to set and validate properties for unknown elements. The validator now ignores properties and links to elements that are undeclared.

* Issue **#420** : The pipeline model now removes all properties and links for deleted elements on save.

* Issue **#458** : Only event searches should populate the `searchId`. Now `searchId` is only populated when a stream processor task is created by an event search as only event searches extract specific records from the source stream.

* Issue **#437** : The event log now includes source in move events.

* Issue **#419** : Fix multiple xml processing instructions appearing in output.

* Issue **#446** : Fix for deadlock on rolling appenders.

* Issue **#444** : Fix segment markers on RollingStreamAppender.

* Issue **#426** : Fix for incorrect processor filters. Old processor filters reference `systemGroupIdSet` rather than `folderIdSet`. The new migration updates them accordingly.

* Issue **#429** : Fix to remove `usePool` parser parameter.

* Issue **#439** : Fix for caches where elements were not eagerly evicted.

* Issue **#424** : Fix for cluster ping error display.

* Issue **#441** : Fix to ensure correct names are shown in pipeline properties.

* Issue **#433** : Fixed slow stream queries caused by feed permission restrictions.

* Issue **#385** : Individual index shards can now be deleted without deleting all shards.

* Issue **#391** : Users needed `Manage Processors` permission to initiate pipeline stepping. This is no longer required as the 'best fit' pipeline is now discovered as the internal processing user.

* Issue **#392** : Inherited pipelines now only require 'Use' permission to be used instead of requiring 'Read' permission.

* Issue **#394** : Pipeline stepping will now show errors with an alert popup.

* Issue **#396** : All queries associated with a dashboard should now be correctly deleted when a dashboard is deleted.

* Issue **#393** : All caches now cache items within the context of the current user so that different users do not have the possibility of having problems caused by others users not having read permissions on items.

* Issue **#358** : Schemas are now selected from a subset matching the criteria set on SchemaFilter by the user.

* Issue **#369** : Translation stepping wasn't showing any errors during stepping if a schema had an error in it.

* Issue **#364** : Switched index writer lock factory to a SingleInstanceLockFactory as index shards are accessed by a single process.

* Issue **#363** : IndexShardWriterCacheImpl now closes and flushes writers using an executor provided by the TaskManager. Writers are now also closed in LRU order when sweeping up writers that exceed TTL and TTI constraints.

* Issue **#361** : Information has been added to threads executing index writer and index searcher maintenance tasks.

* Issue **#356** : Changed the way index shard writers are cached to improve indexing performance and reduce blocking.

* Issue **#353** : Reduced expected error logging to debug.

* Issue **#354** : Changed the way search index shard readers get references to open writers so that any attempt to get an open writer will not cause, or have to wait for, a writer to close.

* Issue **#351** : Fixed ehcache item eviction issue caused by ehcache internally using a deprecated API.

* Issue **#347** : Added a 'Source' node to pipelines to establish a proper root for a pipeline rather than an assumed one based on elements with no parent.

* Issue **#350** : Removed 'Advanced Mode' from pipeline structure editor as it is no longer very useful.

* Issue **#349** : Improved index searcher cache to ensure searchers are not affected by writers closing.

* Issue **#342** : Changed the way indexing is performed to ensure index readers reference open writers correctly.

* Issue **#346** : Improved multi depth config content import.

* Issue **#328** : You can now delete corrupt shards from the UI.

* Issue **#343** : Fixed login expiry issue.

* Issue **#345** : Allowed for multi depth config content import.

* Issue **#341** : Fixed arg in SQL.

* Issue **#340** : Fixed headless and corresponding test.

* Issue **#333** : Fixed event-logging version in build.

* Issue **#334** : Improved entity sorting SQL and separated generation of SQL and HQL to help avoid future issues.

* Issue **#335** : Improved user management

* Issue **#337** : Added certificate auth option to export servlet and disabled the export config feature by default.

* Issue **#337** : Added basic auth option to export servlet to complement cert based auth.

* Issue **#332** : The index shard searcher cache now makes sure to get the current writer needed for the current searcher on open.

* Issue **#322** : The index cache and other caching beans should now throw exceptions on `get` that were generated during the creation of cached items.

* Issue **#325** : Query history is now cleaned with a separate job. Also query history is only recorded for manual querying, i.e. not when query is automated (on open or auto refresh). Queries are now recorded on a dashboard + query component basis and do not apply across multiple query components in a dashboard.

* Issue **#323** : Fixed an issue where parser elements were not being returned as 'processors' correctly when downstream of a reader.

* Issue **#322** : Index should now provide a more helpful message when an attempt is made to index data and no volumes have been assigned to an index.

* Issue **#316** : Search history is now only stored on initial query when using automated queries or when a user runs a query manually. Search history is also automatically purged to keep either a specified number of items defined by `stroom.query.history.itemsRetention` (default 100) or for a number of days specified by `stroom.query.history.daysRetention` (default 365).

* Issue **#317** : Users now need update permission on an index plus 'Manage Index Shards' permission to flush or close index shards. In addition to this a user needs delete permission to delete index shards.

* Issue **#319** : SaveAs now fetches the parent folder correctly so that users can copy items if they have permission to do so.

* Issue **#311** : Fixed request for `Pipeline` in `meta` XSLT function. Errors are now dealt with correctly so that the XSLT will not fail due to missing meta data.

* Issue **#313** : Fixed case of `xmlVersion` property on `InvalidXMLCharFilterReader`.

* Issue **#314** : Improved description of `tags` property in `BadTextXMLFilterReader`.

* Issue **#307** : Made some changes to avoid potential NPE caused by session serialisation.

* Issue **#306** : Added a stroom `meta` XSLT function. The XSLT function now exposes `Feed`, `StreamType`, `CreatedTime`, `EffectiveTime` and `Pipeline` meta attributes from the currently processing stream in addition to any other meta data that might apply. To access these meta data attributes of the current stream use `stroom:meta('StreamType')` etc. The `feed-attribute` function is now an alias for the `meta` function and should be considered to be deprecated.

* Issue **#303** : The stream delete job now uses cron in preference to a frequency.

* Issue **#152** : Changed the way indexing is performed so that a single indexer object is now responsible for indexing documents and adding them to the appropriate shard.

* Issue **#179** : Updated Saxon-HE to version 9.7.0-18 and added XSLTFilter option to `usePool` to see if caching might be responsible for issue.

* Issue **#288** : Made further changes to ensure that the IndexShardWriterCache doesn't try to reuse an index shard that has failed when adding any documents.

* Issue **#295** : Made the help URL absolute and not relative.

* Issue **#293** : Attempt to fix mismatch document count error being reported when index shards are opened.

* Issue **#292** : Fixed locking for rolling stream appender.

* Issue **#292** : Rolling stream output is no longer associated with a task, processor or pipeline to avoid future processing tasks from deleting rolling streams by thinking they are superseded.

* Issue **#292** : Data that we expect to be unavailable, e.g. locked and deleted streams, will no longer log exceptions when a user tries to view it and will instead return an appropriate message to the user in place of the data.

* Issue **#288** : The error condition 'Expected a new writer but got the same one back!!!' should no longer be encountered as the root cause should now be fixed. The original check has been reinstated so that processing will terminate if we do encounter this problem.

* Issue **#295** : Fixed the help property so that it can now be configured.

* Issue **#296** : Removed 'New' and 'Delete' buttons from the global property dialog.

* Issue **#279** : Fixed NPE thrown during proxy aggregation.

* Issue **#294** : Changing stream task status now tries multiple times to attempt to avoid a hibernate LockAcquisitionException.

* Issue **#287** : XSLT not found warnings property description now defaults to false.

* Issue **#261** : The save button is now only enabled when a dashboard or other item is made dirty and it is not read only.

* Issue **#286** : Dashboards now correctly save the selected tab when a tab is selected via the popup tab selector (visible when tabs are collapsed).

* Issue **#289** : Changed Log4J configuration to suppress logging from Hibernate SqlExceptionHandler for expected exceptions like constraint violations.

* Issue **#288** : Changed 'Expected a new writer...' fatal error to warning as the condition in question might be acceptable.

* Issue **#285** : Attempted fix for GWT RPC serialisation issue.

* Issue **#283** : Statistics for the stream task queue are now captured even if the size is zero.

* Issue **#226** : Fixed issue where querying an index failed with "User does not have the required permission (Manage Users)" message.

* Issue **#281** : Made further changes to cope with Files.list() and Files.walk() returning streams that should be closed with 'try with resources' construct.

* Issue **#224** : Removing an element from the pipeline structure now removes all child elements too.

* Issue **#282** : Users can now upload data with just 'Data - View' and 'Data - Import' application permissions, plus read permission on the appropriate feed.

* Issue **#199** : The explorer now scrolls selected items into view.

* Issue **#280** : Fixed 'No user is currently authenticated' issue when viewing jobs and nodes.

* Issue **#278** : The date picker now hides once you select a date.

* Issue **#281** : Directory streams etc are now auto closed to prevent systems running out of file handles.

* Issue **#263** : The explorer tree now allows you to collapse the root 'System' node after it is first displayed.

* Issue **#266** : The explorer tree now resets (clears and collapses all previously open nodes) and shows the currently selected item every time an explorer drop down in opened.

* Issue **#233** : Users now only see streams if they are administrators or have 'Data - View' permission. Non administrators will only see data that they have 'read' permission on for the associated feed and 'use' permission on for the associated pipeline if there is one.

* Issue **#265** : The stream filter now orders stream attributes alphabetically.

* Issue **#270** : Fixed security issue where null users were being treated as INTERNAL users.

* Issue **#270** : Improved security by pushing user tokens rather than just user names so that internal system (processing) users are clearly identifiable by the security system and cannot be spoofed by regular user accounts.

* Issue **#269** : When users are prevented from logging in with 'preventLogin' their failed login count is no longer incremented.

* Issue **#267** : The login page now shows the maintenance message.

* Issue **#276** : Session list now shows session user ids correctly.

* Issue **#201** : The permissions menu item is no longer available on the root 'System' folder.

* Issue **#176** : Improved performance of the explorer tree by increasing the size of the document permissions cache to 1M items and changing the eviction policy from LRU to LFU.

* Issue **#176** : Added an optimisation to the explorer tree that prevents the need for a server call when collapsing tree nodes.

* Issue **#273** : Removed an unnecessary script from the build.

* Issue **#277** : Fixed a layout issue that was causing the feed section of the processor filter popup to take up too much room.

* Issue **#274** : The editor pane was only returning the current user edited text when attached to the DOM which meant changes to text were ignored if an editor pane was not visible when save was pressed. This has now been fixed so that the current content of an editor pane is always returned even when it is in a detached state.

* Issue **#264** : Added created by/on and updated by/on info to pipeline stream processor info tooltips.

* Issue **#222** : Explorer items now auto expand when a quick filter is used.

* Issue **#205** : File permissions in distribution have now been changed to `0750` for directories and shell scripts and `0640` for all other files.

* Issue **#240** : Separate application permissions are now required to manage DB tables and tasks.

* Issue **#210** : The statistics tables are now listed in the database tables monitoring pane.

* Issue **#249** : Removed spaces between values and units.

* Issue **#237** : Users without 'Download Search Results' permission will no longer see the download button on the table component in a dashboard.

* Issue **#232** : Users can now inherit from pipelines that they have 'use' permissions on.

* Issue **#191** : Max stream size was not being treated as IEC value, e.g. Mebibytes etc.

* Issue **#235** : Users can now only view the processor filters that they have created if they have 'Manage Processors' permission unless they are an administrator in which case they will see all filters. Users without the 'Manage Processors' permission who are also not administrators will see no processor filters in the UI. Users with 'Manage Processors' permission who are not administrators will be able to update their own processor filters if they have 'update' permission on the associated pipeline. Administrators are able to update all processor filters.

* Issue **#212** : Changes made to text in any editor including those made with cut and paste are now correctly handled so that altered content is now saved.

* Issue **#247** : The editor pane now attempts to maintain the scroll position when formatting content.

* Issue **#251** : Volume and memory statistics are now recorded in bytes and not MiB.

* Issue **#243** : The error marker pane should now discover and display all error types even if they are preceded by over 1000 warnings.

* Issue **#254** : Fixed search result download.

* Issue **#209** : Statistics are now queryable in a dashboard if a user has 'use' permissions on a statistic.

* Issue **#255** : Fixed issue where error indicators were not being shown in the schema validator pane because the text needed to be formatted so that it spanned multiple lines before attempting to add annotations.

* Issue **#257** : The dashboard text pane now provides padding at the top to allow for tabs and controls.

* Issue **#174** : Index shard checking is now done asynchronously during startup to reduce startup time.

* Issue **#225** : Fixed NPE that was caused by processing instruction SAX events unexpectedly being fired by Xerces before start document events. This looks like it might be a bug in Xerces but the code now copes with the unexpected processing instruction event anyway.

* Issue **#230** : The maintenance message can now be set with the property 'stroom.maintenance.message' and the message now appears as a banner at the top of the screen rather than an annoying popup. Non admin users can also be prevented from logging on to the system by setting the 'stroom.maintenance.preventLogin' property to 'true'.

* Issue **#155** : Changed password values to be obfuscated in the UI as 20 asterisks regardless of length.

* Issue **#188** : All of the writers in a pipeline now display IO in the UI when stepping.

* Issue **#208** : Schema filter validation errors are now shown on the output pane during stepping.

* Issue **#211** : Turned off print margins in all editors.

* Issue **#200** : The stepping presenter now resizes the top pane to fit the tree structure even if it is several elements high.

* Issue **#168** : Code and IO is now loaded lazily into the element presenter panes during stepping which prevents the scrollbar in the editors being in the wrong position.

* Issue **#219** : Changed async dispatch code to work with new lambda classes rather than callbacks.

* Issue **#221** : Fixed issue where `*.zip.bad` files were being picked up for proxy aggregation.

* Issue **#242** : Improved the way properties are injected into some areas of the code to fix an issue where 'stroom.maxStreamSize' and other properties were not being set.

* Issue **#241** : XMLFilter now ignores the XSLT name pattern if an empty string is supplied.

* Issue **#236** : 'Manage Cache Permission' has been changed to 'Manage Cache'.

* Issue **#219** : Made further changes to use lambda expressions where possible to simplify code.

* Issue **#231** : Changed the way internal statistics are created so that multiple facets of a statistic, e.g. Free & Used Memory, are combined into a single statistic to allow combined visualisation.

* Issue **#172** : Further improvement to dashboard L&F.

* Issue **#194** : Fixed missing Roboto fonts.

* Issue **#195** : Improved font weights and removed underlines from link tabs.

* Issue **#196** : Reordered fields on stream, relative stream, volume and server task tables.

* Issue **#182** : Changed the way dates and times are parsed and formatted and improved the datebox control L&F.

* Issue **#198** : Renamed 'INTERNAL_PROCESSING_USER' to 'INTERNAL'.

* Issue **#154** : Active tasks are now sortable by processor filter priority.

* Issue **#204** : Pipeline processor statistics now include 'Node' as a tag.

* Issue **#170** : Changed import/export to delegate import/export responsibility to individual services. Import/export now only works with items that have valid UUIDs specified.

* Issue **#164** : Reduced caching to ensure tree items appear as soon as they are added.

* Issue **#177** : Removed 'Meta Data-Bytes Received' statistic as it was a duplicate.

* Issue **#152** : Changed the way index shard creation is locked so that only a single shard should be fetched from the cache with a given shard key at any one time.

* Issue **#189** : You now have to click within a checkbox to select it within a table rather than just clicking the cell the checkbox is in.

* Issue **#186** : Data is no longer artificially wrapped with the insertion of new lines server side. Instead the client now receives the data and an option to soft wrap lines has been added to the UI.

* Issue **#167** : Fixed formatting of JavaScript and JSON.

* Issue **#175** : Fixed visibility of items by inferred permissions.

* Issue **#178** : Added new properties and corresponding configuration to connect and create a separate SQL statistics DB.

* Issue **#172** : Improved dashboard L&F.

* Issue **#169** : Improved L&F of tables to make better use of screen real estate.

* Issue **#191** : Mebibytes (multiples of 1024) etc are now used as standard throughout the application for both memory and disk sizes and have single letter suffixes (B, K, M, G, T).

* Issue **#173** : Fixed the way XML formatter deals with spaces in attribute values.

* Issue **#151** : Fixed meta data statistics. 'metaDataStatistics' bean was declared as an interface and not a class.

* Issue **#158** : Added a new global property 'stroom.proxy.zipFilenameDelimiter' to enable Stroom proxy repositories to be processed that have a custom file name pattern.

* Issue **#153** : Clicking tick boxes and other cell components in tables no longer requires the row to be selected first.

* Issue **#148** : The stream browsing UI no longer throws an error when attempting to clear markers from the error markers pane.

* Issue **#160** : Stream processing tasks are now created within the security context of the user that created the associated stream processor filter.

* Issue **#157** : Data is now formatted by the editor automatically on display.

* Issue **#144** : Old processing output will now be deleted when content is reprocessed even if the new processing task does not produce output.

* Issue **#159** : Fixed NPE thrown during import.

* Issue **#166** : Fixed NPE thrown when searching statistics.

* Issue **#165** : Dashboards now add a query and result table from a template by default on creation. This was broken when adding permission inheritance to documents.

* Issue **#162** : The editor annotation popup now matches the style of other popups.

* Issue **#163** : Imported the Roboto Mono font to ensure consistency of the editor across platforms.

* Issue **#143** : Stroom now logs progress information about closing index shard writers during shutdown.

* Issue **#140** : Replaced code editor to improve UI performance and add additional code formatting & styling options.

* Issue **#146** : Object pool should no longer throw an error when abandoned objects are returned to the pool.

* Issue **#142** : Changed the way permissions are cached so that changes to permissions provide immediate access to documents.

* Issue **#123** : Changed the way entity service result caching works so that the underlying entity manager is cached instead of individual services. This allows entity result caching to be performed while still applying user permissions to cached results.

* Issue **#156** : Attempts to open items that that user does not have permission to open no longer show an error and spin the progress indicator forever, instead the item will just not open.

* Issue **#141** : Improved log output during entity reference migration and fixed statistic data source reference migration.

* Issue **#127** : Entity reference replacement should now work with references to 'StatisticsDataSource'.

* Issue **#125** : Fixed display of active tasks which was broken by changes to the task summary table selection model.

* Issue **#121** : Fixed cache clearing.

* Issue **#122** : Improved the look of the cache screen.

* Issue **#106** : Disabled users and groups are now displayed with greyed out icon in the UI.

* Issue **#132** : The explorer tree is now cleared on login so that users with different permissions do not see the previous users items.

* Issue **#128** : Improved error handling during login.

* Issue **#130** : Users with no permissions are no longer able to open folders including the root System folder to attempt data browsing.

* Issue **#120** : Entity chooser now treats 'None' as a special root level explorer node so that it can be selected in the same way as other nodes, e.g. visibly selected and responsive to double click.

* Issue **#129** : Fixed NPE.

* Issue **#119** : User permissions dialog now clears permissions when a user or group is deleted.

* Issue **#115** : User permissions on documents can now be inherited from parent folders on create, copy and move.

* Issue **#109** : Added packetSize="65536" property to AJP connector in server.xml template.

* Issue **#100** : Various list of items in stroom now allow multi selection for add/remove purposes.

* Issue **#112** : Removed 'pool' monitoring screen as all pools are now caches of one form or another.

* Issue **#105** : Users were not seeing 'New' menu for folders that they had some create child doc permissions for. This was due to DocumentType not implementing equals() and is now fixed.

* Issue **#111** : Fixed query favourites and history.

* Issue **#91** : Only CombinedParser was allowing code to be injected during stepping. Now DSParser and XMLFragmentParser support code injection during stepping.

* Issue **#107** : The UI now only shows new pipeline element items on the 'Add' menu that are allowed children of the selected element.

* Issue **#113** : User names are now validated against a regex specified by the 'stroom.security.userNamePattern' property.

* Issue **#116** : Rename is now only possible when a single explorer item is selected.

* Issue **#114** : Fixed selection manager so that the explorer tree does not select items when a node expander is clicked.

* Issue **#65** : Selection lists are now limited to 300px tall and show scrollbars if needed.

* Issue **#50** : Defaults table result fields to use local time without outputting the timezone.

* Issue **#15** : You can now express time zones in dashboard query expressions or just omit a time zone to use the locale of the browser.

* Issue **#49** : Dynamic XSLT selection now works with pipeline stepping.

* Issue **#63** : Entity selection control now shows current entity name even if it has changed since referencing entity was last saved.

* Issue **#70** : You can now select multiple explorer rows with ctrl and shift key modifiers and perform bulk actions such as copy, move, rename and delete.

* Issue **#85** : findDelete() no longer tries to add ORDER BY condition on UPDATE SQL when deleting streams.

* Issue **#89** : Warnings should now be present in processing logs for reference data lookups that don't specify feed or stream type. This was previously throwing a NullPointerException.

* Issue **#90** : Fixed entity selection dialog used outside of drop down selection control.

* Issue **#88** : Pipeline reference edit dialog now correctly selects the current stream type.

* Issue **#77** : Default index volume creation now sets stream status to INACTIVE rather than CLOSED and stream volume creation sets index status to INACTIVE rather than CLOSED.

* Issue **#93** : Fixed code so that the 'Item' menu is now visible.

* Issue **#97** : Index shard partition date range creation has been improved.

* Issue **#94** : Statistics searches now ignore expression terms with null or empty values so that the use of substitution parameters can be optional.

* Issue **#87** : Fixed explorer scrolling to the top by disabling keyboard selection.

* Issue **#104** : 'Query' no longer appears as an item that a user can allow 'create' on for permissions within a folder.

* Issue **#103** : Added 10 years as a supported data retention age.

* Issue **#86** : The stream delete button is now re-enabled when new items are selected for deletion.

* Issue **#81** : No exception will now be thrown if a client rejects a response for an EntityEvent.

* Issue **#79** : The client node no longer tries to create directories on the file system for a volume that may be owned by another node.

* Issue **#92** : Error summaries of multiple types no longer overlap each other at the top of the error markers list.

* Issue **#64** : Fixed Hessian serialisation of 'now' which was specified as a ZonedDateTime which cannot be serialised. This field is now a long representing millseconds since epoch.

* Issue **#62** : Task termination button is now enabled.

* Issue **#60** : Fixed validation of stream attributes prior to data upload to prevent null pointer exception.

* Issue **#9** : Created a new implementation of the expression parser that improved expression tokenisation and deals with BODMAS rules properly.

* Issue **#36** : Fixed and vastly improved the configuration of email so that more options can be set allowing for the use of other email services requiring more complex configuration such as gmail.

* Issue **#24** : Header and footer strings are now unescaped so that character sequences such as '\n' are translated into single characters as with standard Java strings, e.g. '\n' will become a new line and '\t' a tab.

* Issue **#40** : Changed Stroom docker container to be based on Alpine linux to save space

* Issue **#40** : Auto import of content packs on Stroom startup and added default content packs into the docker build for Stroom.

* Issue **#30** : Entering stepping mode was prompting for the pipeline to step with but also auto selecting a pipeline at the same time and entering stepping immediately.

* Dashboard auto refresh is now limited to a minimum interval of 10 seconds.

* Issue **#31** : Pipeline stepping was not including user changes immediately as parsers and XSLT filters were using cached content when they should have been ignoring the cache in stepping mode.

* Issue **#27** : Stroom now listens to window closing events and asks the user if they really want to leave the page. This replaces the previous crude attempts to block keys that affected the history or forced a browser refresh.

* Issue **#2** : The order of fields in the query editor is now alphabetical.

* Issue **#3** : When a filter is active on a dashboard table column, a filter icon now appears to indicate this.

* Issue **#5** : Replace() and Decode() dashboard table expression functions no longer ignore cells with null values.

* Issue **#7** : Dashboards are now able to query on open.

* Issue **#8** : Dashboards are now able to re-query automatically at fixed intervals.

* Updated GWT to v2.8.0 and Gin to v2.1.2.

* Issue **#12** : Dashboard queries can now evaluate relative date/time expressions such as now(), hour() etc. In addition to this the expressions also allow the addition or subtraction of durations, e.g. now - 5d.

* Issue **#14** : Dashboard query expressions can now be parameterised with any term able to accept a user defined parameter, e.g. ${user}. Once added parameters can be changed for the entire dashboard via a text box at the top of the dashboard screen which will then execute all queries when enter is pressed or it loses focus.

* Issue **#16** : Dashboard table filters can also accept user defined parameters, e.g. ${user}, to perform filtering when a query is executed.

* Fixed missing text presenter in dashboards.

* Issue **#18** : The data dashboard component will now show data relative to the last selected table row (even if there is more than one table component on the dashboard) if the data component has not been configured to listen to row selections for a specific table component.

* Changed table styling to colour alternate rows, add borders between rows and increase vertical padding

* Issue **#22** : Dashboard table columns can now be configured to wrap text via the format options.

* Issue **#28** : Dashboard component dependencies are now listed with the component name plus the component id in brackets rather than just the component id.

* Issue **#202** : Initial release of the new data retention policy functionality.

[Unreleased]: https://github.com/gchq/stroom/compare/v7.0-beta.49...HEAD
[v7.0-beta.49]: https://github.com/gchq/stroom/compare/v7.0-beta.48...v7.0-beta.49
[v7.0-beta.48]: https://github.com/gchq/stroom/compare/v7.0-beta.47...v7.0-beta.48
[v7.0-beta.47]: https://github.com/gchq/stroom/compare/v7.0-beta.46...v7.0-beta.47
[v7.0-beta.46]: https://github.com/gchq/stroom/compare/v7.0-beta.45...v7.0-beta.46
[v7.0-beta.45]: https://github.com/gchq/stroom/compare/v7.0-beta.44...v7.0-beta.45
[v7.0-beta.44]: https://github.com/gchq/stroom/compare/v7.0-beta.43...v7.0-beta.44
[v7.0-beta.43]: https://github.com/gchq/stroom/compare/v7.0-beta.42...v7.0-beta.43
[v7.0-beta.42]: https://github.com/gchq/stroom/compare/v7.0-beta.41...v7.0-beta.42
[v7.0-beta.41]: https://github.com/gchq/stroom/compare/v7.0-beta.40...v7.0-beta.41
[v7.0-beta.40]: https://github.com/gchq/stroom/compare/v7.0-beta.39...v7.0-beta.40
[v7.0-beta.39]: https://github.com/gchq/stroom/compare/v7.0-beta.38...v7.0-beta.39
[v7.0-beta.38]: https://github.com/gchq/stroom/compare/v7.0-beta.37...v7.0-beta.38
[v7.0-beta.37]: https://github.com/gchq/stroom/compare/v7.0-beta.36...v7.0-beta.37
[v7.0-beta.36]: https://github.com/gchq/stroom/compare/v7.0-beta.35...v7.0-beta.36
[v7.0-beta.35]: https://github.com/gchq/stroom/compare/v7.0-beta.34...v7.0-beta.35
[v7.0-beta.34]: https://github.com/gchq/stroom/compare/v7.0-beta.33...v7.0-beta.34
[v7.0-beta.33]: https://github.com/gchq/stroom/compare/v7.0-beta.32...v7.0-beta.33
[v7.0-beta.32]: https://github.com/gchq/stroom/compare/v7.0-beta.31...v7.0-beta.32
[v7.0-beta.31]: https://github.com/gchq/stroom/compare/v7.0-beta.30...v7.0-beta.31
[v7.0-beta.30]: https://github.com/gchq/stroom/compare/v7.0-beta.29...v7.0-beta.30
[v7.0-beta.29]: https://github.com/gchq/stroom/compare/v7.0-beta.28...v7.0-beta.29
[v7.0-beta.28]: https://github.com/gchq/stroom/compare/v7.0-beta.27...v7.0-beta.28
[v7.0-beta.27]: https://github.com/gchq/stroom/compare/v7.0-beta.26...v7.0-beta.27
[v7.0-beta.26]: https://github.com/gchq/stroom/compare/v7.0-beta.25...v7.0-beta.26
[v7.0-beta.25]: https://github.com/gchq/stroom/compare/v7.0-beta.24...v7.0-beta.25
[v7.0-beta.24]: https://github.com/gchq/stroom/compare/v7.0-beta.23...v7.0-beta.24
[v7.0-beta.23]: https://github.com/gchq/stroom/compare/v7.0-beta.22...v7.0-beta.23
[v7.0-beta.22]: https://github.com/gchq/stroom/compare/v7.0-beta.21...v7.0-beta.22
[v7.0-beta.21]: https://github.com/gchq/stroom/compare/v7.0-beta.20...v7.0-beta.21
[v7.0-beta.20]: https://github.com/gchq/stroom/compare/v7.0-beta.19...v7.0-beta.20
[v7.0-beta.19]: https://github.com/gchq/stroom/compare/v7.0-beta.18...v7.0-beta.19
[v7.0-beta.18]: https://github.com/gchq/stroom/compare/v7.0-beta.17...v7.0-beta.18
[v7.0-beta.17]: https://github.com/gchq/stroom/compare/v7.0-beta.16...v7.0-beta.17
[v7.0-beta.16]: https://github.com/gchq/stroom/compare/v7.0-beta.15...v7.0-beta.16
[v7.0-beta.15]: https://github.com/gchq/stroom/compare/v7.0-beta.14...v7.0-beta.15
[v7.0-beta.14]: https://github.com/gchq/stroom/compare/v7.0-beta.13...v7.0-beta.14
[v7.0-beta.13]: https://github.com/gchq/stroom/compare/v7.0-beta.12...v7.0-beta.13
[v7.0-beta.12]: https://github.com/gchq/stroom/compare/v7.0-beta.11...v7.0-beta.12
[v7.0-beta.11]: https://github.com/gchq/stroom/compare/v7.0-beta.10...v7.0-beta.11
[v7.0-beta.10]: https://github.com/gchq/stroom/compare/v7.0-beta.9...v7.0-beta.10
[v7.0-beta.9]: https://github.com/gchq/stroom/compare/v7.0-beta.8...v7.0-beta.9
[v7.0-beta.8]: https://github.com/gchq/stroom/compare/v7.0-beta.7...v7.0-beta.8
[v7.0-beta.7]: https://github.com/gchq/stroom/compare/v7.0-beta.6...v7.0-beta.7
[v7.0-beta.6]: https://github.com/gchq/stroom/compare/v7.0-beta.5...v7.0-beta.6
[v7.0-beta.5]: https://github.com/gchq/stroom/compare/v7.0-beta.4...v7.0-beta.5
[v7.0-beta.4]: https://github.com/gchq/stroom/compare/v7.0-beta.3...v7.0-beta.4
[v7.0-beta.3]: https://github.com/gchq/stroom/compare/v7.0-beta.2...v7.0-beta.3
[v7.0-beta.2]: https://github.com/gchq/stroom/compare/v7.0-beta.1...v7.0-beta.2
[v7.0-beta.1]: https://github.com/gchq/stroom/compare/v7.0-alpha.5...v7.0-beta.1
[v7.0-alpha.5]: https://github.com/gchq/stroom/compare/v7.0-alpha.4...v7.0-alpha.5
[v7.0-alpha.4]: https://github.com/gchq/stroom/compare/v7.0-alpha.3...v7.0-alpha.4
[v7.0-alpha.3]: https://github.com/gchq/stroom/compare/v7.0-alpha.2...v7.0-alpha.3
[v7.0-alpha.2]: https://github.com/gchq/stroom/compare/v7.0-alpha.1...v7.0-alpha.2
[v7.0-alpha.1]: https://github.com/gchq/stroom/compare/v6.0.0...v7.0-alpha.1
[v6.0.0]: https://github.com/gchq/stroom/compare/v5.4.0...v6.0.0<|MERGE_RESOLUTION|>--- conflicted
+++ resolved
@@ -7,13 +7,11 @@
 
 ## [Unreleased]
 
-<<<<<<< HEAD
 * Issue **#1835** : Fix error when viewing data as lowly user.
 
 * Issue **#1836** : Fix Forbidden error when importing data.
-=======
+
 * Issue **#1809** : Fix handling of import with no permissions except Import Configuration.
->>>>>>> a4911601
 
 * Issue **#1657** : Remove INTERNAL_PROCESSING_USER from Users list in App Permissions screen.
 

# Change Log
All notable changes to this project will be documented in this file.

The format is based on [Keep a Changelog](http://keepachangelog.com/) 
and this project adheres to [Semantic Versioning](http://semver.org/).


## [Unreleased]

<<<<<<< HEAD
* Issue **#2447** : Correctly offset displayed date/time values by the configured user timezone.
=======
* Issue **#2457** : Display a tooltip when hovering the mouse over a grid column cell.
>>>>>>> 20ecbf44

* Issue **#2382** : Improve error message for invalid feed encodings.

* Issue **#2387** : Fix reference data load/lookup failure handling.

* Issue **#2422** : Change ref lookups to only do a lookup against a ref feeds that are known to contian the map being looked up against.

* Issue **#2411** : Remove 10,000 limit on dashboard search of ref store.

* Issue **#2389** : Add an API method for purging a single reference data stream.

* Issue **#2379** : Change ref data lookups to truncate last access time to hourly.

* Uplift Dropwizard from 1.3.14 to 1.3.29.

* Issue **#2424** : Stop session creation for rest calls. Remove unused SessionMap class.

* Change debug summary logging in Data Delete job to info level.

* Issue **#2402** : Improved logging for error caused by invalid meta filter values.

* Issue **#2404** : Added debug to help diagnose issue.

* Issue **#2423** : Added error logging and configuration to handle buffer overflows when dealing with large search result values.

* Issue **#2410** : Fixes for dashboard child selectors like `first()` and `last()`.

* Issue **#2417** : Bad regex filter value no longer logged unnecessarily.

* Issue **#2418** : LMDB environment is now only closed when the search results are no longer needed.

* Issue **#2419** : Conditional formatting errors are now returned to the UI.

* Issue **#2405, #2407** : Errors caused by a thread interrupt when viewing a stream are no longer logged.

* Issue **#2406** : Volume status update is now performed synchronously.

* Issue **#2401, #2408, #2409** : Processing tasks no longer terminate by interrupting threads so error streams can now be written correctly.

* Issue **#2398** : Fix to clear interrupt state for threads used by terminated tasks.

* Issue **#2396** : Add `stroom:pointIsInsideXYPolygon` XSLT function.

* Allow HTTP request headers to be customized in HTTPAppender.

* Issue **#2392** : Fix for token type to only allow `api`.


## [v7.1-beta.6] - 2021-09-01

* Issue **#2277** : Add processing filter clone function.

* Issue **#2390** : Fix NPE thrown during proxy aggregation.


## [v7.1-beta.5] - 2021-08-31

* Issue **#2380** : Fix _Attribute Value Data Retention_ job blocking shutdown.

* Issue **#2379** : Change reference data store LMDB to use MDB_NOTLS flag to not tie readers to threads as we typically use thread pools.

* Fix problem with ref data prefix mapping code increasing loop iterations on each element/record.

* Add better logging of ref streams waiting for a lock to load.

* Stop ref streams that are already loaded from calling start/stop processing.

* Add method to ref data store API to list ref stream processing info.

* Improve the ref data store API to allow filtering of the ref entries.

* Change default number of ref loader lock stripes from 100 to 2048 and add it to config.

* Issue **#2371** : Change search LMDB to use MDB_NOTLS flag to not tie readers to threads.

* Issue **#2371** : Fix max readers error not being shown on dashboard.

* Issue **#2370** : Added processor node info to output meta data.

* Issue **#2349** : New dashboard tables will now link to the most recently added query by default.

* Issue **#2351** : Improved error popup text for server responses.

* Issue **#2368** : Fixed server task nesting.

* Issue **#2369** : Fix missing SQL join when reprocessing all streams matching a filter.

* Issue **#2369** : Fix error when searching meta store from a dashboard with a meta key in the query.

* Change explorer root node creation to happen under cluster lock.


## [v7.1-beta.4] - 2021-08-23

* Add `enableJobsOnBootstrap` to the docker distribution config.yml to allow it to be overridden in test stacks.

* Fix broken help links on jobs screen.

* Issue **#2367** : Fix for job node creation.

* Issue **#2365** : Fix to reduce memory used by `BlockGZIPInput`.

* Issue **#2366** : Fix NPE caused by visualisations that do not define maxValues.

* Issue **#2220** : OpenID connect web tokens can now be refreshed to maintain validity.

* Included Leaflet.draw Javascript plugin within UI bundle.

* Issue **#2357** : Remove dropwizard logger configuration entries that have default values.

* Issue **#2350** : Fix distribution start script so it works with a different stroom home dir.

* Issue **#1469** : Add hot loading of config to proxy.

* Change proxy and stroom config validation to cope with relative paths and `~`.

* Issue **#2353** : Swallow NoSuchFileException in config monitor.

* Issue **#2355** : Jobs are no longer enabled by default on bootstrap.

* Issue **#2358** : Changed default stroom home and stroom temp config paths to be null by default so they are resolved relative to the jar or use java tmp respectively.

* Issue **#2354** : Old job node records associated with old jobs are now removed for all nodes regardless of what node is performing the job bootstrap activity.

* Issue **#2343** : The OIDC back channel `redirect_uri` now uses the same URI stored when making the front channel request. 

* Issue **gchq/stroom-resources#104** : Expose `stroom.ui.helpUrl` in the config.yml so the docs served by nginx can be accessed.

* Issue **#2331** : Remove unused config properties `stroom.ui.url.(apiKeys|changepassword|users)`.

Improve error handling during reference data initialisation.

* Improve exception handling when node name is not configured.

* Fixed issue where annotation menu button did not show when existing annotation was selected.

* Fix problem with merging DB connection configs when values not supplied.

* Make relative proxy file paths be relative to configured proxy home directory.

* Make proxy logger file paths support `~` and relative paths be relative to proxy home.

* Remove redundant items from stroom and proxy distribution config yaml files.

* Rename `jerseyClient` key in proxy config.yml to `restClient`.

* Add `remotecertexpiry` to the default config value for `proxyConfig.logStream.metaKeys`.

* Issue **#2335** : Added CLI command `create_api_key` to create an API key for a specified user.

* Added layout density user preference.

* Issue **#2288** : Added export content menu item.

* Added name filtering on export items.

* Moved stepping filter button to make the feature more obvious.

* Fixed issue where annotation menu button did not show when existing annotation was selected.

* Issue **#2317** : The user id can now be resolved from the `username` JWT claim if `email` is not present.

* Issue **#2316** : Fixed React dialog styling by increasing CSS specificity.

* Issue **#2313** : Integrate LeafletJS for geographical mapping.

* Issue **#2293** : Fix location of banner.txt in zip distribution.

* Issue **#2278** : Close a dialog box on keypress. `Escape` = Close, `Ctrl+Enter` = OK.

* Issue **#220** : Users can now change font and font size.

* Issue **#215** : User date/time format preferences are now usable in dashboard tables.

* Fix problem with DynamicAssetsBundle throwing an exception when run from the fat jar.

* Issue **#2295** : Improved appearance, readability and usability of UI elements, especially in dark mode. 

* Issue **#2292** : Fixed issue with `SolrIndex`, `ElasticCluster` and `ElasticIndex` entities not importing correctly
  from a `v6` to `v7` instance.

* Issue **#2113** : Added user preferences for date and time display.

* Issue **#2291** : Fixed issue where the configured Stroom instance title did not change the browser tab title.

* Issue **#2219** : Added migration for feed retention settings to retention rules.

* Issue **#2250** : Improved token authentication.

* Issue **#2250** : Using arrow keys no longer moves popup dialogs.

* Issue **#2264** : Users for user permissions are now retrieved from the account service plus authorisation.

* Add entity relationship diagram and database DDL SQL to release artefacts.

* Issue **#2241** : Changing field or operator in the query expression editor no longer deselects the selected row. 

* Issue **#2241** : Made Firefox and Chrome drop downs look the same.

* Issue **#2260** : The UI no longer caches node status.

* Issue **#2260** : Removed default node config for default index volume group creation.

* Issue **#1828** : Added glass element to ensure mouse capture is maintained when dragging or resizing dialogs over dashboard visualisations.

* Issue **#2285** : SaveAs now provides the current name as the initial value for the new name.

* Issue **#2275** : Stepping from data popup now takes you to the correct record.

* Uplift send_to_stroom.sh script to v3.1.0

* Issue **#2263** : Removed unnecessary JWS algorithm constraints.

* Issue **#2240** : Indexes now show empty selection for volume group until one is selected.

* Issue **#2248** : Migrated dashboard tables now maintain hidden column status.

* Issue **#2280** : Remove trailing comma in some log events.

* Issue **#2267** : Change prefixes used for quick filter for consistency.

* Issue **#2265** : Fix exception when filtering with qualifier but no term, e.g. `name:`.

* Issue **#2266** : Improve quick filter tooltip text.

* Issue **#2261** : Fix missing node name in index and fs volume stats.

* Issue **#2224** : Support indexing properties as JSON objects with Elasticsearch.

* Issue **#2256** : Support searching against Elasticsearch index name patterns.

* Issue **#2257** : Allow Elasticsearch indexing to proceed in the absence of an existing index.

* Issue **#2113** : Added user preferences including theme support.

* Issue **#2241** : Change add icon on data retention screen to add above selected. Add action icon and menu to retention rule table. Restyle rule edit screen.

* Issue **#2254** : Change `data` expression function to accept a first param for what to text to show.

* Issue **#2249** : Fix bug in data retention impact summary tree expansion.

* Issue **#2246** : Fix incorrect handling of parameters to `data` Stroom expression function.

* Add default sorting by user id in the acounts (users) and tokens screens.

* Issue **#2155** : Change default quick filter mode to use contains matching by default with chars anywhere matching now available via `~` prefix. Change quick filter to always treat space as a term delimiter unless in dbl quotes. Add sorting of results by match quality for chars anywhere and regex matching.

* Issue **#2242** : Fix help link in quick filter tool tips. Now comes from config.

* Provide more informative error than NPE when failing to fetch streams that are associated with missing meta

* Issue **#2247** : Correct configuration of Autologger for NodeResourceImpl.

* Update banner to advertise `noauth/datafeed` URL instead of older version.

* Issue **#2243** : Remove unwanted charset commands from migration script.

* Issue **#2231** : Added visualisation selection behaviour to dashboards.

* Issue **#2232** : Fixed issue where search was getting stuck due to LMDB locking transactions.

* Issue **#2238** : Renamed table `docstore_history` to `docstore_schema_history`.

* Issue **#2226** : Ensure that `<Process>` audit events are schema compliant.

* Uplift version of `stroom-logs` content pack selected for download to `3.0-beta.1`

* Issue **#2228** : Stroom Dropwizard and Stroom Proxy Send/Receive log default formats improved.

* Issue **#2235** : Add CHANGELOG to the release artefacts.

* Issue **#2233** : Fix typo in SQL.

* Issue **#2233** : Fix null volume ID in index shard migration.

* Issue **#2229** : Fix migration issue.

* Issue **#2214** Allow file permission override for `FileAppender` and `RollingFileAppender`.

* Issue **#1820** : Stroom now records `UploadedBy` meta attribute when manually uploading data via the UI.

* Issue **#190** : Statistics are now recorded when manually uploading data.

* Issue **#2223** : Fixed migration issue.

* Change stroom dependencies to use maven central instead of bintray.

* Issue **#2207** : Fixed dashboard column rename issue where column name was not updated visually after rename.

* Issue **#2209** : Fixed more property migration issues.

* Issue **#2205** : Improved migration to prevent null DB values being lost.


## [v7.1-beta.3] - 2021-04-30

* Rules from dashboards early capability demonstrator / prototype capability.

* Issue **#2172** : Further improvements to search payload transfer and search completion.

* Issue **#2193** : Enable autologger to work for delete with criteria operations.


## [v7.1-beta.2] - 2021-04-28

* Issue **#2201** : Improved Stroom Proxy and aggregation process.

* Issue **#2203** : Fix NPE in index doc partition by migration.

* Issue **#2184** : Improved logging for OpenId flow.

* Issue **#2205** : Improved migration to prevent null DB values being lost.

* Issue **#2098** : Properties that contain passwords no longer transfer any part of the password to the UI.

* Issue **#1841** : Fixed migration of some config props.

* Issue **#2151** : The UI now shows REST service error messages properly.

* Issue **#1930** : Dashboards opened from links now stop querying when closed.

* Issue **#2166** : You can now change index volume group names.

* Issue **#2090** : Changed to log the authenticated user (if there is one) during noauth calls.

* Issue **#2186** : Fix autologger handling of update operations on entities referenced by id alone.

* Issue **#2183** : Improve error message when property values cannot be de-serialised. Change property DB migration to add conversion of legacy property values that are now a collection type, e.g. List<String>.

* Issue **#2187** : Fixed issue editing a processing filter that has been changed.

* Issue **#2079** : Removed unused session resource code from React UI and backend.

* Issue **#2185** : Stroom now supports the use of an externally provided logout endpoint with the `logoutEndpoint` configuration property.

* Issue **#2188** : Changed all autologged REST methods to return a value (void is not compatible with autologger)

* Issue **#2184** : It should now be possible to use the Cognito OpenId configuration endpoint with Stroom. You should no longer need to set the `jwtClaimsResolver` in the Stroom config as the standard resolver should work. However, you will need to set the new `tokenExpectedInRequest` property to `true` as Cognito delivers fresh tokens with every request.

* Issue **#2177** : Stroom should no longer crash when it is unable to retrieve OpenId configuration.

* Issue **#2176** : Now avoids NPE and produces a proper error when a pipeline cannot be located when loading reference data.

* Issue **#2179** : Extend cron expression syntax. Both `/` (interval) and `-` (range) are now supported.

* Issue **#2172** : To improve search performance local search results are no longer transferred with payloads to a secondary local store.

* Issue **#2172** : To improve search performance only primary search result stores using LMDB will serialise data, i.e. stores used for visualisations now just use search objects and not binary data.

* Issue **#2180** : Fix NPE when Stream Appender has no stream type defined.

* Issue **#2167** : Prevent autologger warning for `RestResourceAutoLoggerImpl`.

* Remove merge artifacts from `scripts.env`.

* Issue **#2172** : Changed the way keys and values are packed into LMDB.

* Issue **#2180** : Fix NPE when Stream Appender has no stream type defined.

* Issue **#2167** : Prevent autologger warning for `RestResourceAutoLoggerImpl`.

## [v7.1-beta.1] - 2021-04-13

* Ported Elasticsearch integration from v6, for compatibility with v7.

* Issue **#2034**: Fixed Solr column ordering in dashboard tables.

* Issue **#759** : Add GZIP support for `FileAppender` and `RollingFileAppender`.


## [v7.0-beta.104] - 2021-04-13

* Switched from `node-sass` to `sass`.

* Fix `node` and `swagger-typescript-api` versions.


## [v7.0-beta.103] - 2021-04-13

* Rebuild.


## [v7.0-beta.102] - 2021-04-09

* Issue **#2174** : The expression to DB condition converter is now more tolerant of missing value mappings.


## [v7.0-beta.101] - 2021-04-08

* Issue **#2172** : Limited the maximum size of LMDB keys and values.

* Issue **#2171** : Fixed dashboard table expression editor field insertion. 

* Issue **#2168** : Removed special columns from dashboard tables.

* Issue **#2154** : Fixed error adding text widget to a dashboard.

* Issue **#2025** : Added caching for DNS name resolution.

* Issue **#2025** : Event logging now attempts to use the `X-FORWARDED-FOR` request header to identify the originating client IP.


## [v7.0-beta.100] - 2021-04-02

* Issue **#1598** : Audit logging uplifted throughout codebase.

* Issue **#1613** : Added event logging to UserResourceImpl.


## [v7.0-beta.99] - 2021-04-01

* Issue **#1928**: Stroom will now redirect users to the root URL if the GWT UI is not hosted within the React wrapper. To develop GWT code it is still necessary to use the GWT UI directly outside of the wrapper so to enable this you can set the newly added `requireReactWrapper` property to false.

* Issue **#2156**: The properties screen now shows a warning triangle when there are unreachable nodes rather than showing an error for all property values.

* Issue **#2157**: Fixed issue where pager was causing an exception paging to last on API keys and Accounts list pages.

* Issue **#2153**: Fixed option to log all REST calls.

* Issue **#2085**: User now gets notification that a password has been changed.

* Issue **#2142**: Changed certificate authentication to ensure that if a certificate is presented then the DN from the cert will be used and no other header attribute.


## [v7.0-beta.98] - 2021-03-30

* Issue **#2138** : Fixed error thrown when updating a property due to the property being updated twice as a result of new event logging code. 

* Issue **#2150** : Added `topMenuTextColour` property to allow the top menu text colour to be changed. Renamed the `backgroundColor` property to `backgroundColour` for consistency. 

* Issue **#2152** : Session list now only shows user authenticated sessions.

* Issue **#2149** : Fixed index volume and index shard migration.


## [v7.0-beta.97] - 2021-03-26

* Issue **#2136** : Fixed sorting problems in users and API keys pages.

* Issue **#2146** : Fixed use of dashboard expression parameters.

* Issue **#2141** : Pre v7 index shards can now be used after upgrade.

* Issue **#2142** : Fixed certificate authentication issues.

* Issue **#2140** : Fixed migration issue that was causing the creation of unnecessary index volume groups. 

* Issue **#2137** : Data retention rules are now migrated from previous versions.

* Issue **#2107** : Removed `Feed Name` field and fixed UUID to field name resolution.

* Issue **#2142** : Added debug to help diagnose client cert auth issues.

* Issue **#2107** : Fixed issue where the processor filter UI was saying that no filter had been applied to feeds because the UI wasn't checking feed filtering by docref.


## [v7.0-beta.96] - 2021-03-23

* Issue **#2099** : Fix stepping source pane for segmented (cooked) data.

* Issue **#479** : Include folder names in audit events when exporting configuration.

* Provide audit log record for permission changes to explorer items (documents)


## [v7.0-beta.95] - 2021-03-18

* Issue **#2105** : Fixed migration of annotations DB.


## [v7.0-beta.94] - 2021-03-17

* Issue **#2104** : Fixed issue where the index creation stored procedure was trying to delete a procedure with the wrong name before creating a new one. 

* Issue **#2103** : Fixed statistics migration script to correctly check for empty tables.

* Issue **#2102** : Fixed query migration script.

* Removed unused properties `resilientReplicationCount` and `preferLocalVolumes`.

* Add null protection to `login_count` and `login_failures` in `users` to `account` table migration.


## [v7.0-beta.93] - 2021-03-16

* Issue **#2088** : Fixed retrieval of stored search results when not using extraction.

* Issue **#2088** : Fixed NullPointerException caused when stepping.

* Issue **#2084** : Fix Bad Request message and lockup after cancelling content import.


## [v7.0-beta.92] - 2021-03-15

* Issue **#2096** : Remove deprecated int display lengths when creating tables

* Issue **#2095** : Tidy upo statistics migration.

* Issue **#2094** : Corrected DB table creation to state the charset as `utf8mb4` and not `utf8` which is ambiguous in MySQL.


## [v7.0-beta.91] - 2021-03-14

* Refactor auth/identity DB migration scripts.

* Add pre migration SQL scripts.


## [v7.0-beta.90] - 2021-03-12

* Issue **#2087** : Fixed NPE caused during legacy migration.

* Uplift guice to v5.0.1.

* Issue **#1871** : Invalidate the users and user groups cache when the _manage_users_ command is run.

* Issue **#2064** : Delete empty directories left by running unit test.

* Add index to cluster_lock table to fix whole table locking for single lock key.

* Issue **#2059** : Add cluster lock protection to task creation. Stops duplicate task creation when master node changes.

* Change task creation by master node to try to wait for search tasks to complete and to try to only create the configured number of tasks.

* Refactor logic to determine master node into one place. Fixes discrepancies between UI and back-end.

* Change node monitoring screen to return nodes in name order.

* Issue **#2066** : Add data bars to node monitoring screen.

* Issue **#2059** : Fix `Duplicate key` error in task assignment.

* Issue **#2056** : Fix error sending permission change events to other cluster nodes.

* Add JVM OOM args to zip distribution scripts.

* Issue **#1866** : Change zip distribution shell scripts to execute from anywhere.


## [v7.0-beta.89] - 2021-02-26

* Change stroom/proxy docker image base to `adoptopenjdk/openjdk15:jdk-15.0.2_7-alpine`

* Add authentication config to swagger spec.


## [v7.0-beta.88] - 2021-02-26

* Fix travis release artefacts.


## [v7.0-beta.87] - 2021-02-25

* No changes


## [v7.0-beta.86] - 2021-02-25

* Fix travis release artefacts.


## [v7.0-beta.85] - 2021-02-24

* Change dockerfile to use Open JDK 15

* Change build to use Open JDK 15

* Fix travis build failure.

* Issue **#2028** : Don't autolog standard object fields by default


## [v7.0-beta.84] - 2021-02-24

* No changes, adding more release artefacts in Travis build.


## [v7.0-beta.83] - 2021-02-23

* Add -q flag to start/stop/migrate.sh to stop log tailing.

* Change migrate.sh to run the migration in the background.

* Add JVM OOM args to zip distribution scripts.

* Issue **#1866** : Change zip distribution shell scripts to execute from anywhere.

* Issue **#1742** : Ensure that an <Object> is always logged to guarantee schema compliance.


## [v7.0-beta.82] - 2021-02-18

* Issue **#2049** : Updated Swagger and moved to the OpenAPI 3.0 Specification.

* Issue **#2049** : Fixed some issues with the resource API that were preventing visualisations from loading. 


## [v7.0-beta.81] - 2021-02-16

* Issue **#2042** : Fixed an issue sorting search results that was making sorting very slow causing searches with large numbers of results to hang. 

* Issue **#2043** : Removed an artificial limit on the number of data points that will be returned to a dashboard visualisation. The UI code had been written to only request a maximum of 1000 data points which meant that some visualisations were missing expected data. It may be necessary to add some limitation to avoid the UI being overloaded but the limitation has been removed for now as it was not configurable and did not warn the user when the limit had been reached.

* Migrated new UI to use Swagger generated endpoints and types.

* Issue **#1414** : A User Id can no longer be changed once a user is created.

* Issue **#1862** : Email and name fields are no longer required when creating users.

* Issue **#1765** : Added confirmation dialog when deleting users and API keys.

* Issue **#2036** : Autologger now delegates exception handling.

* Issue **#2039** : Limit the amount of text data output by autologger.

* Issue **#2037** : Add config prop to ensure every REST call is logged

* Issue **#2038** : Allow autologger action to be modified (search and process)

* Issue **#2027** : Fix autologger update operation

* Issue **#1764** : The create API key page now loads users to select on open.

* Issue **#1766** : Removed comment from token.

* Issue **#1763** : Improved column sizes on API keys dialog.

* Issue **#1767** : Improved column sizes on account management dialog.

* Improve exception alerts in the UI.

* Issue **#2023** : Enable autologger to output multiple path or query parameters

* Issue **#2022** : Simplify consistent event logging with POJOs

* Issue **#2021** : Fix typo when autologger encounters class names ending in 'y'

* Issue **#2020** : Prevent autologger redacting boolean properties


## [v7.0-beta.80] - 2021-01-28

* Issue **#2018** : Fixed intermittent search issue that was sometimes causing search to complete too early without results.

* Fix dashboards not handling NUMERIC index fields.

* Fix bug in Negate expression function.

* Issue **#1995** : Add help info to the expression functions drop down menu.

* Issue **#1911** : Add a drop down menu for picking index fields in the expression editor.

* Issue **#2004** : Fix import of legacy v6 index so default volume group is assigned.

* Issue **#2017** : Fixed dashboard table filtering.

* Issue **#1946** : Removed unnecessary index shard state change error.


## [v7.0-beta.79] - 2021-01-26

* Issue **#2006** : Use UTC timezone when comparing date in repository folder name.

* Issue **#2006** : Use `ArrayList.size()` as a method, instead of a property in Gradle build.

* Issue **#2016** : Fixed StackOverflowException in document event log. 

* Issue **#2003** : Fixed some issues with LMDB search results.

* Issue **#2011** : Redacting obviously sensitive data in automatically generated logs.

* Introduce functionality to provide configurable, automatic logging for RESTful API calls.

* Add `search_results` dir to dockerfile.

* Fix NPE in StroomEventLoggingUtil.


## [v7.0-beta.78] - 2021-01-14

* Issue **#2000** : `RemoteSearchResultFactory.destroy()` is now performed as the processing user.

* Issue **#2000** : Fixed NPE affecting adding/removing columns on a dashboard table and changing column options like grouping and sorting.

* Issue **#2000** : Fixed dashboard table child result expansion.

* Issue **#2001** : Fixed intermittent test failure associated with byte buffers being used incorrectly with LMDB.

* Issue **#1997** : Fix missing _Format_ option on XSLT and TextConverter editors.

* Improved security for handling entity events.


## [v7.0-beta.77] - 2021-01-12

* Issue **#1867** : Cluster entity events are now sent to each node asynchronously to prevent delays caused by one or more slow/bad nodes.

* Issue **#1923** : Fixed an issue affecting sorting dashboard table values that have mixed data types. In addition you can now sort columns alphanumerically if the column format is set to text. 

* Issue **#1811** : Fixed issue where deleting or cutting/pasting text in a dashboard query editor was not marking the dashboard as dirty.

* Search results are now stored off-heap to reduce the chance of out of memory errors.

* Issue **#1911** : Add a drop down menu for picking index fields in the expression editor.

* Issue **#1990** : Change order of items in quick filter popup help.

* Change quick filter word boundary matching to handle a mix of delimited and canelCase, e.g. `stroom.prop.maxFileSize`.

* Issue **#1986** : Fix missing gutter warning/error icons in the stepper code editor.


## [v7.0-beta.76] - 2021-01-07

* No changes.


## [v7.0-beta.75] - 2021-01-06

* Issue **#1989** : Fix for dashboard tables that were only showing a total of 100 rows.

* Change event logging to use new fluent API.


## [v7.0-beta.74] - 2020-12-15

* No changes.


## [v7.0-beta.73] - 2020-12-15

* Change github tokens in travis build.


## [v7.0-beta.72] - 2020-12-15

* Issue **#1983** : Fix line number inconsistency in View Source when last char is a line break.

* Issue **#1971** : Fix 'no appender' errors when editing a Data volume.

* Issue **#1965** : Ignore gzipped data that has no uncompressed content.

* Issue **#1976** : Add an enabled check box and insert above button to retention rules list.

* Fix bug with retention rules impact summary when rows are identical.

* Replace two buttons with toggle button on retetion impact summary.

* Fix path for user event logs.

* Uplift send_to_stroom script to v3.0.

* Issue **#1978** : Fix Meta tab losing syntax highlighting when switching streams.

* Remove byte count in brackets on Info tab when size is below 1024 bytes.

* Fix help links on Jobs screen.

* Fix inability to select text on Info tab in Data viewer.

* Issue **#1963** : Fix data/source view progress bar showing blue when all data is visible.

* Issue **#1974** : Fix job screen only showing one job.

* Issue **#1970** : Fixed issue related to accidental execution of SearchDebugUtil outside of tests.

* Change reference data lookup request object to support string or epoch millis date.

* Add byte count to Info tab, make date values consistent.

* Fix problem of wrong charset being used.

* Fix syntax highlighting for Meta streams in Source view.

* Fix bug in PreviewInputStream read() method.

* Improve the way the YAML logger paths are modified on boot.

* Issue **#1964** : BGZIP files are now closed on exception.

* Changed default dashboard time zone to use UTC.

* Fixed SQL statistics upsert statements for MySQL 5.7.

* Issue **#1954** : Change code that sets ReceivedPath to try getting a value from DOCKER_HOST_(HOSTNAME|IP) env vars first.


## [v7.0-beta.71] - 2020-12-02

* Issue **#1957** : Fix invalidation of the stat datasource caches on content import and other changes.

* Issue **#1960** : Fix the data preview display of empty streams.

* Moved content download to Java.

* All paths in the config YAML including logging config can now be made relative to the home dir.

* Issue **#1912** : Moved dashboard table conditional formatting logic to server.

* Fix missing favicon.

* Issue **#1808** : Fix bug with permission handling for Retention Policy feature.

* Issue **#1948** : Made UI report errors that occur during download.

* Issue **#1944** : You can now define a stroom home config property and all relative paths will become subpaths of this location. 

* Fix byte conversion bug with `read()` method in RASegmentInputStream.

* Add `viewType` and `displayType` args to `data(...)` dashboard expression.

* Fix task spinner appearing briefly on every poll and consuming a lot of CPU.

* Add _progress_ bar to Source Data view and Data Preview to show location in the file.

* Issue **#1678** : Fix data display in dashboard text pane.

* Issue **#1679** : Fix data display in dashboard text pane.

* Issue **#1777** : Fix sub stream tab selection when switching streams in data screen.

* Issue **#1647** : Right align numeric columns in data screen.

* Issue **#1872** : Fix display of source data when data has no line breaks.

* Add completion and snippets to dashboard expression builder.

* Issue **#1895** : Change dashboard field expression editor use the Ace editor like other edit screens.

* Replace stream Info icon on data screen with a sub-stream type tab.

* Add Source View tab available from Data Preview screen to show the unformatted source data.

* Fix highlighting while stepping single line data.

* Add completion and snippets to edit screens using the ACE editor.

* Add editor options to use Vim bindings, show invisble characters, highlight current line, word wrap.

* Issue **#1949** : Fixed bug in download for streams from multiple feeds.


## [v7.0-beta.70] - 2020-11-16

* Issue **#1947** : Fixed NPE thrown when trying to unassign processing tasks by setting the assigned node to null.

* Issue **#1940** : Old searches are now terminated by the processing user.

* Issue **#1932** : Physical stream delete will no longer fail if a file or directory it wants to delete cannot be found, i.e. has been deleted by another external process.

* Fix log output counts for reference data.

* Add REST endpoint for purging reference data.

* Issue **#1938** : Fix missing ref loading errors/warnings, improve warning messages.


## [v7.0-beta.69] - 2020-11-10

* Improve handling of duplicates in reference data loads.

* Improve error messages for reference loading failures.

* Issue **#1936** : Fix reference data loaded not loading string values > 1000btyes.

* Improve PooledByteBufferOutputStream.

* Issue **#1807** : Remove need for Manage Nodes permission in order to list nodes (needed to manage volumes).

* Issue **#1806** : Remove need for Manage Nodes permission in order to list nodes (needed to manage tasks).

* Issue **#1925** : Fixed logging error that was happening on search.

* Issue **#1921** : Fixed problem with the dashboard text pane not migrating properly to the new special stream id and event id fields. 

* Issue **#1910** : Fixed issue preventing display of table data where a table had duplicate column names.

* Issue **#1919** : Fixed issue that was preventing dashboard tabs from being closed.

* Removed rxjava.

* Issue **#1919** : Dashboards now prevent tabs being closed from the close button if some nested tabs on the same pane are hidden.

* Issue **#1915** : Multiple statistic searches on a dashboard are now executed in parallel.

* Issue **#1915** : Fixed task context user identity for statistics searches.

* Issue **#1915** : Fixed task context for statistics searches.

* Merged external expression and query libraries into the source code and added Kryo serialisation to search results.

* Issue **#1910** : Duplicate fields in dashboard tables are now avoided by adding a numeric suffix to the field name when adding a duplicate.

* Issue **#1918** : Text presenter was losing track of stream and event id fields when settings were changed.

* Issue **#1906** : Added info about queue sizes to extraction task.

* Issue **#1906** : Made changes to allow early termination of searches if we have enough data.

* Issue **#1906** : Fixed node task nesting.

* Issue **#1906** : The maximum size of the stream event map is now configurable with the `stroom.search.extraction.maxStreamEventMapSize` property.

* Issue **#1906** : Improved the way search extractions events are grouped so we can extract more events per stream and therefore improve performance.

* Issue **#1907** : Fixed NPE.


## [v7.0-beta.68] - 2020-10-22

* Issue **#1733** : Support xsl:output options for XML output from pipeline (XMLWriter)

* Issue **#1893** : Change delimited string volume properties to lists of strings

* Issue **#1848** : Fix NPE when importing certain processor filters.

* Issue **#1894** : Improvements to search performance and fix for hanging searches.


## [v7.0-beta.67] - 2020-10-15

* Issue **#1901** : Create default (index) volume group if it is used prior to UI.

* Issue **#1900** : Fix inter-node task assignment, change how processing user equality is checked.

* Change dashboard field expression editor to be a bit wider and use a monospace font.

* Issue **#1887** : Fix searches hanging generally and specifically when streams have been deleted.

* Issue **#1877** : Change conditional formatting to support decimals.

* Change conditional formatting to set the available rule operators according to the format type of the column.

* Change conditional formatting to support date terms and date comparisons.

* Issue **#1885** : Fix annotations icon not being enabled on dashboard tables.

* Issue **#1883** : Code now deals with missing streams when performing search extraction.

* Issue **#1882** : Added capacity restriction to the stream event map used in search result extraction. The previous version was causing out of memory exceptions.

* Change names of hidden special table columns on dashboards to avoid name clashes.

* Make dashboard table settings popup bigger to accommodate the conditional formatting.

* Added logic to rename conditional formatting term fields on a column rename.

* Added logic to prevent renaming a column to an existing name.

* Issue **#1872** : Partially fixed to show the 1st 1k chars of the single line raw source. Full fix will come in v7.

* Issue **#1874** : Fixed dashboard tables not showing data if the stream id column is present.

* Issue **#1868** : Stop `Stream not found with id=nnn` errors during searching.

* Issue **#1864** : Added `*` wildcard to conditional formatting matches. 

* Issue **#1865** : Fixed NoSuchMethodError.

* Issue **#1854** : Changed search mechanism to poll for remote results to reduce the chances of hung searches.

* Uplift event-logging-schema content pack to v3.4.2.

* Uplift standard-pipelines content pack to v0.2.

* Uplift template-pipelines content pack to v0.3.

* Change the off-heap ref store to use xxHash for hashing its values.

* Change key widths used in ref data store. Existing stores will need to be deleted and re-generated.


## [v7.0-beta.66] - 2020-09-24

* Added code to authenticate against AWS ALB.


## [v7.0-beta.65] - 2020-09-24

* Added code to authenticate against AWS ALB.


## [v7.0-beta.64] - 2020-09-24

* Added code to authenticate against AWS ALB.


## [v7.0-beta.63] - 2020-09-22

* Added code to authenticate against AWS ALB.


## [v7.0-beta.62] - 2020-09-22

* Added code to authenticate against AWS ALB.


## [v7.0-beta.61] - 2020-09-22

* Added code to authenticate against AWS ALB.


## [v7.0-beta.60] - 2020-09-22

* Added code to authenticate against AWS ALB.


## [v7.0-beta.59] - 2020-09-22

* Added code to authenticate against AWS ALB.

* Changed default behaviour of `useDefaultOpenIdCredentials`.


## [v7.0-beta.58] - 2020-09-22

* Added code to authenticate against AWS ALB.


## [v7.0-beta.57] - 2020-09-18

* Failed build.


## [v7.0-beta.56] - 2020-09-18

* Added code to authenticate against AWS ALB.

* Remove requirement for Reference stream type in ref data API lookup requests.


## [v7.0-beta.55] - 2020-09-15

* Fix names in travis release plugin.


## [v7.0-beta.54] - 2020-09-15

* Rename release artefact `stroom-proxy-config.X.yml` to `stroom-proxy-app-config.X.yml`.


## [v7.0-beta.53] - 2020-09-15

* Change `prod.yml` and `proxy-prod.yml` to be templated so as to generate custom config for the zip and docker distributions.

* Add the docker config files to the release artefacts.

* Issue **#580** : Added conditional formatting options to dashboard tables.

* Add comments to `prod.yml`/`config.yml`.

* Change `reset_password` CLI command to also reset various locked/inactive type flags.

* Change stroom admin path from `admin` to `stroomAdmin` in the distribution.

* Fix `command not found` bug in distribution `start.sh`.

* Change `start.sh` to log pre-logback output to start.sh.log.

* Change logFormat to include time in `prod.yml` and `config.yml`.


## [v7.0-beta.52] - 2020-09-10

* Issue **#1850** : Add new command line commands `create_account`, `reset_password` and `manage_users` to enable the creation of accounts to bootstrap the application.

* Change `admin` to `stroomAdmin` in distribution shell scripts.


## [v7.0-beta.51] - 2020-09-09

* Added `formTokenRequest` property to OpenId config for use with AWS authentication. This forces the use of a form request when fetching tokens.

* Issue **#1824** : Fix for search hang when extraction is requested but no search pipeline is provided.

* Issue **#1083** : Added `any()`, `first()`, `last()`, `nth()`, `top()` and `bottom()` selection functions to select child values of grouped items.

* Issue **#1837** : Added `joining()` function to concatenate supplied fields in child rows.

* Issue **#1784** : Several functions were previously prevented from working on results from aggregate functions but are now applied regardless.

* Fix config file validation not working when hot loading config file changes.

* Change config file validation to be the first thing that happens on boot.

* Fix error when empty branches are in the config file.

* Add `pipeline.referenceData.getLmdbSystemLibraryPath` prop to support provided LMDB binary.

* Change extraction location of bundled LMDB binary to be the same as the store files.

* Change default value for `pipeline.referenceData.maxPutsBeforeCommit` to 0 (i.e. don't commit mid-load).


## [v7.0-beta.50] - 2020-09-07

* Add /api/refData/v1/lookup REST endpoint for doing ref data lookups.

* Issue **#1755** : Stepping now runs in a separate thread to prevent interruption of DW threads when trying to terminate stepping early.

* Issue **#1798** : Fixed REST serialisation issue that was preventing stepping XPath filters from being passed to the server.

* Issue **#1666** : Stepping now loads element documents that use name patterns.

* Issue **#1666** : Parsers now support name patterns for loading config documents. 

* Issue **#1835** : Fix error when viewing data as lowly user.

* Issue **#1836** : Fix Forbidden error when importing data.

* Issue **#1809** : Fix handling of import with no permissions except Import Configuration.

* Issue **#1657** : Remove INTERNAL_PROCESSING_USER from Users list in App Permissions screen.

* Issue **#1782** : Fix handling of empty NOT/AND/OR in stats queries and immprove the error handling for the remote data sources.

* Issue **#1781** : Fix SQL stats handling of NOT() with more than one term in the NOT.

* Issue **#1830** : Change quick filters on Annotations screen to use fuzzy filtering consistent with the rest of stroom. Disable the comment quick filter drop down if there are no standard comments configured. Remove the qualified fields from the quick filter tooltips.

* Issue **#1829** : Fix Annotations screen recording change history when clicking an empty title/subject.

* Issue **#1737** : Fix quick filter in users/groups popup.

* Issue **#1832** : Fix inability to add users/groups in the Document Permissions screen.


## [v7.0-beta.49] - 2020-09-02

* Fix accidental commit of broken code.


## [v7.0-beta.48] - 2020-09-02

* Fix duplicate call to bintray upload in travis script.


## [v7.0-beta.47] - 2020-09-02

* Issue **#1821** : Fix SQL Stat queries whose table doesn't use any datasource fields.

* Issue **#1694** : Fix UUID filtering in quick filters, now using `uuid:` field qualifier. Removed support for `#` prefix in Quick Filter and suggesters.

* Issue **#1699** : Add a docker managed volume for the ref data store.

* Add `pooledByteBufferCounts` to ref data config.

* Issue **#1700** : Stopped stepping happening on open.

* Uplift LMDB to v0.8.1.

* Changed implementation of the byte buffer pool used in the ref data store to improve performance.

* Increase default value for ref data `maxPutsBeforeCommit` to improve load times.

* Fix instances of trace logging that are not using lambdas for complex args. This is particularly a problem in the ref data store code.

* Made stroom compatible with AWS authentication.

* Issue **#1707** : Fix reference data lookups picking the wrong effective stream.

* Issue **#1797** : Altered how search completion is recorded to try and prevent hanging. 

* Issue **#1762** : Fix for search jobs that do not terminate correctly.

* The build should now ensure GWT compilation only occurs after test has completed.

* Issue **#1790** : You can now provide `TYPE` as an optional HTTP header when sending data to Stroom. If provided this attribute is used to determine what data type to assign to the data being received. Data forwarding and aggregation also maintains this attribute and behaviour. 

* Issue **#1665** : Recognised meta types can now be specified in config and drop downs now allow selection in the pipeline editor.


## [v7.0-beta.46] - 2020-08-23

* Issue **#1702** : Fix namespace handling in XML reference data values.

* Issue **#1789** : Prevent dashboards without an extraction pipeline showing as "Missing" on dependency screen.

* Issue **#1803** : Fix `/api/export/v1` failing with NoSuchFileException.

* Issue **#1719** : Create rest endpoint to get reference data store entries. Experimental feature at the moment.

* Issue **#1649** : Make the local reference data store searchable from the dashboard. Experimental feature at the moment.

* Issue **#1805** : Fix missing alert popup when document is saved but has been updated by another user/tab.

* Fix _No appender for stroom.docref.DocRef_ ERRORs in the log.


## [v7.0-beta.45] - 2020-08-14

* Issue **#1793** : Fixed Solr search query creation.

* Issue **#1791** : Fixed Solr connection test response.

* Update Gradle to v6.6

* Revert back to full build.


## [v7.0-beta.44] - 2020-08-14

* Reverted deploy changes until travis dpl v2 is stable.


## [v7.0-beta.43] - 2020-08-14

* Fixing release artefacts.


## [v7.0-beta.42] - 2020-08-13

* Issue **#1783** : Made change to prevent nodes called by the cluster from using localhost, 127.0.0.1 or the same URL as other nodes.

* Issue **#1706** : Terminating processing jobs early now writes appropriate termination errors to the processing info (error) stream and deletes other outputs.

* Issue **#1749** : Removed old benchmark job.


## [v7.0-beta.41] - 2020-08-12

* Issue **#1785** : Fix proxy not forwarding any data.

* Issue **#1675** : All dashboard table fields are now present in text pane settings even if they are hidden or special, e.g. internally added mandatory fields like StreamId and EventId. This change prevents the field settings from being altered incorrectly when these fields were not found.

* Issue **#1758** : Added file locations to meta details and improved tooltip layout.

* Issue **#1778** : Remove error streams following reprocessing when no new streams are created.

* Added support for time based expressions when searching for streams from UI. 

* Issue **#1760** : Support time based expressions for ProcessorTask data source

* Issue **#1761** : Allow processor id to be displayed when searching processor tasks data source.

* Issue **#1693** : Fix dependencies screen listing links to internal searchables as "missing".

* Issue **#1751** : Display correct UUID for "to" dependency in UI dependency screen.

* Issue **#1664** : Fix crash when all streams for pipeline are deleted.

* Issue **#1701** : Fix crash when alternative pipeline is selected/used for processing.

## [v7.0-beta.40] - 2020-07-27

* Issue **#1756** : Fix for IdEnrichmentFilter where is attempts to change attribute values that already exist.

* Issue **#1741** : Fix for search hanging issue.

* Issue **#1740** : `CombinedParser` now removes invalid XML 1.0 characters when `fixInvalidChars` is set and not XML 1.1.

* Add `readTimeout` property to `HTTPAppender` 

* Issue **#1747** : Nodes are now notified about changes to document permissions so that caches are cleared etc.

* Issue **#1752** : Meta info tooltips now show appropriate units for values.

* The `admin` account is now auto created if it doesn't exist.

* Issue **#1310** : Improved file cleanup between tests.

* Issue **#1533** : Improved meta data attribute value flushing to DB.

* Issue **#1634** : `FileSystemClean` will now only examine active data volumes.

* Issue **#1672** : Index shards are now only updated in the DB on flush when the document count or shard size changes.

* Issue **#1713** : Fixed issue where processor task start times were being displayed incorrectly.

* Issue **#1748** : Removed border from explorer quick filter.

* Issue **#1656** : Only managed jobs will now appear on the jobs page.

* Issue **#1669** : Changed the way next scheduled time is calculated based on current time.

* Issue **#1662** : Processor tasks and meta data sources now correctly show pipeline names in dashboard results.

* Issue **#1677** : Active tasks are now correctly filtered.

* Issue **#1718** : Added server task info for some tasks.

* Issue **#1731** : Fixed calendar date picker style that was broken by tooltip CSS changes.

* Issue **#1657** : `INTERNAL_PROCESSING_USER` is no longer visible in the UI.

* Issue **#1449** : You can now create users to associate permissions by clicking the create button in the `User Permissions` page.

* Issue **#1727** : Typo.

* Issue **#1501** : Multiple fixes for new UI.

* Issue **#1506** : Multiple fixes for new UI.

* Issue **#1561** : Multiple fixes for new UI.

* Issue **#1483** : Multiple fixes for new UI.

* Issue **#1525** : Multiple fixes for new UI.

* Issue **#1587** : Multiple fixes for new UI.

* Issue **#1526** : Multiple fixes for new UI.

* Issue **#1499** : Multiple fixes for new UI.

* Issue **#1481** : Multiple fixes for new UI.

* Issue **#1498** : Multiple fixes for new UI.

* Issue **#1660** : Multiple fixes for new UI.

* Issue **#1659** : Multiple fixes for new UI.

* Issue **#1725** : Fix Data Splitter onlyMatch using zero based instead of one based numbers.


## [v7.0-beta.39] - 2020-07-06

* Issue **#1716** : Prevent export of processor filters that are reprocess or deleted.

* Issue **#1638** : Suppress error when searching deleted streams.

* Issue **#1696** : Fix reprocessing from unfiltered meta data view.

* Issue **#1648** : Fix streams not being deleted following reprocessing.

* Issue **#1695** : Fix `Records` stream types not being identified correctly.

* Issue **#1668** : Fixed incorrect parameter count for XSLT `meta` function.

* Issue **#1619** : Fix delete stream summary.


## [v7.0-beta.38] - 2020-06-25

* Issue **#1670** : Stop _parse-uri_ XSLT function returning -1 for missing port numbers.

* Issue **#1673** : Increase limit for age spinner in retention rules to 9999.

* Issue **#1683** : Add `!` NOT operator to fuzzy match filtering.

* Add field searching to Activity quick filter.

* Add field searching to entity selection popups.

* Change entity selection popups to clear quick filter on show.

* Add column sorting and field searching to Properties screen.

* Add field searching to Explorer Tree quick filter.

* Add field searching to Properties quick filter.

* Add field searching to Server Tasks quick filter.

* Add field searching to dependencies quick filter.

* Improve info tooltip layouts.

* Issue **#1248** : Add quick filter to dependencies screen.

* Issue **#1650** : Use consistent blue colour.

* Issue **#1671** :Fix XSLT function `hex-to-oct`.

* Add `readTimeout` property to `HTTPAppender`.

* Issue **#1632** : SQL stats now compatible with MySQL 8 Group Replication

* Issue **#1650** : Use consistent blue colour.

* Issue **#1627** : Fix Up/Down buttons on Rule Set screen. Now keeps selection after use.

* Issue **#1277** : Fix Enable/Disable toggle button on Rule Set screen.


## [v7.0-beta.37] - 2020-06-15

* Add _Impact Summary_ tab to _Data Retention_ to show breakdown of counts of streams to be deleted.

* Add support for the `.` separator in the word boundary fuzzy matching.

* Change the fuzzy match filter to switch to a case sensitive wild-carded exact match when the input contains a `*`.

* Issue **#1640** : Fix server error when clicking disabled delete/info icon for deleted streams.

* Issue **#1639** : Default index volume group property changes.

* Issue **#1636** : Fix data retention deletion using wrong action for rules.

* Issue **#1280** : Fix creation of default index volumes.


## [v7.0-beta.36] - 2020-06-02

* Issue **#1621** : Fix NPE in proxy content syncing.

* Issue **#1462** : Stroom not working with MySQL 8.0 due to SQLException

* Issue **#1564** : Fix error in data retention section of stream info popup.

* Change data retention delete batching approach to use time ranges.

* Issue **#1611** : Change explorer tree filtering to also filter on an exact match of the entity's UUID.

* Add regex filtering with `/` prefix to fuzzy matching.

* Change word boundary matching to require a `?` prefix.


## [v7.0-beta.35] - 2020-05-28

* Issue **#1608** : Fixed NPE in UI data presenter.

* Issue **#1595** : Fixed names for imported items that already exist but are updated by import.

* Issue **#1603** : XSLT imports now error if more than one matching XSLT is found.

* Issue **#1604** : XSLT import resolution now accepts the use of UUIDs and DocRef strings.

* Issue **#1403** : Dashboard query download now retains expression parameters.

* Issue **#1514** : Fixed properties edit presenter issue.

* Issue **#1569** : Additional changes to improve the new `Data Delete` task that replaces the `File System Clean` task.

* Issue **#1565** : Stop data retention rules deleting all data.

* Add default data retention rule to the UI screen to make it clear what happens by default.

* Add fuzzy match filter to explorer tree.


## [v7.0-beta.34] - 2020-05-26

* Issue **#1569** : Removed recursive multi threading from file system clean as thread limit was being reached. 

* Issue **#1478** : Fixed data volume creation and other resource methods.

* Issue **#1594** : Now auto creates root explorer node on startup if it is missing.

* Issue **#1544** : Fixes for imported dashboards.

* Issue **#1586** : Fixed migration and initial population of standard meta type names.

* Issue **#1592** : Changed DB bit(1) columns to be tinyint(1) so that they show values correctly in the CLI.

* Issue **#1510** : Added logical delete for processor and processor filter to allow a user to force deletion without encountering a DB constraint. 

* Issue **#1557** : Process, reprocess, delete and download data functions now provide an impact summary before a user can proceed with the action.

* Issue **#1557** : The process data function in the data browser now provides the option to process or reprocess data. When selected a user can also choose: the priority of the process filters that will be created; to set the priority automatically based on previous filters; set the enabled state.

* Issue **#1557** : Reprocessing data no longer has a limitation on how many items can be reprocessed as it is now implemented by reprocess specific filters.

* Issue **#1585** : Fixed issue that was preventing viewing folders processors.

* Issue **#1557** : Added an impact summary to meta data actions such as delete, restore, process and download.

* Issue **#1593** : NPE copying empty expressions


## [v7.0-beta.33] - 2020-05-22

* Issue **#1588** : Fix processor filter import.

* Issue **#1566** : Fixed UI data restore behaviour.

* Make public port configurable


## [v7.0-beta.32] - 2020-05-19

* Issue **#1573** : Active tasks tab now only shows tasks related to the open feed.

* Issue **#1584** : Add @ApiParam to POST/PUT/DELETE endpoints so the request type appears in swagger-ui.

* Issue **#1581** : Change streamId to a path param in GET /api/data/v1.

* Issue **#1567** : Added error handling so the confirmation dialog continues to work even when there is a failure in a previous use.

* Issue **#1568** : Pipeline names should now be shown where needed in the UI.

* Issue **#1457** : Change field value suggester to use fuzzy matching.

* Issue **#1574** : Make feed suggestions return all feeds, not just ones with meta.

* Issue **#1544** : Imported dashboards from 6.1 now work.

* Issue **#1577** : Cluster node status is now updated when node settings are changed.

* Issue **#1396** : Completely changed DB migration and import/export compatibility code.

* Fix index creation stored procedure.

* Issue **#1508** : Tidy up property descriptions, change connection pool props to use Stroom Duration type.

* Issue **#473** : Fix value stats being ignored during in memory stat aggregation.

* Issue **#1141** : Make SQL stats aggregation delete unused stat keys at the end.


## [v7.0-beta.31] - 2020-05-12

* Issue **#1546** : Fixed opening and editing of data retention rules.

* Issue **#1494** : Scrollbars now have a white background unless used in a readonly text area.

* Issue **#1547** : Added pipeline names to processor task screens.

* Issue **#1543** : Prevent import/export of processor filters with id fields

* Issue **#1112** : You can now copy feeds along with other items and copies are named appropriately.

* Issue **#1112** : When copying a selection of several items, the dependencies between the items are altered in the resulting copies so that the copied items work together as a new set of content.

* Issue **#1112** : As part of fixing dependencies when copying items, the dependencies screen now works correctly and now also shows processor filters. 

* Issue **#1545** : Add property `enableDistributedJobsOnBootstrap` to enable/disable processing on first boot.


## [v7.0-beta.30] - 2020-05-06

* Issue **#1503** : Further fix for enabled/disabled expression items and dashboard tab visibility.

* Issue **#1511** : Data pages now show pipeline names rather than pipeline UUIDs.

* Issue **#1529** : Fix error when selecting datasource in new dashboard.

* Fix NPE in SystemInfoResource.get().

* Issue **#1527** : Fixed missing aud in API eky tokens.

* Add missing guice binding for SystemInfoResource.

* Make export add new line to the end of all files to adhere to POSIX standard.

* Issue **#1532** : Fixed index shard criteria in UI.

* Change SecurityFilter to return a 401 on authentication exceptions.

* Move some health checks into SystemInfoResource.

* Remove healthchecks from rest resources and servlets that never give an unhealthy result.

* Add error info to AppConfigMonitor health check.


## [v7.0-beta.29] - 2020-05-04

* Issue **#1496** : Fixed paging of processed data.

* Add stroom.statistics.internal.enabledStoreTypes and make internal stat processing respect it.

* Improve SQL stats shutdown processing so all in memory stats are flushed.

* Issue **#1521** : Dashboards with missing datasources break entirely.

* Issue **#1477** : Disable edit button on stream processor.

* Issue **#1497** : Fixed data list result paging.

* Issue **#1492** : Fixed data list result paging.

* Issue **#1513** : You can now view data in folders.

* Issue **#1500** : Fixed data delete/restore behaviour.

* Issue **#1515** : Fix proxyDir default when running in a stack.

* Issue **#1509** : Unable to update processor filter.

* Issue **#1495** : Speculative fix for missing swagger.json file in the fat jar.

* Issue **#1503** : Fixed Dashboard serialisation and JSON template.

* Issue **#1479** : Unable to set index volume limits.


## [v7.0-beta.28] - 2020-04-29

* Issue **#1489** : Reprocess streams feature failing.

* Issue **#1465** : Add default Open ID credentials to allow proxy to be able to authenticate out of the box.

* Issue **#1455** : Fix interactive search.

* Issue **#1471** : Pipeline name not shown on processors/filters in UI.

* Issue **#1491** : Download stream feature failing. 

* Issue **#1433** : StandardKafkaProducer failed when writing XML kafka payloads. 


## [v7.0-beta.27] - 2020-04-27

* Issue **#1417** : Allow processor filters to be exported with Pipelines. 

* Issue **#1480** : Index settings now shows index volume groups and allows selection. 

* Issue **#1450** : Further attempt to improve criteria filtering on data tab.

* Issue **#1467** : The cluster node state node uses NodeResource to determine active nodes.

* Issue **#1448** : The internal processing user now has a JWT and passes it when making calls to other nodes.


## [v7.0-beta.26] - 2020-04-22

* Fix gradle build for versioned builds


## [v7.0-beta.25] - 2020-04-22

* Assorted fixes to the new React UI pages.


## [v7.0-beta.24] - 2020-04-21

* Issue **#1450** : Stop data tabs showing all feeds.

* Issue **#1454** : Fix NPE in feed name suggestion box.

* Remove internal statistics from setup sample data.

* Fix issue of pipeline structure not showing when it contains a StatisticsFilter.

* Update auth flow for auth-into-stroom integration

* Issue **#1426** : Change /logout endpoint to /noauth/logout.

* Fix `Expecting a real user identity` errors on auto import of content packs.

* Increase wait timeout to 240s in `start.sh`.

* Issue **#1404** : Fixed issue with invalid XML character filter.

* Issue **#1413** : Attempt to fix search hanging issue.

* Issue **#1393** : The annotations data popup now formats content on load.

* Issue **#1399** : Removed error logging for expected exceptions in TaskExecutor.

* Issue **#1385** : File output param `streamId` now aliased to `sourceId` and `streamNo` is now aliased to `partNo` for consistency with new source tracking XSLT functions.

* Issue **#1392** : Downloading dashboard queries now provides the current query without the need to save the dashboard.

* Issue **#1427** : Change remote call to auth service to a local call.


## [v7.0-beta.23] - 2020-03-24

* Rename all legacy DB tables to `OLD_`.

* Issue **#1394** : Fix duplicate tables appearing in Monitoring -> Database Tables.

* Add NodeEndpointConfiguration. Change `node` table to hold the base endpoint.


## [v7.0-beta.22] - 2020-03-10

* Brought stroom-auth-service into stroom

* Issue **#563** : Kafka producer improvements - StandardKafkaProducer

* Issue **#1399** : Removed error logging for expected exceptions in TaskExecutor. 

* Fix missing $ in start.sh

* Issue **#1387** : Changed the way tasks are executed to reduce changes of unhandled execution errors.

* Issue **#1378** : Improved logging detail when processor filters fail.

* Issue **#1379** : Fixed issue where you couldn't open a processor filter if parts of the filter referenced deleted items.

* Issue **#1378** : Improved logging detail when processor filters fail.

* Issue **#1382** : Added `decode-url` and `encode-url` XSLT functions.

* Issue **#655** : Fixed SQL Stats queries ignoring the enabled state of the dashboard query terms.

* Issue **#1362** : Fixed issue where hiding dashboard annotation fields removed them.

* Issue **#1357** : Fixed dragging tabs in dashboard with hidden panes to create a new split.

* Issue **#1357** : Fixed dragging tabs in dashboard with hidden panes.

* Issue **#1368** : Fixed FindReplaceFilter as it wasn't working when used in conjunction with Data Splitter.

* Issue **#1361** : Changed the way headers are parsed for the HttpCall XSLT function.


## [v7.0-beta.21] - 2020-02-24

* Add null checks to DB migration.

* Add deletion of constraint `IDX_SHARD_FK_IDX_ID` to migration script.


## [v7.0-beta.20] - 2020-02-13

* Fix bug in `processor_task` migration script.


## [v7.0-beta.19] - 2020-02-10

* Fix bugs in DB migration scripts.


## [v7.0-beta.18] - 2020-02-05

* Re-locate index database migrations.

* Fix issues with migrating null audit columns.

* Improve output of TestYamlUtil.


## [v7.0-beta.17] - 2020-01-29

* Issue **#1355** : Fixed stepping from dashboard text pane.

* Issue **#1354** : Fixed double click to edit list items, e.g. properties.

* Issue **#1340** : Fixed issue with FindReplaceFilter where it failed in some cases when more than one filter was chained together.

* Issue **#1338** : You can now configure the max size of the map store cache.

* Issue **#1350** : Fixed scope of dictionaries when loaded in multiple XSLT pipeline steps.

* Issue **#1347** : Added SSL options to `http-call` XSLT method.

* Issue **#1352** : Fixed Hessian serialisation of user identities on tasks.

* Change docker image to allow us to pass in the dropwizard command to run, e.g. server|migrate.

* Stop MySQL outputing Note level warnings during migration about things that don't exist when we expect them not to.


## [v7.0-beta.13] - 2019-12-24

* Add `migrate` command line argument to run just the DB migrations.

* Updated API key to include audience and added client id and secret.

* Change `stroom.conf.sh` to also look for ip in `/sbin`

* Issue **#260** : You can now hide dashboard tabs.

* Issue **#1332** : The text pane can now be configured to show source data.

* Issue **#1311** : Improved source location tracking.


## [v7.0-beta.12] - 2019-12-04

* Change local.yml.sh to also look for ip in /sbin


## [v7.0-beta.11] - 2019-12-04

* Fix invalid SQL syntax in V07_00_00_012__Dictionary


## [v7.0-beta.10] - 2019-12-04

* Update auth api version

* Add clientId and clientSecret to config

* Update API keys (needed aud)

* Issue **#1338** : Added new config options to control the maximum size of some caches: `stroom.pipeline.parser.maxPoolSize`, `stroom.pipeline.schema.maxPoolSize`, `stroom.pipeline.schema.maxPoolSize`, `stroom.pipeline.xslt.maxPoolSize`, `stroom.entity.maxCacheSize`, `stroom.referenceData.mapStore.maxCacheSize`.

* Issue **#642** : Downloading query details now ignores hidden fields.

* Issue **#1337** : Fixed issue where downloading large numbers of search results in Excel format was exceeding maximum style count of 64000. 

* Issue **#1341** : Added XSRF protection to GWT RPC requests.

* Issue **#1335** : Made session cookie `Secure` and `HttpOnly`.

* Issue **#1334** : Fix 404 when accessing `/stroom/resourcestore/........`, i.e. fix Tools->Export.

* Issue **#1333** : Improved resilience against XSS attacks.

* Issue **#1330** : Allow configuration of `Content-Type` in HTTPAppender.

* Issue **#1327** : Improvements to annotations.

* Issue **#1328** : Increased size of data window and removed max size restrictions.

* Issue **#1324** : Improved logging and added SSL options for HTTPAppender.


## [v7.0-beta.9] - 2019-11-20

* Fix SSL connection failure on remote feed staus check.

* Remove ConfigServlet as the functionality is covered by ProxyConfigHealthCheck.

* Fix password masking in ProxyConfigHealthCheck.

* Change servlet path of ProxyStatusServlet from `/config` to `/status`.


## [v7.0-beta.8] - 2019-11-20

* Change precedence order for config properties. YAML > database > default. Change UI to show effective value. Add hot loading of YAML file changes.

* Issue **#1322** : Stroom now asks if you really want to leave site when stepping items are dirty. Also fixed `Save` and `Save All` menu items and dashboard param changes now correctly make a dashboard dirty.

* Issue **#1320** : Fixed formatting of XML where trailing spaces were being removed from content surrounded by start and end tags (data content) which should not happen. 

* Issue **#1321** : Make path relative in stroom distribution .zip.sha256 hash file.

* The auth service now supports the use of HTTPS without certificate verification and adds additional logging.

* Issue **gchq/stroom-auth#157** : Automatically refresh user's API key when it expires.

* Issue **#1243** : Dashboard visualisations now link with similar functions available to dashboard tables, e.g. `link()`, `dashboard()`, `annotation()`, `stepping()`, `data()`.

* Issue **#1316** : JSONParser now includes various parse options including handling comments.

* Issue **#48** : Added option to hide/show dashboard table columns.

* Issue **#1315** : Improved health check for missing API key.

* Updated stroom expression to v1.5.4 and added new field types.

* Issue **#1315** : Improved health check for missing API key.

* Issue **#1314** : Fixed NPE thrown when logging caused when viewing docs that can't be found.

* Issue **#1313** : Suggestion boxes now make suggestions immediately before the user even starts typing.

* Issue **#1043** : Added feature to allow floating point numbers to be indexed.

* Issue **#1312** : Dictionaries now change the entity name in the DB when renamed.

* Issue **#1312** : Fixed read only behaviour of dictionary settings UI.

* Issue **#1300** : Multiple changes to annotations.

* Issue **#1265** : Added `modulus()` function along with alias `mod()` and modulus operator `%`.

* Issue **#1300** : Added `annotation()` link creation function, `currentUser()` alias for `param('currentUser()')` and additional link creation functions for `data()` and `stepping()`.

* Issue **#67** : Table columns now display menu items on left click.

* Uplift stroom-query to v2.2.4 to add better diagnostic logging.

* Uplift Kafka client to v2.2.1.

* Issue **#1293** : Add more static file types to allow nginx/browser caching on.

* Issue **#1295** : Add authentication bypass for servlets such as /remoting, /status, /echo, etc.

* Issue **#1297** : The UI now supplies API tokens to the backend for resource calls.

* Issue **#1296** : Fixed NPE in StreamMapCreator caused when a stream can not be found.

## [v7.0-beta.7] - 2019-10-23

* Issue **#1288** : Streams now show the name of the pipeline used to create them even if the user doesn't have permission to see the pipeline.

* Issue **#1282** : Fixed issue where items were imported into the explorer even if not selected for import.

* Issue **#1291** : Fixed issue where empty dashboard table cells did not select table rows when clicked. 

* Issue **#1290** : Fixed issue where executor provider was not executing supplied runnable if parent task had terminated.

* Fix problem of missing fallback config in docker image.


## [v7.0-beta.6] - 2019-10-15

* Add default for stroom.security.authentication.durationToWarnBeforeExpiry

* Fix missing icons for Kafka Config and Rule Set.

* Fix Kafka Config entity serialisation.

* Issue **#1264** : Dashboards running in embedded mode will not always ask for the user to choose an activity if the users session has one set already.

* Issue **#1275** : Fixed permission filtering when showing related streams.

* Issue **#1274** : Fixed issue with batch search caused by Hibernate not returning pipeline details in stream processor filters.

* Issue **#1272** : Fixed saving query favourites.

* Issue **#1266** : Stroom will now lock the cluster before releasing owned tasks so it doesn't clash with other task related processes that lock the DB for long periods.

* Issue **#1264** : Added `embedded` mode for dashboards to hide dashboard chrome and save options.

* Issue **#1264** : Stroom no longer asks if you want to leave the web page if no content needs saving.

* Issue **#1263** : Fixed issues related to URL encoding/decoding with the `dashboard()` function.

* Issue **#1263** : Fixed issue where date expressions were being allowed without '+' or '-' signs to add or subtract durations.

* Add fallback config.yml file into the docker images for running outside of a stack.

* Issue **#1263** : Fixed issues related to URL encoding/decoding in dashboard expressions.

* Issue **#1262** : Improved behaviour of `+` when used for concatenation in dashboard expressions.

* Issue **#1259** : Fixed schema compliance when logging failed document update events.

* Issue **#1245** : Fixed various issues with session management and authentication.

* Issue **#1258** : Fixed issue affecting search expressions against keyword fields using dictionaries containing carriage returns.


## [v7.0-beta.5] - 2019-09-23

* Fixes to proxy


## [v7.0-beta.4] - 2019-09-16

* Fix stroom-proxy Dockerfile


## [v7.0-beta.3] - 2019-09-16

* Minor fixes, including an essential fix to config


## [v7.0-beta.2] - 2019-09-13

* Fix docker build


## [v7.0-beta.1] - 2019-09-11

* Issue **#1253** : Data retention policies containing just `AND` will now match everything.

* Issue **#1252** : Stream type suggestions no longer list internal types.

* Issue **#1218** : All stepping panes will now show line numbers automatically if there are indicators (errors, warnings etc) that need to be displayed.  

* Issue **#1254** : Added option to allow non Java escaped find and replacement text to be used in `FindReplaceFilter`. 

* Issue **#1250** : Fixed logging description for reading and writing documents.

* Issue **#1251** : Copy permissions from a parent now shows changes prior to the user clicking ok.

* Issue **#758** : You no longer need the `Manage Processors` privilege to call `stroom:meta('Pipeline')` in XSLT.

* Issue **#1256** : Fix error caused when logging data source name when downloading search results.

* Issue **#399** : Fix for error message when stepping that said user needed `read` permission on parent pipeline and not just `use`.

* Issue **#1242** : Fix for pipeline corruption caused when moving elements back to inherited parents.

* Issue **#1244** : Updated Dropwizard to version 1.3.14 to fix session based memory leak.

* Issue **#1246** : Removed elastic search document type, menu items and filter.

* Issue **#1247** : Added XSLT functions (`source`, `sourceId`, `partNo`, `recordNo`, `lineFrom`, `colFrom`, `lineTo`, `colTo`) to determine the current source location so it can be embedded in a cooked event. Events containing raw source location info can be made into links in dashboard tables or the text pane so that a user can see raw source data or jump directly to stepping that raw record.

* Add data retention feature and index optimisation to Solr indexes.

* Initial support for Solr indexing and search.

* Issue **#1244** : Updated Dropwizard to version 1.3.14 to fix session based memory leak.

* Issue **#1246** : Removed elastic search document type, menu items and filter.

* Issue **#1214** : Fixed issue where the max results setting in dashboard tables was not always being obeyed. Also fixed some dashboard table result page size issues.

* Issue **#1238** : During proxy clean task we no longer show a failed attempt to delete an empty directory as an error as this condition is expected.

* Issue **#1237** : Fixed issue where explorer model requests were failing outside of user sessions, e.g. when we want to find folder descendants for processing.

* Issue **#1230** : Fix test.

* Issue **#1230** : Search expressions no longer have the `contains` condition. 

* Issue **#1220** : Fixed attempt to open newly created index shards as if they were old existing shards.

* Issue **#1232** : Fixed handling of enter key on pipeline element editor dialog.

* Issue **#1229** : Fixed issue where users needed `Read` permission on an index instead of just `Use` permission to search it.

* Issue **#1207** : Removed task id from meta to reduce DB size and complexity especially given the fact tasks are transient. Superseded output is now found by querying the processor task service when new output is written rather than using task ids on meta.

* Uplift HBase to 2.1.5 and refactor code accordingly

* Uplift Kafka to 2.1.1 and refactor code accordingly

* Uplift Curator to 4.2.0

* Issue **#1143** : Added mechanism to inject dashboard parameters into expressions using the `param` and `params` functions so that dashboard parameters can be echoed by expressions to create dashboard links.

* Issue **#1205** : Change proxy repo clean to not delete configured rootRepoDir.

* Issue **#1204** : Fix ProxySecurityFilter to use correct API key on feedStatus requests.

* Issue **#1211** : Added a quick filter to the server tasks page.

* Issue **#1206** : Fixed sorting active tasks when clicking column header.

* Issue **#1201** : Fixed dependencies.

* Issue **#1201** : Fixed tests.

* Issue **#1201** : Document permission changes now mutate the user document permissions cache rather than clearing it.

* Issue **#1153** : Changed security context to be a Spring singleton to improve explorer performance.

* Issue **#1202** : Fixed NumberFormatException in StreamAttributeMapUtil.

* Issue **#1203** : Fixed event logging detail for dictionaries.

* Issue **#1197** : Restored Save As functionality.

* Issue **#1199** : The index fields page now copes with more than 100 index fields.

* Issue **#1200** : Removed blocking queue that was causing search to hang when full.

* Issue **#1198** : Filtering by empty folders now works correctly.

* Comment out rollCron in proxy-prod.yml

* Change swagger UI at gchq.github.io/stroom to work off 6.0 branch

* Issue **#1195** : Fixed issue where combination of quick filter and type filter were not displaying explorer items correctly.

* Issue **#1153** : Changed the way document permissions are retrieved and cached to improve explorer performance.

* Issue **#1196** : Added code to resolve data source names from doc refs if the name is missing when logging.

* Issue **#1165** : Fixed corruption of pipeline structure when adding items to Source.

* Issue **#1193** : Added optional validation to activities.

* Change default config for proxy repositoryFormat to "${executionUuid}/${year}-${month}-${day}/${feed}/${pathId}/${id}"

* Issue **#1194** : Fixed NPE in FindTaskProgressCriteria.

* Issue **#1191** : SQL statistics search tasks now show appropriate information in the server tasks pane.

* Issue **#1192** : Executor provider tasks now run as the current user.

* Issue **#1190** : Copied indexes now retain associated index volumes.

* Issue **#1177** : Data retention now works with is doc refs.

* Issue **#1160** : Proxy repositories now only roll if all output streams for a repository are closed. Proxy repositories also only calculate the current max id if the `executionUuid` repo format param is not used.

* Issue **#1186** : Volume status is now refreshed every 5 minutes.

* Fix incorrect default keystore in proxy config yaml.

* Rename environment variables in proxy config yaml.

* Issue **#1170** : The UI should now treat the `None` tree node as a null selection.

* Issue **#1184** : Remove dropwizard yaml files from docker images.

* Issue **#1181** : Remove dropwizard config yaml from the docker images.

* Issue **#1152** : You can now control the maximum number of files that are fragmented prior to proxy aggregation with `stroom.maxFileScan`.

* Issue **#1182** : Fixed use of `in folder` for data retention and receipt policies.

* Updated to allow stacks to be built at this version.

* Issue **#1154** : Search now terminates during result creation if it is asked to do so.

* Issue **#1167** : Fix for proxy to deal with lack of explorer folder based collections.

* Issue **#1172** : Fixed logging detail for viewing docs.

* Issue **#1166** : Fixed issue where users with only read permission could not copy items.

* Issue **#1174** : Reduced hits on the document permission cache.

* Issue **#1168** : Statistics searches now work when user only has `Use` permission.

* Issue **#1170** : Extra validation to check valid feed provided for stream appender.

* Issue **#1174** : The size of the document permissions cache is now configurable via the `stroom.security.documentPermissions.maxCacheSize` property.

* Issue **#1176** : Created index on document permissions to improve performance.

* Issue **#1175** : Dropping unnecessary index `explorerTreePath_descendant_idx`.

* Issue **#747** : XSLT can now reference dictionaries by UUID.

* Issue **#1167** : Use of folders to include child feeds and pipelines is now supported.

* Issue **#1153** : The explorer tree is now built with fewer DB queries.

* Issue **#1163** : Added indexes to the DB to improve explorer performance.

* Issue **#1153** : The explorer tree now only rebuilds synchronously for users who alter the tree, if has never been built or is very old. All other rebuilds of the explorer tree required to keep it fresh will happen asynchronously.

* Issue **#1162** : Proxy aggregation will no longer recurse parts directories when creating parts.

* Issue **#1157** : Migration now adds dummy feeds etc to processor filters if the original doc can't be found. This will prevent filters from matching more items than they should if migration fails to map feeds etc because they can't be found.

* Issue **#1162** : Remove invalid CopyOption in move() call.

* Issue **#1159** : Fix NPE in rolling appenders with no frequency value.

* Issue **#1160** : Proxy repositories will no longer scan contents on open if they are set to be read only.

* Issue **#1162** : Added buffering etc to improve the performance of proxy aggregation.

* Issue **#1156** : Added code to reduce unlikely chance of NPE or uncontrolled processing in the event of a null or empty processing filter.

* Issue **#1149** : Changed the way EntryIdSet is unmarshalled so jaxb can now use the getter to add items to a collection.

* Ignore broken junit test that cannot work as it stands

* Fix NPE in DictionaryStoreImpl.findByName().

* Issue **#1146** : Added `encodeUrl()`, `decodeUrl()` and `dashboard()` functions to dashboard tables to make dashboard linking easier. The `link()` function now automatically encodes/decodes each param so that parameters do not break the link format, e.g. `[Click Here](http://www.somehost.com/somepath){dialog|Dialog Title}`.

* Issue **#1144** : Changed StreamRange to account for inclusive stream id ranges in v6.0 that was causing an issue with file system maintenance.

* Mask passwords on the proxy admin page.

* Add exception to wrapped exception in the feedStatus service.

* Issue **#1140** : Add health check for proxy feed status url.

* Issue **#1138** : Stroom proxy now deletes empty repository directories based on creation time and depth first so that pruning empty directories is quicker and generally more successful.

* Issue **#1137** : Change proxy remote url health check to accept a 406 code as the feed will not be specified.

* Issue **#1135** : Data retention policies are now migrated to use `Type` and not `Stream Type`.

* Issue **#1136** : Remove recursive chown from stroom and proxy docker entrypoint scripts.


## [v7.0-alpha.5] - 2019-06-12

* Fix YAML substitution.


## [v7.0-alpha.4] - 2019-06-11

* Update API paths


## [v7.0-alpha.3] - 2019-05-10

* Fix config


## [v7.0-alpha.2] - 2019-05-10

* Fix config

* Issue **#1134** : Proxy now requires feed name to always be supplied.

* Expose proxy api key in yaml config via SYNC_API_KEY

* Issue **#1130** : Change `start.sh` so it works when realpath is not installed.

* Issue **#1129** : Fixed stream download from the UI.

* Issue **#1119** : StreamDumpTool will now dump data to zip files containing all data and associated meta and context data. This now behaves the same way as downloading data from the UI and can be used as an input to proxy aggregation or uploaded manually.


## [v7.0-alpha.1] - 2019-04-23

* Fix config issue

* Fixed NPE created when using empty config sections.

* Issue **#1122** : Fixed hessian communication between stroom and stroom proxy used to establish feed receive status. Added restful endpoints for feed status to stroom and stroom proxy. Proxy will now be able to request feed status from upstream stroom or stroom proxy instances.

* Fixed incompatibility issues with MySQL 5.7 and 8.0.

* Added debug to help diagnose search failures

* Issue **#382** : Large zip files are now broken apart prior to proxy aggregation.

* Change start script to use absolute paths for jar, config and logs to distinguish stroom and proxy instances.

* Issue **#1116** : Better implementation of proxy aggregation.

* Issue **#1116** : Changed the way tasks are executed to ensure thread pools expand to the maximum number of threads specified rather than just queueing all tasks and only providing core threads.

* Remove full path from file in sha256 hash file release artifact.

* Issue **#1115** : Add missing super.startProcessing to AbstractKafkaProducerFilter.

* Improve exception handling and logging in RemoteDataSourceProvider. Now the full url is included in dashboard connection errors.

* Change Travis build to generate sha256 hashes for release zip/jars.

* Uplift the visualisations content pack to v3.2.1

* Issue **#1100** : Fix incorrect sort direction being sent to visualisations.

* Add guard against race condition

* Add migration script to remove property `stroom.node.status.heapHistogram.jMapExecutable`.

* Uplift base docker image to openjdk:8u191-jdk-alpine3.9, reverting back to JDK for access to diagnostic tools.

* Issue **#1084** : Change heap histogram statistics to java MBean approach rather than jmap binary. Remove stroom.node.status.heapHistogram.jMapExecutable property.

* Improve resource for setting user's status

* Issue **#1079** : Improved the logging of permission errors encountered during stream processing

* Issue **#1058** : Added property `stroom.pipeline.parser.secureProcessing` to enable/disable the XML secure processing feature.

* Issue **#1062** : Add env var for UI path

* Uplift distribution visualisation content pack to v3.1.0

* Add transform_user_extract.py, for pre-6.0 to 6.0 user migration

* Issue **#1059** : Fix guice errors on stroom-proxy startup.

* Issue **#1010** : Improve distribution start/stop/etc scripts by adding monochrome switch and background log tailing.

* Issue **#1053** : Add API to disabled authorisation users

* Issue **#1042** : Improve error message for an ApiException when requesting a user's token.

* Issue **#1050** : Prevent creation of permission entries if key already exists.

* Issue **#1015** : Add sortDirections[] and keySortDirection to visualisation data object to fix sorting in the visualisations.

* Issue **#1019** : Fix visualisations settings dialog so you can un-set text and list controls.

* Issue **#1041** : Add a healthcheck to Stroom to alert for API key expiry

* Issue **#1040** : Fix for visualisations that do not require nested data.

* Issue **#1036** : Fix for scrollbar position on explorer popup windows.

* Issue **#1037** : Updated `moment.js` for parsing/formatting dates and times.

* Issue **#1021** : Dashboard links now allow `{}` characters to be used without URL encoding.

* Issue **#1018** : Added Health Checks for the external connectors that are registered via plugins

* Issue **#1025** : Fixed ACE editor resize issue where horizontal scroll bar was not always correctly shown.

* Issue **#1025** : Updated ACE editor to v1.4.2.

* Issue **#1022** : Added `Contains` condition to all search expression fields so that regex terms can be used.

* Issue **#1024** : Superseded output helper no longer expects initialisation in all cases.

* Issue **#1021** : Multiple changes to improve vis, dashboard and external linking in Stroom.

* Issue **#1019** : Fix visualisations settings dialog so you can un-set text and list controls.

* Issue **#986** : Fix direct dashboard links.

* Issue **#1006** : Added Exception Mapper for PermissionExceptions to return HTTP FORBIDDEN.

* Issue **#1012** : Fix for NPE caused when checking if an output is superseded.

* Issue **#1011** : Old UI versions running in browsers often cause Stroom to throw an NPE as it can't find the appropriate GWT serialisation policy. Stroom will no longer throw an NPE but will report an `IncompatibleRemoteServiceException` instead. This is the default GWT behaviour.

* Issue **#1007** : Max visualisation results are now limited by default to the maximum number of results defined for the first level of the parent table. This can be further limited by settings in the visualisation.

* Issue **#1004** : Table cells now support multiple links.

* Issue **#1001** : Changed link types to `tab`, `dialog`, `dashboard`, `browser`.

* Issue **#1001** : Added dashboard link option to link to a dashboard from within a vis, e.g. `stroomLink(d.name, 'type=Dashboard&uuid=<TARGET_DASHBOARD_UUID>&params=userId%3D' + d.name, 'DASHBOARD')`.

* Issue **#1001** : Added dashboard link option to link to a dashboard using the `DASHBOARD` target name, e.g. `link(${UserId}, concat('type=Dashboard&uuid=<TARGET_DASHBOARD_UUID>', ${UserId}), '', 'DASHBOARD')`.

* Issue **#1002** : Popup dialogs shown when clicking dashboard hyperlinks are now resizable.

* Issue **#993** : Moving documents in the explorer no longer affects items that are being edited as they are not updated in the process.

* Issue **#996** : Updated functions in dashboard function picker.

* Issue **#981** : Fixed dashboard deletion

* Issue **#989** : Upgraded stroom-expression to v1.4.13 to add new dashboard `link` function.

* Issue **#988** : Changed `generate-url` XSLT function to `link` so it matches the dashboard expression. Changed the parameters to create 4 variants of the function to make creation of simple links easier.

* Issue **#980** : Fix for NPE when fetching dependencies for scripts.

* Issue **#978** : Re-ordering the fields in stream data source

* Issue **gchq/stroom-content#31** : Uplift stroom-logs content pack to v2.0-alpha.5.

* Issue **#982** : Stop proxy trying to health check the content syncing if it isn't enabled.

* Change error logging in ContentSyncService to log stack trace

* Uplift send_to_stroom.sh in the distribution to v2.0

* Issue **#973** : Export servlet changed to a Resource API, added permission check, improved error responses.

* Issue **#969** : The code now suppresses errors for index shards being locked for writing as it is expected. We now lock shards using maps rather than the file system as it is more reliable between restarts.

* Issue **#941** : Internal Meta Stats are now being written

* Issue **#970** : Add stream type of `Records` for translated stroom app events.

* Issue **#966** : Proxy was always reporting zero bytes for the request content in the receive log.

* Issue **#938** : Fixed an NPE in authentication session state.

* Change the proxy yaml configuration for the stack to add `remotedn` and `remotecertexpiry` headers to the receive log

* Change logback archived logs to be gzip compressed for stroom and proxy

* Uplift stroom-logs content pack to v2.0-alpha.3

* Uplift send_to_stroom script to v1.8.1

* Issue **#324** : Changed XML serialisation so that forbidden XML characters U+FFFE and U+FFFF are not written. Note that these characters are not even allowed as character references so they are ignored entirely.

* Issue **#945** : More changes to fix some visualisations only showing 10 data points.

* Issue **#945** : Visualisations now show an unlimited number of data points unless constrained by their parent table or their own maximum value setting.

* Issue **#948** : Catching Spring initialisation runtime errors and ensuring they are logged.

* Add `set_log_levels.sh` script to the distribution

* Uplift visualisations content pack to v3.0.6 in the gradle build

* Issue **#952** : Remote data sources now execute calls within the context of the user for the active query. As a result all running search `destroy()` calls will now be made as the same user that initiated the search.

* Issue **#566** : Info and warning icons are now displayed in stepping screen when needed.

* Issue **#923** : Dashboard queries will now terminate if there are no index shards to search.

* Issue **#959** : Remove Material UI from Login and from password management pages

* Issue **#933** : Add health check for password resets

* Issue **#929** : Add more comprehensive password validation

* Issue **#876** : Fix password reset issues

* Issue **#768** : Preventing deletion of /store in empty volumes

* Issue **#939** : Including Subject DN in receive.log

* Issue **#940** : Capturing User DN and cert expiry on DW terminated SSL

* Issue **#744** : Improved reporting of error when running query with no search extraction pipeline

* Issue **#134** : Copy permissions from parent button

* Issue **#688** : Cascading permissions when moving/copying folder into a destination

* Issue **#788** : Adding DocRef and IsDocRef to stroom query to allow doc ref related filtering. Migration of stream filters uses this.

* Issue **#936** : Add conversion of header `X-SSL-Client-V-End` into `RemoteCertExpiry`, translating date format in the process.

* Issue **#953** : Fixed NPE.

* Issue **#947** : Fixed issue where data retention policy contains incorrect field names.

* Remove Material UI from the Users and API Keys pages

* Add content packs to stroom distribution

* Change distribution to use send_to_stroom.sh v1.7

* Updated stroom expression to v1.4.12 to improve handling or errors values and add new type checking functions `isBoolean()`, `isDouble()`, `isError()`, `isInteger()`, `isLong()`, `isNull()`, `isNumber()`, `isString()`, `isValue()`. Testing equality of null with `x=null()` is no longer valid and must be replaced with `isNull(x)`.

* Issue **#920** : Fix error handling for sql stats queries

* Remove log sending cron process from docker images (now handled by stroom-log-sender).

* Issue **#924** : The `FindReplaceFilter` now records the location of errors.

* Issue **#939** : Added `remotedn` to default list of keys to include in `receive.log`.

* Add git_tag and git_commit labels to docker images

* Uplift stroom-logs content pack in docker image to` v2.0-alpha.2`

* Stop truncation of `logger` in logback console logs

* Issue **#921** : Renaming open documents now correctly changes their tab name. Documents that are being edited now prevent the rename operation until they are saved.

* Issue **#922** : The explorer now changes the selection on a right click if the item clicked is not already selected (could be part of a multi select).

* Issue **#903** : Feed names can now contain wildcard characters when filtering in the data browser.

* Add API to allow creation of an internal Stroom user.

* Fix logger configuration for SqlExceptionHelper

* Add template-pipelines and standard-pipelines content packs to docker image

* Issue **#904** : The UI now shows dictionary names in expressions without the need to enter edit mode.

* Updated ACE editor to v1.4.1.

* Add colours to console logs in docker.

* Issue **#869** : Delete will now properly delete all descendant nodes and documents when deleting folders but will not delete items from the tree if they cannot be deleted, e.g. feeds that have associated data.

* Issue **#916** : You can no longer export empty folders or import nothing.

* Issue **#911** : Changes to feeds and pipelines no longer clear data browsing filters.

* Issue **#907** : Default volumes are now created as soon as they are needed.

* Issue **#910** : Changes to index settings in the UI now register as changes and enable save.

* Issue **#913** : Improve FindReplaceFilter to cope with more complex conditions.

* Change log level for SqlExceptionHelper to OFF, to stop expected exceptions from polluting the logs

* Fix invalid requestLog logFormat in proxy configuration

* Stop service discovery health checks being registered if stroom.serviceDiscovery.enabled=false

* Add fixed version of send_to_stroom.sh to release distribution

* Uplift docker base image for stroom & proxy to openjdk:8u181-jdk-alpine3.8

* Add a health check for getting a public key from the authentication service.

* Issue **#897** : Import no longer attempts to rename or move existing items but will still update content.

* Issue **#902** : Improved the XSLT `format-date` function to better cope with week based dates and to default values to the stream time where year etc are omitted.

* Issue **#905** : Popup resize and move operations are now constrained to ensure that a popup cannot be dragged off screen or resized to be bigger than the current browser window size.

* Issue **#898** : Improved the way many read only aspects of the UI behave.

* Issue **#894** : The system now generates and displays errors to the user when you attempt to copy a feed.

* Issue **#896** : Extended folder `create` permissions are now correctly cached.

* Issue **#893** : You can now manage volumes without the `Manage Nodes` permission.

* Issue **#892** : The volume editor now waits for the node list to be loaded before opening.

* Issue **#889** : Index field editing in the UI now works correctly.

* Issue **#891** : `StreamAppender` now keeps track of it's own record write count and no longer makes use of any other write counting pipeline element.

* Issue **#885** : Improved the way import works to ensure updates to entities are at least attempted when creating an import confirmation.

* Issue **#892** : Changed `Ok` to `OK`.

* Issue **#883** : Output streams are now immediately unlocked as soon as they are closed.

* Removed unnecessary OR operator that was being inserted into expressions where only a single child term was being used. This happened when reprocessing single streams.

* Issue **#882** : Splitting aggregated streams now works when using `FindReplaceFilter`. This functionality was previously broken because various reader elements were not passing the `endStream` event on.

* Issue **#881** : The find and replace strings specified for the `FindReplaceFilter` are now treated as unescaped Java strings and now support new line characters etc.

* Issue **#880** : Increased the maximum value a numeric pipeline property can be set to via the UI to 10000000.

* Issue **#888** : The dependencies listing now copes with external dependencies failing to provide data due to authentication issues.

* Issue **#890** : Dictionaries now show the words tab by default.

* Add admin healthchecks to stroom-proxy

* Add stroom-proxy docker image

* Refactor stroom docker images to reduce image size

* Add enabled flag to storing, forwarding and synching in stroom-proxy configuration

* Issue **#884** : Added extra fonts to stroom docker image to fix bug downloading xls search results.

* Issue **#879** : Fixed bug where reprocess and delete did not work if no stream status was set in the filter.

* Issue **#878** : Changed the appearance of stream filter fields to be more user friendly, e.g. `feedName` is now `Feed` etc.

* Issue **#809** : Changed default job frequency for `Stream Attributes Retention` and `Stream Task Retention` to `1d` (one day).

* Issue **#813** : Turned on secure processing feature for XML parsers and XML transformers so that external entities are not resolved. This prevents DoS attacks and gaining unauthorised access to the local machine.

* Issue **#871** : Fix for OptimisticLockException when processing streams.

* Issue **#872** : The parser cache is now automatically cleared when a schema changes as this can affect the way a data splitter parser is created.

* Add a health check for getting a public key from the authentication service.

* Issue **#897** : Import no longer attempts to rename or move existing items but will still update content.

* Issue **#902** : Improved the XSLT `format-date` function to better cope with week based dates and to default values to the stream time where year etc are omitted.

* Issue **#905** : Popup resize and move operations are now constrained to ensure that a popup cannot be dragged off screen or resized to be bigger than the current browser window size.

* Issue **#898** : Improved the way many read only aspects of the UI behave.

* Issue **#894** : The system now generates and displays errors to the user when you attempt to copy a feed.

* Issue **#896** : Extended folder `create` permissions are now correctly cached.

* Issue **#893** : You can now manage volumes without the `Manage Nodes` permission.

* Issue **#892** : The volume editor now waits for the node list to be loaded before opening.

* Issue **#889** : Index field editing in the UI now works correctly.

* Issue **#891** : `StreamAppender` now keeps track of it's own record write count and no longer makes use of any other write counting pipeline element.

* Issue **#885** : Improved the way import works to ensure updates to entities are at least attempted when creating an import confirmation.

* Issue **#892** : Changed `Ok` to `OK`.

* Issue **#883** : Output streams are now immediately unlocked as soon as they are closed.

* Removed unnecessary OR operator that was being inserted into expressions where only a single child term was being used. This happened when reprocessing single streams.

* Issue **#882** : Splitting aggregated streams now works when using `FindReplaceFilter`. This functionality was previously broken because various reader elements were not passing the `endStream` event on.

* Issue **#881** : The find and replace strings specified for the `FindReplaceFilter` are now treated as unescaped Java strings and now support new line characters etc.

* Issue **#880** : Increased the maximum value a numeric pipeline property can be set to via the UI to 10000000.

* Issue **#888** : The dependencies listing now copes with external dependencies failing to provide data due to authentication issues.

* Issue **#890** : Dictionaries now show the words tab by default.

* Add admin healthchecks to stroom-proxy

* Add stroom-proxy docker image

* Refactor stroom docker images to reduce image size

* Add enabled flag to storing, forwarding and synching in stroom-proxy configuration

* Issue **#884** : Added extra fonts to stroom docker image to fix bug downloading xls search results.

* Issue **#879** : Fixed bug where reprocess and delete did not work if no stream status was set in the filter.

* Issue **#878** : Changed the appearance of stream filter fields to be more user friendly, e.g. `feedName` is now `Feed` etc.

* Issue **#809** : Changed default job frequency for `Stream Attributes Retention` and `Stream Task Retention` to `1d` (one day).

* Issue **#813** : Turned on secure processing feature for XML parsers and XML transformers so that external entities are not resolved. This prevents DoS attacks and gaining unauthorised access to the local machine.

* Issue **#871** : Fix for OptimisticLockException when processing streams.

* Issue **#872** : The parser cache is now automatically cleared when a schema changes as this can affect the way a data splitter parser is created.

* Issue **#865** : Made `stroom.conf` location relative to YAML file when `externalConfig` YAML property is set.

* Issue **#867** : Added an option `showReplacementCount` to the find replace filter to choose whether to report total replacements on process completion.

* Issue **#867** : Find replace filter now creates an error if an invalid regex is used.

* Issue **#855** : Further fixes for stepping data that contains a BOM.

* Changed selected default tab for pipelines to be `Data`.

* Issue **#860** : Fixed issue where stepping failed when using any sort of input filter or reader before the parser.

* Issue **#867** : Added an option `showReplacementCount` to the find replace filter to choose whether to report total replacements on process completion.

* Improved Stroom instance management scripts

* Add contentPack import

* Fix typo in Dockerfile

* Issue **#859** : Change application startup to keep retrying when establishing a DB connection except for certain connection errors like access denied.

* Issue **#730** : The `System` folder now displays data and processors. This is a bug fix related to changing the default initial page for some document types.

* Issue **#854** : The activity screen no longer shows a permission error when shown to non admin users.

* Issue **#853** : The activity chooser will no longer display on startup if activity tracking is not enabled.

* Issue **#855** : Fixed stepping data that contains a BOM.

* Change base docker image to openjdk:8u171-jdk-alpine

* Improved loading of activity list prior to showing the chooser dialog.

* Issue **#852** : Fix for more required permissions when logging other 'find' events.

* Issue **#730** : Changed the default initial page for some document types.

* Issue **#852** : Fix for required permission when logging 'find' events.

* Changed the way the root pane loads so that error popups that appear when the main page is loading are not hidden.

* Issue **#851** : Added additional type info to type id when logging events.

* Issue **#848** : Fixed various issues related to stream processor filter editor.

* Issue **#815** : `stroom.pageTitle` property changed to `stroom.htmlTitle`.

* Issue **#732** : Added `host-address` and `host-name` XSLT functions.

* Issue **#338** : Added `splitAggregatedStreams` property to `StreamAppender`, `FileAppender` and `HDFSFileAppender` so that aggregated streams can be split into separate streams on output.

* Issue **#338** : Added `streamNo` path replacement variable for files to record the stream number within an aggregate.

* Added tests and fixed sorting of server tasks.

* Improved the way text input and output is buffered and recorded when stepping.

* The find and replace filter now resets the match count in between nested streams so that each stream is treated the same way, i.e. it can have the same number of text replacements.

* Added multiple fixes and improvements to the find and replace filter including limited support of input/output recording when stepping.

* Issue **#827** : Added `TextReplacementFilterReader` pipeline element.

* Issue **#736** : Added sorting to server tasks table.

* Inverted the behaviour of `disableQueryInfo` to now be `requireQueryInfo`.

* Issue **#596** : Rolling stream and file appenders can now roll on a cron schedule in addition to a frequency.

* The accept button now enabled on splash screen.

* Added additional event logging to stepping.

* An activity property with an id of `disableQueryInfo` can now be used to disable the query info popup on a per activity basis.

* Activity properties can now include the attributes `id`, `name`, `showInSelection` and `showInList` to determine their appearance and behaviour;

* Nested elements are now usable in the activity editor HTML.

* Record counts are now recorded on a per output stream basis even when splitting output streams.

* Splash presenter buttons are now always enabled.

* Fix background colour to white on activity pane.

* Changed `splitWhenBiggerThan` property to `rollSize` and added the property to the rolling appenders for consistency.

* Issue **#838** : Fix bug where calculation of written and read bytes was being accounted for twice due to the use of Java internal `FilterInputStream` and `FilterOutputStream` behaviour. This was leading to files being split at half od the expected size. Replaced Java internal classes with our own `WrappedInputStream` and `WrappedOutputStream` code.

* Issue **#837** : Fix bug to no longer try and record set activity events for null activities.

* Issue **#595** : Added stream appender and file appender property `splitWhenBiggerThan` to limit the size of output streams.

* Now logs activity change correctly.

* Add support for checkbox and selection control types to activity descriptions.

* Issue **#833** : The global property edit dialog can now be made larger.

* Fixed some issues in the activity manager.

* Issue **#722** : Change pipeline reference data loader to store its reference data in an off-heap disk backed LMDB store to reduce Java heap usage. See the `stroom.refloader.*` properties for configuration of the off-heap store.

* Issue **#794** : Automatically suggest a pipeline element name when creating it

* Issue **#792** : Preferred order of properties for Pipeline Elements

* Issue **824** : Fix for replace method in PathCreator also found in stroom proxy.

* Issue **#828** : Changed statistics store caches to 10 minute time to live so that they will definitely pick up new statistics store definitions after 10 minutes.

* Issue **#774** : Event logging now logs find stream criteria correctly so that feeds ids are included.

* Issue **#829** : Stroom now logs event id when viewing individual events.

* Added functionality to record actions against user defined activities.

* Added functionality to show a splash screen on login.

* Issue **#791** : Fixed broken equals method so query total row count gets updated correctly.

* Issue **#830** : Fix for API queries not returning before timing out.

* Issue **#824** : Fix for replace method in PathCreator also found in stroom proxy.

* Issue **#820** : Fix updating index shards so that they are loaded, updated and saved under lock.

* Issue **#819** : Updated `stroom-expression` to v1.4.3 to fix violation of contract exception when sorting search results.

* Issue **#817** : Increased maximum number of concurrent stream processor tasks to 1000 per node.

* Moved Index entities over to the new multi part document store.

* Moved Pipeline entities over to the new multi part document store.

* Moved both Statistic Store entity types over to the new multi part document store.

* Moved XSLT entities over to the new multi part document store.

* Moved Visualisation entities over to the new multi part document store.

* Moved Script entities over to the new multi part document store.

* Moved Dashboard entities over to the new multi part document store.

* Moved XmlSchema entities over to the new multi part document store.

* Moved TextConverter entities over to the new multi part document store.

* Modified the storage of dictionaries to use the new multi part document store.

* Changed the document store to hold multiple entries for a document so that various parts of a document can be written separately, e.g. the meta data about a dictionary and the dictionary text are now written as separate DB entries. Entries are combined during the serialisation/deserialisation process.

* Changed the import export API to use byte arrays to hold values rather than strings. *POSSIBLE BREAKING CHANGE*
Issue **gchq/stroom-expression#22** : Add `typeOf(...)` function to dashboard.

* Issue **#697** : Fix for reference data sometimes failing to find the appropriate effective stream due to the incorrect use of the effective stream cache. It was incorrectly configured to use a time to idle (TTI) expiry rather than a time to live (TTL) expiry meaning that heavy use of the cache would prevent the cached effective streams being refreshed.

* Issue **#806** : Fix for clearing previous dashboard table results if search results deliver no data.

* Issue **#805** : Fix for dashboard date time formatting to use local time zone.

* Issue **#803** : Fix for group key conversion to an appropriate value for visualisations.

* Issue **#802** : Restore lucene-backward-codecs to the build

* Issue **#800** : Add DB migration script 33 to replace references to the `Stream Type` type in the STRM_PROC_FILT table with `streamTypeName`.

* Issue **#798** : Add DB migration script 32 to replace references to the `NStatFilter` type in the PIPE table with `StatisticsFilter`.

* Fix data receipt policy defect

* Issue **#791** : Search completion signal is now only sent to the UI once all pending search result merges are completed.

* Issue **#795** : Import and export now works with appropriate application permissions. Read permission is required to export items and Create/Update permissions are required to import items depending on whether the update will create a new item or update an existing one.

* Improve configurabilty of stroom-proxy.

* Issue **#783** : Reverted code that ignored duplicate selection to fix double click in tables.

* Issue **#782** : Fix for NPE thrown when using CountGroups when GroupKey string was null due to non grouped child rows.

* Issue **#778** : Fix for text selection on tooltips etc in the latest version of Chrome.

* Uplift stroom-expression to v1.4.1

* Issue **#776** : Removal of index shard searcher caching to hopefully fix Lucene directory closing issue.

* Issue **#779** : Fix permissions defect.

* Issue **gchq/stroom-expression#22** : Add `typeOf(...)` function to dashboard.

* Issue **#766** : Fix NullPointerExceptions when downloading table results to Excel format.

* Issue **#770** : Speculative fix for memory leak in SQL Stats queries.

* Issue **#761** : New fix for premature truncation of SQL stats queries due to thread interruption.

* Issue **#748** : Fix build issue resulting from a change to SafeXMLFilter.

* Issue **#748** : Added a command line interface (CLI) in addition to headless execution so that full pipelines can be run against input files.

* Issue **#748** : Fixes for error output for headless mode.

* Issue **#761** : Fixed statistic searches failing to search more than once.

* Issue **#756** : Fix for state being held by `InheritableThreadLocal` causing objects to be held in memory longer than necessary.

* Issue **#761** : Fixed premature truncation of SQL stats queries due to thread interruption.

* Added `pipeline-name` and `put` XSLT functions back into the code as they were lost in a merge.

* Issue **#749** : Fix inability to query with only `use` privileges on the index.

* Issue **#613** : Fixed visualisation display in latest Firefox and Chrome.

* Added permission caching to reference data lookup.

* Updated to stroom-expression 1.3.1

    Added cast functions `toBoolean`, `toDouble`, `toInteger`, `toLong` and `toString`.
    Added `include` and `exclude` functions.
    Added `if` and `not` functions.
    Added value functions `true()`, `false()`, `null()` and `err()`.
    Added `match` boolean function.
    Added `variance` and `stDev` functions.
    Added `hash` function.
    Added `formatDate` function.
    Added `parseDate` function.
    Made `substring` and `decode` functions capable of accepting functional parameters.
    Added `substringBefore`, `substringAfter`, `indexOf` and `lastIndexOf` functions.
    Added `countUnique` function.

* Issue **#613** : Fixed visualisation display in latest Firefox and Chrome.

* Issue **#753** : Fixed script editing in UI.

* Issue **#751** : Fix inability to query on a dashboard with only use+read rights.

* Issue **#719** : Fix creation of headless Jar to ensure logback is now included.

* Issue **#735** : Change the format-date xslt function to parse dates in a case insensitive way.

* Issue **#719** : Fix creation of headless Jar. Exclude gwt-unitCache folder from build JARs.

* Issue **#720** : Fix for Hessian serialisation of table coprocessor settings.

* Issue **#217** : Add an 'all/none' checkbox to the Explorer Tree's quick filter.

* Issue **#400** : Shows a warning when cascading folder permissions.

* Issue **#405** : Fixed quick filter on permissions dialog, for users and for groups. It will now match anywhere in the user or group name, not just at the start.

* Issue **#708** : Removed parent folder UUID from ExplorerActionHandler.

* Application security code is now implemented using lambda expressions rather than AOP. This simplifies debugging and makes the code easier to understand.

* Changed the task system to allow task threads to be interrupted from the task UI.

* Made changes to improve search performance by making various parts of search wait for interruptible conditions.

* Migrated code from Spring to Guice for managing dependency injection.

* Issue **#229** : When a user 'OKs' a folder permission change it can take a while to return. This disables the ok/cancel buttons while Stroom is processing the permission change.

* Issue **#405** : Fixed quick filter on permissions dialog, for users and for groups. It will now match anywhere in the user or group name, not just at the start.

* Issue **#588** : Fixed display of horizontal scrollbar on explorer tree in export, create, copy and move dialogs.

* Issue **#691** : Volumes now reload on edit so that the entities are no longer stale the second time they are edited.

* Issue **#692** : Properties now reload on edit so that the entities are no longer stale the second time they are edited.

* Issue **#703** : Removed logging of InterruptedException stack trace on SQL stat queries, improved concurrency code.

* Issue **#697** : Improved XSLT `Lookup` trace messages.

* Issue **#697** : Added a feature to trace XSLT `Lookup` attempts so that reference data lookups can be debugged.

* Issue **#702** : Fix for hanging search extraction tasks

* Issue **#701** : The search `maxDocIdQueueSize` is now 1000 by default.

* Issue **#700** : The format-date XSLT function now defaults years, months and days to the stream receipt time regardless of whether the input date pattern specifies them.

* Issue **#657** : Change SQL Stats query code to process/transform the data as it comes back from the database rather than holding the full resultset before processing. This will reduce memory overhead and improve performance.

* Issue **#634** : Remove excessive thread sleeping in index shard searching. Sleeps were causing a significant percentage of inactivity and increasing memory use as data backed up. Add more logging and logging of durations of chunks of code. Add an integration test for testing index searching for large data volumes.

* Issue **#698** : Migration of Processing Filters now protects against folders that have since been deleted

* Issue **#634** : Remove excessive thread sleeping in index shard searching. Sleeps were causing a significant percentage of inactivity and increasing memory use as data backed up. Add more logging and logging of durations of chunks of code. Add an integration test for testing index searching for large data volumes.

* Issue **#659** : Made format-date XSLT function default year if none specified to the year the data was received unless this would make the date later then the received time in which case a year is subtracted.

* Issue **#658** : Added a hashing function for XSLT translations.

* Issue **#680** : Fixed the order of streams in the data viewer to descending by date

* Issue **#679** : Fixed the editing of Stroom properties that are 'persistent'.

* Issue **#681** : Added dry run to check processor filters will convert to find stream criteria. Throws error to UI if fails.

* Issue **#676** : Fixed use of custom stream type values in expression based processing filters.

* Issue **#673** : Fixed issue with Stream processing filters that specify Create Time

* Issue **#675** : Fixed issue with datafeed requests authenticating incorrectly

* Issue **#666** : Fixed the duplicate dictionary issue in processing filter migrations, made querying more efficient too
* Database migration fixes and tools

* Issue **#668** : Fixed the issue that prevented editing of stroom volumes

* Issue **#669** : Elastic Index Filter now uses stroomServiceUser to retrieve the index config from the Query Elastic service.

* Minor fix to migrations

* Add logging to migrations

* Add logging to migrations

* Issue **#651** : Removed the redundant concept of Pipeline Types, it's half implementation prevented certain picker dialogs from working.

* Issue **#481** : Fix handling of non-incremental index queries on the query API. Adds timeout option in request and blocking code to wait for the query to complete. Exit early from wait loops in index/event search.

* Issue **#626** : Fixed issue with document settings not being persisted

* Issue **#621** : Changed the document info to prevent requests for multi selections

* Issue **#620** : Copying a directory now recursively copies it's contents, plus renaming copies is done more intelligently.

* Issue **#546** : Fixed race conditions with the Explorer Tree, it was causing odd delays to population of the explorer in various places.

* Issue **#495** : Fixed the temporary expansion of the Explorer Tree caused by filtering

* Issue **#376** : Welcome tab details fixed since move to gradle

* Issue **#523** : Changed permission behaviours for copy and move to support `None`, `Source`, `Destination` and `Combined` behaviours. Creating new items now allows for `None` and `Destination` permission behaviours. Also imported items now receive permissions from the destination folder. Event logging now indicates the permission behaviour used during copy, move and create operations.

* Issue **#480** : Change the downloaded search request API JSON to have a fetch type of ALL.

* Issue **#623** : Fixed issue where items were being added to sublist causing a stack overflow exception during data retention processing.

* Issue **#617** : Introduced a concept of `system` document types that prevents the root `System` folder type from being created, copied, deleted, moved, renamed etc.

* Issue **#622** : Fix incorrect service discovery based api paths, remove authentication and authorisation from service discovery

* Issue **#568** : Fixed filtering streams by pipeline in the pipeline screen.

* Issue **#565** : Fixed authorisation issue on dashboards.

* Issue **#592** : Mount stroom at /stroom.

* Issue **#608** : Fixed stream grep and stream dump tools and added tests to ensure continued operation.

* Issue **#603** : Changed property description from `tags` to `XML elements` in `BadTextXMLFilterReader`.

* Issue **#600** : Added debug to help diagnose cause of missing index shards in shard list.

* Issue **#611** : Changed properties to be defined in code rather than Spring XML.

* Issue **#605** : Added a cache for retrieving user by name to reduce DB use when pushing users for each task.

* Issue **#610** : Added `USE INDEX (PRIMARY)` hint to data retention select SQL to improve performance.

* Issue **#607** : Multiple improvements to the code to ensure DB connections, prepared statements, result sets etc use try-with-resources constructs wherever possible to ensure no DB resources are leaked. Also all connections obtained from a data source are now returned appropriately so that connections from pools are reused.

* Issue **#602** : Changed the data retention rule table column order.

* Issue **#606** : Added more stroom properties to tune the c3P0 connection pool. The properties are prefixed by `stroom.db.connectionPool` and `stroom.statistics.sql.db.connectionPool`.

* Issue **#601** : Fixed NPE generated during index shard retention process that was caused by a shard being deleted from the DB at the same time as the index shard retention job running.

* Issue **#609** : Add configurable regex to replace IDs in heap histogram class names, e.g. `....$Proxy54` becomes `....$Proxy--ID-REMOVED--`

* Issue **#570** : Refactor the heap histogram internal statistics for the new InternalStatisticsReceiver

* Issue **#599** : DocumentServiceWriteAction was being used in the wrong places where EntityServiceSaveAction should have been used instead to save entities that aren't document entities.

* Issue **#593** : Fixed node save RPC call.

* Issue **#591** : Made the query info popup more configurable with a title, validation regex etc. The popup will now only be displayed when enabled and when a manual user action takes place, e.g. clicking a search button or running a parameterised execution with one or more queries.

* Added 'prompt' option to force the identity provider to ask for a login.

* Issue **#549** : Change to not try to connect to kafka when kafka is not configured and improve failure handling

* Issue **#573** : Fixed viewing folders with no permitted underlying feeds. It now correctly shows blank data screen, rather than System/Data.

* Issue **#150** : Added a feature to optionally require specification of search purpose.

* Issue **#572** : Added a feature to allow easy download of dictionary contents as a text file.

* Generate additional major and minor floating docker tags in travis build, e.g. v6-LATEST and v6.0-LATEST

* Change docker image to be based on openjdk:8u151-jre-alpine

* Added a feature to list dependencies for all document entities and indicate where dependencies are missing.

* Issue **#540** : Improve description text for stroom.statistics.sql.maxProcessingAge property

* Issue **#538** : Lists of items such as users or user groups were sometimes not being converted into result pages correctly, this is now fixed.

* Issue **#537** : Users without `Manage Policies` permission can now view streams.

* Issue **#522** : Selection of data retention rules now remains when moving rules up or down.

* Issue **#411** : When data retention rules are disabled they are now shown greyed out to indicate this.

* Issue **#536** : Fix for missing visualisation icons.

* Issue **#368** : Fixed hidden job type button on job node list screen when a long cron pattern is used.

* Issue **#507** : Added dictionary inheritance via import references.

* Issue **#554** : Added a `parseUri` XSLT function.

* Issue **#557** : Added dashboard functions to parse and output URI parts.

* Issue **#552** : Fix for NPE caused by bad XSLT during search data extraction.

* Issue **#560** : Replaced instances of `Files.walk()` with `Files.walkFileTree()`. `Files.walk()` throws errors if any files are deleted or are not accessible during the walk operation. This is a major issue with the Java design for walking files using Java 8 streams. To avoid this issue `Files.walkFileTree()` has now been used in place of `Files.walk()`.

* Issue **#567** : Changed `parseUri` to be `parse-uri` to keep it consistently named with respect to other XSLT functions. The old name `parseUri` still works but is deprecated and will be removed in a later version.

* Issue **#567** : The XSLT function `parse-uri` now correctly returns a `schemeSpecificPart` element rather than the incorrectly named `schemeSpecificPort`.

* Issue **#567** : The dashboard expression function `extractSchemeSpecificPortFromUri` has now been corrected to be called `extractSchemeSpecificPartFromUri`.

* Issue **#567** : The missing dashboard expression function `extractQueryFromUri` has been added.

* Issue **#571** : Streams are now updated to have a status of deleted in batches using native SQL and prepared statements rather than using the stream store.

* Issue **#559** : Changed CSS to allow table text selection in newer browsers.

* Issue **#574** : Fixed SQL debug trace output.

* Issue **#574** : Fixed SQL UNION code that was resulting in missing streams in the data browser when paging.

* Issue **#590** : Improved data browser performance by using a local cache to remember feeds, stream types, processors, pipelines etc while decorating streams.

* Issue **#150** : Added a property to optionally require specification of search purpose.

* New authentication flow based around OpenId

* New user management screens

* The ability to issue API keys

* Issue **#501** : Improve the database teardown process in integration tests to speed up builds

* Relax regex in build script to allow tags like v6.0-alpha.3 to be published to Bintray

* Add Bintray publish plugin to Gradle build

* Issue **#75** : Upgraded to Lucene 5.

* Issue **#135** : [BREAKING CHANGE] Removed JODA Time library and replaced with Java 7 Time API. This change breaks time zone output previously formatted with `ZZ` or `ZZZ`.

* Added XSLT functions generate-url and fetch-json

* Added ability to put clickable hyperlinks in Dashboard tables

* Added an HTTP appender.

* Added an appender for the proxy store.

* Issue **#412** : Fixed no-column table breakage

* Issue **#380** : Fixed build details on welcome/about

* Issue **#348** : Fixed new menu icons.

* Issue **98** : Fix premature trimming of results in the store

* Issue **360** : Fix inability to sort sql stats results in the dashboard table

* Issue **#550** : Fix for info message output for data retention.

* Issue **#551** : Improved server task detail for data retention job.

* Issue **#541** : Changed stream retention job descriptions.

* Issue **#553** : The data retention job now terminates if requested to do so and also tracks progress in a local temp file so a nodes progress will survive application restarts.

* Change docker image to use openjdk:8u151-jre-alpine as a base

* Issue **#539** : Fix issue of statistic search failing after it is imported

* Issue **#547** : Data retention processing is now performed in batches (size determined by `stroom.stream.deleteBatchSize`). This change should reduce the memory required to process the data retention job.

* Issue **#541** : Marked old stream retention job as deprecated in description.

* Issue **#542** : Fix for lazy hibernate object initialisation when stepping cooked data.

* Issue **#524** : Remove dependency on stroom-proxy:stroom-proxy-repo and replaced with duplicated code from stroom-proxy-repo (commit b981e1e)

* Issue **#203** : Initial release of the new data receipt policy functionality.

* Issue **#202** : Initial release of the new data retention policy functionality.

* Issue **#521** : Fix for the job list screen to correct the help URL.

* Issue **#526** : Fix for XSLT functions that should return optional results but were being forced to return a single value.

* Issue **#527** : Fix for XSLT error reporting. All downstream errors were being reported as XSLT module errors and were
 hiding the underlying exception.

* Issue **#501** : Improve the database teardown process in integration tests to speed up builds.

* Issue **#511** : Fix NPE thrown during pipeline stepping by downstream XSLT.

* Issue **#521** : Fix for the job list screen to use the help URL system property for displaying context sensitive help.

* Issue **#511** : Fix for XSLT functions to allow null return values where a value cannot be returned due to an error etc.

* Issue **#515** : Fix handling of errors that occur before search starts sending.

* Issue **#506** : In v5 dashboard table filters were enhanced to allow parameters to be used in include/exclude filters. The implementation included the use of ` \ ` to escape `$` characters that were not to be considered part of a parameter reference. This change resulted in regular expressions requiring ` \ ` being escaped with additional ` \ ` characters. This escaping has now been removed and instead only `$` chars before `{` chars need escaping when necessary with double `$$` chars, e.g. use `$${something` if you actually want `${something` not to be replaced with a parameter.

* Issue **#505** : Fix the property UI so all edited value whitespace is trimmed

* Issue **#513** : Now only actively executing tasks are visible as server tasks

* Issue **#483** : When running stream retention jobs the transactions are now set to REQUIRE_NEW to hopefully ensure that the job is done in small batches rather than a larger transaction spanning multiple changes.

* Issue **#508** : Fix directory creation for index shards.

* Issue **#492** : Task producers were still not being marked as complete on termination which meant that the parent cluster task was not completing. This has now been fixed.

* Issue **#497** : DB connections obtained from the data source are now released back to the pool after use.

* Issue **#492** : Task producers were not being marked as complete on termination which meant that the parent cluster task was not completing. This has now been fixed.

* Issue **#497** : Change stream task creation to use straight JDBC rather than hibernate for inserts and use a configurable batch size (stroom.databaseMultiInsertMaxBatchSize) for the inserts.

* Issue **#502** : The task executor was not responding to shutdown and was therefore preventing the app from stopping gracefully.

* Issue **#476** : Stepping with dynamic XSLT or text converter properties now correctly falls back to the specified entity if a match cannot be found by name.

* Issue **#498** : The UI was adding more than one link between 'Source' and 'Parser' elements, this is now fixed.

* Issue **#492** : Search tasks were waiting for part of the data extraction task to run which was not checking for termination. The code for this has been changed and should now terminate when required.

* Issue **#494** : Fix problem of proxy aggregation never stopping if more files exist

* Issue **#490** : Fix errors in proxy aggregation due to a bounded thread pool size

* Issue **#484** : Remove custom finalize() methods to reduce memory overhead

* Issue **#475** : Fix memory leak of java.io.File references when proxy aggregation runs

* Issue **#470** : You can now correctly add destinations directly to the pipeline 'Source' element to enable raw streaming.

* Issue **#487** : Search result list trimming was throwing an illegal argument exception `Comparison method violates its general contract`, this should now be fixed.

* Issue **#488** : Permissions are now elevated to 'Use' for the purposes of reporting the data source being queried.

* Migrated to ehcache 3.4.0 to add options for off-heap and disk based caching to reduce memory overhead.

* Caches of pooled items no longer use Apache Commons Pool.

* Issue **#401** : Reference data was being cached per user to ensure a user centric view of reference data was being used. This required more memory so now reference data is built in the context of the internal processing user and then filtered during processing by user access to streams.

* The effective stream cache now holds 1000 items.

* Reduced the amount of cached reference data to 100 streams.

* Reduced the number of active queries to 100.

* Removed Ehcache and switched to Guava cache.

* Issue **#477** : Additional changes to ensure search sub tasks use threads fairly between multiple searches.

* Issue **#477** : Search sub tasks are now correctly linked to their parent task and can therefore be terminated by terminating parent tasks.

* Issue **#425** : Changed string replacement in pipeline migration code to use a literal match

* Issue **#469** : Add Heap Histogram internal statistics for memory use monitoring

* Issue **#463** : Made further improvements to the index shard writer cache to improve performance.

* Issue **#448** : Some search related tasks never seem to complete, presumably because an error is thrown at some point and so their callbacks do not get called normally. This fix changes the way task completion is recorded so that it isn't dependant on the callbacks being called correctly.

* Issue **#464** : When a user resets a password, the password now has an expiry date set in the future determined by the password expiry policy. Password that are reset by email still expire immediately as expected.

* Issue **#462** : Permission exceptions now carry details of the user that the exception applies to. This change allows error logging to record the user id in the message where appropriate.

* Issue **#463** : Many index shards are being corrupted which may be caused by insufficient locking of the shard writers and readers. This fix changes the locking mechanism to use the file system.

* Issue **#451** : Data paging was allowing the user to jump beyond the end of a stream whereby just the XML root elements were displayed. This is now fixed by adding a constraint to the page offset so that the user cannot jump beyond the last record. Because data paging assumes that segmented streams have a header and footer, text streams now include segments after a header and before a footer, even if neither are added, so that paging always works correctly regardless of the presence of a header or footer.

* Issue **#461** : The stream attributes on the filter dialog were not sorted alphabetically, they now are.

* Issue **#460** : In some instances error streams did not always have stream attributes added to them for fatal errors. This mainly occurred in instances where processing failed early on during pipeline creation. An error was recorded but stream attributes were not added to the meta data for the error stream. Processing now ensures that stream attributes are recorded for all error cases.

* Issue **#442** : Remove 'Old Internal Statistics' folder, improve import exception handling

* Issue **#457** : Add check to import to prevent duplicate root level entities

* Issue **#444** : Fix for segment markers when writing text to StreamAppender.

* Issue **#447** : Fix for AsyncSearchTask not being displayed as a child of EventSearchTask in the server tasks view.

* Issue **#421** : FileAppender now causes fatal error where no output path set.

* Issue **#427** : Pipelines with no source element will now only treat a single parser element as being a root element for backwards compatibility.

* Issue **#420** : Pipelines were producing errors in the UI when elements were deleted but still had properties set on them. The pipeline validator was attempting to set and validate properties for unknown elements. The validator now ignores properties and links to elements that are undeclared.

* Issue **#420** : The pipeline model now removes all properties and links for deleted elements on save.

* Issue **#458** : Only event searches should populate the `searchId`. Now `searchId` is only populated when a stream processor task is created by an event search as only event searches extract specific records from the source stream.

* Issue **#437** : The event log now includes source in move events.

* Issue **#419** : Fix multiple xml processing instructions appearing in output.

* Issue **#446** : Fix for deadlock on rolling appenders.

* Issue **#444** : Fix segment markers on RollingStreamAppender.

* Issue **#426** : Fix for incorrect processor filters. Old processor filters reference `systemGroupIdSet` rather than `folderIdSet`. The new migration updates them accordingly.

* Issue **#429** : Fix to remove `usePool` parser parameter.

* Issue **#439** : Fix for caches where elements were not eagerly evicted.

* Issue **#424** : Fix for cluster ping error display.

* Issue **#441** : Fix to ensure correct names are shown in pipeline properties.

* Issue **#433** : Fixed slow stream queries caused by feed permission restrictions.

* Issue **#385** : Individual index shards can now be deleted without deleting all shards.

* Issue **#391** : Users needed `Manage Processors` permission to initiate pipeline stepping. This is no longer required as the 'best fit' pipeline is now discovered as the internal processing user.

* Issue **#392** : Inherited pipelines now only require 'Use' permission to be used instead of requiring 'Read' permission.

* Issue **#394** : Pipeline stepping will now show errors with an alert popup.

* Issue **#396** : All queries associated with a dashboard should now be correctly deleted when a dashboard is deleted.

* Issue **#393** : All caches now cache items within the context of the current user so that different users do not have the possibility of having problems caused by others users not having read permissions on items.

* Issue **#358** : Schemas are now selected from a subset matching the criteria set on SchemaFilter by the user.

* Issue **#369** : Translation stepping wasn't showing any errors during stepping if a schema had an error in it.

* Issue **#364** : Switched index writer lock factory to a SingleInstanceLockFactory as index shards are accessed by a single process.

* Issue **#363** : IndexShardWriterCacheImpl now closes and flushes writers using an executor provided by the TaskManager. Writers are now also closed in LRU order when sweeping up writers that exceed TTL and TTI constraints.

* Issue **#361** : Information has been added to threads executing index writer and index searcher maintenance tasks.

* Issue **#356** : Changed the way index shard writers are cached to improve indexing performance and reduce blocking.

* Issue **#353** : Reduced expected error logging to debug.

* Issue **#354** : Changed the way search index shard readers get references to open writers so that any attempt to get an open writer will not cause, or have to wait for, a writer to close.

* Issue **#351** : Fixed ehcache item eviction issue caused by ehcache internally using a deprecated API.

* Issue **#347** : Added a 'Source' node to pipelines to establish a proper root for a pipeline rather than an assumed one based on elements with no parent.

* Issue **#350** : Removed 'Advanced Mode' from pipeline structure editor as it is no longer very useful.

* Issue **#349** : Improved index searcher cache to ensure searchers are not affected by writers closing.

* Issue **#342** : Changed the way indexing is performed to ensure index readers reference open writers correctly.

* Issue **#346** : Improved multi depth config content import.

* Issue **#328** : You can now delete corrupt shards from the UI.

* Issue **#343** : Fixed login expiry issue.

* Issue **#345** : Allowed for multi depth config content import.

* Issue **#341** : Fixed arg in SQL.

* Issue **#340** : Fixed headless and corresponding test.

* Issue **#333** : Fixed event-logging version in build.

* Issue **#334** : Improved entity sorting SQL and separated generation of SQL and HQL to help avoid future issues.

* Issue **#335** : Improved user management

* Issue **#337** : Added certificate auth option to export servlet and disabled the export config feature by default.

* Issue **#337** : Added basic auth option to export servlet to complement cert based auth.

* Issue **#332** : The index shard searcher cache now makes sure to get the current writer needed for the current searcher on open.

* Issue **#322** : The index cache and other caching beans should now throw exceptions on `get` that were generated during the creation of cached items.

* Issue **#325** : Query history is now cleaned with a separate job. Also query history is only recorded for manual querying, i.e. not when query is automated (on open or auto refresh). Queries are now recorded on a dashboard + query component basis and do not apply across multiple query components in a dashboard.

* Issue **#323** : Fixed an issue where parser elements were not being returned as 'processors' correctly when downstream of a reader.

* Issue **#322** : Index should now provide a more helpful message when an attempt is made to index data and no volumes have been assigned to an index.

* Issue **#316** : Search history is now only stored on initial query when using automated queries or when a user runs a query manually. Search history is also automatically purged to keep either a specified number of items defined by `stroom.query.history.itemsRetention` (default 100) or for a number of days specified by `stroom.query.history.daysRetention` (default 365).

* Issue **#317** : Users now need update permission on an index plus 'Manage Index Shards' permission to flush or close index shards. In addition to this a user needs delete permission to delete index shards.

* Issue **#319** : SaveAs now fetches the parent folder correctly so that users can copy items if they have permission to do so.

* Issue **#311** : Fixed request for `Pipeline` in `meta` XSLT function. Errors are now dealt with correctly so that the XSLT will not fail due to missing meta data.

* Issue **#313** : Fixed case of `xmlVersion` property on `InvalidXMLCharFilterReader`.

* Issue **#314** : Improved description of `tags` property in `BadTextXMLFilterReader`.

* Issue **#307** : Made some changes to avoid potential NPE caused by session serialisation.

* Issue **#306** : Added a stroom `meta` XSLT function. The XSLT function now exposes `Feed`, `StreamType`, `CreatedTime`, `EffectiveTime` and `Pipeline` meta attributes from the currently processing stream in addition to any other meta data that might apply. To access these meta data attributes of the current stream use `stroom:meta('StreamType')` etc. The `feed-attribute` function is now an alias for the `meta` function and should be considered to be deprecated.

* Issue **#303** : The stream delete job now uses cron in preference to a frequency.

* Issue **#152** : Changed the way indexing is performed so that a single indexer object is now responsible for indexing documents and adding them to the appropriate shard.

* Issue **#179** : Updated Saxon-HE to version 9.7.0-18 and added XSLTFilter option to `usePool` to see if caching might be responsible for issue.

* Issue **#288** : Made further changes to ensure that the IndexShardWriterCache doesn't try to reuse an index shard that has failed when adding any documents.

* Issue **#295** : Made the help URL absolute and not relative.

* Issue **#293** : Attempt to fix mismatch document count error being reported when index shards are opened.

* Issue **#292** : Fixed locking for rolling stream appender.

* Issue **#292** : Rolling stream output is no longer associated with a task, processor or pipeline to avoid future processing tasks from deleting rolling streams by thinking they are superseded.

* Issue **#292** : Data that we expect to be unavailable, e.g. locked and deleted streams, will no longer log exceptions when a user tries to view it and will instead return an appropriate message to the user in place of the data.

* Issue **#288** : The error condition 'Expected a new writer but got the same one back!!!' should no longer be encountered as the root cause should now be fixed. The original check has been reinstated so that processing will terminate if we do encounter this problem.

* Issue **#295** : Fixed the help property so that it can now be configured.

* Issue **#296** : Removed 'New' and 'Delete' buttons from the global property dialog.

* Issue **#279** : Fixed NPE thrown during proxy aggregation.

* Issue **#294** : Changing stream task status now tries multiple times to attempt to avoid a hibernate LockAcquisitionException.

* Issue **#287** : XSLT not found warnings property description now defaults to false.

* Issue **#261** : The save button is now only enabled when a dashboard or other item is made dirty and it is not read only.

* Issue **#286** : Dashboards now correctly save the selected tab when a tab is selected via the popup tab selector (visible when tabs are collapsed).

* Issue **#289** : Changed Log4J configuration to suppress logging from Hibernate SqlExceptionHandler for expected exceptions like constraint violations.

* Issue **#288** : Changed 'Expected a new writer...' fatal error to warning as the condition in question might be acceptable.

* Issue **#285** : Attempted fix for GWT RPC serialisation issue.

* Issue **#283** : Statistics for the stream task queue are now captured even if the size is zero.

* Issue **#226** : Fixed issue where querying an index failed with "User does not have the required permission (Manage Users)" message.

* Issue **#281** : Made further changes to cope with Files.list() and Files.walk() returning streams that should be closed with 'try with resources' construct.

* Issue **#224** : Removing an element from the pipeline structure now removes all child elements too.

* Issue **#282** : Users can now upload data with just 'Data - View' and 'Data - Import' application permissions, plus read permission on the appropriate feed.

* Issue **#199** : The explorer now scrolls selected items into view.

* Issue **#280** : Fixed 'No user is currently authenticated' issue when viewing jobs and nodes.

* Issue **#278** : The date picker now hides once you select a date.

* Issue **#281** : Directory streams etc are now auto closed to prevent systems running out of file handles.

* Issue **#263** : The explorer tree now allows you to collapse the root 'System' node after it is first displayed.

* Issue **#266** : The explorer tree now resets (clears and collapses all previously open nodes) and shows the currently selected item every time an explorer drop down in opened.

* Issue **#233** : Users now only see streams if they are administrators or have 'Data - View' permission. Non administrators will only see data that they have 'read' permission on for the associated feed and 'use' permission on for the associated pipeline if there is one.

* Issue **#265** : The stream filter now orders stream attributes alphabetically.

* Issue **#270** : Fixed security issue where null users were being treated as INTERNAL users.

* Issue **#270** : Improved security by pushing user tokens rather than just user names so that internal system (processing) users are clearly identifiable by the security system and cannot be spoofed by regular user accounts.

* Issue **#269** : When users are prevented from logging in with 'preventLogin' their failed login count is no longer incremented.

* Issue **#267** : The login page now shows the maintenance message.

* Issue **#276** : Session list now shows session user ids correctly.

* Issue **#201** : The permissions menu item is no longer available on the root 'System' folder.

* Issue **#176** : Improved performance of the explorer tree by increasing the size of the document permissions cache to 1M items and changing the eviction policy from LRU to LFU.

* Issue **#176** : Added an optimisation to the explorer tree that prevents the need for a server call when collapsing tree nodes.

* Issue **#273** : Removed an unnecessary script from the build.

* Issue **#277** : Fixed a layout issue that was causing the feed section of the processor filter popup to take up too much room.

* Issue **#274** : The editor pane was only returning the current user edited text when attached to the DOM which meant changes to text were ignored if an editor pane was not visible when save was pressed. This has now been fixed so that the current content of an editor pane is always returned even when it is in a detached state.

* Issue **#264** : Added created by/on and updated by/on info to pipeline stream processor info tooltips.

* Issue **#222** : Explorer items now auto expand when a quick filter is used.

* Issue **#205** : File permissions in distribution have now been changed to `0750` for directories and shell scripts and `0640` for all other files.

* Issue **#240** : Separate application permissions are now required to manage DB tables and tasks.

* Issue **#210** : The statistics tables are now listed in the database tables monitoring pane.

* Issue **#249** : Removed spaces between values and units.

* Issue **#237** : Users without 'Download Search Results' permission will no longer see the download button on the table component in a dashboard.

* Issue **#232** : Users can now inherit from pipelines that they have 'use' permissions on.

* Issue **#191** : Max stream size was not being treated as IEC value, e.g. Mebibytes etc.

* Issue **#235** : Users can now only view the processor filters that they have created if they have 'Manage Processors' permission unless they are an administrator in which case they will see all filters. Users without the 'Manage Processors' permission who are also not administrators will see no processor filters in the UI. Users with 'Manage Processors' permission who are not administrators will be able to update their own processor filters if they have 'update' permission on the associated pipeline. Administrators are able to update all processor filters.

* Issue **#212** : Changes made to text in any editor including those made with cut and paste are now correctly handled so that altered content is now saved.

* Issue **#247** : The editor pane now attempts to maintain the scroll position when formatting content.

* Issue **#251** : Volume and memory statistics are now recorded in bytes and not MiB.

* Issue **#243** : The error marker pane should now discover and display all error types even if they are preceded by over 1000 warnings.

* Issue **#254** : Fixed search result download.

* Issue **#209** : Statistics are now queryable in a dashboard if a user has 'use' permissions on a statistic.

* Issue **#255** : Fixed issue where error indicators were not being shown in the schema validator pane because the text needed to be formatted so that it spanned multiple lines before attempting to add annotations.

* Issue **#257** : The dashboard text pane now provides padding at the top to allow for tabs and controls.

* Issue **#174** : Index shard checking is now done asynchronously during startup to reduce startup time.

* Issue **#225** : Fixed NPE that was caused by processing instruction SAX events unexpectedly being fired by Xerces before start document events. This looks like it might be a bug in Xerces but the code now copes with the unexpected processing instruction event anyway.

* Issue **#230** : The maintenance message can now be set with the property 'stroom.maintenance.message' and the message now appears as a banner at the top of the screen rather than an annoying popup. Non admin users can also be prevented from logging on to the system by setting the 'stroom.maintenance.preventLogin' property to 'true'.

* Issue **#155** : Changed password values to be obfuscated in the UI as 20 asterisks regardless of length.

* Issue **#188** : All of the writers in a pipeline now display IO in the UI when stepping.

* Issue **#208** : Schema filter validation errors are now shown on the output pane during stepping.

* Issue **#211** : Turned off print margins in all editors.

* Issue **#200** : The stepping presenter now resizes the top pane to fit the tree structure even if it is several elements high.

* Issue **#168** : Code and IO is now loaded lazily into the element presenter panes during stepping which prevents the scrollbar in the editors being in the wrong position.

* Issue **#219** : Changed async dispatch code to work with new lambda classes rather than callbacks.

* Issue **#221** : Fixed issue where `*.zip.bad` files were being picked up for proxy aggregation.

* Issue **#242** : Improved the way properties are injected into some areas of the code to fix an issue where 'stroom.maxStreamSize' and other properties were not being set.

* Issue **#241** : XMLFilter now ignores the XSLT name pattern if an empty string is supplied.

* Issue **#236** : 'Manage Cache Permission' has been changed to 'Manage Cache'.

* Issue **#219** : Made further changes to use lambda expressions where possible to simplify code.

* Issue **#231** : Changed the way internal statistics are created so that multiple facets of a statistic, e.g. Free & Used Memory, are combined into a single statistic to allow combined visualisation.

* Issue **#172** : Further improvement to dashboard L&F.

* Issue **#194** : Fixed missing Roboto fonts.

* Issue **#195** : Improved font weights and removed underlines from link tabs.

* Issue **#196** : Reordered fields on stream, relative stream, volume and server task tables.

* Issue **#182** : Changed the way dates and times are parsed and formatted and improved the datebox control L&F.

* Issue **#198** : Renamed 'INTERNAL_PROCESSING_USER' to 'INTERNAL'.

* Issue **#154** : Active tasks are now sortable by processor filter priority.

* Issue **#204** : Pipeline processor statistics now include 'Node' as a tag.

* Issue **#170** : Changed import/export to delegate import/export responsibility to individual services. Import/export now only works with items that have valid UUIDs specified.

* Issue **#164** : Reduced caching to ensure tree items appear as soon as they are added.

* Issue **#177** : Removed 'Meta Data-Bytes Received' statistic as it was a duplicate.

* Issue **#152** : Changed the way index shard creation is locked so that only a single shard should be fetched from the cache with a given shard key at any one time.

* Issue **#189** : You now have to click within a checkbox to select it within a table rather than just clicking the cell the checkbox is in.

* Issue **#186** : Data is no longer artificially wrapped with the insertion of new lines server side. Instead the client now receives the data and an option to soft wrap lines has been added to the UI.

* Issue **#167** : Fixed formatting of JavaScript and JSON.

* Issue **#175** : Fixed visibility of items by inferred permissions.

* Issue **#178** : Added new properties and corresponding configuration to connect and create a separate SQL statistics DB.

* Issue **#172** : Improved dashboard L&F.

* Issue **#169** : Improved L&F of tables to make better use of screen real estate.

* Issue **#191** : Mebibytes (multiples of 1024) etc are now used as standard throughout the application for both memory and disk sizes and have single letter suffixes (B, K, M, G, T).

* Issue **#173** : Fixed the way XML formatter deals with spaces in attribute values.

* Issue **#151** : Fixed meta data statistics. 'metaDataStatistics' bean was declared as an interface and not a class.

* Issue **#158** : Added a new global property 'stroom.proxy.zipFilenameDelimiter' to enable Stroom proxy repositories to be processed that have a custom file name pattern.

* Issue **#153** : Clicking tick boxes and other cell components in tables no longer requires the row to be selected first.

* Issue **#148** : The stream browsing UI no longer throws an error when attempting to clear markers from the error markers pane.

* Issue **#160** : Stream processing tasks are now created within the security context of the user that created the associated stream processor filter.

* Issue **#157** : Data is now formatted by the editor automatically on display.

* Issue **#144** : Old processing output will now be deleted when content is reprocessed even if the new processing task does not produce output.

* Issue **#159** : Fixed NPE thrown during import.

* Issue **#166** : Fixed NPE thrown when searching statistics.

* Issue **#165** : Dashboards now add a query and result table from a template by default on creation. This was broken when adding permission inheritance to documents.

* Issue **#162** : The editor annotation popup now matches the style of other popups.

* Issue **#163** : Imported the Roboto Mono font to ensure consistency of the editor across platforms.

* Issue **#143** : Stroom now logs progress information about closing index shard writers during shutdown.

* Issue **#140** : Replaced code editor to improve UI performance and add additional code formatting & styling options.

* Issue **#146** : Object pool should no longer throw an error when abandoned objects are returned to the pool.

* Issue **#142** : Changed the way permissions are cached so that changes to permissions provide immediate access to documents.

* Issue **#123** : Changed the way entity service result caching works so that the underlying entity manager is cached instead of individual services. This allows entity result caching to be performed while still applying user permissions to cached results.

* Issue **#156** : Attempts to open items that that user does not have permission to open no longer show an error and spin the progress indicator forever, instead the item will just not open.

* Issue **#141** : Improved log output during entity reference migration and fixed statistic data source reference migration.

* Issue **#127** : Entity reference replacement should now work with references to 'StatisticsDataSource'.

* Issue **#125** : Fixed display of active tasks which was broken by changes to the task summary table selection model.

* Issue **#121** : Fixed cache clearing.

* Issue **#122** : Improved the look of the cache screen.

* Issue **#106** : Disabled users and groups are now displayed with greyed out icon in the UI.

* Issue **#132** : The explorer tree is now cleared on login so that users with different permissions do not see the previous users items.

* Issue **#128** : Improved error handling during login.

* Issue **#130** : Users with no permissions are no longer able to open folders including the root System folder to attempt data browsing.

* Issue **#120** : Entity chooser now treats 'None' as a special root level explorer node so that it can be selected in the same way as other nodes, e.g. visibly selected and responsive to double click.

* Issue **#129** : Fixed NPE.

* Issue **#119** : User permissions dialog now clears permissions when a user or group is deleted.

* Issue **#115** : User permissions on documents can now be inherited from parent folders on create, copy and move.

* Issue **#109** : Added packetSize="65536" property to AJP connector in server.xml template.

* Issue **#100** : Various list of items in stroom now allow multi selection for add/remove purposes.

* Issue **#112** : Removed 'pool' monitoring screen as all pools are now caches of one form or another.

* Issue **#105** : Users were not seeing 'New' menu for folders that they had some create child doc permissions for. This was due to DocumentType not implementing equals() and is now fixed.

* Issue **#111** : Fixed query favourites and history.

* Issue **#91** : Only CombinedParser was allowing code to be injected during stepping. Now DSParser and XMLFragmentParser support code injection during stepping.

* Issue **#107** : The UI now only shows new pipeline element items on the 'Add' menu that are allowed children of the selected element.

* Issue **#113** : User names are now validated against a regex specified by the 'stroom.security.userNamePattern' property.

* Issue **#116** : Rename is now only possible when a single explorer item is selected.

* Issue **#114** : Fixed selection manager so that the explorer tree does not select items when a node expander is clicked.

* Issue **#65** : Selection lists are now limited to 300px tall and show scrollbars if needed.

* Issue **#50** : Defaults table result fields to use local time without outputting the timezone.

* Issue **#15** : You can now express time zones in dashboard query expressions or just omit a time zone to use the locale of the browser.

* Issue **#49** : Dynamic XSLT selection now works with pipeline stepping.

* Issue **#63** : Entity selection control now shows current entity name even if it has changed since referencing entity was last saved.

* Issue **#70** : You can now select multiple explorer rows with ctrl and shift key modifiers and perform bulk actions such as copy, move, rename and delete.

* Issue **#85** : findDelete() no longer tries to add ORDER BY condition on UPDATE SQL when deleting streams.

* Issue **#89** : Warnings should now be present in processing logs for reference data lookups that don't specify feed or stream type. This was previously throwing a NullPointerException.

* Issue **#90** : Fixed entity selection dialog used outside of drop down selection control.

* Issue **#88** : Pipeline reference edit dialog now correctly selects the current stream type.

* Issue **#77** : Default index volume creation now sets stream status to INACTIVE rather than CLOSED and stream volume creation sets index status to INACTIVE rather than CLOSED.

* Issue **#93** : Fixed code so that the 'Item' menu is now visible.

* Issue **#97** : Index shard partition date range creation has been improved.

* Issue **#94** : Statistics searches now ignore expression terms with null or empty values so that the use of substitution parameters can be optional.

* Issue **#87** : Fixed explorer scrolling to the top by disabling keyboard selection.

* Issue **#104** : 'Query' no longer appears as an item that a user can allow 'create' on for permissions within a folder.

* Issue **#103** : Added 10 years as a supported data retention age.

* Issue **#86** : The stream delete button is now re-enabled when new items are selected for deletion.

* Issue **#81** : No exception will now be thrown if a client rejects a response for an EntityEvent.

* Issue **#79** : The client node no longer tries to create directories on the file system for a volume that may be owned by another node.

* Issue **#92** : Error summaries of multiple types no longer overlap each other at the top of the error markers list.

* Issue **#64** : Fixed Hessian serialisation of 'now' which was specified as a ZonedDateTime which cannot be serialised. This field is now a long representing millseconds since epoch.

* Issue **#62** : Task termination button is now enabled.

* Issue **#60** : Fixed validation of stream attributes prior to data upload to prevent null pointer exception.

* Issue **#9** : Created a new implementation of the expression parser that improved expression tokenisation and deals with BODMAS rules properly.

* Issue **#36** : Fixed and vastly improved the configuration of email so that more options can be set allowing for the use of other email services requiring more complex configuration such as gmail.

* Issue **#24** : Header and footer strings are now unescaped so that character sequences such as '\n' are translated into single characters as with standard Java strings, e.g. '\n' will become a new line and '\t' a tab.

* Issue **#40** : Changed Stroom docker container to be based on Alpine linux to save space

* Issue **#40** : Auto import of content packs on Stroom startup and added default content packs into the docker build for Stroom.

* Issue **#30** : Entering stepping mode was prompting for the pipeline to step with but also auto selecting a pipeline at the same time and entering stepping immediately.

* Dashboard auto refresh is now limited to a minimum interval of 10 seconds.

* Issue **#31** : Pipeline stepping was not including user changes immediately as parsers and XSLT filters were using cached content when they should have been ignoring the cache in stepping mode.

* Issue **#27** : Stroom now listens to window closing events and asks the user if they really want to leave the page. This replaces the previous crude attempts to block keys that affected the history or forced a browser refresh.

* Issue **#2** : The order of fields in the query editor is now alphabetical.

* Issue **#3** : When a filter is active on a dashboard table column, a filter icon now appears to indicate this.

* Issue **#5** : Replace() and Decode() dashboard table expression functions no longer ignore cells with null values.

* Issue **#7** : Dashboards are now able to query on open.

* Issue **#8** : Dashboards are now able to re-query automatically at fixed intervals.

* Updated GWT to v2.8.0 and Gin to v2.1.2.

* Issue **#12** : Dashboard queries can now evaluate relative date/time expressions such as now(), hour() etc. In addition to this the expressions also allow the addition or subtraction of durations, e.g. now - 5d.

* Issue **#14** : Dashboard query expressions can now be parameterised with any term able to accept a user defined parameter, e.g. ${user}. Once added parameters can be changed for the entire dashboard via a text box at the top of the dashboard screen which will then execute all queries when enter is pressed or it loses focus.

* Issue **#16** : Dashboard table filters can also accept user defined parameters, e.g. ${user}, to perform filtering when a query is executed.

* Fixed missing text presenter in dashboards.

* Issue **#18** : The data dashboard component will now show data relative to the last selected table row (even if there is more than one table component on the dashboard) if the data component has not been configured to listen to row selections for a specific table component.

* Changed table styling to colour alternate rows, add borders between rows and increase vertical padding

* Issue **#22** : Dashboard table columns can now be configured to wrap text via the format options.

* Issue **#28** : Dashboard component dependencies are now listed with the component name plus the component id in brackets rather than just the component id.

* Issue **#202** : Initial release of the new data retention policy functionality.

[Unreleased]: https://github.com/gchq/stroom/compare/v7.1-beta.6...HEAD
[v7.1-beta.6]: https://github.com/gchq/stroom/compare/v7.1-beta.5...v7.1-beta.6
[v7.1-beta.5]: https://github.com/gchq/stroom/compare/v7.1-beta.4...v7.1-beta.5
[v7.1-beta.4]: https://github.com/gchq/stroom/compare/v7.1-beta.3...v7.1-beta.4
[v7.1-beta.3]: https://github.com/gchq/stroom/compare/v7.1-beta.2..v7.1-beta.3
[v7.1-beta.2]: https://github.com/gchq/stroom/compare/v7.1-beta.1...v7.1-beta.2
[v7.1-beta.1]: https://github.com/gchq/stroom/compare/v7.0-beta.104...v7.1-beta.1
[v7.0-beta.104]: https://github.com/gchq/stroom/compare/v7.0-beta.103...v7.0-beta.104
[v7.0-beta.103]: https://github.com/gchq/stroom/compare/v7.0-beta.102...v7.0-beta.103
[v7.0-beta.102]: https://github.com/gchq/stroom/compare/v7.0-beta.101...v7.0-beta.102
[v7.0-beta.101]: https://github.com/gchq/stroom/compare/v7.0-beta.100...v7.0-beta.101
[v7.0-beta.100]: https://github.com/gchq/stroom/compare/v7.0-beta.99...v7.0-beta.100
[v7.0-beta.99]: https://github.com/gchq/stroom/compare/v7.0-beta.98...v7.0-beta.99
[v7.0-beta.98]: https://github.com/gchq/stroom/compare/v7.0-beta.97...v7.0-beta.98
[v7.0-beta.97]: https://github.com/gchq/stroom/compare/v7.0-beta.96...v7.0-beta.97
[v7.0-beta.96]: https://github.com/gchq/stroom/compare/v7.0-beta.95...v7.0-beta.96
[v7.0-beta.95]: https://github.com/gchq/stroom/compare/v7.0-beta.94...v7.0-beta.95
[v7.0-beta.94]: https://github.com/gchq/stroom/compare/v7.0-beta.93...v7.0-beta.94
[v7.0-beta.93]: https://github.com/gchq/stroom/compare/v7.0-beta.92...v7.0-beta.93
[v7.0-beta.92]: https://github.com/gchq/stroom/compare/v7.0-beta.91...v7.0-beta.92
[v7.0-beta.91]: https://github.com/gchq/stroom/compare/v7.0-beta.90...v7.0-beta.91
[v7.0-beta.90]: https://github.com/gchq/stroom/compare/v7.0-beta.89...v7.0-beta.90
[v7.0-beta.89]: https://github.com/gchq/stroom/compare/v7.0-beta.88...v7.0-beta.89
[v7.0-beta.88]: https://github.com/gchq/stroom/compare/v7.0-beta.87...v7.0-beta.88
[v7.0-beta.87]: https://github.com/gchq/stroom/compare/v7.0-beta.86...v7.0-beta.87
[v7.0-beta.86]: https://github.com/gchq/stroom/compare/v7.0-beta.85...v7.0-beta.86
[v7.0-beta.85]: https://github.com/gchq/stroom/compare/v7.0-beta.84...v7.0-beta.85
[v7.0-beta.84]: https://github.com/gchq/stroom/compare/v7.0-beta.83...v7.0-beta.84
[v7.0-beta.83]: https://github.com/gchq/stroom/compare/v7.0-beta.82...v7.0-beta.83
[v7.0-beta.82]: https://github.com/gchq/stroom/compare/v7.0-beta.81...v7.0-beta.82
[v7.0-beta.81]: https://github.com/gchq/stroom/compare/v7.0-beta.80...v7.0-beta.81
[v7.0-beta.80]: https://github.com/gchq/stroom/compare/v7.0-beta.79...v7.0-beta.80
[v7.0-beta.79]: https://github.com/gchq/stroom/compare/v7.0-beta.78...v7.0-beta.79
[v7.0-beta.78]: https://github.com/gchq/stroom/compare/v7.0-beta.77...v7.0-beta.78
[v7.0-beta.77]: https://github.com/gchq/stroom/compare/v7.0-beta.76...v7.0-beta.77
[v7.0-beta.76]: https://github.com/gchq/stroom/compare/v7.0-beta.75...v7.0-beta.76
[v7.0-beta.75]: https://github.com/gchq/stroom/compare/v7.0-beta.74...v7.0-beta.75
[v7.0-beta.74]: https://github.com/gchq/stroom/compare/v7.0-beta.73...v7.0-beta.74
[v7.0-beta.73]: https://github.com/gchq/stroom/compare/v7.0-beta.72...v7.0-beta.73
[v7.0-beta.72]: https://github.com/gchq/stroom/compare/v7.0-beta.71...v7.0-beta.72
[v7.0-beta.71]: https://github.com/gchq/stroom/compare/v7.0-beta.70...v7.0-beta.71
[v7.0-beta.70]: https://github.com/gchq/stroom/compare/v7.0-beta.69...v7.0-beta.70
[v7.0-beta.69]: https://github.com/gchq/stroom/compare/v7.0-beta.68...v7.0-beta.69
[v7.0-beta.68]: https://github.com/gchq/stroom/compare/v7.0-beta.67...v7.0-beta.68
[v7.0-beta.67]: https://github.com/gchq/stroom/compare/v7.0-beta.66...v7.0-beta.67
[v7.0-beta.66]: https://github.com/gchq/stroom/compare/v7.0-beta.65...v7.0-beta.66
[v7.0-beta.65]: https://github.com/gchq/stroom/compare/v7.0-beta.64...v7.0-beta.65
[v7.0-beta.64]: https://github.com/gchq/stroom/compare/v7.0-beta.63...v7.0-beta.64
[v7.0-beta.63]: https://github.com/gchq/stroom/compare/v7.0-beta.62...v7.0-beta.63
[v7.0-beta.62]: https://github.com/gchq/stroom/compare/v7.0-beta.61...v7.0-beta.62
[v7.0-beta.61]: https://github.com/gchq/stroom/compare/v7.0-beta.60...v7.0-beta.61
[v7.0-beta.60]: https://github.com/gchq/stroom/compare/v7.0-beta.59...v7.0-beta.60
[v7.0-beta.59]: https://github.com/gchq/stroom/compare/v7.0-beta.58...v7.0-beta.59
[v7.0-beta.58]: https://github.com/gchq/stroom/compare/v7.0-beta.57...v7.0-beta.58
[v7.0-beta.57]: https://github.com/gchq/stroom/compare/v7.0-beta.56...v7.0-beta.57
[v7.0-beta.56]: https://github.com/gchq/stroom/compare/v7.0-beta.55...v7.0-beta.56
[v7.0-beta.55]: https://github.com/gchq/stroom/compare/v7.0-beta.54...v7.0-beta.55
[v7.0-beta.54]: https://github.com/gchq/stroom/compare/v7.0-beta.53...v7.0-beta.54
[v7.0-beta.53]: https://github.com/gchq/stroom/compare/v7.0-beta.52...v7.0-beta.53
[v7.0-beta.52]: https://github.com/gchq/stroom/compare/v7.0-beta.51...v7.0-beta.52
[v7.0-beta.51]: https://github.com/gchq/stroom/compare/v7.0-beta.50...v7.0-beta.51
[v7.0-beta.50]: https://github.com/gchq/stroom/compare/v7.0-beta.49...v7.0-beta.50
[v7.0-beta.49]: https://github.com/gchq/stroom/compare/v7.0-beta.48...v7.0-beta.49
[v7.0-beta.48]: https://github.com/gchq/stroom/compare/v7.0-beta.47...v7.0-beta.48
[v7.0-beta.47]: https://github.com/gchq/stroom/compare/v7.0-beta.46...v7.0-beta.47
[v7.0-beta.46]: https://github.com/gchq/stroom/compare/v7.0-beta.45...v7.0-beta.46
[v7.0-beta.45]: https://github.com/gchq/stroom/compare/v7.0-beta.44...v7.0-beta.45
[v7.0-beta.44]: https://github.com/gchq/stroom/compare/v7.0-beta.43...v7.0-beta.44
[v7.0-beta.43]: https://github.com/gchq/stroom/compare/v7.0-beta.42...v7.0-beta.43
[v7.0-beta.42]: https://github.com/gchq/stroom/compare/v7.0-beta.41...v7.0-beta.42
[v7.0-beta.41]: https://github.com/gchq/stroom/compare/v7.0-beta.40...v7.0-beta.41
[v7.0-beta.40]: https://github.com/gchq/stroom/compare/v7.0-beta.39...v7.0-beta.40
[v7.0-beta.39]: https://github.com/gchq/stroom/compare/v7.0-beta.38...v7.0-beta.39
[v7.0-beta.38]: https://github.com/gchq/stroom/compare/v7.0-beta.37...v7.0-beta.38
[v7.0-beta.37]: https://github.com/gchq/stroom/compare/v7.0-beta.36...v7.0-beta.37
[v7.0-beta.36]: https://github.com/gchq/stroom/compare/v7.0-beta.35...v7.0-beta.36
[v7.0-beta.35]: https://github.com/gchq/stroom/compare/v7.0-beta.34...v7.0-beta.35
[v7.0-beta.34]: https://github.com/gchq/stroom/compare/v7.0-beta.33...v7.0-beta.34
[v7.0-beta.33]: https://github.com/gchq/stroom/compare/v7.0-beta.32...v7.0-beta.33
[v7.0-beta.32]: https://github.com/gchq/stroom/compare/v7.0-beta.31...v7.0-beta.32
[v7.0-beta.31]: https://github.com/gchq/stroom/compare/v7.0-beta.30...v7.0-beta.31
[v7.0-beta.30]: https://github.com/gchq/stroom/compare/v7.0-beta.29...v7.0-beta.30
[v7.0-beta.29]: https://github.com/gchq/stroom/compare/v7.0-beta.28...v7.0-beta.29
[v7.0-beta.28]: https://github.com/gchq/stroom/compare/v7.0-beta.27...v7.0-beta.28
[v7.0-beta.27]: https://github.com/gchq/stroom/compare/v7.0-beta.26...v7.0-beta.27
[v7.0-beta.26]: https://github.com/gchq/stroom/compare/v7.0-beta.25...v7.0-beta.26
[v7.0-beta.25]: https://github.com/gchq/stroom/compare/v7.0-beta.24...v7.0-beta.25
[v7.0-beta.24]: https://github.com/gchq/stroom/compare/v7.0-beta.23...v7.0-beta.24
[v7.0-beta.23]: https://github.com/gchq/stroom/compare/v7.0-beta.22...v7.0-beta.23
[v7.0-beta.22]: https://github.com/gchq/stroom/compare/v7.0-beta.21...v7.0-beta.22
[v7.0-beta.21]: https://github.com/gchq/stroom/compare/v7.0-beta.20...v7.0-beta.21
[v7.0-beta.20]: https://github.com/gchq/stroom/compare/v7.0-beta.19...v7.0-beta.20
[v7.0-beta.19]: https://github.com/gchq/stroom/compare/v7.0-beta.18...v7.0-beta.19
[v7.0-beta.18]: https://github.com/gchq/stroom/compare/v7.0-beta.17...v7.0-beta.18
[v7.0-beta.17]: https://github.com/gchq/stroom/compare/v7.0-beta.16...v7.0-beta.17
[v7.0-beta.16]: https://github.com/gchq/stroom/compare/v7.0-beta.15...v7.0-beta.16
[v7.0-beta.15]: https://github.com/gchq/stroom/compare/v7.0-beta.14...v7.0-beta.15
[v7.0-beta.14]: https://github.com/gchq/stroom/compare/v7.0-beta.13...v7.0-beta.14
[v7.0-beta.13]: https://github.com/gchq/stroom/compare/v7.0-beta.12...v7.0-beta.13
[v7.0-beta.12]: https://github.com/gchq/stroom/compare/v7.0-beta.11...v7.0-beta.12
[v7.0-beta.11]: https://github.com/gchq/stroom/compare/v7.0-beta.10...v7.0-beta.11
[v7.0-beta.10]: https://github.com/gchq/stroom/compare/v7.0-beta.9...v7.0-beta.10
[v7.0-beta.9]: https://github.com/gchq/stroom/compare/v7.0-beta.8...v7.0-beta.9
[v7.0-beta.8]: https://github.com/gchq/stroom/compare/v7.0-beta.7...v7.0-beta.8
[v7.0-beta.7]: https://github.com/gchq/stroom/compare/v7.0-beta.6...v7.0-beta.7
[v7.0-beta.6]: https://github.com/gchq/stroom/compare/v7.0-beta.5...v7.0-beta.6
[v7.0-beta.5]: https://github.com/gchq/stroom/compare/v7.0-beta.4...v7.0-beta.5
[v7.0-beta.4]: https://github.com/gchq/stroom/compare/v7.0-beta.3...v7.0-beta.4
[v7.0-beta.3]: https://github.com/gchq/stroom/compare/v7.0-beta.2...v7.0-beta.3
[v7.0-beta.2]: https://github.com/gchq/stroom/compare/v7.0-beta.1...v7.0-beta.2
[v7.0-beta.1]: https://github.com/gchq/stroom/compare/v7.0-alpha.5...v7.0-beta.1
[v7.0-alpha.5]: https://github.com/gchq/stroom/compare/v7.0-alpha.4...v7.0-alpha.5
[v7.0-alpha.4]: https://github.com/gchq/stroom/compare/v7.0-alpha.3...v7.0-alpha.4
[v7.0-alpha.3]: https://github.com/gchq/stroom/compare/v7.0-alpha.2...v7.0-alpha.3
[v7.0-alpha.2]: https://github.com/gchq/stroom/compare/v7.0-alpha.1...v7.0-alpha.2
[v7.0-alpha.1]: https://github.com/gchq/stroom/compare/v6.0.0...v7.0-alpha.1
[v6.0.0]: https://github.com/gchq/stroom/compare/v5.4.0...v6.0.0<|MERGE_RESOLUTION|>--- conflicted
+++ resolved
@@ -7,11 +7,9 @@
 
 ## [Unreleased]
 
-<<<<<<< HEAD
 * Issue **#2447** : Correctly offset displayed date/time values by the configured user timezone.
-=======
+
 * Issue **#2457** : Display a tooltip when hovering the mouse over a grid column cell.
->>>>>>> 20ecbf44
 
 * Issue **#2382** : Improve error message for invalid feed encodings.
 

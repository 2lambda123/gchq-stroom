# Change Log
All notable changes to this project will be documented in this file.

The format is based on [Keep a Changelog](http://keepachangelog.com/) 
and this project adheres to [Semantic Versioning](http://semver.org/).

## [Unreleased]

<<<<<<< HEAD
* Generate additional major and minor floating docker tags in travis build, e.g. v6-LATEST and v6.0-LATEST

* Change docker image to be based on openjdk:8u151-jre-alpine

* Added a feature to list dependencies for all document entities and indicate where dependencies are missing.

* Merged in [v5.1-beta.5]

* Issue **#507** : Added dictionary inheritance via import references.

* Issue **#554** : Added a `parseUri` XSLT function.

* Issue **#557** : Added dashboard functions to parse and output URI parts.
=======
## [v5.1-beta.9] - 2018-01-16
>>>>>>> 460f88f2

* Issue **#560** : Replaced instances of `Files.walk()` with `Files.walkFileTree()`. `Files.walk()` throws errors if any files are deleted or are not accessible during the walk operation. This is a major issue with the Java design for walking files using Java 8 streams. To avoid this issue `Files.walkFileTree()` has now been used in place of `Files.walk()`.

## [v6.0-alpha.4]

* New authentication flow based around OpenId

* New user management screens

* The ability to issue API keys

* Issue **#501** : Improve the database teardown process in integration tests to speed up builds

* Merged in [v5.1-beta.2]

## [v6.0-alpha.3] - 2017-12-05

* Relax regex in build script to allow tags like v6.0-alpha.3 to be published to Bintray

## [v6.0-alpha.2] - 2017-12-05

* Add Bintray publish plugin to Gradle build

* Merged in [v5.0-beta.64]

## [v6.0-alpha.1] - 2017-11-28

* Issue **#75** : Upgraded to Lucene 5.

* Issue **#135** : [BREAKING CHANGE] Removed JODA Time library and replaced with Java 7 Time API. This change breaks time zone output previously formatted with `ZZ` or `ZZZ`.

* Added XSLT functions generate-url and fetch-json

* Added ability to put clickable hyperlinks in Dashboard tables

* Added an HTTP appender.

* Added an appender for the proxy store.

* Issue **#412** : Fixed no-column table breakage

* Issue **#380** : Fixed build details on welcome/about

* Issue **#348** : Fixed new menu icons.

* Issue **98** : Fix premature trimming of results in the store

* Issue **360** : Fix inability to sort sql stats results in the dashboard table

* Merged in [v5.1-alpha.2]

* Merged in [v5.0-beta.63]

## [v5.1-beta.8] - 2018-01-12

* Issue **#550** : Fix for info message output for data retention.

* Issue **#551** : Improved server task detail for data retention job.

* Issue **#541** : Changed stream retention job descriptions.

* Issue **#553** : The data retention job now terminates if requested to do so and also tracks progress in a local temp file so a nodes progress will survive application restarts.

## [v5.1-beta.7] - 2018-01-10

* Change docker image to use openjdk:8u151-jre-alpine as a base

* Issue **#539** : Fix issue of statistic search failing after it is imported

* Issue **#547** : Data retention processing is now performed in batches (size determined by `stroom.stream.deleteBatchSize`). This change should reduce the memory required to process the data retention job.

## [v5.1-beta.6] - 2018-01-08

* Issue **#541** : Marked old stream retention job as deprecated in description.

* Issue **#542** : Fix for lazy hibernate object initialisation when stepping cooked data.

## [v5.1-beta.5] - 2018-01-04

* Issue **#540** : Improve description text for stroom.statistics.sql.maxProcessingAge property

* Issue **#538** : Lists of items such as users or user groups were sometimes not being converted into result pages correctly, this is now fixed.

* Issue **#537** : Users without `Manage Policies` permission can now view streams.

* Issue **#522** : Selection of data retention rules now remains when moving rules up or down.

* Issue **#411** : When data retention rules are disabled they are now shown greyed out to indicate this.

* Issue **#536** : Fix for missing visualisation icons.

* Issue **#368** : Fixed hidden job type button on job node list screen when a long cron pattern is used.

## [v5.1-beta.4] - 2017-12-20

* Merged [v5.0-beta.71]

## [v5.1-beta.3] - 2017-12-18

* Merged [v5.0-beta.70]

* Issue **#524** : Remove dependency on stroom-proxy:stroom-proxy-repo and replaced with duplicated code from stroom-proxy-repo (commit b981e1e)

## [v5.1-beta.2] - 2017-12-12

* Merged [v5.0-beta.69]

## [v5.1-beta.1] - 2017-12-11

* Issue **#348** : Fixed new menu icons.

* Merged [v5.0-beta.68]

## [v5.1-alpha.2] - 2017-06-22

* Issue **#203** : Initial release of the new data receipt policy functionality.

## [v5.1-alpha.1] - 2017-06-07

* Issue **#202** : Initial release of the new data retention policy functionality.

## [v5.0.2] - 2018-01-16

* Issue **#554** : Added a `parseUri` XSLT function.

* Issue **#557** : Added dashboard functions to parse and output URI parts.

* Issue **#552** : Fix for NPE caused by bad XSLT during search data extraction.

* Issue **#560** : Replaced instances of `Files.walk()` with `Files.walkFileTree()`. `Files.walk()` throws errors if any files are deleted or are not accessible during the walk operation. This is a major issue with the Java design for walking files using Java 8 streams. To avoid this issue `Files.walkFileTree()` has now been used in place of `Files.walk()`.

## [v5.0.1] - 2018-01-10

* Issue **#368** : Fixed hidden job type button on job node list screen when a long cron pattern is used.

* Issue **#538** : Lists of items such as users or user groups were sometimes not being converted into result pages correctly, this is now fixed.

## [v5.0.0] - 2018-01-10

* Promoted v5.0-beta.71 to v5.0.0

## [v5.0-beta.71] - 2017-12-20

* Issue **#521** : Fix for the job list screen to correct the help URL.

* Issue **#526** : Fix for XSLT functions that should return optional results but were being forced to return a single value.

* Issue **#527** : Fix for XSLT error reporting. All downstream errors were being reported as XSLT module errors and were
 hiding the underlying exception.

## [v5.0-beta.70] - 2017-12-15

* Issue **#501** : Improve the database teardown process in integration tests to speed up builds.

* Issue **#511** : Fix NPE thrown during pipeline stepping by downstream XSLT.

* Issue **#521** : Fix for the job list screen to use the help URL system property for displaying context sensitive help.

* Issue **#524** : Remove dependency on stroom-proxy:stroom-proxy-repo and replaced with duplicated code from stroom-proxy-repo (commit b981e1e)

## [v5.0-beta.69] - 2017-12-12

* Issue **#511** : Fix for XSLT functions to allow null return values where a value cannot be returned due to an error etc.

## [v5.0-beta.68] - 2017-12-11

* Issue **#515** : Fix handling of errors that occur before search starts sending.

* Issue **#506** : In v5 dashboard table filters were enhanced to allow parameters to be used in include/exclude filters. The implementation included the use of `\` to escape `$` characters that were not to be considered part of a parameter reference. This change resulted in regular expressions requiring `\` being escaped with additional `\` characters. This escaping has now been removed and instead only `$` chars before `{` chars need escaping when necessary with double `$$` chars, e.g. use `$${something` if you actually want `${something` not to be replaced with a parameter.

* Issue **#505** : Fix the property UI so all edited value whitespace is trimmed

* Issue **#513** : Now only actively executing tasks are visible as server tasks

* Issue **#483** : When running stream retention jobs the transactions are now set to REQUIRE_NEW to hopefully ensure that the job is done in small batches rather than a larger transaction spanning multiple changes.

## [v5.0-beta.67] - 2017-12-05

* Issue **#508** : Fix directory creation for index shards.

## [v5.0-beta.66] - 2017-11-30

* Issue **#492** : Task producers were still not being marked as complete on termination which meant that the parent cluster task was not completing. This has now been fixed.

## [v5.0-beta.65] - 2017-11-29

* Issue **#497** : DB connections obtained from the data source are now released back to the pool after use.

* Issue **#492** : Task producers were not being marked as complete on termination which meant that the parent cluster task was not completing. This has now been fixed.

## [v5.0-beta.64] - 2017-11-27

* Issue **#497** : Change stream task creation to use straight JDBC rather than hibernate for inserts and use a configurable batch size (stroom.databaseMultiInsertMaxBatchSize) for the inserts.

* Issue **#502** : The task executor was not responding to shutdown and was therefore preventing the app from stopping gracefully.

* Issue **#476** : Stepping with dynamic XSLT or text converter properties now correctly falls back to the specified entity if a match cannot be found by name.

## [v5.0-beta.63] - 2017-11-20

* Issue **#498** : The UI was adding more than one link between 'Source' and 'Parser' elements, this is now fixed.

* Issue **#492** : Search tasks were waiting for part of the data extraction task to run which was not checking for termination. The code for this has been changed and should now terminate when required.

## [v5.0-beta.62] - 2017-11-16

* Issue **#494** : Fix problem of proxy aggregation never stopping if more files exist

## [v5.0-beta.61] - 2017-11-15

* Issue **#490** : Fix errors in proxy aggregation due to a bounded thread pool size

## [v5.0-beta.60] - 2017-11-14

* Issue **#484** : Remove custom finalize() methods to reduce memory overhead

* Issue **#475** : Fix memory leak of java.io.File references when proxy aggregation runs

* Issue **#470** : You can now correctly add destinations directly to the pipeline 'Source' element to enable raw streaming.

* Issue **#487** : Search result list trimming was throwing an illegal argument exception `Comparison method violates its general contract`, this should now be fixed.

* Issue **#488** : Permissions are now elevated to 'Use' for the purposes of reporting the data source being queried.

* Migrated to ehcache 3.4.0 to add options for off-heap and disk based caching to reduce memory overhead.

* Caches of pooled items no longer use Apache Commons Pool.

* Issue **#401** : Reference data was being cached per user to ensure a user centric view of reference data was being used. This required more memory so now reference data is built in the context of the internal processing user and then filtered during processing by user access to streams.

* The effective stream cache now holds 1000 items.

* Reduced the amount of cached reference data to 100 streams.

* Reduced the number of active queries to 100.

* Removed Ehcache and switched to Guava cache.

## [v5.0-beta.59] - 2017-11-10

* Issue **#477** : Additional changes to ensure search sub tasks use threads fairly between multiple searches.

## [v5.0-beta.58] - 2017-11-09

* Issue **#477** : Additional changes to ensure search sub tasks use threads fairly between multiple searches.

## [v5.0-beta.57] - 2017-11-08

* Issue **#477** : Search sub tasks are now correctly linked to their parent task and can therefore be terminated by terminating parent tasks.

## [v5.0-beta.56] - 2017-11-06

* Issue **#425** : Changed string replacement in pipeline migration code to use a literal match

* Issue **#469** : Add Heap Histogram internal statistics for memory use monitoring

## [v5.0-beta.55] - 2017-10-26

* Issue **#463** : Made further improvements to the index shard writer cache to improve performance.

## [v5.0-beta.54] - 2017-10-25

* Issue **#448** : Some search related tasks never seem to complete, presumably because an error is thrown at some point and so their callbacks do not get called normally. This fix changes the way task completion is recorded so that it isn't dependant on the callbacks being called correctly.

* Issue **#464** : When a user resets a password, the password now has an expiry date set in the future determined by the password expiry policy. Password that are reset by email still expire immediately as expected.

* Issue **#462** : Permission exceptions now carry details of the user that the exception applies to. This change allows error logging to record the user id in the message where appropriate.

* Issue **#463** : Many index shards are being corrupted which may be caused by insufficient locking of the shard writers and readers. This fix changes the locking mechanism to use the file system.

## [v5.0-beta.53] - 2017-10-18

* Issue **#451** : Data paging was allowing the user to jump beyond the end of a stream whereby just the XML root elements were displayed. This is now fixed by adding a constraint to the page offset so that the user cannot jump beyond the last record. Because data paging assumes that segmented streams have a header and footer, text streams now include segments after a header and before a footer, even if neither are added, so that paging always works correctly regardless of the presence of a header or footer.

* Issue **#461** : The stream attributes on the filter dialog were not sorted alphabetically, they now are.

* Issue **#460** : In some instances error streams did not always have stream attributes added to them for fatal errors. This mainly occurred in instances where processing failed early on during pipeline creation. An error was recorded but stream attributes were not added to the meta data for the error stream. Processing now ensures that stream attributes are recorded for all error cases.

* Issue **#442** : Remove 'Old Internal Statistics' folder, improve import exception handling

* Issue **#457** : Add check to import to prevent duplicate root level entities

## [v5.0-beta.52] - 2017-10-17

* Issue **#444** : Fix for segment markers when writing text to StreamAppender.

* Issue **#447** : Fix for AsyncSearchTask not being displayed as a child of EventSearchTask in the server tasks view.

* Issue **#421** : FileAppender now causes fatal error where no output path set.

* Issue **#427** : Pipelines with no source element will now only treat a single parser element as being a root element for backwards compatibility.

* Issue **#420** : Pipelines were producing errors in the UI when elements were deleted but still had properties set on them. The pipeline validator was attempting to set and validate properties for unknown elements. The validator now ignores properties and links to elements that are undeclared.

* Issue **#420** : The pipeline model now removes all properties and links for deleted elements on save.

* Issue **#458** : Only event searches should populate the `searchId`. Now `searchId` is only populated when a stream processor task is created by an event search as only event searches extract specific records from the source stream.

* Issue **#437** : The event log now includes source in move events.

## [v5.0-beta.51] - 2017-10-13

* Issue **#419** : Fix multiple xml processing instructions appearing in output.

* Issue **#446** : Fix for deadlock on rolling appenders.

## [v5.0-beta.50] - 2017-10-13

* Issue **#444** : Fix segment markers on RollingStreamAppender.

## [v5.0-beta.49] - 2017-10-11

* Issue **#426** : Fix for incorrect processor filters. Old processor filters reference `systemGroupIdSet` rather than `folderIdSet`. The new migration updates them accordingly.

* Issue **#429** : Fix to remove `usePool` parser parameter.

* Issue **#439** : Fix for caches where elements were not eagerly evicted.

* Issue **#424** : Fix for cluster ping error display.

* Issue **#441** : Fix to ensure correct names are shown in pipeline properties.

## [v5.0-beta.48] - 2017-10-05

* Issue **#433** : Fixed slow stream queries caused by feed permission restrictions.

## [v5.0-beta.47] - 2017-09-11

* Issue **#385** : Individual index shards can now be deleted without deleting all shards.

* Issue **#391** : Users needed `Manage Processors` permission to initiate pipeline stepping. This is no longer required as the 'best fit' pipeline is now discovered as the internal processing user.

* Issue **#392** : Inherited pipelines now only require 'Use' permission to be used instead of requiring 'Read' permission.

* Issue **#394** : Pipeline stepping will now show errors with an alert popup.

* Issue **#396** : All queries associated with a dashboard should now be correctly deleted when a dashboard is deleted.

* Issue **#393** : All caches now cache items within the context of the current user so that different users do not have the possibility of having problems caused by others users not having read permissions on items.

* Issue **#358** : Schemas are now selected from a subset matching the criteria set on SchemaFilter by the user.

* Issue **#369** : Translation stepping wasn't showing any errors during stepping if a schema had an error in it.

## [v5.0-beta.46] - 2017-08-15

* Issue **#364** : Switched index writer lock factory to a SingleInstanceLockFactory as index shards are accessed by a single process.

* Issue **#363** : IndexShardWriterCacheImpl now closes and flushes writers using an executor provided by the TaskManager. Writers are now also closed in LRU order when sweeping up writers that exceed TTL and TTI constraints.

* Issue **#361** : Information has been added to threads executing index writer and index searcher maintenance tasks.

## [v5.0-beta.45] - 2017-08-08

* Issue **#356** : Changed the way index shard writers are cached to improve indexing performance and reduce blocking.

## [v5.0-beta.44] - 2017-07-28

* Issue **#353** : Reduced expected error logging to debug.

* Issue **#354** : Changed the way search index shard readers get references to open writers so that any attempt to get an open writer will not cause, or have to wait for, a writer to close.

## [v5.0-beta.43] - 2017-07-25

* Issue **#351** : Fixed ehcache item eviction issue caused by ehcache internally using a deprecated API.

## [v5.0-beta.42] - 2017-07-24

* Issue **#347** : Added a 'Source' node to pipelines to establish a proper root for a pipeline rather than an assumed one based on elements with no parent.

* Issue **#350** : Removed 'Advanced Mode' from pipeline structure editor as it is no longer very useful.

* Issue **#349** : Improved index searcher cache to ensure searchers are not affected by writers closing.

## [v5.0-beta.41] - 2017-07-20

* Issue **#342** : Changed the way indexing is performed to ensure index readers reference open writers correctly.

* Issue **#346** : Improved multi depth config content import.

* Issue **#328** : You can now delete corrupt shards from the UI.

## [v5.0-beta.40] - 2017-07-14

* Issue **#343** : Fixed login expiry issue.

* Issue **#345** : Allowed for multi depth config content import.

## [v5.0-beta.39] - 2017-07-09

* Issue **#341** : Fixed arg in SQL.

## [v5.0-beta.38] - 2017-07-07

* Issue **#340** : Fixed headless and corresponding test.

## [v5.0-beta.37] - 2017-07-07

* Issue **#333** : Fixed event-logging version in build.

## [v5.0-beta.36] - 2017-07-06

* Issue **#334** : Improved entity sorting SQL and separated generation of SQL and HQL to help avoid future issues.

* Issue **#335** : Improved user management

* Issue **#337** : Added certificate auth option to export servlet and disabled the export config feature by default.

* Issue **#337** : Added basic auth option to export servlet to complement cert based auth.

* Issue **#332** : The index shard searcher cache now makes sure to get the current writer needed for the current searcher on open.

## [v5.0-beta.35] - 2017-06-26

* Issue **#322** : The index cache and other caching beans should now throw exceptions on `get` that were generated during the creation of cached items.

## [v5.0-beta.34] - 2017-06-22

* Issue **#325** : Query history is now cleaned with a separate job. Also query history is only recorded for manual querying, i.e. not when query is automated (on open or auto refresh). Queries are now recorded on a dashboard + query component basis and do not apply across multiple query components in a dashboard.

* Issue **#323** : Fixed an issue where parser elements were not being returned as 'processors' correctly when downstream of a reader.

* Issue **#322** : Index should now provide a more helpful message when an attempt is made to index data and no volumes have been assigned to an index.

## [v5.0-beta.33] - 2017-06-19

* Issue **#316** : Search history is now only stored on initial query when using automated queries or when a user runs a query manually. Search history is also automatically purged to keep either a specified number of items defined by `stroom.query.history.itemsRetention` (default 100) or for a number of days specified by `stroom.query.history.daysRetention` (default 365).

* Issue **#317** : Users now need update permission on an index plus 'Manage Index Shards' permission to flush or close index shards. In addition to this a user needs delete permission to delete index shards.

* Issue **#319** : SaveAs now fetches the parent folder correctly so that users can copy items if they have permission to do so.

## [v5.0-beta.32] - 2017-06-13

* Issue **#311** : Fixed request for `Pipeline` in `meta` XSLT function. Errors are now dealt with correctly so that the XSLT will not fail due to missing meta data.

* Issue **#313** : Fixed case of `xmlVersion` property on `InvalidXMLCharFilterReader`.

* Issue **#314** : Improved description of `tags` property in `BadTextXMLFilterReader`.

## [v5.0-beta.31] - 2017-06-07

* Issue **#307** : Made some changes to avoid potential NPE caused by session serialisation.

* Issue **#306** : Added a stroom `meta` XSLT function. The XSLT function now exposes `Feed`, `StreamType`, `CreatedTime`, `EffectiveTime` and `Pipeline` meta attributes from the currently processing stream in addition to any other meta data that might apply. To access these meta data attributes of the current stream use `stroom:meta('StreamType')` etc. The `feed-attribute` function is now an alias for the `meta` function and should be considered to be deprecated.

* Issue **#303** : The stream delete job now uses cron in preference to a frequency.

## [v5.0-beta.30] - 2017-06-06

* Issue **#152** : Changed the way indexing is performed so that a single indexer object is now responsible for indexing documents and adding them to the appropriate shard.

## [v5.0-beta.29] - 2017-05-26

* Issue **#179** : Updated Saxon-HE to version 9.7.0-18 and added XSLTFilter option to `usePool` to see if caching might be responsible for issue.

* Issue **#288** : Made further changes to ensure that the IndexShardWriterCache doesn't try to reuse an index shard that has failed when adding any documents.

## [v5.0-beta.28] - 2017-05-19

* Issue **#295** : Made the help URL absolute and not relative.

* Issue **#293** : Attempt to fix mismatch document count error being reported when index shards are opened.

* Issue **#292** : Fixed locking for rolling stream appender.

* Issue **#292** : Rolling stream output is no longer associated with a task, processor or pipeline to avoid future processing tasks from deleting rolling streams by thinking they are superseded.

* Issue **#292** : Data that we expect to be unavailable, e.g. locked and deleted streams, will no longer log exceptions when a user tries to view it and will instead return an appropriate message to the user in place of the data.

## [v5.0-beta.27] - 2017-05-18

* Issue **#288** : The error condition 'Expected a new writer but got the same one back!!!' should no longer be encountered as the root cause should now be fixed. The original check has been reinstated so that processing will terminate if we do encounter this problem.

* Issue **#295** : Fixed the help property so that it can now be configured.

* Issue **#296** : Removed 'New' and 'Delete' buttons from the global property dialog.

* Issue **#279** : Fixed NPE thrown during proxy aggregation.

* Issue **#294** : Changing stream task status now tries multiple times to attempt to avoid a hibernate LockAcquisitionException.

## [v5.0-beta.26] - 2017-05-12

* Issue **#287** : XSLT not found warnings property description now defaults to false.

* Issue **#261** : The save button is now only enabled when a dashboard or other item is made dirty and it is not read only.

* Issue **#286** : Dashboards now correctly save the selected tab when a tab is selected via the popup tab selector (visible when tabs are collapsed).

* Issue **#289** : Changed Log4J configuration to suppress logging from Hibernate SqlExceptionHandler for expected exceptions like constraint violations.

* Issue **#288** : Changed 'Expected a new writer...' fatal error to warning as the condition in question might be acceptable.

## [v5.0-beta.25] - 2017-05-10

* Issue **#285** : Attempted fix for GWT RPC serialisation issue.

## [v5.0-beta.24] - 2017-05-09

* Issue **#283** : Statistics for the stream task queue are now captured even if the size is zero.

* Issue **#226** : Fixed issue where querying an index failed with "User does not have the required permission (Manage Users)" message.

## [v5.0-beta.23] - 2017-05-06

* Issue **#281** : Made further changes to cope with Files.list() and Files.walk() returning streams that should be closed with 'try with resources' construct.

* Issue **#224** : Removing an element from the pipeline structure now removes all child elements too.

* Issue **#282** : Users can now upload data with just 'Data - View' and 'Data - Import' application permissions, plus read permission on the appropriate feed.

* Issue **#199** : The explorer now scrolls selected items into view.

## [v5.0-beta.22] - 2017-05-04

* Issue **#280** : Fixed 'No user is currently authenticated' issue when viewing jobs and nodes.

* Issue **#278** : The date picker now hides once you select a date.

* Issue **#281** : Directory streams etc are now auto closed to prevent systems running out of file handles.

## [v5.0-beta.21] - 2017-05-03

* Issue **#263** : The explorer tree now allows you to collapse the root 'System' node after it is first displayed.

* Issue **#266** : The explorer tree now resets (clears and collapses all previously open nodes) and shows the currently selected item every time an explorer drop down in opened.

* Issue **#233** : Users now only see streams if they are administrators or have 'Data - View' permission. Non administrators will only see data that they have 'read' permission on for the associated feed and 'use' permission on for the associated pipeline if there is one.

* Issue **#265** : The stream filter now orders stream attributes alphabetically.

* Issue **#270** : Fixed security issue where null users were being treated as INTERNAL users.

* Issue **#270** : Improved security by pushing user tokens rather than just user names so that internal system (processing) users are clearly identifiable by the security system and cannot be spoofed by regular user accounts.

* Issue **#269** : When users are prevented from logging in with 'preventLogin' their failed login count is no longer incremented.

* Issue **#267** : The login page now shows the maintenance message.

* Issue **#276** : Session list now shows session user ids correctly.

* Issue **#201** : The permissions menu item is no longer available on the root 'System' folder.

* Issue **#176** : Improved performance of the explorer tree by increasing the size of the document permissions cache to 1M items and changing the eviction policy from LRU to LFU.

* Issue **#176** : Added an optimisation to the explorer tree that prevents the need for a server call when collapsing tree nodes.

* Issue **#273** : Removed an unnecessary script from the build.

* Issue **#277** : Fixed a layout issue that was causing the feed section of the processor filter popup to take up too much room.

* Issue **#274** : The editor pane was only returning the current user edited text when attached to the DOM which meant changes to text were ignored if an editor pane was not visible when save was pressed. This has now been fixed so that the current content of an editor pane is always returned even when it is in a detached state.

* Issue **#264** : Added created by/on and updated by/on info to pipeline stream processor info tooltips.

* Issue **#222** : Explorer items now auto expand when a quick filter is used.

## [v5.0-beta.20] - 2017-04-26

* Issue **#205** : File permissions in distribution have now been changed to `0750` for directories and shell scripts and `0640` for all other files.

* Issue **#240** : Separate application permissions are now required to manage DB tables and tasks.

* Issue **#210** : The statistics tables are now listed in the database tables monitoring pane.

* Issue **#249** : Removed spaces between values and units.

* Issue **#237** : Users without 'Download Search Results' permission will no longer see the download button on the table component in a dashboard.

* Issue **#232** : Users can now inherit from pipelines that they have 'use' permissions on.

* Issue **#191** : Max stream size was not being treated as IEC value, e.g. Mebibytes etc.

* Issue **#235** : Users can now only view the processor filters that they have created if they have 'Manage Processors' permission unless they are an administrator in which case they will see all filters. Users without the 'Manage Processors' permission who are also not administrators will see no processor filters in the UI. Users with 'Manage Processors' permission who are not administrators will be able to update their own processor filters if they have 'update' permission on the associated pipeline. Administrators are able to update all processor filters.

* Issue **#212** : Changes made to text in any editor including those made with cut and paste are now correctly handled so that altered content is now saved.

* Issue **#247** : The editor pane now attempts to maintain the scroll position when formatting content.

* Issue **#251** : Volume and memory statistics are now recorded in bytes and not MiB.

* Issue **#243** : The error marker pane should now discover and display all error types even if they are preceded by over 1000 warnings.

* Issue **#254** : Fixed search result download.

* Issue **#209** : Statistics are now queryable in a dashboard if a user has 'use' permissions on a statistic.

* Issue **#255** : Fixed issue where error indicators were not being shown in the schema validator pane because the text needed to be formatted so that it spanned multiple lines before attempting to add annotations.

* Issue **#257** : The dashboard text pane now provides padding at the top to allow for tabs and controls.

* Issue **#174** : Index shard checking is now done asynchronously during startup to reduce startup time.

* Issue **#225** : Fixed NPE that was caused by processing instruction SAX events unexpectedly being fired by Xerces before start document events. This looks like it might be a bug in Xerces but the code now copes with the unexpected processing instruction event anyway.

* Issue **#230** : The maintenance message can now be set with the property 'stroom.maintenance.message' and the message now appears as a banner at the top of the screen rather than an annoying popup. Non admin users can also be prevented from logging on to the system by setting the 'stroom.maintenance.preventLogin' property to 'true'.

## [v5.0-beta.19] - 2017-04-21

* Issue **#155** : Changed password values to be obfuscated in the UI as 20 asterisks regardless of length.

* Issue **#188** : All of the writers in a pipeline now display IO in the UI when stepping.

* Issue **#208** : Schema filter validation errors are now shown on the output pane during stepping.

* Issue **#211** : Turned off print margins in all editors.

* Issue **#200** : The stepping presenter now resizes the top pane to fit the tree structure even if it is several elements high.

* Issue **#168** : Code and IO is now loaded lazily into the element presenter panes during stepping which prevents the scrollbar in the editors being in the wrong position.

* Issue **#219** : Changed async dispatch code to work with new lambda classes rather than callbacks.

* Issue **#205** : File permissions in distribution have now been changed to `0750` for directories and shell scripts and `0640` for all other files.

* Issue **#221** : Fixed issue where `*.zip.bad` files were being picked up for proxy aggregation.

* Issue **#242** : Improved the way properties are injected into some areas of the code to fix an issue where 'stroom.maxStreamSize' and other properties were not being set.

* Issue **#241** : XMLFilter now ignores the XSLT name pattern if an empty string is supplied.

* Issue **#236** : 'Manage Cache Permission' has been changed to 'Manage Cache'.

* Issue **#219** : Made further changes to use lambda expressions where possible to simplify code.

* Issue **#231** : Changed the way internal statistics are created so that multiple facets of a statistic, e.g. Free & Used Memory, are combined into a single statistic to allow combined visualisation.

## [v5.0-beta.18] - 2017-04-13

* Issue **#172** : Further improvement to dashboard L&F.

* Issue **#194** : Fixed missing Roboto fonts.

* Issue **#195** : Improved font weights and removed underlines from link tabs.

* Issue **#196** : Reordered fields on stream, relative stream, volume and server task tables.

* Issue **#182** : Changed the way dates and times are parsed and formatted and improved the datebox control L&F.

* Issue **#198** : Renamed 'INTERNAL_PROCESSING_USER' to 'INTERNAL'.

* Issue **#154** : Active tasks are now sortable by processor filter priority.

* Issue **#204** : Pipeline processor statistics now include 'Node' as a tag.

## [v5.0-beta.17] - 2017-04-05

* Issue **#170** : Changed import/export to delegate import/export responsibility to individual services. Import/export now only works with items that have valid UUIDs specified.

* Issue **#164** : Reduced caching to ensure tree items appear as soon as they are added.

* Issue **#177** : Removed 'Meta Data-Bytes Received' statistic as it was a duplicate.

* Issue **#152** : Changed the way index shard creation is locked so that only a single shard should be fetched from the cache with a given shard key at any one time.

* Issue **#189** : You now have to click within a checkbox to select it within a table rather than just clicking the cell the checkbox is in.

* Issue **#186** : Data is no longer artificially wrapped with the insertion of new lines server side. Instead the client now receives the data and an option to soft wrap lines has been added to the UI.

* Issue **#167** : Fixed formatting of JavaScript and JSON.

* Issue **#175** : Fixed visibility of items by inferred permissions.

* Issue **#178** : Added new properties and corresponding configuration to connect and create a separate SQL statistics DB.

* Issue **#172** : Improved dashboard L&F.

* Issue **#169** : Improved L&F of tables to make better use of screen real estate.

* Issue **#191** : Mebibytes (multiples of 1024) etc are now used as standard throughout the application for both memory and disk sizes and have single letter suffixes (B, K, M, G, T).

## [v5.0-beta.16] - 2017-03-31

* Issue **#173** : Fixed the way XML formatter deals with spaces in attribute values.

## [v5.0-beta.15] - 2017-03-27

* Issue **#151** : Fixed meta data statistics. 'metaDataStatistics' bean was declared as an interface and not a class.

* Issue **#158** : Added a new global property 'stroom.proxy.zipFilenameDelimiter' to enable Stroom proxy repositories to be processed that have a custom file name pattern.

## [v5.0-beta.14] - 2017-03-22

* Issue **#153** : Clicking tick boxes and other cell components in tables no longer requires the row to be selected first.

* Issue **#148** : The stream browsing UI no longer throws an error when attempting to clear markers from the error markers pane.

* Issue **#160** : Stream processing tasks are now created within the security context of the user that created the associated stream processor filter.

* Issue **#157** : Data is now formatted by the editor automatically on display.

* Issue **#144** : Old processing output will now be deleted when content is reprocessed even if the new processing task does not produce output.

* Issue **#159** : Fixed NPE thrown during import.

* Issue **#166** : Fixed NPE thrown when searching statistics.

* Issue **#165** : Dashboards now add a query and result table from a template by default on creation. This was broken when adding permission inheritance to documents.

* Issue **#162** : The editor annotation popup now matches the style of other popups.

* Issue **#163** : Imported the Roboto Mono font to ensure consistency of the editor across platforms.

## [v5.0-beta.13] - 2017-03-20

* Issue **#143** : Stroom now logs progress information about closing index shard writers during shutdown.

* Issue **#140** : Replaced code editor to improve UI performance and add additional code formatting & styling options.

* Issue **#146** : Object pool should no longer throw an error when abandoned objects are returned to the pool.

* Issue **#142** : Changed the way permissions are cached so that changes to permissions provide immediate access to documents.

* Issue **#123** : Changed the way entity service result caching works so that the underlying entity manager is cached instead of individual services. This allows entity result caching to be performed while still applying user permissions to cached results.

* Issue **#156** : Attempts to open items that that user does not have permission to open no longer show an error and spin the progress indicator forever, instead the item will just not open.

## [v5.0-beta.12] - 2017-03-13

* Issue **#141** : Improved log output during entity reference migration and fixed statistic data source reference migration.

## [v5.0-beta.11] - 2017-02-23

* Issue **#127** : Entity reference replacement should now work with references to 'StatisticsDataSource'.

* Issue **#125** : Fixed display of active tasks which was broken by changes to the task summary table selection model.

* Issue **#121** : Fixed cache clearing.

* Issue **#122** : Improved the look of the cache screen.

* Issue **#106** : Disabled users and groups are now displayed with greyed out icon in the UI.

* Issue **#132** : The explorer tree is now cleared on login so that users with different permissions do not see the previous users items.

* Issue **#128** : Improved error handling during login.

* Issue **#130** : Users with no permissions are no longer able to open folders including the root System folder to attempt data browsing.

* Issue **#120** : Entity chooser now treats 'None' as a special root level explorer node so that it can be selected in the same way as other nodes, e.g. visibly selected and responsive to double click.

* Issue **#129** : Fixed NPE.

* Issue **#119** : User permissions dialog now clears permissions when a user or group is deleted.

* Issue **#115** : User permissions on documents can now be inherited from parent folders on create, copy and move.

## [v5.0-beta.10] - 2017-02-07

* Issue **#109** : Added packetSize="65536" property to AJP connector in server.xml template.

* Issue **#100** : Various list of items in stroom now allow multi selection for add/remove purposes.

* Issue **#112** : Removed 'pool' monitoring screen as all pools are now caches of one form or another.

* Issue **#105** : Users were not seeing 'New' menu for folders that they had some create child doc permissions for. This was due to DocumentType not implementing equals() and is now fixed.

* Issue **#111** : Fixed query favourites and history.

* Issue **#91** : Only CombinedParser was allowing code to be injected during stepping. Now DSParser and XMLFragmentParser support code injection during stepping.

* Issue **#107** : The UI now only shows new pipeline element items on the 'Add' menu that are allowed children of the selected element.

* Issue **#113** : User names are now validated against a regex specified by the 'stroom.security.userNamePattern' property.

* Issue **#116** : Rename is now only possible when a single explorer item is selected.

* Issue **#114** : Fixed selection manager so that the explorer tree does not select items when a node expander is clicked.

* Issue **#65** : Selection lists are now limited to 300px tall and show scrollbars if needed.

* Issue **#50** : Defaults table result fields to use local time without outputting the timezone.

* Issue **#15** : You can now express time zones in dashboard query expressions or just omit a time zone to use the locale of the browser.

* Issue **#49** : Dynamic XSLT selection now works with pipeline stepping.

## [v5.0-beta.9] - 2017-02-01
* Issue **#63** : Entity selection control now shows current entity name even if it has changed since referencing entity was last saved.

* Issue **#70** : You can now select multiple explorer rows with ctrl and shift key modifiers and perform bulk actions such as copy, move, rename and delete.

* Issue **#85** : findDelete() no longer tries to add ORDER BY condition on UPDATE SQL when deleting streams.

* Issue **#89** : Warnings should now be present in processing logs for reference data lookups that don't specify feed or stream type. This was previously throwing a NullPointerException.

* Issue **#90** : Fixed entity selection dialog used outside of drop down selection control.

* Issue **#88** : Pipeline reference edit dialog now correctly selects the current stream type.

* Issue **#77** : Default index volume creation now sets stream status to INACTIVE rather than CLOSED and stream volume creation sets index status to INACTIVE rather than CLOSED.

* Issue **#93** : Fixed code so that the 'Item' menu is now visible.

* Issue **#97** : Index shard partition date range creation has been improved.

* Issue **#94** : Statistics searches now ignore expression terms with null or empty values so that the use of substitution parameters can be optional.

* Issue **#87** : Fixed explorer scrolling to the top by disabling keyboard selection.

* Issue **#104** : 'Query' no longer appears as an item that a user can allow 'create' on for permissions within a folder.

* Issue **#103** : Added 10 years as a supported data retention age.

* Issue **#86** : The stream delete button is now re-enabled when new items are selected for deletion.

* Issue **#81** : No exception will now be thrown if a client rejects a response for an EntityEvent.

* Issue **#79** : The client node no longer tries to create directories on the file system for a volume that may be owned by another node.

* Issue **#92** : Error summaries of multiple types no longer overlap each other at the top of the error markers list.

## [v5.0-beta.8] - 2016-12-21
* Issue **#64** : Fixed Hessian serialisation of 'now' which was specified as a ZonedDateTime which cannot be serialised. This field is now a long representing millseconds since epoch.

* Issue **#62** : Task termination button is now enabled.

* Issue **#60** : Fixed validation of stream attributes prior to data upload to prevent null pointer exception.

## [v5.0-beta.7] - 2016-12-14
* Issue **#9** : Created a new implementation of the expression parser that improved expression tokenisation and deals with BODMAS rules properly.

* Issue **#36** : Fixed and vastly improved the configuration of email so that more options can be set allowing for the use of other email services requiring more complex configuration such as gmail.

* Issue **#24** : Header and footer strings are now unescaped so that character sequences such as '\n' are translated into single characters as with standard Java strings, e.g. '\n' will become a new line and '\t' a tab.

* Issue **#40** : Changed Stroom docker conatiner to be based on Alpine linux to save space

* Issue **#40** : Auto import of content packs on Stroom startup and added default content packs into the docker build for Stroom.

## [v5.0-beta.6] - 2016-11-22
* Issue **#30** : Entering stepping mode was prompting for the pipeline to step with but also auto selecting a pipeline at the same time and entering stepping immediately.

* Dashboard auto refresh is now limited to a minimum interval of 10 seconds.

* Issue **#31** : Pipeline stepping was not including user changes immediately as parsers and XSLT filters were using cached content when they should have been ignoring the cache in stepping mode.

* Issue **#27** : Stroom now listens to window closing events and asks the user if they really want to leave the page. This replaces the previous crude attempts to block keys that affected the history or forced a browser refresh.

## [v5.0-beta.5] - 2016-11-17
* Issue **#2** : The order of fields in the query editor is now alphabetical.

* Issue **#3** : When a filter is active on a dashboard table column, a filter icon now appears to indicate this.

* Issue **#5** : Replace() and Decode() dashboard table expression functions no longer ignore cells with null values.

* Issue **#7** : Dashboards are now able to query on open.

* Issue **#8** : Dashboards are now able to re-query automatically at fixed intervals.

* Updated GWT to v2.8.0 and Gin to v2.1.2.

* Issue **#12** : Dashboard queries can now evaluate relative date/time expressions such as now(), hour() etc. In addition to this the expressions also allow the addition or subtraction of durations, e.g. now - 5d.

* Issue **#14** : Dashboard query expressions can now be parameterised with any term able to accept a user defined parameter, e.g. ${user}. Once added parameters can be changed for the entire dashboard via a text box at the top of the dashboard screen which will then execute all queries when enter is pressed or it loses focus.

* Issue **#16** : Dashboard table filters can also accept user defined parameters, e.g. ${user}, to perform filtering when a query is executed.

* Fixed missing text presenter in dashboards.

* Issue **#18** : The data dashboard component will now show data relative to the last selected table row (even if there is more than one table component on the dashboard) if the data component has not been configured to listen to row selections for a specific table component.

* Changed table styling to colour alternate rows, add borders between rows and increase vertical padding

* Issue **#22** : Dashboard table columns can now be configured to wrap text via the format options.

* Issue **#28** : Dashboard component dependencies are now listed with the component name plus the component id in brackets rather than just the component id.

## [v5.0-beta.4] - 2016-10-03
* Initial open source release

<<<<<<< HEAD
[Unreleased]: https://github.com/gchq/stroom/compare/v6.0-alpha.3...HEAD

[v6.0-alpha.3]: https://github.com/gchq/stroom/compare/v6.0-alpha.2...v6.0-alpha.3
[v6.0-alpha.2]: https://github.com/gchq/stroom/compare/v6.0-alpha.1...v6.0-alpha.2
[v6.0-alpha.1]: https://github.com/gchq/stroom/releases/tag/v6.0-alpha.1

=======
[Unreleased]: https://github.com/gchq/stroom/compare/v5.1-beta.9...HEAD
[v5.1-beta.9]: https://github.com/gchq/stroom/compare/v5.1-beta.8...v5.1-beta.9
>>>>>>> 460f88f2
[v5.1-beta.8]: https://github.com/gchq/stroom/compare/v5.1-beta.7...v5.1-beta.8
[v5.1-beta.7]: https://github.com/gchq/stroom/compare/v5.1-beta.6...v5.1-beta.7
[v5.1-beta.6]: https://github.com/gchq/stroom/compare/v5.1-beta.5...v5.1-beta.6
[v5.1-beta.5]: https://github.com/gchq/stroom/compare/v5.1-beta.4...v5.1-beta.5
[v5.1-beta.4]: https://github.com/gchq/stroom/compare/v5.1-beta.3...v5.1-beta.4
[v5.1-beta.3]: https://github.com/gchq/stroom/compare/v5.1-beta.2...v5.1-beta.3
[v5.1-beta.2]: https://github.com/gchq/stroom/compare/v5.1-beta.1...v5.1-beta.2
[v5.1-beta.1]: https://github.com/gchq/stroom/compare/v5.1-alpha.2...v5.1-beta.1
[v5.1-alpha.2]: https://github.com/gchq/stroom/compare/v5.0-alpha.1...v5.1-alpha.2
[v5.1-alpha.1]: https://github.com/gchq/stroom/releases/tag/v5.1-alpha.1

[v5.0.2]: https://github.com/gchq/stroom/compare/v5.0.1...v5.0.2
[v5.0.1]: https://github.com/gchq/stroom/compare/v5.0.0...v5.0.1
[v5.0.0]: https://github.com/gchq/stroom/compare/v5.0-beta.71...v5.0.0
[v5.0-beta.71]: https://github.com/gchq/stroom/compare/v5.0-beta.70...v5.0-beta.71
[v5.0-beta.70]: https://github.com/gchq/stroom/compare/v5.0-beta.69...v5.0-beta.70
[v5.0-beta.69]: https://github.com/gchq/stroom/compare/v5.0-beta.68...v5.0-beta.69
[v5.0-beta.68]: https://github.com/gchq/stroom/compare/v5.0-beta.67...v5.0-beta.68
[v5.0-beta.67]: https://github.com/gchq/stroom/compare/v5.0-beta.66...v5.0-beta.67
[v5.0-beta.66]: https://github.com/gchq/stroom/compare/v5.0-beta.65...v5.0-beta.66
[v5.0-beta.65]: https://github.com/gchq/stroom/compare/v5.0-beta.64...v5.0-beta.65
[v5.0-beta.64]: https://github.com/gchq/stroom/compare/v5.0-beta.63...v5.0-beta.64
[v5.0-beta.63]: https://github.com/gchq/stroom/compare/v5.0-beta.62...v5.0-beta.63
[v5.0-beta.62]: https://github.com/gchq/stroom/compare/v5.0-beta.61...v5.0-beta.62
[v5.0-beta.61]: https://github.com/gchq/stroom/compare/v5.0-beta.60...v5.0-beta.61
[v5.0-beta.60]: https://github.com/gchq/stroom/compare/v5.0-beta.59...v5.0-beta.60
[v5.0-beta.59]: https://github.com/gchq/stroom/compare/v5.0-beta.58...v5.0-beta.59
[v5.0-beta.58]: https://github.com/gchq/stroom/compare/v5.0-beta.57...v5.0-beta.58
[v5.0-beta.57]: https://github.com/gchq/stroom/compare/v5.0-beta.56...v5.0-beta.57
[v5.0-beta.56]: https://github.com/gchq/stroom/compare/v5.0-beta.55...v5.0-beta.56
[v5.0-beta.55]: https://github.com/gchq/stroom/compare/v5.0-beta.54...v5.0-beta.55
[v5.0-beta.54]: https://github.com/gchq/stroom/compare/v5.0-beta.53...v5.0-beta.54
[v5.0-beta.53]: https://github.com/gchq/stroom/compare/v5.0-beta.52...v5.0-beta.53
[v5.0-beta.52]: https://github.com/gchq/stroom/compare/v5.0-beta.51...v5.0-beta.52
[v5.0-beta.51]: https://github.com/gchq/stroom/compare/v5.0-beta.50...v5.0-beta.51
[v5.0-beta.50]: https://github.com/gchq/stroom/compare/v5.0-beta.49...v5.0-beta.50
[v5.0-beta.49]: https://github.com/gchq/stroom/compare/v5.0-beta.48...v5.0-beta.49
[v5.0-beta.48]: https://github.com/gchq/stroom/compare/v5.0-beta.47...v5.0-beta.48
[v5.0-beta.47]: https://github.com/gchq/stroom/compare/v5.0-beta.46...v5.0-beta.47
[v5.0-beta.46]: https://github.com/gchq/stroom/compare/v5.0-beta.45...v5.0-beta.46
[v5.0-beta.45]: https://github.com/gchq/stroom/compare/v5.0-beta.44...v5.0-beta.45
[v5.0-beta.44]: https://github.com/gchq/stroom/compare/v5.0-beta.43...v5.0-beta.44
[v5.0-beta.43]: https://github.com/gchq/stroom/compare/v5.0-beta.42...v5.0-beta.43
[v5.0-beta.42]: https://github.com/gchq/stroom/compare/v5.0-beta.41...v5.0-beta.42
[v5.0-beta.41]: https://github.com/gchq/stroom/compare/v5.0-beta.40...v5.0-beta.41
[v5.0-beta.40]: https://github.com/gchq/stroom/compare/v5.0-beta.39...v5.0-beta.40
[v5.0-beta.39]: https://github.com/gchq/stroom/compare/v5.0-beta.38...v5.0-beta.39
[v5.0-beta.38]: https://github.com/gchq/stroom/compare/v5.0-beta.37...v5.0-beta.38
[v5.0-beta.37]: https://github.com/gchq/stroom/compare/v5.0-beta.36...v5.0-beta.37
[v5.0-beta.36]: https://github.com/gchq/stroom/compare/v5.0-beta.35...v5.0-beta.36
[v5.0-beta.35]: https://github.com/gchq/stroom/compare/v5.0-beta.34...v5.0-beta.35
[v5.0-beta.34]: https://github.com/gchq/stroom/compare/v5.0-beta.33...v5.0-beta.34
[v5.0-beta.33]: https://github.com/gchq/stroom/compare/v5.0-beta.32...v5.0-beta.33
[v5.0-beta.32]: https://github.com/gchq/stroom/compare/v5.0-beta.31...v5.0-beta.32
[v5.0-beta.31]: https://github.com/gchq/stroom/compare/v5.0-beta.30...v5.0-beta.31
[v5.0-beta.30]: https://github.com/gchq/stroom/compare/v5.0-beta.29...v5.0-beta.30
[v5.0-beta.29]: https://github.com/gchq/stroom/compare/v5.0-beta.28...v5.0-beta.29
[v5.0-beta.28]: https://github.com/gchq/stroom/compare/v5.0-beta.27...v5.0-beta.28
[v5.0-beta.27]: https://github.com/gchq/stroom/compare/v5.0-beta.26...v5.0-beta.27
[v5.0-beta.26]: https://github.com/gchq/stroom/compare/v5.0-beta.25...v5.0-beta.26
[v5.0-beta.25]: https://github.com/gchq/stroom/compare/v5.0-beta.24...v5.0-beta.25
[v5.0-beta.24]: https://github.com/gchq/stroom/compare/v5.0-beta.23...v5.0-beta.24
[v5.0-beta.23]: https://github.com/gchq/stroom/compare/v5.0-beta.22...v5.0-beta.23
[v5.0-beta.22]: https://github.com/gchq/stroom/compare/v5.0-beta.21...v5.0-beta.22
[v5.0-beta.21]: https://github.com/gchq/stroom/compare/v5.0-beta.20...v5.0-beta.21
[v5.0-beta.20]: https://github.com/gchq/stroom/compare/v5.0-beta.19...v5.0-beta.20
[v5.0-beta.19]: https://github.com/gchq/stroom/compare/v5.0-beta.18...v5.0-beta.19
[v5.0-beta.18]: https://github.com/gchq/stroom/compare/v5.0-beta.17...v5.0-beta.18
[v5.0-beta.17]: https://github.com/gchq/stroom/compare/v5.0-beta.16...v5.0-beta.17
[v5.0-beta.16]: https://github.com/gchq/stroom/compare/v5.0-beta.15...v5.0-beta.16
[v5.0-beta.15]: https://github.com/gchq/stroom/compare/v5.0-beta.14...v5.0-beta.15
[v5.0-beta.14]: https://github.com/gchq/stroom/compare/v5.0-beta.13...v5.0-beta.14
[v5.0-beta.13]: https://github.com/gchq/stroom/compare/v5.0-beta.12...v5.0-beta.13
[v5.0-beta.12]: https://github.com/gchq/stroom/compare/v5.0-beta.11...v5.0-beta.12
[v5.0-beta.11]: https://github.com/gchq/stroom/compare/v5.0-beta.10...v5.0-beta.11
[v5.0-beta.10]: https://github.com/gchq/stroom/compare/v5.0-beta.9...v5.0-beta.10
[v5.0-beta.9]: https://github.com/gchq/stroom/compare/v5.0-beta.8...v5.0-beta.9
[v5.0-beta.8]: https://github.com/gchq/stroom/compare/v5.0-beta.7...v5.0-beta.8
[v5.0-beta.7]: https://github.com/gchq/stroom/compare/v5.0-beta.6...v5.0-beta.7
[v5.0-beta.6]: https://github.com/gchq/stroom/compare/v5.0-beta.5...v5.0-beta.6
[v5.0-beta.5]: https://github.com/gchq/stroom/compare/v5.0-beta.4...v5.0-beta.5
[v5.0-beta.4]: https://github.com/gchq/stroom/releases/tag/v5.0-beta.4<|MERGE_RESOLUTION|>--- conflicted
+++ resolved
@@ -6,23 +6,33 @@
 
 ## [Unreleased]
 
-<<<<<<< HEAD
 * Generate additional major and minor floating docker tags in travis build, e.g. v6-LATEST and v6.0-LATEST
 
 * Change docker image to be based on openjdk:8u151-jre-alpine
 
 * Added a feature to list dependencies for all document entities and indicate where dependencies are missing.
 
-* Merged in [v5.1-beta.5]
+* Issue **#540** : Improve description text for stroom.statistics.sql.maxProcessingAge property
+
+* Issue **#538** : Lists of items such as users or user groups were sometimes not being converted into result pages correctly, this is now fixed.
+
+* Issue **#537** : Users without `Manage Policies` permission can now view streams.
+
+* Issue **#522** : Selection of data retention rules now remains when moving rules up or down.
+
+* Issue **#411** : When data retention rules are disabled they are now shown greyed out to indicate this.
+
+* Issue **#536** : Fix for missing visualisation icons.
+
+* Issue **#368** : Fixed hidden job type button on job node list screen when a long cron pattern is used.
 
 * Issue **#507** : Added dictionary inheritance via import references.
 
 * Issue **#554** : Added a `parseUri` XSLT function.
 
 * Issue **#557** : Added dashboard functions to parse and output URI parts.
-=======
-## [v5.1-beta.9] - 2018-01-16
->>>>>>> 460f88f2
+
+* Issue **#552** : Fix for NPE caused by bad XSLT during search data extraction.
 
 * Issue **#560** : Replaced instances of `Files.walk()` with `Files.walkFileTree()`. `Files.walk()` throws errors if any files are deleted or are not accessible during the walk operation. This is a major issue with the Java design for walking files using Java 8 streams. To avoid this issue `Files.walkFileTree()` has now been used in place of `Files.walk()`.
 
@@ -100,22 +110,6 @@
 
 * Issue **#542** : Fix for lazy hibernate object initialisation when stepping cooked data.
 
-## [v5.1-beta.5] - 2018-01-04
-
-* Issue **#540** : Improve description text for stroom.statistics.sql.maxProcessingAge property
-
-* Issue **#538** : Lists of items such as users or user groups were sometimes not being converted into result pages correctly, this is now fixed.
-
-* Issue **#537** : Users without `Manage Policies` permission can now view streams.
-
-* Issue **#522** : Selection of data retention rules now remains when moving rules up or down.
-
-* Issue **#411** : When data retention rules are disabled they are now shown greyed out to indicate this.
-
-* Issue **#536** : Fix for missing visualisation icons.
-
-* Issue **#368** : Fixed hidden job type button on job node list screen when a long cron pattern is used.
-
 ## [v5.1-beta.4] - 2017-12-20
 
 * Merged [v5.0-beta.71]
@@ -143,16 +137,6 @@
 ## [v5.1-alpha.1] - 2017-06-07
 
 * Issue **#202** : Initial release of the new data retention policy functionality.
-
-## [v5.0.2] - 2018-01-16
-
-* Issue **#554** : Added a `parseUri` XSLT function.
-
-* Issue **#557** : Added dashboard functions to parse and output URI parts.
-
-* Issue **#552** : Fix for NPE caused by bad XSLT during search data extraction.
-
-* Issue **#560** : Replaced instances of `Files.walk()` with `Files.walkFileTree()`. `Files.walk()` throws errors if any files are deleted or are not accessible during the walk operation. This is a major issue with the Java design for walking files using Java 8 streams. To avoid this issue `Files.walkFileTree()` has now been used in place of `Files.walk()`.
 
 ## [v5.0.1] - 2018-01-10
 
@@ -895,17 +879,13 @@
 ## [v5.0-beta.4] - 2016-10-03
 * Initial open source release
 
-<<<<<<< HEAD
 [Unreleased]: https://github.com/gchq/stroom/compare/v6.0-alpha.3...HEAD
 
 [v6.0-alpha.3]: https://github.com/gchq/stroom/compare/v6.0-alpha.2...v6.0-alpha.3
 [v6.0-alpha.2]: https://github.com/gchq/stroom/compare/v6.0-alpha.1...v6.0-alpha.2
 [v6.0-alpha.1]: https://github.com/gchq/stroom/releases/tag/v6.0-alpha.1
 
-=======
-[Unreleased]: https://github.com/gchq/stroom/compare/v5.1-beta.9...HEAD
 [v5.1-beta.9]: https://github.com/gchq/stroom/compare/v5.1-beta.8...v5.1-beta.9
->>>>>>> 460f88f2
 [v5.1-beta.8]: https://github.com/gchq/stroom/compare/v5.1-beta.7...v5.1-beta.8
 [v5.1-beta.7]: https://github.com/gchq/stroom/compare/v5.1-beta.6...v5.1-beta.7
 [v5.1-beta.6]: https://github.com/gchq/stroom/compare/v5.1-beta.5...v5.1-beta.6

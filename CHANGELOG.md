--- conflicted
+++ resolved
@@ -12,7 +12,6 @@
 ~~~
 
 
-<<<<<<< HEAD
 * Issue **#3066** : Make all responses set the HTTP header `Strict-Transport-Security` to force all HTTP traffic on the domain onto HTTPS. Also add property `stroom.security.webContent.strictTransportSecurity` to configure the header value.
 
 * Issue **#3074** : Fix data retention summary and purge job when condition includes a pipeline. Fix data viewer screen to allow filtering by pipeline. Fix filtering using the `in folder` condition. Add `<`, `<=`, `>`, `>=`, `between` conditions to ID fields, e.g. stream ID. **WARNING**: the expression field `Pipeline` has had the following conditions removed; `in`, `in dictionary`, `=`, `contains` and the field `Pipeline Name` has been added with the following conditions; `in`, `in dictionary`, `=`. This may impact processor filters or retention rules that use the `Pipeline` field. See the SQL at https://github.com/gchq/stroom/issues/3074 to find any processor filters using this field with a now un-supported condition. Change the Reference Data searchable data source to support `in`, `in dictionary` and wild carding.
@@ -58,9 +57,41 @@
 * Issue **#3063** : Fix the conversion of bytes to values like `1.9K` to not always round down.
 
 * Add trace logging to volume selectors.
-=======
+
+* Issue **#3014** : Add `Index Shards` searchable datasource so you can search shards on a dashboard.
+
+* Issue **#3016** : Evict items from XSLT pool cache when an XSLT doc is changed. Also evict XSLTs that import/include the one that has changed.
+
+* Improve warning message for ref streams with the same effective date.
+
+* Issue **#3027** : Replace processor_task index on status with one on status and create_time_ms.
+
+* Issue **#3032** : Improve performance of Orphan Meta Finder job. Also add new `fs_orphaned_meta_tracker` table to track progress.
+
+* Remove `Eviction Weight` from the cache stats table as it is meaningless when we do not set custom cache item weights.
+
+* Issue **#3034** : Change FS/Index volumes free/used to be based on limit if set. Implement volume selector for index volumes. Add a local volume map to cache index volumes/groups. Fix validation when creating/editing index volumes. Add creation/validation of index volume path to the index volume edit screen. Add validation of FS volumes. Make volumes with relative paths be relative to stroom.home. Change index volume list sort order to Node|Path and make Node the first column.
+
+* Issue **#3043** : Fix SQL error when creating a batch search.
+
+* Change cluster lock mechanism to keep trying to get the lock rather than timing out after 30s. Now times out after 30mins.
+
+* Issue **#3048** : Prevent copying of feeds in the explorer tree. Feeds already cannot be renamed so there is no value in allowing copy if the new copy cannot be renamed.
+
+* Issue **#3052** : Change `Reference Data - Effective Stream Cache` to use a default `expireAfterWrite` of `10m` rather than `expireAfterAccess`.
+
+* Issue **#3051** : Fix `refData/(purgeByAge|purgeByStream|clearBufferPool)` API calls so they process all nodes concurrently.
+
+* Issue **#2992** : Change the cache clear button to clear the cache and rebuild it from current config values.
+
+* Add `Property Path` column to the Caches screen.
+
+* Issue **#3055** : Change `Document Permission Cache` to be expireAfterWrite 30s. Add change handlers to invalidate entries in `Pipeline Structure Cache` when any pipeline in the inheritance chain is changed. Remove unused cache `Index Shard Searcher Cache` and associated job `Index Searcher Cache Refresh`. Add change handlers on `User` entity to `User App Permissions Cache` & `User Cache`.
+
+* Issue **#3057** : Change InvalidXmlCharFilterReader to filter out restricted control characters.
+
+
 ## [v7.1-beta.15] - 2022-08-17
->>>>>>> cd37079d
 
 * Issue **#3002** : Fix bootstrap process for deployment of a new version.
 
@@ -80,48 +111,11 @@
 
 * Issue **#2867** : Stop the XML formatter used in the data preview from formatting non-XML data as XML when it finds angle brackets in the data.
 
-<<<<<<< HEAD
-* Issue **#3014** : Add `Index Shards` searchable datasource so you can search shards on a dashboard.
-
-* Issue **#3016** : Evict items from XSLT pool cache when an XSLT doc is changed. Also evict XSLTs that import/include the one that has changed.
-
-* Improve warning message for ref streams with the same effective date.
-
-=======
->>>>>>> cd37079d
 * Change the hex dump display to render single bytes using US_ASCII instead of UTF8.
 
 * Issue **#3028** : Catch entity change events so modified feed entities are removed from the cache. Also update the data display if a feed's encoding is changed.
 
-<<<<<<< HEAD
-* Issue **#3027** : Replace processor_task index on status with one on status and create_time_ms.
-
-* Issue **#3032** : Improve performance of Orphan Meta Finder job. Also add new `fs_orphaned_meta_tracker` table to track progress.
-
-* Remove `Eviction Weight` from the cache stats table as it is meaningless when we do not set custom cache item weights.
-
-* Issue **#3034** : Change FS/Index volumes free/used to be based on limit if set. Implement volume selector for index volumes. Add a local volume map to cache index volumes/groups. Fix validation when creating/editing index volumes. Add creation/validation of index volume path to the index volume edit screen. Add validation of FS volumes. Make volumes with relative paths be relative to stroom.home. Change index volume list sort order to Node|Path and make Node the first column.
-
-* Issue **#3043** : Fix SQL error when creating a batch search.
-
-* Change cluster lock mechanism to keep trying to get the lock rather than timing out after 30s. Now times out after 30mins.
-
-* Issue **#3048** : Prevent copying of feeds in the explorer tree. Feeds already cannot be renamed so there is no value in allowing copy if the new copy cannot be renamed.
-
-* Issue **#3052** : Change `Reference Data - Effective Stream Cache` to use a default `expireAfterWrite` of `10m` rather than `expireAfterAccess`.
-
-* Issue **#3051** : Fix `refData/(purgeByAge|purgeByStream|clearBufferPool)` API calls so they process all nodes concurrently.
-
-* Issue **#2992** : Change the cache clear button to clear the cache and rebuild it from current config values.
-
-* Add `Property Path` column to the Caches screen.
-
-* Issue **#3055** : Change `Document Permission Cache` to be expireAfterWrite 30s. Add change handlers to invalidate entries in `Pipeline Structure Cache` when any pipeline in the inheritance chain is changed. Remove unused cache `Index Shard Searcher Cache` and associated job `Index Searcher Cache Refresh`. Add change handlers on `User` entity to `User App Permissions Cache` & `User Cache`.
-
-* Issue **#3057** : Change InvalidXmlCharFilterReader to filter out restricted control characters.
-=======
 * Issue **#3031** : Add connectors to poll from AWS SQS.
->>>>>>> cd37079d
 
 * Add system info for pool caches, e.g. XSLT pool cache.
 

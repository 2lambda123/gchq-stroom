--- conflicted
+++ resolved
@@ -7,9 +7,10 @@
 
 ## [Unreleased]
 
-<<<<<<< HEAD
+* Add comments to `prod.yml`/`config.yml`.
+
 * Change `reset_password` CLI command to also reset various locked/inactive type flags.
-=======
+
 * Change stroom admin path from `admin` to `stroomAdmin` in the distribution.
 
 * Fix `command not found` bug in distribution `start.sh`.
@@ -17,8 +18,6 @@
 * Change `start.sh` to log pre-logback output to start.sh.log.
 
 * Change logFormat to include time in `prod.yml` and `config.yml`.
-
->>>>>>> 45a453ed
 
 
 ## [v7.0-beta.52] - 2020-09-10
@@ -1751,9 +1750,6 @@
 * Issue **#753** : Fixed script editing in UI.
 
 * Issue **#751** : Fix inability to query on a dashboard with only use+read rights.
-
-
-## [v6.0-alpha.22]
 
 * Issue **#719** : Fix creation of headless Jar to ensure logback is now included.
 

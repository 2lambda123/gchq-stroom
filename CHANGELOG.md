# Change Log
All notable changes to this project will be documented in this file.

The format is based on [Keep a Changelog](http://keepachangelog.com/) 
and this project adheres to [Semantic Versioning](http://semver.org/).

## [Unreleased]

<<<<<<< HEAD
* Issue **#1557** : Process, reprocess, delete and download data functions now provide an impact summary before a user can proceed with the action.

* Issue **#1557** : The process data function in the data browser now provides the option to process or reprocess data. When selected a user can also choose: the priority of the process filters that will be created; to set the priority automatically based on previous filters; set the enabled state.

* Issue **#1557** : Reprocessing data no longer has a limitation on how many items can be reprocessed as it is now implemented by reprocess specific filters.

* Issue **#1585** : Fixed issue that was preventing viewing folders processors.

* Issue **#1557** : Added an impact summary to meta data actions such as delete, restore, process and download.
=======
* Issue **#1588** : Fix processor filter import.
>>>>>>> fd4460b8

* Issue **#1566** : Fixed UI data restore behaviour.


## [v7.0-beta.32] - 2020-05-19

* Issue **#1573** : Active tasks tab now only shows tasks related to the open feed.

* Issue **#1584** : Add @ApiParam to POST/PUT/DELETE endpoints so the request type appears in swagger-ui.

* Issue **#1581** : Change streamId to a path param in GET /api/data/v1.

* Issue **#1567** : Added error handling so the confirmation dialog continues to work even when there is a failure in a previous use.

* Issue **#1568** : Pipeline names should now be shown where needed in the UI.

* Issue **#1457** : Change field value suggester to use fuzzy matching.

* Issue **#1574** : Make feed suggestions return all feeds, not just ones with meta.

* Issue **#1544** : Imported dashboards from 6.1 now work.

* Issue **#1577** : Cluster node status is now updated when node settings are changed.

* Issue **#1396** : Completely changed DB migration and import/export compatibility code.

* Fix index creation stored procedure.

* Issue **#1508** : Tidy up property descriptions, change connection pool props to use Stroom Duration type.

* Issue **#473** : Fix value stats being ignored during in memory stat aggregation.

* Issue **#1141** : Make SQL stats aggregation delete unused stat keys at the end.


## [v7.0-beta.31] - 2020-05-12

* Issue **#1546** : Fixed opening and editing of data retention rules.

* Issue **#1494** : Scrollbars now have a white background unless used in a readonly text area.

* Issue **#1547** : Added pipeline names to processor task screens.

* Issue **#1543** : Prevent import/export of processor filters with id fields

* Issue **#1112** : You can now copy feeds along with other items and copies are named appropriately.

* Issue **#1112** : When copying a selection of several items, the dependencies between the items are altered in the resulting copies so that the copied items work together as a new set of content.

* Issue **#1112** : As part of fixing dependencies when copying items, the dependencies screen now works correctly and now also shows processor filters. 

* Issue **#1545** : Add property `enableDistributedJobsOnBootstrap` to enable/disable processing on first boot.


## [v7.0-beta.30] - 2020-05-06

* Issue **#1503** : Further fix for enabled/disabled expression items and dashboard tab visibility.

* Issue **#1511** : Data pages now show pipeline names rather than pipeline UUIDs.

* Issue **#1529** : Fix error when selecting datasource in new dashboard.

* Fix NPE in SystemInfoResource.get().

* Issue **#1527** : Fixed missing aud in API eky tokens.

* Add missing guice binding for SystemInfoResource.

* Make export add new line to the end of all files to adhere to POSIX standard.

* Issue **#1532** : Fixed index shard criteria in UI.

* Change SecurityFilter to return a 401 on authentication exceptions.

* Move some health checks into SystemInfoResource.

* Remove healthchecks from rest resources and servlets that never give an unhealthy result.

* Add error info to AppConfigMonitor health check.


## [v7.0-beta.29] - 2020-05-04

* Issue **#1496** : Fixed paging of processed data.

* Add stroom.statistics.internal.enabledStoreTypes and make internal stat processing respect it.

* Improve SQL stats shutdown processing so all in memory stats are flushed.

* Issue **#1521** : Dashboards with missing datasources break entirely.

* Issue **#1477** : Disable edit button on stream processor.

* Issue **#1497** : Fixed data list result paging.

* Issue **#1492** : Fixed data list result paging.

* Issue **#1513** : You can now view data in folders.

* Issue **#1500** : Fixed data delete/restore behaviour.

* Issue **#1515** : Fix proxyDir default when running in a stack.

* Issue **#1509** : Unable to update processor filter.

* Issue **#1495** : Speculative fix for missing swagger.json file in the fat jar.

* Issue **#1503** : Fixed Dashboard serialisation and JSON template.

* Issue **#1479** : Unable to set index volume limits.


## [v7.0-beta.28] - 2020-04-29

* Issue **#1489** : Reprocess streams feature failing.

* Issue **#1465** : Add default Open ID credentials to allow proxy to be able to authenticate out of the box.

* Issue **#1455** : Fix interactive search.

* Issue **#1471** : Pipeline name not shown on processors/filters in UI.

* Issue **#1491** : Download stream feature failing. 

* Issue **#1433** : StandardKafkaProducer failed when writing XML kafka payloads. 


## [v7.0-beta.27] - 2020-04-27

* Issue **#1417** : Allow processor filters to be exported with Pipelines. 

* Issue **#1480** : Index settings now shows index volume groups and allows selection. 

* Issue **#1450** : Further attempt to improve criteria filtering on data tab.

* Issue **#1467** : The cluster node state node uses NodeResource to determine active nodes.

* Issue **#1448** : The internal processing user now has a JWT and passes it when making calls to other nodes.


## [v7.0-beta.26] - 2020-04-22

* Fix gradle build for versioned builds


## [v7.0-beta.25] - 2020-04-22

* Assorted fixes to the new React UI pages.


## [v7.0-beta.24] - 2020-04-21

* Issue **#1450** : Stop data tabs showing all feeds.

* Issue **#1454** : Fix NPE in feed name suggestion box.

* Remove internal statistics from setup sample data.

* Fix issue of pipeling structure not showing when it contains a StatisticsFilter.

* Update auth flow for auth-into-stroom integration

* Issue **#1426** : Change /logout endpoint to /noauth/logout.

* Fix `Expecting a real user identity` errors on auto import of content packs.

* Increase wait timeout to 240s in `start.sh`.

* Issue **#1404** : Fixed issue with invalid XML character filter.

* Issue **#1413** : Attempt to fix search hanging issue.

* Issue **#1393** : The annotations data popup now formats content on load.

* Issue **#1399** : Removed error logging for expected exceptions in TaskExecutor.

* Issue **#1385** : File output param `streamId` now aliased to `sourceId` and `streamNo` is now aliased to `partNo` for consistency with new source tracking XSLT functions.

* Issue **#1392** : Downloading dashboard queries now provides the current query without the need to save the dashboard.

* Issue **#1427** : Change remote call to auth service to a local call.


## [v7.0-beta.23] - 2020-03-24

* Rename all legacy DB tables to `OLD_`.

* Issue **#1394** : Fix duplicate tables appearing in Monitoring -> Database Tables.

* Add NodeEndpointConfiguration. Change `node` table to hold the base endpoint.


## [v7.0-beta.22] - 2020-03-10

* Brought stroom-auth-service into stroom

* Issue **#563** : Kafka producer improvements - StandardKafkaProducer

* Issue **#1399** : Removed error logging for expected exceptions in TaskExecutor. 

* Fix missing $ in start.sh

* Issue **#1387** : Changed the way tasks are executed to reduce changes of unhandled execution errors.

* Issue **#1378** : Improved logging detail when processor filters fail.

* Issue **#1379** : Fixed issue where you couldn't open a processor filter if parts of the filter referenced deleted items.

* Issue **#1378** : Improved logging detail when processor filters fail.

* Issue **#1382** : Added `decode-url` and `encode-url` XSLT functions.

* Issue **#655** : Fixed SQL Stats queries ignoring the enabled state of the dashboard query terms.

* Issue **#1362** : Fixed issue where hiding dashboard annotation fields removed them.

* Issue **#1357** : Fixed dragging tabs in dashboard with hidden panes to create a new split.

* Issue **#1357** : Fixed dragging tabs in dashboard with hidden panes.

* Issue **#1368** : Fixed FindReplaceFilter as it wasn't working when used in conjunction with Data Splitter.

* Issue **#1361** : Changed the way headers are parsed for the HttpCall XSLT function.


## [v7.0-beta.21] - 2020-02-24

* Add null checks to DB migration.

* Add deletion of constraint `IDX_SHARD_FK_IDX_ID` to migration script.


## [v7.0-beta.20] - 2020-02-13

* Fix bug in `processor_task` migration script.


## [v7.0-beta.19] - 2020-02-10

* Fix bugs in DB migration scripts.


## [v7.0-beta.18] - 2020-02-05

* Re-locate index database migrations.

* Fix issues with migrating null audit columns.

* Improve output of TestYamlUtil.


## [v7.0-beta.17] - 2020-01-29

* Issue **#1355** : Fixed stepping from dashboard text pane.

* Issue **#1354** : Fixed double click to edit list items, e.g. properties.

* Issue **#1340** : Fixed issue with FindReplaceFilter where it failed in some cases when more than one filter was chained together.

* Issue **#1338** : You can now configure the max size of the map store cache.

* Issue **#1350** : Fixed scope of dictionaries when loaded in multiple XSLT pipeline steps.

* Issue **#1347** : Added SSL options to `http-call` XSLT method.

* Issue **#1352** : Fixed Hessian serialisation of user identities on tasks.

* Change docker image to allow us to pass in the dropwizard command to run, e.g. server|migrate.

* Stop MySQL outputing Note level warnings during migration about things that don't exist when we expect them not to.


## [v7.0-beta.13] - 2019-12-24

* Add `migrate` command line argument to run just the DB migrations.

* Updated API key to include audience and added client id and secret.

* Change `stroom.conf.sh` to also look for ip in `/sbin`

* Issue **#260** : You can now hide dashboard tabs.

* Issue **#1332** : The text pane can now be configured to show source data.

* Issue **#1311** : Improved source location tracking.


## [v7.0-beta.12] - 2019-12-04

* Change local.yml.sh to also look for ip in /sbin


## [v7.0-beta.11] - 2019-12-04

* Fix invalid SQL syntax in V07_00_00_012__Dictionary


## [v7.0-beta.10] - 2019-12-04

* Update auth api version

* Add clientId and clientSecret to config

* Update API keys (needed aud)

* Issue **#1338** : Added new config options to control the maximum size of some caches: `stroom.pipeline.parser.maxPoolSize`, `stroom.pipeline.schema.maxPoolSize`, `stroom.pipeline.schema.maxPoolSize`, `stroom.pipeline.xslt.maxPoolSize`, `stroom.entity.maxCacheSize`, `stroom.referenceData.mapStore.maxCacheSize`.

* Issue **#642** : Downloading query details now ignores hidden fields.

* Issue **#1337** : Fixed issue where downloading large numbers of search results in Excel format was exceeding maximum style count of 64000. 

* Issue **#1341** : Added XSRF protection to GWT RPC requests.

* Issue **#1335** : Made session cookie `Secure` and `HttpOnly`.

* Issue **#1334** : Fix 404 when accessing `/stroom/resourcestore/........`, i.e. fix Tools->Export.

* Issue **#1333** : Improved resilience against XSS attacks.

* Issue **#1330** : Allow configuration of `Content-Type` in HTTPAppender.

* Issue **#1327** : Improvements to annotations.

* Issue **#1328** : Increased size of data window and removed max size restrictions.

* Issue **#1324** : Improved logging and added SSL options for HTTPAppender.


## [v7.0-beta.9] - 2019-11-20

* Fix SSL connection failure on remote feed staus check.

* Remove ConfigServlet as the functionality is covered by ProxyConfigHealthCheck.

* Fix password masking in ProxyConfigHealthCheck.

* Change servlet path of ProxyStatusServlet from `/config` to `/status`.


## [v7.0-beta.8] - 2019-11-20

* Change precedence order for config properties. YAML > database > default. Change UI to show effective value. Add hot loading of YAML file changes.

* Issue **#1322** : Stroom now asks if you really want to leave site when stepping items are dirty. Also fixed `Save` and `Save All` menu items and dashboard param changes now correctly make a dashboard dirty.

* Issue **#1320** : Fixed formatting of XML where trailing spaces were being removed from content surrounded by start and end tags (data content) which should not happen. 

* Issue **#1321** : Make path relative in stroom distribution .zip.sha256 hash file.

* The auth service now supports the use of HTTPS without certificate verification and adds additional logging.

* Issue **gchq/stroom-auth#157** : Automatically refresh user's API key when it expires.

* Issue **#1243** : Dashboard visualisations now link with similar functions available to dashboard tables, e.g. `link()`, `dashboard()`, `annotation()`, `stepping()`, `data()`.

* Issue **#1316** : JSONParser now includes various parse options including handling comments.

* Issue **#48** : Added option to hide/show dashboard table columns.

* Issue **#1315** : Improved health check for missing API key.

* Updated stroom expression to v1.5.4 and added new field types.

* Issue **#1315** : Improved health check for missing API key.

* Issue **#1314** : Fixed NPE thrown when logging caused when viewing docs that can't be found.

* Issue **#1313** : Suggestion boxes now make suggestions immediately before the user even starts typing.

* Issue **#1043** : Added feature to allow floating point numbers to be indexed.

* Issue **#1312** : Dictionaries now change the entity name in the DB when renamed.

* Issue **#1312** : Fixed read only behaviour of dictionary settings UI.

* Issue **#1300** : Multiple changes to annotations.

* Issue **#1265** : Added `modulus()` function along with alias `mod()` and modulus operator `%`.

* Issue **#1300** : Added `annotation()` link creation function, `currentUser()` alias for `param('currentUser()')` and additional link creation functions for `data()` and `stepping()`.

* Issue **#67** : Table columns now display menu items on left click.

* Uplift stroom-query to v2.2.4 to add better diagnostic logging.

* Uplift Kafka client to v2.2.1.

* Issue **#1293** : Add more static file types to allow nginx/browser caching on.

* Issue **#1295** : Add authentication bypass for servlets such as /remoting, /status, /echo, etc.

* Issue **#1297** : The UI now supplies API tokens to the backend for resource calls.

* Issue **#1296** : Fixed NPE in StreamMapCreator caused when a stream can not be found.

## [v7.0-beta.7] - 2019-10-23

* Issue **#1288** : Streams now show the name of the pipeline used to create them even if the user doesn't have permission to see the pipeline.

* Issue **#1282** : Fixed issue where items were imported into the explorer even if not selected for import.

* Issue **#1291** : Fixed issue where empty dashboard table cells did not select table rows when clicked. 

* Issue **#1290** : Fixed issue where executor provider was not executing supplied runnable if parent task had terminated.

* Fix problem of missing fallback config in docker image.


## [v7.0-beta.6] - 2019-10-15

* Add default for stroom.security.authentication.durationToWarnBeforeExpiry

* Fix missing icons for Kafka Config and Rule Set.

* Fix Kafka Config entity serialisation.

* Issue **#1264** : Dashboards running in embedded mode will not always ask for the user to choose an activity if the users session has one set already.

* Issue **#1275** : Fixed permission filtering when showing related streams.

* Issue **#1274** : Fixed issue with batch search caused by Hibernate not returning pipeline details in stream processor filters.

* Issue **#1272** : Fixed saving query favourites.

* Issue **#1266** : Stroom will now lock the cluster before releasing owned tasks so it doesn't clash with other task related processes that lock the DB for long periods.

* Issue **#1264** : Added `embedded` mode for dashboards to hide dashboard chrome and save options.

* Issue **#1264** : Stroom no longer asks if you want to leave the web page if no content needs saving.

* Issue **#1263** : Fixed issues related to URL encoding/decoding with the `dashboard()` function.

* Issue **#1263** : Fixed issue where date expressions were being allowed without '+' or '-' signs to add or subtract durations.

* Add fallback config.yml file into the docker images for running outside of a stack.

* Issue **#1263** : Fixed issues related to URL encoding/decoding in dashboard expressions.

* Issue **#1262** : Improved behaviour of `+` when used for concatenation in dashboard expressions.

* Issue **#1259** : Fixed schema compliance when logging failed document update events.

* Issue **#1245** : Fixed various issues with session management and authentication.

* Issue **#1258** : Fixed issue affecting search expressions against keyword fields using dictionaries containing carriage returns.


## [v7.0-beta.5] - 2019-09-23

* Fixes to proxy


## [v7.0-beta.4] - 2019-09-16

* Fix stroom-proxy Dockerfile


## [v7.0-beta.3] - 2019-09-16

* Minor fixes, including an essential fix to config


## [v7.0-beta.2] - 2019-09-13

* Fix docker build


## [v7.0-beta.1] - 2019-09-11

* Issue **#1253** : Data retention policies containing just `AND` will now match everything.

* Issue **#1252** : Stream type suggestions no longer list internal types.

* Issue **#1218** : All stepping panes will now show line numbers automatically if there are indicators (errors, warnings etc) that need to be displayed.  

* Issue **#1254** : Added option to allow non Java escaped find and replacement text to be used in `FindReplaceFilter`. 

* Issue **#1250** : Fixed logging description for reading and writing documents.

* Issue **#1251** : Copy permissions from a parent now shows changes prior to the user clicking ok.

* Issue **#758** : You no longer need the `Manage Processors` privilege to call `stroom:meta('Pipeline')` in XSLT.

* Issue **#1256** : Fix error caused when logging data source name when downloading search results.

* Issue **#399** : Fix for error message when stepping that said user needed `read` permission on parent pipeline and not just `use`.

* Issue **#1242** : Fix for pipeline corruption caused when moving elements back to inherited parents.

* Issue **#1244** : Updated Dropwizard to version 1.3.14 to fix session based memory leak.

* Issue **#1246** : Removed elastic search document type, menu items and filter.

* Issue **#1247** : Added XSLT functions (`source`, `sourceId`, `partNo`, `recordNo`, `lineFrom`, `colFrom`, `lineTo`, `colTo`) to determine the current source location so it can be embedded in a cooked event. Events containing raw source location info can be made into links in dashboard tables or the text pane so that a user can see raw source data or jump directly to stepping that raw record.

* Add data retention feature and index optimisation to Solr indexes.

* Initial support for Solr indexing and search.

* Issue **#1244** : Updated Dropwizard to version 1.3.14 to fix session based memory leak.

* Issue **#1246** : Removed elastic search document type, menu items and filter.

* Issue **#1214** : Fixed issue where the max results setting in dashboard tables was not always being obeyed. Also fixed some dashboard table result page size issues.

* Issue **#1238** : During proxy clean task we no longer show a failed attempt to delete an empty directory as an error as this condition is expected.

* Issue **#1237** : Fixed issue where explorer model requests were failing outside of user sessions, e.g. when we want to find folder descendants for processing.

* Issue **#1230** : Fix test.

* Issue **#1230** : Search expressions no longer have the `contains` condition. 

* Issue **#1220** : Fixed attempt to open newly created index shards as if they were old existing shards.

* Issue **#1232** : Fixed handling of enter key on pipeline element editor dialog.

* Issue **#1229** : Fixed issue where users needed `Read` permission on an index instead of just `Use` permission to search it.

* Issue **#1207** : Removed task id from meta to reduce DB size and complexity especially given the fact tasks are transient. Superseded output is now found by querying the processor task service when new output is written rather than using task ids on meta.

* Uplift HBase to 2.1.5 and refactor code accordingly

* Uplift Kafka to 2.1.1 and refactor code accordingly

* Uplift Curator to 4.2.0

* Issue **#1143** : Added mechanism to inject dashboard parameters into expressions using the `param` and `params` functions so that dashboard parameters can be echoed by expressions to create dashboard links.

* Issue **#1205** : Change proxy repo clean to not delete configured rootRepoDir.

* Issue **#1204** : Fix ProxySecurityFilter to use correct API key on feedStatus requests.

* Issue **#1211** : Added a quick filter to the server tasks page.

* Issue **#1206** : Fixed sorting active tasks when clicking column header.

* Issue **#1201** : Fixed dependencies.

* Issue **#1201** : Fixed tests.

* Issue **#1201** : Document permission changes now mutate the user document permissions cache rather than clearing it.

* Issue **#1153** : Changed security context to be a Spring singleton to improve explorer performance.

* Issue **#1202** : Fixed NumberFormatException in StreamAttributeMapUtil.

* Issue **#1203** : Fixed event logging detail for dictionaries.

* Issue **#1197** : Restored Save As functionality.

* Issue **#1199** : The index fields page now copes with more than 100 index fields.

* Issue **#1200** : Removed blocking queue that was causing search to hang when full.

* Issue **#1198** : Filtering by empty folders now works correctly.

* Comment out rollCron in proxy-prod.yml

* Change swagger UI at gchq.github.io/stroom to work off 6.0 branch

* Issue **#1195** : Fixed issue where combination of quick filter and type filter were not displaying explorer items correctly.

* Issue **#1153** : Changed the way document permissions are retrieved and cached to improve explorer performance.

* Issue **#1196** : Added code to resolve data source names from doc refs if the name is missing when logging.

* Issue **#1165** : Fixed corruption of pipeline structure when adding items to Source.

* Issue **#1193** : Added optional validation to activities.

* Change default config for proxy repositoryFormat to "${executionUuid}/${year}-${month}-${day}/${feed}/${pathId}/${id}"

* Issue **#1194** : Fixed NPE in FindTaskProgressCriteria.

* Issue **#1191** : SQL statistics search tasks now show appropriate information in the server tasks pane.

* Issue **#1192** : Executor provider tasks now run as the current user.

* Issue **#1190** : Copied indexes now retain associated index volumes.

* Issue **#1177** : Data retention now works with is doc refs.

* Issue **#1160** : Proxy repositories now only roll if all output streams for a repository are closed. Proxy repositories also only calculate the current max id if the `executionUuid` repo format param is not used.

* Issue **#1186** : Volume status is now refreshed every 5 minutes.

* Fix incorrect default keystore in proxy config yaml.

* Rename environment variables in proxy config yaml.

* Issue **#1170** : The UI should now treat the `None` tree node as a null selection.

* Issue **#1184** : Remove dropwizard yaml files from docker images.

* Issue **#1181** : Remove dropwizard config yaml from the docker images.

* Issue **#1152** : You can now control the maximum number of files that are fragmented prior to proxy aggregation with `stroom.maxFileScan`.

* Issue **#1182** : Fixed use of `in folder` for data retention and receipt policies.

* Updated to allow stacks to be built at this version.

* Issue **#1154** : Search now terminates during result creation if it is asked to do so.

* Issue **#1167** : Fix for proxy to deal with lack of explorer folder based collections.

* Issue **#1172** : Fixed logging detail for viewing docs.

* Issue **#1166** : Fixed issue where users with only read permission could not copy items.

* Issue **#1174** : Reduced hits on the document permission cache.

* Issue **#1168** : Statistics searches now work when user only has `Use` permission.

* Issue **#1170** : Extra validation to check valid feed provided for stream appender.

* Issue **#1174** : The size of the document permissions cache is now configurable via the `stroom.security.documentPermissions.maxCacheSize` property.

* Issue **#1176** : Created index on document permissions to improve performance.

* Issue **#1175** : Dropping unnecessary index `explorerTreePath_descendant_idx`.

* Issue **#747** : XSLT can now reference dictionaries by UUID.

* Issue **#1167** : Use of folders to include child feeds and pipelines is now supported.

* Issue **#1153** : The explorer tree is now built with fewer DB queries.

* Issue **#1163** : Added indexes to the DB to improve explorer performance.

* Issue **#1153** : The explorer tree now only rebuilds synchronously for users who alter the tree, if has never been built or is very old. All other rebuilds of the explorer tree required to keep it fresh will happen asynchronously.

* Issue **#1162** : Proxy aggregation will no longer recurse parts directories when creating parts.

* Issue **#1157** : Migration now adds dummy feeds etc to processor filters if the original doc can't be found. This will prevent filters from matching more items than they should if migration fails to map feeds etc because they can't be found.

* Issue **#1162** : Remove invalid CopyOption in move() call.

* Issue **#1159** : Fix NPE in rolling appenders with no frequency value.

* Issue **#1160** : Proxy repositories will no longer scan contents on open if they are set to be read only.

* Issue **#1162** : Added buffering etc to improve the performance of proxy aggregation.

* Issue **#1156** : Added code to reduce unlikely chance of NPE or uncontrolled processing in the event of a null or empty processing filter.

* Issue **#1149** : Changed the way EntryIdSet is unmarshalled so jaxb can now use the getter to add items to a collection.

* Ignore broken junit test that cannot work as it stands

* Fix NPE in DictionaryStoreImpl.findByName().

* Issue **#1146** : Added `encodeUrl()`, `decodeUrl()` and `dashboard()` functions to dashboard tables to make dashboard linking easier. The `link()` function now automatically encodes/decodes each param so that parameters do not break the link format, e.g. `[Click Here](http://www.somehost.com/somepath){dialog|Dialog Title}`.

* Issue **#1144** : Changed StreamRange to account for inclusive stream id ranges in v6.0 that was causing an issue with file system maintenance.

* Mask passwords on the proxy admin page.

* Add exception to wrapped exception in the feedStatus service.

* Issue **#1140** : Add health check for proxy feed status url.

* Issue **#1138** : Stroom proxy now deletes empty repository directories based on creation time and depth first so that pruning empty directories is quicker and generally more successful.

* Issue **#1137** : Change proxy remote url health check to accept a 406 code as the feed will not be specified.

* Issue **#1135** : Data retention policies are now migrated to use `Type` and not `Stream Type`.

* Issue **#1136** : Remove recursive chown from stroom and proxy docker entrypoint scripts.


## [v7.0-alpha.5] - 2019-06-12

* Fix YAML substitution.


## [v7.0-alpha.4] - 2019-06-11

* Update API paths


## [v7.0-alpha.3] - 2019-05-10

* Fix config


## [v7.0-alpha.2] - 2019-05-10

* Fix config

* Issue **#1134** : Proxy now requires feed name to always be supplied.

* Expose proxy api key in yaml config via SYNC_API_KEY

* Issue **#1130** : Change `start.sh` so it works when realpath is not installed.

* Issue **#1129** : Fixed stream download from the UI.

* Issue **#1119** : StreamDumpTool will now dump data to zip files containing all data and associated meta and context data. This now behaves the same way as downloading data from the UI and can be used as an input to proxy aggregation or uploaded manually.


## [v7.0-alpha.1] - 2019-04-23

* Fix config issue

* Fixed NPE created when using empty config sections.

* Issue **#1122** : Fixed hessian communication between stroom and stroom proxy used to establish feed receive status. Added restful endpoints for feed status to stroom and stroom proxy. Proxy will now be able to request feed status from upstream stroom or stroom proxy instances.

* Fixed incompatibility issues with MySQL 5.7 and 8.0.

* Added debug to help diagnose search failures

* Issue **#382** : Large zip files are now broken apart prior to proxy aggregation.

* Change start script to use absolute paths for jar, config and logs to distinguish stroom and proxy instances.

* Issue **#1116** : Better implementation of proxy aggregation.

* Issue **#1116** : Changed the way tasks are executed to ensure thread pools expand to the maximum number of threads specified rather than just queueing all tasks and only providing core threads.

* Remove full path from file in sha256 hash file release artifact.

* Issue **#1115** : Add missing super.startProcessing to AbstractKafkaProducerFilter.

* Improve exception handling and logging in RemoteDataSourceProvider. Now the full url is included in dashboard connection errors.

* Change Travis build to generate sha256 hashes for release zip/jars.

* Uplift the visualisations content pack to v3.2.1

* Issue **#1100** : Fix incorrect sort direction being sent to visualisations.

* Add guard against race condition

* Add migration script to remove property `stroom.node.status.heapHistogram.jMapExecutable`.

* Uplift base docker image to openjdk:8u191-jdk-alpine3.9, reverting back to JDK for access to diagnostic tools.

* Issue **#1084** : Change heap histogram statistics to java MBean approach rather than jmap binary. Remove stroom.node.status.heapHistogram.jMapExecutable property.

* Improve resource for setting user's status

* Issue **#1079** : Improved the logging of permission errors encountered during stream processing

* Issue **#1058** : Added property `stroom.pipeline.parser.secureProcessing` to enable/disable the XML secure processing feature.

* Issue **#1062** : Add env var for UI path

* Uplift distribution visualisation content pack to v3.1.0

* Add transform_user_extract.py, for pre-6.0 to 6.0 user migration

* Issue **#1059** : Fix guice errors on stroom-proxy startup.

* Issue **#1010** : Improve distribution start/stop/etc scripts by adding monochrome switch and background log tailing.

* Issue **#1053** : Add API to disabled authorisation users

* Issue **#1042** : Improve error message for an ApiException when requesting a user's token.

* Issue **#1050** : Prevent creation of permission entries if key already exists.

* Issue **#1015** : Add sortDirections[] and keySortDirection to visualisation data object to fix sorting in the visualisations.

* Issue **#1019** : Fix visualisations settings dialog so you can un-set text and list controls.

* Issue **#1041** : Add a healthcheck to Stroom to alert for API key expiry

* Issue **#1040** : Fix for visualisations that do not require nested data.

* Issue **#1036** : Fix for scrollbar position on explorer popup windows.

* Issue **#1037** : Updated `moment.js` for parsing/formatting dates and times.

* Issue **#1021** : Dashboard links now allow `{}` characters to be used without URL encoding.

* Issue **#1018** : Added Health Checks for the external connectors that are registered via plugins

* Issue **#1025** : Fixed ACE editor resize issue where horizontal scroll bar was not always correctly shown.

* Issue **#1025** : Updated ACE editor to v1.4.2.

* Issue **#1022** : Added `Contains` condition to all search expression fields so that regex terms can be used.

* Issue **#1024** : Superseded output helper no longer expects initialisation in all cases.

* Issue **#1021** : Multiple changes to improve vis, dashboard and external linking in Stroom.

* Issue **#1019** : Fix visualisations settings dialog so you can un-set text and list controls.

* Issue **#986** : Fix direct dashboard links.

* Issue **#1006** : Added Exception Mapper for PermissionExceptions to return HTTP FORBIDDEN.

* Issue **#1012** : Fix for NPE caused when checking if an output is superseded.

* Issue **#1011** : Old UI versions running in browsers often cause Stroom to throw an NPE as it can't find the appropriate GWT serialisation policy. Stroom will no longer throw an NPE but will report an `IncompatibleRemoteServiceException` instead. This is the default GWT behaviour.

* Issue **#1007** : Max visualisation results are now limited by default to the maximum number of results defined for the first level of the parent table. This can be further limited by settings in the visualisation.

* Issue **#1004** : Table cells now support multiple links.

* Issue **#1001** : Changed link types to `tab`, `dialog`, `dashboard`, `browser`.

* Issue **#1001** : Added dashboard link option to link to a dashboard from within a vis, e.g. `stroomLink(d.name, 'type=Dashboard&uuid=<TARGET_DASHBOARD_UUID>&params=userId%3D' + d.name, 'DASHBOARD')`.

* Issue **#1001** : Added dashboard link option to link to a dashboard using the `DASHBOARD` target name, e.g. `link(${UserId}, concat('type=Dashboard&uuid=<TARGET_DASHBOARD_UUID>', ${UserId}), '', 'DASHBOARD')`.

* Issue **#1002** : Popup dialogs shown when clicking dashboard hyperlinks are now resizable.

* Issue **#993** : Moving documents in the explorer no longer affects items that are being edited as they are not updated in the process.

* Issue **#996** : Updated functions in dashboard function picker.

* Issue **#981** : Fixed dashboard deletion

* Issue **#989** : Upgraded stroom-expression to v1.4.13 to add new dashboard `link` function.

* Issue **#988** : Changed `generate-url` XSLT function to `link` so it matches the dashboard expression. Changed the parameters to create 4 variants of the function to make creation of simple links easier.

* Issue **#980** : Fix for NPE when fetching dependencies for scripts.

* Issue **#978** : Re-ordering the fields in stream data source

* Issue **gchq/stroom-content#31** : Uplift stroom-logs content pack to v2.0-alpha.5.

* Issue **#982** : Stop proxy trying to health check the content syncing if it isn't enabled.

* Change error logging in ContentSyncService to log stack trace

* Uplift send_to_stroom.sh in the distribution to v2.0

* Issue **#973** : Export servlet changed to a Resource API, added permission check, improved error responses.

* Issue **#969** : The code now suppresses errors for index shards being locked for writing as it is expected. We now lock shards using maps rather than the file system as it is more reliable between restarts.

* Issue **#941** : Internal Meta Stats are now being written

* Issue **#970** : Add stream type of `Records` for translated stroom app events.

* Issue **#966** : Proxy was always reporting zero bytes for the request content in the receive log.

* Issue **#938** : Fixed an NPE in authentication session state.

* Change the proxy yaml configuration for the stack to add `remotedn` and `remotecertexpiry` headers to the receive log

* Change logback archived logs to be gzip compressed for stroom and proxy

* Uplift stroom-logs content pack to v2.0-alpha.3

* Uplift send_to_stroom script to v1.8.1

* Issue **#324** : Changed XML serialisation so that forbidden XML characters U+FFFE and U+FFFF are not written. Note that these characters are not even allowed as character references so they are ignored entirely.

* Issue **#945** : More changes to fix some visualisations only showing 10 data points.

* Issue **#945** : Visualisations now show an unlimited number of data points unless constrained by their parent table or their own maximum value setting.

* Issue **#948** : Catching Spring initialisation runtime errors and ensuring they are logged.

* Add `set_log_levels.sh` script to the distribution

* Uplift visualisations content pack to v3.0.6 in the gradle build

* Issue **#952** : Remote data sources now execute calls within the context of the user for the active query. As a result all running search `destroy()` calls will now be made as the same user that initiated the search.

* Issue **#566** : Info and warning icons are now displayed in stepping screen when needed.

* Issue **#923** : Dashboard queries will now terminate if there are no index shards to search.

* Issue **#959** : Remove Material UI from Login and from password management pages

* Issue **#933** : Add health check for password resets

* Issue **#929** : Add more comprehensive password validation

* Issue **#876** : Fix password reset issues

* Issue **#768** : Preventing deletion of /store in empty volumes

* Issue **#939** : Including Subject DN in receive.log

* Issue **#940** : Capturing User DN and cert expiry on DW terminated SSL

* Issue **#744** : Improved reporting of error when running query with no search extraction pipeline

* Issue **#134** : Copy permissions from parent button

* Issue **#688** : Cascading permissions when moving/copying folder into a destination

* Issue **#788** : Adding DocRef and IsDocRef to stroom query to allow doc ref related filtering. Migration of stream filters uses this.

* Issue **#936** : Add conversion of header `X-SSL-Client-V-End` into `RemoteCertExpiry`, translating date format in the process.

* Issue **#953** : Fixed NPE.

* Issue **#947** : Fixed issue where data retention policy contains incorrect field names.

* Remove Material UI from the Users and API Keys pages

* Add content packs to stroom distribution

* Change distribution to use send_to_stroom.sh v1.7

* Updated stroom expression to v1.4.12 to improve handling or errors values and add new type checking functions `isBoolean()`, `isDouble()`, `isError()`, `isInteger()`, `isLong()`, `isNull()`, `isNumber()`, `isString()`, `isValue()`. Testing equality of null with `x=null()` is no longer valid and must be replaced with `isNull(x)`.

* Issue **#920** : Fix error handling for sql stats queries

* Remove log sending cron process from docker images (now handled by stroom-log-sender).

* Issue **#924** : The `FindReplaceFilter` now records the location of errors.

* Issue **#939** : Added `remotedn` to default list of keys to include in `receive.log`.

* Add git_tag and git_commit labels to docker images

* Uplift stroom-logs content pack in docker image to` v2.0-alpha.2`

* Stop truncation of `logger` in logback console logs

* Issue **#921** : Renaming open documents now correctly changes their tab name. Documents that are being edited now prevent the rename operation until they are saved.

* Issue **#922** : The explorer now changes the selection on a right click if the item clicked is not already selected (could be part of a multi select).

* Issue **#903** : Feed names can now contain wildcard characters when filtering in the data browser.

* Add API to allow creation of an internal Stroom user.

* Fix logger configuration for SqlExceptionHelper

* Add template-pipelines and standard-pipelines content packs to docker image

* Issue **#904** : The UI now shows dictionary names in expressions without the need to enter edit mode.

* Updated ACE editor to v1.4.1.

* Add colours to console logs in docker.

* Issue **#869** : Delete will now properly delete all descendant nodes and documents when deleting folders but will not delete items from the tree if they cannot be deleted, e.g. feeds that have associated data.

* Issue **#916** : You can no longer export empty folders or import nothing.

* Issue **#911** : Changes to feeds and pipelines no longer clear data browsing filters.

* Issue **#907** : Default volumes are now created as soon as they are needed.

* Issue **#910** : Changes to index settings in the UI now register as changes and enable save.

* Issue **#913** : Improve FindReplaceFilter to cope with more complex conditions.

* Change log level for SqlExceptionHelper to OFF, to stop expected exceptions from polluting the logs

* Fix invalid requestLog logFormat in proxy configuration

* Stop service discovery health checks being registered if stroom.serviceDiscovery.enabled=false

* Add fixed version of send_to_stroom.sh to release distribution

* Uplift docker base image for stroom & proxy to openjdk:8u181-jdk-alpine3.8

* Add a health check for getting a public key from the authentication service.

* Issue **#897** : Import no longer attempts to rename or move existing items but will still update content.

* Issue **#902** : Improved the XSLT `format-date` function to better cope with week based dates and to default values to the stream time where year etc are omitted.

* Issue **#905** : Popup resize and move operations are now constrained to ensure that a popup cannot be dragged off screen or resized to be bigger than the current browser window size.

* Issue **#898** : Improved the way many read only aspects of the UI behave.

* Issue **#894** : The system now generates and displays errors to the user when you attempt to copy a feed.

* Issue **#896** : Extended folder `create` permissions are now correctly cached.

* Issue **#893** : You can now manage volumes without the `Manage Nodes` permission.

* Issue **#892** : The volume editor now waits for the node list to be loaded before opening.

* Issue **#889** : Index field editing in the UI now works correctly.

* Issue **#891** : `StreamAppender` now keeps track of it's own record write count and no longer makes use of any other write counting pipeline element.

* Issue **#885** : Improved the way import works to ensure updates to entities are at least attempted when creating an import confirmation.

* Issue **#892** : Changed `Ok` to `OK`.

* Issue **#883** : Output streams are now immediately unlocked as soon as they are closed.

* Removed unnecessary OR operator that was being inserted into expressions where only a single child term was being used. This happened when reprocessing single streams.

* Issue **#882** : Splitting aggregated streams now works when using `FindReplaceFilter`. This functionality was previously broken because various reader elements were not passing the `endStream` event on.

* Issue **#881** : The find and replace strings specified for the `FindReplaceFilter` are now treated as unescaped Java strings and now support new line characters etc.

* Issue **#880** : Increased the maximum value a numeric pipeline property can be set to via the UI to 10000000.

* Issue **#888** : The dependencies listing now copes with external dependencies failing to provide data due to authentication issues.

* Issue **#890** : Dictionaries now show the words tab by default.

* Add admin healthchecks to stroom-proxy

* Add stroom-proxy docker image

* Refactor stroom docker images to reduce image size

* Add enabled flag to storing, forwarding and synching in stroom-proxy configuration

* Issue **#884** : Added extra fonts to stroom docker image to fix bug downloading xls search results.

* Issue **#879** : Fixed bug where reprocess and delete did not work if no stream status was set in the filter.

* Issue **#878** : Changed the appearance of stream filter fields to be more user friendly, e.g. `feedName` is now `Feed` etc.

* Issue **#809** : Changed default job frequency for `Stream Attributes Retention` and `Stream Task Retention` to `1d` (one day).

* Issue **#813** : Turned on secure processing feature for XML parsers and XML transformers so that external entities are not resolved. This prevents DoS attacks and gaining unauthorised access to the local machine.

* Issue **#871** : Fix for OptimisticLockException when processing streams.

* Issue **#872** : The parser cache is now automatically cleared when a schema changes as this can affect the way a data splitter parser is created.

* Add a health check for getting a public key from the authentication service.

* Issue **#897** : Import no longer attempts to rename or move existing items but will still update content.

* Issue **#902** : Improved the XSLT `format-date` function to better cope with week based dates and to default values to the stream time where year etc are omitted.

* Issue **#905** : Popup resize and move operations are now constrained to ensure that a popup cannot be dragged off screen or resized to be bigger than the current browser window size.

* Issue **#898** : Improved the way many read only aspects of the UI behave.

* Issue **#894** : The system now generates and displays errors to the user when you attempt to copy a feed.

* Issue **#896** : Extended folder `create` permissions are now correctly cached.

* Issue **#893** : You can now manage volumes without the `Manage Nodes` permission.

* Issue **#892** : The volume editor now waits for the node list to be loaded before opening.

* Issue **#889** : Index field editing in the UI now works correctly.

* Issue **#891** : `StreamAppender` now keeps track of it's own record write count and no longer makes use of any other write counting pipeline element.

* Issue **#885** : Improved the way import works to ensure updates to entities are at least attempted when creating an import confirmation.

* Issue **#892** : Changed `Ok` to `OK`.

* Issue **#883** : Output streams are now immediately unlocked as soon as they are closed.

* Removed unnecessary OR operator that was being inserted into expressions where only a single child term was being used. This happened when reprocessing single streams.

* Issue **#882** : Splitting aggregated streams now works when using `FindReplaceFilter`. This functionality was previously broken because various reader elements were not passing the `endStream` event on.

* Issue **#881** : The find and replace strings specified for the `FindReplaceFilter` are now treated as unescaped Java strings and now support new line characters etc.

* Issue **#880** : Increased the maximum value a numeric pipeline property can be set to via the UI to 10000000.

* Issue **#888** : The dependencies listing now copes with external dependencies failing to provide data due to authentication issues.

* Issue **#890** : Dictionaries now show the words tab by default.

* Add admin healthchecks to stroom-proxy

* Add stroom-proxy docker image

* Refactor stroom docker images to reduce image size

* Add enabled flag to storing, forwarding and synching in stroom-proxy configuration

* Issue **#884** : Added extra fonts to stroom docker image to fix bug downloading xls search results.

* Issue **#879** : Fixed bug where reprocess and delete did not work if no stream status was set in the filter.

* Issue **#878** : Changed the appearance of stream filter fields to be more user friendly, e.g. `feedName` is now `Feed` etc.

* Issue **#809** : Changed default job frequency for `Stream Attributes Retention` and `Stream Task Retention` to `1d` (one day).

* Issue **#813** : Turned on secure processing feature for XML parsers and XML transformers so that external entities are not resolved. This prevents DoS attacks and gaining unauthorised access to the local machine.

* Issue **#871** : Fix for OptimisticLockException when processing streams.

* Issue **#872** : The parser cache is now automatically cleared when a schema changes as this can affect the way a data splitter parser is created.

* Issue **#865** : Made `stroom.conf` location relative to YAML file when `externalConfig` YAML property is set.

* Issue **#867** : Added an option `showReplacementCount` to the find replace filter to choose whether to report total replacements on process completion.

* Issue **#867** : Find replace filter now creates an error if an invalid regex is used.

* Issue **#855** : Further fixes for stepping data that contains a BOM.

* Changed selected default tab for pipelines to be `Data`.

* Issue **#860** : Fixed issue where stepping failed when using any sort of input filter or reader before the parser.

* Issue **#867** : Added an option `showReplacementCount` to the find replace filter to choose whether to report total replacements on process completion.

* Improved Stroom instance management scripts

* Add contentPack import

* Fix typo in Dockerfile

* Issue **#859** : Change application startup to keep retrying when establishing a DB connection except for certain connection errors like access denied.

* Issue **#730** : The `System` folder now displays data and processors. This is a bug fix related to changing the default initial page for some document types.

* Issue **#854** : The activity screen no longer shows a permission error when shown to non admin users.

* Issue **#853** : The activity chooser will no longer display on startup if activity tracking is not enabled.

* Issue **#855** : Fixed stepping data that contains a BOM.

* Change base docker image to openjdk:8u171-jdk-alpine

* Improved loading of activity list prior to showing the chooser dialog.

* Issue **#852** : Fix for more required permissions when logging other 'find' events.

* Issue **#730** : Changed the default initial page for some document types.

* Issue **#852** : Fix for required permission when logging 'find' events.

* Changed the way the root pane loads so that error popups that appear when the main page is loading are not hidden.

* Issue **#851** : Added additional type info to type id when logging events.

* Issue **#848** : Fixed various issues related to stream processor filter editor.

* Issue **#815** : `stroom.pageTitle` property changed to `stroom.htmlTitle`.

* Issue **#732** : Added `host-address` and `host-name` XSLT functions.

* Issue **#338** : Added `splitAggregatedStreams` property to `StreamAppender`, `FileAppender` and `HDFSFileAppender` so that aggregated streams can be split into separate streams on output.

* Issue **#338** : Added `streamNo` path replacement variable for files to record the stream number within an aggregate.

* Added tests and fixed sorting of server tasks.

* Improved the way text input and output is buffered and recorded when stepping.

* The find and replace filter now resets the match count in between nested streams so that each stream is treated the same way, i.e. it can have the same number of text replacements.

* Added multiple fixes and improvements to the find and replace filter including limited support of input/output recording when stepping.

* Issue **#827** : Added `TextReplacementFilterReader` pipeline element.

* Issue **#736** : Added sorting to server tasks table.

* Inverted the behaviour of `disableQueryInfo` to now be `requireQueryInfo`.

* Issue **#596** : Rolling stream and file appenders can now roll on a cron schedule in addition to a frequency.

* The accept button now enabled on splash screen.

* Added additional event logging to stepping.

* An activity property with an id of `disableQueryInfo` can now be used to disable the query info popup on a per activity basis.

* Activity properties can now include the attributes `id`, `name`, `showInSelection` and `showInList` to determine their appearance and behaviour;

* Nested elements are now usable in the activity editor HTML.

* Record counts are now recorded on a per output stream basis even when splitting output streams.

* Splash presenter buttons are now always enabled.

* Fix background colour to white on activity pane.

* Changed `splitWhenBiggerThan` property to `rollSize` and added the property to the rolling appenders for consistency.

* Issue **#838** : Fix bug where calculation of written and read bytes was being accounted for twice due to the use of Java internal `FilterInputStream` and `FilterOutputStream` behaviour. This was leading to files being split at half od the expected size. Replaced Java internal classes with our own `WrappedInputStream` and `WrappedOutputStream` code.

* Issue **#837** : Fix bug to no longer try and record set activity events for null activities.

* Issue **#595** : Added stream appender and file appender property `splitWhenBiggerThan` to limit the size of output streams.

* Now logs activity change correctly.

* Add support for checkbox and selection control types to activity descriptions.

* Issue **#833** : The global property edit dialog can now be made larger.

* Fixed some issues in the activity manager.

* Issue **#722** : Change pipeline reference data loader to store its reference data in an off-heap disk backed LMDB store to reduce Java heap usage. See the `stroom.refloader.*` properties for configuration of the off-heap store.

* Issue **#794** : Automatically suggest a pipeline element name when creating it

* Issue **#792** : Preferred order of properties for Pipeline Elements

* Issue **824** : Fix for replace method in PathCreator also found in stroom proxy.

* Issue **#828** : Changed statistics store caches to 10 minute time to live so that they will definitely pick up new statistics store definitions after 10 minutes.

* Issue **#774** : Event logging now logs find stream criteria correctly so that feeds ids are included.

* Issue **#829** : Stroom now logs event id when viewing individual events.

* Added functionality to record actions against user defined activities.

* Added functionality to show a splash screen on login.

* Issue **#791** : Fixed broken equals method so query total row count gets updated correctly.

* Issue **#830** : Fix for API queries not returning before timing out.

* Issue **#824** : Fix for replace method in PathCreator also found in stroom proxy.

* Issue **#820** : Fix updating index shards so that they are loaded, updated and saved under lock.

* Issue **#819** : Updated `stroom-expression` to v1.4.3 to fix violation of contract exception when sorting search results.

* Issue **#817** : Increased maximum number of concurrent stream processor tasks to 1000 per node.

* Moved Index entities over to the new multi part document store.

* Moved Pipeline entities over to the new multi part document store.

* Moved both Statistic Store entity types over to the new multi part document store.

* Moved XSLT entities over to the new multi part document store.

* Moved Visualisation entities over to the new multi part document store.

* Moved Script entities over to the new multi part document store.

* Moved Dashboard entities over to the new multi part document store.

* Moved XmlSchema entities over to the new multi part document store.

* Moved TextConverter entities over to the new multi part document store.

* Modified the storage of dictionaries to use the new multi part document store.

* Changed the document store to hold multiple entries for a document so that various parts of a document can be written separately, e.g. the meta data about a dictionary and the dictionary text are now written as separate DB entries. Entries are combined during the serialisation/deserialisation process.

* Changed the import export API to use byte arrays to hold values rather than strings. *POSSIBLE BREAKING CHANGE*
Issue **gchq/stroom-expression#22** : Add `typeOf(...)` function to dashboard.

* Issue **#697** : Fix for reference data sometimes failing to find the appropriate effective stream due to the incorrect use of the effective stream cache. It was incorrectly configured to use a time to idle (TTI) expiry rather than a time to live (TTL) expiry meaning that heavy use of the cache would prevent the cached effective streams being refreshed.

* Issue **#806** : Fix for clearing previous dashboard table results if search results deliver no data.

* Issue **#805** : Fix for dashboard date time formatting to use local time zone.

* Issue **#803** : Fix for group key conversion to an appropriate value for visualisations.

* Issue **#802** : Restore lucene-backward-codecs to the build

* Issue **#800** : Add DB migration script 33 to replace references to the `Stream Type` type in the STRM_PROC_FILT table with `streamTypeName`.

* Issue **#798** : Add DB migration script 32 to replace references to the `NStatFilter` type in the PIPE table with `StatisticsFilter`.

* Fix data receipt policy defect

* Issue **#791** : Search completion signal is now only sent to the UI once all pending search result merges are completed.

* Issue **#795** : Import and export now works with appropriate application permissions. Read permission is required to export items and Create/Update permissions are required to import items depending on whether the update will create a new item or update an existing one.

* Improve configurabilty of stroom-proxy.

* Issue **#783** : Reverted code that ignored duplicate selection to fix double click in tables.

* Issue **#782** : Fix for NPE thrown when using CountGroups when GroupKey string was null due to non grouped child rows.

* Issue **#778** : Fix for text selection on tooltips etc in the latest version of Chrome.

* Uplift stroom-expression to v1.4.1

* Issue **#776** : Removal of index shard searcher caching to hopefully fix Lucene directory closing issue.

* Issue **#779** : Fix permissions defect.

* Issue **gchq/stroom-expression#22** : Add `typeOf(...)` function to dashboard.

* Issue **#766** : Fix NullPointerExceptions when downloading table results to Excel format.

* Issue **#770** : Speculative fix for memory leak in SQL Stats queries.

* Issue **#761** : New fix for premature truncation of SQL stats queries due to thread interruption.

* Issue **#748** : Fix build issue resulting from a change to SafeXMLFilter.

* Issue **#748** : Added a command line interface (CLI) in addition to headless execution so that full pipelines can be run against input files.

* Issue **#748** : Fixes for error output for headless mode.

* Issue **#761** : Fixed statistic searches failing to search more than once.

* Issue **#756** : Fix for state being held by `InheritableThreadLocal` causing objects to be held in memory longer than necessary.

* Issue **#761** : Fixed premature truncation of SQL stats queries due to thread interruption.

* Added `pipeline-name` and `put` XSLT functions back into the code as they were lost in a merge.

* Issue **#749** : Fix inability to query with only `use` privileges on the index.

* Issue **#613** : Fixed visualisation display in latest Firefox and Chrome.

* Added permission caching to reference data lookup.

* Updated to stroom-expression 1.3.1

    Added cast functions `toBoolean`, `toDouble`, `toInteger`, `toLong` and `toString`.
    Added `include` and `exclude` functions.
    Added `if` and `not` functions.
    Added value functions `true()`, `false()`, `null()` and `err()`.
    Added `match` boolean function.
    Added `variance` and `stDev` functions.
    Added `hash` function.
    Added `formatDate` function.
    Added `parseDate` function.
    Made `substring` and `decode` functions capable of accepting functional parameters.
    Added `substringBefore`, `substringAfter`, `indexOf` and `lastIndexOf` functions.
    Added `countUnique` function.

* Issue **#613** : Fixed visualisation display in latest Firefox and Chrome.

* Issue **#753** : Fixed script editing in UI.

* Issue **#751** : Fix inability to query on a dashboard with only use+read rights.


## [v6.0-alpha.22]

* Issue **#719** : Fix creation of headless Jar to ensure logback is now included.

* Issue **#735** : Change the format-date xslt function to parse dates in a case insensitive way.

* Issue **#719** : Fix creation of headless Jar. Exclude gwt-unitCache folder from build JARs.

* Issue **#720** : Fix for Hessian serialisation of table coprocessor settings.

* Issue **#217** : Add an 'all/none' checkbox to the Explorer Tree's quick filter.

* Issue **#400** : Shows a warning when cascading folder permissions.

* Issue **#405** : Fixed quick filter on permissions dialog, for users and for groups. It will now match anywhere in the user or group name, not just at the start.

* Issue **#708** : Removed parent folder UUID from ExplorerActionHandler.

* Application security code is now implemented using lambda expressions rather than AOP. This simplifies debugging and makes the code easier to understand.

* Changed the task system to allow task threads to be interrupted from the task UI.

* Made changes to improve search performance by making various parts of search wait for interruptible conditions.

* Migrated code from Spring to Guice for managing dependency injection.

* Issue **#229** : When a user 'OKs' a folder permission change it can take a while to return. This disables the ok/cancel buttons while Stroom is processing the permission change.

* Issue **#405** : Fixed quick filter on permissions dialog, for users and for groups. It will now match anywhere in the user or group name, not just at the start.

* Issue **#588** : Fixed display of horizontal scrollbar on explorer tree in export, create, copy and move dialogs.

* Issue **#691** : Volumes now reload on edit so that the entities are no longer stale the second time they are edited.

* Issue **#692** : Properties now reload on edit so that the entities are no longer stale the second time they are edited.

* Issue **#703** : Removed logging of InterruptedException stack trace on SQL stat queries, improved concurrency code.

* Issue **#697** : Improved XSLT `Lookup` trace messages.

* Issue **#697** : Added a feature to trace XSLT `Lookup` attempts so that reference data lookups can be debugged.

* Issue **#702** : Fix for hanging search extraction tasks

* Issue **#701** : The search `maxDocIdQueueSize` is now 1000 by default.

* Issue **#700** : The format-date XSLT function now defaults years, months and days to the stream receipt time regardless of whether the input date pattern specifies them.

* Issue **#657** : Change SQL Stats query code to process/transform the data as it comes back from the database rather than holding the full resultset before processing. This will reduce memory overhead and improve performance.

* Issue **#634** : Remove excessive thread sleeping in index shard searching. Sleeps were causing a significant percentage of inactivity and increasing memory use as data backed up. Add more logging and logging of durations of chunks of code. Add an integration test for testing index searching for large data volumes.

* Issue **#698** : Migration of Processing Filters now protects against folders that have since been deleted

* Issue **#634** : Remove excessive thread sleeping in index shard searching. Sleeps were causing a significant percentage of inactivity and increasing memory use as data backed up. Add more logging and logging of durations of chunks of code. Add an integration test for testing index searching for large data volumes.

* Issue **#659** : Made format-date XSLT function default year if none specified to the year the data was received unless this would make the date later then the received time in which case a year is subtracted.

* Issue **#658** : Added a hashing function for XSLT translations.

* Issue **#680** : Fixed the order of streams in the data viewer to descending by date

* Issue **#679** : Fixed the editing of Stroom properties that are 'persistent'.

* Issue **#681** : Added dry run to check processor filters will convert to find stream criteria. Throws error to UI if fails.

* Issue **#676** : Fixed use of custom stream type values in expression based processing filters.

* Issue **#673** : Fixed issue with Stream processing filters that specify Create Time

* Issue **#675** : Fixed issue with datafeed requests authenticating incorrectly

* Issue **#666** : Fixed the duplicate dictionary issue in processing filter migrations, made querying more efficient too
* Database migration fixes and tools

* Issue **#668** : Fixed the issue that prevented editing of stroom volumes

* Issue **#669** : Elastic Index Filter now uses stroomServiceUser to retrieve the index config from the Query Elastic service.

* Minor fix to migrations

* Add logging to migrations

* Add logging to migrations

* Issue **#651** : Removed the redundant concept of Pipeline Types, it's half implementation prevented certain picker dialogs from working.

* Issue **#481** : Fix handling of non-incremental index queries on the query API. Adds timeout option in request and blocking code to wait for the query to complete. Exit early from wait loops in index/event search.

* Issue **#626** : Fixed issue with document settings not being persisted

* Issue **#621** : Changed the document info to prevent requests for multi selections

* Issue **#620** : Copying a directory now recursively copies it's contents, plus renaming copies is done more intelligently.

* Issue **#546** : Fixed race conditions with the Explorer Tree, it was causing odd delays to population of the explorer in various places.

* Issue **#495** : Fixed the temporary expansion of the Explorer Tree caused by filtering

* Issue **#376** : Welcome tab details fixed since move to gradle

* Issue **#523** : Changed permission behaviours for copy and move to support `None`, `Source`, `Destination` and `Combined` behaviours. Creating new items now allows for `None` and `Destination` permission behaviours. Also imported items now receive permissions from the destination folder. Event logging now indicates the permission behaviour used during copy, move and create operations.

* Issue **#480** : Change the downloaded search request API JSON to have a fetch type of ALL.

* Issue **#623** : Fixed issue where items were being added to sublist causing a stack overflow exception during data retention processing.

* Issue **#617** : Introduced a concept of `system` document types that prevents the root `System` folder type from being created, copied, deleted, moved, renamed etc.

* Issue **#622** : Fix incorrect service discovery based api paths, remove authentication and authorisation from service discovery

* Issue **#568** : Fixed filtering streams by pipeline in the pipeline screen.

* Issue **#565** : Fixed authorisation issue on dashboards.

* Issue **#592** : Mount stroom at /stroom.

* Issue **#608** : Fixed stream grep and stream dump tools and added tests to ensure continued operation.

* Issue **#603** : Changed property description from `tags` to `XML elements` in `BadTextXMLFilterReader`.

* Issue **#600** : Added debug to help diagnose cause of missing index shards in shard list.

* Issue **#611** : Changed properties to be defined in code rather than Spring XML.

* Issue **#605** : Added a cache for retrieving user by name to reduce DB use when pushing users for each task.

* Issue **#610** : Added `USE INDEX (PRIMARY)` hint to data retention select SQL to improve performance.

* Issue **#607** : Multiple improvements to the code to ensure DB connections, prepared statements, result sets etc use try-with-resources constructs wherever possible to ensure no DB resources are leaked. Also all connections obtained from a data source are now returned appropriately so that connections from pools are reused.

* Issue **#602** : Changed the data retention rule table column order.

* Issue **#606** : Added more stroom properties to tune the c3P0 connection pool. The properties are prefixed by `stroom.db.connectionPool` and `stroom.statistics.sql.db.connectionPool`.

* Issue **#601** : Fixed NPE generated during index shard retention process that was caused by a shard being deleted from the DB at the same time as the index shard retention job running.

* Issue **#609** : Add configurable regex to replace IDs in heap histogram class names, e.g. `....$Proxy54` becomes `....$Proxy--ID-REMOVED--`

* Issue **#570** : Refactor the heap histogram internal statistics for the new InternalStatisticsReceiver

* Issue **#599** : DocumentServiceWriteAction was being used in the wrong places where EntityServiceSaveAction should have been used instead to save entities that aren't document entities.

* Issue **#593** : Fixed node save RPC call.

* Issue **#591** : Made the query info popup more configurable with a title, validation regex etc. The popup will now only be displayed when enabled and when a manual user action takes place, e.g. clicking a search button or running a parameterised execution with one or more queries.

* Added 'prompt' option to force the identity provider to ask for a login.

* Issue **#549** : Change to not try to connect to kafka when kafka is not configured and improve failure handling

* Issue **#573** : Fixed viewing folders with no permitted underlying feeds. It now correctly shows blank data screen, rather than System/Data.

* Issue **#150** : Added a feature to optionally require specification of search purpose.

* Issue **#572** : Added a feature to allow easy download of dictionary contents as a text file.

* Generate additional major and minor floating docker tags in travis build, e.g. v6-LATEST and v6.0-LATEST

* Change docker image to be based on openjdk:8u151-jre-alpine

* Added a feature to list dependencies for all document entities and indicate where dependencies are missing.

* Issue **#540** : Improve description text for stroom.statistics.sql.maxProcessingAge property

* Issue **#538** : Lists of items such as users or user groups were sometimes not being converted into result pages correctly, this is now fixed.

* Issue **#537** : Users without `Manage Policies` permission can now view streams.

* Issue **#522** : Selection of data retention rules now remains when moving rules up or down.

* Issue **#411** : When data retention rules are disabled they are now shown greyed out to indicate this.

* Issue **#536** : Fix for missing visualisation icons.

* Issue **#368** : Fixed hidden job type button on job node list screen when a long cron pattern is used.

* Issue **#507** : Added dictionary inheritance via import references.

* Issue **#554** : Added a `parseUri` XSLT function.

* Issue **#557** : Added dashboard functions to parse and output URI parts.

* Issue **#552** : Fix for NPE caused by bad XSLT during search data extraction.

* Issue **#560** : Replaced instances of `Files.walk()` with `Files.walkFileTree()`. `Files.walk()` throws errors if any files are deleted or are not accessible during the walk operation. This is a major issue with the Java design for walking files using Java 8 streams. To avoid this issue `Files.walkFileTree()` has now been used in place of `Files.walk()`.

* Issue **#567** : Changed `parseUri` to be `parse-uri` to keep it consistently named with respect to other XSLT functions. The old name `parseUri` still works but is deprecated and will be removed in a later version.

* Issue **#567** : The XSLT function `parse-uri` now correctly returns a `schemeSpecificPart` element rather than the incorrectly named `schemeSpecificPort`.

* Issue **#567** : The dashboard expression function `extractSchemeSpecificPortFromUri` has now been corrected to be called `extractSchemeSpecificPartFromUri`.

* Issue **#567** : The missing dashboard expression function `extractQueryFromUri` has been added.

* Issue **#571** : Streams are now updated to have a status of deleted in batches using native SQL and prepared statements rather than using the stream store.

* Issue **#559** : Changed CSS to allow table text selection in newer browsers.

* Issue **#574** : Fixed SQL debug trace output.

* Issue **#574** : Fixed SQL UNION code that was resulting in missing streams in the data browser when paging.

* Issue **#590** : Improved data browser performance by using a local cache to remember feeds, stream types, processors, pipelines etc while decorating streams.

* Issue **#150** : Added a property to optionally require specification of search purpose.

* New authentication flow based around OpenId

* New user management screens

* The ability to issue API keys

* Issue **#501** : Improve the database teardown process in integration tests to speed up builds

* Relax regex in build script to allow tags like v6.0-alpha.3 to be published to Bintray

* Add Bintray publish plugin to Gradle build

* Issue **#75** : Upgraded to Lucene 5.

* Issue **#135** : [BREAKING CHANGE] Removed JODA Time library and replaced with Java 7 Time API. This change breaks time zone output previously formatted with `ZZ` or `ZZZ`.

* Added XSLT functions generate-url and fetch-json

* Added ability to put clickable hyperlinks in Dashboard tables

* Added an HTTP appender.

* Added an appender for the proxy store.

* Issue **#412** : Fixed no-column table breakage

* Issue **#380** : Fixed build details on welcome/about

* Issue **#348** : Fixed new menu icons.

* Issue **98** : Fix premature trimming of results in the store

* Issue **360** : Fix inability to sort sql stats results in the dashboard table

* Issue **#550** : Fix for info message output for data retention.

* Issue **#551** : Improved server task detail for data retention job.

* Issue **#541** : Changed stream retention job descriptions.

* Issue **#553** : The data retention job now terminates if requested to do so and also tracks progress in a local temp file so a nodes progress will survive application restarts.

* Change docker image to use openjdk:8u151-jre-alpine as a base

* Issue **#539** : Fix issue of statistic search failing after it is imported

* Issue **#547** : Data retention processing is now performed in batches (size determined by `stroom.stream.deleteBatchSize`). This change should reduce the memory required to process the data retention job.

* Issue **#541** : Marked old stream retention job as deprecated in description.

* Issue **#542** : Fix for lazy hibernate object initialisation when stepping cooked data.

* Issue **#524** : Remove dependency on stroom-proxy:stroom-proxy-repo and replaced with duplicated code from stroom-proxy-repo (commit b981e1e)

* Issue **#203** : Initial release of the new data receipt policy functionality.

* Issue **#202** : Initial release of the new data retention policy functionality.

* Issue **#521** : Fix for the job list screen to correct the help URL.

* Issue **#526** : Fix for XSLT functions that should return optional results but were being forced to return a single value.

* Issue **#527** : Fix for XSLT error reporting. All downstream errors were being reported as XSLT module errors and were
 hiding the underlying exception.

* Issue **#501** : Improve the database teardown process in integration tests to speed up builds.

* Issue **#511** : Fix NPE thrown during pipeline stepping by downstream XSLT.

* Issue **#521** : Fix for the job list screen to use the help URL system property for displaying context sensitive help.

* Issue **#511** : Fix for XSLT functions to allow null return values where a value cannot be returned due to an error etc.

* Issue **#515** : Fix handling of errors that occur before search starts sending.

* Issue **#506** : In v5 dashboard table filters were enhanced to allow parameters to be used in include/exclude filters. The implementation included the use of ` \ ` to escape `$` characters that were not to be considered part of a parameter reference. This change resulted in regular expressions requiring ` \ ` being escaped with additional ` \ ` characters. This escaping has now been removed and instead only `$` chars before `{` chars need escaping when necessary with double `$$` chars, e.g. use `$${something` if you actually want `${something` not to be replaced with a parameter.

* Issue **#505** : Fix the property UI so all edited value whitespace is trimmed

* Issue **#513** : Now only actively executing tasks are visible as server tasks

* Issue **#483** : When running stream retention jobs the transactions are now set to REQUIRE_NEW to hopefully ensure that the job is done in small batches rather than a larger transaction spanning multiple changes.

* Issue **#508** : Fix directory creation for index shards.

* Issue **#492** : Task producers were still not being marked as complete on termination which meant that the parent cluster task was not completing. This has now been fixed.

* Issue **#497** : DB connections obtained from the data source are now released back to the pool after use.

* Issue **#492** : Task producers were not being marked as complete on termination which meant that the parent cluster task was not completing. This has now been fixed.

* Issue **#497** : Change stream task creation to use straight JDBC rather than hibernate for inserts and use a configurable batch size (stroom.databaseMultiInsertMaxBatchSize) for the inserts.

* Issue **#502** : The task executor was not responding to shutdown and was therefore preventing the app from stopping gracefully.

* Issue **#476** : Stepping with dynamic XSLT or text converter properties now correctly falls back to the specified entity if a match cannot be found by name.

* Issue **#498** : The UI was adding more than one link between 'Source' and 'Parser' elements, this is now fixed.

* Issue **#492** : Search tasks were waiting for part of the data extraction task to run which was not checking for termination. The code for this has been changed and should now terminate when required.

* Issue **#494** : Fix problem of proxy aggregation never stopping if more files exist

* Issue **#490** : Fix errors in proxy aggregation due to a bounded thread pool size

* Issue **#484** : Remove custom finalize() methods to reduce memory overhead

* Issue **#475** : Fix memory leak of java.io.File references when proxy aggregation runs

* Issue **#470** : You can now correctly add destinations directly to the pipeline 'Source' element to enable raw streaming.

* Issue **#487** : Search result list trimming was throwing an illegal argument exception `Comparison method violates its general contract`, this should now be fixed.

* Issue **#488** : Permissions are now elevated to 'Use' for the purposes of reporting the data source being queried.

* Migrated to ehcache 3.4.0 to add options for off-heap and disk based caching to reduce memory overhead.

* Caches of pooled items no longer use Apache Commons Pool.

* Issue **#401** : Reference data was being cached per user to ensure a user centric view of reference data was being used. This required more memory so now reference data is built in the context of the internal processing user and then filtered during processing by user access to streams.

* The effective stream cache now holds 1000 items.

* Reduced the amount of cached reference data to 100 streams.

* Reduced the number of active queries to 100.

* Removed Ehcache and switched to Guava cache.

* Issue **#477** : Additional changes to ensure search sub tasks use threads fairly between multiple searches.

* Issue **#477** : Search sub tasks are now correctly linked to their parent task and can therefore be terminated by terminating parent tasks.

* Issue **#425** : Changed string replacement in pipeline migration code to use a literal match

* Issue **#469** : Add Heap Histogram internal statistics for memory use monitoring

* Issue **#463** : Made further improvements to the index shard writer cache to improve performance.

* Issue **#448** : Some search related tasks never seem to complete, presumably because an error is thrown at some point and so their callbacks do not get called normally. This fix changes the way task completion is recorded so that it isn't dependant on the callbacks being called correctly.

* Issue **#464** : When a user resets a password, the password now has an expiry date set in the future determined by the password expiry policy. Password that are reset by email still expire immediately as expected.

* Issue **#462** : Permission exceptions now carry details of the user that the exception applies to. This change allows error logging to record the user id in the message where appropriate.

* Issue **#463** : Many index shards are being corrupted which may be caused by insufficient locking of the shard writers and readers. This fix changes the locking mechanism to use the file system.

* Issue **#451** : Data paging was allowing the user to jump beyond the end of a stream whereby just the XML root elements were displayed. This is now fixed by adding a constraint to the page offset so that the user cannot jump beyond the last record. Because data paging assumes that segmented streams have a header and footer, text streams now include segments after a header and before a footer, even if neither are added, so that paging always works correctly regardless of the presence of a header or footer.

* Issue **#461** : The stream attributes on the filter dialog were not sorted alphabetically, they now are.

* Issue **#460** : In some instances error streams did not always have stream attributes added to them for fatal errors. This mainly occurred in instances where processing failed early on during pipeline creation. An error was recorded but stream attributes were not added to the meta data for the error stream. Processing now ensures that stream attributes are recorded for all error cases.

* Issue **#442** : Remove 'Old Internal Statistics' folder, improve import exception handling

* Issue **#457** : Add check to import to prevent duplicate root level entities

* Issue **#444** : Fix for segment markers when writing text to StreamAppender.

* Issue **#447** : Fix for AsyncSearchTask not being displayed as a child of EventSearchTask in the server tasks view.

* Issue **#421** : FileAppender now causes fatal error where no output path set.

* Issue **#427** : Pipelines with no source element will now only treat a single parser element as being a root element for backwards compatibility.

* Issue **#420** : Pipelines were producing errors in the UI when elements were deleted but still had properties set on them. The pipeline validator was attempting to set and validate properties for unknown elements. The validator now ignores properties and links to elements that are undeclared.

* Issue **#420** : The pipeline model now removes all properties and links for deleted elements on save.

* Issue **#458** : Only event searches should populate the `searchId`. Now `searchId` is only populated when a stream processor task is created by an event search as only event searches extract specific records from the source stream.

* Issue **#437** : The event log now includes source in move events.

* Issue **#419** : Fix multiple xml processing instructions appearing in output.

* Issue **#446** : Fix for deadlock on rolling appenders.

* Issue **#444** : Fix segment markers on RollingStreamAppender.

* Issue **#426** : Fix for incorrect processor filters. Old processor filters reference `systemGroupIdSet` rather than `folderIdSet`. The new migration updates them accordingly.

* Issue **#429** : Fix to remove `usePool` parser parameter.

* Issue **#439** : Fix for caches where elements were not eagerly evicted.

* Issue **#424** : Fix for cluster ping error display.

* Issue **#441** : Fix to ensure correct names are shown in pipeline properties.

* Issue **#433** : Fixed slow stream queries caused by feed permission restrictions.

* Issue **#385** : Individual index shards can now be deleted without deleting all shards.

* Issue **#391** : Users needed `Manage Processors` permission to initiate pipeline stepping. This is no longer required as the 'best fit' pipeline is now discovered as the internal processing user.

* Issue **#392** : Inherited pipelines now only require 'Use' permission to be used instead of requiring 'Read' permission.

* Issue **#394** : Pipeline stepping will now show errors with an alert popup.

* Issue **#396** : All queries associated with a dashboard should now be correctly deleted when a dashboard is deleted.

* Issue **#393** : All caches now cache items within the context of the current user so that different users do not have the possibility of having problems caused by others users not having read permissions on items.

* Issue **#358** : Schemas are now selected from a subset matching the criteria set on SchemaFilter by the user.

* Issue **#369** : Translation stepping wasn't showing any errors during stepping if a schema had an error in it.

* Issue **#364** : Switched index writer lock factory to a SingleInstanceLockFactory as index shards are accessed by a single process.

* Issue **#363** : IndexShardWriterCacheImpl now closes and flushes writers using an executor provided by the TaskManager. Writers are now also closed in LRU order when sweeping up writers that exceed TTL and TTI constraints.

* Issue **#361** : Information has been added to threads executing index writer and index searcher maintenance tasks.

* Issue **#356** : Changed the way index shard writers are cached to improve indexing performance and reduce blocking.

* Issue **#353** : Reduced expected error logging to debug.

* Issue **#354** : Changed the way search index shard readers get references to open writers so that any attempt to get an open writer will not cause, or have to wait for, a writer to close.

* Issue **#351** : Fixed ehcache item eviction issue caused by ehcache internally using a deprecated API.

* Issue **#347** : Added a 'Source' node to pipelines to establish a proper root for a pipeline rather than an assumed one based on elements with no parent.

* Issue **#350** : Removed 'Advanced Mode' from pipeline structure editor as it is no longer very useful.

* Issue **#349** : Improved index searcher cache to ensure searchers are not affected by writers closing.

* Issue **#342** : Changed the way indexing is performed to ensure index readers reference open writers correctly.

* Issue **#346** : Improved multi depth config content import.

* Issue **#328** : You can now delete corrupt shards from the UI.

* Issue **#343** : Fixed login expiry issue.

* Issue **#345** : Allowed for multi depth config content import.

* Issue **#341** : Fixed arg in SQL.

* Issue **#340** : Fixed headless and corresponding test.

* Issue **#333** : Fixed event-logging version in build.

* Issue **#334** : Improved entity sorting SQL and separated generation of SQL and HQL to help avoid future issues.

* Issue **#335** : Improved user management

* Issue **#337** : Added certificate auth option to export servlet and disabled the export config feature by default.

* Issue **#337** : Added basic auth option to export servlet to complement cert based auth.

* Issue **#332** : The index shard searcher cache now makes sure to get the current writer needed for the current searcher on open.

* Issue **#322** : The index cache and other caching beans should now throw exceptions on `get` that were generated during the creation of cached items.

* Issue **#325** : Query history is now cleaned with a separate job. Also query history is only recorded for manual querying, i.e. not when query is automated (on open or auto refresh). Queries are now recorded on a dashboard + query component basis and do not apply across multiple query components in a dashboard.

* Issue **#323** : Fixed an issue where parser elements were not being returned as 'processors' correctly when downstream of a reader.

* Issue **#322** : Index should now provide a more helpful message when an attempt is made to index data and no volumes have been assigned to an index.

* Issue **#316** : Search history is now only stored on initial query when using automated queries or when a user runs a query manually. Search history is also automatically purged to keep either a specified number of items defined by `stroom.query.history.itemsRetention` (default 100) or for a number of days specified by `stroom.query.history.daysRetention` (default 365).

* Issue **#317** : Users now need update permission on an index plus 'Manage Index Shards' permission to flush or close index shards. In addition to this a user needs delete permission to delete index shards.

* Issue **#319** : SaveAs now fetches the parent folder correctly so that users can copy items if they have permission to do so.

* Issue **#311** : Fixed request for `Pipeline` in `meta` XSLT function. Errors are now dealt with correctly so that the XSLT will not fail due to missing meta data.

* Issue **#313** : Fixed case of `xmlVersion` property on `InvalidXMLCharFilterReader`.

* Issue **#314** : Improved description of `tags` property in `BadTextXMLFilterReader`.

* Issue **#307** : Made some changes to avoid potential NPE caused by session serialisation.

* Issue **#306** : Added a stroom `meta` XSLT function. The XSLT function now exposes `Feed`, `StreamType`, `CreatedTime`, `EffectiveTime` and `Pipeline` meta attributes from the currently processing stream in addition to any other meta data that might apply. To access these meta data attributes of the current stream use `stroom:meta('StreamType')` etc. The `feed-attribute` function is now an alias for the `meta` function and should be considered to be deprecated.

* Issue **#303** : The stream delete job now uses cron in preference to a frequency.

* Issue **#152** : Changed the way indexing is performed so that a single indexer object is now responsible for indexing documents and adding them to the appropriate shard.

* Issue **#179** : Updated Saxon-HE to version 9.7.0-18 and added XSLTFilter option to `usePool` to see if caching might be responsible for issue.

* Issue **#288** : Made further changes to ensure that the IndexShardWriterCache doesn't try to reuse an index shard that has failed when adding any documents.

* Issue **#295** : Made the help URL absolute and not relative.

* Issue **#293** : Attempt to fix mismatch document count error being reported when index shards are opened.

* Issue **#292** : Fixed locking for rolling stream appender.

* Issue **#292** : Rolling stream output is no longer associated with a task, processor or pipeline to avoid future processing tasks from deleting rolling streams by thinking they are superseded.

* Issue **#292** : Data that we expect to be unavailable, e.g. locked and deleted streams, will no longer log exceptions when a user tries to view it and will instead return an appropriate message to the user in place of the data.

* Issue **#288** : The error condition 'Expected a new writer but got the same one back!!!' should no longer be encountered as the root cause should now be fixed. The original check has been reinstated so that processing will terminate if we do encounter this problem.

* Issue **#295** : Fixed the help property so that it can now be configured.

* Issue **#296** : Removed 'New' and 'Delete' buttons from the global property dialog.

* Issue **#279** : Fixed NPE thrown during proxy aggregation.

* Issue **#294** : Changing stream task status now tries multiple times to attempt to avoid a hibernate LockAcquisitionException.

* Issue **#287** : XSLT not found warnings property description now defaults to false.

* Issue **#261** : The save button is now only enabled when a dashboard or other item is made dirty and it is not read only.

* Issue **#286** : Dashboards now correctly save the selected tab when a tab is selected via the popup tab selector (visible when tabs are collapsed).

* Issue **#289** : Changed Log4J configuration to suppress logging from Hibernate SqlExceptionHandler for expected exceptions like constraint violations.

* Issue **#288** : Changed 'Expected a new writer...' fatal error to warning as the condition in question might be acceptable.

* Issue **#285** : Attempted fix for GWT RPC serialisation issue.

* Issue **#283** : Statistics for the stream task queue are now captured even if the size is zero.

* Issue **#226** : Fixed issue where querying an index failed with "User does not have the required permission (Manage Users)" message.

* Issue **#281** : Made further changes to cope with Files.list() and Files.walk() returning streams that should be closed with 'try with resources' construct.

* Issue **#224** : Removing an element from the pipeline structure now removes all child elements too.

* Issue **#282** : Users can now upload data with just 'Data - View' and 'Data - Import' application permissions, plus read permission on the appropriate feed.

* Issue **#199** : The explorer now scrolls selected items into view.

* Issue **#280** : Fixed 'No user is currently authenticated' issue when viewing jobs and nodes.

* Issue **#278** : The date picker now hides once you select a date.

* Issue **#281** : Directory streams etc are now auto closed to prevent systems running out of file handles.

* Issue **#263** : The explorer tree now allows you to collapse the root 'System' node after it is first displayed.

* Issue **#266** : The explorer tree now resets (clears and collapses all previously open nodes) and shows the currently selected item every time an explorer drop down in opened.

* Issue **#233** : Users now only see streams if they are administrators or have 'Data - View' permission. Non administrators will only see data that they have 'read' permission on for the associated feed and 'use' permission on for the associated pipeline if there is one.

* Issue **#265** : The stream filter now orders stream attributes alphabetically.

* Issue **#270** : Fixed security issue where null users were being treated as INTERNAL users.

* Issue **#270** : Improved security by pushing user tokens rather than just user names so that internal system (processing) users are clearly identifiable by the security system and cannot be spoofed by regular user accounts.

* Issue **#269** : When users are prevented from logging in with 'preventLogin' their failed login count is no longer incremented.

* Issue **#267** : The login page now shows the maintenance message.

* Issue **#276** : Session list now shows session user ids correctly.

* Issue **#201** : The permissions menu item is no longer available on the root 'System' folder.

* Issue **#176** : Improved performance of the explorer tree by increasing the size of the document permissions cache to 1M items and changing the eviction policy from LRU to LFU.

* Issue **#176** : Added an optimisation to the explorer tree that prevents the need for a server call when collapsing tree nodes.

* Issue **#273** : Removed an unnecessary script from the build.

* Issue **#277** : Fixed a layout issue that was causing the feed section of the processor filter popup to take up too much room.

* Issue **#274** : The editor pane was only returning the current user edited text when attached to the DOM which meant changes to text were ignored if an editor pane was not visible when save was pressed. This has now been fixed so that the current content of an editor pane is always returned even when it is in a detached state.

* Issue **#264** : Added created by/on and updated by/on info to pipeline stream processor info tooltips.

* Issue **#222** : Explorer items now auto expand when a quick filter is used.

* Issue **#205** : File permissions in distribution have now been changed to `0750` for directories and shell scripts and `0640` for all other files.

* Issue **#240** : Separate application permissions are now required to manage DB tables and tasks.

* Issue **#210** : The statistics tables are now listed in the database tables monitoring pane.

* Issue **#249** : Removed spaces between values and units.

* Issue **#237** : Users without 'Download Search Results' permission will no longer see the download button on the table component in a dashboard.

* Issue **#232** : Users can now inherit from pipelines that they have 'use' permissions on.

* Issue **#191** : Max stream size was not being treated as IEC value, e.g. Mebibytes etc.

* Issue **#235** : Users can now only view the processor filters that they have created if they have 'Manage Processors' permission unless they are an administrator in which case they will see all filters. Users without the 'Manage Processors' permission who are also not administrators will see no processor filters in the UI. Users with 'Manage Processors' permission who are not administrators will be able to update their own processor filters if they have 'update' permission on the associated pipeline. Administrators are able to update all processor filters.

* Issue **#212** : Changes made to text in any editor including those made with cut and paste are now correctly handled so that altered content is now saved.

* Issue **#247** : The editor pane now attempts to maintain the scroll position when formatting content.

* Issue **#251** : Volume and memory statistics are now recorded in bytes and not MiB.

* Issue **#243** : The error marker pane should now discover and display all error types even if they are preceded by over 1000 warnings.

* Issue **#254** : Fixed search result download.

* Issue **#209** : Statistics are now queryable in a dashboard if a user has 'use' permissions on a statistic.

* Issue **#255** : Fixed issue where error indicators were not being shown in the schema validator pane because the text needed to be formatted so that it spanned multiple lines before attempting to add annotations.

* Issue **#257** : The dashboard text pane now provides padding at the top to allow for tabs and controls.

* Issue **#174** : Index shard checking is now done asynchronously during startup to reduce startup time.

* Issue **#225** : Fixed NPE that was caused by processing instruction SAX events unexpectedly being fired by Xerces before start document events. This looks like it might be a bug in Xerces but the code now copes with the unexpected processing instruction event anyway.

* Issue **#230** : The maintenance message can now be set with the property 'stroom.maintenance.message' and the message now appears as a banner at the top of the screen rather than an annoying popup. Non admin users can also be prevented from logging on to the system by setting the 'stroom.maintenance.preventLogin' property to 'true'.

* Issue **#155** : Changed password values to be obfuscated in the UI as 20 asterisks regardless of length.

* Issue **#188** : All of the writers in a pipeline now display IO in the UI when stepping.

* Issue **#208** : Schema filter validation errors are now shown on the output pane during stepping.

* Issue **#211** : Turned off print margins in all editors.

* Issue **#200** : The stepping presenter now resizes the top pane to fit the tree structure even if it is several elements high.

* Issue **#168** : Code and IO is now loaded lazily into the element presenter panes during stepping which prevents the scrollbar in the editors being in the wrong position.

* Issue **#219** : Changed async dispatch code to work with new lambda classes rather than callbacks.

* Issue **#221** : Fixed issue where `*.zip.bad` files were being picked up for proxy aggregation.

* Issue **#242** : Improved the way properties are injected into some areas of the code to fix an issue where 'stroom.maxStreamSize' and other properties were not being set.

* Issue **#241** : XMLFilter now ignores the XSLT name pattern if an empty string is supplied.

* Issue **#236** : 'Manage Cache Permission' has been changed to 'Manage Cache'.

* Issue **#219** : Made further changes to use lambda expressions where possible to simplify code.

* Issue **#231** : Changed the way internal statistics are created so that multiple facets of a statistic, e.g. Free & Used Memory, are combined into a single statistic to allow combined visualisation.

* Issue **#172** : Further improvement to dashboard L&F.

* Issue **#194** : Fixed missing Roboto fonts.

* Issue **#195** : Improved font weights and removed underlines from link tabs.

* Issue **#196** : Reordered fields on stream, relative stream, volume and server task tables.

* Issue **#182** : Changed the way dates and times are parsed and formatted and improved the datebox control L&F.

* Issue **#198** : Renamed 'INTERNAL_PROCESSING_USER' to 'INTERNAL'.

* Issue **#154** : Active tasks are now sortable by processor filter priority.

* Issue **#204** : Pipeline processor statistics now include 'Node' as a tag.

* Issue **#170** : Changed import/export to delegate import/export responsibility to individual services. Import/export now only works with items that have valid UUIDs specified.

* Issue **#164** : Reduced caching to ensure tree items appear as soon as they are added.

* Issue **#177** : Removed 'Meta Data-Bytes Received' statistic as it was a duplicate.

* Issue **#152** : Changed the way index shard creation is locked so that only a single shard should be fetched from the cache with a given shard key at any one time.

* Issue **#189** : You now have to click within a checkbox to select it within a table rather than just clicking the cell the checkbox is in.

* Issue **#186** : Data is no longer artificially wrapped with the insertion of new lines server side. Instead the client now receives the data and an option to soft wrap lines has been added to the UI.

* Issue **#167** : Fixed formatting of JavaScript and JSON.

* Issue **#175** : Fixed visibility of items by inferred permissions.

* Issue **#178** : Added new properties and corresponding configuration to connect and create a separate SQL statistics DB.

* Issue **#172** : Improved dashboard L&F.

* Issue **#169** : Improved L&F of tables to make better use of screen real estate.

* Issue **#191** : Mebibytes (multiples of 1024) etc are now used as standard throughout the application for both memory and disk sizes and have single letter suffixes (B, K, M, G, T).

* Issue **#173** : Fixed the way XML formatter deals with spaces in attribute values.

* Issue **#151** : Fixed meta data statistics. 'metaDataStatistics' bean was declared as an interface and not a class.

* Issue **#158** : Added a new global property 'stroom.proxy.zipFilenameDelimiter' to enable Stroom proxy repositories to be processed that have a custom file name pattern.

* Issue **#153** : Clicking tick boxes and other cell components in tables no longer requires the row to be selected first.

* Issue **#148** : The stream browsing UI no longer throws an error when attempting to clear markers from the error markers pane.

* Issue **#160** : Stream processing tasks are now created within the security context of the user that created the associated stream processor filter.

* Issue **#157** : Data is now formatted by the editor automatically on display.

* Issue **#144** : Old processing output will now be deleted when content is reprocessed even if the new processing task does not produce output.

* Issue **#159** : Fixed NPE thrown during import.

* Issue **#166** : Fixed NPE thrown when searching statistics.

* Issue **#165** : Dashboards now add a query and result table from a template by default on creation. This was broken when adding permission inheritance to documents.

* Issue **#162** : The editor annotation popup now matches the style of other popups.

* Issue **#163** : Imported the Roboto Mono font to ensure consistency of the editor across platforms.

* Issue **#143** : Stroom now logs progress information about closing index shard writers during shutdown.

* Issue **#140** : Replaced code editor to improve UI performance and add additional code formatting & styling options.

* Issue **#146** : Object pool should no longer throw an error when abandoned objects are returned to the pool.

* Issue **#142** : Changed the way permissions are cached so that changes to permissions provide immediate access to documents.

* Issue **#123** : Changed the way entity service result caching works so that the underlying entity manager is cached instead of individual services. This allows entity result caching to be performed while still applying user permissions to cached results.

* Issue **#156** : Attempts to open items that that user does not have permission to open no longer show an error and spin the progress indicator forever, instead the item will just not open.

* Issue **#141** : Improved log output during entity reference migration and fixed statistic data source reference migration.

* Issue **#127** : Entity reference replacement should now work with references to 'StatisticsDataSource'.

* Issue **#125** : Fixed display of active tasks which was broken by changes to the task summary table selection model.

* Issue **#121** : Fixed cache clearing.

* Issue **#122** : Improved the look of the cache screen.

* Issue **#106** : Disabled users and groups are now displayed with greyed out icon in the UI.

* Issue **#132** : The explorer tree is now cleared on login so that users with different permissions do not see the previous users items.

* Issue **#128** : Improved error handling during login.

* Issue **#130** : Users with no permissions are no longer able to open folders including the root System folder to attempt data browsing.

* Issue **#120** : Entity chooser now treats 'None' as a special root level explorer node so that it can be selected in the same way as other nodes, e.g. visibly selected and responsive to double click.

* Issue **#129** : Fixed NPE.

* Issue **#119** : User permissions dialog now clears permissions when a user or group is deleted.

* Issue **#115** : User permissions on documents can now be inherited from parent folders on create, copy and move.

* Issue **#109** : Added packetSize="65536" property to AJP connector in server.xml template.

* Issue **#100** : Various list of items in stroom now allow multi selection for add/remove purposes.

* Issue **#112** : Removed 'pool' monitoring screen as all pools are now caches of one form or another.

* Issue **#105** : Users were not seeing 'New' menu for folders that they had some create child doc permissions for. This was due to DocumentType not implementing equals() and is now fixed.

* Issue **#111** : Fixed query favourites and history.

* Issue **#91** : Only CombinedParser was allowing code to be injected during stepping. Now DSParser and XMLFragmentParser support code injection during stepping.

* Issue **#107** : The UI now only shows new pipeline element items on the 'Add' menu that are allowed children of the selected element.

* Issue **#113** : User names are now validated against a regex specified by the 'stroom.security.userNamePattern' property.

* Issue **#116** : Rename is now only possible when a single explorer item is selected.

* Issue **#114** : Fixed selection manager so that the explorer tree does not select items when a node expander is clicked.

* Issue **#65** : Selection lists are now limited to 300px tall and show scrollbars if needed.

* Issue **#50** : Defaults table result fields to use local time without outputting the timezone.

* Issue **#15** : You can now express time zones in dashboard query expressions or just omit a time zone to use the locale of the browser.

* Issue **#49** : Dynamic XSLT selection now works with pipeline stepping.

* Issue **#63** : Entity selection control now shows current entity name even if it has changed since referencing entity was last saved.

* Issue **#70** : You can now select multiple explorer rows with ctrl and shift key modifiers and perform bulk actions such as copy, move, rename and delete.

* Issue **#85** : findDelete() no longer tries to add ORDER BY condition on UPDATE SQL when deleting streams.

* Issue **#89** : Warnings should now be present in processing logs for reference data lookups that don't specify feed or stream type. This was previously throwing a NullPointerException.

* Issue **#90** : Fixed entity selection dialog used outside of drop down selection control.

* Issue **#88** : Pipeline reference edit dialog now correctly selects the current stream type.

* Issue **#77** : Default index volume creation now sets stream status to INACTIVE rather than CLOSED and stream volume creation sets index status to INACTIVE rather than CLOSED.

* Issue **#93** : Fixed code so that the 'Item' menu is now visible.

* Issue **#97** : Index shard partition date range creation has been improved.

* Issue **#94** : Statistics searches now ignore expression terms with null or empty values so that the use of substitution parameters can be optional.

* Issue **#87** : Fixed explorer scrolling to the top by disabling keyboard selection.

* Issue **#104** : 'Query' no longer appears as an item that a user can allow 'create' on for permissions within a folder.

* Issue **#103** : Added 10 years as a supported data retention age.

* Issue **#86** : The stream delete button is now re-enabled when new items are selected for deletion.

* Issue **#81** : No exception will now be thrown if a client rejects a response for an EntityEvent.

* Issue **#79** : The client node no longer tries to create directories on the file system for a volume that may be owned by another node.

* Issue **#92** : Error summaries of multiple types no longer overlap each other at the top of the error markers list.

* Issue **#64** : Fixed Hessian serialisation of 'now' which was specified as a ZonedDateTime which cannot be serialised. This field is now a long representing millseconds since epoch.

* Issue **#62** : Task termination button is now enabled.

* Issue **#60** : Fixed validation of stream attributes prior to data upload to prevent null pointer exception.

* Issue **#9** : Created a new implementation of the expression parser that improved expression tokenisation and deals with BODMAS rules properly.

* Issue **#36** : Fixed and vastly improved the configuration of email so that more options can be set allowing for the use of other email services requiring more complex configuration such as gmail.

* Issue **#24** : Header and footer strings are now unescaped so that character sequences such as '\n' are translated into single characters as with standard Java strings, e.g. '\n' will become a new line and '\t' a tab.

* Issue **#40** : Changed Stroom docker container to be based on Alpine linux to save space

* Issue **#40** : Auto import of content packs on Stroom startup and added default content packs into the docker build for Stroom.

* Issue **#30** : Entering stepping mode was prompting for the pipeline to step with but also auto selecting a pipeline at the same time and entering stepping immediately.

* Dashboard auto refresh is now limited to a minimum interval of 10 seconds.

* Issue **#31** : Pipeline stepping was not including user changes immediately as parsers and XSLT filters were using cached content when they should have been ignoring the cache in stepping mode.

* Issue **#27** : Stroom now listens to window closing events and asks the user if they really want to leave the page. This replaces the previous crude attempts to block keys that affected the history or forced a browser refresh.

* Issue **#2** : The order of fields in the query editor is now alphabetical.

* Issue **#3** : When a filter is active on a dashboard table column, a filter icon now appears to indicate this.

* Issue **#5** : Replace() and Decode() dashboard table expression functions no longer ignore cells with null values.

* Issue **#7** : Dashboards are now able to query on open.

* Issue **#8** : Dashboards are now able to re-query automatically at fixed intervals.

* Updated GWT to v2.8.0 and Gin to v2.1.2.

* Issue **#12** : Dashboard queries can now evaluate relative date/time expressions such as now(), hour() etc. In addition to this the expressions also allow the addition or subtraction of durations, e.g. now - 5d.

* Issue **#14** : Dashboard query expressions can now be parameterised with any term able to accept a user defined parameter, e.g. ${user}. Once added parameters can be changed for the entire dashboard via a text box at the top of the dashboard screen which will then execute all queries when enter is pressed or it loses focus.

* Issue **#16** : Dashboard table filters can also accept user defined parameters, e.g. ${user}, to perform filtering when a query is executed.

* Fixed missing text presenter in dashboards.

* Issue **#18** : The data dashboard component will now show data relative to the last selected table row (even if there is more than one table component on the dashboard) if the data component has not been configured to listen to row selections for a specific table component.

* Changed table styling to colour alternate rows, add borders between rows and increase vertical padding

* Issue **#22** : Dashboard table columns can now be configured to wrap text via the format options.

* Issue **#28** : Dashboard component dependencies are now listed with the component name plus the component id in brackets rather than just the component id.

* Issue **#202** : Initial release of the new data retention policy functionality.

[Unreleased]: https://github.com/gchq/stroom/compare/v7.0-beta.32...HEAD
[v7.0-beta.32]: https://github.com/gchq/stroom/compare/v7.0-beta.31...v7.0-beta.32
[v7.0-beta.31]: https://github.com/gchq/stroom/compare/v7.0-beta.30...v7.0-beta.31
[v7.0-beta.30]: https://github.com/gchq/stroom/compare/v7.0-beta.29...v7.0-beta.30
[v7.0-beta.29]: https://github.com/gchq/stroom/compare/v7.0-beta.28...v7.0-beta.29
[v7.0-beta.28]: https://github.com/gchq/stroom/compare/v7.0-beta.27...v7.0-beta.28
[v7.0-beta.27]: https://github.com/gchq/stroom/compare/v7.0-beta.26...v7.0-beta.27
[v7.0-beta.26]: https://github.com/gchq/stroom/compare/v7.0-beta.25...v7.0-beta.26
[v7.0-beta.25]: https://github.com/gchq/stroom/compare/v7.0-beta.24...v7.0-beta.25
[v7.0-beta.24]: https://github.com/gchq/stroom/compare/v7.0-beta.23...v7.0-beta.24
[v7.0-beta.23]: https://github.com/gchq/stroom/compare/v7.0-beta.22...v7.0-beta.23
[v7.0-beta.22]: https://github.com/gchq/stroom/compare/v7.0-beta.21...v7.0-beta.22
[v7.0-beta.21]: https://github.com/gchq/stroom/compare/v7.0-beta.20...v7.0-beta.21
[v7.0-beta.20]: https://github.com/gchq/stroom/compare/v7.0-beta.19...v7.0-beta.20
[v7.0-beta.19]: https://github.com/gchq/stroom/compare/v7.0-beta.18...v7.0-beta.19
[v7.0-beta.18]: https://github.com/gchq/stroom/compare/v7.0-beta.17...v7.0-beta.18
[v7.0-beta.17]: https://github.com/gchq/stroom/compare/v7.0-beta.16...v7.0-beta.17
[v7.0-beta.16]: https://github.com/gchq/stroom/compare/v7.0-beta.15...v7.0-beta.16
[v7.0-beta.15]: https://github.com/gchq/stroom/compare/v7.0-beta.14...v7.0-beta.15
[v7.0-beta.14]: https://github.com/gchq/stroom/compare/v7.0-beta.13...v7.0-beta.14
[v7.0-beta.13]: https://github.com/gchq/stroom/compare/v7.0-beta.12...v7.0-beta.13
[v7.0-beta.12]: https://github.com/gchq/stroom/compare/v7.0-beta.11...v7.0-beta.12
[v7.0-beta.11]: https://github.com/gchq/stroom/compare/v7.0-beta.10...v7.0-beta.11
[v7.0-beta.10]: https://github.com/gchq/stroom/compare/v7.0-beta.9...v7.0-beta.10
[v7.0-beta.9]: https://github.com/gchq/stroom/compare/v7.0-beta.8...v7.0-beta.9
[v7.0-beta.8]: https://github.com/gchq/stroom/compare/v7.0-beta.7...v7.0-beta.8
[v7.0-beta.7]: https://github.com/gchq/stroom/compare/v7.0-beta.6...v7.0-beta.7
[v7.0-beta.6]: https://github.com/gchq/stroom/compare/v7.0-beta.5...v7.0-beta.6
[v7.0-beta.5]: https://github.com/gchq/stroom/compare/v7.0-beta.4...v7.0-beta.5
[v7.0-beta.4]: https://github.com/gchq/stroom/compare/v7.0-beta.3...v7.0-beta.4
[v7.0-beta.3]: https://github.com/gchq/stroom/compare/v7.0-beta.2...v7.0-beta.3
[v7.0-beta.2]: https://github.com/gchq/stroom/compare/v7.0-beta.1...v7.0-beta.2
[v7.0-beta.1]: https://github.com/gchq/stroom/compare/v7.0-alpha.5...v7.0-beta.1
[v7.0-alpha.5]: https://github.com/gchq/stroom/compare/v7.0-alpha.4...v7.0-alpha.5
[v7.0-alpha.4]: https://github.com/gchq/stroom/compare/v7.0-alpha.3...v7.0-alpha.4
[v7.0-alpha.3]: https://github.com/gchq/stroom/compare/v7.0-alpha.2...v7.0-alpha.3
[v7.0-alpha.2]: https://github.com/gchq/stroom/compare/v7.0-alpha.1...v7.0-alpha.2
[v7.0-alpha.1]: https://github.com/gchq/stroom/compare/v6.0.0...v7.0-alpha.1
[v6.0.0]: https://github.com/gchq/stroom/compare/v5.4.0...v6.0.0<|MERGE_RESOLUTION|>--- conflicted
+++ resolved
@@ -6,7 +6,6 @@
 
 ## [Unreleased]
 
-<<<<<<< HEAD
 * Issue **#1557** : Process, reprocess, delete and download data functions now provide an impact summary before a user can proceed with the action.
 
 * Issue **#1557** : The process data function in the data browser now provides the option to process or reprocess data. When selected a user can also choose: the priority of the process filters that will be created; to set the priority automatically based on previous filters; set the enabled state.
@@ -16,9 +15,8 @@
 * Issue **#1585** : Fixed issue that was preventing viewing folders processors.
 
 * Issue **#1557** : Added an impact summary to meta data actions such as delete, restore, process and download.
-=======
+
 * Issue **#1588** : Fix processor filter import.
->>>>>>> fd4460b8
 
 * Issue **#1566** : Fixed UI data restore behaviour.
 

# Change Log
All notable changes to this project will be documented in this file.

The format is based on [Keep a Changelog](http://keepachangelog.com/) 
and this project adheres to [Semantic Versioning](http://semver.org/).


## [Unreleased]

<<<<<<< HEAD
* Fix inability to select text on Info tab in Data viewer.

* Issue **#1963** : Fix data/source view progress bar showing blue when all data is visible.
=======
* Issue **#1974** : Fix job screen only showing one job.
>>>>>>> 50aa7e3a

* Issue **#1970** : Fixed issue related to accidental execution of SearchDebugUtil outside of tests.

* Change reference data lookup request object to support string or epoch millis date.

* Add byte count to Info tab, make date values consistent.

* Fix problem of wrong charset being used.

* Fix syntax highlighting for Meta streams in Source view.

* Fix bug in PreviewInputStream read() method.

* Improve the way the YAML logger paths are modified on boot.

* Issue **#1964** : BGZIP files are now closed on exception.

* Changed default dashboard time zone to use UTC.

* Fixed SQL statistics upsert statements for MySQL 5.7.

* Issue **#1954** : Change code that sets ReceivedPath to try getting a value from DOCKER_HOST_(HOSTNAME|IP) env vars first.


## [v7.0-beta.71] - 2020-12-02

* Issue **#1957** : Fix invaldiation of the stat datasource caches on content import and other changes.

* Issue **#1960** : Fix the data preview display of empty streams.

* Moved content download to Java.

* All paths in the config YAML including logging config can now be made relative to the home dir.

* Issue **#1912** : Moved dashboard table conditional formatting logic to server.

* Fix missing favicon.

* Issue **#1808** : Fix bug with permission handling for Retention Policy feature.

* Issue **#1948** : Made UI report errors that occur during download.

* Issue **#1944** : You can now define a stroom home config property and all relative paths will become subpaths of this location. 

* Fix byte conversion bug with `read()` method in RASegmentInputStream.

* Add `viewType` and `displayType` args to `data(...)` dashboard expression.

* Fix task spinner appearing briefly on every poll and consumign a lot of CPU.

* Add _progress_ bar to Source Data view and Data Preview to show location in the file.

* Issue **#1678** : Fix data display in dashboard text pane.

* Issue **#1679** : Fix data display in dashboard text pane.

* Issue **#1777** : Fix sub stream tab selection when switching streams in data screen.

* Issue **#1647** : Right align numeric columns in data screen.

* Issue **#1872** : Fix display of source data when data has no line breaks.

* Add completion and snippets to dashboard expression builder.

* Issue **#1895** : Change dashboard field expression editor use the Ace editor like other edit screens.

* Replace stream Info icon on data screen with a sub-stream type tab.

* Add Source View tab available from Data Preview screen to show the unformatted source data.

* Fix highlighting while stepping single line data.

* Add completion and snippets to edit screens using the ACE editor.

* Add editor options to use Vim bindings, show invisble chracters, highlight current line, word wrap.

* Issue **#1949** : Fixed bug in download for streams from multiple feeds.


## [v7.0-beta.70] - 2020-11-16

* Issue **#1947** : Fixed NPE thrown when trying to unassign processing tasks by setting the assigned node to null.

* Issue **#1940** : Old searches are now terminated by the processing user.

* Issue **#1932** : Physical stream delete will no longer fail if a file or directory it wants to delete cannot be found, i.e. has been deleted by another external process.

* Fix log output counts for reference data.

* Add REST endpoint for purging reference data.

* Issue **#1938** : Fix missing ref loading errors/warnings, improve warning messages.


## [v7.0-beta.69] - 2020-11-10

* Improve handling of duplicates in reference data loads.

* Improve error messages for reference loading failures.

* Issue **#1936** : Fix reference data loaded not loading string values > 1000btyes.

* Improve PooledByteBufferOutputStream.

* Issue **#1807** : Remove need for Manage Nodes permission in order to list nodes (needed to manage volumes).

* Issue **#1806** : Remove need for Manage Nodes permission in order to list nodes (needed to manage tasks).

* Issue **#1925** : Fixed logging error that was happening on search.

* Issue **#1921** : Fixed problem with the dashboard text pane not migrating properly to the new special stream id and event id fields. 

* Issue **#1910** : Fixed issue preventing display of table data where a table had duplicate column names.

* Issue **#1919** : Fixed issue that was preventing dashboard tabs from being closed.

* Removed rxjava.

* Issue **#1919** : Dashboards now prevent tabs being closed from the close button if some nested tabs on the same pane are hidden.

* Issue **#1915** : Multiple statistic searches on a dashboard are now executed in parallel.

* Issue **#1915** : Fixed task context user identity for statistics searches.

* Issue **#1915** : Fixed task context for statistics searches.

* Merged external expression and query libraries into the source code and added Kryo serialisation to search results.

* Issue **#1910** : Duplicate fields in dashboard tables are now avoided by adding a numeric suffix to the field name when adding a duplicate.

* Issue **#1918** : Text presenter was losing track of stream and event id fields when settings were changed.

* Issue **#1906** : Added info about queue sizes to extraction task.

* Issue **#1906** : Made changes to allow early termination of searches if we have enough data.

* Issue **#1906** : Fixed node task nesting.

* Issue **#1906** : The maximum size of the stream event map is now configurable with the `stroom.search.extraction.maxStreamEventMapSize` property.

* Issue **#1906** : Improved the way search extractions events are grouped so we can extract more events per stream and therefore improve performance.

* Issue **#1907** : Fixed NPE.


## [v7.0-beta.68] - 2020-10-22

* Issue **#1733** : Support xsl:output options for XML output from pipeline (XMLWriter)

* Issue **#1893** : Change delimited string volume properties to lists of strings

* Issue **#1848** : Fix NPE when importing certain processor filters.

* Issue **#1894** : Improvements to search performance and fix for hanging searches.


## [v7.0-beta.67] - 2020-10-15

* Issue **#1901** : Create default (index) volume group if it is used prior to UI.

* Issue **#1900** : Fix inter-node task assignment, change how processing user equality is checked.

* Change dashboard field expression editor to be a bit wider and use a monospace font.

* Issue **#1887** : Fix searches hanging generally and specifically when streams have been deleted.

* Issue **#1877** : Change conditional formatting to support decimals.

* Change conditional formatting to set the available rule operators according to the format type of the column.

* Change conditional formatting to support date terms and date comparisons.

* Issue **#1885** : Fix annotations icon not being enabled on dashboard tables.

* Issue **#1883** : Code now deals with missing streams when performing search extraction.

* Issue **#1882** : Added capacity restriction to the stream event map used in search result extraction. The previous version was causing out of memory exceptions.

* Change names of hidden special table columns on dashboards to avoid name clashes.

* Make dashboard table settings popup bigger to accommodate the conditional formatting.

* Added logic to rename conditional formatting term fields on a column rename.

* Added logic to prevent renaming a column to an existing name.

* Issue **#1872** : Partially fixed to show the 1st 1k chars of the single line raw source. Full fix will come in v7.

* Issue **#1874** : Fixed dashboard tables not showing data if the stream id column is present.

* Issue **#1868** : Stop `Stream not found with id=nnn` errors during searching.

* Issue **#1864** : Added `*` wildcard to conditional formatting matches. 

* Issue **#1865** : Fixed NoSuchMethodError.

* Issue **#1854** : Changed search mechanism to poll for remote results to reduce the chances of hung searches.

* Uplift event-logging-schema content pack to v3.4.2.

* Uplift standard-pipelines content pack to v0.2.

* Uplift template-pipelines content pack to v0.3.

* Change the off-heap ref store to use xxHash for hashing its values.

* Change key widths used in ref data store. Existing stores will need to be deleted and re-generated.


## [v7.0-beta.66] - 2020-09-24

* Added code to authenticate against AWS ALB.


## [v7.0-beta.65] - 2020-09-24

* Added code to authenticate against AWS ALB.


## [v7.0-beta.64] - 2020-09-24

* Added code to authenticate against AWS ALB.


## [v7.0-beta.63] - 2020-09-22

* Added code to authenticate against AWS ALB.


## [v7.0-beta.62] - 2020-09-22

* Added code to authenticate against AWS ALB.


## [v7.0-beta.61] - 2020-09-22

* Added code to authenticate against AWS ALB.


## [v7.0-beta.60] - 2020-09-22

* Added code to authenticate against AWS ALB.


## [v7.0-beta.59] - 2020-09-22

* Added code to authenticate against AWS ALB.

* Changed default behaviour of `useDefaultOpenIdCredentials`.


## [v7.0-beta.58] - 2020-09-22

* Added code to authenticate against AWS ALB.


## [v7.0-beta.57] - 2020-09-18

* Failed build.


## [v7.0-beta.56] - 2020-09-18

* Added code to authenticate against AWS ALB.

* Remove requirement for Reference stream type in ref data API lookup requests.


## [v7.0-beta.55] - 2020-09-15

* Fix names in travis release plugin.


## [v7.0-beta.54] - 2020-09-15

* Rename release artefact `stroom-proxy-config.X.yml` to `stroom-proxy-app-config.X.yml`.


## [v7.0-beta.53] - 2020-09-15

* Change `prod.yml` and `proxy-prod.yml` to be templated so as to generate custom config for the zip and docker distributions.

* Add the docker config files to the release artefacts.

* Issue **#580** : Added conditional formatting options to dashboard tables.

* Add comments to `prod.yml`/`config.yml`.

* Change `reset_password` CLI command to also reset various locked/inactive type flags.

* Change stroom admin path from `admin` to `stroomAdmin` in the distribution.

* Fix `command not found` bug in distribution `start.sh`.

* Change `start.sh` to log pre-logback output to start.sh.log.

* Change logFormat to include time in `prod.yml` and `config.yml`.


## [v7.0-beta.52] - 2020-09-10

* Issue **#1850** : Add new command line commands `create_account`, `reset_password` and `manage_users` to enable the creation of accounts to bootstrap the application.

* Change `admin` to `stroomAdmin` in distribution shell scripts.


## [v7.0-beta.51] - 2020-09-09

* Added `formTokenRequest` property to OpenId config for use with AWS authentication. This forces the use of a form request when fetching tokens.

* Issue **#1824** : Fix for search hang when extraction is requested but no search pipeline is provided.

* Issue **#1083** : Added `any()`, `first()`, `last()`, `nth()`, `top()` and `bottom()` selection functions to select child values of grouped items.

* Issue **#1837** : Added `joining()` function to concatenate supplied fields in child rows.

* Issue **#1784** : Several functions were previously prevented from working on results from aggregate functions but are now applied regardless.

* Fix config file validation not working when hot loading config file changes.

* Change config file validation to be the first thing that happens on boot.

* Fix error when empty branches are in the config file.

* Add `pipeline.referenceData.getLmdbSystemLibraryPath` prop to support provided LMDB binary.

* Change extraction location of bundled LMDB binary to be the same as the store files.

* Change default value for `pipeline.referenceData.maxPutsBeforeCommit` to 0 (i.e. don't commit mid-load).


## [v7.0-beta.50] - 2020-09-07

* Add /api/refData/v1/lookup REST endpoint for doing ref data lookups.

* Issue **#1755** : Stepping now runs in a separate thread to prevent interruption of DW threads when trying to terminate stepping early.

* Issue **#1798** : Fixed REST serialisation issue that was preventing stepping XPath filters from being passed to the server.

* Issue **#1666** : Stepping now loads element documents that use name patterns.

* Issue **#1666** : Parsers now support name patterns for loading config documents. 

* Issue **#1835** : Fix error when viewing data as lowly user.

* Issue **#1836** : Fix Forbidden error when importing data.

* Issue **#1809** : Fix handling of import with no permissions except Import Configuration.

* Issue **#1657** : Remove INTERNAL_PROCESSING_USER from Users list in App Permissions screen.

* Issue **#1782** : Fix handling of empty NOT/AND/OR in stats queries and immprove the error handling for the remote data sources.

* Issue **#1781** : Fix SQL stats handling of NOT() with more than one term in the NOT.

* Issue **#1830** : Change quick filters on Annotations screen to use fuzzy filtering consistent with the rest of stroom. Disable the comment quick filter drop down if there are no standard comments configured. Remove the qualified fields from the quick filter tooltips.

* Issue **#1829** : Fix Annotations screen recording change history when clicking an empty title/subject.

* Issue **#1737** : Fix quick filter in users/groups popup.

* Issue **#1832** : Fix inability to add users/groups in the Document Permissions screen.


## [v7.0-beta.49] - 2020-09-02

* Fix accidental commit of broken code.


## [v7.0-beta.48] - 2020-09-02

* Fix duplicate call to bintray upload in travis script.


## [v7.0-beta.47] - 2020-09-02

* Issue **#1821** : Fix SQL Stat queries whose table doesn't use any datasource fields.

* Issue **#1694** : Fix UUID filtering in quick filters, now using `uuid:` field qualifier. Removed support for `#` prefix in Quick Filter and suggesters.

* Issue **#1699** : Add a docker managed volume for the ref data store.

* Add `pooledByteBufferCounts` to ref data config.

* Issue **#1700** : Stopped stepping happening on open.

* Uplift LMDB to v0.8.1.

* Changed implementaion of the byte buffer pool used in the ref data store to improve performance.

* Increase default value for ref data `maxPutsBeforeCommit` to improve load times.

* Fix instances of trace logging that are not using lambdas for complex args. This is particularly a problem in the ref data store code.

* Made stroom compatible with AWS authentication.

* Issue **#1707** : Fix reference data lookups picking the wrong effective stream.

* Issue **#1797** : Altered how search completion is recorded to try and prevent hanging. 

* Issue **#1762** : Fix for search jobs that do not terminate correctly.

* The build should now ensure GWT compilation only occurs after test has completed.

* Issue **#1790** : You can now provide `TYPE` as an optional HTTP header when sending data to Stroom. If provided this attribute is used to determine what data type to assign to the data being received. Data forwarding and aggregation also maintains this attribute and behaviour. 

* Issue **#1665** : Recognised meta types can now be specified in config and drop downs now allow selection in the pipeline editor.


## [v7.0-beta.46] - 2020-08-23

* Issue **#1702** : Fix namespace handling in XML reference data values.

* Issue **#1789** : Prevent dashboards without an extraction pipeline showing as "Missing" on dependency screen.

* Issue **#1803** : Fix `/api/export/v1` failing with NoSuchFileException.

* Issue **#1719** : Create rest endpoint to get rererence data store entries. Experimental feature at the moment.

* Issue **#1649** : Make the local reference data store searchable from the dashboard. Experimental feature at the moment.

* Issue **#1805** : Fix missing alert popup when document is saved but has been updated by another user/tab.

* Fix _No appender for stroom.docref.DocRef_ ERRORs in the log.


## [v7.0-beta.45] - 2020-08-14

* Issue **#1793** : Fixed Solr search query creation.

* Issue **#1791** : Fixed Solr connection test response.

* Update Gradle to v6.6

* Revert back to full build.


## [v7.0-beta.44] - 2020-08-14

* Reverted deploy changes until travis dpl v2 is stable.


## [v7.0-beta.43] - 2020-08-14

* Fixing release artefacts.


## [v7.0-beta.42] - 2020-08-13

* Issue **#1783** : Made change to prevent nodes called by the cluster from using localhost, 127.0.0.1 or the same URL as other nodes.

* Issue **#1706** : Terminating processing jobs early now writes appropriate termination errors to the processing info (error) stream and deletes other outputs.

* Issue **#1749** : Removed old benchmark job.


## [v7.0-beta.41] - 2020-08-12

* Issue **#1785** : Fix proxy not forwarding any data.

* Issue **#1675** : All dashboard table fields are now present in text pane settings even if they are hidden or special, e.g. internally added mandatory fields like StreamId and EventId. This change prevents the field settings from being altered incorrectly when these fields were not found.

* Issue **#1758** : Added file locations to meta details and improved tooltip layout.

* Issue **#1778** : Remove error streams following reprocessing when no new streams are created.

* Added support for time based expressions when searching for streams from UI. 

* Issue **#1760** : Support time based expressions for ProcessorTask data source

* Issue **#1761** : Allow processor id to be displayed when searching processor tasks data source.

* Issue **#1693** : Fix dependencies screen listing links to internal searchables as "missing".

* Issue **#1751** : Display correct UUID for "to" dependency in UI dependency screen.

* Issue **#1664** : Fix crash when all streams for pipeline are deleted.

* Issue **#1701** : Fix crash when alternative pipeline is selected/used for processing.

## [v7.0-beta.40] - 2020-07-27

* Issue **#1756** : Fix for IdEnrichmentFilter where is attempts to change attribute values that already exist.

* Issue **#1741** : Fix for search hanging issue.

* Issue **#1740** : `CombinedParser` now removes invalid XML 1.0 characters when `fixInvalidChars` is set and not XML 1.1.

* Add `readTimeout` property to `HTTPAppender` 

* Issue **#1747** : Nodes are now notified about changes to document permissions so that caches are cleared etc.

* Issue **#1752** : Meta info tooltips now show appropriate units for values.

* The `admin` account is now auto created if it doesn't exist.

* Issue **#1310** : Improved file cleanup between tests.

* Issue **#1533** : Improved meta data attribute value flushing to DB.

* Issue **#1634** : `FileSystemClean` will now only examine active data volumes.

* Issue **#1672** : Index shards are now only updated in the DB on flush when the document count or shard size changes.

* Issue **#1713** : Fixed issue where processor task start times were being displayed incorrectly.

* Issue **#1748** : Removed border from explorer quick filter.

* Issue **#1656** : Only managed jobs will now appear on the jobs page.

* Issue **#1669** : Changed the way next scheduled time is calculated based on current time.

* Issue **#1662** : Processor tasks and meta data sources now correctly show pipeline names in dashboard results.

* Issue **#1677** : Active tasks are now correctly filtered.

* Issue **#1718** : Added server task info for some tasks.

* Issue **#1731** : Fixed calendar date picker style that was broken by tooltip CSS changes.

* Issue **#1657** : `INTERNAL_PROCESSING_USER` is no longer visible in the UI.

* Issue **#1449** : You can now create users to associate permissions by clicking the create button in the `User Permissions` page.

* Issue **#1727** : Typo.

* Issue **#1501** : Multiple fixes for new UI.

* Issue **#1506** : Multiple fixes for new UI.

* Issue **#1561** : Multiple fixes for new UI.

* Issue **#1483** : Multiple fixes for new UI.

* Issue **#1525** : Multiple fixes for new UI.

* Issue **#1587** : Multiple fixes for new UI.

* Issue **#1526** : Multiple fixes for new UI.

* Issue **#1499** : Multiple fixes for new UI.

* Issue **#1481** : Multiple fixes for new UI.

* Issue **#1498** : Multiple fixes for new UI.

* Issue **#1660** : Multiple fixes for new UI.

* Issue **#1659** : Multiple fixes for new UI.

* Issue **#1725** : Fix Data Splitter onlyMatch using zero based instead of one based numbers.


## [v7.0-beta.39] - 2020-07-06

* Issue **#1716** : Prevent export of processor filters that are reprocess or deleted.

* Issue **#1638** : Suppress error when searching deleted streams.

* Issue **#1696** : Fix reprocessing from unfiltered meta data view.

* Issue **#1648** : Fix streams not being deleted following reprocessing.

* Issue **#1695** : Fix `Records` stream types not being identified correctly.

* Issue **#1668** : Fixed incorrect parameter count for XSLT `meta` function.

* Issue **#1619** : Fix delete stream summary.


## [v7.0-beta.38] - 2020-06-25

* Issue **#1670** : Stop _parse-uri_ XSLT function returning -1 for missing port numbers.

* Issue **#1673** : Increase limit for age spinner in retention rules to 9999.

* Issue **#1683** : Add `!` NOT operator to fuzzy match filtering.

* Add field searching to Activity quick filter.

* Add field searching to entity selection popups.

* Change entity selection popups to clear quick filter on show.

* Add column sorting and field searching to Properties screen.

* Add field searching to Explorer Tree quick filter.

* Add field searching to Properties quick filter.

* Add field searching to Server Tasks quick filter.

* Add field searching to dependencies quick filter.

* Improve info tooltip layouts.

* Issue **#1248** : Add quick filter to dependencies screen.

* Issue **#1650** : Use consistent blue colour.

* Issue **#1671** :Fix XSLT function `hex-to-oct`.

* Add `readTimeout` property to `HTTPAppender`.

* Issue **#1632** : SQL stats now compatible with MySQL 8 Group Replication

* Issue **#1650** : Use consistent blue colour.

* Issue **#1627** : Fix Up/Down buttons on Rule Set screen. Now keeps selection after use.

* Issue **#1277** : Fix Enable/Disable toggle button on Rule Set screen.


## [v7.0-beta.37] - 2020-06-15

* Add _Impact Summary_ tab to _Data Retention_ to show breakdown of counts of streams to be deleted.

* Add support for the `.` separator in the word boundary fuzzy matching.

* Change the fuzzy match filter to switch to a case sensitive wild-carded exact match when the input contains a `*`.

* Issue **#1640** : Fix server error when clicking disabled delete/info icon for deleted streams.

* Issue **#1639** : Default index volume group property changes.

* Issue **#1636** : Fix data retention deletion using wrong action for rules.

* Issue **#1280** : Fix creation of default index volumes.


## [v7.0-beta.36] - 2020-06-02

* Issue **#1621** : Fix NPE in proxy content syncing.

* Issue **#1462** : Stroom not working with MySQL 8.0 due to SQLException

* Issue **#1564** : Fix error in data retention section of stream info popup.

* Change data retention delete batching approach to use time ranges.

* Issue **#1611** : Change explorer tree filtering to also filter on an exact match of the entity's UUID.

* Add regex filtering with `/` prefix to fuzzy matching.

* Change word boundary matching to require a `?` prefix.


## [v7.0-beta.35] - 2020-05-28

* Issue **#1608** : Fixed NPE in UI data presenter.

* Issue **#1595** : Fixed names for imported items that already exist but are updated by import.

* Issue **#1603** : XSLT imports now error if more than one matching XSLT is found.

* Issue **#1604** : XSLT import resolution now accepts the use of UUIDs and DocRef strings.

* Issue **#1403** : Dashboard query download now retains expression parameters.

* Issue **#1514** : Fixed properties edit presenter issue.

* Issue **#1569** : Additional changes to improve the new `Data Delete` task that replaces the `File System Clean` task.

* Issue **#1565** : Stop data retention rules deleting all data.

* Add default data retention rule to the UI screen to make it clear what happens by default.

* Add fuzzy match filter to explorer tree.


## [v7.0-beta.34] - 2020-05-26

* Issue **#1569** : Removed recursive multi threading from file system clean as thread limit was being reached. 

* Issue **#1478** : Fixed data volume creation and other resource methods.

* Issue **#1594** : Now auto creates root explorer node on startup if it is missing.

* Issue **#1544** : Fixes for imported dashboards.

* Issue **#1586** : Fixed migration and initial population of standard meta type names.

* Issue **#1592** : Changed DB bit(1) columns to be tinyint(1) so that they show values correctly in the CLI.

* Issue **#1510** : Added logical delete for processor and processor filter to allow a user to force deletion without encountering a DB constraint. 

* Issue **#1557** : Process, reprocess, delete and download data functions now provide an impact summary before a user can proceed with the action.

* Issue **#1557** : The process data function in the data browser now provides the option to process or reprocess data. When selected a user can also choose: the priority of the process filters that will be created; to set the priority automatically based on previous filters; set the enabled state.

* Issue **#1557** : Reprocessing data no longer has a limitation on how many items can be reprocessed as it is now implemented by reprocess specific filters.

* Issue **#1585** : Fixed issue that was preventing viewing folders processors.

* Issue **#1557** : Added an impact summary to meta data actions such as delete, restore, process and download.

* Issue **#1593** : NPE copying empty expressions


## [v7.0-beta.33] - 2020-05-22

* Issue **#1588** : Fix processor filter import.

* Issue **#1566** : Fixed UI data restore behaviour.

* Make public port configurable


## [v7.0-beta.32] - 2020-05-19

* Issue **#1573** : Active tasks tab now only shows tasks related to the open feed.

* Issue **#1584** : Add @ApiParam to POST/PUT/DELETE endpoints so the request type appears in swagger-ui.

* Issue **#1581** : Change streamId to a path param in GET /api/data/v1.

* Issue **#1567** : Added error handling so the confirmation dialog continues to work even when there is a failure in a previous use.

* Issue **#1568** : Pipeline names should now be shown where needed in the UI.

* Issue **#1457** : Change field value suggester to use fuzzy matching.

* Issue **#1574** : Make feed suggestions return all feeds, not just ones with meta.

* Issue **#1544** : Imported dashboards from 6.1 now work.

* Issue **#1577** : Cluster node status is now updated when node settings are changed.

* Issue **#1396** : Completely changed DB migration and import/export compatibility code.

* Fix index creation stored procedure.

* Issue **#1508** : Tidy up property descriptions, change connection pool props to use Stroom Duration type.

* Issue **#473** : Fix value stats being ignored during in memory stat aggregation.

* Issue **#1141** : Make SQL stats aggregation delete unused stat keys at the end.


## [v7.0-beta.31] - 2020-05-12

* Issue **#1546** : Fixed opening and editing of data retention rules.

* Issue **#1494** : Scrollbars now have a white background unless used in a readonly text area.

* Issue **#1547** : Added pipeline names to processor task screens.

* Issue **#1543** : Prevent import/export of processor filters with id fields

* Issue **#1112** : You can now copy feeds along with other items and copies are named appropriately.

* Issue **#1112** : When copying a selection of several items, the dependencies between the items are altered in the resulting copies so that the copied items work together as a new set of content.

* Issue **#1112** : As part of fixing dependencies when copying items, the dependencies screen now works correctly and now also shows processor filters. 

* Issue **#1545** : Add property `enableDistributedJobsOnBootstrap` to enable/disable processing on first boot.


## [v7.0-beta.30] - 2020-05-06

* Issue **#1503** : Further fix for enabled/disabled expression items and dashboard tab visibility.

* Issue **#1511** : Data pages now show pipeline names rather than pipeline UUIDs.

* Issue **#1529** : Fix error when selecting datasource in new dashboard.

* Fix NPE in SystemInfoResource.get().

* Issue **#1527** : Fixed missing aud in API eky tokens.

* Add missing guice binding for SystemInfoResource.

* Make export add new line to the end of all files to adhere to POSIX standard.

* Issue **#1532** : Fixed index shard criteria in UI.

* Change SecurityFilter to return a 401 on authentication exceptions.

* Move some health checks into SystemInfoResource.

* Remove healthchecks from rest resources and servlets that never give an unhealthy result.

* Add error info to AppConfigMonitor health check.


## [v7.0-beta.29] - 2020-05-04

* Issue **#1496** : Fixed paging of processed data.

* Add stroom.statistics.internal.enabledStoreTypes and make internal stat processing respect it.

* Improve SQL stats shutdown processing so all in memory stats are flushed.

* Issue **#1521** : Dashboards with missing datasources break entirely.

* Issue **#1477** : Disable edit button on stream processor.

* Issue **#1497** : Fixed data list result paging.

* Issue **#1492** : Fixed data list result paging.

* Issue **#1513** : You can now view data in folders.

* Issue **#1500** : Fixed data delete/restore behaviour.

* Issue **#1515** : Fix proxyDir default when running in a stack.

* Issue **#1509** : Unable to update processor filter.

* Issue **#1495** : Speculative fix for missing swagger.json file in the fat jar.

* Issue **#1503** : Fixed Dashboard serialisation and JSON template.

* Issue **#1479** : Unable to set index volume limits.


## [v7.0-beta.28] - 2020-04-29

* Issue **#1489** : Reprocess streams feature failing.

* Issue **#1465** : Add default Open ID credentials to allow proxy to be able to authenticate out of the box.

* Issue **#1455** : Fix interactive search.

* Issue **#1471** : Pipeline name not shown on processors/filters in UI.

* Issue **#1491** : Download stream feature failing. 

* Issue **#1433** : StandardKafkaProducer failed when writing XML kafka payloads. 


## [v7.0-beta.27] - 2020-04-27

* Issue **#1417** : Allow processor filters to be exported with Pipelines. 

* Issue **#1480** : Index settings now shows index volume groups and allows selection. 

* Issue **#1450** : Further attempt to improve criteria filtering on data tab.

* Issue **#1467** : The cluster node state node uses NodeResource to determine active nodes.

* Issue **#1448** : The internal processing user now has a JWT and passes it when making calls to other nodes.


## [v7.0-beta.26] - 2020-04-22

* Fix gradle build for versioned builds


## [v7.0-beta.25] - 2020-04-22

* Assorted fixes to the new React UI pages.


## [v7.0-beta.24] - 2020-04-21

* Issue **#1450** : Stop data tabs showing all feeds.

* Issue **#1454** : Fix NPE in feed name suggestion box.

* Remove internal statistics from setup sample data.

* Fix issue of pipeline structure not showing when it contains a StatisticsFilter.

* Update auth flow for auth-into-stroom integration

* Issue **#1426** : Change /logout endpoint to /noauth/logout.

* Fix `Expecting a real user identity` errors on auto import of content packs.

* Increase wait timeout to 240s in `start.sh`.

* Issue **#1404** : Fixed issue with invalid XML character filter.

* Issue **#1413** : Attempt to fix search hanging issue.

* Issue **#1393** : The annotations data popup now formats content on load.

* Issue **#1399** : Removed error logging for expected exceptions in TaskExecutor.

* Issue **#1385** : File output param `streamId` now aliased to `sourceId` and `streamNo` is now aliased to `partNo` for consistency with new source tracking XSLT functions.

* Issue **#1392** : Downloading dashboard queries now provides the current query without the need to save the dashboard.

* Issue **#1427** : Change remote call to auth service to a local call.


## [v7.0-beta.23] - 2020-03-24

* Rename all legacy DB tables to `OLD_`.

* Issue **#1394** : Fix duplicate tables appearing in Monitoring -> Database Tables.

* Add NodeEndpointConfiguration. Change `node` table to hold the base endpoint.


## [v7.0-beta.22] - 2020-03-10

* Brought stroom-auth-service into stroom

* Issue **#563** : Kafka producer improvements - StandardKafkaProducer

* Issue **#1399** : Removed error logging for expected exceptions in TaskExecutor. 

* Fix missing $ in start.sh

* Issue **#1387** : Changed the way tasks are executed to reduce changes of unhandled execution errors.

* Issue **#1378** : Improved logging detail when processor filters fail.

* Issue **#1379** : Fixed issue where you couldn't open a processor filter if parts of the filter referenced deleted items.

* Issue **#1378** : Improved logging detail when processor filters fail.

* Issue **#1382** : Added `decode-url` and `encode-url` XSLT functions.

* Issue **#655** : Fixed SQL Stats queries ignoring the enabled state of the dashboard query terms.

* Issue **#1362** : Fixed issue where hiding dashboard annotation fields removed them.

* Issue **#1357** : Fixed dragging tabs in dashboard with hidden panes to create a new split.

* Issue **#1357** : Fixed dragging tabs in dashboard with hidden panes.

* Issue **#1368** : Fixed FindReplaceFilter as it wasn't working when used in conjunction with Data Splitter.

* Issue **#1361** : Changed the way headers are parsed for the HttpCall XSLT function.


## [v7.0-beta.21] - 2020-02-24

* Add null checks to DB migration.

* Add deletion of constraint `IDX_SHARD_FK_IDX_ID` to migration script.


## [v7.0-beta.20] - 2020-02-13

* Fix bug in `processor_task` migration script.


## [v7.0-beta.19] - 2020-02-10

* Fix bugs in DB migration scripts.


## [v7.0-beta.18] - 2020-02-05

* Re-locate index database migrations.

* Fix issues with migrating null audit columns.

* Improve output of TestYamlUtil.


## [v7.0-beta.17] - 2020-01-29

* Issue **#1355** : Fixed stepping from dashboard text pane.

* Issue **#1354** : Fixed double click to edit list items, e.g. properties.

* Issue **#1340** : Fixed issue with FindReplaceFilter where it failed in some cases when more than one filter was chained together.

* Issue **#1338** : You can now configure the max size of the map store cache.

* Issue **#1350** : Fixed scope of dictionaries when loaded in multiple XSLT pipeline steps.

* Issue **#1347** : Added SSL options to `http-call` XSLT method.

* Issue **#1352** : Fixed Hessian serialisation of user identities on tasks.

* Change docker image to allow us to pass in the dropwizard command to run, e.g. server|migrate.

* Stop MySQL outputing Note level warnings during migration about things that don't exist when we expect them not to.


## [v7.0-beta.13] - 2019-12-24

* Add `migrate` command line argument to run just the DB migrations.

* Updated API key to include audience and added client id and secret.

* Change `stroom.conf.sh` to also look for ip in `/sbin`

* Issue **#260** : You can now hide dashboard tabs.

* Issue **#1332** : The text pane can now be configured to show source data.

* Issue **#1311** : Improved source location tracking.


## [v7.0-beta.12] - 2019-12-04

* Change local.yml.sh to also look for ip in /sbin


## [v7.0-beta.11] - 2019-12-04

* Fix invalid SQL syntax in V07_00_00_012__Dictionary


## [v7.0-beta.10] - 2019-12-04

* Update auth api version

* Add clientId and clientSecret to config

* Update API keys (needed aud)

* Issue **#1338** : Added new config options to control the maximum size of some caches: `stroom.pipeline.parser.maxPoolSize`, `stroom.pipeline.schema.maxPoolSize`, `stroom.pipeline.schema.maxPoolSize`, `stroom.pipeline.xslt.maxPoolSize`, `stroom.entity.maxCacheSize`, `stroom.referenceData.mapStore.maxCacheSize`.

* Issue **#642** : Downloading query details now ignores hidden fields.

* Issue **#1337** : Fixed issue where downloading large numbers of search results in Excel format was exceeding maximum style count of 64000. 

* Issue **#1341** : Added XSRF protection to GWT RPC requests.

* Issue **#1335** : Made session cookie `Secure` and `HttpOnly`.

* Issue **#1334** : Fix 404 when accessing `/stroom/resourcestore/........`, i.e. fix Tools->Export.

* Issue **#1333** : Improved resilience against XSS attacks.

* Issue **#1330** : Allow configuration of `Content-Type` in HTTPAppender.

* Issue **#1327** : Improvements to annotations.

* Issue **#1328** : Increased size of data window and removed max size restrictions.

* Issue **#1324** : Improved logging and added SSL options for HTTPAppender.


## [v7.0-beta.9] - 2019-11-20

* Fix SSL connection failure on remote feed staus check.

* Remove ConfigServlet as the functionality is covered by ProxyConfigHealthCheck.

* Fix password masking in ProxyConfigHealthCheck.

* Change servlet path of ProxyStatusServlet from `/config` to `/status`.


## [v7.0-beta.8] - 2019-11-20

* Change precedence order for config properties. YAML > database > default. Change UI to show effective value. Add hot loading of YAML file changes.

* Issue **#1322** : Stroom now asks if you really want to leave site when stepping items are dirty. Also fixed `Save` and `Save All` menu items and dashboard param changes now correctly make a dashboard dirty.

* Issue **#1320** : Fixed formatting of XML where trailing spaces were being removed from content surrounded by start and end tags (data content) which should not happen. 

* Issue **#1321** : Make path relative in stroom distribution .zip.sha256 hash file.

* The auth service now supports the use of HTTPS without certificate verification and adds additional logging.

* Issue **gchq/stroom-auth#157** : Automatically refresh user's API key when it expires.

* Issue **#1243** : Dashboard visualisations now link with similar functions available to dashboard tables, e.g. `link()`, `dashboard()`, `annotation()`, `stepping()`, `data()`.

* Issue **#1316** : JSONParser now includes various parse options including handling comments.

* Issue **#48** : Added option to hide/show dashboard table columns.

* Issue **#1315** : Improved health check for missing API key.

* Updated stroom expression to v1.5.4 and added new field types.

* Issue **#1315** : Improved health check for missing API key.

* Issue **#1314** : Fixed NPE thrown when logging caused when viewing docs that can't be found.

* Issue **#1313** : Suggestion boxes now make suggestions immediately before the user even starts typing.

* Issue **#1043** : Added feature to allow floating point numbers to be indexed.

* Issue **#1312** : Dictionaries now change the entity name in the DB when renamed.

* Issue **#1312** : Fixed read only behaviour of dictionary settings UI.

* Issue **#1300** : Multiple changes to annotations.

* Issue **#1265** : Added `modulus()` function along with alias `mod()` and modulus operator `%`.

* Issue **#1300** : Added `annotation()` link creation function, `currentUser()` alias for `param('currentUser()')` and additional link creation functions for `data()` and `stepping()`.

* Issue **#67** : Table columns now display menu items on left click.

* Uplift stroom-query to v2.2.4 to add better diagnostic logging.

* Uplift Kafka client to v2.2.1.

* Issue **#1293** : Add more static file types to allow nginx/browser caching on.

* Issue **#1295** : Add authentication bypass for servlets such as /remoting, /status, /echo, etc.

* Issue **#1297** : The UI now supplies API tokens to the backend for resource calls.

* Issue **#1296** : Fixed NPE in StreamMapCreator caused when a stream can not be found.

## [v7.0-beta.7] - 2019-10-23

* Issue **#1288** : Streams now show the name of the pipeline used to create them even if the user doesn't have permission to see the pipeline.

* Issue **#1282** : Fixed issue where items were imported into the explorer even if not selected for import.

* Issue **#1291** : Fixed issue where empty dashboard table cells did not select table rows when clicked. 

* Issue **#1290** : Fixed issue where executor provider was not executing supplied runnable if parent task had terminated.

* Fix problem of missing fallback config in docker image.


## [v7.0-beta.6] - 2019-10-15

* Add default for stroom.security.authentication.durationToWarnBeforeExpiry

* Fix missing icons for Kafka Config and Rule Set.

* Fix Kafka Config entity serialisation.

* Issue **#1264** : Dashboards running in embedded mode will not always ask for the user to choose an activity if the users session has one set already.

* Issue **#1275** : Fixed permission filtering when showing related streams.

* Issue **#1274** : Fixed issue with batch search caused by Hibernate not returning pipeline details in stream processor filters.

* Issue **#1272** : Fixed saving query favourites.

* Issue **#1266** : Stroom will now lock the cluster before releasing owned tasks so it doesn't clash with other task related processes that lock the DB for long periods.

* Issue **#1264** : Added `embedded` mode for dashboards to hide dashboard chrome and save options.

* Issue **#1264** : Stroom no longer asks if you want to leave the web page if no content needs saving.

* Issue **#1263** : Fixed issues related to URL encoding/decoding with the `dashboard()` function.

* Issue **#1263** : Fixed issue where date expressions were being allowed without '+' or '-' signs to add or subtract durations.

* Add fallback config.yml file into the docker images for running outside of a stack.

* Issue **#1263** : Fixed issues related to URL encoding/decoding in dashboard expressions.

* Issue **#1262** : Improved behaviour of `+` when used for concatenation in dashboard expressions.

* Issue **#1259** : Fixed schema compliance when logging failed document update events.

* Issue **#1245** : Fixed various issues with session management and authentication.

* Issue **#1258** : Fixed issue affecting search expressions against keyword fields using dictionaries containing carriage returns.


## [v7.0-beta.5] - 2019-09-23

* Fixes to proxy


## [v7.0-beta.4] - 2019-09-16

* Fix stroom-proxy Dockerfile


## [v7.0-beta.3] - 2019-09-16

* Minor fixes, including an essential fix to config


## [v7.0-beta.2] - 2019-09-13

* Fix docker build


## [v7.0-beta.1] - 2019-09-11

* Issue **#1253** : Data retention policies containing just `AND` will now match everything.

* Issue **#1252** : Stream type suggestions no longer list internal types.

* Issue **#1218** : All stepping panes will now show line numbers automatically if there are indicators (errors, warnings etc) that need to be displayed.  

* Issue **#1254** : Added option to allow non Java escaped find and replacement text to be used in `FindReplaceFilter`. 

* Issue **#1250** : Fixed logging description for reading and writing documents.

* Issue **#1251** : Copy permissions from a parent now shows changes prior to the user clicking ok.

* Issue **#758** : You no longer need the `Manage Processors` privilege to call `stroom:meta('Pipeline')` in XSLT.

* Issue **#1256** : Fix error caused when logging data source name when downloading search results.

* Issue **#399** : Fix for error message when stepping that said user needed `read` permission on parent pipeline and not just `use`.

* Issue **#1242** : Fix for pipeline corruption caused when moving elements back to inherited parents.

* Issue **#1244** : Updated Dropwizard to version 1.3.14 to fix session based memory leak.

* Issue **#1246** : Removed elastic search document type, menu items and filter.

* Issue **#1247** : Added XSLT functions (`source`, `sourceId`, `partNo`, `recordNo`, `lineFrom`, `colFrom`, `lineTo`, `colTo`) to determine the current source location so it can be embedded in a cooked event. Events containing raw source location info can be made into links in dashboard tables or the text pane so that a user can see raw source data or jump directly to stepping that raw record.

* Add data retention feature and index optimisation to Solr indexes.

* Initial support for Solr indexing and search.

* Issue **#1244** : Updated Dropwizard to version 1.3.14 to fix session based memory leak.

* Issue **#1246** : Removed elastic search document type, menu items and filter.

* Issue **#1214** : Fixed issue where the max results setting in dashboard tables was not always being obeyed. Also fixed some dashboard table result page size issues.

* Issue **#1238** : During proxy clean task we no longer show a failed attempt to delete an empty directory as an error as this condition is expected.

* Issue **#1237** : Fixed issue where explorer model requests were failing outside of user sessions, e.g. when we want to find folder descendants for processing.

* Issue **#1230** : Fix test.

* Issue **#1230** : Search expressions no longer have the `contains` condition. 

* Issue **#1220** : Fixed attempt to open newly created index shards as if they were old existing shards.

* Issue **#1232** : Fixed handling of enter key on pipeline element editor dialog.

* Issue **#1229** : Fixed issue where users needed `Read` permission on an index instead of just `Use` permission to search it.

* Issue **#1207** : Removed task id from meta to reduce DB size and complexity especially given the fact tasks are transient. Superseded output is now found by querying the processor task service when new output is written rather than using task ids on meta.

* Uplift HBase to 2.1.5 and refactor code accordingly

* Uplift Kafka to 2.1.1 and refactor code accordingly

* Uplift Curator to 4.2.0

* Issue **#1143** : Added mechanism to inject dashboard parameters into expressions using the `param` and `params` functions so that dashboard parameters can be echoed by expressions to create dashboard links.

* Issue **#1205** : Change proxy repo clean to not delete configured rootRepoDir.

* Issue **#1204** : Fix ProxySecurityFilter to use correct API key on feedStatus requests.

* Issue **#1211** : Added a quick filter to the server tasks page.

* Issue **#1206** : Fixed sorting active tasks when clicking column header.

* Issue **#1201** : Fixed dependencies.

* Issue **#1201** : Fixed tests.

* Issue **#1201** : Document permission changes now mutate the user document permissions cache rather than clearing it.

* Issue **#1153** : Changed security context to be a Spring singleton to improve explorer performance.

* Issue **#1202** : Fixed NumberFormatException in StreamAttributeMapUtil.

* Issue **#1203** : Fixed event logging detail for dictionaries.

* Issue **#1197** : Restored Save As functionality.

* Issue **#1199** : The index fields page now copes with more than 100 index fields.

* Issue **#1200** : Removed blocking queue that was causing search to hang when full.

* Issue **#1198** : Filtering by empty folders now works correctly.

* Comment out rollCron in proxy-prod.yml

* Change swagger UI at gchq.github.io/stroom to work off 6.0 branch

* Issue **#1195** : Fixed issue where combination of quick filter and type filter were not displaying explorer items correctly.

* Issue **#1153** : Changed the way document permissions are retrieved and cached to improve explorer performance.

* Issue **#1196** : Added code to resolve data source names from doc refs if the name is missing when logging.

* Issue **#1165** : Fixed corruption of pipeline structure when adding items to Source.

* Issue **#1193** : Added optional validation to activities.

* Change default config for proxy repositoryFormat to "${executionUuid}/${year}-${month}-${day}/${feed}/${pathId}/${id}"

* Issue **#1194** : Fixed NPE in FindTaskProgressCriteria.

* Issue **#1191** : SQL statistics search tasks now show appropriate information in the server tasks pane.

* Issue **#1192** : Executor provider tasks now run as the current user.

* Issue **#1190** : Copied indexes now retain associated index volumes.

* Issue **#1177** : Data retention now works with is doc refs.

* Issue **#1160** : Proxy repositories now only roll if all output streams for a repository are closed. Proxy repositories also only calculate the current max id if the `executionUuid` repo format param is not used.

* Issue **#1186** : Volume status is now refreshed every 5 minutes.

* Fix incorrect default keystore in proxy config yaml.

* Rename environment variables in proxy config yaml.

* Issue **#1170** : The UI should now treat the `None` tree node as a null selection.

* Issue **#1184** : Remove dropwizard yaml files from docker images.

* Issue **#1181** : Remove dropwizard config yaml from the docker images.

* Issue **#1152** : You can now control the maximum number of files that are fragmented prior to proxy aggregation with `stroom.maxFileScan`.

* Issue **#1182** : Fixed use of `in folder` for data retention and receipt policies.

* Updated to allow stacks to be built at this version.

* Issue **#1154** : Search now terminates during result creation if it is asked to do so.

* Issue **#1167** : Fix for proxy to deal with lack of explorer folder based collections.

* Issue **#1172** : Fixed logging detail for viewing docs.

* Issue **#1166** : Fixed issue where users with only read permission could not copy items.

* Issue **#1174** : Reduced hits on the document permission cache.

* Issue **#1168** : Statistics searches now work when user only has `Use` permission.

* Issue **#1170** : Extra validation to check valid feed provided for stream appender.

* Issue **#1174** : The size of the document permissions cache is now configurable via the `stroom.security.documentPermissions.maxCacheSize` property.

* Issue **#1176** : Created index on document permissions to improve performance.

* Issue **#1175** : Dropping unnecessary index `explorerTreePath_descendant_idx`.

* Issue **#747** : XSLT can now reference dictionaries by UUID.

* Issue **#1167** : Use of folders to include child feeds and pipelines is now supported.

* Issue **#1153** : The explorer tree is now built with fewer DB queries.

* Issue **#1163** : Added indexes to the DB to improve explorer performance.

* Issue **#1153** : The explorer tree now only rebuilds synchronously for users who alter the tree, if has never been built or is very old. All other rebuilds of the explorer tree required to keep it fresh will happen asynchronously.

* Issue **#1162** : Proxy aggregation will no longer recurse parts directories when creating parts.

* Issue **#1157** : Migration now adds dummy feeds etc to processor filters if the original doc can't be found. This will prevent filters from matching more items than they should if migration fails to map feeds etc because they can't be found.

* Issue **#1162** : Remove invalid CopyOption in move() call.

* Issue **#1159** : Fix NPE in rolling appenders with no frequency value.

* Issue **#1160** : Proxy repositories will no longer scan contents on open if they are set to be read only.

* Issue **#1162** : Added buffering etc to improve the performance of proxy aggregation.

* Issue **#1156** : Added code to reduce unlikely chance of NPE or uncontrolled processing in the event of a null or empty processing filter.

* Issue **#1149** : Changed the way EntryIdSet is unmarshalled so jaxb can now use the getter to add items to a collection.

* Ignore broken junit test that cannot work as it stands

* Fix NPE in DictionaryStoreImpl.findByName().

* Issue **#1146** : Added `encodeUrl()`, `decodeUrl()` and `dashboard()` functions to dashboard tables to make dashboard linking easier. The `link()` function now automatically encodes/decodes each param so that parameters do not break the link format, e.g. `[Click Here](http://www.somehost.com/somepath){dialog|Dialog Title}`.

* Issue **#1144** : Changed StreamRange to account for inclusive stream id ranges in v6.0 that was causing an issue with file system maintenance.

* Mask passwords on the proxy admin page.

* Add exception to wrapped exception in the feedStatus service.

* Issue **#1140** : Add health check for proxy feed status url.

* Issue **#1138** : Stroom proxy now deletes empty repository directories based on creation time and depth first so that pruning empty directories is quicker and generally more successful.

* Issue **#1137** : Change proxy remote url health check to accept a 406 code as the feed will not be specified.

* Issue **#1135** : Data retention policies are now migrated to use `Type` and not `Stream Type`.

* Issue **#1136** : Remove recursive chown from stroom and proxy docker entrypoint scripts.


## [v7.0-alpha.5] - 2019-06-12

* Fix YAML substitution.


## [v7.0-alpha.4] - 2019-06-11

* Update API paths


## [v7.0-alpha.3] - 2019-05-10

* Fix config


## [v7.0-alpha.2] - 2019-05-10

* Fix config

* Issue **#1134** : Proxy now requires feed name to always be supplied.

* Expose proxy api key in yaml config via SYNC_API_KEY

* Issue **#1130** : Change `start.sh` so it works when realpath is not installed.

* Issue **#1129** : Fixed stream download from the UI.

* Issue **#1119** : StreamDumpTool will now dump data to zip files containing all data and associated meta and context data. This now behaves the same way as downloading data from the UI and can be used as an input to proxy aggregation or uploaded manually.


## [v7.0-alpha.1] - 2019-04-23

* Fix config issue

* Fixed NPE created when using empty config sections.

* Issue **#1122** : Fixed hessian communication between stroom and stroom proxy used to establish feed receive status. Added restful endpoints for feed status to stroom and stroom proxy. Proxy will now be able to request feed status from upstream stroom or stroom proxy instances.

* Fixed incompatibility issues with MySQL 5.7 and 8.0.

* Added debug to help diagnose search failures

* Issue **#382** : Large zip files are now broken apart prior to proxy aggregation.

* Change start script to use absolute paths for jar, config and logs to distinguish stroom and proxy instances.

* Issue **#1116** : Better implementation of proxy aggregation.

* Issue **#1116** : Changed the way tasks are executed to ensure thread pools expand to the maximum number of threads specified rather than just queueing all tasks and only providing core threads.

* Remove full path from file in sha256 hash file release artifact.

* Issue **#1115** : Add missing super.startProcessing to AbstractKafkaProducerFilter.

* Improve exception handling and logging in RemoteDataSourceProvider. Now the full url is included in dashboard connection errors.

* Change Travis build to generate sha256 hashes for release zip/jars.

* Uplift the visualisations content pack to v3.2.1

* Issue **#1100** : Fix incorrect sort direction being sent to visualisations.

* Add guard against race condition

* Add migration script to remove property `stroom.node.status.heapHistogram.jMapExecutable`.

* Uplift base docker image to openjdk:8u191-jdk-alpine3.9, reverting back to JDK for access to diagnostic tools.

* Issue **#1084** : Change heap histogram statistics to java MBean approach rather than jmap binary. Remove stroom.node.status.heapHistogram.jMapExecutable property.

* Improve resource for setting user's status

* Issue **#1079** : Improved the logging of permission errors encountered during stream processing

* Issue **#1058** : Added property `stroom.pipeline.parser.secureProcessing` to enable/disable the XML secure processing feature.

* Issue **#1062** : Add env var for UI path

* Uplift distribution visualisation content pack to v3.1.0

* Add transform_user_extract.py, for pre-6.0 to 6.0 user migration

* Issue **#1059** : Fix guice errors on stroom-proxy startup.

* Issue **#1010** : Improve distribution start/stop/etc scripts by adding monochrome switch and background log tailing.

* Issue **#1053** : Add API to disabled authorisation users

* Issue **#1042** : Improve error message for an ApiException when requesting a user's token.

* Issue **#1050** : Prevent creation of permission entries if key already exists.

* Issue **#1015** : Add sortDirections[] and keySortDirection to visualisation data object to fix sorting in the visualisations.

* Issue **#1019** : Fix visualisations settings dialog so you can un-set text and list controls.

* Issue **#1041** : Add a healthcheck to Stroom to alert for API key expiry

* Issue **#1040** : Fix for visualisations that do not require nested data.

* Issue **#1036** : Fix for scrollbar position on explorer popup windows.

* Issue **#1037** : Updated `moment.js` for parsing/formatting dates and times.

* Issue **#1021** : Dashboard links now allow `{}` characters to be used without URL encoding.

* Issue **#1018** : Added Health Checks for the external connectors that are registered via plugins

* Issue **#1025** : Fixed ACE editor resize issue where horizontal scroll bar was not always correctly shown.

* Issue **#1025** : Updated ACE editor to v1.4.2.

* Issue **#1022** : Added `Contains` condition to all search expression fields so that regex terms can be used.

* Issue **#1024** : Superseded output helper no longer expects initialisation in all cases.

* Issue **#1021** : Multiple changes to improve vis, dashboard and external linking in Stroom.

* Issue **#1019** : Fix visualisations settings dialog so you can un-set text and list controls.

* Issue **#986** : Fix direct dashboard links.

* Issue **#1006** : Added Exception Mapper for PermissionExceptions to return HTTP FORBIDDEN.

* Issue **#1012** : Fix for NPE caused when checking if an output is superseded.

* Issue **#1011** : Old UI versions running in browsers often cause Stroom to throw an NPE as it can't find the appropriate GWT serialisation policy. Stroom will no longer throw an NPE but will report an `IncompatibleRemoteServiceException` instead. This is the default GWT behaviour.

* Issue **#1007** : Max visualisation results are now limited by default to the maximum number of results defined for the first level of the parent table. This can be further limited by settings in the visualisation.

* Issue **#1004** : Table cells now support multiple links.

* Issue **#1001** : Changed link types to `tab`, `dialog`, `dashboard`, `browser`.

* Issue **#1001** : Added dashboard link option to link to a dashboard from within a vis, e.g. `stroomLink(d.name, 'type=Dashboard&uuid=<TARGET_DASHBOARD_UUID>&params=userId%3D' + d.name, 'DASHBOARD')`.

* Issue **#1001** : Added dashboard link option to link to a dashboard using the `DASHBOARD` target name, e.g. `link(${UserId}, concat('type=Dashboard&uuid=<TARGET_DASHBOARD_UUID>', ${UserId}), '', 'DASHBOARD')`.

* Issue **#1002** : Popup dialogs shown when clicking dashboard hyperlinks are now resizable.

* Issue **#993** : Moving documents in the explorer no longer affects items that are being edited as they are not updated in the process.

* Issue **#996** : Updated functions in dashboard function picker.

* Issue **#981** : Fixed dashboard deletion

* Issue **#989** : Upgraded stroom-expression to v1.4.13 to add new dashboard `link` function.

* Issue **#988** : Changed `generate-url` XSLT function to `link` so it matches the dashboard expression. Changed the parameters to create 4 variants of the function to make creation of simple links easier.

* Issue **#980** : Fix for NPE when fetching dependencies for scripts.

* Issue **#978** : Re-ordering the fields in stream data source

* Issue **gchq/stroom-content#31** : Uplift stroom-logs content pack to v2.0-alpha.5.

* Issue **#982** : Stop proxy trying to health check the content syncing if it isn't enabled.

* Change error logging in ContentSyncService to log stack trace

* Uplift send_to_stroom.sh in the distribution to v2.0

* Issue **#973** : Export servlet changed to a Resource API, added permission check, improved error responses.

* Issue **#969** : The code now suppresses errors for index shards being locked for writing as it is expected. We now lock shards using maps rather than the file system as it is more reliable between restarts.

* Issue **#941** : Internal Meta Stats are now being written

* Issue **#970** : Add stream type of `Records` for translated stroom app events.

* Issue **#966** : Proxy was always reporting zero bytes for the request content in the receive log.

* Issue **#938** : Fixed an NPE in authentication session state.

* Change the proxy yaml configuration for the stack to add `remotedn` and `remotecertexpiry` headers to the receive log

* Change logback archived logs to be gzip compressed for stroom and proxy

* Uplift stroom-logs content pack to v2.0-alpha.3

* Uplift send_to_stroom script to v1.8.1

* Issue **#324** : Changed XML serialisation so that forbidden XML characters U+FFFE and U+FFFF are not written. Note that these characters are not even allowed as character references so they are ignored entirely.

* Issue **#945** : More changes to fix some visualisations only showing 10 data points.

* Issue **#945** : Visualisations now show an unlimited number of data points unless constrained by their parent table or their own maximum value setting.

* Issue **#948** : Catching Spring initialisation runtime errors and ensuring they are logged.

* Add `set_log_levels.sh` script to the distribution

* Uplift visualisations content pack to v3.0.6 in the gradle build

* Issue **#952** : Remote data sources now execute calls within the context of the user for the active query. As a result all running search `destroy()` calls will now be made as the same user that initiated the search.

* Issue **#566** : Info and warning icons are now displayed in stepping screen when needed.

* Issue **#923** : Dashboard queries will now terminate if there are no index shards to search.

* Issue **#959** : Remove Material UI from Login and from password management pages

* Issue **#933** : Add health check for password resets

* Issue **#929** : Add more comprehensive password validation

* Issue **#876** : Fix password reset issues

* Issue **#768** : Preventing deletion of /store in empty volumes

* Issue **#939** : Including Subject DN in receive.log

* Issue **#940** : Capturing User DN and cert expiry on DW terminated SSL

* Issue **#744** : Improved reporting of error when running query with no search extraction pipeline

* Issue **#134** : Copy permissions from parent button

* Issue **#688** : Cascading permissions when moving/copying folder into a destination

* Issue **#788** : Adding DocRef and IsDocRef to stroom query to allow doc ref related filtering. Migration of stream filters uses this.

* Issue **#936** : Add conversion of header `X-SSL-Client-V-End` into `RemoteCertExpiry`, translating date format in the process.

* Issue **#953** : Fixed NPE.

* Issue **#947** : Fixed issue where data retention policy contains incorrect field names.

* Remove Material UI from the Users and API Keys pages

* Add content packs to stroom distribution

* Change distribution to use send_to_stroom.sh v1.7

* Updated stroom expression to v1.4.12 to improve handling or errors values and add new type checking functions `isBoolean()`, `isDouble()`, `isError()`, `isInteger()`, `isLong()`, `isNull()`, `isNumber()`, `isString()`, `isValue()`. Testing equality of null with `x=null()` is no longer valid and must be replaced with `isNull(x)`.

* Issue **#920** : Fix error handling for sql stats queries

* Remove log sending cron process from docker images (now handled by stroom-log-sender).

* Issue **#924** : The `FindReplaceFilter` now records the location of errors.

* Issue **#939** : Added `remotedn` to default list of keys to include in `receive.log`.

* Add git_tag and git_commit labels to docker images

* Uplift stroom-logs content pack in docker image to` v2.0-alpha.2`

* Stop truncation of `logger` in logback console logs

* Issue **#921** : Renaming open documents now correctly changes their tab name. Documents that are being edited now prevent the rename operation until they are saved.

* Issue **#922** : The explorer now changes the selection on a right click if the item clicked is not already selected (could be part of a multi select).

* Issue **#903** : Feed names can now contain wildcard characters when filtering in the data browser.

* Add API to allow creation of an internal Stroom user.

* Fix logger configuration for SqlExceptionHelper

* Add template-pipelines and standard-pipelines content packs to docker image

* Issue **#904** : The UI now shows dictionary names in expressions without the need to enter edit mode.

* Updated ACE editor to v1.4.1.

* Add colours to console logs in docker.

* Issue **#869** : Delete will now properly delete all descendant nodes and documents when deleting folders but will not delete items from the tree if they cannot be deleted, e.g. feeds that have associated data.

* Issue **#916** : You can no longer export empty folders or import nothing.

* Issue **#911** : Changes to feeds and pipelines no longer clear data browsing filters.

* Issue **#907** : Default volumes are now created as soon as they are needed.

* Issue **#910** : Changes to index settings in the UI now register as changes and enable save.

* Issue **#913** : Improve FindReplaceFilter to cope with more complex conditions.

* Change log level for SqlExceptionHelper to OFF, to stop expected exceptions from polluting the logs

* Fix invalid requestLog logFormat in proxy configuration

* Stop service discovery health checks being registered if stroom.serviceDiscovery.enabled=false

* Add fixed version of send_to_stroom.sh to release distribution

* Uplift docker base image for stroom & proxy to openjdk:8u181-jdk-alpine3.8

* Add a health check for getting a public key from the authentication service.

* Issue **#897** : Import no longer attempts to rename or move existing items but will still update content.

* Issue **#902** : Improved the XSLT `format-date` function to better cope with week based dates and to default values to the stream time where year etc are omitted.

* Issue **#905** : Popup resize and move operations are now constrained to ensure that a popup cannot be dragged off screen or resized to be bigger than the current browser window size.

* Issue **#898** : Improved the way many read only aspects of the UI behave.

* Issue **#894** : The system now generates and displays errors to the user when you attempt to copy a feed.

* Issue **#896** : Extended folder `create` permissions are now correctly cached.

* Issue **#893** : You can now manage volumes without the `Manage Nodes` permission.

* Issue **#892** : The volume editor now waits for the node list to be loaded before opening.

* Issue **#889** : Index field editing in the UI now works correctly.

* Issue **#891** : `StreamAppender` now keeps track of it's own record write count and no longer makes use of any other write counting pipeline element.

* Issue **#885** : Improved the way import works to ensure updates to entities are at least attempted when creating an import confirmation.

* Issue **#892** : Changed `Ok` to `OK`.

* Issue **#883** : Output streams are now immediately unlocked as soon as they are closed.

* Removed unnecessary OR operator that was being inserted into expressions where only a single child term was being used. This happened when reprocessing single streams.

* Issue **#882** : Splitting aggregated streams now works when using `FindReplaceFilter`. This functionality was previously broken because various reader elements were not passing the `endStream` event on.

* Issue **#881** : The find and replace strings specified for the `FindReplaceFilter` are now treated as unescaped Java strings and now support new line characters etc.

* Issue **#880** : Increased the maximum value a numeric pipeline property can be set to via the UI to 10000000.

* Issue **#888** : The dependencies listing now copes with external dependencies failing to provide data due to authentication issues.

* Issue **#890** : Dictionaries now show the words tab by default.

* Add admin healthchecks to stroom-proxy

* Add stroom-proxy docker image

* Refactor stroom docker images to reduce image size

* Add enabled flag to storing, forwarding and synching in stroom-proxy configuration

* Issue **#884** : Added extra fonts to stroom docker image to fix bug downloading xls search results.

* Issue **#879** : Fixed bug where reprocess and delete did not work if no stream status was set in the filter.

* Issue **#878** : Changed the appearance of stream filter fields to be more user friendly, e.g. `feedName` is now `Feed` etc.

* Issue **#809** : Changed default job frequency for `Stream Attributes Retention` and `Stream Task Retention` to `1d` (one day).

* Issue **#813** : Turned on secure processing feature for XML parsers and XML transformers so that external entities are not resolved. This prevents DoS attacks and gaining unauthorised access to the local machine.

* Issue **#871** : Fix for OptimisticLockException when processing streams.

* Issue **#872** : The parser cache is now automatically cleared when a schema changes as this can affect the way a data splitter parser is created.

* Add a health check for getting a public key from the authentication service.

* Issue **#897** : Import no longer attempts to rename or move existing items but will still update content.

* Issue **#902** : Improved the XSLT `format-date` function to better cope with week based dates and to default values to the stream time where year etc are omitted.

* Issue **#905** : Popup resize and move operations are now constrained to ensure that a popup cannot be dragged off screen or resized to be bigger than the current browser window size.

* Issue **#898** : Improved the way many read only aspects of the UI behave.

* Issue **#894** : The system now generates and displays errors to the user when you attempt to copy a feed.

* Issue **#896** : Extended folder `create` permissions are now correctly cached.

* Issue **#893** : You can now manage volumes without the `Manage Nodes` permission.

* Issue **#892** : The volume editor now waits for the node list to be loaded before opening.

* Issue **#889** : Index field editing in the UI now works correctly.

* Issue **#891** : `StreamAppender` now keeps track of it's own record write count and no longer makes use of any other write counting pipeline element.

* Issue **#885** : Improved the way import works to ensure updates to entities are at least attempted when creating an import confirmation.

* Issue **#892** : Changed `Ok` to `OK`.

* Issue **#883** : Output streams are now immediately unlocked as soon as they are closed.

* Removed unnecessary OR operator that was being inserted into expressions where only a single child term was being used. This happened when reprocessing single streams.

* Issue **#882** : Splitting aggregated streams now works when using `FindReplaceFilter`. This functionality was previously broken because various reader elements were not passing the `endStream` event on.

* Issue **#881** : The find and replace strings specified for the `FindReplaceFilter` are now treated as unescaped Java strings and now support new line characters etc.

* Issue **#880** : Increased the maximum value a numeric pipeline property can be set to via the UI to 10000000.

* Issue **#888** : The dependencies listing now copes with external dependencies failing to provide data due to authentication issues.

* Issue **#890** : Dictionaries now show the words tab by default.

* Add admin healthchecks to stroom-proxy

* Add stroom-proxy docker image

* Refactor stroom docker images to reduce image size

* Add enabled flag to storing, forwarding and synching in stroom-proxy configuration

* Issue **#884** : Added extra fonts to stroom docker image to fix bug downloading xls search results.

* Issue **#879** : Fixed bug where reprocess and delete did not work if no stream status was set in the filter.

* Issue **#878** : Changed the appearance of stream filter fields to be more user friendly, e.g. `feedName` is now `Feed` etc.

* Issue **#809** : Changed default job frequency for `Stream Attributes Retention` and `Stream Task Retention` to `1d` (one day).

* Issue **#813** : Turned on secure processing feature for XML parsers and XML transformers so that external entities are not resolved. This prevents DoS attacks and gaining unauthorised access to the local machine.

* Issue **#871** : Fix for OptimisticLockException when processing streams.

* Issue **#872** : The parser cache is now automatically cleared when a schema changes as this can affect the way a data splitter parser is created.

* Issue **#865** : Made `stroom.conf` location relative to YAML file when `externalConfig` YAML property is set.

* Issue **#867** : Added an option `showReplacementCount` to the find replace filter to choose whether to report total replacements on process completion.

* Issue **#867** : Find replace filter now creates an error if an invalid regex is used.

* Issue **#855** : Further fixes for stepping data that contains a BOM.

* Changed selected default tab for pipelines to be `Data`.

* Issue **#860** : Fixed issue where stepping failed when using any sort of input filter or reader before the parser.

* Issue **#867** : Added an option `showReplacementCount` to the find replace filter to choose whether to report total replacements on process completion.

* Improved Stroom instance management scripts

* Add contentPack import

* Fix typo in Dockerfile

* Issue **#859** : Change application startup to keep retrying when establishing a DB connection except for certain connection errors like access denied.

* Issue **#730** : The `System` folder now displays data and processors. This is a bug fix related to changing the default initial page for some document types.

* Issue **#854** : The activity screen no longer shows a permission error when shown to non admin users.

* Issue **#853** : The activity chooser will no longer display on startup if activity tracking is not enabled.

* Issue **#855** : Fixed stepping data that contains a BOM.

* Change base docker image to openjdk:8u171-jdk-alpine

* Improved loading of activity list prior to showing the chooser dialog.

* Issue **#852** : Fix for more required permissions when logging other 'find' events.

* Issue **#730** : Changed the default initial page for some document types.

* Issue **#852** : Fix for required permission when logging 'find' events.

* Changed the way the root pane loads so that error popups that appear when the main page is loading are not hidden.

* Issue **#851** : Added additional type info to type id when logging events.

* Issue **#848** : Fixed various issues related to stream processor filter editor.

* Issue **#815** : `stroom.pageTitle` property changed to `stroom.htmlTitle`.

* Issue **#732** : Added `host-address` and `host-name` XSLT functions.

* Issue **#338** : Added `splitAggregatedStreams` property to `StreamAppender`, `FileAppender` and `HDFSFileAppender` so that aggregated streams can be split into separate streams on output.

* Issue **#338** : Added `streamNo` path replacement variable for files to record the stream number within an aggregate.

* Added tests and fixed sorting of server tasks.

* Improved the way text input and output is buffered and recorded when stepping.

* The find and replace filter now resets the match count in between nested streams so that each stream is treated the same way, i.e. it can have the same number of text replacements.

* Added multiple fixes and improvements to the find and replace filter including limited support of input/output recording when stepping.

* Issue **#827** : Added `TextReplacementFilterReader` pipeline element.

* Issue **#736** : Added sorting to server tasks table.

* Inverted the behaviour of `disableQueryInfo` to now be `requireQueryInfo`.

* Issue **#596** : Rolling stream and file appenders can now roll on a cron schedule in addition to a frequency.

* The accept button now enabled on splash screen.

* Added additional event logging to stepping.

* An activity property with an id of `disableQueryInfo` can now be used to disable the query info popup on a per activity basis.

* Activity properties can now include the attributes `id`, `name`, `showInSelection` and `showInList` to determine their appearance and behaviour;

* Nested elements are now usable in the activity editor HTML.

* Record counts are now recorded on a per output stream basis even when splitting output streams.

* Splash presenter buttons are now always enabled.

* Fix background colour to white on activity pane.

* Changed `splitWhenBiggerThan` property to `rollSize` and added the property to the rolling appenders for consistency.

* Issue **#838** : Fix bug where calculation of written and read bytes was being accounted for twice due to the use of Java internal `FilterInputStream` and `FilterOutputStream` behaviour. This was leading to files being split at half od the expected size. Replaced Java internal classes with our own `WrappedInputStream` and `WrappedOutputStream` code.

* Issue **#837** : Fix bug to no longer try and record set activity events for null activities.

* Issue **#595** : Added stream appender and file appender property `splitWhenBiggerThan` to limit the size of output streams.

* Now logs activity change correctly.

* Add support for checkbox and selection control types to activity descriptions.

* Issue **#833** : The global property edit dialog can now be made larger.

* Fixed some issues in the activity manager.

* Issue **#722** : Change pipeline reference data loader to store its reference data in an off-heap disk backed LMDB store to reduce Java heap usage. See the `stroom.refloader.*` properties for configuration of the off-heap store.

* Issue **#794** : Automatically suggest a pipeline element name when creating it

* Issue **#792** : Preferred order of properties for Pipeline Elements

* Issue **824** : Fix for replace method in PathCreator also found in stroom proxy.

* Issue **#828** : Changed statistics store caches to 10 minute time to live so that they will definitely pick up new statistics store definitions after 10 minutes.

* Issue **#774** : Event logging now logs find stream criteria correctly so that feeds ids are included.

* Issue **#829** : Stroom now logs event id when viewing individual events.

* Added functionality to record actions against user defined activities.

* Added functionality to show a splash screen on login.

* Issue **#791** : Fixed broken equals method so query total row count gets updated correctly.

* Issue **#830** : Fix for API queries not returning before timing out.

* Issue **#824** : Fix for replace method in PathCreator also found in stroom proxy.

* Issue **#820** : Fix updating index shards so that they are loaded, updated and saved under lock.

* Issue **#819** : Updated `stroom-expression` to v1.4.3 to fix violation of contract exception when sorting search results.

* Issue **#817** : Increased maximum number of concurrent stream processor tasks to 1000 per node.

* Moved Index entities over to the new multi part document store.

* Moved Pipeline entities over to the new multi part document store.

* Moved both Statistic Store entity types over to the new multi part document store.

* Moved XSLT entities over to the new multi part document store.

* Moved Visualisation entities over to the new multi part document store.

* Moved Script entities over to the new multi part document store.

* Moved Dashboard entities over to the new multi part document store.

* Moved XmlSchema entities over to the new multi part document store.

* Moved TextConverter entities over to the new multi part document store.

* Modified the storage of dictionaries to use the new multi part document store.

* Changed the document store to hold multiple entries for a document so that various parts of a document can be written separately, e.g. the meta data about a dictionary and the dictionary text are now written as separate DB entries. Entries are combined during the serialisation/deserialisation process.

* Changed the import export API to use byte arrays to hold values rather than strings. *POSSIBLE BREAKING CHANGE*
Issue **gchq/stroom-expression#22** : Add `typeOf(...)` function to dashboard.

* Issue **#697** : Fix for reference data sometimes failing to find the appropriate effective stream due to the incorrect use of the effective stream cache. It was incorrectly configured to use a time to idle (TTI) expiry rather than a time to live (TTL) expiry meaning that heavy use of the cache would prevent the cached effective streams being refreshed.

* Issue **#806** : Fix for clearing previous dashboard table results if search results deliver no data.

* Issue **#805** : Fix for dashboard date time formatting to use local time zone.

* Issue **#803** : Fix for group key conversion to an appropriate value for visualisations.

* Issue **#802** : Restore lucene-backward-codecs to the build

* Issue **#800** : Add DB migration script 33 to replace references to the `Stream Type` type in the STRM_PROC_FILT table with `streamTypeName`.

* Issue **#798** : Add DB migration script 32 to replace references to the `NStatFilter` type in the PIPE table with `StatisticsFilter`.

* Fix data receipt policy defect

* Issue **#791** : Search completion signal is now only sent to the UI once all pending search result merges are completed.

* Issue **#795** : Import and export now works with appropriate application permissions. Read permission is required to export items and Create/Update permissions are required to import items depending on whether the update will create a new item or update an existing one.

* Improve configurabilty of stroom-proxy.

* Issue **#783** : Reverted code that ignored duplicate selection to fix double click in tables.

* Issue **#782** : Fix for NPE thrown when using CountGroups when GroupKey string was null due to non grouped child rows.

* Issue **#778** : Fix for text selection on tooltips etc in the latest version of Chrome.

* Uplift stroom-expression to v1.4.1

* Issue **#776** : Removal of index shard searcher caching to hopefully fix Lucene directory closing issue.

* Issue **#779** : Fix permissions defect.

* Issue **gchq/stroom-expression#22** : Add `typeOf(...)` function to dashboard.

* Issue **#766** : Fix NullPointerExceptions when downloading table results to Excel format.

* Issue **#770** : Speculative fix for memory leak in SQL Stats queries.

* Issue **#761** : New fix for premature truncation of SQL stats queries due to thread interruption.

* Issue **#748** : Fix build issue resulting from a change to SafeXMLFilter.

* Issue **#748** : Added a command line interface (CLI) in addition to headless execution so that full pipelines can be run against input files.

* Issue **#748** : Fixes for error output for headless mode.

* Issue **#761** : Fixed statistic searches failing to search more than once.

* Issue **#756** : Fix for state being held by `InheritableThreadLocal` causing objects to be held in memory longer than necessary.

* Issue **#761** : Fixed premature truncation of SQL stats queries due to thread interruption.

* Added `pipeline-name` and `put` XSLT functions back into the code as they were lost in a merge.

* Issue **#749** : Fix inability to query with only `use` privileges on the index.

* Issue **#613** : Fixed visualisation display in latest Firefox and Chrome.

* Added permission caching to reference data lookup.

* Updated to stroom-expression 1.3.1

    Added cast functions `toBoolean`, `toDouble`, `toInteger`, `toLong` and `toString`.
    Added `include` and `exclude` functions.
    Added `if` and `not` functions.
    Added value functions `true()`, `false()`, `null()` and `err()`.
    Added `match` boolean function.
    Added `variance` and `stDev` functions.
    Added `hash` function.
    Added `formatDate` function.
    Added `parseDate` function.
    Made `substring` and `decode` functions capable of accepting functional parameters.
    Added `substringBefore`, `substringAfter`, `indexOf` and `lastIndexOf` functions.
    Added `countUnique` function.

* Issue **#613** : Fixed visualisation display in latest Firefox and Chrome.

* Issue **#753** : Fixed script editing in UI.

* Issue **#751** : Fix inability to query on a dashboard with only use+read rights.

* Issue **#719** : Fix creation of headless Jar to ensure logback is now included.

* Issue **#735** : Change the format-date xslt function to parse dates in a case insensitive way.

* Issue **#719** : Fix creation of headless Jar. Exclude gwt-unitCache folder from build JARs.

* Issue **#720** : Fix for Hessian serialisation of table coprocessor settings.

* Issue **#217** : Add an 'all/none' checkbox to the Explorer Tree's quick filter.

* Issue **#400** : Shows a warning when cascading folder permissions.

* Issue **#405** : Fixed quick filter on permissions dialog, for users and for groups. It will now match anywhere in the user or group name, not just at the start.

* Issue **#708** : Removed parent folder UUID from ExplorerActionHandler.

* Application security code is now implemented using lambda expressions rather than AOP. This simplifies debugging and makes the code easier to understand.

* Changed the task system to allow task threads to be interrupted from the task UI.

* Made changes to improve search performance by making various parts of search wait for interruptible conditions.

* Migrated code from Spring to Guice for managing dependency injection.

* Issue **#229** : When a user 'OKs' a folder permission change it can take a while to return. This disables the ok/cancel buttons while Stroom is processing the permission change.

* Issue **#405** : Fixed quick filter on permissions dialog, for users and for groups. It will now match anywhere in the user or group name, not just at the start.

* Issue **#588** : Fixed display of horizontal scrollbar on explorer tree in export, create, copy and move dialogs.

* Issue **#691** : Volumes now reload on edit so that the entities are no longer stale the second time they are edited.

* Issue **#692** : Properties now reload on edit so that the entities are no longer stale the second time they are edited.

* Issue **#703** : Removed logging of InterruptedException stack trace on SQL stat queries, improved concurrency code.

* Issue **#697** : Improved XSLT `Lookup` trace messages.

* Issue **#697** : Added a feature to trace XSLT `Lookup` attempts so that reference data lookups can be debugged.

* Issue **#702** : Fix for hanging search extraction tasks

* Issue **#701** : The search `maxDocIdQueueSize` is now 1000 by default.

* Issue **#700** : The format-date XSLT function now defaults years, months and days to the stream receipt time regardless of whether the input date pattern specifies them.

* Issue **#657** : Change SQL Stats query code to process/transform the data as it comes back from the database rather than holding the full resultset before processing. This will reduce memory overhead and improve performance.

* Issue **#634** : Remove excessive thread sleeping in index shard searching. Sleeps were causing a significant percentage of inactivity and increasing memory use as data backed up. Add more logging and logging of durations of chunks of code. Add an integration test for testing index searching for large data volumes.

* Issue **#698** : Migration of Processing Filters now protects against folders that have since been deleted

* Issue **#634** : Remove excessive thread sleeping in index shard searching. Sleeps were causing a significant percentage of inactivity and increasing memory use as data backed up. Add more logging and logging of durations of chunks of code. Add an integration test for testing index searching for large data volumes.

* Issue **#659** : Made format-date XSLT function default year if none specified to the year the data was received unless this would make the date later then the received time in which case a year is subtracted.

* Issue **#658** : Added a hashing function for XSLT translations.

* Issue **#680** : Fixed the order of streams in the data viewer to descending by date

* Issue **#679** : Fixed the editing of Stroom properties that are 'persistent'.

* Issue **#681** : Added dry run to check processor filters will convert to find stream criteria. Throws error to UI if fails.

* Issue **#676** : Fixed use of custom stream type values in expression based processing filters.

* Issue **#673** : Fixed issue with Stream processing filters that specify Create Time

* Issue **#675** : Fixed issue with datafeed requests authenticating incorrectly

* Issue **#666** : Fixed the duplicate dictionary issue in processing filter migrations, made querying more efficient too
* Database migration fixes and tools

* Issue **#668** : Fixed the issue that prevented editing of stroom volumes

* Issue **#669** : Elastic Index Filter now uses stroomServiceUser to retrieve the index config from the Query Elastic service.

* Minor fix to migrations

* Add logging to migrations

* Add logging to migrations

* Issue **#651** : Removed the redundant concept of Pipeline Types, it's half implementation prevented certain picker dialogs from working.

* Issue **#481** : Fix handling of non-incremental index queries on the query API. Adds timeout option in request and blocking code to wait for the query to complete. Exit early from wait loops in index/event search.

* Issue **#626** : Fixed issue with document settings not being persisted

* Issue **#621** : Changed the document info to prevent requests for multi selections

* Issue **#620** : Copying a directory now recursively copies it's contents, plus renaming copies is done more intelligently.

* Issue **#546** : Fixed race conditions with the Explorer Tree, it was causing odd delays to population of the explorer in various places.

* Issue **#495** : Fixed the temporary expansion of the Explorer Tree caused by filtering

* Issue **#376** : Welcome tab details fixed since move to gradle

* Issue **#523** : Changed permission behaviours for copy and move to support `None`, `Source`, `Destination` and `Combined` behaviours. Creating new items now allows for `None` and `Destination` permission behaviours. Also imported items now receive permissions from the destination folder. Event logging now indicates the permission behaviour used during copy, move and create operations.

* Issue **#480** : Change the downloaded search request API JSON to have a fetch type of ALL.

* Issue **#623** : Fixed issue where items were being added to sublist causing a stack overflow exception during data retention processing.

* Issue **#617** : Introduced a concept of `system` document types that prevents the root `System` folder type from being created, copied, deleted, moved, renamed etc.

* Issue **#622** : Fix incorrect service discovery based api paths, remove authentication and authorisation from service discovery

* Issue **#568** : Fixed filtering streams by pipeline in the pipeline screen.

* Issue **#565** : Fixed authorisation issue on dashboards.

* Issue **#592** : Mount stroom at /stroom.

* Issue **#608** : Fixed stream grep and stream dump tools and added tests to ensure continued operation.

* Issue **#603** : Changed property description from `tags` to `XML elements` in `BadTextXMLFilterReader`.

* Issue **#600** : Added debug to help diagnose cause of missing index shards in shard list.

* Issue **#611** : Changed properties to be defined in code rather than Spring XML.

* Issue **#605** : Added a cache for retrieving user by name to reduce DB use when pushing users for each task.

* Issue **#610** : Added `USE INDEX (PRIMARY)` hint to data retention select SQL to improve performance.

* Issue **#607** : Multiple improvements to the code to ensure DB connections, prepared statements, result sets etc use try-with-resources constructs wherever possible to ensure no DB resources are leaked. Also all connections obtained from a data source are now returned appropriately so that connections from pools are reused.

* Issue **#602** : Changed the data retention rule table column order.

* Issue **#606** : Added more stroom properties to tune the c3P0 connection pool. The properties are prefixed by `stroom.db.connectionPool` and `stroom.statistics.sql.db.connectionPool`.

* Issue **#601** : Fixed NPE generated during index shard retention process that was caused by a shard being deleted from the DB at the same time as the index shard retention job running.

* Issue **#609** : Add configurable regex to replace IDs in heap histogram class names, e.g. `....$Proxy54` becomes `....$Proxy--ID-REMOVED--`

* Issue **#570** : Refactor the heap histogram internal statistics for the new InternalStatisticsReceiver

* Issue **#599** : DocumentServiceWriteAction was being used in the wrong places where EntityServiceSaveAction should have been used instead to save entities that aren't document entities.

* Issue **#593** : Fixed node save RPC call.

* Issue **#591** : Made the query info popup more configurable with a title, validation regex etc. The popup will now only be displayed when enabled and when a manual user action takes place, e.g. clicking a search button or running a parameterised execution with one or more queries.

* Added 'prompt' option to force the identity provider to ask for a login.

* Issue **#549** : Change to not try to connect to kafka when kafka is not configured and improve failure handling

* Issue **#573** : Fixed viewing folders with no permitted underlying feeds. It now correctly shows blank data screen, rather than System/Data.

* Issue **#150** : Added a feature to optionally require specification of search purpose.

* Issue **#572** : Added a feature to allow easy download of dictionary contents as a text file.

* Generate additional major and minor floating docker tags in travis build, e.g. v6-LATEST and v6.0-LATEST

* Change docker image to be based on openjdk:8u151-jre-alpine

* Added a feature to list dependencies for all document entities and indicate where dependencies are missing.

* Issue **#540** : Improve description text for stroom.statistics.sql.maxProcessingAge property

* Issue **#538** : Lists of items such as users or user groups were sometimes not being converted into result pages correctly, this is now fixed.

* Issue **#537** : Users without `Manage Policies` permission can now view streams.

* Issue **#522** : Selection of data retention rules now remains when moving rules up or down.

* Issue **#411** : When data retention rules are disabled they are now shown greyed out to indicate this.

* Issue **#536** : Fix for missing visualisation icons.

* Issue **#368** : Fixed hidden job type button on job node list screen when a long cron pattern is used.

* Issue **#507** : Added dictionary inheritance via import references.

* Issue **#554** : Added a `parseUri` XSLT function.

* Issue **#557** : Added dashboard functions to parse and output URI parts.

* Issue **#552** : Fix for NPE caused by bad XSLT during search data extraction.

* Issue **#560** : Replaced instances of `Files.walk()` with `Files.walkFileTree()`. `Files.walk()` throws errors if any files are deleted or are not accessible during the walk operation. This is a major issue with the Java design for walking files using Java 8 streams. To avoid this issue `Files.walkFileTree()` has now been used in place of `Files.walk()`.

* Issue **#567** : Changed `parseUri` to be `parse-uri` to keep it consistently named with respect to other XSLT functions. The old name `parseUri` still works but is deprecated and will be removed in a later version.

* Issue **#567** : The XSLT function `parse-uri` now correctly returns a `schemeSpecificPart` element rather than the incorrectly named `schemeSpecificPort`.

* Issue **#567** : The dashboard expression function `extractSchemeSpecificPortFromUri` has now been corrected to be called `extractSchemeSpecificPartFromUri`.

* Issue **#567** : The missing dashboard expression function `extractQueryFromUri` has been added.

* Issue **#571** : Streams are now updated to have a status of deleted in batches using native SQL and prepared statements rather than using the stream store.

* Issue **#559** : Changed CSS to allow table text selection in newer browsers.

* Issue **#574** : Fixed SQL debug trace output.

* Issue **#574** : Fixed SQL UNION code that was resulting in missing streams in the data browser when paging.

* Issue **#590** : Improved data browser performance by using a local cache to remember feeds, stream types, processors, pipelines etc while decorating streams.

* Issue **#150** : Added a property to optionally require specification of search purpose.

* New authentication flow based around OpenId

* New user management screens

* The ability to issue API keys

* Issue **#501** : Improve the database teardown process in integration tests to speed up builds

* Relax regex in build script to allow tags like v6.0-alpha.3 to be published to Bintray

* Add Bintray publish plugin to Gradle build

* Issue **#75** : Upgraded to Lucene 5.

* Issue **#135** : [BREAKING CHANGE] Removed JODA Time library and replaced with Java 7 Time API. This change breaks time zone output previously formatted with `ZZ` or `ZZZ`.

* Added XSLT functions generate-url and fetch-json

* Added ability to put clickable hyperlinks in Dashboard tables

* Added an HTTP appender.

* Added an appender for the proxy store.

* Issue **#412** : Fixed no-column table breakage

* Issue **#380** : Fixed build details on welcome/about

* Issue **#348** : Fixed new menu icons.

* Issue **98** : Fix premature trimming of results in the store

* Issue **360** : Fix inability to sort sql stats results in the dashboard table

* Issue **#550** : Fix for info message output for data retention.

* Issue **#551** : Improved server task detail for data retention job.

* Issue **#541** : Changed stream retention job descriptions.

* Issue **#553** : The data retention job now terminates if requested to do so and also tracks progress in a local temp file so a nodes progress will survive application restarts.

* Change docker image to use openjdk:8u151-jre-alpine as a base

* Issue **#539** : Fix issue of statistic search failing after it is imported

* Issue **#547** : Data retention processing is now performed in batches (size determined by `stroom.stream.deleteBatchSize`). This change should reduce the memory required to process the data retention job.

* Issue **#541** : Marked old stream retention job as deprecated in description.

* Issue **#542** : Fix for lazy hibernate object initialisation when stepping cooked data.

* Issue **#524** : Remove dependency on stroom-proxy:stroom-proxy-repo and replaced with duplicated code from stroom-proxy-repo (commit b981e1e)

* Issue **#203** : Initial release of the new data receipt policy functionality.

* Issue **#202** : Initial release of the new data retention policy functionality.

* Issue **#521** : Fix for the job list screen to correct the help URL.

* Issue **#526** : Fix for XSLT functions that should return optional results but were being forced to return a single value.

* Issue **#527** : Fix for XSLT error reporting. All downstream errors were being reported as XSLT module errors and were
 hiding the underlying exception.

* Issue **#501** : Improve the database teardown process in integration tests to speed up builds.

* Issue **#511** : Fix NPE thrown during pipeline stepping by downstream XSLT.

* Issue **#521** : Fix for the job list screen to use the help URL system property for displaying context sensitive help.

* Issue **#511** : Fix for XSLT functions to allow null return values where a value cannot be returned due to an error etc.

* Issue **#515** : Fix handling of errors that occur before search starts sending.

* Issue **#506** : In v5 dashboard table filters were enhanced to allow parameters to be used in include/exclude filters. The implementation included the use of ` \ ` to escape `$` characters that were not to be considered part of a parameter reference. This change resulted in regular expressions requiring ` \ ` being escaped with additional ` \ ` characters. This escaping has now been removed and instead only `$` chars before `{` chars need escaping when necessary with double `$$` chars, e.g. use `$${something` if you actually want `${something` not to be replaced with a parameter.

* Issue **#505** : Fix the property UI so all edited value whitespace is trimmed

* Issue **#513** : Now only actively executing tasks are visible as server tasks

* Issue **#483** : When running stream retention jobs the transactions are now set to REQUIRE_NEW to hopefully ensure that the job is done in small batches rather than a larger transaction spanning multiple changes.

* Issue **#508** : Fix directory creation for index shards.

* Issue **#492** : Task producers were still not being marked as complete on termination which meant that the parent cluster task was not completing. This has now been fixed.

* Issue **#497** : DB connections obtained from the data source are now released back to the pool after use.

* Issue **#492** : Task producers were not being marked as complete on termination which meant that the parent cluster task was not completing. This has now been fixed.

* Issue **#497** : Change stream task creation to use straight JDBC rather than hibernate for inserts and use a configurable batch size (stroom.databaseMultiInsertMaxBatchSize) for the inserts.

* Issue **#502** : The task executor was not responding to shutdown and was therefore preventing the app from stopping gracefully.

* Issue **#476** : Stepping with dynamic XSLT or text converter properties now correctly falls back to the specified entity if a match cannot be found by name.

* Issue **#498** : The UI was adding more than one link between 'Source' and 'Parser' elements, this is now fixed.

* Issue **#492** : Search tasks were waiting for part of the data extraction task to run which was not checking for termination. The code for this has been changed and should now terminate when required.

* Issue **#494** : Fix problem of proxy aggregation never stopping if more files exist

* Issue **#490** : Fix errors in proxy aggregation due to a bounded thread pool size

* Issue **#484** : Remove custom finalize() methods to reduce memory overhead

* Issue **#475** : Fix memory leak of java.io.File references when proxy aggregation runs

* Issue **#470** : You can now correctly add destinations directly to the pipeline 'Source' element to enable raw streaming.

* Issue **#487** : Search result list trimming was throwing an illegal argument exception `Comparison method violates its general contract`, this should now be fixed.

* Issue **#488** : Permissions are now elevated to 'Use' for the purposes of reporting the data source being queried.

* Migrated to ehcache 3.4.0 to add options for off-heap and disk based caching to reduce memory overhead.

* Caches of pooled items no longer use Apache Commons Pool.

* Issue **#401** : Reference data was being cached per user to ensure a user centric view of reference data was being used. This required more memory so now reference data is built in the context of the internal processing user and then filtered during processing by user access to streams.

* The effective stream cache now holds 1000 items.

* Reduced the amount of cached reference data to 100 streams.

* Reduced the number of active queries to 100.

* Removed Ehcache and switched to Guava cache.

* Issue **#477** : Additional changes to ensure search sub tasks use threads fairly between multiple searches.

* Issue **#477** : Search sub tasks are now correctly linked to their parent task and can therefore be terminated by terminating parent tasks.

* Issue **#425** : Changed string replacement in pipeline migration code to use a literal match

* Issue **#469** : Add Heap Histogram internal statistics for memory use monitoring

* Issue **#463** : Made further improvements to the index shard writer cache to improve performance.

* Issue **#448** : Some search related tasks never seem to complete, presumably because an error is thrown at some point and so their callbacks do not get called normally. This fix changes the way task completion is recorded so that it isn't dependant on the callbacks being called correctly.

* Issue **#464** : When a user resets a password, the password now has an expiry date set in the future determined by the password expiry policy. Password that are reset by email still expire immediately as expected.

* Issue **#462** : Permission exceptions now carry details of the user that the exception applies to. This change allows error logging to record the user id in the message where appropriate.

* Issue **#463** : Many index shards are being corrupted which may be caused by insufficient locking of the shard writers and readers. This fix changes the locking mechanism to use the file system.

* Issue **#451** : Data paging was allowing the user to jump beyond the end of a stream whereby just the XML root elements were displayed. This is now fixed by adding a constraint to the page offset so that the user cannot jump beyond the last record. Because data paging assumes that segmented streams have a header and footer, text streams now include segments after a header and before a footer, even if neither are added, so that paging always works correctly regardless of the presence of a header or footer.

* Issue **#461** : The stream attributes on the filter dialog were not sorted alphabetically, they now are.

* Issue **#460** : In some instances error streams did not always have stream attributes added to them for fatal errors. This mainly occurred in instances where processing failed early on during pipeline creation. An error was recorded but stream attributes were not added to the meta data for the error stream. Processing now ensures that stream attributes are recorded for all error cases.

* Issue **#442** : Remove 'Old Internal Statistics' folder, improve import exception handling

* Issue **#457** : Add check to import to prevent duplicate root level entities

* Issue **#444** : Fix for segment markers when writing text to StreamAppender.

* Issue **#447** : Fix for AsyncSearchTask not being displayed as a child of EventSearchTask in the server tasks view.

* Issue **#421** : FileAppender now causes fatal error where no output path set.

* Issue **#427** : Pipelines with no source element will now only treat a single parser element as being a root element for backwards compatibility.

* Issue **#420** : Pipelines were producing errors in the UI when elements were deleted but still had properties set on them. The pipeline validator was attempting to set and validate properties for unknown elements. The validator now ignores properties and links to elements that are undeclared.

* Issue **#420** : The pipeline model now removes all properties and links for deleted elements on save.

* Issue **#458** : Only event searches should populate the `searchId`. Now `searchId` is only populated when a stream processor task is created by an event search as only event searches extract specific records from the source stream.

* Issue **#437** : The event log now includes source in move events.

* Issue **#419** : Fix multiple xml processing instructions appearing in output.

* Issue **#446** : Fix for deadlock on rolling appenders.

* Issue **#444** : Fix segment markers on RollingStreamAppender.

* Issue **#426** : Fix for incorrect processor filters. Old processor filters reference `systemGroupIdSet` rather than `folderIdSet`. The new migration updates them accordingly.

* Issue **#429** : Fix to remove `usePool` parser parameter.

* Issue **#439** : Fix for caches where elements were not eagerly evicted.

* Issue **#424** : Fix for cluster ping error display.

* Issue **#441** : Fix to ensure correct names are shown in pipeline properties.

* Issue **#433** : Fixed slow stream queries caused by feed permission restrictions.

* Issue **#385** : Individual index shards can now be deleted without deleting all shards.

* Issue **#391** : Users needed `Manage Processors` permission to initiate pipeline stepping. This is no longer required as the 'best fit' pipeline is now discovered as the internal processing user.

* Issue **#392** : Inherited pipelines now only require 'Use' permission to be used instead of requiring 'Read' permission.

* Issue **#394** : Pipeline stepping will now show errors with an alert popup.

* Issue **#396** : All queries associated with a dashboard should now be correctly deleted when a dashboard is deleted.

* Issue **#393** : All caches now cache items within the context of the current user so that different users do not have the possibility of having problems caused by others users not having read permissions on items.

* Issue **#358** : Schemas are now selected from a subset matching the criteria set on SchemaFilter by the user.

* Issue **#369** : Translation stepping wasn't showing any errors during stepping if a schema had an error in it.

* Issue **#364** : Switched index writer lock factory to a SingleInstanceLockFactory as index shards are accessed by a single process.

* Issue **#363** : IndexShardWriterCacheImpl now closes and flushes writers using an executor provided by the TaskManager. Writers are now also closed in LRU order when sweeping up writers that exceed TTL and TTI constraints.

* Issue **#361** : Information has been added to threads executing index writer and index searcher maintenance tasks.

* Issue **#356** : Changed the way index shard writers are cached to improve indexing performance and reduce blocking.

* Issue **#353** : Reduced expected error logging to debug.

* Issue **#354** : Changed the way search index shard readers get references to open writers so that any attempt to get an open writer will not cause, or have to wait for, a writer to close.

* Issue **#351** : Fixed ehcache item eviction issue caused by ehcache internally using a deprecated API.

* Issue **#347** : Added a 'Source' node to pipelines to establish a proper root for a pipeline rather than an assumed one based on elements with no parent.

* Issue **#350** : Removed 'Advanced Mode' from pipeline structure editor as it is no longer very useful.

* Issue **#349** : Improved index searcher cache to ensure searchers are not affected by writers closing.

* Issue **#342** : Changed the way indexing is performed to ensure index readers reference open writers correctly.

* Issue **#346** : Improved multi depth config content import.

* Issue **#328** : You can now delete corrupt shards from the UI.

* Issue **#343** : Fixed login expiry issue.

* Issue **#345** : Allowed for multi depth config content import.

* Issue **#341** : Fixed arg in SQL.

* Issue **#340** : Fixed headless and corresponding test.

* Issue **#333** : Fixed event-logging version in build.

* Issue **#334** : Improved entity sorting SQL and separated generation of SQL and HQL to help avoid future issues.

* Issue **#335** : Improved user management

* Issue **#337** : Added certificate auth option to export servlet and disabled the export config feature by default.

* Issue **#337** : Added basic auth option to export servlet to complement cert based auth.

* Issue **#332** : The index shard searcher cache now makes sure to get the current writer needed for the current searcher on open.

* Issue **#322** : The index cache and other caching beans should now throw exceptions on `get` that were generated during the creation of cached items.

* Issue **#325** : Query history is now cleaned with a separate job. Also query history is only recorded for manual querying, i.e. not when query is automated (on open or auto refresh). Queries are now recorded on a dashboard + query component basis and do not apply across multiple query components in a dashboard.

* Issue **#323** : Fixed an issue where parser elements were not being returned as 'processors' correctly when downstream of a reader.

* Issue **#322** : Index should now provide a more helpful message when an attempt is made to index data and no volumes have been assigned to an index.

* Issue **#316** : Search history is now only stored on initial query when using automated queries or when a user runs a query manually. Search history is also automatically purged to keep either a specified number of items defined by `stroom.query.history.itemsRetention` (default 100) or for a number of days specified by `stroom.query.history.daysRetention` (default 365).

* Issue **#317** : Users now need update permission on an index plus 'Manage Index Shards' permission to flush or close index shards. In addition to this a user needs delete permission to delete index shards.

* Issue **#319** : SaveAs now fetches the parent folder correctly so that users can copy items if they have permission to do so.

* Issue **#311** : Fixed request for `Pipeline` in `meta` XSLT function. Errors are now dealt with correctly so that the XSLT will not fail due to missing meta data.

* Issue **#313** : Fixed case of `xmlVersion` property on `InvalidXMLCharFilterReader`.

* Issue **#314** : Improved description of `tags` property in `BadTextXMLFilterReader`.

* Issue **#307** : Made some changes to avoid potential NPE caused by session serialisation.

* Issue **#306** : Added a stroom `meta` XSLT function. The XSLT function now exposes `Feed`, `StreamType`, `CreatedTime`, `EffectiveTime` and `Pipeline` meta attributes from the currently processing stream in addition to any other meta data that might apply. To access these meta data attributes of the current stream use `stroom:meta('StreamType')` etc. The `feed-attribute` function is now an alias for the `meta` function and should be considered to be deprecated.

* Issue **#303** : The stream delete job now uses cron in preference to a frequency.

* Issue **#152** : Changed the way indexing is performed so that a single indexer object is now responsible for indexing documents and adding them to the appropriate shard.

* Issue **#179** : Updated Saxon-HE to version 9.7.0-18 and added XSLTFilter option to `usePool` to see if caching might be responsible for issue.

* Issue **#288** : Made further changes to ensure that the IndexShardWriterCache doesn't try to reuse an index shard that has failed when adding any documents.

* Issue **#295** : Made the help URL absolute and not relative.

* Issue **#293** : Attempt to fix mismatch document count error being reported when index shards are opened.

* Issue **#292** : Fixed locking for rolling stream appender.

* Issue **#292** : Rolling stream output is no longer associated with a task, processor or pipeline to avoid future processing tasks from deleting rolling streams by thinking they are superseded.

* Issue **#292** : Data that we expect to be unavailable, e.g. locked and deleted streams, will no longer log exceptions when a user tries to view it and will instead return an appropriate message to the user in place of the data.

* Issue **#288** : The error condition 'Expected a new writer but got the same one back!!!' should no longer be encountered as the root cause should now be fixed. The original check has been reinstated so that processing will terminate if we do encounter this problem.

* Issue **#295** : Fixed the help property so that it can now be configured.

* Issue **#296** : Removed 'New' and 'Delete' buttons from the global property dialog.

* Issue **#279** : Fixed NPE thrown during proxy aggregation.

* Issue **#294** : Changing stream task status now tries multiple times to attempt to avoid a hibernate LockAcquisitionException.

* Issue **#287** : XSLT not found warnings property description now defaults to false.

* Issue **#261** : The save button is now only enabled when a dashboard or other item is made dirty and it is not read only.

* Issue **#286** : Dashboards now correctly save the selected tab when a tab is selected via the popup tab selector (visible when tabs are collapsed).

* Issue **#289** : Changed Log4J configuration to suppress logging from Hibernate SqlExceptionHandler for expected exceptions like constraint violations.

* Issue **#288** : Changed 'Expected a new writer...' fatal error to warning as the condition in question might be acceptable.

* Issue **#285** : Attempted fix for GWT RPC serialisation issue.

* Issue **#283** : Statistics for the stream task queue are now captured even if the size is zero.

* Issue **#226** : Fixed issue where querying an index failed with "User does not have the required permission (Manage Users)" message.

* Issue **#281** : Made further changes to cope with Files.list() and Files.walk() returning streams that should be closed with 'try with resources' construct.

* Issue **#224** : Removing an element from the pipeline structure now removes all child elements too.

* Issue **#282** : Users can now upload data with just 'Data - View' and 'Data - Import' application permissions, plus read permission on the appropriate feed.

* Issue **#199** : The explorer now scrolls selected items into view.

* Issue **#280** : Fixed 'No user is currently authenticated' issue when viewing jobs and nodes.

* Issue **#278** : The date picker now hides once you select a date.

* Issue **#281** : Directory streams etc are now auto closed to prevent systems running out of file handles.

* Issue **#263** : The explorer tree now allows you to collapse the root 'System' node after it is first displayed.

* Issue **#266** : The explorer tree now resets (clears and collapses all previously open nodes) and shows the currently selected item every time an explorer drop down in opened.

* Issue **#233** : Users now only see streams if they are administrators or have 'Data - View' permission. Non administrators will only see data that they have 'read' permission on for the associated feed and 'use' permission on for the associated pipeline if there is one.

* Issue **#265** : The stream filter now orders stream attributes alphabetically.

* Issue **#270** : Fixed security issue where null users were being treated as INTERNAL users.

* Issue **#270** : Improved security by pushing user tokens rather than just user names so that internal system (processing) users are clearly identifiable by the security system and cannot be spoofed by regular user accounts.

* Issue **#269** : When users are prevented from logging in with 'preventLogin' their failed login count is no longer incremented.

* Issue **#267** : The login page now shows the maintenance message.

* Issue **#276** : Session list now shows session user ids correctly.

* Issue **#201** : The permissions menu item is no longer available on the root 'System' folder.

* Issue **#176** : Improved performance of the explorer tree by increasing the size of the document permissions cache to 1M items and changing the eviction policy from LRU to LFU.

* Issue **#176** : Added an optimisation to the explorer tree that prevents the need for a server call when collapsing tree nodes.

* Issue **#273** : Removed an unnecessary script from the build.

* Issue **#277** : Fixed a layout issue that was causing the feed section of the processor filter popup to take up too much room.

* Issue **#274** : The editor pane was only returning the current user edited text when attached to the DOM which meant changes to text were ignored if an editor pane was not visible when save was pressed. This has now been fixed so that the current content of an editor pane is always returned even when it is in a detached state.

* Issue **#264** : Added created by/on and updated by/on info to pipeline stream processor info tooltips.

* Issue **#222** : Explorer items now auto expand when a quick filter is used.

* Issue **#205** : File permissions in distribution have now been changed to `0750` for directories and shell scripts and `0640` for all other files.

* Issue **#240** : Separate application permissions are now required to manage DB tables and tasks.

* Issue **#210** : The statistics tables are now listed in the database tables monitoring pane.

* Issue **#249** : Removed spaces between values and units.

* Issue **#237** : Users without 'Download Search Results' permission will no longer see the download button on the table component in a dashboard.

* Issue **#232** : Users can now inherit from pipelines that they have 'use' permissions on.

* Issue **#191** : Max stream size was not being treated as IEC value, e.g. Mebibytes etc.

* Issue **#235** : Users can now only view the processor filters that they have created if they have 'Manage Processors' permission unless they are an administrator in which case they will see all filters. Users without the 'Manage Processors' permission who are also not administrators will see no processor filters in the UI. Users with 'Manage Processors' permission who are not administrators will be able to update their own processor filters if they have 'update' permission on the associated pipeline. Administrators are able to update all processor filters.

* Issue **#212** : Changes made to text in any editor including those made with cut and paste are now correctly handled so that altered content is now saved.

* Issue **#247** : The editor pane now attempts to maintain the scroll position when formatting content.

* Issue **#251** : Volume and memory statistics are now recorded in bytes and not MiB.

* Issue **#243** : The error marker pane should now discover and display all error types even if they are preceded by over 1000 warnings.

* Issue **#254** : Fixed search result download.

* Issue **#209** : Statistics are now queryable in a dashboard if a user has 'use' permissions on a statistic.

* Issue **#255** : Fixed issue where error indicators were not being shown in the schema validator pane because the text needed to be formatted so that it spanned multiple lines before attempting to add annotations.

* Issue **#257** : The dashboard text pane now provides padding at the top to allow for tabs and controls.

* Issue **#174** : Index shard checking is now done asynchronously during startup to reduce startup time.

* Issue **#225** : Fixed NPE that was caused by processing instruction SAX events unexpectedly being fired by Xerces before start document events. This looks like it might be a bug in Xerces but the code now copes with the unexpected processing instruction event anyway.

* Issue **#230** : The maintenance message can now be set with the property 'stroom.maintenance.message' and the message now appears as a banner at the top of the screen rather than an annoying popup. Non admin users can also be prevented from logging on to the system by setting the 'stroom.maintenance.preventLogin' property to 'true'.

* Issue **#155** : Changed password values to be obfuscated in the UI as 20 asterisks regardless of length.

* Issue **#188** : All of the writers in a pipeline now display IO in the UI when stepping.

* Issue **#208** : Schema filter validation errors are now shown on the output pane during stepping.

* Issue **#211** : Turned off print margins in all editors.

* Issue **#200** : The stepping presenter now resizes the top pane to fit the tree structure even if it is several elements high.

* Issue **#168** : Code and IO is now loaded lazily into the element presenter panes during stepping which prevents the scrollbar in the editors being in the wrong position.

* Issue **#219** : Changed async dispatch code to work with new lambda classes rather than callbacks.

* Issue **#221** : Fixed issue where `*.zip.bad` files were being picked up for proxy aggregation.

* Issue **#242** : Improved the way properties are injected into some areas of the code to fix an issue where 'stroom.maxStreamSize' and other properties were not being set.

* Issue **#241** : XMLFilter now ignores the XSLT name pattern if an empty string is supplied.

* Issue **#236** : 'Manage Cache Permission' has been changed to 'Manage Cache'.

* Issue **#219** : Made further changes to use lambda expressions where possible to simplify code.

* Issue **#231** : Changed the way internal statistics are created so that multiple facets of a statistic, e.g. Free & Used Memory, are combined into a single statistic to allow combined visualisation.

* Issue **#172** : Further improvement to dashboard L&F.

* Issue **#194** : Fixed missing Roboto fonts.

* Issue **#195** : Improved font weights and removed underlines from link tabs.

* Issue **#196** : Reordered fields on stream, relative stream, volume and server task tables.

* Issue **#182** : Changed the way dates and times are parsed and formatted and improved the datebox control L&F.

* Issue **#198** : Renamed 'INTERNAL_PROCESSING_USER' to 'INTERNAL'.

* Issue **#154** : Active tasks are now sortable by processor filter priority.

* Issue **#204** : Pipeline processor statistics now include 'Node' as a tag.

* Issue **#170** : Changed import/export to delegate import/export responsibility to individual services. Import/export now only works with items that have valid UUIDs specified.

* Issue **#164** : Reduced caching to ensure tree items appear as soon as they are added.

* Issue **#177** : Removed 'Meta Data-Bytes Received' statistic as it was a duplicate.

* Issue **#152** : Changed the way index shard creation is locked so that only a single shard should be fetched from the cache with a given shard key at any one time.

* Issue **#189** : You now have to click within a checkbox to select it within a table rather than just clicking the cell the checkbox is in.

* Issue **#186** : Data is no longer artificially wrapped with the insertion of new lines server side. Instead the client now receives the data and an option to soft wrap lines has been added to the UI.

* Issue **#167** : Fixed formatting of JavaScript and JSON.

* Issue **#175** : Fixed visibility of items by inferred permissions.

* Issue **#178** : Added new properties and corresponding configuration to connect and create a separate SQL statistics DB.

* Issue **#172** : Improved dashboard L&F.

* Issue **#169** : Improved L&F of tables to make better use of screen real estate.

* Issue **#191** : Mebibytes (multiples of 1024) etc are now used as standard throughout the application for both memory and disk sizes and have single letter suffixes (B, K, M, G, T).

* Issue **#173** : Fixed the way XML formatter deals with spaces in attribute values.

* Issue **#151** : Fixed meta data statistics. 'metaDataStatistics' bean was declared as an interface and not a class.

* Issue **#158** : Added a new global property 'stroom.proxy.zipFilenameDelimiter' to enable Stroom proxy repositories to be processed that have a custom file name pattern.

* Issue **#153** : Clicking tick boxes and other cell components in tables no longer requires the row to be selected first.

* Issue **#148** : The stream browsing UI no longer throws an error when attempting to clear markers from the error markers pane.

* Issue **#160** : Stream processing tasks are now created within the security context of the user that created the associated stream processor filter.

* Issue **#157** : Data is now formatted by the editor automatically on display.

* Issue **#144** : Old processing output will now be deleted when content is reprocessed even if the new processing task does not produce output.

* Issue **#159** : Fixed NPE thrown during import.

* Issue **#166** : Fixed NPE thrown when searching statistics.

* Issue **#165** : Dashboards now add a query and result table from a template by default on creation. This was broken when adding permission inheritance to documents.

* Issue **#162** : The editor annotation popup now matches the style of other popups.

* Issue **#163** : Imported the Roboto Mono font to ensure consistency of the editor across platforms.

* Issue **#143** : Stroom now logs progress information about closing index shard writers during shutdown.

* Issue **#140** : Replaced code editor to improve UI performance and add additional code formatting & styling options.

* Issue **#146** : Object pool should no longer throw an error when abandoned objects are returned to the pool.

* Issue **#142** : Changed the way permissions are cached so that changes to permissions provide immediate access to documents.

* Issue **#123** : Changed the way entity service result caching works so that the underlying entity manager is cached instead of individual services. This allows entity result caching to be performed while still applying user permissions to cached results.

* Issue **#156** : Attempts to open items that that user does not have permission to open no longer show an error and spin the progress indicator forever, instead the item will just not open.

* Issue **#141** : Improved log output during entity reference migration and fixed statistic data source reference migration.

* Issue **#127** : Entity reference replacement should now work with references to 'StatisticsDataSource'.

* Issue **#125** : Fixed display of active tasks which was broken by changes to the task summary table selection model.

* Issue **#121** : Fixed cache clearing.

* Issue **#122** : Improved the look of the cache screen.

* Issue **#106** : Disabled users and groups are now displayed with greyed out icon in the UI.

* Issue **#132** : The explorer tree is now cleared on login so that users with different permissions do not see the previous users items.

* Issue **#128** : Improved error handling during login.

* Issue **#130** : Users with no permissions are no longer able to open folders including the root System folder to attempt data browsing.

* Issue **#120** : Entity chooser now treats 'None' as a special root level explorer node so that it can be selected in the same way as other nodes, e.g. visibly selected and responsive to double click.

* Issue **#129** : Fixed NPE.

* Issue **#119** : User permissions dialog now clears permissions when a user or group is deleted.

* Issue **#115** : User permissions on documents can now be inherited from parent folders on create, copy and move.

* Issue **#109** : Added packetSize="65536" property to AJP connector in server.xml template.

* Issue **#100** : Various list of items in stroom now allow multi selection for add/remove purposes.

* Issue **#112** : Removed 'pool' monitoring screen as all pools are now caches of one form or another.

* Issue **#105** : Users were not seeing 'New' menu for folders that they had some create child doc permissions for. This was due to DocumentType not implementing equals() and is now fixed.

* Issue **#111** : Fixed query favourites and history.

* Issue **#91** : Only CombinedParser was allowing code to be injected during stepping. Now DSParser and XMLFragmentParser support code injection during stepping.

* Issue **#107** : The UI now only shows new pipeline element items on the 'Add' menu that are allowed children of the selected element.

* Issue **#113** : User names are now validated against a regex specified by the 'stroom.security.userNamePattern' property.

* Issue **#116** : Rename is now only possible when a single explorer item is selected.

* Issue **#114** : Fixed selection manager so that the explorer tree does not select items when a node expander is clicked.

* Issue **#65** : Selection lists are now limited to 300px tall and show scrollbars if needed.

* Issue **#50** : Defaults table result fields to use local time without outputting the timezone.

* Issue **#15** : You can now express time zones in dashboard query expressions or just omit a time zone to use the locale of the browser.

* Issue **#49** : Dynamic XSLT selection now works with pipeline stepping.

* Issue **#63** : Entity selection control now shows current entity name even if it has changed since referencing entity was last saved.

* Issue **#70** : You can now select multiple explorer rows with ctrl and shift key modifiers and perform bulk actions such as copy, move, rename and delete.

* Issue **#85** : findDelete() no longer tries to add ORDER BY condition on UPDATE SQL when deleting streams.

* Issue **#89** : Warnings should now be present in processing logs for reference data lookups that don't specify feed or stream type. This was previously throwing a NullPointerException.

* Issue **#90** : Fixed entity selection dialog used outside of drop down selection control.

* Issue **#88** : Pipeline reference edit dialog now correctly selects the current stream type.

* Issue **#77** : Default index volume creation now sets stream status to INACTIVE rather than CLOSED and stream volume creation sets index status to INACTIVE rather than CLOSED.

* Issue **#93** : Fixed code so that the 'Item' menu is now visible.

* Issue **#97** : Index shard partition date range creation has been improved.

* Issue **#94** : Statistics searches now ignore expression terms with null or empty values so that the use of substitution parameters can be optional.

* Issue **#87** : Fixed explorer scrolling to the top by disabling keyboard selection.

* Issue **#104** : 'Query' no longer appears as an item that a user can allow 'create' on for permissions within a folder.

* Issue **#103** : Added 10 years as a supported data retention age.

* Issue **#86** : The stream delete button is now re-enabled when new items are selected for deletion.

* Issue **#81** : No exception will now be thrown if a client rejects a response for an EntityEvent.

* Issue **#79** : The client node no longer tries to create directories on the file system for a volume that may be owned by another node.

* Issue **#92** : Error summaries of multiple types no longer overlap each other at the top of the error markers list.

* Issue **#64** : Fixed Hessian serialisation of 'now' which was specified as a ZonedDateTime which cannot be serialised. This field is now a long representing millseconds since epoch.

* Issue **#62** : Task termination button is now enabled.

* Issue **#60** : Fixed validation of stream attributes prior to data upload to prevent null pointer exception.

* Issue **#9** : Created a new implementation of the expression parser that improved expression tokenisation and deals with BODMAS rules properly.

* Issue **#36** : Fixed and vastly improved the configuration of email so that more options can be set allowing for the use of other email services requiring more complex configuration such as gmail.

* Issue **#24** : Header and footer strings are now unescaped so that character sequences such as '\n' are translated into single characters as with standard Java strings, e.g. '\n' will become a new line and '\t' a tab.

* Issue **#40** : Changed Stroom docker container to be based on Alpine linux to save space

* Issue **#40** : Auto import of content packs on Stroom startup and added default content packs into the docker build for Stroom.

* Issue **#30** : Entering stepping mode was prompting for the pipeline to step with but also auto selecting a pipeline at the same time and entering stepping immediately.

* Dashboard auto refresh is now limited to a minimum interval of 10 seconds.

* Issue **#31** : Pipeline stepping was not including user changes immediately as parsers and XSLT filters were using cached content when they should have been ignoring the cache in stepping mode.

* Issue **#27** : Stroom now listens to window closing events and asks the user if they really want to leave the page. This replaces the previous crude attempts to block keys that affected the history or forced a browser refresh.

* Issue **#2** : The order of fields in the query editor is now alphabetical.

* Issue **#3** : When a filter is active on a dashboard table column, a filter icon now appears to indicate this.

* Issue **#5** : Replace() and Decode() dashboard table expression functions no longer ignore cells with null values.

* Issue **#7** : Dashboards are now able to query on open.

* Issue **#8** : Dashboards are now able to re-query automatically at fixed intervals.

* Updated GWT to v2.8.0 and Gin to v2.1.2.

* Issue **#12** : Dashboard queries can now evaluate relative date/time expressions such as now(), hour() etc. In addition to this the expressions also allow the addition or subtraction of durations, e.g. now - 5d.

* Issue **#14** : Dashboard query expressions can now be parameterised with any term able to accept a user defined parameter, e.g. ${user}. Once added parameters can be changed for the entire dashboard via a text box at the top of the dashboard screen which will then execute all queries when enter is pressed or it loses focus.

* Issue **#16** : Dashboard table filters can also accept user defined parameters, e.g. ${user}, to perform filtering when a query is executed.

* Fixed missing text presenter in dashboards.

* Issue **#18** : The data dashboard component will now show data relative to the last selected table row (even if there is more than one table component on the dashboard) if the data component has not been configured to listen to row selections for a specific table component.

* Changed table styling to colour alternate rows, add borders between rows and increase vertical padding

* Issue **#22** : Dashboard table columns can now be configured to wrap text via the format options.

* Issue **#28** : Dashboard component dependencies are now listed with the component name plus the component id in brackets rather than just the component id.

* Issue **#202** : Initial release of the new data retention policy functionality.

[Unreleased]: https://github.com/gchq/stroom/compare/v7.0-beta.71...HEAD
[v7.0-beta.71]: https://github.com/gchq/stroom/compare/v7.0-beta.70...v7.0-beta.71
[v7.0-beta.70]: https://github.com/gchq/stroom/compare/v7.0-beta.69...v7.0-beta.70
[v7.0-beta.69]: https://github.com/gchq/stroom/compare/v7.0-beta.68...v7.0-beta.69
[v7.0-beta.68]: https://github.com/gchq/stroom/compare/v7.0-beta.67...v7.0-beta.68
[v7.0-beta.67]: https://github.com/gchq/stroom/compare/v7.0-beta.66...v7.0-beta.67
[v7.0-beta.66]: https://github.com/gchq/stroom/compare/v7.0-beta.65...v7.0-beta.66
[v7.0-beta.65]: https://github.com/gchq/stroom/compare/v7.0-beta.64...v7.0-beta.65
[v7.0-beta.64]: https://github.com/gchq/stroom/compare/v7.0-beta.63...v7.0-beta.64
[v7.0-beta.63]: https://github.com/gchq/stroom/compare/v7.0-beta.62...v7.0-beta.63
[v7.0-beta.62]: https://github.com/gchq/stroom/compare/v7.0-beta.61...v7.0-beta.62
[v7.0-beta.61]: https://github.com/gchq/stroom/compare/v7.0-beta.60...v7.0-beta.61
[v7.0-beta.60]: https://github.com/gchq/stroom/compare/v7.0-beta.59...v7.0-beta.60
[v7.0-beta.59]: https://github.com/gchq/stroom/compare/v7.0-beta.58...v7.0-beta.59
[v7.0-beta.58]: https://github.com/gchq/stroom/compare/v7.0-beta.57...v7.0-beta.58
[v7.0-beta.57]: https://github.com/gchq/stroom/compare/v7.0-beta.56...v7.0-beta.57
[v7.0-beta.56]: https://github.com/gchq/stroom/compare/v7.0-beta.55...v7.0-beta.56
[v7.0-beta.55]: https://github.com/gchq/stroom/compare/v7.0-beta.54...v7.0-beta.55
[v7.0-beta.54]: https://github.com/gchq/stroom/compare/v7.0-beta.53...v7.0-beta.54
[v7.0-beta.53]: https://github.com/gchq/stroom/compare/v7.0-beta.52...v7.0-beta.53
[v7.0-beta.52]: https://github.com/gchq/stroom/compare/v7.0-beta.51...v7.0-beta.52
[v7.0-beta.51]: https://github.com/gchq/stroom/compare/v7.0-beta.50...v7.0-beta.51
[v7.0-beta.50]: https://github.com/gchq/stroom/compare/v7.0-beta.49...v7.0-beta.50
[v7.0-beta.49]: https://github.com/gchq/stroom/compare/v7.0-beta.48...v7.0-beta.49
[v7.0-beta.48]: https://github.com/gchq/stroom/compare/v7.0-beta.47...v7.0-beta.48
[v7.0-beta.47]: https://github.com/gchq/stroom/compare/v7.0-beta.46...v7.0-beta.47
[v7.0-beta.46]: https://github.com/gchq/stroom/compare/v7.0-beta.45...v7.0-beta.46
[v7.0-beta.45]: https://github.com/gchq/stroom/compare/v7.0-beta.44...v7.0-beta.45
[v7.0-beta.44]: https://github.com/gchq/stroom/compare/v7.0-beta.43...v7.0-beta.44
[v7.0-beta.43]: https://github.com/gchq/stroom/compare/v7.0-beta.42...v7.0-beta.43
[v7.0-beta.42]: https://github.com/gchq/stroom/compare/v7.0-beta.41...v7.0-beta.42
[v7.0-beta.41]: https://github.com/gchq/stroom/compare/v7.0-beta.40...v7.0-beta.41
[v7.0-beta.40]: https://github.com/gchq/stroom/compare/v7.0-beta.39...v7.0-beta.40
[v7.0-beta.39]: https://github.com/gchq/stroom/compare/v7.0-beta.38...v7.0-beta.39
[v7.0-beta.38]: https://github.com/gchq/stroom/compare/v7.0-beta.37...v7.0-beta.38
[v7.0-beta.37]: https://github.com/gchq/stroom/compare/v7.0-beta.36...v7.0-beta.37
[v7.0-beta.36]: https://github.com/gchq/stroom/compare/v7.0-beta.35...v7.0-beta.36
[v7.0-beta.35]: https://github.com/gchq/stroom/compare/v7.0-beta.34...v7.0-beta.35
[v7.0-beta.34]: https://github.com/gchq/stroom/compare/v7.0-beta.33...v7.0-beta.34
[v7.0-beta.33]: https://github.com/gchq/stroom/compare/v7.0-beta.32...v7.0-beta.33
[v7.0-beta.32]: https://github.com/gchq/stroom/compare/v7.0-beta.31...v7.0-beta.32
[v7.0-beta.31]: https://github.com/gchq/stroom/compare/v7.0-beta.30...v7.0-beta.31
[v7.0-beta.30]: https://github.com/gchq/stroom/compare/v7.0-beta.29...v7.0-beta.30
[v7.0-beta.29]: https://github.com/gchq/stroom/compare/v7.0-beta.28...v7.0-beta.29
[v7.0-beta.28]: https://github.com/gchq/stroom/compare/v7.0-beta.27...v7.0-beta.28
[v7.0-beta.27]: https://github.com/gchq/stroom/compare/v7.0-beta.26...v7.0-beta.27
[v7.0-beta.26]: https://github.com/gchq/stroom/compare/v7.0-beta.25...v7.0-beta.26
[v7.0-beta.25]: https://github.com/gchq/stroom/compare/v7.0-beta.24...v7.0-beta.25
[v7.0-beta.24]: https://github.com/gchq/stroom/compare/v7.0-beta.23...v7.0-beta.24
[v7.0-beta.23]: https://github.com/gchq/stroom/compare/v7.0-beta.22...v7.0-beta.23
[v7.0-beta.22]: https://github.com/gchq/stroom/compare/v7.0-beta.21...v7.0-beta.22
[v7.0-beta.21]: https://github.com/gchq/stroom/compare/v7.0-beta.20...v7.0-beta.21
[v7.0-beta.20]: https://github.com/gchq/stroom/compare/v7.0-beta.19...v7.0-beta.20
[v7.0-beta.19]: https://github.com/gchq/stroom/compare/v7.0-beta.18...v7.0-beta.19
[v7.0-beta.18]: https://github.com/gchq/stroom/compare/v7.0-beta.17...v7.0-beta.18
[v7.0-beta.17]: https://github.com/gchq/stroom/compare/v7.0-beta.16...v7.0-beta.17
[v7.0-beta.16]: https://github.com/gchq/stroom/compare/v7.0-beta.15...v7.0-beta.16
[v7.0-beta.15]: https://github.com/gchq/stroom/compare/v7.0-beta.14...v7.0-beta.15
[v7.0-beta.14]: https://github.com/gchq/stroom/compare/v7.0-beta.13...v7.0-beta.14
[v7.0-beta.13]: https://github.com/gchq/stroom/compare/v7.0-beta.12...v7.0-beta.13
[v7.0-beta.12]: https://github.com/gchq/stroom/compare/v7.0-beta.11...v7.0-beta.12
[v7.0-beta.11]: https://github.com/gchq/stroom/compare/v7.0-beta.10...v7.0-beta.11
[v7.0-beta.10]: https://github.com/gchq/stroom/compare/v7.0-beta.9...v7.0-beta.10
[v7.0-beta.9]: https://github.com/gchq/stroom/compare/v7.0-beta.8...v7.0-beta.9
[v7.0-beta.8]: https://github.com/gchq/stroom/compare/v7.0-beta.7...v7.0-beta.8
[v7.0-beta.7]: https://github.com/gchq/stroom/compare/v7.0-beta.6...v7.0-beta.7
[v7.0-beta.6]: https://github.com/gchq/stroom/compare/v7.0-beta.5...v7.0-beta.6
[v7.0-beta.5]: https://github.com/gchq/stroom/compare/v7.0-beta.4...v7.0-beta.5
[v7.0-beta.4]: https://github.com/gchq/stroom/compare/v7.0-beta.3...v7.0-beta.4
[v7.0-beta.3]: https://github.com/gchq/stroom/compare/v7.0-beta.2...v7.0-beta.3
[v7.0-beta.2]: https://github.com/gchq/stroom/compare/v7.0-beta.1...v7.0-beta.2
[v7.0-beta.1]: https://github.com/gchq/stroom/compare/v7.0-alpha.5...v7.0-beta.1
[v7.0-alpha.5]: https://github.com/gchq/stroom/compare/v7.0-alpha.4...v7.0-alpha.5
[v7.0-alpha.4]: https://github.com/gchq/stroom/compare/v7.0-alpha.3...v7.0-alpha.4
[v7.0-alpha.3]: https://github.com/gchq/stroom/compare/v7.0-alpha.2...v7.0-alpha.3
[v7.0-alpha.2]: https://github.com/gchq/stroom/compare/v7.0-alpha.1...v7.0-alpha.2
[v7.0-alpha.1]: https://github.com/gchq/stroom/compare/v6.0.0...v7.0-alpha.1
[v6.0.0]: https://github.com/gchq/stroom/compare/v5.4.0...v6.0.0<|MERGE_RESOLUTION|>--- conflicted
+++ resolved
@@ -7,13 +7,12 @@
 
 ## [Unreleased]
 
-<<<<<<< HEAD
+
 * Fix inability to select text on Info tab in Data viewer.
 
 * Issue **#1963** : Fix data/source view progress bar showing blue when all data is visible.
-=======
+
 * Issue **#1974** : Fix job screen only showing one job.
->>>>>>> 50aa7e3a
 
 * Issue **#1970** : Fixed issue related to accidental execution of SearchDebugUtil outside of tests.
 

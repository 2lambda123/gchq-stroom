# Change Log
All notable changes to this project will be documented in this file.

The format is based on [Keep a Changelog](http://keepachangelog.com/) 
and this project adheres to [Semantic Versioning](http://semver.org/).


## [Unreleased]

<<<<<<< HEAD
* Issue **#2469** : Made `SafeXmlFilter` available for use in the application.
=======
* Issue **#2403** : Fix guice bind errors in stroom and proxy when the `path` config branch is empty or set to null.
>>>>>>> dfa1b911

* Issue **#2474** : Added debug to help diagnose issue with orphan file finder.

* Issue **#2462** : Made changes to stop DB connections being used within the context of other open connections.

* Uplift LMDBJava to 0.8.2 to fix LMDBJava cursor comparator bug.

* Issue **#2464** : Add `leakDetectionThreshold` to the hikari pool config.

* Issue **#2463** : Integrate the hikari connection pool with drop wizard's health checks and metrics.


## [v7.0-beta.146] - 2021-09-22

* Add debug logging to AuthenticationStateSessionUtil

* Issue **#2448** : Change data receipt ERROR log messages to WARN. Also improve log message content for success and failure.

* Issue **#2412** : You are now able to view locked streams or deleted data if it is still accessible.

* Issue **#2413** : Removed duplication of data retention fields in info pane. 

* Issue **#2443** : Internal meta statistics are now added with processing user permissions.

* Issue **#2455** : Improved error handling when streams not found.

* Issue **#2399** : Now changing expression fields keeps the same condition if it is still applicable to the new field.

* Issue **#2426** : Fixed user selection problem for document permissions.

* Issue **#2436** : Fixed small UI issue whereby a user or group was not immediately removed from document permissions when the remove button was clicked.

* Issue **#2416** : Added logging to identify cause of slow meta listing.

* Improve termination handling in reference data purge.

* Improve the data in the `/api/refData/v1/refStreamInfo` api method.

* Add API method to clear the byte buffer pool.

* Improve the output of the system info api call for the byte buffer pool.

* Issue **#2439** : Change log level for an error in the byte buffer pool.

* Issue **#2444** : Fix release of buffers to the pool that was causing ref data searches to hang.

* Issue **#2433, #2434** : Fixed shutdown task order.

* Issue **#2430** : Removed file system clean task and replaced with orphan finding jobs for files and meta.

* Issue **#2432** : Volume state is now updated without optimistic locking.

* Issue **#2382** : Improved charset resolution.


## [v7.0-beta.145] - 2021-09-14

* Issue **#2382** : Improve error message for invalid feed encodings.

* Issue **#2387** : Fix reference data load/lookup failure handling.

* Issue **#2422** : Change ref lookups to only do a lookup against a ref feeds that are known to contian the map being looked up against.

* Issue **#2411** : Remove 10,000 limit on dashboard search of ref store.

* Issue **#2389** : Add an API method for purging a single reference data stream.

* Issue **#2379** : Change ref data lookups to truncate last access time to hourly.

* Uplift Dropwizard from 1.3.14 to 1.3.29.

* Issue **#2424** : Stop session creation for rest calls. Remove unused SessionMap class.

* Change debug summary logging in Data Delete job to info level.

* Issue **#2402** : Improved logging for error caused by invalid meta filter values.

* Issue **#2404** : Added debug to help diagnose issue.

* Issue **#2423** : Added error logging and configuration to handle buffer overflows when dealing with large search result values.

* Issue **#2410** : Fixes for dashboard child selectors like `first()` and `last()`.

* Issue **#2417** : Bad regex filter value no longer logged unnecessarily.

* Issue **#2418** : LMDB environment is now only closed when the search results are no longer needed.

* Issue **#2419** : Conditional formatting errors are now returned to the UI.

* Issue **#2405, #2407** : Errors caused by a thread interrupt when viewing a stream are no longer logged.

* Issue **#2406** : Volume status update is now performed synchronously.

* Issue **#2401, #2408, #2409** : Processing tasks no longer terminate by interrupting threads so error streams can now be written correctly.


## [v7.0-beta.144] - 2021-09-08

* Issue **#2398** : Fix to clear interrupt state for threads used by terminated tasks.

* Issue **#2396** : Add `stroom:pointIsInsideXYPolygon` XSLT function.

* Allow HTTP request headers to be customized in HTTPAppender.

* Issue **#2392** : Fix for token type to only allow `api`.


## [v7.0-beta.143] - 2021-08-31

* Issue **#2380** : Fix _Attribute Value Data Retention_ job blocking shutdown.

* Issue **#2379** : Change reference data store LMDB to use MDB_NOTLS flag to not tie readers to threads as we typically use thread pools.

* Fix problem with ref data prefix mapping code increasing loop iterations on each element/record.

* Add better logging of ref streams waiting for a lock to load.

* Stop ref streams that are already loaded from calling start/stop processing.

* Add method to ref data store API to list ref stream processing info.

* Improve the ref data store API to allow filtering of the ref entries.

* Change default number of ref loader lock stripes from 100 to 2048 and add it to config.


## [v7.0-beta.142] - 2021-08-26

* Issue **#2371** : Change search LMDB to use MDB_NOTLS flag to not tie readers to threads.

* Issue **#2371** : Fix max readers error not being shown on dashboard.


## [v7.0-beta.141] - 2021-08-24

* Issue **#2370** : Added processor node info to output meta data.

* Issue **#2349** : New dashboard tables will now link to the most recently added query by default.

* Issue **#2351** : Improved error popup text for server responses.

* Issue **#2368** : Fixed server task nesting.

* Issue **#2369** : Fix missing SQL join when reprocessing all streams matching a filter.

* Issue **#2369** : Fix error when searching meta store from a dashboard with a meta key in the query.

* Change explorer root node creation to happen under cluster lock.


## [v7.0-beta.140] - 2021-08-23

* Add `enableJobsOnBootstrap` to the docker distribution config.yml to allow it to be overridden in test stacks.

* Fix broken help links on jobs screen.

* Issue **#2367** : Fix for job node creation.

* Issue **#2365** : Fix to reduce memory used by `BlockGZIPInput`.

* Issue **#2366** : Fix NPE caused by visualisations that do not define maxValues.

* Issue **#2357** : Remove dropwizard logger configuration entries that have default values.

* Issue **#2350** : Fix distribution start script so it works with a different stroom home dir.

* Issue **#1469** : Add hot loading of config to proxy.

* Change proxy and stroom config validation to cope with relative paths and `~`.

* Issue **#2353** : Swallow NoSuchFileException in config monitor.


## [v7.0-beta.139] - 2021-08-17

* Issue **#2355** : Jobs are no longer enabled by default on bootstrap.

* Issue **#2358** : Changed default stroom home and stroom temp config paths to be null by default so they are resolved relative to the jar or use java tmp respectively.

* Issue **#2354** : Old job node records associated with old jobs are now removed for all nodes regardless of what node is performing the job bootstrap activity.


## [v7.0-beta.138] - 2021-07-26

* Issue **#2343** : The OIDC back channel `redirect_uri` now uses the same URI stored when making the front channel request. 

* Issue **gchq/stroom-resources#104** : Expose `stroom.ui.helpUrl` in the config.yml so the docs served by nginx can be accessed.

* Issue **#2331** : Remove unused config properties `stroom.ui.url.(apiKeys|changepassword|users)`.

Improve error handling during reference data initialisation.


## [v7.0-beta.137] - 2021-07-02

* Improve exception handling when node name is not configured.

* Fixed issue where annotation menu button did not show when existing annotation was selected.

* Fix problem with merging DB connection configs when values not supplied.

* Make relative proxy file paths be relative to configured proxy home directory.

* Make proxy logger file paths support `~` and relative paths be relative to proxy home.

* Remove redundant items from stroom and proxy distribution config yaml files.

* Rename `jerseyClient` key in proxy config.yml to `restClient`.

* Add `remotecertexpiry` to the default config value for `proxyConfig.logStream.metaKeys`.


## [v7.0-beta.136] - 2021-06-29

* Issue **#2317** : The user id can now be resolved from the `username` JWT claim if `email` is not present.


## [v7.0-beta.135] - 2021-06-28

* Issue **#2317** : The user id can now be resolved from the `username` JWT claim if `email` is not present. 


## [v7.0-beta.134] - 2021-06-25

* Issue **#2316** : Fixed React dialog styling by increasing CSS specificity.


## [v7.0-beta.133] - 2021-06-21

* Issue **#2293** : Fix location of banner.txt in zip distribution.

* Issue **#2291** : Fixed issue where the configured Stroom instance title did not change the browser tab title.


## [v7.0-beta.132] - 2021-06-07

* Issue **#2219** : Added migration for feed retention settings to retention rules.

* Issue **#2250** : Improved token authentication.

* Issue **#2250** : Using arrow keys no longer moves popup dialogs.


## [v7.0-beta.131] - 2021-06-03

* No changes, fixing build process.


## [v7.0-beta.130] - 2021-06-03

* No changes, fixing build process.


## [v7.0-beta.129] - 2021-06-02

* No changes, fixing build process.


## [v7.0-beta.128] - 2021-06-02

* No changes, fixing build process.


## [v7.0-beta.127] - 2021-06-02

* No changes, fixing build process.


## [v7.0-beta.126] - 2021-06-02

* No changes, fixing build process.


## [v7.0-beta.125] - 2021-06-02

* No changes, fixing build process.


## [v7.0-beta.124] - 2021-06-02

* No changes, fixing build process.


## [v7.0-beta.123] - 2021-06-02

* Fix broken test


## [v7.0-beta.122] - 2021-06-02

* Issue **#2264** : Users for user permissions are now retrieved from the account service plus authorisation.


## [v7.0-beta.121] - 2021-06-02

* No changes, fixing build process.


## [v7.0-beta.120] - 2021-06-02

* No changes, fixing build process.


## [v7.0-beta.119] - 2021-06-02

* Add entity relationship diagram and database DDL SQL to release artefacts.

* Issue **#2241** : Changing field or operator in the query expression editor no longer deselects the selected row. 

* Issue **#2241** : Made Firefox and Chrome drop downs look the same.

* Issue **#2260** : The UI no longer caches node status.

* Issue **#2260** : Removed default node config for default index volume group creation.

* Issue **#1828** : Added glass element to ensure mouse capture is maintained when dragging or resizing dialogs over dashboard visualisations.

* Issue **#2285** : SaveAs now provides the current name as the initial value for the new name.

* Issue **#2275** : Stepping from data popup now takes you to the correct record.

* Uplift send_to_stroom.sh script to v3.1.0

* Issue **#2263** : Removed unnecessary JWS algorithm constraints.

* Issue **#2240** : Indexes now show empty selection for volume group until one is selected.

* Issue **#2248** : Migrated dashboard tables now maintain hidden column status.

* Issue **#2280** : Remove trailing comma in some log events. 


## [v7.0-beta.118] - 2021-05-24

* Issue **#2267** : Change prefixes used for quick filter for consistency.

* Issue **#2265** : Fix exception when filtering with qualifier but no term, e.g. `name:`.

* Issue **#2266** : Improve quick filter tooltip text.

* Issue **#2261** : Fix missing node name in index and fs volume stats.


## [v7.0-beta.117] - 2021-05-20

* Issue **#2241** : Change add icon on data retention screen to add above selected. Add action icon and menu to retention rule table. Restyle rule edit screen.

* Issue **#2254** : Change `data` expression function to accept a first param for what to text to show.

* Issue **#2249** : Fix bug in data retention impact summary tree expansion.

* Issue **#2246** : Fix incorrect handling of parameters to `data` Stroom expression function.

* Add default sorting by user id in the acounts (users) and tokens screens.

* Issue **#2155** : Change default quick filter mode to use contains matching by default with chars anywhere matching now available via `~` prefix. Change quick filter to always treat space as a term delimiter unless in dbl quotes. Add sorting of results by match quality for chars anywhere and regex matching.

* Issue **#2242** : Fix help link in quick filter tool tips. Now comes from config.

* Provide more informative error than NPE when failing to fetch streams that are associated with missing meta

* Issue **#2247** : Correct configuration of Autologger for NodeResourceImpl. 

* Update banner to advertise `noauth/datafeed` URL instead of older version.


## [v7.0-beta.116] - 2021-05-13

* Issue **#2243** : Remove unwanted charset commands from migration script.

* Issue **#2232** : Fixed issue where search was getting stuck due to LMDB locking transactions.

* Issue **#2238** : Renamed table `docstore_history` to `docstore_schema_history`.

* Issue **#2226** : Ensure that `<Process>` audit events are schema compliant.

* Uplift version of `stroom-logs` content pack selected for download to `3.0-beta.1`

* Issue **#2228** : Stroom Dropwizard and Stroom Proxy Send/Receive log default formats improved.

* Issue **#2235** : Add CHANGELOG to the release artefacts.


## [v7.0-beta.115] - 2021-05-10

* Issue **#2233** : Fix typo in SQL.


## [v7.0-beta.114] - 2021-05-10

* Issue **#2233** : Fix null volume ID in index shard migration.


## [v7.0-beta.113] - 2021-05-07

* Issue **#2229** : Fix migration issue.


## [v7.0-beta.112] - 2021-05-06

* Issue **#2223** : Fixed migration issue.


## [v7.0-beta.111] - 2021-05-04

* Change stroom dependencies to use maven central instead of bintray.

* Issue **#2207** : Fixed dashboard column rename issue where column name was not updated visually after rename.


## [v7.0-beta.110] - 2021-05-04

* Issue **#2209** : Fixed more property migration issues.

* Issue **#2205** : Improved migration to prevent null DB values being lost.

* Issue **#2172** : Further improvements to search payload transfer and search completion.

* Issue **#2193** : Enable autologger to work for delete with criteria operations.


## [v7.0-beta.109] - 2021-04-28

* Issue **#2203** : Fix NPE in index doc partition by migration.

* Issue **#2184** : Improved logging for OpenId flow.

* Issue **#2205** : Improved migration to prevent null DB values being lost.

* Issue **#2098** : Properties that contain passwords no longer transfer any part of the password to the UI.

* Issue **#1841** : Fixed migration of some config props.

* Issue **#2151** : The UI now shows REST service error messages properly.

* Issue **#1930** : Dashboards opened from links now stop querying when closed.

* Issue **#2166** : You can now change index volume group names.

* Issue **#2090** : Changed to log the authenticated user (if there is one) during noauth calls.

* Issue **#2186** : Fix autologger handling of update operations on entities referenced by id alone.


## [v7.0-beta.108] - 2021-04-22

* Issue **#2183** : Improve error message when property values cannot be de-serialised. Change property DB migration to add conversion of legacy property values that are now a collection type, e.g. List<String>.


## [v7.0-beta.107] - 2021-04-22

* Issue **#2187** : Fixed issue editing a processing filter that has been changed.

* Issue **#2079** : Removed unused session resource code from React UI and backend.

* Issue **#2185** : Stroom now supports the use of an externally provided logout endpoint with the `logoutEndpoint` configuration property.

* Issue **#2188** : Changed all autologged REST methods to return a value (void is not compatible with autologger)

* Issue **#2184** : It should now be possible to use the Cognito OpenId configuration endpoint with Stroom. You should no longer need to set the `jwtClaimsResolver` in the Stroom config as the standard resolver should work. However, you will need to set the new `tokenExpectedInRequest` property to `true` as Cognito delivers fresh tokens with every request.

* Issue **#2177** : Stroom should no longer crash when it is unable to retrieve OpenId configuration.

* Issue **#2176** : Now avoids NPE and produces a proper error when a pipeline cannot be located when loading reference data.


## [v7.0-beta.106] - 2021-04-21

* Issue **#2172** : To improve search performance local search results are no longer transferred with payloads to a secondary local store.

* Issue **#2172** : To improve search performance only primary search result stores using LMDB will serialise data, i.e. stores used for visualisations now just use search objects and not binary data.

* Issue **#2180** : Fix NPE when Stream Appender has no stream type defined.

* Issue **#2167** : Prevent autologger warning for `RestResourceAutoLoggerImpl`.

* Remove merge artifacts from `scripts.env`.


## [v7.0-beta.105] - 2021-04-15

* Issue **#2172** : Changed the way keys and values are packed into LMDB.


## [v7.0-beta.104] - 2021-04-13

* Switched from `node-sass` to `sass`.

* Fix `node` and `swagger-typescript-api` versions.


## [v7.0-beta.103] - 2021-04-13

* Rebuild.


## [v7.0-beta.102] - 2021-04-09

* Issue **#2174** : The expression to DB condition converter is now more tolerant of missing value mappings.


## [v7.0-beta.101] - 2021-04-08

* Issue **#2172** : Limited the maximum size of LMDB keys and values.

* Issue **#2171** : Fixed dashboard table expression editor field insertion. 

* Issue **#2168** : Removed special columns from dashboard tables.

* Issue **#2154** : Fixed error adding text widget to a dashboard.

* Issue **#2025** : Added caching for DNS name resolution.

* Issue **#2025** : Event logging now attempts to use the `X-FORWARDED-FOR` request header to identify the originating client IP.


## [v7.0-beta.100] - 2021-04-02

* Issue **#1598** : Audit logging uplifted throughout codebase.

* Issue **#1613** : Added event logging to UserResourceImpl.


## [v7.0-beta.99] - 2021-04-01

* Issue **#1928**: Stroom will now redirect users to the root URL if the GWT UI is not hosted within the React wrapper. To develop GWT code it is still necessary to use the GWT UI directly outside of the wrapper so to enable this you can set the newly added `requireReactWrapper` property to false.

* Issue **#2156**: The properties screen now shows a warning triangle when there are unreachable nodes rather than showing an error for all property values.

* Issue **#2157**: Fixed issue where pager was causing an exception paging to last on API keys and Accounts list pages.

* Issue **#2153**: Fixed option to log all REST calls.

* Issue **#2085**: User now gets notification that a password has been changed.

* Issue **#2142**: Changed certificate authentication to ensure that if a certificate is presented then the DN from the cert will be used and no other header attribute.


## [v7.0-beta.98] - 2021-03-30

* Issue **#2138** : Fixed error thrown when updating a property due to the property being updated twice as a result of new event logging code. 

* Issue **#2150** : Added `topMenuTextColour` property to allow the top menu text colour to be changed. Renamed the `backgroundColor` property to `backgroundColour` for consistency. 

* Issue **#2152** : Session list now only shows user authenticated sessions.

* Issue **#2149** : Fixed index volume and index shard migration.


## [v7.0-beta.97] - 2021-03-26

* Issue **#2136** : Fixed sorting problems in users and API keys pages.

* Issue **#2146** : Fixed use of dashboard expression parameters.

* Issue **#2141** : Pre v7 index shards can now be used after upgrade.

* Issue **#2142** : Fixed certificate authentication issues.

* Issue **#2140** : Fixed migration issue that was causing the creation of unnecessary index volume groups. 

* Issue **#2137** : Data retention rules are now migrated from previous versions.

* Issue **#2107** : Removed `Feed Name` field and fixed UUID to field name resolution.

* Issue **#2142** : Added debug to help diagnose client cert auth issues.

* Issue **#2107** : Fixed issue where the processor filter UI was saying that no filter had been applied to feeds because the UI wasn't checking feed filtering by docref.


## [v7.0-beta.96] - 2021-03-23

* Issue **#2099** : Fix stepping source pane for segmented (cooked) data.

* Issue **#479** : Include folder names in audit events when exporting configuration.

* Provide audit log record for permission changes to explorer items (documents)


## [v7.0-beta.95] - 2021-03-18

* Issue **#2105** : Fixed migration of annotations DB.


## [v7.0-beta.94] - 2021-03-17

* Issue **#2104** : Fixed issue where the index creation stored procedure was trying to delete a procedure with the wrong name before creating a new one. 

* Issue **#2103** : Fixed statistics migration script to correctly check for empty tables.

* Issue **#2102** : Fixed query migration script.

* Removed unused properties `resilientReplicationCount` and `preferLocalVolumes`.

* Add null protection to `login_count` and `login_failures` in `users` to `account` table migration.


## [v7.0-beta.93] - 2021-03-16

* Issue **#2088** : Fixed retrieval of stored search results when not using extraction.

* Issue **#2088** : Fixed NullPointerException caused when stepping.

* Issue **#2084** : Fix Bad Request message and lockup after cancelling content import.


## [v7.0-beta.92] - 2021-03-15

* Issue **#2096** : Remove deprecated int display lengths when creating tables

* Issue **#2095** : Tidy upo statistics migration.

* Issue **#2094** : Corrected DB table creation to state the charset as `utf8mb4` and not `utf8` which is ambiguous in MySQL.


## [v7.0-beta.91] - 2021-03-14

* Refactor auth/identity DB migration scripts.

* Add pre migration SQL scripts.


## [v7.0-beta.90] - 2021-03-12

* Issue **#2087** : Fixed NPE caused during legacy migration.

* Uplift guice to v5.0.1.

* Issue **#1871** : Invalidate the users and user groups cache when the _manage_users_ command is run.

* Issue **#2064** : Delete empty directories left by running unit test.

* Add index to cluster_lock table to fix whole table locking for single lock key.

* Issue **#2059** : Add cluster lock protection to task creation. Stops duplicate task creation when master node changes.

* Change task creation by master node to try to wait for search tasks to complete and to try to only create the configured number of tasks.

* Refactor logic to determine master node into one place. Fixes discrepancies between UI and back-end.

* Change node monitoring screen to return nodes in name order.

* Issue **#2066** : Add data bars to node monitoring screen.

* Issue **#2059** : Fix `Duplicate key` error in task assignment.

* Issue **#2056** : Fix error sending permission change events to other cluster nodes.

* Add JVM OOM args to zip distribution scripts.

* Issue **#1866** : Change zip distribution shell scripts to execute from anywhere.


## [v7.0-beta.89] - 2021-02-26

* Change stroom/proxy docker image base to `adoptopenjdk/openjdk15:jdk-15.0.2_7-alpine`

* Add authentication config to swagger spec.


## [v7.0-beta.88] - 2021-02-26

* Fix travis release artefacts.


## [v7.0-beta.87] - 2021-02-25

* No changes


## [v7.0-beta.86] - 2021-02-25

* Fix travis release artefacts.


## [v7.0-beta.85] - 2021-02-24

* Change dockerfile to use Open JDK 15

* Change build to use Open JDK 15

* Fix travis build failure.

* Issue **#2028** : Don't autolog standard object fields by default


## [v7.0-beta.84] - 2021-02-24

* No changes, adding more release artefacts in Travis build.


## [v7.0-beta.83] - 2021-02-23

* Add -q flag to start/stop/migrate.sh to stop log tailing.

* Change migrate.sh to run the migration in the background.

* Add JVM OOM args to zip distribution scripts.

* Issue **#1866** : Change zip distribution shell scripts to execute from anywhere.

* Issue **#1742** : Ensure that an <Object> is always logged to guarantee schema compliance.


## [v7.0-beta.82] - 2021-02-18

* Issue **#2049** : Updated Swagger and moved to the OpenAPI 3.0 Specification.

* Issue **#2049** : Fixed some issues with the resource API that were preventing visualisations from loading. 


## [v7.0-beta.81] - 2021-02-16

* Issue **#2042** : Fixed an issue sorting search results that was making sorting very slow causing searches with large numbers of results to hang. 

* Issue **#2043** : Removed an artificial limit on the number of data points that will be returned to a dashboard visualisation. The UI code had been written to only request a maximum of 1000 data points which meant that some visualisations were missing expected data. It may be necessary to add some limitation to avoid the UI being overloaded but the limitation has been removed for now as it was not configurable and did not warn the user when the limit had been reached.

* Migrated new UI to use Swagger generated endpoints and types.

* Issue **#1414** : A User Id can no longer be changed once a user is created.

* Issue **#1862** : Email and name fields are no longer required when creating users.

* Issue **#1765** : Added confirmation dialog when deleting users and API keys.

* Issue **#2036** : Autologger now delegates exception handling.

* Issue **#2039** : Limit the amount of text data output by autologger.

* Issue **#2037** : Add config prop to ensure every REST call is logged

* Issue **#2038** : Allow autologger action to be modified (search and process)

* Issue **#2027** : Fix autologger update operation

* Issue **#1764** : The create API key page now loads users to select on open.

* Issue **#1766** : Removed comment from token.

* Issue **#1763** : Improved column sizes on API keys dialog.

* Issue **#1767** : Improved column sizes on account management dialog.

* Improve exception alerts in the UI.

* Issue **#2023** : Enable autologger to output multiple path or query parameters

* Issue **#2022** : Simplify consistent event logging with POJOs

* Issue **#2021** : Fix typo when autologger encounters class names ending in 'y'

* Issue **#2020** : Prevent autologger redacting boolean properties


## [v7.0-beta.80] - 2021-01-28

* Issue **#2018** : Fixed intermittent search issue that was sometimes causing search to complete too early without results.

* Fix dashboards not handling NUMERIC index fields.

* Fix bug in Negate expression function.

* Issue **#1995** : Add help info to the expression functions drop down menu.

* Issue **#1911** : Add a drop down menu for picking index fields in the expression editor.

* Issue **#2004** : Fix import of legacy v6 index so default volume group is assigned.

* Issue **#2017** : Fixed dashboard table filtering.

* Issue **#1946** : Removed unnecessary index shard state change error.


## [v7.0-beta.79] - 2021-01-26

* Issue **#2006** : Use UTC timezone when comparing date in repository folder name.

* Issue **#2006** : Use `ArrayList.size()` as a method, instead of a property in Gradle build.

* Issue **#2016** : Fixed StackOverflowException in document event log. 

* Issue **#2003** : Fixed some issues with LMDB search results.

* Issue **#2011** : Redacting obviously sensitive data in automatically generated logs.

* Introduce functionality to provide configurable, automatic logging for RESTful API calls.

* Add `search_results` dir to dockerfile.

* Fix NPE in StroomEventLoggingUtil.


## [v7.0-beta.78] - 2021-01-14

* Issue **#2000** : `RemoteSearchResultFactory.destroy()` is now performed as the processing user.

* Issue **#2000** : Fixed NPE affecting adding/removing columns on a dashboard table and changing column options like grouping and sorting.

* Issue **#2000** : Fixed dashboard table child result expansion.

* Issue **#2001** : Fixed intermittent test failure associated with byte buffers being used incorrectly with LMDB.

* Issue **#1997** : Fix missing _Format_ option on XSLT and TextConverter editors.

* Improved security for handling entity events.


## [v7.0-beta.77] - 2021-01-12

* Issue **#1867** : Cluster entity events are now sent to each node asynchronously to prevent delays caused by one or more slow/bad nodes.

* Issue **#1923** : Fixed an issue affecting sorting dashboard table values that have mixed data types. In addition you can now sort columns alphanumerically if the column format is set to text. 

* Issue **#1811** : Fixed issue where deleting or cutting/pasting text in a dashboard query editor was not marking the dashboard as dirty.

* Search results are now stored off-heap to reduce the chance of out of memory errors.

* Issue **#1911** : Add a drop down menu for picking index fields in the expression editor.

* Issue **#1990** : Change order of items in quick filter popup help.

* Change quick filter word boundary matching to handle a mix of delimited and canelCase, e.g. `stroom.prop.maxFileSize`.

* Issue **#1986** : Fix missing gutter warning/error icons in the stepper code editor.


## [v7.0-beta.76] - 2021-01-07

* No changes.


## [v7.0-beta.75] - 2021-01-06

* Issue **#1989** : Fix for dashboard tables that were only showing a total of 100 rows.

* Change event logging to use new fluent API.


## [v7.0-beta.74] - 2020-12-15

* No changes.


## [v7.0-beta.73] - 2020-12-15

* Change github tokens in travis build.


## [v7.0-beta.72] - 2020-12-15

* Issue **#1983** : Fix line number inconsistency in View Source when last char is a line break.

* Issue **#1971** : Fix 'no appender' errors when editing a Data volume.

* Issue **#1965** : Ignore gzipped data that has no uncompressed content.

* Issue **#1976** : Add an enabled check box and insert above button to retention rules list.

* Fix bug with retention rules impact summary when rows are identical.

* Replace two buttons with toggle button on retetion impact summary.

* Fix path for user event logs.

* Uplift send_to_stroom script to v3.0.

* Issue **#1978** : Fix Meta tab losing syntax highlighting when switching streams.

* Remove byte count in brackets on Info tab when size is below 1024 bytes.

* Fix help links on Jobs screen.

* Fix inability to select text on Info tab in Data viewer.

* Issue **#1963** : Fix data/source view progress bar showing blue when all data is visible.

* Issue **#1974** : Fix job screen only showing one job.

* Issue **#1970** : Fixed issue related to accidental execution of SearchDebugUtil outside of tests.

* Change reference data lookup request object to support string or epoch millis date.

* Add byte count to Info tab, make date values consistent.

* Fix problem of wrong charset being used.

* Fix syntax highlighting for Meta streams in Source view.

* Fix bug in PreviewInputStream read() method.

* Improve the way the YAML logger paths are modified on boot.

* Issue **#1964** : BGZIP files are now closed on exception.

* Changed default dashboard time zone to use UTC.

* Fixed SQL statistics upsert statements for MySQL 5.7.

* Issue **#1954** : Change code that sets ReceivedPath to try getting a value from DOCKER_HOST_(HOSTNAME|IP) env vars first.


## [v7.0-beta.71] - 2020-12-02

* Issue **#1957** : Fix invaldiation of the stat datasource caches on content import and other changes.

* Issue **#1960** : Fix the data preview display of empty streams.

* Moved content download to Java.

* All paths in the config YAML including logging config can now be made relative to the home dir.

* Issue **#1912** : Moved dashboard table conditional formatting logic to server.

* Fix missing favicon.

* Issue **#1808** : Fix bug with permission handling for Retention Policy feature.

* Issue **#1948** : Made UI report errors that occur during download.

* Issue **#1944** : You can now define a stroom home config property and all relative paths will become subpaths of this location. 

* Fix byte conversion bug with `read()` method in RASegmentInputStream.

* Add `viewType` and `displayType` args to `data(...)` dashboard expression.

* Fix task spinner appearing briefly on every poll and consumign a lot of CPU.

* Add _progress_ bar to Source Data view and Data Preview to show location in the file.

* Issue **#1678** : Fix data display in dashboard text pane.

* Issue **#1679** : Fix data display in dashboard text pane.

* Issue **#1777** : Fix sub stream tab selection when switching streams in data screen.

* Issue **#1647** : Right align numeric columns in data screen.

* Issue **#1872** : Fix display of source data when data has no line breaks.

* Add completion and snippets to dashboard expression builder.

* Issue **#1895** : Change dashboard field expression editor use the Ace editor like other edit screens.

* Replace stream Info icon on data screen with a sub-stream type tab.

* Add Source View tab available from Data Preview screen to show the unformatted source data.

* Fix highlighting while stepping single line data.

* Add completion and snippets to edit screens using the ACE editor.

* Add editor options to use Vim bindings, show invisble chracters, highlight current line, word wrap.

* Issue **#1949** : Fixed bug in download for streams from multiple feeds.


## [v7.0-beta.70] - 2020-11-16

* Issue **#1947** : Fixed NPE thrown when trying to unassign processing tasks by setting the assigned node to null.

* Issue **#1940** : Old searches are now terminated by the processing user.

* Issue **#1932** : Physical stream delete will no longer fail if a file or directory it wants to delete cannot be found, i.e. has been deleted by another external process.

* Fix log output counts for reference data.

* Add REST endpoint for purging reference data.

* Issue **#1938** : Fix missing ref loading errors/warnings, improve warning messages.


## [v7.0-beta.69] - 2020-11-10

* Improve handling of duplicates in reference data loads.

* Improve error messages for reference loading failures.

* Issue **#1936** : Fix reference data loaded not loading string values > 1000btyes.

* Improve PooledByteBufferOutputStream.

* Issue **#1807** : Remove need for Manage Nodes permission in order to list nodes (needed to manage volumes).

* Issue **#1806** : Remove need for Manage Nodes permission in order to list nodes (needed to manage tasks).

* Issue **#1925** : Fixed logging error that was happening on search.

* Issue **#1921** : Fixed problem with the dashboard text pane not migrating properly to the new special stream id and event id fields. 

* Issue **#1910** : Fixed issue preventing display of table data where a table had duplicate column names.

* Issue **#1919** : Fixed issue that was preventing dashboard tabs from being closed.

* Removed rxjava.

* Issue **#1919** : Dashboards now prevent tabs being closed from the close button if some nested tabs on the same pane are hidden.

* Issue **#1915** : Multiple statistic searches on a dashboard are now executed in parallel.

* Issue **#1915** : Fixed task context user identity for statistics searches.

* Issue **#1915** : Fixed task context for statistics searches.

* Merged external expression and query libraries into the source code and added Kryo serialisation to search results.

* Issue **#1910** : Duplicate fields in dashboard tables are now avoided by adding a numeric suffix to the field name when adding a duplicate.

* Issue **#1918** : Text presenter was losing track of stream and event id fields when settings were changed.

* Issue **#1906** : Added info about queue sizes to extraction task.

* Issue **#1906** : Made changes to allow early termination of searches if we have enough data.

* Issue **#1906** : Fixed node task nesting.

* Issue **#1906** : The maximum size of the stream event map is now configurable with the `stroom.search.extraction.maxStreamEventMapSize` property.

* Issue **#1906** : Improved the way search extractions events are grouped so we can extract more events per stream and therefore improve performance.

* Issue **#1907** : Fixed NPE.


## [v7.0-beta.68] - 2020-10-22

* Issue **#1733** : Support xsl:output options for XML output from pipeline (XMLWriter)

* Issue **#1893** : Change delimited string volume properties to lists of strings

* Issue **#1848** : Fix NPE when importing certain processor filters.

* Issue **#1894** : Improvements to search performance and fix for hanging searches.


## [v7.0-beta.67] - 2020-10-15

* Issue **#1901** : Create default (index) volume group if it is used prior to UI.

* Issue **#1900** : Fix inter-node task assignment, change how processing user equality is checked.

* Change dashboard field expression editor to be a bit wider and use a monospace font.

* Issue **#1887** : Fix searches hanging generally and specifically when streams have been deleted.

* Issue **#1877** : Change conditional formatting to support decimals.

* Change conditional formatting to set the available rule operators according to the format type of the column.

* Change conditional formatting to support date terms and date comparisons.

* Issue **#1885** : Fix annotations icon not being enabled on dashboard tables.

* Issue **#1883** : Code now deals with missing streams when performing search extraction.

* Issue **#1882** : Added capacity restriction to the stream event map used in search result extraction. The previous version was causing out of memory exceptions.

* Change names of hidden special table columns on dashboards to avoid name clashes.

* Make dashboard table settings popup bigger to accommodate the conditional formatting.

* Added logic to rename conditional formatting term fields on a column rename.

* Added logic to prevent renaming a column to an existing name.

* Issue **#1872** : Partially fixed to show the 1st 1k chars of the single line raw source. Full fix will come in v7.

* Issue **#1874** : Fixed dashboard tables not showing data if the stream id column is present.

* Issue **#1868** : Stop `Stream not found with id=nnn` errors during searching.

* Issue **#1864** : Added `*` wildcard to conditional formatting matches. 

* Issue **#1865** : Fixed NoSuchMethodError.

* Issue **#1854** : Changed search mechanism to poll for remote results to reduce the chances of hung searches.

* Uplift event-logging-schema content pack to v3.4.2.

* Uplift standard-pipelines content pack to v0.2.

* Uplift template-pipelines content pack to v0.3.

* Change the off-heap ref store to use xxHash for hashing its values.

* Change key widths used in ref data store. Existing stores will need to be deleted and re-generated.


## [v7.0-beta.66] - 2020-09-24

* Added code to authenticate against AWS ALB.


## [v7.0-beta.65] - 2020-09-24

* Added code to authenticate against AWS ALB.


## [v7.0-beta.64] - 2020-09-24

* Added code to authenticate against AWS ALB.


## [v7.0-beta.63] - 2020-09-22

* Added code to authenticate against AWS ALB.


## [v7.0-beta.62] - 2020-09-22

* Added code to authenticate against AWS ALB.


## [v7.0-beta.61] - 2020-09-22

* Added code to authenticate against AWS ALB.


## [v7.0-beta.60] - 2020-09-22

* Added code to authenticate against AWS ALB.


## [v7.0-beta.59] - 2020-09-22

* Added code to authenticate against AWS ALB.

* Changed default behaviour of `useDefaultOpenIdCredentials`.


## [v7.0-beta.58] - 2020-09-22

* Added code to authenticate against AWS ALB.


## [v7.0-beta.57] - 2020-09-18

* Failed build.


## [v7.0-beta.56] - 2020-09-18

* Added code to authenticate against AWS ALB.

* Remove requirement for Reference stream type in ref data API lookup requests.


## [v7.0-beta.55] - 2020-09-15

* Fix names in travis release plugin.


## [v7.0-beta.54] - 2020-09-15

* Rename release artefact `stroom-proxy-config.X.yml` to `stroom-proxy-app-config.X.yml`.


## [v7.0-beta.53] - 2020-09-15

* Change `prod.yml` and `proxy-prod.yml` to be templated so as to generate custom config for the zip and docker distributions.

* Add the docker config files to the release artefacts.

* Issue **#580** : Added conditional formatting options to dashboard tables.

* Add comments to `prod.yml`/`config.yml`.

* Change `reset_password` CLI command to also reset various locked/inactive type flags.

* Change stroom admin path from `admin` to `stroomAdmin` in the distribution.

* Fix `command not found` bug in distribution `start.sh`.

* Change `start.sh` to log pre-logback output to start.sh.log.

* Change logFormat to include time in `prod.yml` and `config.yml`.


## [v7.0-beta.52] - 2020-09-10

* Issue **#1850** : Add new command line commands `create_account`, `reset_password` and `manage_users` to enable the creation of accounts to bootstrap the application.

* Change `admin` to `stroomAdmin` in distribution shell scripts.


## [v7.0-beta.51] - 2020-09-09

* Added `formTokenRequest` property to OpenId config for use with AWS authentication. This forces the use of a form request when fetching tokens.

* Issue **#1824** : Fix for search hang when extraction is requested but no search pipeline is provided.

* Issue **#1083** : Added `any()`, `first()`, `last()`, `nth()`, `top()` and `bottom()` selection functions to select child values of grouped items.

* Issue **#1837** : Added `joining()` function to concatenate supplied fields in child rows.

* Issue **#1784** : Several functions were previously prevented from working on results from aggregate functions but are now applied regardless.

* Fix config file validation not working when hot loading config file changes.

* Change config file validation to be the first thing that happens on boot.

* Fix error when empty branches are in the config file.

* Add `pipeline.referenceData.getLmdbSystemLibraryPath` prop to support provided LMDB binary.

* Change extraction location of bundled LMDB binary to be the same as the store files.

* Change default value for `pipeline.referenceData.maxPutsBeforeCommit` to 0 (i.e. don't commit mid-load).


## [v7.0-beta.50] - 2020-09-07

* Add /api/refData/v1/lookup REST endpoint for doing ref data lookups.

* Issue **#1755** : Stepping now runs in a separate thread to prevent interruption of DW threads when trying to terminate stepping early.

* Issue **#1798** : Fixed REST serialisation issue that was preventing stepping XPath filters from being passed to the server.

* Issue **#1666** : Stepping now loads element documents that use name patterns.

* Issue **#1666** : Parsers now support name patterns for loading config documents. 

* Issue **#1835** : Fix error when viewing data as lowly user.

* Issue **#1836** : Fix Forbidden error when importing data.

* Issue **#1809** : Fix handling of import with no permissions except Import Configuration.

* Issue **#1657** : Remove INTERNAL_PROCESSING_USER from Users list in App Permissions screen.

* Issue **#1782** : Fix handling of empty NOT/AND/OR in stats queries and immprove the error handling for the remote data sources.

* Issue **#1781** : Fix SQL stats handling of NOT() with more than one term in the NOT.

* Issue **#1830** : Change quick filters on Annotations screen to use fuzzy filtering consistent with the rest of stroom. Disable the comment quick filter drop down if there are no standard comments configured. Remove the qualified fields from the quick filter tooltips.

* Issue **#1829** : Fix Annotations screen recording change history when clicking an empty title/subject.

* Issue **#1737** : Fix quick filter in users/groups popup.

* Issue **#1832** : Fix inability to add users/groups in the Document Permissions screen.


## [v7.0-beta.49] - 2020-09-02

* Fix accidental commit of broken code.


## [v7.0-beta.48] - 2020-09-02

* Fix duplicate call to bintray upload in travis script.


## [v7.0-beta.47] - 2020-09-02

* Issue **#1821** : Fix SQL Stat queries whose table doesn't use any datasource fields.

* Issue **#1694** : Fix UUID filtering in quick filters, now using `uuid:` field qualifier. Removed support for `#` prefix in Quick Filter and suggesters.

* Issue **#1699** : Add a docker managed volume for the ref data store.

* Add `pooledByteBufferCounts` to ref data config.

* Issue **#1700** : Stopped stepping happening on open.

* Uplift LMDB to v0.8.1.

* Changed implementaion of the byte buffer pool used in the ref data store to improve performance.

* Increase default value for ref data `maxPutsBeforeCommit` to improve load times.

* Fix instances of trace logging that are not using lambdas for complex args. This is particularly a problem in the ref data store code.

* Made stroom compatible with AWS authentication.

* Issue **#1707** : Fix reference data lookups picking the wrong effective stream.

* Issue **#1797** : Altered how search completion is recorded to try and prevent hanging. 

* Issue **#1762** : Fix for search jobs that do not terminate correctly.

* The build should now ensure GWT compilation only occurs after test has completed.

* Issue **#1790** : You can now provide `TYPE` as an optional HTTP header when sending data to Stroom. If provided this attribute is used to determine what data type to assign to the data being received. Data forwarding and aggregation also maintains this attribute and behaviour. 

* Issue **#1665** : Recognised meta types can now be specified in config and drop downs now allow selection in the pipeline editor.


## [v7.0-beta.46] - 2020-08-23

* Issue **#1702** : Fix namespace handling in XML reference data values.

* Issue **#1789** : Prevent dashboards without an extraction pipeline showing as "Missing" on dependency screen.

* Issue **#1803** : Fix `/api/export/v1` failing with NoSuchFileException.

* Issue **#1719** : Create rest endpoint to get rererence data store entries. Experimental feature at the moment.

* Issue **#1649** : Make the local reference data store searchable from the dashboard. Experimental feature at the moment.

* Issue **#1805** : Fix missing alert popup when document is saved but has been updated by another user/tab.

* Fix _No appender for stroom.docref.DocRef_ ERRORs in the log.


## [v7.0-beta.45] - 2020-08-14

* Issue **#1793** : Fixed Solr search query creation.

* Issue **#1791** : Fixed Solr connection test response.

* Update Gradle to v6.6

* Revert back to full build.


## [v7.0-beta.44] - 2020-08-14

* Reverted deploy changes until travis dpl v2 is stable.


## [v7.0-beta.43] - 2020-08-14

* Fixing release artefacts.


## [v7.0-beta.42] - 2020-08-13

* Issue **#1783** : Made change to prevent nodes called by the cluster from using localhost, 127.0.0.1 or the same URL as other nodes.

* Issue **#1706** : Terminating processing jobs early now writes appropriate termination errors to the processing info (error) stream and deletes other outputs.

* Issue **#1749** : Removed old benchmark job.


## [v7.0-beta.41] - 2020-08-12

* Issue **#1785** : Fix proxy not forwarding any data.

* Issue **#1675** : All dashboard table fields are now present in text pane settings even if they are hidden or special, e.g. internally added mandatory fields like StreamId and EventId. This change prevents the field settings from being altered incorrectly when these fields were not found.

* Issue **#1758** : Added file locations to meta details and improved tooltip layout.

* Issue **#1778** : Remove error streams following reprocessing when no new streams are created.

* Added support for time based expressions when searching for streams from UI. 

* Issue **#1760** : Support time based expressions for ProcessorTask data source

* Issue **#1761** : Allow processor id to be displayed when searching processor tasks data source.

* Issue **#1693** : Fix dependencies screen listing links to internal searchables as "missing".

* Issue **#1751** : Display correct UUID for "to" dependency in UI dependency screen.

* Issue **#1664** : Fix crash when all streams for pipeline are deleted.

* Issue **#1701** : Fix crash when alternative pipeline is selected/used for processing.

## [v7.0-beta.40] - 2020-07-27

* Issue **#1756** : Fix for IdEnrichmentFilter where is attempts to change attribute values that already exist.

* Issue **#1741** : Fix for search hanging issue.

* Issue **#1740** : `CombinedParser` now removes invalid XML 1.0 characters when `fixInvalidChars` is set and not XML 1.1.

* Add `readTimeout` property to `HTTPAppender` 

* Issue **#1747** : Nodes are now notified about changes to document permissions so that caches are cleared etc.

* Issue **#1752** : Meta info tooltips now show appropriate units for values.

* The `admin` account is now auto created if it doesn't exist.

* Issue **#1310** : Improved file cleanup between tests.

* Issue **#1533** : Improved meta data attribute value flushing to DB.

* Issue **#1634** : `FileSystemClean` will now only examine active data volumes.

* Issue **#1672** : Index shards are now only updated in the DB on flush when the document count or shard size changes.

* Issue **#1713** : Fixed issue where processor task start times were being displayed incorrectly.

* Issue **#1748** : Removed border from explorer quick filter.

* Issue **#1656** : Only managed jobs will now appear on the jobs page.

* Issue **#1669** : Changed the way next scheduled time is calculated based on current time.

* Issue **#1662** : Processor tasks and meta data sources now correctly show pipeline names in dashboard results.

* Issue **#1677** : Active tasks are now correctly filtered.

* Issue **#1718** : Added server task info for some tasks.

* Issue **#1731** : Fixed calendar date picker style that was broken by tooltip CSS changes.

* Issue **#1657** : `INTERNAL_PROCESSING_USER` is no longer visible in the UI.

* Issue **#1449** : You can now create users to associate permissions by clicking the create button in the `User Permissions` page.

* Issue **#1727** : Typo.

* Issue **#1501** : Multiple fixes for new UI.

* Issue **#1506** : Multiple fixes for new UI.

* Issue **#1561** : Multiple fixes for new UI.

* Issue **#1483** : Multiple fixes for new UI.

* Issue **#1525** : Multiple fixes for new UI.

* Issue **#1587** : Multiple fixes for new UI.

* Issue **#1526** : Multiple fixes for new UI.

* Issue **#1499** : Multiple fixes for new UI.

* Issue **#1481** : Multiple fixes for new UI.

* Issue **#1498** : Multiple fixes for new UI.

* Issue **#1660** : Multiple fixes for new UI.

* Issue **#1659** : Multiple fixes for new UI.

* Issue **#1725** : Fix Data Splitter onlyMatch using zero based instead of one based numbers.


## [v7.0-beta.39] - 2020-07-06

* Issue **#1716** : Prevent export of processor filters that are reprocess or deleted.

* Issue **#1638** : Suppress error when searching deleted streams.

* Issue **#1696** : Fix reprocessing from unfiltered meta data view.

* Issue **#1648** : Fix streams not being deleted following reprocessing.

* Issue **#1695** : Fix `Records` stream types not being identified correctly.

* Issue **#1668** : Fixed incorrect parameter count for XSLT `meta` function.

* Issue **#1619** : Fix delete stream summary.


## [v7.0-beta.38] - 2020-06-25

* Issue **#1670** : Stop _parse-uri_ XSLT function returning -1 for missing port numbers.

* Issue **#1673** : Increase limit for age spinner in retention rules to 9999.

* Issue **#1683** : Add `!` NOT operator to fuzzy match filtering.

* Add field searching to Activity quick filter.

* Add field searching to entity selection popups.

* Change entity selection popups to clear quick filter on show.

* Add column sorting and field searching to Properties screen.

* Add field searching to Explorer Tree quick filter.

* Add field searching to Properties quick filter.

* Add field searching to Server Tasks quick filter.

* Add field searching to dependencies quick filter.

* Improve info tooltip layouts.

* Issue **#1248** : Add quick filter to dependencies screen.

* Issue **#1650** : Use consistent blue colour.

* Issue **#1671** :Fix XSLT function `hex-to-oct`.

* Add `readTimeout` property to `HTTPAppender`.

* Issue **#1632** : SQL stats now compatible with MySQL 8 Group Replication

* Issue **#1650** : Use consistent blue colour.

* Issue **#1627** : Fix Up/Down buttons on Rule Set screen. Now keeps selection after use.

* Issue **#1277** : Fix Enable/Disable toggle button on Rule Set screen.


## [v7.0-beta.37] - 2020-06-15

* Add _Impact Summary_ tab to _Data Retention_ to show breakdown of counts of streams to be deleted.

* Add support for the `.` separator in the word boundary fuzzy matching.

* Change the fuzzy match filter to switch to a case sensitive wild-carded exact match when the input contains a `*`.

* Issue **#1640** : Fix server error when clicking disabled delete/info icon for deleted streams.

* Issue **#1639** : Default index volume group property changes.

* Issue **#1636** : Fix data retention deletion using wrong action for rules.

* Issue **#1280** : Fix creation of default index volumes.


## [v7.0-beta.36] - 2020-06-02

* Issue **#1621** : Fix NPE in proxy content syncing.

* Issue **#1462** : Stroom not working with MySQL 8.0 due to SQLException

* Issue **#1564** : Fix error in data retention section of stream info popup.

* Change data retention delete batching approach to use time ranges.

* Issue **#1611** : Change explorer tree filtering to also filter on an exact match of the entity's UUID.

* Add regex filtering with `/` prefix to fuzzy matching.

* Change word boundary matching to require a `?` prefix.


## [v7.0-beta.35] - 2020-05-28

* Issue **#1608** : Fixed NPE in UI data presenter.

* Issue **#1595** : Fixed names for imported items that already exist but are updated by import.

* Issue **#1603** : XSLT imports now error if more than one matching XSLT is found.

* Issue **#1604** : XSLT import resolution now accepts the use of UUIDs and DocRef strings.

* Issue **#1403** : Dashboard query download now retains expression parameters.

* Issue **#1514** : Fixed properties edit presenter issue.

* Issue **#1569** : Additional changes to improve the new `Data Delete` task that replaces the `File System Clean` task.

* Issue **#1565** : Stop data retention rules deleting all data.

* Add default data retention rule to the UI screen to make it clear what happens by default.

* Add fuzzy match filter to explorer tree.


## [v7.0-beta.34] - 2020-05-26

* Issue **#1569** : Removed recursive multi threading from file system clean as thread limit was being reached. 

* Issue **#1478** : Fixed data volume creation and other resource methods.

* Issue **#1594** : Now auto creates root explorer node on startup if it is missing.

* Issue **#1544** : Fixes for imported dashboards.

* Issue **#1586** : Fixed migration and initial population of standard meta type names.

* Issue **#1592** : Changed DB bit(1) columns to be tinyint(1) so that they show values correctly in the CLI.

* Issue **#1510** : Added logical delete for processor and processor filter to allow a user to force deletion without encountering a DB constraint. 

* Issue **#1557** : Process, reprocess, delete and download data functions now provide an impact summary before a user can proceed with the action.

* Issue **#1557** : The process data function in the data browser now provides the option to process or reprocess data. When selected a user can also choose: the priority of the process filters that will be created; to set the priority automatically based on previous filters; set the enabled state.

* Issue **#1557** : Reprocessing data no longer has a limitation on how many items can be reprocessed as it is now implemented by reprocess specific filters.

* Issue **#1585** : Fixed issue that was preventing viewing folders processors.

* Issue **#1557** : Added an impact summary to meta data actions such as delete, restore, process and download.

* Issue **#1593** : NPE copying empty expressions


## [v7.0-beta.33] - 2020-05-22

* Issue **#1588** : Fix processor filter import.

* Issue **#1566** : Fixed UI data restore behaviour.

* Make public port configurable


## [v7.0-beta.32] - 2020-05-19

* Issue **#1573** : Active tasks tab now only shows tasks related to the open feed.

* Issue **#1584** : Add @ApiParam to POST/PUT/DELETE endpoints so the request type appears in swagger-ui.

* Issue **#1581** : Change streamId to a path param in GET /api/data/v1.

* Issue **#1567** : Added error handling so the confirmation dialog continues to work even when there is a failure in a previous use.

* Issue **#1568** : Pipeline names should now be shown where needed in the UI.

* Issue **#1457** : Change field value suggester to use fuzzy matching.

* Issue **#1574** : Make feed suggestions return all feeds, not just ones with meta.

* Issue **#1544** : Imported dashboards from 6.1 now work.

* Issue **#1577** : Cluster node status is now updated when node settings are changed.

* Issue **#1396** : Completely changed DB migration and import/export compatibility code.

* Fix index creation stored procedure.

* Issue **#1508** : Tidy up property descriptions, change connection pool props to use Stroom Duration type.

* Issue **#473** : Fix value stats being ignored during in memory stat aggregation.

* Issue **#1141** : Make SQL stats aggregation delete unused stat keys at the end.


## [v7.0-beta.31] - 2020-05-12

* Issue **#1546** : Fixed opening and editing of data retention rules.

* Issue **#1494** : Scrollbars now have a white background unless used in a readonly text area.

* Issue **#1547** : Added pipeline names to processor task screens.

* Issue **#1543** : Prevent import/export of processor filters with id fields

* Issue **#1112** : You can now copy feeds along with other items and copies are named appropriately.

* Issue **#1112** : When copying a selection of several items, the dependencies between the items are altered in the resulting copies so that the copied items work together as a new set of content.

* Issue **#1112** : As part of fixing dependencies when copying items, the dependencies screen now works correctly and now also shows processor filters. 

* Issue **#1545** : Add property `enableDistributedJobsOnBootstrap` to enable/disable processing on first boot.


## [v7.0-beta.30] - 2020-05-06

* Issue **#1503** : Further fix for enabled/disabled expression items and dashboard tab visibility.

* Issue **#1511** : Data pages now show pipeline names rather than pipeline UUIDs.

* Issue **#1529** : Fix error when selecting datasource in new dashboard.

* Fix NPE in SystemInfoResource.get().

* Issue **#1527** : Fixed missing aud in API eky tokens.

* Add missing guice binding for SystemInfoResource.

* Make export add new line to the end of all files to adhere to POSIX standard.

* Issue **#1532** : Fixed index shard criteria in UI.

* Change SecurityFilter to return a 401 on authentication exceptions.

* Move some health checks into SystemInfoResource.

* Remove healthchecks from rest resources and servlets that never give an unhealthy result.

* Add error info to AppConfigMonitor health check.


## [v7.0-beta.29] - 2020-05-04

* Issue **#1496** : Fixed paging of processed data.

* Add stroom.statistics.internal.enabledStoreTypes and make internal stat processing respect it.

* Improve SQL stats shutdown processing so all in memory stats are flushed.

* Issue **#1521** : Dashboards with missing datasources break entirely.

* Issue **#1477** : Disable edit button on stream processor.

* Issue **#1497** : Fixed data list result paging.

* Issue **#1492** : Fixed data list result paging.

* Issue **#1513** : You can now view data in folders.

* Issue **#1500** : Fixed data delete/restore behaviour.

* Issue **#1515** : Fix proxyDir default when running in a stack.

* Issue **#1509** : Unable to update processor filter.

* Issue **#1495** : Speculative fix for missing swagger.json file in the fat jar.

* Issue **#1503** : Fixed Dashboard serialisation and JSON template.

* Issue **#1479** : Unable to set index volume limits.


## [v7.0-beta.28] - 2020-04-29

* Issue **#1489** : Reprocess streams feature failing.

* Issue **#1465** : Add default Open ID credentials to allow proxy to be able to authenticate out of the box.

* Issue **#1455** : Fix interactive search.

* Issue **#1471** : Pipeline name not shown on processors/filters in UI.

* Issue **#1491** : Download stream feature failing. 

* Issue **#1433** : StandardKafkaProducer failed when writing XML kafka payloads. 


## [v7.0-beta.27] - 2020-04-27

* Issue **#1417** : Allow processor filters to be exported with Pipelines. 

* Issue **#1480** : Index settings now shows index volume groups and allows selection. 

* Issue **#1450** : Further attempt to improve criteria filtering on data tab.

* Issue **#1467** : The cluster node state node uses NodeResource to determine active nodes.

* Issue **#1448** : The internal processing user now has a JWT and passes it when making calls to other nodes.


## [v7.0-beta.26] - 2020-04-22

* Fix gradle build for versioned builds


## [v7.0-beta.25] - 2020-04-22

* Assorted fixes to the new React UI pages.


## [v7.0-beta.24] - 2020-04-21

* Issue **#1450** : Stop data tabs showing all feeds.

* Issue **#1454** : Fix NPE in feed name suggestion box.

* Remove internal statistics from setup sample data.

* Fix issue of pipeline structure not showing when it contains a StatisticsFilter.

* Update auth flow for auth-into-stroom integration

* Issue **#1426** : Change /logout endpoint to /noauth/logout.

* Fix `Expecting a real user identity` errors on auto import of content packs.

* Increase wait timeout to 240s in `start.sh`.

* Issue **#1404** : Fixed issue with invalid XML character filter.

* Issue **#1413** : Attempt to fix search hanging issue.

* Issue **#1393** : The annotations data popup now formats content on load.

* Issue **#1399** : Removed error logging for expected exceptions in TaskExecutor.

* Issue **#1385** : File output param `streamId` now aliased to `sourceId` and `streamNo` is now aliased to `partNo` for consistency with new source tracking XSLT functions.

* Issue **#1392** : Downloading dashboard queries now provides the current query without the need to save the dashboard.

* Issue **#1427** : Change remote call to auth service to a local call.


## [v7.0-beta.23] - 2020-03-24

* Rename all legacy DB tables to `OLD_`.

* Issue **#1394** : Fix duplicate tables appearing in Monitoring -> Database Tables.

* Add NodeEndpointConfiguration. Change `node` table to hold the base endpoint.


## [v7.0-beta.22] - 2020-03-10

* Brought stroom-auth-service into stroom

* Issue **#563** : Kafka producer improvements - StandardKafkaProducer

* Issue **#1399** : Removed error logging for expected exceptions in TaskExecutor. 

* Fix missing $ in start.sh

* Issue **#1387** : Changed the way tasks are executed to reduce changes of unhandled execution errors.

* Issue **#1378** : Improved logging detail when processor filters fail.

* Issue **#1379** : Fixed issue where you couldn't open a processor filter if parts of the filter referenced deleted items.

* Issue **#1378** : Improved logging detail when processor filters fail.

* Issue **#1382** : Added `decode-url` and `encode-url` XSLT functions.

* Issue **#655** : Fixed SQL Stats queries ignoring the enabled state of the dashboard query terms.

* Issue **#1362** : Fixed issue where hiding dashboard annotation fields removed them.

* Issue **#1357** : Fixed dragging tabs in dashboard with hidden panes to create a new split.

* Issue **#1357** : Fixed dragging tabs in dashboard with hidden panes.

* Issue **#1368** : Fixed FindReplaceFilter as it wasn't working when used in conjunction with Data Splitter.

* Issue **#1361** : Changed the way headers are parsed for the HttpCall XSLT function.


## [v7.0-beta.21] - 2020-02-24

* Add null checks to DB migration.

* Add deletion of constraint `IDX_SHARD_FK_IDX_ID` to migration script.


## [v7.0-beta.20] - 2020-02-13

* Fix bug in `processor_task` migration script.


## [v7.0-beta.19] - 2020-02-10

* Fix bugs in DB migration scripts.


## [v7.0-beta.18] - 2020-02-05

* Re-locate index database migrations.

* Fix issues with migrating null audit columns.

* Improve output of TestYamlUtil.


## [v7.0-beta.17] - 2020-01-29

* Issue **#1355** : Fixed stepping from dashboard text pane.

* Issue **#1354** : Fixed double click to edit list items, e.g. properties.

* Issue **#1340** : Fixed issue with FindReplaceFilter where it failed in some cases when more than one filter was chained together.

* Issue **#1338** : You can now configure the max size of the map store cache.

* Issue **#1350** : Fixed scope of dictionaries when loaded in multiple XSLT pipeline steps.

* Issue **#1347** : Added SSL options to `http-call` XSLT method.

* Issue **#1352** : Fixed Hessian serialisation of user identities on tasks.

* Change docker image to allow us to pass in the dropwizard command to run, e.g. server|migrate.

* Stop MySQL outputing Note level warnings during migration about things that don't exist when we expect them not to.


## [v7.0-beta.13] - 2019-12-24

* Add `migrate` command line argument to run just the DB migrations.

* Updated API key to include audience and added client id and secret.

* Change `stroom.conf.sh` to also look for ip in `/sbin`

* Issue **#260** : You can now hide dashboard tabs.

* Issue **#1332** : The text pane can now be configured to show source data.

* Issue **#1311** : Improved source location tracking.


## [v7.0-beta.12] - 2019-12-04

* Change local.yml.sh to also look for ip in /sbin


## [v7.0-beta.11] - 2019-12-04

* Fix invalid SQL syntax in V07_00_00_012__Dictionary


## [v7.0-beta.10] - 2019-12-04

* Update auth api version

* Add clientId and clientSecret to config

* Update API keys (needed aud)

* Issue **#1338** : Added new config options to control the maximum size of some caches: `stroom.pipeline.parser.maxPoolSize`, `stroom.pipeline.schema.maxPoolSize`, `stroom.pipeline.schema.maxPoolSize`, `stroom.pipeline.xslt.maxPoolSize`, `stroom.entity.maxCacheSize`, `stroom.referenceData.mapStore.maxCacheSize`.

* Issue **#642** : Downloading query details now ignores hidden fields.

* Issue **#1337** : Fixed issue where downloading large numbers of search results in Excel format was exceeding maximum style count of 64000. 

* Issue **#1341** : Added XSRF protection to GWT RPC requests.

* Issue **#1335** : Made session cookie `Secure` and `HttpOnly`.

* Issue **#1334** : Fix 404 when accessing `/stroom/resourcestore/........`, i.e. fix Tools->Export.

* Issue **#1333** : Improved resilience against XSS attacks.

* Issue **#1330** : Allow configuration of `Content-Type` in HTTPAppender.

* Issue **#1327** : Improvements to annotations.

* Issue **#1328** : Increased size of data window and removed max size restrictions.

* Issue **#1324** : Improved logging and added SSL options for HTTPAppender.


## [v7.0-beta.9] - 2019-11-20

* Fix SSL connection failure on remote feed staus check.

* Remove ConfigServlet as the functionality is covered by ProxyConfigHealthCheck.

* Fix password masking in ProxyConfigHealthCheck.

* Change servlet path of ProxyStatusServlet from `/config` to `/status`.


## [v7.0-beta.8] - 2019-11-20

* Change precedence order for config properties. YAML > database > default. Change UI to show effective value. Add hot loading of YAML file changes.

* Issue **#1322** : Stroom now asks if you really want to leave site when stepping items are dirty. Also fixed `Save` and `Save All` menu items and dashboard param changes now correctly make a dashboard dirty.

* Issue **#1320** : Fixed formatting of XML where trailing spaces were being removed from content surrounded by start and end tags (data content) which should not happen. 

* Issue **#1321** : Make path relative in stroom distribution .zip.sha256 hash file.

* The auth service now supports the use of HTTPS without certificate verification and adds additional logging.

* Issue **gchq/stroom-auth#157** : Automatically refresh user's API key when it expires.

* Issue **#1243** : Dashboard visualisations now link with similar functions available to dashboard tables, e.g. `link()`, `dashboard()`, `annotation()`, `stepping()`, `data()`.

* Issue **#1316** : JSONParser now includes various parse options including handling comments.

* Issue **#48** : Added option to hide/show dashboard table columns.

* Issue **#1315** : Improved health check for missing API key.

* Updated stroom expression to v1.5.4 and added new field types.

* Issue **#1315** : Improved health check for missing API key.

* Issue **#1314** : Fixed NPE thrown when logging caused when viewing docs that can't be found.

* Issue **#1313** : Suggestion boxes now make suggestions immediately before the user even starts typing.

* Issue **#1043** : Added feature to allow floating point numbers to be indexed.

* Issue **#1312** : Dictionaries now change the entity name in the DB when renamed.

* Issue **#1312** : Fixed read only behaviour of dictionary settings UI.

* Issue **#1300** : Multiple changes to annotations.

* Issue **#1265** : Added `modulus()` function along with alias `mod()` and modulus operator `%`.

* Issue **#1300** : Added `annotation()` link creation function, `currentUser()` alias for `param('currentUser()')` and additional link creation functions for `data()` and `stepping()`.

* Issue **#67** : Table columns now display menu items on left click.

* Uplift stroom-query to v2.2.4 to add better diagnostic logging.

* Uplift Kafka client to v2.2.1.

* Issue **#1293** : Add more static file types to allow nginx/browser caching on.

* Issue **#1295** : Add authentication bypass for servlets such as /remoting, /status, /echo, etc.

* Issue **#1297** : The UI now supplies API tokens to the backend for resource calls.

* Issue **#1296** : Fixed NPE in StreamMapCreator caused when a stream can not be found.

## [v7.0-beta.7] - 2019-10-23

* Issue **#1288** : Streams now show the name of the pipeline used to create them even if the user doesn't have permission to see the pipeline.

* Issue **#1282** : Fixed issue where items were imported into the explorer even if not selected for import.

* Issue **#1291** : Fixed issue where empty dashboard table cells did not select table rows when clicked. 

* Issue **#1290** : Fixed issue where executor provider was not executing supplied runnable if parent task had terminated.

* Fix problem of missing fallback config in docker image.


## [v7.0-beta.6] - 2019-10-15

* Add default for stroom.security.authentication.durationToWarnBeforeExpiry

* Fix missing icons for Kafka Config and Rule Set.

* Fix Kafka Config entity serialisation.

* Issue **#1264** : Dashboards running in embedded mode will not always ask for the user to choose an activity if the users session has one set already.

* Issue **#1275** : Fixed permission filtering when showing related streams.

* Issue **#1274** : Fixed issue with batch search caused by Hibernate not returning pipeline details in stream processor filters.

* Issue **#1272** : Fixed saving query favourites.

* Issue **#1266** : Stroom will now lock the cluster before releasing owned tasks so it doesn't clash with other task related processes that lock the DB for long periods.

* Issue **#1264** : Added `embedded` mode for dashboards to hide dashboard chrome and save options.

* Issue **#1264** : Stroom no longer asks if you want to leave the web page if no content needs saving.

* Issue **#1263** : Fixed issues related to URL encoding/decoding with the `dashboard()` function.

* Issue **#1263** : Fixed issue where date expressions were being allowed without '+' or '-' signs to add or subtract durations.

* Add fallback config.yml file into the docker images for running outside of a stack.

* Issue **#1263** : Fixed issues related to URL encoding/decoding in dashboard expressions.

* Issue **#1262** : Improved behaviour of `+` when used for concatenation in dashboard expressions.

* Issue **#1259** : Fixed schema compliance when logging failed document update events.

* Issue **#1245** : Fixed various issues with session management and authentication.

* Issue **#1258** : Fixed issue affecting search expressions against keyword fields using dictionaries containing carriage returns.


## [v7.0-beta.5] - 2019-09-23

* Fixes to proxy


## [v7.0-beta.4] - 2019-09-16

* Fix stroom-proxy Dockerfile


## [v7.0-beta.3] - 2019-09-16

* Minor fixes, including an essential fix to config


## [v7.0-beta.2] - 2019-09-13

* Fix docker build


## [v7.0-beta.1] - 2019-09-11

* Issue **#1253** : Data retention policies containing just `AND` will now match everything.

* Issue **#1252** : Stream type suggestions no longer list internal types.

* Issue **#1218** : All stepping panes will now show line numbers automatically if there are indicators (errors, warnings etc) that need to be displayed.  

* Issue **#1254** : Added option to allow non Java escaped find and replacement text to be used in `FindReplaceFilter`. 

* Issue **#1250** : Fixed logging description for reading and writing documents.

* Issue **#1251** : Copy permissions from a parent now shows changes prior to the user clicking ok.

* Issue **#758** : You no longer need the `Manage Processors` privilege to call `stroom:meta('Pipeline')` in XSLT.

* Issue **#1256** : Fix error caused when logging data source name when downloading search results.

* Issue **#399** : Fix for error message when stepping that said user needed `read` permission on parent pipeline and not just `use`.

* Issue **#1242** : Fix for pipeline corruption caused when moving elements back to inherited parents.

* Issue **#1244** : Updated Dropwizard to version 1.3.14 to fix session based memory leak.

* Issue **#1246** : Removed elastic search document type, menu items and filter.

* Issue **#1247** : Added XSLT functions (`source`, `sourceId`, `partNo`, `recordNo`, `lineFrom`, `colFrom`, `lineTo`, `colTo`) to determine the current source location so it can be embedded in a cooked event. Events containing raw source location info can be made into links in dashboard tables or the text pane so that a user can see raw source data or jump directly to stepping that raw record.

* Add data retention feature and index optimisation to Solr indexes.

* Initial support for Solr indexing and search.

* Issue **#1244** : Updated Dropwizard to version 1.3.14 to fix session based memory leak.

* Issue **#1246** : Removed elastic search document type, menu items and filter.

* Issue **#1214** : Fixed issue where the max results setting in dashboard tables was not always being obeyed. Also fixed some dashboard table result page size issues.

* Issue **#1238** : During proxy clean task we no longer show a failed attempt to delete an empty directory as an error as this condition is expected.

* Issue **#1237** : Fixed issue where explorer model requests were failing outside of user sessions, e.g. when we want to find folder descendants for processing.

* Issue **#1230** : Fix test.

* Issue **#1230** : Search expressions no longer have the `contains` condition. 

* Issue **#1220** : Fixed attempt to open newly created index shards as if they were old existing shards.

* Issue **#1232** : Fixed handling of enter key on pipeline element editor dialog.

* Issue **#1229** : Fixed issue where users needed `Read` permission on an index instead of just `Use` permission to search it.

* Issue **#1207** : Removed task id from meta to reduce DB size and complexity especially given the fact tasks are transient. Superseded output is now found by querying the processor task service when new output is written rather than using task ids on meta.

* Uplift HBase to 2.1.5 and refactor code accordingly

* Uplift Kafka to 2.1.1 and refactor code accordingly

* Uplift Curator to 4.2.0

* Issue **#1143** : Added mechanism to inject dashboard parameters into expressions using the `param` and `params` functions so that dashboard parameters can be echoed by expressions to create dashboard links.

* Issue **#1205** : Change proxy repo clean to not delete configured rootRepoDir.

* Issue **#1204** : Fix ProxySecurityFilter to use correct API key on feedStatus requests.

* Issue **#1211** : Added a quick filter to the server tasks page.

* Issue **#1206** : Fixed sorting active tasks when clicking column header.

* Issue **#1201** : Fixed dependencies.

* Issue **#1201** : Fixed tests.

* Issue **#1201** : Document permission changes now mutate the user document permissions cache rather than clearing it.

* Issue **#1153** : Changed security context to be a Spring singleton to improve explorer performance.

* Issue **#1202** : Fixed NumberFormatException in StreamAttributeMapUtil.

* Issue **#1203** : Fixed event logging detail for dictionaries.

* Issue **#1197** : Restored Save As functionality.

* Issue **#1199** : The index fields page now copes with more than 100 index fields.

* Issue **#1200** : Removed blocking queue that was causing search to hang when full.

* Issue **#1198** : Filtering by empty folders now works correctly.

* Comment out rollCron in proxy-prod.yml

* Change swagger UI at gchq.github.io/stroom to work off 6.0 branch

* Issue **#1195** : Fixed issue where combination of quick filter and type filter were not displaying explorer items correctly.

* Issue **#1153** : Changed the way document permissions are retrieved and cached to improve explorer performance.

* Issue **#1196** : Added code to resolve data source names from doc refs if the name is missing when logging.

* Issue **#1165** : Fixed corruption of pipeline structure when adding items to Source.

* Issue **#1193** : Added optional validation to activities.

* Change default config for proxy repositoryFormat to "${executionUuid}/${year}-${month}-${day}/${feed}/${pathId}/${id}"

* Issue **#1194** : Fixed NPE in FindTaskProgressCriteria.

* Issue **#1191** : SQL statistics search tasks now show appropriate information in the server tasks pane.

* Issue **#1192** : Executor provider tasks now run as the current user.

* Issue **#1190** : Copied indexes now retain associated index volumes.

* Issue **#1177** : Data retention now works with is doc refs.

* Issue **#1160** : Proxy repositories now only roll if all output streams for a repository are closed. Proxy repositories also only calculate the current max id if the `executionUuid` repo format param is not used.

* Issue **#1186** : Volume status is now refreshed every 5 minutes.

* Fix incorrect default keystore in proxy config yaml.

* Rename environment variables in proxy config yaml.

* Issue **#1170** : The UI should now treat the `None` tree node as a null selection.

* Issue **#1184** : Remove dropwizard yaml files from docker images.

* Issue **#1181** : Remove dropwizard config yaml from the docker images.

* Issue **#1152** : You can now control the maximum number of files that are fragmented prior to proxy aggregation with `stroom.maxFileScan`.

* Issue **#1182** : Fixed use of `in folder` for data retention and receipt policies.

* Updated to allow stacks to be built at this version.

* Issue **#1154** : Search now terminates during result creation if it is asked to do so.

* Issue **#1167** : Fix for proxy to deal with lack of explorer folder based collections.

* Issue **#1172** : Fixed logging detail for viewing docs.

* Issue **#1166** : Fixed issue where users with only read permission could not copy items.

* Issue **#1174** : Reduced hits on the document permission cache.

* Issue **#1168** : Statistics searches now work when user only has `Use` permission.

* Issue **#1170** : Extra validation to check valid feed provided for stream appender.

* Issue **#1174** : The size of the document permissions cache is now configurable via the `stroom.security.documentPermissions.maxCacheSize` property.

* Issue **#1176** : Created index on document permissions to improve performance.

* Issue **#1175** : Dropping unnecessary index `explorerTreePath_descendant_idx`.

* Issue **#747** : XSLT can now reference dictionaries by UUID.

* Issue **#1167** : Use of folders to include child feeds and pipelines is now supported.

* Issue **#1153** : The explorer tree is now built with fewer DB queries.

* Issue **#1163** : Added indexes to the DB to improve explorer performance.

* Issue **#1153** : The explorer tree now only rebuilds synchronously for users who alter the tree, if has never been built or is very old. All other rebuilds of the explorer tree required to keep it fresh will happen asynchronously.

* Issue **#1162** : Proxy aggregation will no longer recurse parts directories when creating parts.

* Issue **#1157** : Migration now adds dummy feeds etc to processor filters if the original doc can't be found. This will prevent filters from matching more items than they should if migration fails to map feeds etc because they can't be found.

* Issue **#1162** : Remove invalid CopyOption in move() call.

* Issue **#1159** : Fix NPE in rolling appenders with no frequency value.

* Issue **#1160** : Proxy repositories will no longer scan contents on open if they are set to be read only.

* Issue **#1162** : Added buffering etc to improve the performance of proxy aggregation.

* Issue **#1156** : Added code to reduce unlikely chance of NPE or uncontrolled processing in the event of a null or empty processing filter.

* Issue **#1149** : Changed the way EntryIdSet is unmarshalled so jaxb can now use the getter to add items to a collection.

* Ignore broken junit test that cannot work as it stands

* Fix NPE in DictionaryStoreImpl.findByName().

* Issue **#1146** : Added `encodeUrl()`, `decodeUrl()` and `dashboard()` functions to dashboard tables to make dashboard linking easier. The `link()` function now automatically encodes/decodes each param so that parameters do not break the link format, e.g. `[Click Here](http://www.somehost.com/somepath){dialog|Dialog Title}`.

* Issue **#1144** : Changed StreamRange to account for inclusive stream id ranges in v6.0 that was causing an issue with file system maintenance.

* Mask passwords on the proxy admin page.

* Add exception to wrapped exception in the feedStatus service.

* Issue **#1140** : Add health check for proxy feed status url.

* Issue **#1138** : Stroom proxy now deletes empty repository directories based on creation time and depth first so that pruning empty directories is quicker and generally more successful.

* Issue **#1137** : Change proxy remote url health check to accept a 406 code as the feed will not be specified.

* Issue **#1135** : Data retention policies are now migrated to use `Type` and not `Stream Type`.

* Issue **#1136** : Remove recursive chown from stroom and proxy docker entrypoint scripts.


## [v7.0-alpha.5] - 2019-06-12

* Fix YAML substitution.


## [v7.0-alpha.4] - 2019-06-11

* Update API paths


## [v7.0-alpha.3] - 2019-05-10

* Fix config


## [v7.0-alpha.2] - 2019-05-10

* Fix config

* Issue **#1134** : Proxy now requires feed name to always be supplied.

* Expose proxy api key in yaml config via SYNC_API_KEY

* Issue **#1130** : Change `start.sh` so it works when realpath is not installed.

* Issue **#1129** : Fixed stream download from the UI.

* Issue **#1119** : StreamDumpTool will now dump data to zip files containing all data and associated meta and context data. This now behaves the same way as downloading data from the UI and can be used as an input to proxy aggregation or uploaded manually.


## [v7.0-alpha.1] - 2019-04-23

* Fix config issue

* Fixed NPE created when using empty config sections.

* Issue **#1122** : Fixed hessian communication between stroom and stroom proxy used to establish feed receive status. Added restful endpoints for feed status to stroom and stroom proxy. Proxy will now be able to request feed status from upstream stroom or stroom proxy instances.

* Fixed incompatibility issues with MySQL 5.7 and 8.0.

* Added debug to help diagnose search failures

* Issue **#382** : Large zip files are now broken apart prior to proxy aggregation.

* Change start script to use absolute paths for jar, config and logs to distinguish stroom and proxy instances.

* Issue **#1116** : Better implementation of proxy aggregation.

* Issue **#1116** : Changed the way tasks are executed to ensure thread pools expand to the maximum number of threads specified rather than just queueing all tasks and only providing core threads.

* Remove full path from file in sha256 hash file release artifact.

* Issue **#1115** : Add missing super.startProcessing to AbstractKafkaProducerFilter.

* Improve exception handling and logging in RemoteDataSourceProvider. Now the full url is included in dashboard connection errors.

* Change Travis build to generate sha256 hashes for release zip/jars.

* Uplift the visualisations content pack to v3.2.1

* Issue **#1100** : Fix incorrect sort direction being sent to visualisations.

* Add guard against race condition

* Add migration script to remove property `stroom.node.status.heapHistogram.jMapExecutable`.

* Uplift base docker image to openjdk:8u191-jdk-alpine3.9, reverting back to JDK for access to diagnostic tools.

* Issue **#1084** : Change heap histogram statistics to java MBean approach rather than jmap binary. Remove stroom.node.status.heapHistogram.jMapExecutable property.

* Improve resource for setting user's status

* Issue **#1079** : Improved the logging of permission errors encountered during stream processing

* Issue **#1058** : Added property `stroom.pipeline.parser.secureProcessing` to enable/disable the XML secure processing feature.

* Issue **#1062** : Add env var for UI path

* Uplift distribution visualisation content pack to v3.1.0

* Add transform_user_extract.py, for pre-6.0 to 6.0 user migration

* Issue **#1059** : Fix guice errors on stroom-proxy startup.

* Issue **#1010** : Improve distribution start/stop/etc scripts by adding monochrome switch and background log tailing.

* Issue **#1053** : Add API to disabled authorisation users

* Issue **#1042** : Improve error message for an ApiException when requesting a user's token.

* Issue **#1050** : Prevent creation of permission entries if key already exists.

* Issue **#1015** : Add sortDirections[] and keySortDirection to visualisation data object to fix sorting in the visualisations.

* Issue **#1019** : Fix visualisations settings dialog so you can un-set text and list controls.

* Issue **#1041** : Add a healthcheck to Stroom to alert for API key expiry

* Issue **#1040** : Fix for visualisations that do not require nested data.

* Issue **#1036** : Fix for scrollbar position on explorer popup windows.

* Issue **#1037** : Updated `moment.js` for parsing/formatting dates and times.

* Issue **#1021** : Dashboard links now allow `{}` characters to be used without URL encoding.

* Issue **#1018** : Added Health Checks for the external connectors that are registered via plugins

* Issue **#1025** : Fixed ACE editor resize issue where horizontal scroll bar was not always correctly shown.

* Issue **#1025** : Updated ACE editor to v1.4.2.

* Issue **#1022** : Added `Contains` condition to all search expression fields so that regex terms can be used.

* Issue **#1024** : Superseded output helper no longer expects initialisation in all cases.

* Issue **#1021** : Multiple changes to improve vis, dashboard and external linking in Stroom.

* Issue **#1019** : Fix visualisations settings dialog so you can un-set text and list controls.

* Issue **#986** : Fix direct dashboard links.

* Issue **#1006** : Added Exception Mapper for PermissionExceptions to return HTTP FORBIDDEN.

* Issue **#1012** : Fix for NPE caused when checking if an output is superseded.

* Issue **#1011** : Old UI versions running in browsers often cause Stroom to throw an NPE as it can't find the appropriate GWT serialisation policy. Stroom will no longer throw an NPE but will report an `IncompatibleRemoteServiceException` instead. This is the default GWT behaviour.

* Issue **#1007** : Max visualisation results are now limited by default to the maximum number of results defined for the first level of the parent table. This can be further limited by settings in the visualisation.

* Issue **#1004** : Table cells now support multiple links.

* Issue **#1001** : Changed link types to `tab`, `dialog`, `dashboard`, `browser`.

* Issue **#1001** : Added dashboard link option to link to a dashboard from within a vis, e.g. `stroomLink(d.name, 'type=Dashboard&uuid=<TARGET_DASHBOARD_UUID>&params=userId%3D' + d.name, 'DASHBOARD')`.

* Issue **#1001** : Added dashboard link option to link to a dashboard using the `DASHBOARD` target name, e.g. `link(${UserId}, concat('type=Dashboard&uuid=<TARGET_DASHBOARD_UUID>', ${UserId}), '', 'DASHBOARD')`.

* Issue **#1002** : Popup dialogs shown when clicking dashboard hyperlinks are now resizable.

* Issue **#993** : Moving documents in the explorer no longer affects items that are being edited as they are not updated in the process.

* Issue **#996** : Updated functions in dashboard function picker.

* Issue **#981** : Fixed dashboard deletion

* Issue **#989** : Upgraded stroom-expression to v1.4.13 to add new dashboard `link` function.

* Issue **#988** : Changed `generate-url` XSLT function to `link` so it matches the dashboard expression. Changed the parameters to create 4 variants of the function to make creation of simple links easier.

* Issue **#980** : Fix for NPE when fetching dependencies for scripts.

* Issue **#978** : Re-ordering the fields in stream data source

* Issue **gchq/stroom-content#31** : Uplift stroom-logs content pack to v2.0-alpha.5.

* Issue **#982** : Stop proxy trying to health check the content syncing if it isn't enabled.

* Change error logging in ContentSyncService to log stack trace

* Uplift send_to_stroom.sh in the distribution to v2.0

* Issue **#973** : Export servlet changed to a Resource API, added permission check, improved error responses.

* Issue **#969** : The code now suppresses errors for index shards being locked for writing as it is expected. We now lock shards using maps rather than the file system as it is more reliable between restarts.

* Issue **#941** : Internal Meta Stats are now being written

* Issue **#970** : Add stream type of `Records` for translated stroom app events.

* Issue **#966** : Proxy was always reporting zero bytes for the request content in the receive log.

* Issue **#938** : Fixed an NPE in authentication session state.

* Change the proxy yaml configuration for the stack to add `remotedn` and `remotecertexpiry` headers to the receive log

* Change logback archived logs to be gzip compressed for stroom and proxy

* Uplift stroom-logs content pack to v2.0-alpha.3

* Uplift send_to_stroom script to v1.8.1

* Issue **#324** : Changed XML serialisation so that forbidden XML characters U+FFFE and U+FFFF are not written. Note that these characters are not even allowed as character references so they are ignored entirely.

* Issue **#945** : More changes to fix some visualisations only showing 10 data points.

* Issue **#945** : Visualisations now show an unlimited number of data points unless constrained by their parent table or their own maximum value setting.

* Issue **#948** : Catching Spring initialisation runtime errors and ensuring they are logged.

* Add `set_log_levels.sh` script to the distribution

* Uplift visualisations content pack to v3.0.6 in the gradle build

* Issue **#952** : Remote data sources now execute calls within the context of the user for the active query. As a result all running search `destroy()` calls will now be made as the same user that initiated the search.

* Issue **#566** : Info and warning icons are now displayed in stepping screen when needed.

* Issue **#923** : Dashboard queries will now terminate if there are no index shards to search.

* Issue **#959** : Remove Material UI from Login and from password management pages

* Issue **#933** : Add health check for password resets

* Issue **#929** : Add more comprehensive password validation

* Issue **#876** : Fix password reset issues

* Issue **#768** : Preventing deletion of /store in empty volumes

* Issue **#939** : Including Subject DN in receive.log

* Issue **#940** : Capturing User DN and cert expiry on DW terminated SSL

* Issue **#744** : Improved reporting of error when running query with no search extraction pipeline

* Issue **#134** : Copy permissions from parent button

* Issue **#688** : Cascading permissions when moving/copying folder into a destination

* Issue **#788** : Adding DocRef and IsDocRef to stroom query to allow doc ref related filtering. Migration of stream filters uses this.

* Issue **#936** : Add conversion of header `X-SSL-Client-V-End` into `RemoteCertExpiry`, translating date format in the process.

* Issue **#953** : Fixed NPE.

* Issue **#947** : Fixed issue where data retention policy contains incorrect field names.

* Remove Material UI from the Users and API Keys pages

* Add content packs to stroom distribution

* Change distribution to use send_to_stroom.sh v1.7

* Updated stroom expression to v1.4.12 to improve handling or errors values and add new type checking functions `isBoolean()`, `isDouble()`, `isError()`, `isInteger()`, `isLong()`, `isNull()`, `isNumber()`, `isString()`, `isValue()`. Testing equality of null with `x=null()` is no longer valid and must be replaced with `isNull(x)`.

* Issue **#920** : Fix error handling for sql stats queries

* Remove log sending cron process from docker images (now handled by stroom-log-sender).

* Issue **#924** : The `FindReplaceFilter` now records the location of errors.

* Issue **#939** : Added `remotedn` to default list of keys to include in `receive.log`.

* Add git_tag and git_commit labels to docker images

* Uplift stroom-logs content pack in docker image to` v2.0-alpha.2`

* Stop truncation of `logger` in logback console logs

* Issue **#921** : Renaming open documents now correctly changes their tab name. Documents that are being edited now prevent the rename operation until they are saved.

* Issue **#922** : The explorer now changes the selection on a right click if the item clicked is not already selected (could be part of a multi select).

* Issue **#903** : Feed names can now contain wildcard characters when filtering in the data browser.

* Add API to allow creation of an internal Stroom user.

* Fix logger configuration for SqlExceptionHelper

* Add template-pipelines and standard-pipelines content packs to docker image

* Issue **#904** : The UI now shows dictionary names in expressions without the need to enter edit mode.

* Updated ACE editor to v1.4.1.

* Add colours to console logs in docker.

* Issue **#869** : Delete will now properly delete all descendant nodes and documents when deleting folders but will not delete items from the tree if they cannot be deleted, e.g. feeds that have associated data.

* Issue **#916** : You can no longer export empty folders or import nothing.

* Issue **#911** : Changes to feeds and pipelines no longer clear data browsing filters.

* Issue **#907** : Default volumes are now created as soon as they are needed.

* Issue **#910** : Changes to index settings in the UI now register as changes and enable save.

* Issue **#913** : Improve FindReplaceFilter to cope with more complex conditions.

* Change log level for SqlExceptionHelper to OFF, to stop expected exceptions from polluting the logs

* Fix invalid requestLog logFormat in proxy configuration

* Stop service discovery health checks being registered if stroom.serviceDiscovery.enabled=false

* Add fixed version of send_to_stroom.sh to release distribution

* Uplift docker base image for stroom & proxy to openjdk:8u181-jdk-alpine3.8

* Add a health check for getting a public key from the authentication service.

* Issue **#897** : Import no longer attempts to rename or move existing items but will still update content.

* Issue **#902** : Improved the XSLT `format-date` function to better cope with week based dates and to default values to the stream time where year etc are omitted.

* Issue **#905** : Popup resize and move operations are now constrained to ensure that a popup cannot be dragged off screen or resized to be bigger than the current browser window size.

* Issue **#898** : Improved the way many read only aspects of the UI behave.

* Issue **#894** : The system now generates and displays errors to the user when you attempt to copy a feed.

* Issue **#896** : Extended folder `create` permissions are now correctly cached.

* Issue **#893** : You can now manage volumes without the `Manage Nodes` permission.

* Issue **#892** : The volume editor now waits for the node list to be loaded before opening.

* Issue **#889** : Index field editing in the UI now works correctly.

* Issue **#891** : `StreamAppender` now keeps track of it's own record write count and no longer makes use of any other write counting pipeline element.

* Issue **#885** : Improved the way import works to ensure updates to entities are at least attempted when creating an import confirmation.

* Issue **#892** : Changed `Ok` to `OK`.

* Issue **#883** : Output streams are now immediately unlocked as soon as they are closed.

* Removed unnecessary OR operator that was being inserted into expressions where only a single child term was being used. This happened when reprocessing single streams.

* Issue **#882** : Splitting aggregated streams now works when using `FindReplaceFilter`. This functionality was previously broken because various reader elements were not passing the `endStream` event on.

* Issue **#881** : The find and replace strings specified for the `FindReplaceFilter` are now treated as unescaped Java strings and now support new line characters etc.

* Issue **#880** : Increased the maximum value a numeric pipeline property can be set to via the UI to 10000000.

* Issue **#888** : The dependencies listing now copes with external dependencies failing to provide data due to authentication issues.

* Issue **#890** : Dictionaries now show the words tab by default.

* Add admin healthchecks to stroom-proxy

* Add stroom-proxy docker image

* Refactor stroom docker images to reduce image size

* Add enabled flag to storing, forwarding and synching in stroom-proxy configuration

* Issue **#884** : Added extra fonts to stroom docker image to fix bug downloading xls search results.

* Issue **#879** : Fixed bug where reprocess and delete did not work if no stream status was set in the filter.

* Issue **#878** : Changed the appearance of stream filter fields to be more user friendly, e.g. `feedName` is now `Feed` etc.

* Issue **#809** : Changed default job frequency for `Stream Attributes Retention` and `Stream Task Retention` to `1d` (one day).

* Issue **#813** : Turned on secure processing feature for XML parsers and XML transformers so that external entities are not resolved. This prevents DoS attacks and gaining unauthorised access to the local machine.

* Issue **#871** : Fix for OptimisticLockException when processing streams.

* Issue **#872** : The parser cache is now automatically cleared when a schema changes as this can affect the way a data splitter parser is created.

* Add a health check for getting a public key from the authentication service.

* Issue **#897** : Import no longer attempts to rename or move existing items but will still update content.

* Issue **#902** : Improved the XSLT `format-date` function to better cope with week based dates and to default values to the stream time where year etc are omitted.

* Issue **#905** : Popup resize and move operations are now constrained to ensure that a popup cannot be dragged off screen or resized to be bigger than the current browser window size.

* Issue **#898** : Improved the way many read only aspects of the UI behave.

* Issue **#894** : The system now generates and displays errors to the user when you attempt to copy a feed.

* Issue **#896** : Extended folder `create` permissions are now correctly cached.

* Issue **#893** : You can now manage volumes without the `Manage Nodes` permission.

* Issue **#892** : The volume editor now waits for the node list to be loaded before opening.

* Issue **#889** : Index field editing in the UI now works correctly.

* Issue **#891** : `StreamAppender` now keeps track of it's own record write count and no longer makes use of any other write counting pipeline element.

* Issue **#885** : Improved the way import works to ensure updates to entities are at least attempted when creating an import confirmation.

* Issue **#892** : Changed `Ok` to `OK`.

* Issue **#883** : Output streams are now immediately unlocked as soon as they are closed.

* Removed unnecessary OR operator that was being inserted into expressions where only a single child term was being used. This happened when reprocessing single streams.

* Issue **#882** : Splitting aggregated streams now works when using `FindReplaceFilter`. This functionality was previously broken because various reader elements were not passing the `endStream` event on.

* Issue **#881** : The find and replace strings specified for the `FindReplaceFilter` are now treated as unescaped Java strings and now support new line characters etc.

* Issue **#880** : Increased the maximum value a numeric pipeline property can be set to via the UI to 10000000.

* Issue **#888** : The dependencies listing now copes with external dependencies failing to provide data due to authentication issues.

* Issue **#890** : Dictionaries now show the words tab by default.

* Add admin healthchecks to stroom-proxy

* Add stroom-proxy docker image

* Refactor stroom docker images to reduce image size

* Add enabled flag to storing, forwarding and synching in stroom-proxy configuration

* Issue **#884** : Added extra fonts to stroom docker image to fix bug downloading xls search results.

* Issue **#879** : Fixed bug where reprocess and delete did not work if no stream status was set in the filter.

* Issue **#878** : Changed the appearance of stream filter fields to be more user friendly, e.g. `feedName` is now `Feed` etc.

* Issue **#809** : Changed default job frequency for `Stream Attributes Retention` and `Stream Task Retention` to `1d` (one day).

* Issue **#813** : Turned on secure processing feature for XML parsers and XML transformers so that external entities are not resolved. This prevents DoS attacks and gaining unauthorised access to the local machine.

* Issue **#871** : Fix for OptimisticLockException when processing streams.

* Issue **#872** : The parser cache is now automatically cleared when a schema changes as this can affect the way a data splitter parser is created.

* Issue **#865** : Made `stroom.conf` location relative to YAML file when `externalConfig` YAML property is set.

* Issue **#867** : Added an option `showReplacementCount` to the find replace filter to choose whether to report total replacements on process completion.

* Issue **#867** : Find replace filter now creates an error if an invalid regex is used.

* Issue **#855** : Further fixes for stepping data that contains a BOM.

* Changed selected default tab for pipelines to be `Data`.

* Issue **#860** : Fixed issue where stepping failed when using any sort of input filter or reader before the parser.

* Issue **#867** : Added an option `showReplacementCount` to the find replace filter to choose whether to report total replacements on process completion.

* Improved Stroom instance management scripts

* Add contentPack import

* Fix typo in Dockerfile

* Issue **#859** : Change application startup to keep retrying when establishing a DB connection except for certain connection errors like access denied.

* Issue **#730** : The `System` folder now displays data and processors. This is a bug fix related to changing the default initial page for some document types.

* Issue **#854** : The activity screen no longer shows a permission error when shown to non admin users.

* Issue **#853** : The activity chooser will no longer display on startup if activity tracking is not enabled.

* Issue **#855** : Fixed stepping data that contains a BOM.

* Change base docker image to openjdk:8u171-jdk-alpine

* Improved loading of activity list prior to showing the chooser dialog.

* Issue **#852** : Fix for more required permissions when logging other 'find' events.

* Issue **#730** : Changed the default initial page for some document types.

* Issue **#852** : Fix for required permission when logging 'find' events.

* Changed the way the root pane loads so that error popups that appear when the main page is loading are not hidden.

* Issue **#851** : Added additional type info to type id when logging events.

* Issue **#848** : Fixed various issues related to stream processor filter editor.

* Issue **#815** : `stroom.pageTitle` property changed to `stroom.htmlTitle`.

* Issue **#732** : Added `host-address` and `host-name` XSLT functions.

* Issue **#338** : Added `splitAggregatedStreams` property to `StreamAppender`, `FileAppender` and `HDFSFileAppender` so that aggregated streams can be split into separate streams on output.

* Issue **#338** : Added `streamNo` path replacement variable for files to record the stream number within an aggregate.

* Added tests and fixed sorting of server tasks.

* Improved the way text input and output is buffered and recorded when stepping.

* The find and replace filter now resets the match count in between nested streams so that each stream is treated the same way, i.e. it can have the same number of text replacements.

* Added multiple fixes and improvements to the find and replace filter including limited support of input/output recording when stepping.

* Issue **#827** : Added `TextReplacementFilterReader` pipeline element.

* Issue **#736** : Added sorting to server tasks table.

* Inverted the behaviour of `disableQueryInfo` to now be `requireQueryInfo`.

* Issue **#596** : Rolling stream and file appenders can now roll on a cron schedule in addition to a frequency.

* The accept button now enabled on splash screen.

* Added additional event logging to stepping.

* An activity property with an id of `disableQueryInfo` can now be used to disable the query info popup on a per activity basis.

* Activity properties can now include the attributes `id`, `name`, `showInSelection` and `showInList` to determine their appearance and behaviour;

* Nested elements are now usable in the activity editor HTML.

* Record counts are now recorded on a per output stream basis even when splitting output streams.

* Splash presenter buttons are now always enabled.

* Fix background colour to white on activity pane.

* Changed `splitWhenBiggerThan` property to `rollSize` and added the property to the rolling appenders for consistency.

* Issue **#838** : Fix bug where calculation of written and read bytes was being accounted for twice due to the use of Java internal `FilterInputStream` and `FilterOutputStream` behaviour. This was leading to files being split at half od the expected size. Replaced Java internal classes with our own `WrappedInputStream` and `WrappedOutputStream` code.

* Issue **#837** : Fix bug to no longer try and record set activity events for null activities.

* Issue **#595** : Added stream appender and file appender property `splitWhenBiggerThan` to limit the size of output streams.

* Now logs activity change correctly.

* Add support for checkbox and selection control types to activity descriptions.

* Issue **#833** : The global property edit dialog can now be made larger.

* Fixed some issues in the activity manager.

* Issue **#722** : Change pipeline reference data loader to store its reference data in an off-heap disk backed LMDB store to reduce Java heap usage. See the `stroom.refloader.*` properties for configuration of the off-heap store.

* Issue **#794** : Automatically suggest a pipeline element name when creating it

* Issue **#792** : Preferred order of properties for Pipeline Elements

* Issue **824** : Fix for replace method in PathCreator also found in stroom proxy.

* Issue **#828** : Changed statistics store caches to 10 minute time to live so that they will definitely pick up new statistics store definitions after 10 minutes.

* Issue **#774** : Event logging now logs find stream criteria correctly so that feeds ids are included.

* Issue **#829** : Stroom now logs event id when viewing individual events.

* Added functionality to record actions against user defined activities.

* Added functionality to show a splash screen on login.

* Issue **#791** : Fixed broken equals method so query total row count gets updated correctly.

* Issue **#830** : Fix for API queries not returning before timing out.

* Issue **#824** : Fix for replace method in PathCreator also found in stroom proxy.

* Issue **#820** : Fix updating index shards so that they are loaded, updated and saved under lock.

* Issue **#819** : Updated `stroom-expression` to v1.4.3 to fix violation of contract exception when sorting search results.

* Issue **#817** : Increased maximum number of concurrent stream processor tasks to 1000 per node.

* Moved Index entities over to the new multi part document store.

* Moved Pipeline entities over to the new multi part document store.

* Moved both Statistic Store entity types over to the new multi part document store.

* Moved XSLT entities over to the new multi part document store.

* Moved Visualisation entities over to the new multi part document store.

* Moved Script entities over to the new multi part document store.

* Moved Dashboard entities over to the new multi part document store.

* Moved XmlSchema entities over to the new multi part document store.

* Moved TextConverter entities over to the new multi part document store.

* Modified the storage of dictionaries to use the new multi part document store.

* Changed the document store to hold multiple entries for a document so that various parts of a document can be written separately, e.g. the meta data about a dictionary and the dictionary text are now written as separate DB entries. Entries are combined during the serialisation/deserialisation process.

* Changed the import export API to use byte arrays to hold values rather than strings. *POSSIBLE BREAKING CHANGE*
Issue **gchq/stroom-expression#22** : Add `typeOf(...)` function to dashboard.

* Issue **#697** : Fix for reference data sometimes failing to find the appropriate effective stream due to the incorrect use of the effective stream cache. It was incorrectly configured to use a time to idle (TTI) expiry rather than a time to live (TTL) expiry meaning that heavy use of the cache would prevent the cached effective streams being refreshed.

* Issue **#806** : Fix for clearing previous dashboard table results if search results deliver no data.

* Issue **#805** : Fix for dashboard date time formatting to use local time zone.

* Issue **#803** : Fix for group key conversion to an appropriate value for visualisations.

* Issue **#802** : Restore lucene-backward-codecs to the build

* Issue **#800** : Add DB migration script 33 to replace references to the `Stream Type` type in the STRM_PROC_FILT table with `streamTypeName`.

* Issue **#798** : Add DB migration script 32 to replace references to the `NStatFilter` type in the PIPE table with `StatisticsFilter`.

* Fix data receipt policy defect

* Issue **#791** : Search completion signal is now only sent to the UI once all pending search result merges are completed.

* Issue **#795** : Import and export now works with appropriate application permissions. Read permission is required to export items and Create/Update permissions are required to import items depending on whether the update will create a new item or update an existing one.

* Improve configurabilty of stroom-proxy.

* Issue **#783** : Reverted code that ignored duplicate selection to fix double click in tables.

* Issue **#782** : Fix for NPE thrown when using CountGroups when GroupKey string was null due to non grouped child rows.

* Issue **#778** : Fix for text selection on tooltips etc in the latest version of Chrome.

* Uplift stroom-expression to v1.4.1

* Issue **#776** : Removal of index shard searcher caching to hopefully fix Lucene directory closing issue.

* Issue **#779** : Fix permissions defect.

* Issue **gchq/stroom-expression#22** : Add `typeOf(...)` function to dashboard.

* Issue **#766** : Fix NullPointerExceptions when downloading table results to Excel format.

* Issue **#770** : Speculative fix for memory leak in SQL Stats queries.

* Issue **#761** : New fix for premature truncation of SQL stats queries due to thread interruption.

* Issue **#748** : Fix build issue resulting from a change to SafeXMLFilter.

* Issue **#748** : Added a command line interface (CLI) in addition to headless execution so that full pipelines can be run against input files.

* Issue **#748** : Fixes for error output for headless mode.

* Issue **#761** : Fixed statistic searches failing to search more than once.

* Issue **#756** : Fix for state being held by `InheritableThreadLocal` causing objects to be held in memory longer than necessary.

* Issue **#761** : Fixed premature truncation of SQL stats queries due to thread interruption.

* Added `pipeline-name` and `put` XSLT functions back into the code as they were lost in a merge.

* Issue **#749** : Fix inability to query with only `use` privileges on the index.

* Issue **#613** : Fixed visualisation display in latest Firefox and Chrome.

* Added permission caching to reference data lookup.

* Updated to stroom-expression 1.3.1

    Added cast functions `toBoolean`, `toDouble`, `toInteger`, `toLong` and `toString`.
    Added `include` and `exclude` functions.
    Added `if` and `not` functions.
    Added value functions `true()`, `false()`, `null()` and `err()`.
    Added `match` boolean function.
    Added `variance` and `stDev` functions.
    Added `hash` function.
    Added `formatDate` function.
    Added `parseDate` function.
    Made `substring` and `decode` functions capable of accepting functional parameters.
    Added `substringBefore`, `substringAfter`, `indexOf` and `lastIndexOf` functions.
    Added `countUnique` function.

* Issue **#613** : Fixed visualisation display in latest Firefox and Chrome.

* Issue **#753** : Fixed script editing in UI.

* Issue **#751** : Fix inability to query on a dashboard with only use+read rights.

* Issue **#719** : Fix creation of headless Jar to ensure logback is now included.

* Issue **#735** : Change the format-date xslt function to parse dates in a case insensitive way.

* Issue **#719** : Fix creation of headless Jar. Exclude gwt-unitCache folder from build JARs.

* Issue **#720** : Fix for Hessian serialisation of table coprocessor settings.

* Issue **#217** : Add an 'all/none' checkbox to the Explorer Tree's quick filter.

* Issue **#400** : Shows a warning when cascading folder permissions.

* Issue **#405** : Fixed quick filter on permissions dialog, for users and for groups. It will now match anywhere in the user or group name, not just at the start.

* Issue **#708** : Removed parent folder UUID from ExplorerActionHandler.

* Application security code is now implemented using lambda expressions rather than AOP. This simplifies debugging and makes the code easier to understand.

* Changed the task system to allow task threads to be interrupted from the task UI.

* Made changes to improve search performance by making various parts of search wait for interruptible conditions.

* Migrated code from Spring to Guice for managing dependency injection.

* Issue **#229** : When a user 'OKs' a folder permission change it can take a while to return. This disables the ok/cancel buttons while Stroom is processing the permission change.

* Issue **#405** : Fixed quick filter on permissions dialog, for users and for groups. It will now match anywhere in the user or group name, not just at the start.

* Issue **#588** : Fixed display of horizontal scrollbar on explorer tree in export, create, copy and move dialogs.

* Issue **#691** : Volumes now reload on edit so that the entities are no longer stale the second time they are edited.

* Issue **#692** : Properties now reload on edit so that the entities are no longer stale the second time they are edited.

* Issue **#703** : Removed logging of InterruptedException stack trace on SQL stat queries, improved concurrency code.

* Issue **#697** : Improved XSLT `Lookup` trace messages.

* Issue **#697** : Added a feature to trace XSLT `Lookup` attempts so that reference data lookups can be debugged.

* Issue **#702** : Fix for hanging search extraction tasks

* Issue **#701** : The search `maxDocIdQueueSize` is now 1000 by default.

* Issue **#700** : The format-date XSLT function now defaults years, months and days to the stream receipt time regardless of whether the input date pattern specifies them.

* Issue **#657** : Change SQL Stats query code to process/transform the data as it comes back from the database rather than holding the full resultset before processing. This will reduce memory overhead and improve performance.

* Issue **#634** : Remove excessive thread sleeping in index shard searching. Sleeps were causing a significant percentage of inactivity and increasing memory use as data backed up. Add more logging and logging of durations of chunks of code. Add an integration test for testing index searching for large data volumes.

* Issue **#698** : Migration of Processing Filters now protects against folders that have since been deleted

* Issue **#634** : Remove excessive thread sleeping in index shard searching. Sleeps were causing a significant percentage of inactivity and increasing memory use as data backed up. Add more logging and logging of durations of chunks of code. Add an integration test for testing index searching for large data volumes.

* Issue **#659** : Made format-date XSLT function default year if none specified to the year the data was received unless this would make the date later then the received time in which case a year is subtracted.

* Issue **#658** : Added a hashing function for XSLT translations.

* Issue **#680** : Fixed the order of streams in the data viewer to descending by date

* Issue **#679** : Fixed the editing of Stroom properties that are 'persistent'.

* Issue **#681** : Added dry run to check processor filters will convert to find stream criteria. Throws error to UI if fails.

* Issue **#676** : Fixed use of custom stream type values in expression based processing filters.

* Issue **#673** : Fixed issue with Stream processing filters that specify Create Time

* Issue **#675** : Fixed issue with datafeed requests authenticating incorrectly

* Issue **#666** : Fixed the duplicate dictionary issue in processing filter migrations, made querying more efficient too
* Database migration fixes and tools

* Issue **#668** : Fixed the issue that prevented editing of stroom volumes

* Issue **#669** : Elastic Index Filter now uses stroomServiceUser to retrieve the index config from the Query Elastic service.

* Minor fix to migrations

* Add logging to migrations

* Add logging to migrations

* Issue **#651** : Removed the redundant concept of Pipeline Types, it's half implementation prevented certain picker dialogs from working.

* Issue **#481** : Fix handling of non-incremental index queries on the query API. Adds timeout option in request and blocking code to wait for the query to complete. Exit early from wait loops in index/event search.

* Issue **#626** : Fixed issue with document settings not being persisted

* Issue **#621** : Changed the document info to prevent requests for multi selections

* Issue **#620** : Copying a directory now recursively copies it's contents, plus renaming copies is done more intelligently.

* Issue **#546** : Fixed race conditions with the Explorer Tree, it was causing odd delays to population of the explorer in various places.

* Issue **#495** : Fixed the temporary expansion of the Explorer Tree caused by filtering

* Issue **#376** : Welcome tab details fixed since move to gradle

* Issue **#523** : Changed permission behaviours for copy and move to support `None`, `Source`, `Destination` and `Combined` behaviours. Creating new items now allows for `None` and `Destination` permission behaviours. Also imported items now receive permissions from the destination folder. Event logging now indicates the permission behaviour used during copy, move and create operations.

* Issue **#480** : Change the downloaded search request API JSON to have a fetch type of ALL.

* Issue **#623** : Fixed issue where items were being added to sublist causing a stack overflow exception during data retention processing.

* Issue **#617** : Introduced a concept of `system` document types that prevents the root `System` folder type from being created, copied, deleted, moved, renamed etc.

* Issue **#622** : Fix incorrect service discovery based api paths, remove authentication and authorisation from service discovery

* Issue **#568** : Fixed filtering streams by pipeline in the pipeline screen.

* Issue **#565** : Fixed authorisation issue on dashboards.

* Issue **#592** : Mount stroom at /stroom.

* Issue **#608** : Fixed stream grep and stream dump tools and added tests to ensure continued operation.

* Issue **#603** : Changed property description from `tags` to `XML elements` in `BadTextXMLFilterReader`.

* Issue **#600** : Added debug to help diagnose cause of missing index shards in shard list.

* Issue **#611** : Changed properties to be defined in code rather than Spring XML.

* Issue **#605** : Added a cache for retrieving user by name to reduce DB use when pushing users for each task.

* Issue **#610** : Added `USE INDEX (PRIMARY)` hint to data retention select SQL to improve performance.

* Issue **#607** : Multiple improvements to the code to ensure DB connections, prepared statements, result sets etc use try-with-resources constructs wherever possible to ensure no DB resources are leaked. Also all connections obtained from a data source are now returned appropriately so that connections from pools are reused.

* Issue **#602** : Changed the data retention rule table column order.

* Issue **#606** : Added more stroom properties to tune the c3P0 connection pool. The properties are prefixed by `stroom.db.connectionPool` and `stroom.statistics.sql.db.connectionPool`.

* Issue **#601** : Fixed NPE generated during index shard retention process that was caused by a shard being deleted from the DB at the same time as the index shard retention job running.

* Issue **#609** : Add configurable regex to replace IDs in heap histogram class names, e.g. `....$Proxy54` becomes `....$Proxy--ID-REMOVED--`

* Issue **#570** : Refactor the heap histogram internal statistics for the new InternalStatisticsReceiver

* Issue **#599** : DocumentServiceWriteAction was being used in the wrong places where EntityServiceSaveAction should have been used instead to save entities that aren't document entities.

* Issue **#593** : Fixed node save RPC call.

* Issue **#591** : Made the query info popup more configurable with a title, validation regex etc. The popup will now only be displayed when enabled and when a manual user action takes place, e.g. clicking a search button or running a parameterised execution with one or more queries.

* Added 'prompt' option to force the identity provider to ask for a login.

* Issue **#549** : Change to not try to connect to kafka when kafka is not configured and improve failure handling

* Issue **#573** : Fixed viewing folders with no permitted underlying feeds. It now correctly shows blank data screen, rather than System/Data.

* Issue **#150** : Added a feature to optionally require specification of search purpose.

* Issue **#572** : Added a feature to allow easy download of dictionary contents as a text file.

* Generate additional major and minor floating docker tags in travis build, e.g. v6-LATEST and v6.0-LATEST

* Change docker image to be based on openjdk:8u151-jre-alpine

* Added a feature to list dependencies for all document entities and indicate where dependencies are missing.

* Issue **#540** : Improve description text for stroom.statistics.sql.maxProcessingAge property

* Issue **#538** : Lists of items such as users or user groups were sometimes not being converted into result pages correctly, this is now fixed.

* Issue **#537** : Users without `Manage Policies` permission can now view streams.

* Issue **#522** : Selection of data retention rules now remains when moving rules up or down.

* Issue **#411** : When data retention rules are disabled they are now shown greyed out to indicate this.

* Issue **#536** : Fix for missing visualisation icons.

* Issue **#368** : Fixed hidden job type button on job node list screen when a long cron pattern is used.

* Issue **#507** : Added dictionary inheritance via import references.

* Issue **#554** : Added a `parseUri` XSLT function.

* Issue **#557** : Added dashboard functions to parse and output URI parts.

* Issue **#552** : Fix for NPE caused by bad XSLT during search data extraction.

* Issue **#560** : Replaced instances of `Files.walk()` with `Files.walkFileTree()`. `Files.walk()` throws errors if any files are deleted or are not accessible during the walk operation. This is a major issue with the Java design for walking files using Java 8 streams. To avoid this issue `Files.walkFileTree()` has now been used in place of `Files.walk()`.

* Issue **#567** : Changed `parseUri` to be `parse-uri` to keep it consistently named with respect to other XSLT functions. The old name `parseUri` still works but is deprecated and will be removed in a later version.

* Issue **#567** : The XSLT function `parse-uri` now correctly returns a `schemeSpecificPart` element rather than the incorrectly named `schemeSpecificPort`.

* Issue **#567** : The dashboard expression function `extractSchemeSpecificPortFromUri` has now been corrected to be called `extractSchemeSpecificPartFromUri`.

* Issue **#567** : The missing dashboard expression function `extractQueryFromUri` has been added.

* Issue **#571** : Streams are now updated to have a status of deleted in batches using native SQL and prepared statements rather than using the stream store.

* Issue **#559** : Changed CSS to allow table text selection in newer browsers.

* Issue **#574** : Fixed SQL debug trace output.

* Issue **#574** : Fixed SQL UNION code that was resulting in missing streams in the data browser when paging.

* Issue **#590** : Improved data browser performance by using a local cache to remember feeds, stream types, processors, pipelines etc while decorating streams.

* Issue **#150** : Added a property to optionally require specification of search purpose.

* New authentication flow based around OpenId

* New user management screens

* The ability to issue API keys

* Issue **#501** : Improve the database teardown process in integration tests to speed up builds

* Relax regex in build script to allow tags like v6.0-alpha.3 to be published to Bintray

* Add Bintray publish plugin to Gradle build

* Issue **#75** : Upgraded to Lucene 5.

* Issue **#135** : [BREAKING CHANGE] Removed JODA Time library and replaced with Java 7 Time API. This change breaks time zone output previously formatted with `ZZ` or `ZZZ`.

* Added XSLT functions generate-url and fetch-json

* Added ability to put clickable hyperlinks in Dashboard tables

* Added an HTTP appender.

* Added an appender for the proxy store.

* Issue **#412** : Fixed no-column table breakage

* Issue **#380** : Fixed build details on welcome/about

* Issue **#348** : Fixed new menu icons.

* Issue **98** : Fix premature trimming of results in the store

* Issue **360** : Fix inability to sort sql stats results in the dashboard table

* Issue **#550** : Fix for info message output for data retention.

* Issue **#551** : Improved server task detail for data retention job.

* Issue **#541** : Changed stream retention job descriptions.

* Issue **#553** : The data retention job now terminates if requested to do so and also tracks progress in a local temp file so a nodes progress will survive application restarts.

* Change docker image to use openjdk:8u151-jre-alpine as a base

* Issue **#539** : Fix issue of statistic search failing after it is imported

* Issue **#547** : Data retention processing is now performed in batches (size determined by `stroom.stream.deleteBatchSize`). This change should reduce the memory required to process the data retention job.

* Issue **#541** : Marked old stream retention job as deprecated in description.

* Issue **#542** : Fix for lazy hibernate object initialisation when stepping cooked data.

* Issue **#524** : Remove dependency on stroom-proxy:stroom-proxy-repo and replaced with duplicated code from stroom-proxy-repo (commit b981e1e)

* Issue **#203** : Initial release of the new data receipt policy functionality.

* Issue **#202** : Initial release of the new data retention policy functionality.

* Issue **#521** : Fix for the job list screen to correct the help URL.

* Issue **#526** : Fix for XSLT functions that should return optional results but were being forced to return a single value.

* Issue **#527** : Fix for XSLT error reporting. All downstream errors were being reported as XSLT module errors and were
 hiding the underlying exception.

* Issue **#501** : Improve the database teardown process in integration tests to speed up builds.

* Issue **#511** : Fix NPE thrown during pipeline stepping by downstream XSLT.

* Issue **#521** : Fix for the job list screen to use the help URL system property for displaying context sensitive help.

* Issue **#511** : Fix for XSLT functions to allow null return values where a value cannot be returned due to an error etc.

* Issue **#515** : Fix handling of errors that occur before search starts sending.

* Issue **#506** : In v5 dashboard table filters were enhanced to allow parameters to be used in include/exclude filters. The implementation included the use of ` \ ` to escape `$` characters that were not to be considered part of a parameter reference. This change resulted in regular expressions requiring ` \ ` being escaped with additional ` \ ` characters. This escaping has now been removed and instead only `$` chars before `{` chars need escaping when necessary with double `$$` chars, e.g. use `$${something` if you actually want `${something` not to be replaced with a parameter.

* Issue **#505** : Fix the property UI so all edited value whitespace is trimmed

* Issue **#513** : Now only actively executing tasks are visible as server tasks

* Issue **#483** : When running stream retention jobs the transactions are now set to REQUIRE_NEW to hopefully ensure that the job is done in small batches rather than a larger transaction spanning multiple changes.

* Issue **#508** : Fix directory creation for index shards.

* Issue **#492** : Task producers were still not being marked as complete on termination which meant that the parent cluster task was not completing. This has now been fixed.

* Issue **#497** : DB connections obtained from the data source are now released back to the pool after use.

* Issue **#492** : Task producers were not being marked as complete on termination which meant that the parent cluster task was not completing. This has now been fixed.

* Issue **#497** : Change stream task creation to use straight JDBC rather than hibernate for inserts and use a configurable batch size (stroom.databaseMultiInsertMaxBatchSize) for the inserts.

* Issue **#502** : The task executor was not responding to shutdown and was therefore preventing the app from stopping gracefully.

* Issue **#476** : Stepping with dynamic XSLT or text converter properties now correctly falls back to the specified entity if a match cannot be found by name.

* Issue **#498** : The UI was adding more than one link between 'Source' and 'Parser' elements, this is now fixed.

* Issue **#492** : Search tasks were waiting for part of the data extraction task to run which was not checking for termination. The code for this has been changed and should now terminate when required.

* Issue **#494** : Fix problem of proxy aggregation never stopping if more files exist

* Issue **#490** : Fix errors in proxy aggregation due to a bounded thread pool size

* Issue **#484** : Remove custom finalize() methods to reduce memory overhead

* Issue **#475** : Fix memory leak of java.io.File references when proxy aggregation runs

* Issue **#470** : You can now correctly add destinations directly to the pipeline 'Source' element to enable raw streaming.

* Issue **#487** : Search result list trimming was throwing an illegal argument exception `Comparison method violates its general contract`, this should now be fixed.

* Issue **#488** : Permissions are now elevated to 'Use' for the purposes of reporting the data source being queried.

* Migrated to ehcache 3.4.0 to add options for off-heap and disk based caching to reduce memory overhead.

* Caches of pooled items no longer use Apache Commons Pool.

* Issue **#401** : Reference data was being cached per user to ensure a user centric view of reference data was being used. This required more memory so now reference data is built in the context of the internal processing user and then filtered during processing by user access to streams.

* The effective stream cache now holds 1000 items.

* Reduced the amount of cached reference data to 100 streams.

* Reduced the number of active queries to 100.

* Removed Ehcache and switched to Guava cache.

* Issue **#477** : Additional changes to ensure search sub tasks use threads fairly between multiple searches.

* Issue **#477** : Search sub tasks are now correctly linked to their parent task and can therefore be terminated by terminating parent tasks.

* Issue **#425** : Changed string replacement in pipeline migration code to use a literal match

* Issue **#469** : Add Heap Histogram internal statistics for memory use monitoring

* Issue **#463** : Made further improvements to the index shard writer cache to improve performance.

* Issue **#448** : Some search related tasks never seem to complete, presumably because an error is thrown at some point and so their callbacks do not get called normally. This fix changes the way task completion is recorded so that it isn't dependant on the callbacks being called correctly.

* Issue **#464** : When a user resets a password, the password now has an expiry date set in the future determined by the password expiry policy. Password that are reset by email still expire immediately as expected.

* Issue **#462** : Permission exceptions now carry details of the user that the exception applies to. This change allows error logging to record the user id in the message where appropriate.

* Issue **#463** : Many index shards are being corrupted which may be caused by insufficient locking of the shard writers and readers. This fix changes the locking mechanism to use the file system.

* Issue **#451** : Data paging was allowing the user to jump beyond the end of a stream whereby just the XML root elements were displayed. This is now fixed by adding a constraint to the page offset so that the user cannot jump beyond the last record. Because data paging assumes that segmented streams have a header and footer, text streams now include segments after a header and before a footer, even if neither are added, so that paging always works correctly regardless of the presence of a header or footer.

* Issue **#461** : The stream attributes on the filter dialog were not sorted alphabetically, they now are.

* Issue **#460** : In some instances error streams did not always have stream attributes added to them for fatal errors. This mainly occurred in instances where processing failed early on during pipeline creation. An error was recorded but stream attributes were not added to the meta data for the error stream. Processing now ensures that stream attributes are recorded for all error cases.

* Issue **#442** : Remove 'Old Internal Statistics' folder, improve import exception handling

* Issue **#457** : Add check to import to prevent duplicate root level entities

* Issue **#444** : Fix for segment markers when writing text to StreamAppender.

* Issue **#447** : Fix for AsyncSearchTask not being displayed as a child of EventSearchTask in the server tasks view.

* Issue **#421** : FileAppender now causes fatal error where no output path set.

* Issue **#427** : Pipelines with no source element will now only treat a single parser element as being a root element for backwards compatibility.

* Issue **#420** : Pipelines were producing errors in the UI when elements were deleted but still had properties set on them. The pipeline validator was attempting to set and validate properties for unknown elements. The validator now ignores properties and links to elements that are undeclared.

* Issue **#420** : The pipeline model now removes all properties and links for deleted elements on save.

* Issue **#458** : Only event searches should populate the `searchId`. Now `searchId` is only populated when a stream processor task is created by an event search as only event searches extract specific records from the source stream.

* Issue **#437** : The event log now includes source in move events.

* Issue **#419** : Fix multiple xml processing instructions appearing in output.

* Issue **#446** : Fix for deadlock on rolling appenders.

* Issue **#444** : Fix segment markers on RollingStreamAppender.

* Issue **#426** : Fix for incorrect processor filters. Old processor filters reference `systemGroupIdSet` rather than `folderIdSet`. The new migration updates them accordingly.

* Issue **#429** : Fix to remove `usePool` parser parameter.

* Issue **#439** : Fix for caches where elements were not eagerly evicted.

* Issue **#424** : Fix for cluster ping error display.

* Issue **#441** : Fix to ensure correct names are shown in pipeline properties.

* Issue **#433** : Fixed slow stream queries caused by feed permission restrictions.

* Issue **#385** : Individual index shards can now be deleted without deleting all shards.

* Issue **#391** : Users needed `Manage Processors` permission to initiate pipeline stepping. This is no longer required as the 'best fit' pipeline is now discovered as the internal processing user.

* Issue **#392** : Inherited pipelines now only require 'Use' permission to be used instead of requiring 'Read' permission.

* Issue **#394** : Pipeline stepping will now show errors with an alert popup.

* Issue **#396** : All queries associated with a dashboard should now be correctly deleted when a dashboard is deleted.

* Issue **#393** : All caches now cache items within the context of the current user so that different users do not have the possibility of having problems caused by others users not having read permissions on items.

* Issue **#358** : Schemas are now selected from a subset matching the criteria set on SchemaFilter by the user.

* Issue **#369** : Translation stepping wasn't showing any errors during stepping if a schema had an error in it.

* Issue **#364** : Switched index writer lock factory to a SingleInstanceLockFactory as index shards are accessed by a single process.

* Issue **#363** : IndexShardWriterCacheImpl now closes and flushes writers using an executor provided by the TaskManager. Writers are now also closed in LRU order when sweeping up writers that exceed TTL and TTI constraints.

* Issue **#361** : Information has been added to threads executing index writer and index searcher maintenance tasks.

* Issue **#356** : Changed the way index shard writers are cached to improve indexing performance and reduce blocking.

* Issue **#353** : Reduced expected error logging to debug.

* Issue **#354** : Changed the way search index shard readers get references to open writers so that any attempt to get an open writer will not cause, or have to wait for, a writer to close.

* Issue **#351** : Fixed ehcache item eviction issue caused by ehcache internally using a deprecated API.

* Issue **#347** : Added a 'Source' node to pipelines to establish a proper root for a pipeline rather than an assumed one based on elements with no parent.

* Issue **#350** : Removed 'Advanced Mode' from pipeline structure editor as it is no longer very useful.

* Issue **#349** : Improved index searcher cache to ensure searchers are not affected by writers closing.

* Issue **#342** : Changed the way indexing is performed to ensure index readers reference open writers correctly.

* Issue **#346** : Improved multi depth config content import.

* Issue **#328** : You can now delete corrupt shards from the UI.

* Issue **#343** : Fixed login expiry issue.

* Issue **#345** : Allowed for multi depth config content import.

* Issue **#341** : Fixed arg in SQL.

* Issue **#340** : Fixed headless and corresponding test.

* Issue **#333** : Fixed event-logging version in build.

* Issue **#334** : Improved entity sorting SQL and separated generation of SQL and HQL to help avoid future issues.

* Issue **#335** : Improved user management

* Issue **#337** : Added certificate auth option to export servlet and disabled the export config feature by default.

* Issue **#337** : Added basic auth option to export servlet to complement cert based auth.

* Issue **#332** : The index shard searcher cache now makes sure to get the current writer needed for the current searcher on open.

* Issue **#322** : The index cache and other caching beans should now throw exceptions on `get` that were generated during the creation of cached items.

* Issue **#325** : Query history is now cleaned with a separate job. Also query history is only recorded for manual querying, i.e. not when query is automated (on open or auto refresh). Queries are now recorded on a dashboard + query component basis and do not apply across multiple query components in a dashboard.

* Issue **#323** : Fixed an issue where parser elements were not being returned as 'processors' correctly when downstream of a reader.

* Issue **#322** : Index should now provide a more helpful message when an attempt is made to index data and no volumes have been assigned to an index.

* Issue **#316** : Search history is now only stored on initial query when using automated queries or when a user runs a query manually. Search history is also automatically purged to keep either a specified number of items defined by `stroom.query.history.itemsRetention` (default 100) or for a number of days specified by `stroom.query.history.daysRetention` (default 365).

* Issue **#317** : Users now need update permission on an index plus 'Manage Index Shards' permission to flush or close index shards. In addition to this a user needs delete permission to delete index shards.

* Issue **#319** : SaveAs now fetches the parent folder correctly so that users can copy items if they have permission to do so.

* Issue **#311** : Fixed request for `Pipeline` in `meta` XSLT function. Errors are now dealt with correctly so that the XSLT will not fail due to missing meta data.

* Issue **#313** : Fixed case of `xmlVersion` property on `InvalidXMLCharFilterReader`.

* Issue **#314** : Improved description of `tags` property in `BadTextXMLFilterReader`.

* Issue **#307** : Made some changes to avoid potential NPE caused by session serialisation.

* Issue **#306** : Added a stroom `meta` XSLT function. The XSLT function now exposes `Feed`, `StreamType`, `CreatedTime`, `EffectiveTime` and `Pipeline` meta attributes from the currently processing stream in addition to any other meta data that might apply. To access these meta data attributes of the current stream use `stroom:meta('StreamType')` etc. The `feed-attribute` function is now an alias for the `meta` function and should be considered to be deprecated.

* Issue **#303** : The stream delete job now uses cron in preference to a frequency.

* Issue **#152** : Changed the way indexing is performed so that a single indexer object is now responsible for indexing documents and adding them to the appropriate shard.

* Issue **#179** : Updated Saxon-HE to version 9.7.0-18 and added XSLTFilter option to `usePool` to see if caching might be responsible for issue.

* Issue **#288** : Made further changes to ensure that the IndexShardWriterCache doesn't try to reuse an index shard that has failed when adding any documents.

* Issue **#295** : Made the help URL absolute and not relative.

* Issue **#293** : Attempt to fix mismatch document count error being reported when index shards are opened.

* Issue **#292** : Fixed locking for rolling stream appender.

* Issue **#292** : Rolling stream output is no longer associated with a task, processor or pipeline to avoid future processing tasks from deleting rolling streams by thinking they are superseded.

* Issue **#292** : Data that we expect to be unavailable, e.g. locked and deleted streams, will no longer log exceptions when a user tries to view it and will instead return an appropriate message to the user in place of the data.

* Issue **#288** : The error condition 'Expected a new writer but got the same one back!!!' should no longer be encountered as the root cause should now be fixed. The original check has been reinstated so that processing will terminate if we do encounter this problem.

* Issue **#295** : Fixed the help property so that it can now be configured.

* Issue **#296** : Removed 'New' and 'Delete' buttons from the global property dialog.

* Issue **#279** : Fixed NPE thrown during proxy aggregation.

* Issue **#294** : Changing stream task status now tries multiple times to attempt to avoid a hibernate LockAcquisitionException.

* Issue **#287** : XSLT not found warnings property description now defaults to false.

* Issue **#261** : The save button is now only enabled when a dashboard or other item is made dirty and it is not read only.

* Issue **#286** : Dashboards now correctly save the selected tab when a tab is selected via the popup tab selector (visible when tabs are collapsed).

* Issue **#289** : Changed Log4J configuration to suppress logging from Hibernate SqlExceptionHandler for expected exceptions like constraint violations.

* Issue **#288** : Changed 'Expected a new writer...' fatal error to warning as the condition in question might be acceptable.

* Issue **#285** : Attempted fix for GWT RPC serialisation issue.

* Issue **#283** : Statistics for the stream task queue are now captured even if the size is zero.

* Issue **#226** : Fixed issue where querying an index failed with "User does not have the required permission (Manage Users)" message.

* Issue **#281** : Made further changes to cope with Files.list() and Files.walk() returning streams that should be closed with 'try with resources' construct.

* Issue **#224** : Removing an element from the pipeline structure now removes all child elements too.

* Issue **#282** : Users can now upload data with just 'Data - View' and 'Data - Import' application permissions, plus read permission on the appropriate feed.

* Issue **#199** : The explorer now scrolls selected items into view.

* Issue **#280** : Fixed 'No user is currently authenticated' issue when viewing jobs and nodes.

* Issue **#278** : The date picker now hides once you select a date.

* Issue **#281** : Directory streams etc are now auto closed to prevent systems running out of file handles.

* Issue **#263** : The explorer tree now allows you to collapse the root 'System' node after it is first displayed.

* Issue **#266** : The explorer tree now resets (clears and collapses all previously open nodes) and shows the currently selected item every time an explorer drop down in opened.

* Issue **#233** : Users now only see streams if they are administrators or have 'Data - View' permission. Non administrators will only see data that they have 'read' permission on for the associated feed and 'use' permission on for the associated pipeline if there is one.

* Issue **#265** : The stream filter now orders stream attributes alphabetically.

* Issue **#270** : Fixed security issue where null users were being treated as INTERNAL users.

* Issue **#270** : Improved security by pushing user tokens rather than just user names so that internal system (processing) users are clearly identifiable by the security system and cannot be spoofed by regular user accounts.

* Issue **#269** : When users are prevented from logging in with 'preventLogin' their failed login count is no longer incremented.

* Issue **#267** : The login page now shows the maintenance message.

* Issue **#276** : Session list now shows session user ids correctly.

* Issue **#201** : The permissions menu item is no longer available on the root 'System' folder.

* Issue **#176** : Improved performance of the explorer tree by increasing the size of the document permissions cache to 1M items and changing the eviction policy from LRU to LFU.

* Issue **#176** : Added an optimisation to the explorer tree that prevents the need for a server call when collapsing tree nodes.

* Issue **#273** : Removed an unnecessary script from the build.

* Issue **#277** : Fixed a layout issue that was causing the feed section of the processor filter popup to take up too much room.

* Issue **#274** : The editor pane was only returning the current user edited text when attached to the DOM which meant changes to text were ignored if an editor pane was not visible when save was pressed. This has now been fixed so that the current content of an editor pane is always returned even when it is in a detached state.

* Issue **#264** : Added created by/on and updated by/on info to pipeline stream processor info tooltips.

* Issue **#222** : Explorer items now auto expand when a quick filter is used.

* Issue **#205** : File permissions in distribution have now been changed to `0750` for directories and shell scripts and `0640` for all other files.

* Issue **#240** : Separate application permissions are now required to manage DB tables and tasks.

* Issue **#210** : The statistics tables are now listed in the database tables monitoring pane.

* Issue **#249** : Removed spaces between values and units.

* Issue **#237** : Users without 'Download Search Results' permission will no longer see the download button on the table component in a dashboard.

* Issue **#232** : Users can now inherit from pipelines that they have 'use' permissions on.

* Issue **#191** : Max stream size was not being treated as IEC value, e.g. Mebibytes etc.

* Issue **#235** : Users can now only view the processor filters that they have created if they have 'Manage Processors' permission unless they are an administrator in which case they will see all filters. Users without the 'Manage Processors' permission who are also not administrators will see no processor filters in the UI. Users with 'Manage Processors' permission who are not administrators will be able to update their own processor filters if they have 'update' permission on the associated pipeline. Administrators are able to update all processor filters.

* Issue **#212** : Changes made to text in any editor including those made with cut and paste are now correctly handled so that altered content is now saved.

* Issue **#247** : The editor pane now attempts to maintain the scroll position when formatting content.

* Issue **#251** : Volume and memory statistics are now recorded in bytes and not MiB.

* Issue **#243** : The error marker pane should now discover and display all error types even if they are preceded by over 1000 warnings.

* Issue **#254** : Fixed search result download.

* Issue **#209** : Statistics are now queryable in a dashboard if a user has 'use' permissions on a statistic.

* Issue **#255** : Fixed issue where error indicators were not being shown in the schema validator pane because the text needed to be formatted so that it spanned multiple lines before attempting to add annotations.

* Issue **#257** : The dashboard text pane now provides padding at the top to allow for tabs and controls.

* Issue **#174** : Index shard checking is now done asynchronously during startup to reduce startup time.

* Issue **#225** : Fixed NPE that was caused by processing instruction SAX events unexpectedly being fired by Xerces before start document events. This looks like it might be a bug in Xerces but the code now copes with the unexpected processing instruction event anyway.

* Issue **#230** : The maintenance message can now be set with the property 'stroom.maintenance.message' and the message now appears as a banner at the top of the screen rather than an annoying popup. Non admin users can also be prevented from logging on to the system by setting the 'stroom.maintenance.preventLogin' property to 'true'.

* Issue **#155** : Changed password values to be obfuscated in the UI as 20 asterisks regardless of length.

* Issue **#188** : All of the writers in a pipeline now display IO in the UI when stepping.

* Issue **#208** : Schema filter validation errors are now shown on the output pane during stepping.

* Issue **#211** : Turned off print margins in all editors.

* Issue **#200** : The stepping presenter now resizes the top pane to fit the tree structure even if it is several elements high.

* Issue **#168** : Code and IO is now loaded lazily into the element presenter panes during stepping which prevents the scrollbar in the editors being in the wrong position.

* Issue **#219** : Changed async dispatch code to work with new lambda classes rather than callbacks.

* Issue **#221** : Fixed issue where `*.zip.bad` files were being picked up for proxy aggregation.

* Issue **#242** : Improved the way properties are injected into some areas of the code to fix an issue where 'stroom.maxStreamSize' and other properties were not being set.

* Issue **#241** : XMLFilter now ignores the XSLT name pattern if an empty string is supplied.

* Issue **#236** : 'Manage Cache Permission' has been changed to 'Manage Cache'.

* Issue **#219** : Made further changes to use lambda expressions where possible to simplify code.

* Issue **#231** : Changed the way internal statistics are created so that multiple facets of a statistic, e.g. Free & Used Memory, are combined into a single statistic to allow combined visualisation.

* Issue **#172** : Further improvement to dashboard L&F.

* Issue **#194** : Fixed missing Roboto fonts.

* Issue **#195** : Improved font weights and removed underlines from link tabs.

* Issue **#196** : Reordered fields on stream, relative stream, volume and server task tables.

* Issue **#182** : Changed the way dates and times are parsed and formatted and improved the datebox control L&F.

* Issue **#198** : Renamed 'INTERNAL_PROCESSING_USER' to 'INTERNAL'.

* Issue **#154** : Active tasks are now sortable by processor filter priority.

* Issue **#204** : Pipeline processor statistics now include 'Node' as a tag.

* Issue **#170** : Changed import/export to delegate import/export responsibility to individual services. Import/export now only works with items that have valid UUIDs specified.

* Issue **#164** : Reduced caching to ensure tree items appear as soon as they are added.

* Issue **#177** : Removed 'Meta Data-Bytes Received' statistic as it was a duplicate.

* Issue **#152** : Changed the way index shard creation is locked so that only a single shard should be fetched from the cache with a given shard key at any one time.

* Issue **#189** : You now have to click within a checkbox to select it within a table rather than just clicking the cell the checkbox is in.

* Issue **#186** : Data is no longer artificially wrapped with the insertion of new lines server side. Instead the client now receives the data and an option to soft wrap lines has been added to the UI.

* Issue **#167** : Fixed formatting of JavaScript and JSON.

* Issue **#175** : Fixed visibility of items by inferred permissions.

* Issue **#178** : Added new properties and corresponding configuration to connect and create a separate SQL statistics DB.

* Issue **#172** : Improved dashboard L&F.

* Issue **#169** : Improved L&F of tables to make better use of screen real estate.

* Issue **#191** : Mebibytes (multiples of 1024) etc are now used as standard throughout the application for both memory and disk sizes and have single letter suffixes (B, K, M, G, T).

* Issue **#173** : Fixed the way XML formatter deals with spaces in attribute values.

* Issue **#151** : Fixed meta data statistics. 'metaDataStatistics' bean was declared as an interface and not a class.

* Issue **#158** : Added a new global property 'stroom.proxy.zipFilenameDelimiter' to enable Stroom proxy repositories to be processed that have a custom file name pattern.

* Issue **#153** : Clicking tick boxes and other cell components in tables no longer requires the row to be selected first.

* Issue **#148** : The stream browsing UI no longer throws an error when attempting to clear markers from the error markers pane.

* Issue **#160** : Stream processing tasks are now created within the security context of the user that created the associated stream processor filter.

* Issue **#157** : Data is now formatted by the editor automatically on display.

* Issue **#144** : Old processing output will now be deleted when content is reprocessed even if the new processing task does not produce output.

* Issue **#159** : Fixed NPE thrown during import.

* Issue **#166** : Fixed NPE thrown when searching statistics.

* Issue **#165** : Dashboards now add a query and result table from a template by default on creation. This was broken when adding permission inheritance to documents.

* Issue **#162** : The editor annotation popup now matches the style of other popups.

* Issue **#163** : Imported the Roboto Mono font to ensure consistency of the editor across platforms.

* Issue **#143** : Stroom now logs progress information about closing index shard writers during shutdown.

* Issue **#140** : Replaced code editor to improve UI performance and add additional code formatting & styling options.

* Issue **#146** : Object pool should no longer throw an error when abandoned objects are returned to the pool.

* Issue **#142** : Changed the way permissions are cached so that changes to permissions provide immediate access to documents.

* Issue **#123** : Changed the way entity service result caching works so that the underlying entity manager is cached instead of individual services. This allows entity result caching to be performed while still applying user permissions to cached results.

* Issue **#156** : Attempts to open items that that user does not have permission to open no longer show an error and spin the progress indicator forever, instead the item will just not open.

* Issue **#141** : Improved log output during entity reference migration and fixed statistic data source reference migration.

* Issue **#127** : Entity reference replacement should now work with references to 'StatisticsDataSource'.

* Issue **#125** : Fixed display of active tasks which was broken by changes to the task summary table selection model.

* Issue **#121** : Fixed cache clearing.

* Issue **#122** : Improved the look of the cache screen.

* Issue **#106** : Disabled users and groups are now displayed with greyed out icon in the UI.

* Issue **#132** : The explorer tree is now cleared on login so that users with different permissions do not see the previous users items.

* Issue **#128** : Improved error handling during login.

* Issue **#130** : Users with no permissions are no longer able to open folders including the root System folder to attempt data browsing.

* Issue **#120** : Entity chooser now treats 'None' as a special root level explorer node so that it can be selected in the same way as other nodes, e.g. visibly selected and responsive to double click.

* Issue **#129** : Fixed NPE.

* Issue **#119** : User permissions dialog now clears permissions when a user or group is deleted.

* Issue **#115** : User permissions on documents can now be inherited from parent folders on create, copy and move.

* Issue **#109** : Added packetSize="65536" property to AJP connector in server.xml template.

* Issue **#100** : Various list of items in stroom now allow multi selection for add/remove purposes.

* Issue **#112** : Removed 'pool' monitoring screen as all pools are now caches of one form or another.

* Issue **#105** : Users were not seeing 'New' menu for folders that they had some create child doc permissions for. This was due to DocumentType not implementing equals() and is now fixed.

* Issue **#111** : Fixed query favourites and history.

* Issue **#91** : Only CombinedParser was allowing code to be injected during stepping. Now DSParser and XMLFragmentParser support code injection during stepping.

* Issue **#107** : The UI now only shows new pipeline element items on the 'Add' menu that are allowed children of the selected element.

* Issue **#113** : User names are now validated against a regex specified by the 'stroom.security.userNamePattern' property.

* Issue **#116** : Rename is now only possible when a single explorer item is selected.

* Issue **#114** : Fixed selection manager so that the explorer tree does not select items when a node expander is clicked.

* Issue **#65** : Selection lists are now limited to 300px tall and show scrollbars if needed.

* Issue **#50** : Defaults table result fields to use local time without outputting the timezone.

* Issue **#15** : You can now express time zones in dashboard query expressions or just omit a time zone to use the locale of the browser.

* Issue **#49** : Dynamic XSLT selection now works with pipeline stepping.

* Issue **#63** : Entity selection control now shows current entity name even if it has changed since referencing entity was last saved.

* Issue **#70** : You can now select multiple explorer rows with ctrl and shift key modifiers and perform bulk actions such as copy, move, rename and delete.

* Issue **#85** : findDelete() no longer tries to add ORDER BY condition on UPDATE SQL when deleting streams.

* Issue **#89** : Warnings should now be present in processing logs for reference data lookups that don't specify feed or stream type. This was previously throwing a NullPointerException.

* Issue **#90** : Fixed entity selection dialog used outside of drop down selection control.

* Issue **#88** : Pipeline reference edit dialog now correctly selects the current stream type.

* Issue **#77** : Default index volume creation now sets stream status to INACTIVE rather than CLOSED and stream volume creation sets index status to INACTIVE rather than CLOSED.

* Issue **#93** : Fixed code so that the 'Item' menu is now visible.

* Issue **#97** : Index shard partition date range creation has been improved.

* Issue **#94** : Statistics searches now ignore expression terms with null or empty values so that the use of substitution parameters can be optional.

* Issue **#87** : Fixed explorer scrolling to the top by disabling keyboard selection.

* Issue **#104** : 'Query' no longer appears as an item that a user can allow 'create' on for permissions within a folder.

* Issue **#103** : Added 10 years as a supported data retention age.

* Issue **#86** : The stream delete button is now re-enabled when new items are selected for deletion.

* Issue **#81** : No exception will now be thrown if a client rejects a response for an EntityEvent.

* Issue **#79** : The client node no longer tries to create directories on the file system for a volume that may be owned by another node.

* Issue **#92** : Error summaries of multiple types no longer overlap each other at the top of the error markers list.

* Issue **#64** : Fixed Hessian serialisation of 'now' which was specified as a ZonedDateTime which cannot be serialised. This field is now a long representing millseconds since epoch.

* Issue **#62** : Task termination button is now enabled.

* Issue **#60** : Fixed validation of stream attributes prior to data upload to prevent null pointer exception.

* Issue **#9** : Created a new implementation of the expression parser that improved expression tokenisation and deals with BODMAS rules properly.

* Issue **#36** : Fixed and vastly improved the configuration of email so that more options can be set allowing for the use of other email services requiring more complex configuration such as gmail.

* Issue **#24** : Header and footer strings are now unescaped so that character sequences such as '\n' are translated into single characters as with standard Java strings, e.g. '\n' will become a new line and '\t' a tab.

* Issue **#40** : Changed Stroom docker container to be based on Alpine linux to save space

* Issue **#40** : Auto import of content packs on Stroom startup and added default content packs into the docker build for Stroom.

* Issue **#30** : Entering stepping mode was prompting for the pipeline to step with but also auto selecting a pipeline at the same time and entering stepping immediately.

* Dashboard auto refresh is now limited to a minimum interval of 10 seconds.

* Issue **#31** : Pipeline stepping was not including user changes immediately as parsers and XSLT filters were using cached content when they should have been ignoring the cache in stepping mode.

* Issue **#27** : Stroom now listens to window closing events and asks the user if they really want to leave the page. This replaces the previous crude attempts to block keys that affected the history or forced a browser refresh.

* Issue **#2** : The order of fields in the query editor is now alphabetical.

* Issue **#3** : When a filter is active on a dashboard table column, a filter icon now appears to indicate this.

* Issue **#5** : Replace() and Decode() dashboard table expression functions no longer ignore cells with null values.

* Issue **#7** : Dashboards are now able to query on open.

* Issue **#8** : Dashboards are now able to re-query automatically at fixed intervals.

* Updated GWT to v2.8.0 and Gin to v2.1.2.

* Issue **#12** : Dashboard queries can now evaluate relative date/time expressions such as now(), hour() etc. In addition to this the expressions also allow the addition or subtraction of durations, e.g. now - 5d.

* Issue **#14** : Dashboard query expressions can now be parameterised with any term able to accept a user defined parameter, e.g. ${user}. Once added parameters can be changed for the entire dashboard via a text box at the top of the dashboard screen which will then execute all queries when enter is pressed or it loses focus.

* Issue **#16** : Dashboard table filters can also accept user defined parameters, e.g. ${user}, to perform filtering when a query is executed.

* Fixed missing text presenter in dashboards.

* Issue **#18** : The data dashboard component will now show data relative to the last selected table row (even if there is more than one table component on the dashboard) if the data component has not been configured to listen to row selections for a specific table component.

* Changed table styling to colour alternate rows, add borders between rows and increase vertical padding

* Issue **#22** : Dashboard table columns can now be configured to wrap text via the format options.

* Issue **#28** : Dashboard component dependencies are now listed with the component name plus the component id in brackets rather than just the component id.

* Issue **#202** : Initial release of the new data retention policy functionality.

[Unreleased]: https://github.com/gchq/stroom/compare/v7.0-beta.146...HEAD
[v7.0-beta.146]: https://github.com/gchq/stroom/compare/v7.0-beta.145...v7.0-beta.146
[v7.0-beta.145]: https://github.com/gchq/stroom/compare/v7.0-beta.144...v7.0-beta.145
[v7.0-beta.144]: https://github.com/gchq/stroom/compare/v7.0-beta.143...v7.0-beta.144
[v7.0-beta.143]: https://github.com/gchq/stroom/compare/v7.0-beta.142...v7.0-beta.143
[v7.0-beta.142]: https://github.com/gchq/stroom/compare/v7.0-beta.141...v7.0-beta.142
[v7.0-beta.141]: https://github.com/gchq/stroom/compare/v7.0-beta.140...v7.0-beta.141
[v7.0-beta.140]: https://github.com/gchq/stroom/compare/v7.0-beta.139...v7.0-beta.140
[v7.0-beta.139]: https://github.com/gchq/stroom/compare/v7.0-beta.138...v7.0-beta.139
[v7.0-beta.138]: https://github.com/gchq/stroom/compare/v7.0-beta.137...v7.0-beta.138
[v7.0-beta.137]: https://github.com/gchq/stroom/compare/v7.0-beta.136...v7.0-beta.137
[v7.0-beta.136]: https://github.com/gchq/stroom/compare/v7.0-beta.135...v7.0-beta.136
[v7.0-beta.135]: https://github.com/gchq/stroom/compare/v7.0-beta.134...v7.0-beta.135
[v7.0-beta.134]: https://github.com/gchq/stroom/compare/v7.0-beta.133...v7.0-beta.134
[v7.0-beta.133]: https://github.com/gchq/stroom/compare/v7.0-beta.132...v7.0-beta.133
[v7.0-beta.132]: https://github.com/gchq/stroom/compare/v7.0-beta.131...v7.0-beta.132
[v7.0-beta.131]: https://github.com/gchq/stroom/compare/v7.0-beta.130...v7.0-beta.131
[v7.0-beta.130]: https://github.com/gchq/stroom/compare/v7.0-beta.129...v7.0-beta.130
[v7.0-beta.129]: https://github.com/gchq/stroom/compare/v7.0-beta.128...v7.0-beta.129
[v7.0-beta.128]: https://github.com/gchq/stroom/compare/v7.0-beta.127...v7.0-beta.128
[v7.0-beta.127]: https://github.com/gchq/stroom/compare/v7.0-beta.126...v7.0-beta.127
[v7.0-beta.126]: https://github.com/gchq/stroom/compare/v7.0-beta.125...v7.0-beta.126
[v7.0-beta.125]: https://github.com/gchq/stroom/compare/v7.0-beta.124...v7.0-beta.125
[v7.0-beta.124]: https://github.com/gchq/stroom/compare/v7.0-beta.123...v7.0-beta.124
[v7.0-beta.123]: https://github.com/gchq/stroom/compare/v7.0-beta.122...v7.0-beta.123
[v7.0-beta.122]: https://github.com/gchq/stroom/compare/v7.0-beta.121...v7.0-beta.122
[v7.0-beta.121]: https://github.com/gchq/stroom/compare/v7.0-beta.120...v7.0-beta.121
[v7.0-beta.120]: https://github.com/gchq/stroom/compare/v7.0-beta.119...v7.0-beta.120
[v7.0-beta.119]: https://github.com/gchq/stroom/compare/v7.0-beta.118...v7.0-beta.119
[v7.0-beta.118]: https://github.com/gchq/stroom/compare/v7.0-beta.117...v7.0-beta.118
[v7.0-beta.117]: https://github.com/gchq/stroom/compare/v7.0-beta.116...v7.0-beta.117
[v7.0-beta.116]: https://github.com/gchq/stroom/compare/v7.0-beta.115...v7.0-beta.116
[v7.0-beta.115]: https://github.com/gchq/stroom/compare/v7.0-beta.114...v7.0-beta.115
[v7.0-beta.114]: https://github.com/gchq/stroom/compare/v7.0-beta.113...v7.0-beta.114
[v7.0-beta.113]: https://github.com/gchq/stroom/compare/v7.0-beta.112...v7.0-beta.113
[v7.0-beta.112]: https://github.com/gchq/stroom/compare/v7.0-beta.111...v7.0-beta.112
[v7.0-beta.111]: https://github.com/gchq/stroom/compare/v7.0-beta.110...v7.0-beta.111
[v7.0-beta.110]: https://github.com/gchq/stroom/compare/v7.0-beta.109...v7.0-beta.110
[v7.0-beta.109]: https://github.com/gchq/stroom/compare/v7.0-beta.108...v7.0-beta.109
[v7.0-beta.108]: https://github.com/gchq/stroom/compare/v7.0-beta.107...v7.0-beta.108
[v7.0-beta.107]: https://github.com/gchq/stroom/compare/v7.0-beta.106...v7.0-beta.107
[v7.0-beta.106]: https://github.com/gchq/stroom/compare/v7.0-beta.105...v7.0-beta.106
[v7.0-beta.105]: https://github.com/gchq/stroom/compare/v7.0-beta.104...v7.0-beta.105
[v7.0-beta.104]: https://github.com/gchq/stroom/compare/v7.0-beta.103...v7.0-beta.104
[v7.0-beta.103]: https://github.com/gchq/stroom/compare/v7.0-beta.102...v7.0-beta.103
[v7.0-beta.102]: https://github.com/gchq/stroom/compare/v7.0-beta.101...v7.0-beta.102
[v7.0-beta.101]: https://github.com/gchq/stroom/compare/v7.0-beta.100...v7.0-beta.101
[v7.0-beta.100]: https://github.com/gchq/stroom/compare/v7.0-beta.99...v7.0-beta.100
[v7.0-beta.99]: https://github.com/gchq/stroom/compare/v7.0-beta.98...v7.0-beta.99
[v7.0-beta.98]: https://github.com/gchq/stroom/compare/v7.0-beta.97...v7.0-beta.98
[v7.0-beta.97]: https://github.com/gchq/stroom/compare/v7.0-beta.96...v7.0-beta.97
[v7.0-beta.96]: https://github.com/gchq/stroom/compare/v7.0-beta.95...v7.0-beta.96
[v7.0-beta.95]: https://github.com/gchq/stroom/compare/v7.0-beta.94...v7.0-beta.95
[v7.0-beta.94]: https://github.com/gchq/stroom/compare/v7.0-beta.93...v7.0-beta.94
[v7.0-beta.93]: https://github.com/gchq/stroom/compare/v7.0-beta.92...v7.0-beta.93
[v7.0-beta.92]: https://github.com/gchq/stroom/compare/v7.0-beta.91...v7.0-beta.92
[v7.0-beta.91]: https://github.com/gchq/stroom/compare/v7.0-beta.90...v7.0-beta.91
[v7.0-beta.90]: https://github.com/gchq/stroom/compare/v7.0-beta.89...v7.0-beta.90
[v7.0-beta.89]: https://github.com/gchq/stroom/compare/v7.0-beta.88...v7.0-beta.89
[v7.0-beta.88]: https://github.com/gchq/stroom/compare/v7.0-beta.87...v7.0-beta.88
[v7.0-beta.87]: https://github.com/gchq/stroom/compare/v7.0-beta.86...v7.0-beta.87
[v7.0-beta.86]: https://github.com/gchq/stroom/compare/v7.0-beta.85...v7.0-beta.86
[v7.0-beta.85]: https://github.com/gchq/stroom/compare/v7.0-beta.84...v7.0-beta.85
[v7.0-beta.84]: https://github.com/gchq/stroom/compare/v7.0-beta.83...v7.0-beta.84
[v7.0-beta.83]: https://github.com/gchq/stroom/compare/v7.0-beta.82...v7.0-beta.83
[v7.0-beta.82]: https://github.com/gchq/stroom/compare/v7.0-beta.81...v7.0-beta.82
[v7.0-beta.81]: https://github.com/gchq/stroom/compare/v7.0-beta.80...v7.0-beta.81
[v7.0-beta.80]: https://github.com/gchq/stroom/compare/v7.0-beta.79...v7.0-beta.80
[v7.0-beta.79]: https://github.com/gchq/stroom/compare/v7.0-beta.78...v7.0-beta.79
[v7.0-beta.78]: https://github.com/gchq/stroom/compare/v7.0-beta.77...v7.0-beta.78
[v7.0-beta.77]: https://github.com/gchq/stroom/compare/v7.0-beta.76...v7.0-beta.77
[v7.0-beta.76]: https://github.com/gchq/stroom/compare/v7.0-beta.75...v7.0-beta.76
[v7.0-beta.75]: https://github.com/gchq/stroom/compare/v7.0-beta.74...v7.0-beta.75
[v7.0-beta.74]: https://github.com/gchq/stroom/compare/v7.0-beta.73...v7.0-beta.74
[v7.0-beta.73]: https://github.com/gchq/stroom/compare/v7.0-beta.72...v7.0-beta.73
[v7.0-beta.72]: https://github.com/gchq/stroom/compare/v7.0-beta.71...v7.0-beta.72
[v7.0-beta.71]: https://github.com/gchq/stroom/compare/v7.0-beta.70...v7.0-beta.71
[v7.0-beta.70]: https://github.com/gchq/stroom/compare/v7.0-beta.69...v7.0-beta.70
[v7.0-beta.69]: https://github.com/gchq/stroom/compare/v7.0-beta.68...v7.0-beta.69
[v7.0-beta.68]: https://github.com/gchq/stroom/compare/v7.0-beta.67...v7.0-beta.68
[v7.0-beta.67]: https://github.com/gchq/stroom/compare/v7.0-beta.66...v7.0-beta.67
[v7.0-beta.66]: https://github.com/gchq/stroom/compare/v7.0-beta.65...v7.0-beta.66
[v7.0-beta.65]: https://github.com/gchq/stroom/compare/v7.0-beta.64...v7.0-beta.65
[v7.0-beta.64]: https://github.com/gchq/stroom/compare/v7.0-beta.63...v7.0-beta.64
[v7.0-beta.63]: https://github.com/gchq/stroom/compare/v7.0-beta.62...v7.0-beta.63
[v7.0-beta.62]: https://github.com/gchq/stroom/compare/v7.0-beta.61...v7.0-beta.62
[v7.0-beta.61]: https://github.com/gchq/stroom/compare/v7.0-beta.60...v7.0-beta.61
[v7.0-beta.60]: https://github.com/gchq/stroom/compare/v7.0-beta.59...v7.0-beta.60
[v7.0-beta.59]: https://github.com/gchq/stroom/compare/v7.0-beta.58...v7.0-beta.59
[v7.0-beta.58]: https://github.com/gchq/stroom/compare/v7.0-beta.57...v7.0-beta.58
[v7.0-beta.57]: https://github.com/gchq/stroom/compare/v7.0-beta.56...v7.0-beta.57
[v7.0-beta.56]: https://github.com/gchq/stroom/compare/v7.0-beta.55...v7.0-beta.56
[v7.0-beta.55]: https://github.com/gchq/stroom/compare/v7.0-beta.54...v7.0-beta.55
[v7.0-beta.54]: https://github.com/gchq/stroom/compare/v7.0-beta.53...v7.0-beta.54
[v7.0-beta.53]: https://github.com/gchq/stroom/compare/v7.0-beta.52...v7.0-beta.53
[v7.0-beta.52]: https://github.com/gchq/stroom/compare/v7.0-beta.51...v7.0-beta.52
[v7.0-beta.51]: https://github.com/gchq/stroom/compare/v7.0-beta.50...v7.0-beta.51
[v7.0-beta.50]: https://github.com/gchq/stroom/compare/v7.0-beta.49...v7.0-beta.50
[v7.0-beta.49]: https://github.com/gchq/stroom/compare/v7.0-beta.48...v7.0-beta.49
[v7.0-beta.48]: https://github.com/gchq/stroom/compare/v7.0-beta.47...v7.0-beta.48
[v7.0-beta.47]: https://github.com/gchq/stroom/compare/v7.0-beta.46...v7.0-beta.47
[v7.0-beta.46]: https://github.com/gchq/stroom/compare/v7.0-beta.45...v7.0-beta.46
[v7.0-beta.45]: https://github.com/gchq/stroom/compare/v7.0-beta.44...v7.0-beta.45
[v7.0-beta.44]: https://github.com/gchq/stroom/compare/v7.0-beta.43...v7.0-beta.44
[v7.0-beta.43]: https://github.com/gchq/stroom/compare/v7.0-beta.42...v7.0-beta.43
[v7.0-beta.42]: https://github.com/gchq/stroom/compare/v7.0-beta.41...v7.0-beta.42
[v7.0-beta.41]: https://github.com/gchq/stroom/compare/v7.0-beta.40...v7.0-beta.41
[v7.0-beta.40]: https://github.com/gchq/stroom/compare/v7.0-beta.39...v7.0-beta.40
[v7.0-beta.39]: https://github.com/gchq/stroom/compare/v7.0-beta.38...v7.0-beta.39
[v7.0-beta.38]: https://github.com/gchq/stroom/compare/v7.0-beta.37...v7.0-beta.38
[v7.0-beta.37]: https://github.com/gchq/stroom/compare/v7.0-beta.36...v7.0-beta.37
[v7.0-beta.36]: https://github.com/gchq/stroom/compare/v7.0-beta.35...v7.0-beta.36
[v7.0-beta.35]: https://github.com/gchq/stroom/compare/v7.0-beta.34...v7.0-beta.35
[v7.0-beta.34]: https://github.com/gchq/stroom/compare/v7.0-beta.33...v7.0-beta.34
[v7.0-beta.33]: https://github.com/gchq/stroom/compare/v7.0-beta.32...v7.0-beta.33
[v7.0-beta.32]: https://github.com/gchq/stroom/compare/v7.0-beta.31...v7.0-beta.32
[v7.0-beta.31]: https://github.com/gchq/stroom/compare/v7.0-beta.30...v7.0-beta.31
[v7.0-beta.30]: https://github.com/gchq/stroom/compare/v7.0-beta.29...v7.0-beta.30
[v7.0-beta.29]: https://github.com/gchq/stroom/compare/v7.0-beta.28...v7.0-beta.29
[v7.0-beta.28]: https://github.com/gchq/stroom/compare/v7.0-beta.27...v7.0-beta.28
[v7.0-beta.27]: https://github.com/gchq/stroom/compare/v7.0-beta.26...v7.0-beta.27
[v7.0-beta.26]: https://github.com/gchq/stroom/compare/v7.0-beta.25...v7.0-beta.26
[v7.0-beta.25]: https://github.com/gchq/stroom/compare/v7.0-beta.24...v7.0-beta.25
[v7.0-beta.24]: https://github.com/gchq/stroom/compare/v7.0-beta.23...v7.0-beta.24
[v7.0-beta.23]: https://github.com/gchq/stroom/compare/v7.0-beta.22...v7.0-beta.23
[v7.0-beta.22]: https://github.com/gchq/stroom/compare/v7.0-beta.21...v7.0-beta.22
[v7.0-beta.21]: https://github.com/gchq/stroom/compare/v7.0-beta.20...v7.0-beta.21
[v7.0-beta.20]: https://github.com/gchq/stroom/compare/v7.0-beta.19...v7.0-beta.20
[v7.0-beta.19]: https://github.com/gchq/stroom/compare/v7.0-beta.18...v7.0-beta.19
[v7.0-beta.18]: https://github.com/gchq/stroom/compare/v7.0-beta.17...v7.0-beta.18
[v7.0-beta.17]: https://github.com/gchq/stroom/compare/v7.0-beta.16...v7.0-beta.17
[v7.0-beta.16]: https://github.com/gchq/stroom/compare/v7.0-beta.15...v7.0-beta.16
[v7.0-beta.15]: https://github.com/gchq/stroom/compare/v7.0-beta.14...v7.0-beta.15
[v7.0-beta.14]: https://github.com/gchq/stroom/compare/v7.0-beta.13...v7.0-beta.14
[v7.0-beta.13]: https://github.com/gchq/stroom/compare/v7.0-beta.12...v7.0-beta.13
[v7.0-beta.12]: https://github.com/gchq/stroom/compare/v7.0-beta.11...v7.0-beta.12
[v7.0-beta.11]: https://github.com/gchq/stroom/compare/v7.0-beta.10...v7.0-beta.11
[v7.0-beta.10]: https://github.com/gchq/stroom/compare/v7.0-beta.9...v7.0-beta.10
[v7.0-beta.9]: https://github.com/gchq/stroom/compare/v7.0-beta.8...v7.0-beta.9
[v7.0-beta.8]: https://github.com/gchq/stroom/compare/v7.0-beta.7...v7.0-beta.8
[v7.0-beta.7]: https://github.com/gchq/stroom/compare/v7.0-beta.6...v7.0-beta.7
[v7.0-beta.6]: https://github.com/gchq/stroom/compare/v7.0-beta.5...v7.0-beta.6
[v7.0-beta.5]: https://github.com/gchq/stroom/compare/v7.0-beta.4...v7.0-beta.5
[v7.0-beta.4]: https://github.com/gchq/stroom/compare/v7.0-beta.3...v7.0-beta.4
[v7.0-beta.3]: https://github.com/gchq/stroom/compare/v7.0-beta.2...v7.0-beta.3
[v7.0-beta.2]: https://github.com/gchq/stroom/compare/v7.0-beta.1...v7.0-beta.2
[v7.0-beta.1]: https://github.com/gchq/stroom/compare/v7.0-alpha.5...v7.0-beta.1
[v7.0-alpha.5]: https://github.com/gchq/stroom/compare/v7.0-alpha.4...v7.0-alpha.5
[v7.0-alpha.4]: https://github.com/gchq/stroom/compare/v7.0-alpha.3...v7.0-alpha.4
[v7.0-alpha.3]: https://github.com/gchq/stroom/compare/v7.0-alpha.2...v7.0-alpha.3
[v7.0-alpha.2]: https://github.com/gchq/stroom/compare/v7.0-alpha.1...v7.0-alpha.2
[v7.0-alpha.1]: https://github.com/gchq/stroom/compare/v6.0.0...v7.0-alpha.1
[v6.0.0]: https://github.com/gchq/stroom/compare/v5.4.0...v6.0.0<|MERGE_RESOLUTION|>--- conflicted
+++ resolved
@@ -7,11 +7,9 @@
 
 ## [Unreleased]
 
-<<<<<<< HEAD
 * Issue **#2469** : Made `SafeXmlFilter` available for use in the application.
-=======
+
 * Issue **#2403** : Fix guice bind errors in stroom and proxy when the `path` config branch is empty or set to null.
->>>>>>> dfa1b911
 
 * Issue **#2474** : Added debug to help diagnose issue with orphan file finder.
 

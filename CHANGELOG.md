# Change Log
All notable changes to this project will be documented in this file.

The format is based on [Keep a Changelog](http://keepachangelog.com/) 
and this project adheres to [Semantic Versioning](http://semver.org/).


## [Unreleased]

<<<<<<< HEAD
* Issue **#2475** : Orphan file and meta finder now show the correct task progress.

* Issue **#2474** : Fixed orphan file finder.
=======
* Issue **#2467** : Fix viewing of streams that can't be decoded. Errors now displayed in large banner rather than as text in the editor.

* Add a view as hex option to the Data Preview panes.

* Add option to show/hide the editor indent guides.

* Remove white space on editor context menu.

* Change data viewing 'progress' bar to have a minimum width of 3px to make it more visible.
>>>>>>> ecf071e3

* Issue **#2469** : Made `SafeXmlFilter` available for use in the application.

* Issue **#2403** : Fix guice bind errors in stroom and proxy when the `path` config branch is empty or set to null.

* Issue **#2462** : Made changes to stop DB connections being used within the context of other open connections.

* Uplift LMDBJava to 0.8.2 to fix LMDBJava cursor comparator bug.

* Issue **#2464** : Add `leakDetectionThreshold` to the hikari pool config.

* Issue **#2463** : Integrate the hikari connection pool with drop wizard's health checks and metrics.


## [v7.0-beta.146] - 2021-09-22

* Add debug logging to AuthenticationStateSessionUtil

* Issue **#2448** : Change data receipt ERROR log messages to WARN. Also improve log message content for success and failure.

* Issue **#2412** : You are now able to view locked streams or deleted data if it is still accessible.

* Issue **#2413** : Removed duplication of data retention fields in info pane. 

* Issue **#2443** : Internal meta statistics are now added with processing user permissions.

* Issue **#2455** : Improved error handling when streams not found.

* Issue **#2399** : Now changing expression fields keeps the same condition if it is still applicable to the new field.

* Issue **#2426** : Fixed user selection problem for document permissions.

* Issue **#2436** : Fixed small UI issue whereby a user or group was not immediately removed from document permissions when the remove button was clicked.

* Issue **#2416** : Added logging to identify cause of slow meta listing.

* Improve termination handling in reference data purge.

* Improve the data in the `/api/refData/v1/refStreamInfo` api method.

* Add API method to clear the byte buffer pool.

* Improve the output of the system info api call for the byte buffer pool.

* Issue **#2439** : Change log level for an error in the byte buffer pool.

* Issue **#2444** : Fix release of buffers to the pool that was causing ref data searches to hang.

* Issue **#2433, #2434** : Fixed shutdown task order.

* Issue **#2430** : Removed file system clean task and replaced with orphan finding jobs for files and meta.

* Issue **#2432** : Volume state is now updated without optimistic locking.

* Issue **#2382** : Improved charset resolution.


## [v7.0-beta.145] - 2021-09-14

* Issue **#2382** : Improve error message for invalid feed encodings.

* Issue **#2387** : Fix reference data load/lookup failure handling.

* Issue **#2422** : Change ref lookups to only do a lookup against a ref feeds that are known to contian the map being looked up against.

* Issue **#2411** : Remove 10,000 limit on dashboard search of ref store.

* Issue **#2389** : Add an API method for purging a single reference data stream.

* Issue **#2379** : Change ref data lookups to truncate last access time to hourly.

* Uplift Dropwizard from 1.3.14 to 1.3.29.

* Issue **#2424** : Stop session creation for rest calls. Remove unused SessionMap class.

* Change debug summary logging in Data Delete job to info level.

* Issue **#2402** : Improved logging for error caused by invalid meta filter values.

* Issue **#2404** : Added debug to help diagnose issue.

* Issue **#2423** : Added error logging and configuration to handle buffer overflows when dealing with large search result values.

* Issue **#2410** : Fixes for dashboard child selectors like `first()` and `last()`.

* Issue **#2417** : Bad regex filter value no longer logged unnecessarily.

* Issue **#2418** : LMDB environment is now only closed when the search results are no longer needed.

* Issue **#2419** : Conditional formatting errors are now returned to the UI.

* Issue **#2405, #2407** : Errors caused by a thread interrupt when viewing a stream are no longer logged.

* Issue **#2406** : Volume status update is now performed synchronously.

* Issue **#2401, #2408, #2409** : Processing tasks no longer terminate by interrupting threads so error streams can now be written correctly.


## [v7.0-beta.144] - 2021-09-08

* Issue **#2398** : Fix to clear interrupt state for threads used by terminated tasks.

* Issue **#2396** : Add `stroom:pointIsInsideXYPolygon` XSLT function.

* Allow HTTP request headers to be customized in HTTPAppender.

* Issue **#2392** : Fix for token type to only allow `api`.


## [v7.0-beta.143] - 2021-08-31

* Issue **#2380** : Fix _Attribute Value Data Retention_ job blocking shutdown.

* Issue **#2379** : Change reference data store LMDB to use MDB_NOTLS flag to not tie readers to threads as we typically use thread pools.

* Fix problem with ref data prefix mapping code increasing loop iterations on each element/record.

* Add better logging of ref streams waiting for a lock to load.

* Stop ref streams that are already loaded from calling start/stop processing.

* Add method to ref data store API to list ref stream processing info.

* Improve the ref data store API to allow filtering of the ref entries.

* Change default number of ref loader lock stripes from 100 to 2048 and add it to config.


## [v7.0-beta.142] - 2021-08-26

* Issue **#2371** : Change search LMDB to use MDB_NOTLS flag to not tie readers to threads.

* Issue **#2371** : Fix max readers error not being shown on dashboard.


## [v7.0-beta.141] - 2021-08-24

* Issue **#2370** : Added processor node info to output meta data.

* Issue **#2349** : New dashboard tables will now link to the most recently added query by default.

* Issue **#2351** : Improved error popup text for server responses.

* Issue **#2368** : Fixed server task nesting.

* Issue **#2369** : Fix missing SQL join when reprocessing all streams matching a filter.

* Issue **#2369** : Fix error when searching meta store from a dashboard with a meta key in the query.

* Change explorer root node creation to happen under cluster lock.


## [v7.0-beta.140] - 2021-08-23

* Add `enableJobsOnBootstrap` to the docker distribution config.yml to allow it to be overridden in test stacks.

* Fix broken help links on jobs screen.

* Issue **#2367** : Fix for job node creation.

* Issue **#2365** : Fix to reduce memory used by `BlockGZIPInput`.

* Issue **#2366** : Fix NPE caused by visualisations that do not define maxValues.

* Issue **#2357** : Remove dropwizard logger configuration entries that have default values.

* Issue **#2350** : Fix distribution start script so it works with a different stroom home dir.

* Issue **#1469** : Add hot loading of config to proxy.

* Change proxy and stroom config validation to cope with relative paths and `~`.

* Issue **#2353** : Swallow NoSuchFileException in config monitor.


## [v7.0-beta.139] - 2021-08-17

* Issue **#2355** : Jobs are no longer enabled by default on bootstrap.

* Issue **#2358** : Changed default stroom home and stroom temp config paths to be null by default so they are resolved relative to the jar or use java tmp respectively.

* Issue **#2354** : Old job node records associated with old jobs are now removed for all nodes regardless of what node is performing the job bootstrap activity.


## [v7.0-beta.138] - 2021-07-26

* Issue **#2343** : The OIDC back channel `redirect_uri` now uses the same URI stored when making the front channel request. 

* Issue **gchq/stroom-resources#104** : Expose `stroom.ui.helpUrl` in the config.yml so the docs served by nginx can be accessed.

* Issue **#2331** : Remove unused config properties `stroom.ui.url.(apiKeys|changepassword|users)`.

Improve error handling during reference data initialisation.


## [v7.0-beta.137] - 2021-07-02

* Improve exception handling when node name is not configured.

* Fixed issue where annotation menu button did not show when existing annotation was selected.

* Fix problem with merging DB connection configs when values not supplied.

* Make relative proxy file paths be relative to configured proxy home directory.

* Make proxy logger file paths support `~` and relative paths be relative to proxy home.

* Remove redundant items from stroom and proxy distribution config yaml files.

* Rename `jerseyClient` key in proxy config.yml to `restClient`.

* Add `remotecertexpiry` to the default config value for `proxyConfig.logStream.metaKeys`.


## [v7.0-beta.136] - 2021-06-29

* Issue **#2317** : The user id can now be resolved from the `username` JWT claim if `email` is not present.


## [v7.0-beta.135] - 2021-06-28

* Issue **#2317** : The user id can now be resolved from the `username` JWT claim if `email` is not present. 


## [v7.0-beta.134] - 2021-06-25

* Issue **#2316** : Fixed React dialog styling by increasing CSS specificity.


## [v7.0-beta.133] - 2021-06-21

* Issue **#2293** : Fix location of banner.txt in zip distribution.

* Issue **#2291** : Fixed issue where the configured Stroom instance title did not change the browser tab title.


## [v7.0-beta.132] - 2021-06-07

* Issue **#2219** : Added migration for feed retention settings to retention rules.

* Issue **#2250** : Improved token authentication.

* Issue **#2250** : Using arrow keys no longer moves popup dialogs.


## [v7.0-beta.131] - 2021-06-03

* No changes, fixing build process.


## [v7.0-beta.130] - 2021-06-03

* No changes, fixing build process.


## [v7.0-beta.129] - 2021-06-02

* No changes, fixing build process.


## [v7.0-beta.128] - 2021-06-02

* No changes, fixing build process.


## [v7.0-beta.127] - 2021-06-02

* No changes, fixing build process.


## [v7.0-beta.126] - 2021-06-02

* No changes, fixing build process.


## [v7.0-beta.125] - 2021-06-02

* No changes, fixing build process.


## [v7.0-beta.124] - 2021-06-02

* No changes, fixing build process.


## [v7.0-beta.123] - 2021-06-02

* Fix broken test


## [v7.0-beta.122] - 2021-06-02

* Issue **#2264** : Users for user permissions are now retrieved from the account service plus authorisation.


## [v7.0-beta.121] - 2021-06-02

* No changes, fixing build process.


## [v7.0-beta.120] - 2021-06-02

* No changes, fixing build process.


## [v7.0-beta.119] - 2021-06-02

* Add entity relationship diagram and database DDL SQL to release artefacts.

* Issue **#2241** : Changing field or operator in the query expression editor no longer deselects the selected row. 

* Issue **#2241** : Made Firefox and Chrome drop downs look the same.

* Issue **#2260** : The UI no longer caches node status.

* Issue **#2260** : Removed default node config for default index volume group creation.

* Issue **#1828** : Added glass element to ensure mouse capture is maintained when dragging or resizing dialogs over dashboard visualisations.

* Issue **#2285** : SaveAs now provides the current name as the initial value for the new name.

* Issue **#2275** : Stepping from data popup now takes you to the correct record.

* Uplift send_to_stroom.sh script to v3.1.0

* Issue **#2263** : Removed unnecessary JWS algorithm constraints.

* Issue **#2240** : Indexes now show empty selection for volume group until one is selected.

* Issue **#2248** : Migrated dashboard tables now maintain hidden column status.

* Issue **#2280** : Remove trailing comma in some log events. 


## [v7.0-beta.118] - 2021-05-24

* Issue **#2267** : Change prefixes used for quick filter for consistency.

* Issue **#2265** : Fix exception when filtering with qualifier but no term, e.g. `name:`.

* Issue **#2266** : Improve quick filter tooltip text.

* Issue **#2261** : Fix missing node name in index and fs volume stats.


## [v7.0-beta.117] - 2021-05-20

* Issue **#2241** : Change add icon on data retention screen to add above selected. Add action icon and menu to retention rule table. Restyle rule edit screen.

* Issue **#2254** : Change `data` expression function to accept a first param for what to text to show.

* Issue **#2249** : Fix bug in data retention impact summary tree expansion.

* Issue **#2246** : Fix incorrect handling of parameters to `data` Stroom expression function.

* Add default sorting by user id in the acounts (users) and tokens screens.

* Issue **#2155** : Change default quick filter mode to use contains matching by default with chars anywhere matching now available via `~` prefix. Change quick filter to always treat space as a term delimiter unless in dbl quotes. Add sorting of results by match quality for chars anywhere and regex matching.

* Issue **#2242** : Fix help link in quick filter tool tips. Now comes from config.

* Provide more informative error than NPE when failing to fetch streams that are associated with missing meta

* Issue **#2247** : Correct configuration of Autologger for NodeResourceImpl. 

* Update banner to advertise `noauth/datafeed` URL instead of older version.


## [v7.0-beta.116] - 2021-05-13

* Issue **#2243** : Remove unwanted charset commands from migration script.

* Issue **#2232** : Fixed issue where search was getting stuck due to LMDB locking transactions.

* Issue **#2238** : Renamed table `docstore_history` to `docstore_schema_history`.

* Issue **#2226** : Ensure that `<Process>` audit events are schema compliant.

* Uplift version of `stroom-logs` content pack selected for download to `3.0-beta.1`

* Issue **#2228** : Stroom Dropwizard and Stroom Proxy Send/Receive log default formats improved.

* Issue **#2235** : Add CHANGELOG to the release artefacts.


## [v7.0-beta.115] - 2021-05-10

* Issue **#2233** : Fix typo in SQL.


## [v7.0-beta.114] - 2021-05-10

* Issue **#2233** : Fix null volume ID in index shard migration.


## [v7.0-beta.113] - 2021-05-07

* Issue **#2229** : Fix migration issue.


## [v7.0-beta.112] - 2021-05-06

* Issue **#2223** : Fixed migration issue.


## [v7.0-beta.111] - 2021-05-04

* Change stroom dependencies to use maven central instead of bintray.

* Issue **#2207** : Fixed dashboard column rename issue where column name was not updated visually after rename.


## [v7.0-beta.110] - 2021-05-04

* Issue **#2209** : Fixed more property migration issues.

* Issue **#2205** : Improved migration to prevent null DB values being lost.

* Issue **#2172** : Further improvements to search payload transfer and search completion.

* Issue **#2193** : Enable autologger to work for delete with criteria operations.


## [v7.0-beta.109] - 2021-04-28

* Issue **#2203** : Fix NPE in index doc partition by migration.

* Issue **#2184** : Improved logging for OpenId flow.

* Issue **#2205** : Improved migration to prevent null DB values being lost.

* Issue **#2098** : Properties that contain passwords no longer transfer any part of the password to the UI.

* Issue **#1841** : Fixed migration of some config props.

* Issue **#2151** : The UI now shows REST service error messages properly.

* Issue **#1930** : Dashboards opened from links now stop querying when closed.

* Issue **#2166** : You can now change index volume group names.

* Issue **#2090** : Changed to log the authenticated user (if there is one) during noauth calls.

* Issue **#2186** : Fix autologger handling of update operations on entities referenced by id alone.


## [v7.0-beta.108] - 2021-04-22

* Issue **#2183** : Improve error message when property values cannot be de-serialised. Change property DB migration to add conversion of legacy property values that are now a collection type, e.g. List<String>.


## [v7.0-beta.107] - 2021-04-22

* Issue **#2187** : Fixed issue editing a processing filter that has been changed.

* Issue **#2079** : Removed unused session resource code from React UI and backend.

* Issue **#2185** : Stroom now supports the use of an externally provided logout endpoint with the `logoutEndpoint` configuration property.

* Issue **#2188** : Changed all autologged REST methods to return a value (void is not compatible with autologger)

* Issue **#2184** : It should now be possible to use the Cognito OpenId configuration endpoint with Stroom. You should no longer need to set the `jwtClaimsResolver` in the Stroom config as the standard resolver should work. However, you will need to set the new `tokenExpectedInRequest` property to `true` as Cognito delivers fresh tokens with every request.

* Issue **#2177** : Stroom should no longer crash when it is unable to retrieve OpenId configuration.

* Issue **#2176** : Now avoids NPE and produces a proper error when a pipeline cannot be located when loading reference data.


## [v7.0-beta.106] - 2021-04-21

* Issue **#2172** : To improve search performance local search results are no longer transferred with payloads to a secondary local store.

* Issue **#2172** : To improve search performance only primary search result stores using LMDB will serialise data, i.e. stores used for visualisations now just use search objects and not binary data.

* Issue **#2180** : Fix NPE when Stream Appender has no stream type defined.

* Issue **#2167** : Prevent autologger warning for `RestResourceAutoLoggerImpl`.

* Remove merge artifacts from `scripts.env`.


## [v7.0-beta.105] - 2021-04-15

* Issue **#2172** : Changed the way keys and values are packed into LMDB.


## [v7.0-beta.104] - 2021-04-13

* Switched from `node-sass` to `sass`.

* Fix `node` and `swagger-typescript-api` versions.


## [v7.0-beta.103] - 2021-04-13

* Rebuild.


## [v7.0-beta.102] - 2021-04-09

* Issue **#2174** : The expression to DB condition converter is now more tolerant of missing value mappings.


## [v7.0-beta.101] - 2021-04-08

* Issue **#2172** : Limited the maximum size of LMDB keys and values.

* Issue **#2171** : Fixed dashboard table expression editor field insertion. 

* Issue **#2168** : Removed special columns from dashboard tables.

* Issue **#2154** : Fixed error adding text widget to a dashboard.

* Issue **#2025** : Added caching for DNS name resolution.

* Issue **#2025** : Event logging now attempts to use the `X-FORWARDED-FOR` request header to identify the originating client IP.


## [v7.0-beta.100] - 2021-04-02

* Issue **#1598** : Audit logging uplifted throughout codebase.

* Issue **#1613** : Added event logging to UserResourceImpl.


## [v7.0-beta.99] - 2021-04-01

* Issue **#1928**: Stroom will now redirect users to the root URL if the GWT UI is not hosted within the React wrapper. To develop GWT code it is still necessary to use the GWT UI directly outside of the wrapper so to enable this you can set the newly added `requireReactWrapper` property to false.

* Issue **#2156**: The properties screen now shows a warning triangle when there are unreachable nodes rather than showing an error for all property values.

* Issue **#2157**: Fixed issue where pager was causing an exception paging to last on API keys and Accounts list pages.

* Issue **#2153**: Fixed option to log all REST calls.

* Issue **#2085**: User now gets notification that a password has been changed.

* Issue **#2142**: Changed certificate authentication to ensure that if a certificate is presented then the DN from the cert will be used and no other header attribute.


## [v7.0-beta.98] - 2021-03-30

* Issue **#2138** : Fixed error thrown when updating a property due to the property being updated twice as a result of new event logging code. 

* Issue **#2150** : Added `topMenuTextColour` property to allow the top menu text colour to be changed. Renamed the `backgroundColor` property to `backgroundColour` for consistency. 

* Issue **#2152** : Session list now only shows user authenticated sessions.

* Issue **#2149** : Fixed index volume and index shard migration.


## [v7.0-beta.97] - 2021-03-26

* Issue **#2136** : Fixed sorting problems in users and API keys pages.

* Issue **#2146** : Fixed use of dashboard expression parameters.

* Issue **#2141** : Pre v7 index shards can now be used after upgrade.

* Issue **#2142** : Fixed certificate authentication issues.

* Issue **#2140** : Fixed migration issue that was causing the creation of unnecessary index volume groups. 

* Issue **#2137** : Data retention rules are now migrated from previous versions.

* Issue **#2107** : Removed `Feed Name` field and fixed UUID to field name resolution.

* Issue **#2142** : Added debug to help diagnose client cert auth issues.

* Issue **#2107** : Fixed issue where the processor filter UI was saying that no filter had been applied to feeds because the UI wasn't checking feed filtering by docref.


## [v7.0-beta.96] - 2021-03-23

* Issue **#2099** : Fix stepping source pane for segmented (cooked) data.

* Issue **#479** : Include folder names in audit events when exporting configuration.

* Provide audit log record for permission changes to explorer items (documents)


## [v7.0-beta.95] - 2021-03-18

* Issue **#2105** : Fixed migration of annotations DB.


## [v7.0-beta.94] - 2021-03-17

* Issue **#2104** : Fixed issue where the index creation stored procedure was trying to delete a procedure with the wrong name before creating a new one. 

* Issue **#2103** : Fixed statistics migration script to correctly check for empty tables.

* Issue **#2102** : Fixed query migration script.

* Removed unused properties `resilientReplicationCount` and `preferLocalVolumes`.

* Add null protection to `login_count` and `login_failures` in `users` to `account` table migration.


## [v7.0-beta.93] - 2021-03-16

* Issue **#2088** : Fixed retrieval of stored search results when not using extraction.

* Issue **#2088** : Fixed NullPointerException caused when stepping.

* Issue **#2084** : Fix Bad Request message and lockup after cancelling content import.


## [v7.0-beta.92] - 2021-03-15

* Issue **#2096** : Remove deprecated int display lengths when creating tables

* Issue **#2095** : Tidy upo statistics migration.

* Issue **#2094** : Corrected DB table creation to state the charset as `utf8mb4` and not `utf8` which is ambiguous in MySQL.


## [v7.0-beta.91] - 2021-03-14

* Refactor auth/identity DB migration scripts.

* Add pre migration SQL scripts.


## [v7.0-beta.90] - 2021-03-12

* Issue **#2087** : Fixed NPE caused during legacy migration.

* Uplift guice to v5.0.1.

* Issue **#1871** : Invalidate the users and user groups cache when the _manage_users_ command is run.

* Issue **#2064** : Delete empty directories left by running unit test.

* Add index to cluster_lock table to fix whole table locking for single lock key.

* Issue **#2059** : Add cluster lock protection to task creation. Stops duplicate task creation when master node changes.

* Change task creation by master node to try to wait for search tasks to complete and to try to only create the configured number of tasks.

* Refactor logic to determine master node into one place. Fixes discrepancies between UI and back-end.

* Change node monitoring screen to return nodes in name order.

* Issue **#2066** : Add data bars to node monitoring screen.

* Issue **#2059** : Fix `Duplicate key` error in task assignment.

* Issue **#2056** : Fix error sending permission change events to other cluster nodes.

* Add JVM OOM args to zip distribution scripts.

* Issue **#1866** : Change zip distribution shell scripts to execute from anywhere.


## [v7.0-beta.89] - 2021-02-26

* Change stroom/proxy docker image base to `adoptopenjdk/openjdk15:jdk-15.0.2_7-alpine`

* Add authentication config to swagger spec.


## [v7.0-beta.88] - 2021-02-26

* Fix travis release artefacts.


## [v7.0-beta.87] - 2021-02-25

* No changes


## [v7.0-beta.86] - 2021-02-25

* Fix travis release artefacts.


## [v7.0-beta.85] - 2021-02-24

* Change dockerfile to use Open JDK 15

* Change build to use Open JDK 15

* Fix travis build failure.

* Issue **#2028** : Don't autolog standard object fields by default


## [v7.0-beta.84] - 2021-02-24

* No changes, adding more release artefacts in Travis build.


## [v7.0-beta.83] - 2021-02-23

* Add -q flag to start/stop/migrate.sh to stop log tailing.

* Change migrate.sh to run the migration in the background.

* Add JVM OOM args to zip distribution scripts.

* Issue **#1866** : Change zip distribution shell scripts to execute from anywhere.

* Issue **#1742** : Ensure that an <Object> is always logged to guarantee schema compliance.


## [v7.0-beta.82] - 2021-02-18

* Issue **#2049** : Updated Swagger and moved to the OpenAPI 3.0 Specification.

* Issue **#2049** : Fixed some issues with the resource API that were preventing visualisations from loading. 


## [v7.0-beta.81] - 2021-02-16

* Issue **#2042** : Fixed an issue sorting search results that was making sorting very slow causing searches with large numbers of results to hang. 

* Issue **#2043** : Removed an artificial limit on the number of data points that will be returned to a dashboard visualisation. The UI code had been written to only request a maximum of 1000 data points which meant that some visualisations were missing expected data. It may be necessary to add some limitation to avoid the UI being overloaded but the limitation has been removed for now as it was not configurable and did not warn the user when the limit had been reached.

* Migrated new UI to use Swagger generated endpoints and types.

* Issue **#1414** : A User Id can no longer be changed once a user is created.

* Issue **#1862** : Email and name fields are no longer required when creating users.

* Issue **#1765** : Added confirmation dialog when deleting users and API keys.

* Issue **#2036** : Autologger now delegates exception handling.

* Issue **#2039** : Limit the amount of text data output by autologger.

* Issue **#2037** : Add config prop to ensure every REST call is logged

* Issue **#2038** : Allow autologger action to be modified (search and process)

* Issue **#2027** : Fix autologger update operation

* Issue **#1764** : The create API key page now loads users to select on open.

* Issue **#1766** : Removed comment from token.

* Issue **#1763** : Improved column sizes on API keys dialog.

* Issue **#1767** : Improved column sizes on account management dialog.

* Improve exception alerts in the UI.

* Issue **#2023** : Enable autologger to output multiple path or query parameters

* Issue **#2022** : Simplify consistent event logging with POJOs

* Issue **#2021** : Fix typo when autologger encounters class names ending in 'y'

* Issue **#2020** : Prevent autologger redacting boolean properties


## [v7.0-beta.80] - 2021-01-28

* Issue **#2018** : Fixed intermittent search issue that was sometimes causing search to complete too early without results.

* Fix dashboards not handling NUMERIC index fields.

* Fix bug in Negate expression function.

* Issue **#1995** : Add help info to the expression functions drop down menu.

* Issue **#1911** : Add a drop down menu for picking index fields in the expression editor.

* Issue **#2004** : Fix import of legacy v6 index so default volume group is assigned.

* Issue **#2017** : Fixed dashboard table filtering.

* Issue **#1946** : Removed unnecessary index shard state change error.


## [v7.0-beta.79] - 2021-01-26

* Issue **#2006** : Use UTC timezone when comparing date in repository folder name.

* Issue **#2006** : Use `ArrayList.size()` as a method, instead of a property in Gradle build.

* Issue **#2016** : Fixed StackOverflowException in document event log. 

* Issue **#2003** : Fixed some issues with LMDB search results.

* Issue **#2011** : Redacting obviously sensitive data in automatically generated logs.

* Introduce functionality to provide configurable, automatic logging for RESTful API calls.

* Add `search_results` dir to dockerfile.

* Fix NPE in StroomEventLoggingUtil.


## [v7.0-beta.78] - 2021-01-14

* Issue **#2000** : `RemoteSearchResultFactory.destroy()` is now performed as the processing user.

* Issue **#2000** : Fixed NPE affecting adding/removing columns on a dashboard table and changing column options like grouping and sorting.

* Issue **#2000** : Fixed dashboard table child result expansion.

* Issue **#2001** : Fixed intermittent test failure associated with byte buffers being used incorrectly with LMDB.

* Issue **#1997** : Fix missing _Format_ option on XSLT and TextConverter editors.

* Improved security for handling entity events.


## [v7.0-beta.77] - 2021-01-12

* Issue **#1867** : Cluster entity events are now sent to each node asynchronously to prevent delays caused by one or more slow/bad nodes.

* Issue **#1923** : Fixed an issue affecting sorting dashboard table values that have mixed data types. In addition you can now sort columns alphanumerically if the column format is set to text. 

* Issue **#1811** : Fixed issue where deleting or cutting/pasting text in a dashboard query editor was not marking the dashboard as dirty.

* Search results are now stored off-heap to reduce the chance of out of memory errors.

* Issue **#1911** : Add a drop down menu for picking index fields in the expression editor.

* Issue **#1990** : Change order of items in quick filter popup help.

* Change quick filter word boundary matching to handle a mix of delimited and canelCase, e.g. `stroom.prop.maxFileSize`.

* Issue **#1986** : Fix missing gutter warning/error icons in the stepper code editor.


## [v7.0-beta.76] - 2021-01-07

* No changes.


## [v7.0-beta.75] - 2021-01-06

* Issue **#1989** : Fix for dashboard tables that were only showing a total of 100 rows.

* Change event logging to use new fluent API.


## [v7.0-beta.74] - 2020-12-15

* No changes.


## [v7.0-beta.73] - 2020-12-15

* Change github tokens in travis build.


## [v7.0-beta.72] - 2020-12-15

* Issue **#1983** : Fix line number inconsistency in View Source when last char is a line break.

* Issue **#1971** : Fix 'no appender' errors when editing a Data volume.

* Issue **#1965** : Ignore gzipped data that has no uncompressed content.

* Issue **#1976** : Add an enabled check box and insert above button to retention rules list.

* Fix bug with retention rules impact summary when rows are identical.

* Replace two buttons with toggle button on retetion impact summary.

* Fix path for user event logs.

* Uplift send_to_stroom script to v3.0.

* Issue **#1978** : Fix Meta tab losing syntax highlighting when switching streams.

* Remove byte count in brackets on Info tab when size is below 1024 bytes.

* Fix help links on Jobs screen.

* Fix inability to select text on Info tab in Data viewer.

* Issue **#1963** : Fix data/source view progress bar showing blue when all data is visible.

* Issue **#1974** : Fix job screen only showing one job.

* Issue **#1970** : Fixed issue related to accidental execution of SearchDebugUtil outside of tests.

* Change reference data lookup request object to support string or epoch millis date.

* Add byte count to Info tab, make date values consistent.

* Fix problem of wrong charset being used.

* Fix syntax highlighting for Meta streams in Source view.

* Fix bug in PreviewInputStream read() method.

* Improve the way the YAML logger paths are modified on boot.

* Issue **#1964** : BGZIP files are now closed on exception.

* Changed default dashboard time zone to use UTC.

* Fixed SQL statistics upsert statements for MySQL 5.7.

* Issue **#1954** : Change code that sets ReceivedPath to try getting a value from DOCKER_HOST_(HOSTNAME|IP) env vars first.


## [v7.0-beta.71] - 2020-12-02

* Issue **#1957** : Fix invaldiation of the stat datasource caches on content import and other changes.

* Issue **#1960** : Fix the data preview display of empty streams.

* Moved content download to Java.

* All paths in the config YAML including logging config can now be made relative to the home dir.

* Issue **#1912** : Moved dashboard table conditional formatting logic to server.

* Fix missing favicon.

* Issue **#1808** : Fix bug with permission handling for Retention Policy feature.

* Issue **#1948** : Made UI report errors that occur during download.

* Issue **#1944** : You can now define a stroom home config property and all relative paths will become subpaths of this location. 

* Fix byte conversion bug with `read()` method in RASegmentInputStream.

* Add `viewType` and `displayType` args to `data(...)` dashboard expression.

* Fix task spinner appearing briefly on every poll and consumign a lot of CPU.

* Add _progress_ bar to Source Data view and Data Preview to show location in the file.

* Issue **#1678** : Fix data display in dashboard text pane.

* Issue **#1679** : Fix data display in dashboard text pane.

* Issue **#1777** : Fix sub stream tab selection when switching streams in data screen.

* Issue **#1647** : Right align numeric columns in data screen.

* Issue **#1872** : Fix display of source data when data has no line breaks.

* Add completion and snippets to dashboard expression builder.

* Issue **#1895** : Change dashboard field expression editor use the Ace editor like other edit screens.

* Replace stream Info icon on data screen with a sub-stream type tab.

* Add Source View tab available from Data Preview screen to show the unformatted source data.

* Fix highlighting while stepping single line data.

* Add completion and snippets to edit screens using the ACE editor.

* Add editor options to use Vim bindings, show invisble chracters, highlight current line, word wrap.

* Issue **#1949** : Fixed bug in download for streams from multiple feeds.


## [v7.0-beta.70] - 2020-11-16

* Issue **#1947** : Fixed NPE thrown when trying to unassign processing tasks by setting the assigned node to null.

* Issue **#1940** : Old searches are now terminated by the processing user.

* Issue **#1932** : Physical stream delete will no longer fail if a file or directory it wants to delete cannot be found, i.e. has been deleted by another external process.

* Fix log output counts for reference data.

* Add REST endpoint for purging reference data.

* Issue **#1938** : Fix missing ref loading errors/warnings, improve warning messages.


## [v7.0-beta.69] - 2020-11-10

* Improve handling of duplicates in reference data loads.

* Improve error messages for reference loading failures.

* Issue **#1936** : Fix reference data loaded not loading string values > 1000btyes.

* Improve PooledByteBufferOutputStream.

* Issue **#1807** : Remove need for Manage Nodes permission in order to list nodes (needed to manage volumes).

* Issue **#1806** : Remove need for Manage Nodes permission in order to list nodes (needed to manage tasks).

* Issue **#1925** : Fixed logging error that was happening on search.

* Issue **#1921** : Fixed problem with the dashboard text pane not migrating properly to the new special stream id and event id fields. 

* Issue **#1910** : Fixed issue preventing display of table data where a table had duplicate column names.

* Issue **#1919** : Fixed issue that was preventing dashboard tabs from being closed.

* Removed rxjava.

* Issue **#1919** : Dashboards now prevent tabs being closed from the close button if some nested tabs on the same pane are hidden.

* Issue **#1915** : Multiple statistic searches on a dashboard are now executed in parallel.

* Issue **#1915** : Fixed task context user identity for statistics searches.

* Issue **#1915** : Fixed task context for statistics searches.

* Merged external expression and query libraries into the source code and added Kryo serialisation to search results.

* Issue **#1910** : Duplicate fields in dashboard tables are now avoided by adding a numeric suffix to the field name when adding a duplicate.

* Issue **#1918** : Text presenter was losing track of stream and event id fields when settings were changed.

* Issue **#1906** : Added info about queue sizes to extraction task.

* Issue **#1906** : Made changes to allow early termination of searches if we have enough data.

* Issue **#1906** : Fixed node task nesting.

* Issue **#1906** : The maximum size of the stream event map is now configurable with the `stroom.search.extraction.maxStreamEventMapSize` property.

* Issue **#1906** : Improved the way search extractions events are grouped so we can extract more events per stream and therefore improve performance.

* Issue **#1907** : Fixed NPE.


## [v7.0-beta.68] - 2020-10-22

* Issue **#1733** : Support xsl:output options for XML output from pipeline (XMLWriter)

* Issue **#1893** : Change delimited string volume properties to lists of strings

* Issue **#1848** : Fix NPE when importing certain processor filters.

* Issue **#1894** : Improvements to search performance and fix for hanging searches.


## [v7.0-beta.67] - 2020-10-15

* Issue **#1901** : Create default (index) volume group if it is used prior to UI.

* Issue **#1900** : Fix inter-node task assignment, change how processing user equality is checked.

* Change dashboard field expression editor to be a bit wider and use a monospace font.

* Issue **#1887** : Fix searches hanging generally and specifically when streams have been deleted.

* Issue **#1877** : Change conditional formatting to support decimals.

* Change conditional formatting to set the available rule operators according to the format type of the column.

* Change conditional formatting to support date terms and date comparisons.

* Issue **#1885** : Fix annotations icon not being enabled on dashboard tables.

* Issue **#1883** : Code now deals with missing streams when performing search extraction.

* Issue **#1882** : Added capacity restriction to the stream event map used in search result extraction. The previous version was causing out of memory exceptions.

* Change names of hidden special table columns on dashboards to avoid name clashes.

* Make dashboard table settings popup bigger to accommodate the conditional formatting.

* Added logic to rename conditional formatting term fields on a column rename.

* Added logic to prevent renaming a column to an existing name.

* Issue **#1872** : Partially fixed to show the 1st 1k chars of the single line raw source. Full fix will come in v7.

* Issue **#1874** : Fixed dashboard tables not showing data if the stream id column is present.

* Issue **#1868** : Stop `Stream not found with id=nnn` errors during searching.

* Issue **#1864** : Added `*` wildcard to conditional formatting matches. 

* Issue **#1865** : Fixed NoSuchMethodError.

* Issue **#1854** : Changed search mechanism to poll for remote results to reduce the chances of hung searches.

* Uplift event-logging-schema content pack to v3.4.2.

* Uplift standard-pipelines content pack to v0.2.

* Uplift template-pipelines content pack to v0.3.

* Change the off-heap ref store to use xxHash for hashing its values.

* Change key widths used in ref data store. Existing stores will need to be deleted and re-generated.


## [v7.0-beta.66] - 2020-09-24

* Added code to authenticate against AWS ALB.


## [v7.0-beta.65] - 2020-09-24

* Added code to authenticate against AWS ALB.


## [v7.0-beta.64] - 2020-09-24

* Added code to authenticate against AWS ALB.


## [v7.0-beta.63] - 2020-09-22

* Added code to authenticate against AWS ALB.


## [v7.0-beta.62] - 2020-09-22

* Added code to authenticate against AWS ALB.


## [v7.0-beta.61] - 2020-09-22

* Added code to authenticate against AWS ALB.


## [v7.0-beta.60] - 2020-09-22

* Added code to authenticate against AWS ALB.


## [v7.0-beta.59] - 2020-09-22

* Added code to authenticate against AWS ALB.

* Changed default behaviour of `useDefaultOpenIdCredentials`.


## [v7.0-beta.58] - 2020-09-22

* Added code to authenticate against AWS ALB.


## [v7.0-beta.57] - 2020-09-18

* Failed build.


## [v7.0-beta.56] - 2020-09-18

* Added code to authenticate against AWS ALB.

* Remove requirement for Reference stream type in ref data API lookup requests.


## [v7.0-beta.55] - 2020-09-15

* Fix names in travis release plugin.


## [v7.0-beta.54] - 2020-09-15

* Rename release artefact `stroom-proxy-config.X.yml` to `stroom-proxy-app-config.X.yml`.


## [v7.0-beta.53] - 2020-09-15

* Change `prod.yml` and `proxy-prod.yml` to be templated so as to generate custom config for the zip and docker distributions.

* Add the docker config files to the release artefacts.

* Issue **#580** : Added conditional formatting options to dashboard tables.

* Add comments to `prod.yml`/`config.yml`.

* Change `reset_password` CLI command to also reset various locked/inactive type flags.

* Change stroom admin path from `admin` to `stroomAdmin` in the distribution.

* Fix `command not found` bug in distribution `start.sh`.

* Change `start.sh` to log pre-logback output to start.sh.log.

* Change logFormat to include time in `prod.yml` and `config.yml`.


## [v7.0-beta.52] - 2020-09-10

* Issue **#1850** : Add new command line commands `create_account`, `reset_password` and `manage_users` to enable the creation of accounts to bootstrap the application.

* Change `admin` to `stroomAdmin` in distribution shell scripts.


## [v7.0-beta.51] - 2020-09-09

* Added `formTokenRequest` property to OpenId config for use with AWS authentication. This forces the use of a form request when fetching tokens.

* Issue **#1824** : Fix for search hang when extraction is requested but no search pipeline is provided.

* Issue **#1083** : Added `any()`, `first()`, `last()`, `nth()`, `top()` and `bottom()` selection functions to select child values of grouped items.

* Issue **#1837** : Added `joining()` function to concatenate supplied fields in child rows.

* Issue **#1784** : Several functions were previously prevented from working on results from aggregate functions but are now applied regardless.

* Fix config file validation not working when hot loading config file changes.

* Change config file validation to be the first thing that happens on boot.

* Fix error when empty branches are in the config file.

* Add `pipeline.referenceData.getLmdbSystemLibraryPath` prop to support provided LMDB binary.

* Change extraction location of bundled LMDB binary to be the same as the store files.

* Change default value for `pipeline.referenceData.maxPutsBeforeCommit` to 0 (i.e. don't commit mid-load).


## [v7.0-beta.50] - 2020-09-07

* Add /api/refData/v1/lookup REST endpoint for doing ref data lookups.

* Issue **#1755** : Stepping now runs in a separate thread to prevent interruption of DW threads when trying to terminate stepping early.

* Issue **#1798** : Fixed REST serialisation issue that was preventing stepping XPath filters from being passed to the server.

* Issue **#1666** : Stepping now loads element documents that use name patterns.

* Issue **#1666** : Parsers now support name patterns for loading config documents. 

* Issue **#1835** : Fix error when viewing data as lowly user.

* Issue **#1836** : Fix Forbidden error when importing data.

* Issue **#1809** : Fix handling of import with no permissions except Import Configuration.

* Issue **#1657** : Remove INTERNAL_PROCESSING_USER from Users list in App Permissions screen.

* Issue **#1782** : Fix handling of empty NOT/AND/OR in stats queries and immprove the error handling for the remote data sources.

* Issue **#1781** : Fix SQL stats handling of NOT() with more than one term in the NOT.

* Issue **#1830** : Change quick filters on Annotations screen to use fuzzy filtering consistent with the rest of stroom. Disable the comment quick filter drop down if there are no standard comments configured. Remove the qualified fields from the quick filter tooltips.

* Issue **#1829** : Fix Annotations screen recording change history when clicking an empty title/subject.

* Issue **#1737** : Fix quick filter in users/groups popup.

* Issue **#1832** : Fix inability to add users/groups in the Document Permissions screen.


## [v7.0-beta.49] - 2020-09-02

* Fix accidental commit of broken code.


## [v7.0-beta.48] - 2020-09-02

* Fix duplicate call to bintray upload in travis script.


## [v7.0-beta.47] - 2020-09-02

* Issue **#1821** : Fix SQL Stat queries whose table doesn't use any datasource fields.

* Issue **#1694** : Fix UUID filtering in quick filters, now using `uuid:` field qualifier. Removed support for `#` prefix in Quick Filter and suggesters.

* Issue **#1699** : Add a docker managed volume for the ref data store.

* Add `pooledByteBufferCounts` to ref data config.

* Issue **#1700** : Stopped stepping happening on open.

* Uplift LMDB to v0.8.1.

* Changed implementaion of the byte buffer pool used in the ref data store to improve performance.

* Increase default value for ref data `maxPutsBeforeCommit` to improve load times.

* Fix instances of trace logging that are not using lambdas for complex args. This is particularly a problem in the ref data store code.

* Made stroom compatible with AWS authentication.

* Issue **#1707** : Fix reference data lookups picking the wrong effective stream.

* Issue **#1797** : Altered how search completion is recorded to try and prevent hanging. 

* Issue **#1762** : Fix for search jobs that do not terminate correctly.

* The build should now ensure GWT compilation only occurs after test has completed.

* Issue **#1790** : You can now provide `TYPE` as an optional HTTP header when sending data to Stroom. If provided this attribute is used to determine what data type to assign to the data being received. Data forwarding and aggregation also maintains this attribute and behaviour. 

* Issue **#1665** : Recognised meta types can now be specified in config and drop downs now allow selection in the pipeline editor.


## [v7.0-beta.46] - 2020-08-23

* Issue **#1702** : Fix namespace handling in XML reference data values.

* Issue **#1789** : Prevent dashboards without an extraction pipeline showing as "Missing" on dependency screen.

* Issue **#1803** : Fix `/api/export/v1` failing with NoSuchFileException.

* Issue **#1719** : Create rest endpoint to get rererence data store entries. Experimental feature at the moment.

* Issue **#1649** : Make the local reference data store searchable from the dashboard. Experimental feature at the moment.

* Issue **#1805** : Fix missing alert popup when document is saved but has been updated by another user/tab.

* Fix _No appender for stroom.docref.DocRef_ ERRORs in the log.


## [v7.0-beta.45] - 2020-08-14

* Issue **#1793** : Fixed Solr search query creation.

* Issue **#1791** : Fixed Solr connection test response.

* Update Gradle to v6.6

* Revert back to full build.


## [v7.0-beta.44] - 2020-08-14

* Reverted deploy changes until travis dpl v2 is stable.


## [v7.0-beta.43] - 2020-08-14

* Fixing release artefacts.


## [v7.0-beta.42] - 2020-08-13

* Issue **#1783** : Made change to prevent nodes called by the cluster from using localhost, 127.0.0.1 or the same URL as other nodes.

* Issue **#1706** : Terminating processing jobs early now writes appropriate termination errors to the processing info (error) stream and deletes other outputs.

* Issue **#1749** : Removed old benchmark job.


## [v7.0-beta.41] - 2020-08-12

* Issue **#1785** : Fix proxy not forwarding any data.

* Issue **#1675** : All dashboard table fields are now present in text pane settings even if they are hidden or special, e.g. internally added mandatory fields like StreamId and EventId. This change prevents the field settings from being altered incorrectly when these fields were not found.

* Issue **#1758** : Added file locations to meta details and improved tooltip layout.

* Issue **#1778** : Remove error streams following reprocessing when no new streams are created.

* Added support for time based expressions when searching for streams from UI. 

* Issue **#1760** : Support time based expressions for ProcessorTask data source

* Issue **#1761** : Allow processor id to be displayed when searching processor tasks data source.

* Issue **#1693** : Fix dependencies screen listing links to internal searchables as "missing".

* Issue **#1751** : Display correct UUID for "to" dependency in UI dependency screen.

* Issue **#1664** : Fix crash when all streams for pipeline are deleted.

* Issue **#1701** : Fix crash when alternative pipeline is selected/used for processing.

## [v7.0-beta.40] - 2020-07-27

* Issue **#1756** : Fix for IdEnrichmentFilter where is attempts to change attribute values that already exist.

* Issue **#1741** : Fix for search hanging issue.

* Issue **#1740** : `CombinedParser` now removes invalid XML 1.0 characters when `fixInvalidChars` is set and not XML 1.1.

* Add `readTimeout` property to `HTTPAppender` 

* Issue **#1747** : Nodes are now notified about changes to document permissions so that caches are cleared etc.

* Issue **#1752** : Meta info tooltips now show appropriate units for values.

* The `admin` account is now auto created if it doesn't exist.

* Issue **#1310** : Improved file cleanup between tests.

* Issue **#1533** : Improved meta data attribute value flushing to DB.

* Issue **#1634** : `FileSystemClean` will now only examine active data volumes.

* Issue **#1672** : Index shards are now only updated in the DB on flush when the document count or shard size changes.

* Issue **#1713** : Fixed issue where processor task start times were being displayed incorrectly.

* Issue **#1748** : Removed border from explorer quick filter.

* Issue **#1656** : Only managed jobs will now appear on the jobs page.

* Issue **#1669** : Changed the way next scheduled time is calculated based on current time.

* Issue **#1662** : Processor tasks and meta data sources now correctly show pipeline names in dashboard results.

* Issue **#1677** : Active tasks are now correctly filtered.

* Issue **#1718** : Added server task info for some tasks.

* Issue **#1731** : Fixed calendar date picker style that was broken by tooltip CSS changes.

* Issue **#1657** : `INTERNAL_PROCESSING_USER` is no longer visible in the UI.

* Issue **#1449** : You can now create users to associate permissions by clicking the create button in the `User Permissions` page.

* Issue **#1727** : Typo.

* Issue **#1501** : Multiple fixes for new UI.

* Issue **#1506** : Multiple fixes for new UI.

* Issue **#1561** : Multiple fixes for new UI.

* Issue **#1483** : Multiple fixes for new UI.

* Issue **#1525** : Multiple fixes for new UI.

* Issue **#1587** : Multiple fixes for new UI.

* Issue **#1526** : Multiple fixes for new UI.

* Issue **#1499** : Multiple fixes for new UI.

* Issue **#1481** : Multiple fixes for new UI.

* Issue **#1498** : Multiple fixes for new UI.

* Issue **#1660** : Multiple fixes for new UI.

* Issue **#1659** : Multiple fixes for new UI.

* Issue **#1725** : Fix Data Splitter onlyMatch using zero based instead of one based numbers.


## [v7.0-beta.39] - 2020-07-06

* Issue **#1716** : Prevent export of processor filters that are reprocess or deleted.

* Issue **#1638** : Suppress error when searching deleted streams.

* Issue **#1696** : Fix reprocessing from unfiltered meta data view.

* Issue **#1648** : Fix streams not being deleted following reprocessing.

* Issue **#1695** : Fix `Records` stream types not being identified correctly.

* Issue **#1668** : Fixed incorrect parameter count for XSLT `meta` function.

* Issue **#1619** : Fix delete stream summary.


## [v7.0-beta.38] - 2020-06-25

* Issue **#1670** : Stop _parse-uri_ XSLT function returning -1 for missing port numbers.

* Issue **#1673** : Increase limit for age spinner in retention rules to 9999.

* Issue **#1683** : Add `!` NOT operator to fuzzy match filtering.

* Add field searching to Activity quick filter.

* Add field searching to entity selection popups.

* Change entity selection popups to clear quick filter on show.

* Add column sorting and field searching to Properties screen.

* Add field searching to Explorer Tree quick filter.

* Add field searching to Properties quick filter.

* Add field searching to Server Tasks quick filter.

* Add field searching to dependencies quick filter.

* Improve info tooltip layouts.

* Issue **#1248** : Add quick filter to dependencies screen.

* Issue **#1650** : Use consistent blue colour.

* Issue **#1671** :Fix XSLT function `hex-to-oct`.

* Add `readTimeout` property to `HTTPAppender`.

* Issue **#1632** : SQL stats now compatible with MySQL 8 Group Replication

* Issue **#1650** : Use consistent blue colour.

* Issue **#1627** : Fix Up/Down buttons on Rule Set screen. Now keeps selection after use.

* Issue **#1277** : Fix Enable/Disable toggle button on Rule Set screen.


## [v7.0-beta.37] - 2020-06-15

* Add _Impact Summary_ tab to _Data Retention_ to show breakdown of counts of streams to be deleted.

* Add support for the `.` separator in the word boundary fuzzy matching.

* Change the fuzzy match filter to switch to a case sensitive wild-carded exact match when the input contains a `*`.

* Issue **#1640** : Fix server error when clicking disabled delete/info icon for deleted streams.

* Issue **#1639** : Default index volume group property changes.

* Issue **#1636** : Fix data retention deletion using wrong action for rules.

* Issue **#1280** : Fix creation of default index volumes.


## [v7.0-beta.36] - 2020-06-02

* Issue **#1621** : Fix NPE in proxy content syncing.

* Issue **#1462** : Stroom not working with MySQL 8.0 due to SQLException

* Issue **#1564** : Fix error in data retention section of stream info popup.

* Change data retention delete batching approach to use time ranges.

* Issue **#1611** : Change explorer tree filtering to also filter on an exact match of the entity's UUID.

* Add regex filtering with `/` prefix to fuzzy matching.

* Change word boundary matching to require a `?` prefix.


## [v7.0-beta.35] - 2020-05-28

* Issue **#1608** : Fixed NPE in UI data presenter.

* Issue **#1595** : Fixed names for imported items that already exist but are updated by import.

* Issue **#1603** : XSLT imports now error if more than one matching XSLT is found.

* Issue **#1604** : XSLT import resolution now accepts the use of UUIDs and DocRef strings.

* Issue **#1403** : Dashboard query download now retains expression parameters.

* Issue **#1514** : Fixed properties edit presenter issue.

* Issue **#1569** : Additional changes to improve the new `Data Delete` task that replaces the `File System Clean` task.

* Issue **#1565** : Stop data retention rules deleting all data.

* Add default data retention rule to the UI screen to make it clear what happens by default.

* Add fuzzy match filter to explorer tree.


## [v7.0-beta.34] - 2020-05-26

* Issue **#1569** : Removed recursive multi threading from file system clean as thread limit was being reached. 

* Issue **#1478** : Fixed data volume creation and other resource methods.

* Issue **#1594** : Now auto creates root explorer node on startup if it is missing.

* Issue **#1544** : Fixes for imported dashboards.

* Issue **#1586** : Fixed migration and initial population of standard meta type names.

* Issue **#1592** : Changed DB bit(1) columns to be tinyint(1) so that they show values correctly in the CLI.

* Issue **#1510** : Added logical delete for processor and processor filter to allow a user to force deletion without encountering a DB constraint. 

* Issue **#1557** : Process, reprocess, delete and download data functions now provide an impact summary before a user can proceed with the action.

* Issue **#1557** : The process data function in the data browser now provides the option to process or reprocess data. When selected a user can also choose: the priority of the process filters that will be created; to set the priority automatically based on previous filters; set the enabled state.

* Issue **#1557** : Reprocessing data no longer has a limitation on how many items can be reprocessed as it is now implemented by reprocess specific filters.

* Issue **#1585** : Fixed issue that was preventing viewing folders processors.

* Issue **#1557** : Added an impact summary to meta data actions such as delete, restore, process and download.

* Issue **#1593** : NPE copying empty expressions


## [v7.0-beta.33] - 2020-05-22

* Issue **#1588** : Fix processor filter import.

* Issue **#1566** : Fixed UI data restore behaviour.

* Make public port configurable


## [v7.0-beta.32] - 2020-05-19

* Issue **#1573** : Active tasks tab now only shows tasks related to the open feed.

* Issue **#1584** : Add @ApiParam to POST/PUT/DELETE endpoints so the request type appears in swagger-ui.

* Issue **#1581** : Change streamId to a path param in GET /api/data/v1.

* Issue **#1567** : Added error handling so the confirmation dialog continues to work even when there is a failure in a previous use.

* Issue **#1568** : Pipeline names should now be shown where needed in the UI.

* Issue **#1457** : Change field value suggester to use fuzzy matching.

* Issue **#1574** : Make feed suggestions return all feeds, not just ones with meta.

* Issue **#1544** : Imported dashboards from 6.1 now work.

* Issue **#1577** : Cluster node status is now updated when node settings are changed.

* Issue **#1396** : Completely changed DB migration and import/export compatibility code.

* Fix index creation stored procedure.

* Issue **#1508** : Tidy up property descriptions, change connection pool props to use Stroom Duration type.

* Issue **#473** : Fix value stats being ignored during in memory stat aggregation.

* Issue **#1141** : Make SQL stats aggregation delete unused stat keys at the end.


## [v7.0-beta.31] - 2020-05-12

* Issue **#1546** : Fixed opening and editing of data retention rules.

* Issue **#1494** : Scrollbars now have a white background unless used in a readonly text area.

* Issue **#1547** : Added pipeline names to processor task screens.

* Issue **#1543** : Prevent import/export of processor filters with id fields

* Issue **#1112** : You can now copy feeds along with other items and copies are named appropriately.

* Issue **#1112** : When copying a selection of several items, the dependencies between the items are altered in the resulting copies so that the copied items work together as a new set of content.

* Issue **#1112** : As part of fixing dependencies when copying items, the dependencies screen now works correctly and now also shows processor filters. 

* Issue **#1545** : Add property `enableDistributedJobsOnBootstrap` to enable/disable processing on first boot.


## [v7.0-beta.30] - 2020-05-06

* Issue **#1503** : Further fix for enabled/disabled expression items and dashboard tab visibility.

* Issue **#1511** : Data pages now show pipeline names rather than pipeline UUIDs.

* Issue **#1529** : Fix error when selecting datasource in new dashboard.

* Fix NPE in SystemInfoResource.get().

* Issue **#1527** : Fixed missing aud in API eky tokens.

* Add missing guice binding for SystemInfoResource.

* Make export add new line to the end of all files to adhere to POSIX standard.

* Issue **#1532** : Fixed index shard criteria in UI.

* Change SecurityFilter to return a 401 on authentication exceptions.

* Move some health checks into SystemInfoResource.

* Remove healthchecks from rest resources and servlets that never give an unhealthy result.

* Add error info to AppConfigMonitor health check.


## [v7.0-beta.29] - 2020-05-04

* Issue **#1496** : Fixed paging of processed data.

* Add stroom.statistics.internal.enabledStoreTypes and make internal stat processing respect it.

* Improve SQL stats shutdown processing so all in memory stats are flushed.

* Issue **#1521** : Dashboards with missing datasources break entirely.

* Issue **#1477** : Disable edit button on stream processor.

* Issue **#1497** : Fixed data list result paging.

* Issue **#1492** : Fixed data list result paging.

* Issue **#1513** : You can now view data in folders.

* Issue **#1500** : Fixed data delete/restore behaviour.

* Issue **#1515** : Fix proxyDir default when running in a stack.

* Issue **#1509** : Unable to update processor filter.

* Issue **#1495** : Speculative fix for missing swagger.json file in the fat jar.

* Issue **#1503** : Fixed Dashboard serialisation and JSON template.

* Issue **#1479** : Unable to set index volume limits.


## [v7.0-beta.28] - 2020-04-29

* Issue **#1489** : Reprocess streams feature failing.

* Issue **#1465** : Add default Open ID credentials to allow proxy to be able to authenticate out of the box.

* Issue **#1455** : Fix interactive search.

* Issue **#1471** : Pipeline name not shown on processors/filters in UI.

* Issue **#1491** : Download stream feature failing. 

* Issue **#1433** : StandardKafkaProducer failed when writing XML kafka payloads. 


## [v7.0-beta.27] - 2020-04-27

* Issue **#1417** : Allow processor filters to be exported with Pipelines. 

* Issue **#1480** : Index settings now shows index volume groups and allows selection. 

* Issue **#1450** : Further attempt to improve criteria filtering on data tab.

* Issue **#1467** : The cluster node state node uses NodeResource to determine active nodes.

* Issue **#1448** : The internal processing user now has a JWT and passes it when making calls to other nodes.


## [v7.0-beta.26] - 2020-04-22

* Fix gradle build for versioned builds


## [v7.0-beta.25] - 2020-04-22

* Assorted fixes to the new React UI pages.


## [v7.0-beta.24] - 2020-04-21

* Issue **#1450** : Stop data tabs showing all feeds.

* Issue **#1454** : Fix NPE in feed name suggestion box.

* Remove internal statistics from setup sample data.

* Fix issue of pipeline structure not showing when it contains a StatisticsFilter.

* Update auth flow for auth-into-stroom integration

* Issue **#1426** : Change /logout endpoint to /noauth/logout.

* Fix `Expecting a real user identity` errors on auto import of content packs.

* Increase wait timeout to 240s in `start.sh`.

* Issue **#1404** : Fixed issue with invalid XML character filter.

* Issue **#1413** : Attempt to fix search hanging issue.

* Issue **#1393** : The annotations data popup now formats content on load.

* Issue **#1399** : Removed error logging for expected exceptions in TaskExecutor.

* Issue **#1385** : File output param `streamId` now aliased to `sourceId` and `streamNo` is now aliased to `partNo` for consistency with new source tracking XSLT functions.

* Issue **#1392** : Downloading dashboard queries now provides the current query without the need to save the dashboard.

* Issue **#1427** : Change remote call to auth service to a local call.


## [v7.0-beta.23] - 2020-03-24

* Rename all legacy DB tables to `OLD_`.

* Issue **#1394** : Fix duplicate tables appearing in Monitoring -> Database Tables.

* Add NodeEndpointConfiguration. Change `node` table to hold the base endpoint.


## [v7.0-beta.22] - 2020-03-10

* Brought stroom-auth-service into stroom

* Issue **#563** : Kafka producer improvements - StandardKafkaProducer

* Issue **#1399** : Removed error logging for expected exceptions in TaskExecutor. 

* Fix missing $ in start.sh

* Issue **#1387** : Changed the way tasks are executed to reduce changes of unhandled execution errors.

* Issue **#1378** : Improved logging detail when processor filters fail.

* Issue **#1379** : Fixed issue where you couldn't open a processor filter if parts of the filter referenced deleted items.

* Issue **#1378** : Improved logging detail when processor filters fail.

* Issue **#1382** : Added `decode-url` and `encode-url` XSLT functions.

* Issue **#655** : Fixed SQL Stats queries ignoring the enabled state of the dashboard query terms.

* Issue **#1362** : Fixed issue where hiding dashboard annotation fields removed them.

* Issue **#1357** : Fixed dragging tabs in dashboard with hidden panes to create a new split.

* Issue **#1357** : Fixed dragging tabs in dashboard with hidden panes.

* Issue **#1368** : Fixed FindReplaceFilter as it wasn't working when used in conjunction with Data Splitter.

* Issue **#1361** : Changed the way headers are parsed for the HttpCall XSLT function.


## [v7.0-beta.21] - 2020-02-24

* Add null checks to DB migration.

* Add deletion of constraint `IDX_SHARD_FK_IDX_ID` to migration script.


## [v7.0-beta.20] - 2020-02-13

* Fix bug in `processor_task` migration script.


## [v7.0-beta.19] - 2020-02-10

* Fix bugs in DB migration scripts.


## [v7.0-beta.18] - 2020-02-05

* Re-locate index database migrations.

* Fix issues with migrating null audit columns.

* Improve output of TestYamlUtil.


## [v7.0-beta.17] - 2020-01-29

* Issue **#1355** : Fixed stepping from dashboard text pane.

* Issue **#1354** : Fixed double click to edit list items, e.g. properties.

* Issue **#1340** : Fixed issue with FindReplaceFilter where it failed in some cases when more than one filter was chained together.

* Issue **#1338** : You can now configure the max size of the map store cache.

* Issue **#1350** : Fixed scope of dictionaries when loaded in multiple XSLT pipeline steps.

* Issue **#1347** : Added SSL options to `http-call` XSLT method.

* Issue **#1352** : Fixed Hessian serialisation of user identities on tasks.

* Change docker image to allow us to pass in the dropwizard command to run, e.g. server|migrate.

* Stop MySQL outputing Note level warnings during migration about things that don't exist when we expect them not to.


## [v7.0-beta.13] - 2019-12-24

* Add `migrate` command line argument to run just the DB migrations.

* Updated API key to include audience and added client id and secret.

* Change `stroom.conf.sh` to also look for ip in `/sbin`

* Issue **#260** : You can now hide dashboard tabs.

* Issue **#1332** : The text pane can now be configured to show source data.

* Issue **#1311** : Improved source location tracking.


## [v7.0-beta.12] - 2019-12-04

* Change local.yml.sh to also look for ip in /sbin


## [v7.0-beta.11] - 2019-12-04

* Fix invalid SQL syntax in V07_00_00_012__Dictionary


## [v7.0-beta.10] - 2019-12-04

* Update auth api version

* Add clientId and clientSecret to config

* Update API keys (needed aud)

* Issue **#1338** : Added new config options to control the maximum size of some caches: `stroom.pipeline.parser.maxPoolSize`, `stroom.pipeline.schema.maxPoolSize`, `stroom.pipeline.schema.maxPoolSize`, `stroom.pipeline.xslt.maxPoolSize`, `stroom.entity.maxCacheSize`, `stroom.referenceData.mapStore.maxCacheSize`.

* Issue **#642** : Downloading query details now ignores hidden fields.

* Issue **#1337** : Fixed issue where downloading large numbers of search results in Excel format was exceeding maximum style count of 64000. 

* Issue **#1341** : Added XSRF protection to GWT RPC requests.

* Issue **#1335** : Made session cookie `Secure` and `HttpOnly`.

* Issue **#1334** : Fix 404 when accessing `/stroom/resourcestore/........`, i.e. fix Tools->Export.

* Issue **#1333** : Improved resilience against XSS attacks.

* Issue **#1330** : Allow configuration of `Content-Type` in HTTPAppender.

* Issue **#1327** : Improvements to annotations.

* Issue **#1328** : Increased size of data window and removed max size restrictions.

* Issue **#1324** : Improved logging and added SSL options for HTTPAppender.


## [v7.0-beta.9] - 2019-11-20

* Fix SSL connection failure on remote feed staus check.

* Remove ConfigServlet as the functionality is covered by ProxyConfigHealthCheck.

* Fix password masking in ProxyConfigHealthCheck.

* Change servlet path of ProxyStatusServlet from `/config` to `/status`.


## [v7.0-beta.8] - 2019-11-20

* Change precedence order for config properties. YAML > database > default. Change UI to show effective value. Add hot loading of YAML file changes.

* Issue **#1322** : Stroom now asks if you really want to leave site when stepping items are dirty. Also fixed `Save` and `Save All` menu items and dashboard param changes now correctly make a dashboard dirty.

* Issue **#1320** : Fixed formatting of XML where trailing spaces were being removed from content surrounded by start and end tags (data content) which should not happen. 

* Issue **#1321** : Make path relative in stroom distribution .zip.sha256 hash file.

* The auth service now supports the use of HTTPS without certificate verification and adds additional logging.

* Issue **gchq/stroom-auth#157** : Automatically refresh user's API key when it expires.

* Issue **#1243** : Dashboard visualisations now link with similar functions available to dashboard tables, e.g. `link()`, `dashboard()`, `annotation()`, `stepping()`, `data()`.

* Issue **#1316** : JSONParser now includes various parse options including handling comments.

* Issue **#48** : Added option to hide/show dashboard table columns.

* Issue **#1315** : Improved health check for missing API key.

* Updated stroom expression to v1.5.4 and added new field types.

* Issue **#1315** : Improved health check for missing API key.

* Issue **#1314** : Fixed NPE thrown when logging caused when viewing docs that can't be found.

* Issue **#1313** : Suggestion boxes now make suggestions immediately before the user even starts typing.

* Issue **#1043** : Added feature to allow floating point numbers to be indexed.

* Issue **#1312** : Dictionaries now change the entity name in the DB when renamed.

* Issue **#1312** : Fixed read only behaviour of dictionary settings UI.

* Issue **#1300** : Multiple changes to annotations.

* Issue **#1265** : Added `modulus()` function along with alias `mod()` and modulus operator `%`.

* Issue **#1300** : Added `annotation()` link creation function, `currentUser()` alias for `param('currentUser()')` and additional link creation functions for `data()` and `stepping()`.

* Issue **#67** : Table columns now display menu items on left click.

* Uplift stroom-query to v2.2.4 to add better diagnostic logging.

* Uplift Kafka client to v2.2.1.

* Issue **#1293** : Add more static file types to allow nginx/browser caching on.

* Issue **#1295** : Add authentication bypass for servlets such as /remoting, /status, /echo, etc.

* Issue **#1297** : The UI now supplies API tokens to the backend for resource calls.

* Issue **#1296** : Fixed NPE in StreamMapCreator caused when a stream can not be found.

## [v7.0-beta.7] - 2019-10-23

* Issue **#1288** : Streams now show the name of the pipeline used to create them even if the user doesn't have permission to see the pipeline.

* Issue **#1282** : Fixed issue where items were imported into the explorer even if not selected for import.

* Issue **#1291** : Fixed issue where empty dashboard table cells did not select table rows when clicked. 

* Issue **#1290** : Fixed issue where executor provider was not executing supplied runnable if parent task had terminated.

* Fix problem of missing fallback config in docker image.


## [v7.0-beta.6] - 2019-10-15

* Add default for stroom.security.authentication.durationToWarnBeforeExpiry

* Fix missing icons for Kafka Config and Rule Set.

* Fix Kafka Config entity serialisation.

* Issue **#1264** : Dashboards running in embedded mode will not always ask for the user to choose an activity if the users session has one set already.

* Issue **#1275** : Fixed permission filtering when showing related streams.

* Issue **#1274** : Fixed issue with batch search caused by Hibernate not returning pipeline details in stream processor filters.

* Issue **#1272** : Fixed saving query favourites.

* Issue **#1266** : Stroom will now lock the cluster before releasing owned tasks so it doesn't clash with other task related processes that lock the DB for long periods.

* Issue **#1264** : Added `embedded` mode for dashboards to hide dashboard chrome and save options.

* Issue **#1264** : Stroom no longer asks if you want to leave the web page if no content needs saving.

* Issue **#1263** : Fixed issues related to URL encoding/decoding with the `dashboard()` function.

* Issue **#1263** : Fixed issue where date expressions were being allowed without '+' or '-' signs to add or subtract durations.

* Add fallback config.yml file into the docker images for running outside of a stack.

* Issue **#1263** : Fixed issues related to URL encoding/decoding in dashboard expressions.

* Issue **#1262** : Improved behaviour of `+` when used for concatenation in dashboard expressions.

* Issue **#1259** : Fixed schema compliance when logging failed document update events.

* Issue **#1245** : Fixed various issues with session management and authentication.

* Issue **#1258** : Fixed issue affecting search expressions against keyword fields using dictionaries containing carriage returns.


## [v7.0-beta.5] - 2019-09-23

* Fixes to proxy


## [v7.0-beta.4] - 2019-09-16

* Fix stroom-proxy Dockerfile


## [v7.0-beta.3] - 2019-09-16

* Minor fixes, including an essential fix to config


## [v7.0-beta.2] - 2019-09-13

* Fix docker build


## [v7.0-beta.1] - 2019-09-11

* Issue **#1253** : Data retention policies containing just `AND` will now match everything.

* Issue **#1252** : Stream type suggestions no longer list internal types.

* Issue **#1218** : All stepping panes will now show line numbers automatically if there are indicators (errors, warnings etc) that need to be displayed.  

* Issue **#1254** : Added option to allow non Java escaped find and replacement text to be used in `FindReplaceFilter`. 

* Issue **#1250** : Fixed logging description for reading and writing documents.

* Issue **#1251** : Copy permissions from a parent now shows changes prior to the user clicking ok.

* Issue **#758** : You no longer need the `Manage Processors` privilege to call `stroom:meta('Pipeline')` in XSLT.

* Issue **#1256** : Fix error caused when logging data source name when downloading search results.

* Issue **#399** : Fix for error message when stepping that said user needed `read` permission on parent pipeline and not just `use`.

* Issue **#1242** : Fix for pipeline corruption caused when moving elements back to inherited parents.

* Issue **#1244** : Updated Dropwizard to version 1.3.14 to fix session based memory leak.

* Issue **#1246** : Removed elastic search document type, menu items and filter.

* Issue **#1247** : Added XSLT functions (`source`, `sourceId`, `partNo`, `recordNo`, `lineFrom`, `colFrom`, `lineTo`, `colTo`) to determine the current source location so it can be embedded in a cooked event. Events containing raw source location info can be made into links in dashboard tables or the text pane so that a user can see raw source data or jump directly to stepping that raw record.

* Add data retention feature and index optimisation to Solr indexes.

* Initial support for Solr indexing and search.

* Issue **#1244** : Updated Dropwizard to version 1.3.14 to fix session based memory leak.

* Issue **#1246** : Removed elastic search document type, menu items and filter.

* Issue **#1214** : Fixed issue where the max results setting in dashboard tables was not always being obeyed. Also fixed some dashboard table result page size issues.

* Issue **#1238** : During proxy clean task we no longer show a failed attempt to delete an empty directory as an error as this condition is expected.

* Issue **#1237** : Fixed issue where explorer model requests were failing outside of user sessions, e.g. when we want to find folder descendants for processing.

* Issue **#1230** : Fix test.

* Issue **#1230** : Search expressions no longer have the `contains` condition. 

* Issue **#1220** : Fixed attempt to open newly created index shards as if they were old existing shards.

* Issue **#1232** : Fixed handling of enter key on pipeline element editor dialog.

* Issue **#1229** : Fixed issue where users needed `Read` permission on an index instead of just `Use` permission to search it.

* Issue **#1207** : Removed task id from meta to reduce DB size and complexity especially given the fact tasks are transient. Superseded output is now found by querying the processor task service when new output is written rather than using task ids on meta.

* Uplift HBase to 2.1.5 and refactor code accordingly

* Uplift Kafka to 2.1.1 and refactor code accordingly

* Uplift Curator to 4.2.0

* Issue **#1143** : Added mechanism to inject dashboard parameters into expressions using the `param` and `params` functions so that dashboard parameters can be echoed by expressions to create dashboard links.

* Issue **#1205** : Change proxy repo clean to not delete configured rootRepoDir.

* Issue **#1204** : Fix ProxySecurityFilter to use correct API key on feedStatus requests.

* Issue **#1211** : Added a quick filter to the server tasks page.

* Issue **#1206** : Fixed sorting active tasks when clicking column header.

* Issue **#1201** : Fixed dependencies.

* Issue **#1201** : Fixed tests.

* Issue **#1201** : Document permission changes now mutate the user document permissions cache rather than clearing it.

* Issue **#1153** : Changed security context to be a Spring singleton to improve explorer performance.

* Issue **#1202** : Fixed NumberFormatException in StreamAttributeMapUtil.

* Issue **#1203** : Fixed event logging detail for dictionaries.

* Issue **#1197** : Restored Save As functionality.

* Issue **#1199** : The index fields page now copes with more than 100 index fields.

* Issue **#1200** : Removed blocking queue that was causing search to hang when full.

* Issue **#1198** : Filtering by empty folders now works correctly.

* Comment out rollCron in proxy-prod.yml

* Change swagger UI at gchq.github.io/stroom to work off 6.0 branch

* Issue **#1195** : Fixed issue where combination of quick filter and type filter were not displaying explorer items correctly.

* Issue **#1153** : Changed the way document permissions are retrieved and cached to improve explorer performance.

* Issue **#1196** : Added code to resolve data source names from doc refs if the name is missing when logging.

* Issue **#1165** : Fixed corruption of pipeline structure when adding items to Source.

* Issue **#1193** : Added optional validation to activities.

* Change default config for proxy repositoryFormat to "${executionUuid}/${year}-${month}-${day}/${feed}/${pathId}/${id}"

* Issue **#1194** : Fixed NPE in FindTaskProgressCriteria.

* Issue **#1191** : SQL statistics search tasks now show appropriate information in the server tasks pane.

* Issue **#1192** : Executor provider tasks now run as the current user.

* Issue **#1190** : Copied indexes now retain associated index volumes.

* Issue **#1177** : Data retention now works with is doc refs.

* Issue **#1160** : Proxy repositories now only roll if all output streams for a repository are closed. Proxy repositories also only calculate the current max id if the `executionUuid` repo format param is not used.

* Issue **#1186** : Volume status is now refreshed every 5 minutes.

* Fix incorrect default keystore in proxy config yaml.

* Rename environment variables in proxy config yaml.

* Issue **#1170** : The UI should now treat the `None` tree node as a null selection.

* Issue **#1184** : Remove dropwizard yaml files from docker images.

* Issue **#1181** : Remove dropwizard config yaml from the docker images.

* Issue **#1152** : You can now control the maximum number of files that are fragmented prior to proxy aggregation with `stroom.maxFileScan`.

* Issue **#1182** : Fixed use of `in folder` for data retention and receipt policies.

* Updated to allow stacks to be built at this version.

* Issue **#1154** : Search now terminates during result creation if it is asked to do so.

* Issue **#1167** : Fix for proxy to deal with lack of explorer folder based collections.

* Issue **#1172** : Fixed logging detail for viewing docs.

* Issue **#1166** : Fixed issue where users with only read permission could not copy items.

* Issue **#1174** : Reduced hits on the document permission cache.

* Issue **#1168** : Statistics searches now work when user only has `Use` permission.

* Issue **#1170** : Extra validation to check valid feed provided for stream appender.

* Issue **#1174** : The size of the document permissions cache is now configurable via the `stroom.security.documentPermissions.maxCacheSize` property.

* Issue **#1176** : Created index on document permissions to improve performance.

* Issue **#1175** : Dropping unnecessary index `explorerTreePath_descendant_idx`.

* Issue **#747** : XSLT can now reference dictionaries by UUID.

* Issue **#1167** : Use of folders to include child feeds and pipelines is now supported.

* Issue **#1153** : The explorer tree is now built with fewer DB queries.

* Issue **#1163** : Added indexes to the DB to improve explorer performance.

* Issue **#1153** : The explorer tree now only rebuilds synchronously for users who alter the tree, if has never been built or is very old. All other rebuilds of the explorer tree required to keep it fresh will happen asynchronously.

* Issue **#1162** : Proxy aggregation will no longer recurse parts directories when creating parts.

* Issue **#1157** : Migration now adds dummy feeds etc to processor filters if the original doc can't be found. This will prevent filters from matching more items than they should if migration fails to map feeds etc because they can't be found.

* Issue **#1162** : Remove invalid CopyOption in move() call.

* Issue **#1159** : Fix NPE in rolling appenders with no frequency value.

* Issue **#1160** : Proxy repositories will no longer scan contents on open if they are set to be read only.

* Issue **#1162** : Added buffering etc to improve the performance of proxy aggregation.

* Issue **#1156** : Added code to reduce unlikely chance of NPE or uncontrolled processing in the event of a null or empty processing filter.

* Issue **#1149** : Changed the way EntryIdSet is unmarshalled so jaxb can now use the getter to add items to a collection.

* Ignore broken junit test that cannot work as it stands

* Fix NPE in DictionaryStoreImpl.findByName().

* Issue **#1146** : Added `encodeUrl()`, `decodeUrl()` and `dashboard()` functions to dashboard tables to make dashboard linking easier. The `link()` function now automatically encodes/decodes each param so that parameters do not break the link format, e.g. `[Click Here](http://www.somehost.com/somepath){dialog|Dialog Title}`.

* Issue **#1144** : Changed StreamRange to account for inclusive stream id ranges in v6.0 that was causing an issue with file system maintenance.

* Mask passwords on the proxy admin page.

* Add exception to wrapped exception in the feedStatus service.

* Issue **#1140** : Add health check for proxy feed status url.

* Issue **#1138** : Stroom proxy now deletes empty repository directories based on creation time and depth first so that pruning empty directories is quicker and generally more successful.

* Issue **#1137** : Change proxy remote url health check to accept a 406 code as the feed will not be specified.

* Issue **#1135** : Data retention policies are now migrated to use `Type` and not `Stream Type`.

* Issue **#1136** : Remove recursive chown from stroom and proxy docker entrypoint scripts.


## [v7.0-alpha.5] - 2019-06-12

* Fix YAML substitution.


## [v7.0-alpha.4] - 2019-06-11

* Update API paths


## [v7.0-alpha.3] - 2019-05-10

* Fix config


## [v7.0-alpha.2] - 2019-05-10

* Fix config

* Issue **#1134** : Proxy now requires feed name to always be supplied.

* Expose proxy api key in yaml config via SYNC_API_KEY

* Issue **#1130** : Change `start.sh` so it works when realpath is not installed.

* Issue **#1129** : Fixed stream download from the UI.

* Issue **#1119** : StreamDumpTool will now dump data to zip files containing all data and associated meta and context data. This now behaves the same way as downloading data from the UI and can be used as an input to proxy aggregation or uploaded manually.


## [v7.0-alpha.1] - 2019-04-23

* Fix config issue

* Fixed NPE created when using empty config sections.

* Issue **#1122** : Fixed hessian communication between stroom and stroom proxy used to establish feed receive status. Added restful endpoints for feed status to stroom and stroom proxy. Proxy will now be able to request feed status from upstream stroom or stroom proxy instances.

* Fixed incompatibility issues with MySQL 5.7 and 8.0.

* Added debug to help diagnose search failures

* Issue **#382** : Large zip files are now broken apart prior to proxy aggregation.

* Change start script to use absolute paths for jar, config and logs to distinguish stroom and proxy instances.

* Issue **#1116** : Better implementation of proxy aggregation.

* Issue **#1116** : Changed the way tasks are executed to ensure thread pools expand to the maximum number of threads specified rather than just queueing all tasks and only providing core threads.

* Remove full path from file in sha256 hash file release artifact.

* Issue **#1115** : Add missing super.startProcessing to AbstractKafkaProducerFilter.

* Improve exception handling and logging in RemoteDataSourceProvider. Now the full url is included in dashboard connection errors.

* Change Travis build to generate sha256 hashes for release zip/jars.

* Uplift the visualisations content pack to v3.2.1

* Issue **#1100** : Fix incorrect sort direction being sent to visualisations.

* Add guard against race condition

* Add migration script to remove property `stroom.node.status.heapHistogram.jMapExecutable`.

* Uplift base docker image to openjdk:8u191-jdk-alpine3.9, reverting back to JDK for access to diagnostic tools.

* Issue **#1084** : Change heap histogram statistics to java MBean approach rather than jmap binary. Remove stroom.node.status.heapHistogram.jMapExecutable property.

* Improve resource for setting user's status

* Issue **#1079** : Improved the logging of permission errors encountered during stream processing

* Issue **#1058** : Added property `stroom.pipeline.parser.secureProcessing` to enable/disable the XML secure processing feature.

* Issue **#1062** : Add env var for UI path

* Uplift distribution visualisation content pack to v3.1.0

* Add transform_user_extract.py, for pre-6.0 to 6.0 user migration

* Issue **#1059** : Fix guice errors on stroom-proxy startup.

* Issue **#1010** : Improve distribution start/stop/etc scripts by adding monochrome switch and background log tailing.

* Issue **#1053** : Add API to disabled authorisation users

* Issue **#1042** : Improve error message for an ApiException when requesting a user's token.

* Issue **#1050** : Prevent creation of permission entries if key already exists.

* Issue **#1015** : Add sortDirections[] and keySortDirection to visualisation data object to fix sorting in the visualisations.

* Issue **#1019** : Fix visualisations settings dialog so you can un-set text and list controls.

* Issue **#1041** : Add a healthcheck to Stroom to alert for API key expiry

* Issue **#1040** : Fix for visualisations that do not require nested data.

* Issue **#1036** : Fix for scrollbar position on explorer popup windows.

* Issue **#1037** : Updated `moment.js` for parsing/formatting dates and times.

* Issue **#1021** : Dashboard links now allow `{}` characters to be used without URL encoding.

* Issue **#1018** : Added Health Checks for the external connectors that are registered via plugins

* Issue **#1025** : Fixed ACE editor resize issue where horizontal scroll bar was not always correctly shown.

* Issue **#1025** : Updated ACE editor to v1.4.2.

* Issue **#1022** : Added `Contains` condition to all search expression fields so that regex terms can be used.

* Issue **#1024** : Superseded output helper no longer expects initialisation in all cases.

* Issue **#1021** : Multiple changes to improve vis, dashboard and external linking in Stroom.

* Issue **#1019** : Fix visualisations settings dialog so you can un-set text and list controls.

* Issue **#986** : Fix direct dashboard links.

* Issue **#1006** : Added Exception Mapper for PermissionExceptions to return HTTP FORBIDDEN.

* Issue **#1012** : Fix for NPE caused when checking if an output is superseded.

* Issue **#1011** : Old UI versions running in browsers often cause Stroom to throw an NPE as it can't find the appropriate GWT serialisation policy. Stroom will no longer throw an NPE but will report an `IncompatibleRemoteServiceException` instead. This is the default GWT behaviour.

* Issue **#1007** : Max visualisation results are now limited by default to the maximum number of results defined for the first level of the parent table. This can be further limited by settings in the visualisation.

* Issue **#1004** : Table cells now support multiple links.

* Issue **#1001** : Changed link types to `tab`, `dialog`, `dashboard`, `browser`.

* Issue **#1001** : Added dashboard link option to link to a dashboard from within a vis, e.g. `stroomLink(d.name, 'type=Dashboard&uuid=<TARGET_DASHBOARD_UUID>&params=userId%3D' + d.name, 'DASHBOARD')`.

* Issue **#1001** : Added dashboard link option to link to a dashboard using the `DASHBOARD` target name, e.g. `link(${UserId}, concat('type=Dashboard&uuid=<TARGET_DASHBOARD_UUID>', ${UserId}), '', 'DASHBOARD')`.

* Issue **#1002** : Popup dialogs shown when clicking dashboard hyperlinks are now resizable.

* Issue **#993** : Moving documents in the explorer no longer affects items that are being edited as they are not updated in the process.

* Issue **#996** : Updated functions in dashboard function picker.

* Issue **#981** : Fixed dashboard deletion

* Issue **#989** : Upgraded stroom-expression to v1.4.13 to add new dashboard `link` function.

* Issue **#988** : Changed `generate-url` XSLT function to `link` so it matches the dashboard expression. Changed the parameters to create 4 variants of the function to make creation of simple links easier.

* Issue **#980** : Fix for NPE when fetching dependencies for scripts.

* Issue **#978** : Re-ordering the fields in stream data source

* Issue **gchq/stroom-content#31** : Uplift stroom-logs content pack to v2.0-alpha.5.

* Issue **#982** : Stop proxy trying to health check the content syncing if it isn't enabled.

* Change error logging in ContentSyncService to log stack trace

* Uplift send_to_stroom.sh in the distribution to v2.0

* Issue **#973** : Export servlet changed to a Resource API, added permission check, improved error responses.

* Issue **#969** : The code now suppresses errors for index shards being locked for writing as it is expected. We now lock shards using maps rather than the file system as it is more reliable between restarts.

* Issue **#941** : Internal Meta Stats are now being written

* Issue **#970** : Add stream type of `Records` for translated stroom app events.

* Issue **#966** : Proxy was always reporting zero bytes for the request content in the receive log.

* Issue **#938** : Fixed an NPE in authentication session state.

* Change the proxy yaml configuration for the stack to add `remotedn` and `remotecertexpiry` headers to the receive log

* Change logback archived logs to be gzip compressed for stroom and proxy

* Uplift stroom-logs content pack to v2.0-alpha.3

* Uplift send_to_stroom script to v1.8.1

* Issue **#324** : Changed XML serialisation so that forbidden XML characters U+FFFE and U+FFFF are not written. Note that these characters are not even allowed as character references so they are ignored entirely.

* Issue **#945** : More changes to fix some visualisations only showing 10 data points.

* Issue **#945** : Visualisations now show an unlimited number of data points unless constrained by their parent table or their own maximum value setting.

* Issue **#948** : Catching Spring initialisation runtime errors and ensuring they are logged.

* Add `set_log_levels.sh` script to the distribution

* Uplift visualisations content pack to v3.0.6 in the gradle build

* Issue **#952** : Remote data sources now execute calls within the context of the user for the active query. As a result all running search `destroy()` calls will now be made as the same user that initiated the search.

* Issue **#566** : Info and warning icons are now displayed in stepping screen when needed.

* Issue **#923** : Dashboard queries will now terminate if there are no index shards to search.

* Issue **#959** : Remove Material UI from Login and from password management pages

* Issue **#933** : Add health check for password resets

* Issue **#929** : Add more comprehensive password validation

* Issue **#876** : Fix password reset issues

* Issue **#768** : Preventing deletion of /store in empty volumes

* Issue **#939** : Including Subject DN in receive.log

* Issue **#940** : Capturing User DN and cert expiry on DW terminated SSL

* Issue **#744** : Improved reporting of error when running query with no search extraction pipeline

* Issue **#134** : Copy permissions from parent button

* Issue **#688** : Cascading permissions when moving/copying folder into a destination

* Issue **#788** : Adding DocRef and IsDocRef to stroom query to allow doc ref related filtering. Migration of stream filters uses this.

* Issue **#936** : Add conversion of header `X-SSL-Client-V-End` into `RemoteCertExpiry`, translating date format in the process.

* Issue **#953** : Fixed NPE.

* Issue **#947** : Fixed issue where data retention policy contains incorrect field names.

* Remove Material UI from the Users and API Keys pages

* Add content packs to stroom distribution

* Change distribution to use send_to_stroom.sh v1.7

* Updated stroom expression to v1.4.12 to improve handling or errors values and add new type checking functions `isBoolean()`, `isDouble()`, `isError()`, `isInteger()`, `isLong()`, `isNull()`, `isNumber()`, `isString()`, `isValue()`. Testing equality of null with `x=null()` is no longer valid and must be replaced with `isNull(x)`.

* Issue **#920** : Fix error handling for sql stats queries

* Remove log sending cron process from docker images (now handled by stroom-log-sender).

* Issue **#924** : The `FindReplaceFilter` now records the location of errors.

* Issue **#939** : Added `remotedn` to default list of keys to include in `receive.log`.

* Add git_tag and git_commit labels to docker images

* Uplift stroom-logs content pack in docker image to` v2.0-alpha.2`

* Stop truncation of `logger` in logback console logs

* Issue **#921** : Renaming open documents now correctly changes their tab name. Documents that are being edited now prevent the rename operation until they are saved.

* Issue **#922** : The explorer now changes the selection on a right click if the item clicked is not already selected (could be part of a multi select).

* Issue **#903** : Feed names can now contain wildcard characters when filtering in the data browser.

* Add API to allow creation of an internal Stroom user.

* Fix logger configuration for SqlExceptionHelper

* Add template-pipelines and standard-pipelines content packs to docker image

* Issue **#904** : The UI now shows dictionary names in expressions without the need to enter edit mode.

* Updated ACE editor to v1.4.1.

* Add colours to console logs in docker.

* Issue **#869** : Delete will now properly delete all descendant nodes and documents when deleting folders but will not delete items from the tree if they cannot be deleted, e.g. feeds that have associated data.

* Issue **#916** : You can no longer export empty folders or import nothing.

* Issue **#911** : Changes to feeds and pipelines no longer clear data browsing filters.

* Issue **#907** : Default volumes are now created as soon as they are needed.

* Issue **#910** : Changes to index settings in the UI now register as changes and enable save.

* Issue **#913** : Improve FindReplaceFilter to cope with more complex conditions.

* Change log level for SqlExceptionHelper to OFF, to stop expected exceptions from polluting the logs

* Fix invalid requestLog logFormat in proxy configuration

* Stop service discovery health checks being registered if stroom.serviceDiscovery.enabled=false

* Add fixed version of send_to_stroom.sh to release distribution

* Uplift docker base image for stroom & proxy to openjdk:8u181-jdk-alpine3.8

* Add a health check for getting a public key from the authentication service.

* Issue **#897** : Import no longer attempts to rename or move existing items but will still update content.

* Issue **#902** : Improved the XSLT `format-date` function to better cope with week based dates and to default values to the stream time where year etc are omitted.

* Issue **#905** : Popup resize and move operations are now constrained to ensure that a popup cannot be dragged off screen or resized to be bigger than the current browser window size.

* Issue **#898** : Improved the way many read only aspects of the UI behave.

* Issue **#894** : The system now generates and displays errors to the user when you attempt to copy a feed.

* Issue **#896** : Extended folder `create` permissions are now correctly cached.

* Issue **#893** : You can now manage volumes without the `Manage Nodes` permission.

* Issue **#892** : The volume editor now waits for the node list to be loaded before opening.

* Issue **#889** : Index field editing in the UI now works correctly.

* Issue **#891** : `StreamAppender` now keeps track of it's own record write count and no longer makes use of any other write counting pipeline element.

* Issue **#885** : Improved the way import works to ensure updates to entities are at least attempted when creating an import confirmation.

* Issue **#892** : Changed `Ok` to `OK`.

* Issue **#883** : Output streams are now immediately unlocked as soon as they are closed.

* Removed unnecessary OR operator that was being inserted into expressions where only a single child term was being used. This happened when reprocessing single streams.

* Issue **#882** : Splitting aggregated streams now works when using `FindReplaceFilter`. This functionality was previously broken because various reader elements were not passing the `endStream` event on.

* Issue **#881** : The find and replace strings specified for the `FindReplaceFilter` are now treated as unescaped Java strings and now support new line characters etc.

* Issue **#880** : Increased the maximum value a numeric pipeline property can be set to via the UI to 10000000.

* Issue **#888** : The dependencies listing now copes with external dependencies failing to provide data due to authentication issues.

* Issue **#890** : Dictionaries now show the words tab by default.

* Add admin healthchecks to stroom-proxy

* Add stroom-proxy docker image

* Refactor stroom docker images to reduce image size

* Add enabled flag to storing, forwarding and synching in stroom-proxy configuration

* Issue **#884** : Added extra fonts to stroom docker image to fix bug downloading xls search results.

* Issue **#879** : Fixed bug where reprocess and delete did not work if no stream status was set in the filter.

* Issue **#878** : Changed the appearance of stream filter fields to be more user friendly, e.g. `feedName` is now `Feed` etc.

* Issue **#809** : Changed default job frequency for `Stream Attributes Retention` and `Stream Task Retention` to `1d` (one day).

* Issue **#813** : Turned on secure processing feature for XML parsers and XML transformers so that external entities are not resolved. This prevents DoS attacks and gaining unauthorised access to the local machine.

* Issue **#871** : Fix for OptimisticLockException when processing streams.

* Issue **#872** : The parser cache is now automatically cleared when a schema changes as this can affect the way a data splitter parser is created.

* Add a health check for getting a public key from the authentication service.

* Issue **#897** : Import no longer attempts to rename or move existing items but will still update content.

* Issue **#902** : Improved the XSLT `format-date` function to better cope with week based dates and to default values to the stream time where year etc are omitted.

* Issue **#905** : Popup resize and move operations are now constrained to ensure that a popup cannot be dragged off screen or resized to be bigger than the current browser window size.

* Issue **#898** : Improved the way many read only aspects of the UI behave.

* Issue **#894** : The system now generates and displays errors to the user when you attempt to copy a feed.

* Issue **#896** : Extended folder `create` permissions are now correctly cached.

* Issue **#893** : You can now manage volumes without the `Manage Nodes` permission.

* Issue **#892** : The volume editor now waits for the node list to be loaded before opening.

* Issue **#889** : Index field editing in the UI now works correctly.

* Issue **#891** : `StreamAppender` now keeps track of it's own record write count and no longer makes use of any other write counting pipeline element.

* Issue **#885** : Improved the way import works to ensure updates to entities are at least attempted when creating an import confirmation.

* Issue **#892** : Changed `Ok` to `OK`.

* Issue **#883** : Output streams are now immediately unlocked as soon as they are closed.

* Removed unnecessary OR operator that was being inserted into expressions where only a single child term was being used. This happened when reprocessing single streams.

* Issue **#882** : Splitting aggregated streams now works when using `FindReplaceFilter`. This functionality was previously broken because various reader elements were not passing the `endStream` event on.

* Issue **#881** : The find and replace strings specified for the `FindReplaceFilter` are now treated as unescaped Java strings and now support new line characters etc.

* Issue **#880** : Increased the maximum value a numeric pipeline property can be set to via the UI to 10000000.

* Issue **#888** : The dependencies listing now copes with external dependencies failing to provide data due to authentication issues.

* Issue **#890** : Dictionaries now show the words tab by default.

* Add admin healthchecks to stroom-proxy

* Add stroom-proxy docker image

* Refactor stroom docker images to reduce image size

* Add enabled flag to storing, forwarding and synching in stroom-proxy configuration

* Issue **#884** : Added extra fonts to stroom docker image to fix bug downloading xls search results.

* Issue **#879** : Fixed bug where reprocess and delete did not work if no stream status was set in the filter.

* Issue **#878** : Changed the appearance of stream filter fields to be more user friendly, e.g. `feedName` is now `Feed` etc.

* Issue **#809** : Changed default job frequency for `Stream Attributes Retention` and `Stream Task Retention` to `1d` (one day).

* Issue **#813** : Turned on secure processing feature for XML parsers and XML transformers so that external entities are not resolved. This prevents DoS attacks and gaining unauthorised access to the local machine.

* Issue **#871** : Fix for OptimisticLockException when processing streams.

* Issue **#872** : The parser cache is now automatically cleared when a schema changes as this can affect the way a data splitter parser is created.

* Issue **#865** : Made `stroom.conf` location relative to YAML file when `externalConfig` YAML property is set.

* Issue **#867** : Added an option `showReplacementCount` to the find replace filter to choose whether to report total replacements on process completion.

* Issue **#867** : Find replace filter now creates an error if an invalid regex is used.

* Issue **#855** : Further fixes for stepping data that contains a BOM.

* Changed selected default tab for pipelines to be `Data`.

* Issue **#860** : Fixed issue where stepping failed when using any sort of input filter or reader before the parser.

* Issue **#867** : Added an option `showReplacementCount` to the find replace filter to choose whether to report total replacements on process completion.

* Improved Stroom instance management scripts

* Add contentPack import

* Fix typo in Dockerfile

* Issue **#859** : Change application startup to keep retrying when establishing a DB connection except for certain connection errors like access denied.

* Issue **#730** : The `System` folder now displays data and processors. This is a bug fix related to changing the default initial page for some document types.

* Issue **#854** : The activity screen no longer shows a permission error when shown to non admin users.

* Issue **#853** : The activity chooser will no longer display on startup if activity tracking is not enabled.

* Issue **#855** : Fixed stepping data that contains a BOM.

* Change base docker image to openjdk:8u171-jdk-alpine

* Improved loading of activity list prior to showing the chooser dialog.

* Issue **#852** : Fix for more required permissions when logging other 'find' events.

* Issue **#730** : Changed the default initial page for some document types.

* Issue **#852** : Fix for required permission when logging 'find' events.

* Changed the way the root pane loads so that error popups that appear when the main page is loading are not hidden.

* Issue **#851** : Added additional type info to type id when logging events.

* Issue **#848** : Fixed various issues related to stream processor filter editor.

* Issue **#815** : `stroom.pageTitle` property changed to `stroom.htmlTitle`.

* Issue **#732** : Added `host-address` and `host-name` XSLT functions.

* Issue **#338** : Added `splitAggregatedStreams` property to `StreamAppender`, `FileAppender` and `HDFSFileAppender` so that aggregated streams can be split into separate streams on output.

* Issue **#338** : Added `streamNo` path replacement variable for files to record the stream number within an aggregate.

* Added tests and fixed sorting of server tasks.

* Improved the way text input and output is buffered and recorded when stepping.

* The find and replace filter now resets the match count in between nested streams so that each stream is treated the same way, i.e. it can have the same number of text replacements.

* Added multiple fixes and improvements to the find and replace filter including limited support of input/output recording when stepping.

* Issue **#827** : Added `TextReplacementFilterReader` pipeline element.

* Issue **#736** : Added sorting to server tasks table.

* Inverted the behaviour of `disableQueryInfo` to now be `requireQueryInfo`.

* Issue **#596** : Rolling stream and file appenders can now roll on a cron schedule in addition to a frequency.

* The accept button now enabled on splash screen.

* Added additional event logging to stepping.

* An activity property with an id of `disableQueryInfo` can now be used to disable the query info popup on a per activity basis.

* Activity properties can now include the attributes `id`, `name`, `showInSelection` and `showInList` to determine their appearance and behaviour;

* Nested elements are now usable in the activity editor HTML.

* Record counts are now recorded on a per output stream basis even when splitting output streams.

* Splash presenter buttons are now always enabled.

* Fix background colour to white on activity pane.

* Changed `splitWhenBiggerThan` property to `rollSize` and added the property to the rolling appenders for consistency.

* Issue **#838** : Fix bug where calculation of written and read bytes was being accounted for twice due to the use of Java internal `FilterInputStream` and `FilterOutputStream` behaviour. This was leading to files being split at half od the expected size. Replaced Java internal classes with our own `WrappedInputStream` and `WrappedOutputStream` code.

* Issue **#837** : Fix bug to no longer try and record set activity events for null activities.

* Issue **#595** : Added stream appender and file appender property `splitWhenBiggerThan` to limit the size of output streams.

* Now logs activity change correctly.

* Add support for checkbox and selection control types to activity descriptions.

* Issue **#833** : The global property edit dialog can now be made larger.

* Fixed some issues in the activity manager.

* Issue **#722** : Change pipeline reference data loader to store its reference data in an off-heap disk backed LMDB store to reduce Java heap usage. See the `stroom.refloader.*` properties for configuration of the off-heap store.

* Issue **#794** : Automatically suggest a pipeline element name when creating it

* Issue **#792** : Preferred order of properties for Pipeline Elements

* Issue **824** : Fix for replace method in PathCreator also found in stroom proxy.

* Issue **#828** : Changed statistics store caches to 10 minute time to live so that they will definitely pick up new statistics store definitions after 10 minutes.

* Issue **#774** : Event logging now logs find stream criteria correctly so that feeds ids are included.

* Issue **#829** : Stroom now logs event id when viewing individual events.

* Added functionality to record actions against user defined activities.

* Added functionality to show a splash screen on login.

* Issue **#791** : Fixed broken equals method so query total row count gets updated correctly.

* Issue **#830** : Fix for API queries not returning before timing out.

* Issue **#824** : Fix for replace method in PathCreator also found in stroom proxy.

* Issue **#820** : Fix updating index shards so that they are loaded, updated and saved under lock.

* Issue **#819** : Updated `stroom-expression` to v1.4.3 to fix violation of contract exception when sorting search results.

* Issue **#817** : Increased maximum number of concurrent stream processor tasks to 1000 per node.

* Moved Index entities over to the new multi part document store.

* Moved Pipeline entities over to the new multi part document store.

* Moved both Statistic Store entity types over to the new multi part document store.

* Moved XSLT entities over to the new multi part document store.

* Moved Visualisation entities over to the new multi part document store.

* Moved Script entities over to the new multi part document store.

* Moved Dashboard entities over to the new multi part document store.

* Moved XmlSchema entities over to the new multi part document store.

* Moved TextConverter entities over to the new multi part document store.

* Modified the storage of dictionaries to use the new multi part document store.

* Changed the document store to hold multiple entries for a document so that various parts of a document can be written separately, e.g. the meta data about a dictionary and the dictionary text are now written as separate DB entries. Entries are combined during the serialisation/deserialisation process.

* Changed the import export API to use byte arrays to hold values rather than strings. *POSSIBLE BREAKING CHANGE*
Issue **gchq/stroom-expression#22** : Add `typeOf(...)` function to dashboard.

* Issue **#697** : Fix for reference data sometimes failing to find the appropriate effective stream due to the incorrect use of the effective stream cache. It was incorrectly configured to use a time to idle (TTI) expiry rather than a time to live (TTL) expiry meaning that heavy use of the cache would prevent the cached effective streams being refreshed.

* Issue **#806** : Fix for clearing previous dashboard table results if search results deliver no data.

* Issue **#805** : Fix for dashboard date time formatting to use local time zone.

* Issue **#803** : Fix for group key conversion to an appropriate value for visualisations.

* Issue **#802** : Restore lucene-backward-codecs to the build

* Issue **#800** : Add DB migration script 33 to replace references to the `Stream Type` type in the STRM_PROC_FILT table with `streamTypeName`.

* Issue **#798** : Add DB migration script 32 to replace references to the `NStatFilter` type in the PIPE table with `StatisticsFilter`.

* Fix data receipt policy defect

* Issue **#791** : Search completion signal is now only sent to the UI once all pending search result merges are completed.

* Issue **#795** : Import and export now works with appropriate application permissions. Read permission is required to export items and Create/Update permissions are required to import items depending on whether the update will create a new item or update an existing one.

* Improve configurabilty of stroom-proxy.

* Issue **#783** : Reverted code that ignored duplicate selection to fix double click in tables.

* Issue **#782** : Fix for NPE thrown when using CountGroups when GroupKey string was null due to non grouped child rows.

* Issue **#778** : Fix for text selection on tooltips etc in the latest version of Chrome.

* Uplift stroom-expression to v1.4.1

* Issue **#776** : Removal of index shard searcher caching to hopefully fix Lucene directory closing issue.

* Issue **#779** : Fix permissions defect.

* Issue **gchq/stroom-expression#22** : Add `typeOf(...)` function to dashboard.

* Issue **#766** : Fix NullPointerExceptions when downloading table results to Excel format.

* Issue **#770** : Speculative fix for memory leak in SQL Stats queries.

* Issue **#761** : New fix for premature truncation of SQL stats queries due to thread interruption.

* Issue **#748** : Fix build issue resulting from a change to SafeXMLFilter.

* Issue **#748** : Added a command line interface (CLI) in addition to headless execution so that full pipelines can be run against input files.

* Issue **#748** : Fixes for error output for headless mode.

* Issue **#761** : Fixed statistic searches failing to search more than once.

* Issue **#756** : Fix for state being held by `InheritableThreadLocal` causing objects to be held in memory longer than necessary.

* Issue **#761** : Fixed premature truncation of SQL stats queries due to thread interruption.

* Added `pipeline-name` and `put` XSLT functions back into the code as they were lost in a merge.

* Issue **#749** : Fix inability to query with only `use` privileges on the index.

* Issue **#613** : Fixed visualisation display in latest Firefox and Chrome.

* Added permission caching to reference data lookup.

* Updated to stroom-expression 1.3.1

    Added cast functions `toBoolean`, `toDouble`, `toInteger`, `toLong` and `toString`.
    Added `include` and `exclude` functions.
    Added `if` and `not` functions.
    Added value functions `true()`, `false()`, `null()` and `err()`.
    Added `match` boolean function.
    Added `variance` and `stDev` functions.
    Added `hash` function.
    Added `formatDate` function.
    Added `parseDate` function.
    Made `substring` and `decode` functions capable of accepting functional parameters.
    Added `substringBefore`, `substringAfter`, `indexOf` and `lastIndexOf` functions.
    Added `countUnique` function.

* Issue **#613** : Fixed visualisation display in latest Firefox and Chrome.

* Issue **#753** : Fixed script editing in UI.

* Issue **#751** : Fix inability to query on a dashboard with only use+read rights.

* Issue **#719** : Fix creation of headless Jar to ensure logback is now included.

* Issue **#735** : Change the format-date xslt function to parse dates in a case insensitive way.

* Issue **#719** : Fix creation of headless Jar. Exclude gwt-unitCache folder from build JARs.

* Issue **#720** : Fix for Hessian serialisation of table coprocessor settings.

* Issue **#217** : Add an 'all/none' checkbox to the Explorer Tree's quick filter.

* Issue **#400** : Shows a warning when cascading folder permissions.

* Issue **#405** : Fixed quick filter on permissions dialog, for users and for groups. It will now match anywhere in the user or group name, not just at the start.

* Issue **#708** : Removed parent folder UUID from ExplorerActionHandler.

* Application security code is now implemented using lambda expressions rather than AOP. This simplifies debugging and makes the code easier to understand.

* Changed the task system to allow task threads to be interrupted from the task UI.

* Made changes to improve search performance by making various parts of search wait for interruptible conditions.

* Migrated code from Spring to Guice for managing dependency injection.

* Issue **#229** : When a user 'OKs' a folder permission change it can take a while to return. This disables the ok/cancel buttons while Stroom is processing the permission change.

* Issue **#405** : Fixed quick filter on permissions dialog, for users and for groups. It will now match anywhere in the user or group name, not just at the start.

* Issue **#588** : Fixed display of horizontal scrollbar on explorer tree in export, create, copy and move dialogs.

* Issue **#691** : Volumes now reload on edit so that the entities are no longer stale the second time they are edited.

* Issue **#692** : Properties now reload on edit so that the entities are no longer stale the second time they are edited.

* Issue **#703** : Removed logging of InterruptedException stack trace on SQL stat queries, improved concurrency code.

* Issue **#697** : Improved XSLT `Lookup` trace messages.

* Issue **#697** : Added a feature to trace XSLT `Lookup` attempts so that reference data lookups can be debugged.

* Issue **#702** : Fix for hanging search extraction tasks

* Issue **#701** : The search `maxDocIdQueueSize` is now 1000 by default.

* Issue **#700** : The format-date XSLT function now defaults years, months and days to the stream receipt time regardless of whether the input date pattern specifies them.

* Issue **#657** : Change SQL Stats query code to process/transform the data as it comes back from the database rather than holding the full resultset before processing. This will reduce memory overhead and improve performance.

* Issue **#634** : Remove excessive thread sleeping in index shard searching. Sleeps were causing a significant percentage of inactivity and increasing memory use as data backed up. Add more logging and logging of durations of chunks of code. Add an integration test for testing index searching for large data volumes.

* Issue **#698** : Migration of Processing Filters now protects against folders that have since been deleted

* Issue **#634** : Remove excessive thread sleeping in index shard searching. Sleeps were causing a significant percentage of inactivity and increasing memory use as data backed up. Add more logging and logging of durations of chunks of code. Add an integration test for testing index searching for large data volumes.

* Issue **#659** : Made format-date XSLT function default year if none specified to the year the data was received unless this would make the date later then the received time in which case a year is subtracted.

* Issue **#658** : Added a hashing function for XSLT translations.

* Issue **#680** : Fixed the order of streams in the data viewer to descending by date

* Issue **#679** : Fixed the editing of Stroom properties that are 'persistent'.

* Issue **#681** : Added dry run to check processor filters will convert to find stream criteria. Throws error to UI if fails.

* Issue **#676** : Fixed use of custom stream type values in expression based processing filters.

* Issue **#673** : Fixed issue with Stream processing filters that specify Create Time

* Issue **#675** : Fixed issue with datafeed requests authenticating incorrectly

* Issue **#666** : Fixed the duplicate dictionary issue in processing filter migrations, made querying more efficient too
* Database migration fixes and tools

* Issue **#668** : Fixed the issue that prevented editing of stroom volumes

* Issue **#669** : Elastic Index Filter now uses stroomServiceUser to retrieve the index config from the Query Elastic service.

* Minor fix to migrations

* Add logging to migrations

* Add logging to migrations

* Issue **#651** : Removed the redundant concept of Pipeline Types, it's half implementation prevented certain picker dialogs from working.

* Issue **#481** : Fix handling of non-incremental index queries on the query API. Adds timeout option in request and blocking code to wait for the query to complete. Exit early from wait loops in index/event search.

* Issue **#626** : Fixed issue with document settings not being persisted

* Issue **#621** : Changed the document info to prevent requests for multi selections

* Issue **#620** : Copying a directory now recursively copies it's contents, plus renaming copies is done more intelligently.

* Issue **#546** : Fixed race conditions with the Explorer Tree, it was causing odd delays to population of the explorer in various places.

* Issue **#495** : Fixed the temporary expansion of the Explorer Tree caused by filtering

* Issue **#376** : Welcome tab details fixed since move to gradle

* Issue **#523** : Changed permission behaviours for copy and move to support `None`, `Source`, `Destination` and `Combined` behaviours. Creating new items now allows for `None` and `Destination` permission behaviours. Also imported items now receive permissions from the destination folder. Event logging now indicates the permission behaviour used during copy, move and create operations.

* Issue **#480** : Change the downloaded search request API JSON to have a fetch type of ALL.

* Issue **#623** : Fixed issue where items were being added to sublist causing a stack overflow exception during data retention processing.

* Issue **#617** : Introduced a concept of `system` document types that prevents the root `System` folder type from being created, copied, deleted, moved, renamed etc.

* Issue **#622** : Fix incorrect service discovery based api paths, remove authentication and authorisation from service discovery

* Issue **#568** : Fixed filtering streams by pipeline in the pipeline screen.

* Issue **#565** : Fixed authorisation issue on dashboards.

* Issue **#592** : Mount stroom at /stroom.

* Issue **#608** : Fixed stream grep and stream dump tools and added tests to ensure continued operation.

* Issue **#603** : Changed property description from `tags` to `XML elements` in `BadTextXMLFilterReader`.

* Issue **#600** : Added debug to help diagnose cause of missing index shards in shard list.

* Issue **#611** : Changed properties to be defined in code rather than Spring XML.

* Issue **#605** : Added a cache for retrieving user by name to reduce DB use when pushing users for each task.

* Issue **#610** : Added `USE INDEX (PRIMARY)` hint to data retention select SQL to improve performance.

* Issue **#607** : Multiple improvements to the code to ensure DB connections, prepared statements, result sets etc use try-with-resources constructs wherever possible to ensure no DB resources are leaked. Also all connections obtained from a data source are now returned appropriately so that connections from pools are reused.

* Issue **#602** : Changed the data retention rule table column order.

* Issue **#606** : Added more stroom properties to tune the c3P0 connection pool. The properties are prefixed by `stroom.db.connectionPool` and `stroom.statistics.sql.db.connectionPool`.

* Issue **#601** : Fixed NPE generated during index shard retention process that was caused by a shard being deleted from the DB at the same time as the index shard retention job running.

* Issue **#609** : Add configurable regex to replace IDs in heap histogram class names, e.g. `....$Proxy54` becomes `....$Proxy--ID-REMOVED--`

* Issue **#570** : Refactor the heap histogram internal statistics for the new InternalStatisticsReceiver

* Issue **#599** : DocumentServiceWriteAction was being used in the wrong places where EntityServiceSaveAction should have been used instead to save entities that aren't document entities.

* Issue **#593** : Fixed node save RPC call.

* Issue **#591** : Made the query info popup more configurable with a title, validation regex etc. The popup will now only be displayed when enabled and when a manual user action takes place, e.g. clicking a search button or running a parameterised execution with one or more queries.

* Added 'prompt' option to force the identity provider to ask for a login.

* Issue **#549** : Change to not try to connect to kafka when kafka is not configured and improve failure handling

* Issue **#573** : Fixed viewing folders with no permitted underlying feeds. It now correctly shows blank data screen, rather than System/Data.

* Issue **#150** : Added a feature to optionally require specification of search purpose.

* Issue **#572** : Added a feature to allow easy download of dictionary contents as a text file.

* Generate additional major and minor floating docker tags in travis build, e.g. v6-LATEST and v6.0-LATEST

* Change docker image to be based on openjdk:8u151-jre-alpine

* Added a feature to list dependencies for all document entities and indicate where dependencies are missing.

* Issue **#540** : Improve description text for stroom.statistics.sql.maxProcessingAge property

* Issue **#538** : Lists of items such as users or user groups were sometimes not being converted into result pages correctly, this is now fixed.

* Issue **#537** : Users without `Manage Policies` permission can now view streams.

* Issue **#522** : Selection of data retention rules now remains when moving rules up or down.

* Issue **#411** : When data retention rules are disabled they are now shown greyed out to indicate this.

* Issue **#536** : Fix for missing visualisation icons.

* Issue **#368** : Fixed hidden job type button on job node list screen when a long cron pattern is used.

* Issue **#507** : Added dictionary inheritance via import references.

* Issue **#554** : Added a `parseUri` XSLT function.

* Issue **#557** : Added dashboard functions to parse and output URI parts.

* Issue **#552** : Fix for NPE caused by bad XSLT during search data extraction.

* Issue **#560** : Replaced instances of `Files.walk()` with `Files.walkFileTree()`. `Files.walk()` throws errors if any files are deleted or are not accessible during the walk operation. This is a major issue with the Java design for walking files using Java 8 streams. To avoid this issue `Files.walkFileTree()` has now been used in place of `Files.walk()`.

* Issue **#567** : Changed `parseUri` to be `parse-uri` to keep it consistently named with respect to other XSLT functions. The old name `parseUri` still works but is deprecated and will be removed in a later version.

* Issue **#567** : The XSLT function `parse-uri` now correctly returns a `schemeSpecificPart` element rather than the incorrectly named `schemeSpecificPort`.

* Issue **#567** : The dashboard expression function `extractSchemeSpecificPortFromUri` has now been corrected to be called `extractSchemeSpecificPartFromUri`.

* Issue **#567** : The missing dashboard expression function `extractQueryFromUri` has been added.

* Issue **#571** : Streams are now updated to have a status of deleted in batches using native SQL and prepared statements rather than using the stream store.

* Issue **#559** : Changed CSS to allow table text selection in newer browsers.

* Issue **#574** : Fixed SQL debug trace output.

* Issue **#574** : Fixed SQL UNION code that was resulting in missing streams in the data browser when paging.

* Issue **#590** : Improved data browser performance by using a local cache to remember feeds, stream types, processors, pipelines etc while decorating streams.

* Issue **#150** : Added a property to optionally require specification of search purpose.

* New authentication flow based around OpenId

* New user management screens

* The ability to issue API keys

* Issue **#501** : Improve the database teardown process in integration tests to speed up builds

* Relax regex in build script to allow tags like v6.0-alpha.3 to be published to Bintray

* Add Bintray publish plugin to Gradle build

* Issue **#75** : Upgraded to Lucene 5.

* Issue **#135** : [BREAKING CHANGE] Removed JODA Time library and replaced with Java 7 Time API. This change breaks time zone output previously formatted with `ZZ` or `ZZZ`.

* Added XSLT functions generate-url and fetch-json

* Added ability to put clickable hyperlinks in Dashboard tables

* Added an HTTP appender.

* Added an appender for the proxy store.

* Issue **#412** : Fixed no-column table breakage

* Issue **#380** : Fixed build details on welcome/about

* Issue **#348** : Fixed new menu icons.

* Issue **98** : Fix premature trimming of results in the store

* Issue **360** : Fix inability to sort sql stats results in the dashboard table

* Issue **#550** : Fix for info message output for data retention.

* Issue **#551** : Improved server task detail for data retention job.

* Issue **#541** : Changed stream retention job descriptions.

* Issue **#553** : The data retention job now terminates if requested to do so and also tracks progress in a local temp file so a nodes progress will survive application restarts.

* Change docker image to use openjdk:8u151-jre-alpine as a base

* Issue **#539** : Fix issue of statistic search failing after it is imported

* Issue **#547** : Data retention processing is now performed in batches (size determined by `stroom.stream.deleteBatchSize`). This change should reduce the memory required to process the data retention job.

* Issue **#541** : Marked old stream retention job as deprecated in description.

* Issue **#542** : Fix for lazy hibernate object initialisation when stepping cooked data.

* Issue **#524** : Remove dependency on stroom-proxy:stroom-proxy-repo and replaced with duplicated code from stroom-proxy-repo (commit b981e1e)

* Issue **#203** : Initial release of the new data receipt policy functionality.

* Issue **#202** : Initial release of the new data retention policy functionality.

* Issue **#521** : Fix for the job list screen to correct the help URL.

* Issue **#526** : Fix for XSLT functions that should return optional results but were being forced to return a single value.

* Issue **#527** : Fix for XSLT error reporting. All downstream errors were being reported as XSLT module errors and were
 hiding the underlying exception.

* Issue **#501** : Improve the database teardown process in integration tests to speed up builds.

* Issue **#511** : Fix NPE thrown during pipeline stepping by downstream XSLT.

* Issue **#521** : Fix for the job list screen to use the help URL system property for displaying context sensitive help.

* Issue **#511** : Fix for XSLT functions to allow null return values where a value cannot be returned due to an error etc.

* Issue **#515** : Fix handling of errors that occur before search starts sending.

* Issue **#506** : In v5 dashboard table filters were enhanced to allow parameters to be used in include/exclude filters. The implementation included the use of ` \ ` to escape `$` characters that were not to be considered part of a parameter reference. This change resulted in regular expressions requiring ` \ ` being escaped with additional ` \ ` characters. This escaping has now been removed and instead only `$` chars before `{` chars need escaping when necessary with double `$$` chars, e.g. use `$${something` if you actually want `${something` not to be replaced with a parameter.

* Issue **#505** : Fix the property UI so all edited value whitespace is trimmed

* Issue **#513** : Now only actively executing tasks are visible as server tasks

* Issue **#483** : When running stream retention jobs the transactions are now set to REQUIRE_NEW to hopefully ensure that the job is done in small batches rather than a larger transaction spanning multiple changes.

* Issue **#508** : Fix directory creation for index shards.

* Issue **#492** : Task producers were still not being marked as complete on termination which meant that the parent cluster task was not completing. This has now been fixed.

* Issue **#497** : DB connections obtained from the data source are now released back to the pool after use.

* Issue **#492** : Task producers were not being marked as complete on termination which meant that the parent cluster task was not completing. This has now been fixed.

* Issue **#497** : Change stream task creation to use straight JDBC rather than hibernate for inserts and use a configurable batch size (stroom.databaseMultiInsertMaxBatchSize) for the inserts.

* Issue **#502** : The task executor was not responding to shutdown and was therefore preventing the app from stopping gracefully.

* Issue **#476** : Stepping with dynamic XSLT or text converter properties now correctly falls back to the specified entity if a match cannot be found by name.

* Issue **#498** : The UI was adding more than one link between 'Source' and 'Parser' elements, this is now fixed.

* Issue **#492** : Search tasks were waiting for part of the data extraction task to run which was not checking for termination. The code for this has been changed and should now terminate when required.

* Issue **#494** : Fix problem of proxy aggregation never stopping if more files exist

* Issue **#490** : Fix errors in proxy aggregation due to a bounded thread pool size

* Issue **#484** : Remove custom finalize() methods to reduce memory overhead

* Issue **#475** : Fix memory leak of java.io.File references when proxy aggregation runs

* Issue **#470** : You can now correctly add destinations directly to the pipeline 'Source' element to enable raw streaming.

* Issue **#487** : Search result list trimming was throwing an illegal argument exception `Comparison method violates its general contract`, this should now be fixed.

* Issue **#488** : Permissions are now elevated to 'Use' for the purposes of reporting the data source being queried.

* Migrated to ehcache 3.4.0 to add options for off-heap and disk based caching to reduce memory overhead.

* Caches of pooled items no longer use Apache Commons Pool.

* Issue **#401** : Reference data was being cached per user to ensure a user centric view of reference data was being used. This required more memory so now reference data is built in the context of the internal processing user and then filtered during processing by user access to streams.

* The effective stream cache now holds 1000 items.

* Reduced the amount of cached reference data to 100 streams.

* Reduced the number of active queries to 100.

* Removed Ehcache and switched to Guava cache.

* Issue **#477** : Additional changes to ensure search sub tasks use threads fairly between multiple searches.

* Issue **#477** : Search sub tasks are now correctly linked to their parent task and can therefore be terminated by terminating parent tasks.

* Issue **#425** : Changed string replacement in pipeline migration code to use a literal match

* Issue **#469** : Add Heap Histogram internal statistics for memory use monitoring

* Issue **#463** : Made further improvements to the index shard writer cache to improve performance.

* Issue **#448** : Some search related tasks never seem to complete, presumably because an error is thrown at some point and so their callbacks do not get called normally. This fix changes the way task completion is recorded so that it isn't dependant on the callbacks being called correctly.

* Issue **#464** : When a user resets a password, the password now has an expiry date set in the future determined by the password expiry policy. Password that are reset by email still expire immediately as expected.

* Issue **#462** : Permission exceptions now carry details of the user that the exception applies to. This change allows error logging to record the user id in the message where appropriate.

* Issue **#463** : Many index shards are being corrupted which may be caused by insufficient locking of the shard writers and readers. This fix changes the locking mechanism to use the file system.

* Issue **#451** : Data paging was allowing the user to jump beyond the end of a stream whereby just the XML root elements were displayed. This is now fixed by adding a constraint to the page offset so that the user cannot jump beyond the last record. Because data paging assumes that segmented streams have a header and footer, text streams now include segments after a header and before a footer, even if neither are added, so that paging always works correctly regardless of the presence of a header or footer.

* Issue **#461** : The stream attributes on the filter dialog were not sorted alphabetically, they now are.

* Issue **#460** : In some instances error streams did not always have stream attributes added to them for fatal errors. This mainly occurred in instances where processing failed early on during pipeline creation. An error was recorded but stream attributes were not added to the meta data for the error stream. Processing now ensures that stream attributes are recorded for all error cases.

* Issue **#442** : Remove 'Old Internal Statistics' folder, improve import exception handling

* Issue **#457** : Add check to import to prevent duplicate root level entities

* Issue **#444** : Fix for segment markers when writing text to StreamAppender.

* Issue **#447** : Fix for AsyncSearchTask not being displayed as a child of EventSearchTask in the server tasks view.

* Issue **#421** : FileAppender now causes fatal error where no output path set.

* Issue **#427** : Pipelines with no source element will now only treat a single parser element as being a root element for backwards compatibility.

* Issue **#420** : Pipelines were producing errors in the UI when elements were deleted but still had properties set on them. The pipeline validator was attempting to set and validate properties for unknown elements. The validator now ignores properties and links to elements that are undeclared.

* Issue **#420** : The pipeline model now removes all properties and links for deleted elements on save.

* Issue **#458** : Only event searches should populate the `searchId`. Now `searchId` is only populated when a stream processor task is created by an event search as only event searches extract specific records from the source stream.

* Issue **#437** : The event log now includes source in move events.

* Issue **#419** : Fix multiple xml processing instructions appearing in output.

* Issue **#446** : Fix for deadlock on rolling appenders.

* Issue **#444** : Fix segment markers on RollingStreamAppender.

* Issue **#426** : Fix for incorrect processor filters. Old processor filters reference `systemGroupIdSet` rather than `folderIdSet`. The new migration updates them accordingly.

* Issue **#429** : Fix to remove `usePool` parser parameter.

* Issue **#439** : Fix for caches where elements were not eagerly evicted.

* Issue **#424** : Fix for cluster ping error display.

* Issue **#441** : Fix to ensure correct names are shown in pipeline properties.

* Issue **#433** : Fixed slow stream queries caused by feed permission restrictions.

* Issue **#385** : Individual index shards can now be deleted without deleting all shards.

* Issue **#391** : Users needed `Manage Processors` permission to initiate pipeline stepping. This is no longer required as the 'best fit' pipeline is now discovered as the internal processing user.

* Issue **#392** : Inherited pipelines now only require 'Use' permission to be used instead of requiring 'Read' permission.

* Issue **#394** : Pipeline stepping will now show errors with an alert popup.

* Issue **#396** : All queries associated with a dashboard should now be correctly deleted when a dashboard is deleted.

* Issue **#393** : All caches now cache items within the context of the current user so that different users do not have the possibility of having problems caused by others users not having read permissions on items.

* Issue **#358** : Schemas are now selected from a subset matching the criteria set on SchemaFilter by the user.

* Issue **#369** : Translation stepping wasn't showing any errors during stepping if a schema had an error in it.

* Issue **#364** : Switched index writer lock factory to a SingleInstanceLockFactory as index shards are accessed by a single process.

* Issue **#363** : IndexShardWriterCacheImpl now closes and flushes writers using an executor provided by the TaskManager. Writers are now also closed in LRU order when sweeping up writers that exceed TTL and TTI constraints.

* Issue **#361** : Information has been added to threads executing index writer and index searcher maintenance tasks.

* Issue **#356** : Changed the way index shard writers are cached to improve indexing performance and reduce blocking.

* Issue **#353** : Reduced expected error logging to debug.

* Issue **#354** : Changed the way search index shard readers get references to open writers so that any attempt to get an open writer will not cause, or have to wait for, a writer to close.

* Issue **#351** : Fixed ehcache item eviction issue caused by ehcache internally using a deprecated API.

* Issue **#347** : Added a 'Source' node to pipelines to establish a proper root for a pipeline rather than an assumed one based on elements with no parent.

* Issue **#350** : Removed 'Advanced Mode' from pipeline structure editor as it is no longer very useful.

* Issue **#349** : Improved index searcher cache to ensure searchers are not affected by writers closing.

* Issue **#342** : Changed the way indexing is performed to ensure index readers reference open writers correctly.

* Issue **#346** : Improved multi depth config content import.

* Issue **#328** : You can now delete corrupt shards from the UI.

* Issue **#343** : Fixed login expiry issue.

* Issue **#345** : Allowed for multi depth config content import.

* Issue **#341** : Fixed arg in SQL.

* Issue **#340** : Fixed headless and corresponding test.

* Issue **#333** : Fixed event-logging version in build.

* Issue **#334** : Improved entity sorting SQL and separated generation of SQL and HQL to help avoid future issues.

* Issue **#335** : Improved user management

* Issue **#337** : Added certificate auth option to export servlet and disabled the export config feature by default.

* Issue **#337** : Added basic auth option to export servlet to complement cert based auth.

* Issue **#332** : The index shard searcher cache now makes sure to get the current writer needed for the current searcher on open.

* Issue **#322** : The index cache and other caching beans should now throw exceptions on `get` that were generated during the creation of cached items.

* Issue **#325** : Query history is now cleaned with a separate job. Also query history is only recorded for manual querying, i.e. not when query is automated (on open or auto refresh). Queries are now recorded on a dashboard + query component basis and do not apply across multiple query components in a dashboard.

* Issue **#323** : Fixed an issue where parser elements were not being returned as 'processors' correctly when downstream of a reader.

* Issue **#322** : Index should now provide a more helpful message when an attempt is made to index data and no volumes have been assigned to an index.

* Issue **#316** : Search history is now only stored on initial query when using automated queries or when a user runs a query manually. Search history is also automatically purged to keep either a specified number of items defined by `stroom.query.history.itemsRetention` (default 100) or for a number of days specified by `stroom.query.history.daysRetention` (default 365).

* Issue **#317** : Users now need update permission on an index plus 'Manage Index Shards' permission to flush or close index shards. In addition to this a user needs delete permission to delete index shards.

* Issue **#319** : SaveAs now fetches the parent folder correctly so that users can copy items if they have permission to do so.

* Issue **#311** : Fixed request for `Pipeline` in `meta` XSLT function. Errors are now dealt with correctly so that the XSLT will not fail due to missing meta data.

* Issue **#313** : Fixed case of `xmlVersion` property on `InvalidXMLCharFilterReader`.

* Issue **#314** : Improved description of `tags` property in `BadTextXMLFilterReader`.

* Issue **#307** : Made some changes to avoid potential NPE caused by session serialisation.

* Issue **#306** : Added a stroom `meta` XSLT function. The XSLT function now exposes `Feed`, `StreamType`, `CreatedTime`, `EffectiveTime` and `Pipeline` meta attributes from the currently processing stream in addition to any other meta data that might apply. To access these meta data attributes of the current stream use `stroom:meta('StreamType')` etc. The `feed-attribute` function is now an alias for the `meta` function and should be considered to be deprecated.

* Issue **#303** : The stream delete job now uses cron in preference to a frequency.

* Issue **#152** : Changed the way indexing is performed so that a single indexer object is now responsible for indexing documents and adding them to the appropriate shard.

* Issue **#179** : Updated Saxon-HE to version 9.7.0-18 and added XSLTFilter option to `usePool` to see if caching might be responsible for issue.

* Issue **#288** : Made further changes to ensure that the IndexShardWriterCache doesn't try to reuse an index shard that has failed when adding any documents.

* Issue **#295** : Made the help URL absolute and not relative.

* Issue **#293** : Attempt to fix mismatch document count error being reported when index shards are opened.

* Issue **#292** : Fixed locking for rolling stream appender.

* Issue **#292** : Rolling stream output is no longer associated with a task, processor or pipeline to avoid future processing tasks from deleting rolling streams by thinking they are superseded.

* Issue **#292** : Data that we expect to be unavailable, e.g. locked and deleted streams, will no longer log exceptions when a user tries to view it and will instead return an appropriate message to the user in place of the data.

* Issue **#288** : The error condition 'Expected a new writer but got the same one back!!!' should no longer be encountered as the root cause should now be fixed. The original check has been reinstated so that processing will terminate if we do encounter this problem.

* Issue **#295** : Fixed the help property so that it can now be configured.

* Issue **#296** : Removed 'New' and 'Delete' buttons from the global property dialog.

* Issue **#279** : Fixed NPE thrown during proxy aggregation.

* Issue **#294** : Changing stream task status now tries multiple times to attempt to avoid a hibernate LockAcquisitionException.

* Issue **#287** : XSLT not found warnings property description now defaults to false.

* Issue **#261** : The save button is now only enabled when a dashboard or other item is made dirty and it is not read only.

* Issue **#286** : Dashboards now correctly save the selected tab when a tab is selected via the popup tab selector (visible when tabs are collapsed).

* Issue **#289** : Changed Log4J configuration to suppress logging from Hibernate SqlExceptionHandler for expected exceptions like constraint violations.

* Issue **#288** : Changed 'Expected a new writer...' fatal error to warning as the condition in question might be acceptable.

* Issue **#285** : Attempted fix for GWT RPC serialisation issue.

* Issue **#283** : Statistics for the stream task queue are now captured even if the size is zero.

* Issue **#226** : Fixed issue where querying an index failed with "User does not have the required permission (Manage Users)" message.

* Issue **#281** : Made further changes to cope with Files.list() and Files.walk() returning streams that should be closed with 'try with resources' construct.

* Issue **#224** : Removing an element from the pipeline structure now removes all child elements too.

* Issue **#282** : Users can now upload data with just 'Data - View' and 'Data - Import' application permissions, plus read permission on the appropriate feed.

* Issue **#199** : The explorer now scrolls selected items into view.

* Issue **#280** : Fixed 'No user is currently authenticated' issue when viewing jobs and nodes.

* Issue **#278** : The date picker now hides once you select a date.

* Issue **#281** : Directory streams etc are now auto closed to prevent systems running out of file handles.

* Issue **#263** : The explorer tree now allows you to collapse the root 'System' node after it is first displayed.

* Issue **#266** : The explorer tree now resets (clears and collapses all previously open nodes) and shows the currently selected item every time an explorer drop down in opened.

* Issue **#233** : Users now only see streams if they are administrators or have 'Data - View' permission. Non administrators will only see data that they have 'read' permission on for the associated feed and 'use' permission on for the associated pipeline if there is one.

* Issue **#265** : The stream filter now orders stream attributes alphabetically.

* Issue **#270** : Fixed security issue where null users were being treated as INTERNAL users.

* Issue **#270** : Improved security by pushing user tokens rather than just user names so that internal system (processing) users are clearly identifiable by the security system and cannot be spoofed by regular user accounts.

* Issue **#269** : When users are prevented from logging in with 'preventLogin' their failed login count is no longer incremented.

* Issue **#267** : The login page now shows the maintenance message.

* Issue **#276** : Session list now shows session user ids correctly.

* Issue **#201** : The permissions menu item is no longer available on the root 'System' folder.

* Issue **#176** : Improved performance of the explorer tree by increasing the size of the document permissions cache to 1M items and changing the eviction policy from LRU to LFU.

* Issue **#176** : Added an optimisation to the explorer tree that prevents the need for a server call when collapsing tree nodes.

* Issue **#273** : Removed an unnecessary script from the build.

* Issue **#277** : Fixed a layout issue that was causing the feed section of the processor filter popup to take up too much room.

* Issue **#274** : The editor pane was only returning the current user edited text when attached to the DOM which meant changes to text were ignored if an editor pane was not visible when save was pressed. This has now been fixed so that the current content of an editor pane is always returned even when it is in a detached state.

* Issue **#264** : Added created by/on and updated by/on info to pipeline stream processor info tooltips.

* Issue **#222** : Explorer items now auto expand when a quick filter is used.

* Issue **#205** : File permissions in distribution have now been changed to `0750` for directories and shell scripts and `0640` for all other files.

* Issue **#240** : Separate application permissions are now required to manage DB tables and tasks.

* Issue **#210** : The statistics tables are now listed in the database tables monitoring pane.

* Issue **#249** : Removed spaces between values and units.

* Issue **#237** : Users without 'Download Search Results' permission will no longer see the download button on the table component in a dashboard.

* Issue **#232** : Users can now inherit from pipelines that they have 'use' permissions on.

* Issue **#191** : Max stream size was not being treated as IEC value, e.g. Mebibytes etc.

* Issue **#235** : Users can now only view the processor filters that they have created if they have 'Manage Processors' permission unless they are an administrator in which case they will see all filters. Users without the 'Manage Processors' permission who are also not administrators will see no processor filters in the UI. Users with 'Manage Processors' permission who are not administrators will be able to update their own processor filters if they have 'update' permission on the associated pipeline. Administrators are able to update all processor filters.

* Issue **#212** : Changes made to text in any editor including those made with cut and paste are now correctly handled so that altered content is now saved.

* Issue **#247** : The editor pane now attempts to maintain the scroll position when formatting content.

* Issue **#251** : Volume and memory statistics are now recorded in bytes and not MiB.

* Issue **#243** : The error marker pane should now discover and display all error types even if they are preceded by over 1000 warnings.

* Issue **#254** : Fixed search result download.

* Issue **#209** : Statistics are now queryable in a dashboard if a user has 'use' permissions on a statistic.

* Issue **#255** : Fixed issue where error indicators were not being shown in the schema validator pane because the text needed to be formatted so that it spanned multiple lines before attempting to add annotations.

* Issue **#257** : The dashboard text pane now provides padding at the top to allow for tabs and controls.

* Issue **#174** : Index shard checking is now done asynchronously during startup to reduce startup time.

* Issue **#225** : Fixed NPE that was caused by processing instruction SAX events unexpectedly being fired by Xerces before start document events. This looks like it might be a bug in Xerces but the code now copes with the unexpected processing instruction event anyway.

* Issue **#230** : The maintenance message can now be set with the property 'stroom.maintenance.message' and the message now appears as a banner at the top of the screen rather than an annoying popup. Non admin users can also be prevented from logging on to the system by setting the 'stroom.maintenance.preventLogin' property to 'true'.

* Issue **#155** : Changed password values to be obfuscated in the UI as 20 asterisks regardless of length.

* Issue **#188** : All of the writers in a pipeline now display IO in the UI when stepping.

* Issue **#208** : Schema filter validation errors are now shown on the output pane during stepping.

* Issue **#211** : Turned off print margins in all editors.

* Issue **#200** : The stepping presenter now resizes the top pane to fit the tree structure even if it is several elements high.

* Issue **#168** : Code and IO is now loaded lazily into the element presenter panes during stepping which prevents the scrollbar in the editors being in the wrong position.

* Issue **#219** : Changed async dispatch code to work with new lambda classes rather than callbacks.

* Issue **#221** : Fixed issue where `*.zip.bad` files were being picked up for proxy aggregation.

* Issue **#242** : Improved the way properties are injected into some areas of the code to fix an issue where 'stroom.maxStreamSize' and other properties were not being set.

* Issue **#241** : XMLFilter now ignores the XSLT name pattern if an empty string is supplied.

* Issue **#236** : 'Manage Cache Permission' has been changed to 'Manage Cache'.

* Issue **#219** : Made further changes to use lambda expressions where possible to simplify code.

* Issue **#231** : Changed the way internal statistics are created so that multiple facets of a statistic, e.g. Free & Used Memory, are combined into a single statistic to allow combined visualisation.

* Issue **#172** : Further improvement to dashboard L&F.

* Issue **#194** : Fixed missing Roboto fonts.

* Issue **#195** : Improved font weights and removed underlines from link tabs.

* Issue **#196** : Reordered fields on stream, relative stream, volume and server task tables.

* Issue **#182** : Changed the way dates and times are parsed and formatted and improved the datebox control L&F.

* Issue **#198** : Renamed 'INTERNAL_PROCESSING_USER' to 'INTERNAL'.

* Issue **#154** : Active tasks are now sortable by processor filter priority.

* Issue **#204** : Pipeline processor statistics now include 'Node' as a tag.

* Issue **#170** : Changed import/export to delegate import/export responsibility to individual services. Import/export now only works with items that have valid UUIDs specified.

* Issue **#164** : Reduced caching to ensure tree items appear as soon as they are added.

* Issue **#177** : Removed 'Meta Data-Bytes Received' statistic as it was a duplicate.

* Issue **#152** : Changed the way index shard creation is locked so that only a single shard should be fetched from the cache with a given shard key at any one time.

* Issue **#189** : You now have to click within a checkbox to select it within a table rather than just clicking the cell the checkbox is in.

* Issue **#186** : Data is no longer artificially wrapped with the insertion of new lines server side. Instead the client now receives the data and an option to soft wrap lines has been added to the UI.

* Issue **#167** : Fixed formatting of JavaScript and JSON.

* Issue **#175** : Fixed visibility of items by inferred permissions.

* Issue **#178** : Added new properties and corresponding configuration to connect and create a separate SQL statistics DB.

* Issue **#172** : Improved dashboard L&F.

* Issue **#169** : Improved L&F of tables to make better use of screen real estate.

* Issue **#191** : Mebibytes (multiples of 1024) etc are now used as standard throughout the application for both memory and disk sizes and have single letter suffixes (B, K, M, G, T).

* Issue **#173** : Fixed the way XML formatter deals with spaces in attribute values.

* Issue **#151** : Fixed meta data statistics. 'metaDataStatistics' bean was declared as an interface and not a class.

* Issue **#158** : Added a new global property 'stroom.proxy.zipFilenameDelimiter' to enable Stroom proxy repositories to be processed that have a custom file name pattern.

* Issue **#153** : Clicking tick boxes and other cell components in tables no longer requires the row to be selected first.

* Issue **#148** : The stream browsing UI no longer throws an error when attempting to clear markers from the error markers pane.

* Issue **#160** : Stream processing tasks are now created within the security context of the user that created the associated stream processor filter.

* Issue **#157** : Data is now formatted by the editor automatically on display.

* Issue **#144** : Old processing output will now be deleted when content is reprocessed even if the new processing task does not produce output.

* Issue **#159** : Fixed NPE thrown during import.

* Issue **#166** : Fixed NPE thrown when searching statistics.

* Issue **#165** : Dashboards now add a query and result table from a template by default on creation. This was broken when adding permission inheritance to documents.

* Issue **#162** : The editor annotation popup now matches the style of other popups.

* Issue **#163** : Imported the Roboto Mono font to ensure consistency of the editor across platforms.

* Issue **#143** : Stroom now logs progress information about closing index shard writers during shutdown.

* Issue **#140** : Replaced code editor to improve UI performance and add additional code formatting & styling options.

* Issue **#146** : Object pool should no longer throw an error when abandoned objects are returned to the pool.

* Issue **#142** : Changed the way permissions are cached so that changes to permissions provide immediate access to documents.

* Issue **#123** : Changed the way entity service result caching works so that the underlying entity manager is cached instead of individual services. This allows entity result caching to be performed while still applying user permissions to cached results.

* Issue **#156** : Attempts to open items that that user does not have permission to open no longer show an error and spin the progress indicator forever, instead the item will just not open.

* Issue **#141** : Improved log output during entity reference migration and fixed statistic data source reference migration.

* Issue **#127** : Entity reference replacement should now work with references to 'StatisticsDataSource'.

* Issue **#125** : Fixed display of active tasks which was broken by changes to the task summary table selection model.

* Issue **#121** : Fixed cache clearing.

* Issue **#122** : Improved the look of the cache screen.

* Issue **#106** : Disabled users and groups are now displayed with greyed out icon in the UI.

* Issue **#132** : The explorer tree is now cleared on login so that users with different permissions do not see the previous users items.

* Issue **#128** : Improved error handling during login.

* Issue **#130** : Users with no permissions are no longer able to open folders including the root System folder to attempt data browsing.

* Issue **#120** : Entity chooser now treats 'None' as a special root level explorer node so that it can be selected in the same way as other nodes, e.g. visibly selected and responsive to double click.

* Issue **#129** : Fixed NPE.

* Issue **#119** : User permissions dialog now clears permissions when a user or group is deleted.

* Issue **#115** : User permissions on documents can now be inherited from parent folders on create, copy and move.

* Issue **#109** : Added packetSize="65536" property to AJP connector in server.xml template.

* Issue **#100** : Various list of items in stroom now allow multi selection for add/remove purposes.

* Issue **#112** : Removed 'pool' monitoring screen as all pools are now caches of one form or another.

* Issue **#105** : Users were not seeing 'New' menu for folders that they had some create child doc permissions for. This was due to DocumentType not implementing equals() and is now fixed.

* Issue **#111** : Fixed query favourites and history.

* Issue **#91** : Only CombinedParser was allowing code to be injected during stepping. Now DSParser and XMLFragmentParser support code injection during stepping.

* Issue **#107** : The UI now only shows new pipeline element items on the 'Add' menu that are allowed children of the selected element.

* Issue **#113** : User names are now validated against a regex specified by the 'stroom.security.userNamePattern' property.

* Issue **#116** : Rename is now only possible when a single explorer item is selected.

* Issue **#114** : Fixed selection manager so that the explorer tree does not select items when a node expander is clicked.

* Issue **#65** : Selection lists are now limited to 300px tall and show scrollbars if needed.

* Issue **#50** : Defaults table result fields to use local time without outputting the timezone.

* Issue **#15** : You can now express time zones in dashboard query expressions or just omit a time zone to use the locale of the browser.

* Issue **#49** : Dynamic XSLT selection now works with pipeline stepping.

* Issue **#63** : Entity selection control now shows current entity name even if it has changed since referencing entity was last saved.

* Issue **#70** : You can now select multiple explorer rows with ctrl and shift key modifiers and perform bulk actions such as copy, move, rename and delete.

* Issue **#85** : findDelete() no longer tries to add ORDER BY condition on UPDATE SQL when deleting streams.

* Issue **#89** : Warnings should now be present in processing logs for reference data lookups that don't specify feed or stream type. This was previously throwing a NullPointerException.

* Issue **#90** : Fixed entity selection dialog used outside of drop down selection control.

* Issue **#88** : Pipeline reference edit dialog now correctly selects the current stream type.

* Issue **#77** : Default index volume creation now sets stream status to INACTIVE rather than CLOSED and stream volume creation sets index status to INACTIVE rather than CLOSED.

* Issue **#93** : Fixed code so that the 'Item' menu is now visible.

* Issue **#97** : Index shard partition date range creation has been improved.

* Issue **#94** : Statistics searches now ignore expression terms with null or empty values so that the use of substitution parameters can be optional.

* Issue **#87** : Fixed explorer scrolling to the top by disabling keyboard selection.

* Issue **#104** : 'Query' no longer appears as an item that a user can allow 'create' on for permissions within a folder.

* Issue **#103** : Added 10 years as a supported data retention age.

* Issue **#86** : The stream delete button is now re-enabled when new items are selected for deletion.

* Issue **#81** : No exception will now be thrown if a client rejects a response for an EntityEvent.

* Issue **#79** : The client node no longer tries to create directories on the file system for a volume that may be owned by another node.

* Issue **#92** : Error summaries of multiple types no longer overlap each other at the top of the error markers list.

* Issue **#64** : Fixed Hessian serialisation of 'now' which was specified as a ZonedDateTime which cannot be serialised. This field is now a long representing millseconds since epoch.

* Issue **#62** : Task termination button is now enabled.

* Issue **#60** : Fixed validation of stream attributes prior to data upload to prevent null pointer exception.

* Issue **#9** : Created a new implementation of the expression parser that improved expression tokenisation and deals with BODMAS rules properly.

* Issue **#36** : Fixed and vastly improved the configuration of email so that more options can be set allowing for the use of other email services requiring more complex configuration such as gmail.

* Issue **#24** : Header and footer strings are now unescaped so that character sequences such as '\n' are translated into single characters as with standard Java strings, e.g. '\n' will become a new line and '\t' a tab.

* Issue **#40** : Changed Stroom docker container to be based on Alpine linux to save space

* Issue **#40** : Auto import of content packs on Stroom startup and added default content packs into the docker build for Stroom.

* Issue **#30** : Entering stepping mode was prompting for the pipeline to step with but also auto selecting a pipeline at the same time and entering stepping immediately.

* Dashboard auto refresh is now limited to a minimum interval of 10 seconds.

* Issue **#31** : Pipeline stepping was not including user changes immediately as parsers and XSLT filters were using cached content when they should have been ignoring the cache in stepping mode.

* Issue **#27** : Stroom now listens to window closing events and asks the user if they really want to leave the page. This replaces the previous crude attempts to block keys that affected the history or forced a browser refresh.

* Issue **#2** : The order of fields in the query editor is now alphabetical.

* Issue **#3** : When a filter is active on a dashboard table column, a filter icon now appears to indicate this.

* Issue **#5** : Replace() and Decode() dashboard table expression functions no longer ignore cells with null values.

* Issue **#7** : Dashboards are now able to query on open.

* Issue **#8** : Dashboards are now able to re-query automatically at fixed intervals.

* Updated GWT to v2.8.0 and Gin to v2.1.2.

* Issue **#12** : Dashboard queries can now evaluate relative date/time expressions such as now(), hour() etc. In addition to this the expressions also allow the addition or subtraction of durations, e.g. now - 5d.

* Issue **#14** : Dashboard query expressions can now be parameterised with any term able to accept a user defined parameter, e.g. ${user}. Once added parameters can be changed for the entire dashboard via a text box at the top of the dashboard screen which will then execute all queries when enter is pressed or it loses focus.

* Issue **#16** : Dashboard table filters can also accept user defined parameters, e.g. ${user}, to perform filtering when a query is executed.

* Fixed missing text presenter in dashboards.

* Issue **#18** : The data dashboard component will now show data relative to the last selected table row (even if there is more than one table component on the dashboard) if the data component has not been configured to listen to row selections for a specific table component.

* Changed table styling to colour alternate rows, add borders between rows and increase vertical padding

* Issue **#22** : Dashboard table columns can now be configured to wrap text via the format options.

* Issue **#28** : Dashboard component dependencies are now listed with the component name plus the component id in brackets rather than just the component id.

* Issue **#202** : Initial release of the new data retention policy functionality.

[Unreleased]: https://github.com/gchq/stroom/compare/v7.0-beta.146...HEAD
[v7.0-beta.146]: https://github.com/gchq/stroom/compare/v7.0-beta.145...v7.0-beta.146
[v7.0-beta.145]: https://github.com/gchq/stroom/compare/v7.0-beta.144...v7.0-beta.145
[v7.0-beta.144]: https://github.com/gchq/stroom/compare/v7.0-beta.143...v7.0-beta.144
[v7.0-beta.143]: https://github.com/gchq/stroom/compare/v7.0-beta.142...v7.0-beta.143
[v7.0-beta.142]: https://github.com/gchq/stroom/compare/v7.0-beta.141...v7.0-beta.142
[v7.0-beta.141]: https://github.com/gchq/stroom/compare/v7.0-beta.140...v7.0-beta.141
[v7.0-beta.140]: https://github.com/gchq/stroom/compare/v7.0-beta.139...v7.0-beta.140
[v7.0-beta.139]: https://github.com/gchq/stroom/compare/v7.0-beta.138...v7.0-beta.139
[v7.0-beta.138]: https://github.com/gchq/stroom/compare/v7.0-beta.137...v7.0-beta.138
[v7.0-beta.137]: https://github.com/gchq/stroom/compare/v7.0-beta.136...v7.0-beta.137
[v7.0-beta.136]: https://github.com/gchq/stroom/compare/v7.0-beta.135...v7.0-beta.136
[v7.0-beta.135]: https://github.com/gchq/stroom/compare/v7.0-beta.134...v7.0-beta.135
[v7.0-beta.134]: https://github.com/gchq/stroom/compare/v7.0-beta.133...v7.0-beta.134
[v7.0-beta.133]: https://github.com/gchq/stroom/compare/v7.0-beta.132...v7.0-beta.133
[v7.0-beta.132]: https://github.com/gchq/stroom/compare/v7.0-beta.131...v7.0-beta.132
[v7.0-beta.131]: https://github.com/gchq/stroom/compare/v7.0-beta.130...v7.0-beta.131
[v7.0-beta.130]: https://github.com/gchq/stroom/compare/v7.0-beta.129...v7.0-beta.130
[v7.0-beta.129]: https://github.com/gchq/stroom/compare/v7.0-beta.128...v7.0-beta.129
[v7.0-beta.128]: https://github.com/gchq/stroom/compare/v7.0-beta.127...v7.0-beta.128
[v7.0-beta.127]: https://github.com/gchq/stroom/compare/v7.0-beta.126...v7.0-beta.127
[v7.0-beta.126]: https://github.com/gchq/stroom/compare/v7.0-beta.125...v7.0-beta.126
[v7.0-beta.125]: https://github.com/gchq/stroom/compare/v7.0-beta.124...v7.0-beta.125
[v7.0-beta.124]: https://github.com/gchq/stroom/compare/v7.0-beta.123...v7.0-beta.124
[v7.0-beta.123]: https://github.com/gchq/stroom/compare/v7.0-beta.122...v7.0-beta.123
[v7.0-beta.122]: https://github.com/gchq/stroom/compare/v7.0-beta.121...v7.0-beta.122
[v7.0-beta.121]: https://github.com/gchq/stroom/compare/v7.0-beta.120...v7.0-beta.121
[v7.0-beta.120]: https://github.com/gchq/stroom/compare/v7.0-beta.119...v7.0-beta.120
[v7.0-beta.119]: https://github.com/gchq/stroom/compare/v7.0-beta.118...v7.0-beta.119
[v7.0-beta.118]: https://github.com/gchq/stroom/compare/v7.0-beta.117...v7.0-beta.118
[v7.0-beta.117]: https://github.com/gchq/stroom/compare/v7.0-beta.116...v7.0-beta.117
[v7.0-beta.116]: https://github.com/gchq/stroom/compare/v7.0-beta.115...v7.0-beta.116
[v7.0-beta.115]: https://github.com/gchq/stroom/compare/v7.0-beta.114...v7.0-beta.115
[v7.0-beta.114]: https://github.com/gchq/stroom/compare/v7.0-beta.113...v7.0-beta.114
[v7.0-beta.113]: https://github.com/gchq/stroom/compare/v7.0-beta.112...v7.0-beta.113
[v7.0-beta.112]: https://github.com/gchq/stroom/compare/v7.0-beta.111...v7.0-beta.112
[v7.0-beta.111]: https://github.com/gchq/stroom/compare/v7.0-beta.110...v7.0-beta.111
[v7.0-beta.110]: https://github.com/gchq/stroom/compare/v7.0-beta.109...v7.0-beta.110
[v7.0-beta.109]: https://github.com/gchq/stroom/compare/v7.0-beta.108...v7.0-beta.109
[v7.0-beta.108]: https://github.com/gchq/stroom/compare/v7.0-beta.107...v7.0-beta.108
[v7.0-beta.107]: https://github.com/gchq/stroom/compare/v7.0-beta.106...v7.0-beta.107
[v7.0-beta.106]: https://github.com/gchq/stroom/compare/v7.0-beta.105...v7.0-beta.106
[v7.0-beta.105]: https://github.com/gchq/stroom/compare/v7.0-beta.104...v7.0-beta.105
[v7.0-beta.104]: https://github.com/gchq/stroom/compare/v7.0-beta.103...v7.0-beta.104
[v7.0-beta.103]: https://github.com/gchq/stroom/compare/v7.0-beta.102...v7.0-beta.103
[v7.0-beta.102]: https://github.com/gchq/stroom/compare/v7.0-beta.101...v7.0-beta.102
[v7.0-beta.101]: https://github.com/gchq/stroom/compare/v7.0-beta.100...v7.0-beta.101
[v7.0-beta.100]: https://github.com/gchq/stroom/compare/v7.0-beta.99...v7.0-beta.100
[v7.0-beta.99]: https://github.com/gchq/stroom/compare/v7.0-beta.98...v7.0-beta.99
[v7.0-beta.98]: https://github.com/gchq/stroom/compare/v7.0-beta.97...v7.0-beta.98
[v7.0-beta.97]: https://github.com/gchq/stroom/compare/v7.0-beta.96...v7.0-beta.97
[v7.0-beta.96]: https://github.com/gchq/stroom/compare/v7.0-beta.95...v7.0-beta.96
[v7.0-beta.95]: https://github.com/gchq/stroom/compare/v7.0-beta.94...v7.0-beta.95
[v7.0-beta.94]: https://github.com/gchq/stroom/compare/v7.0-beta.93...v7.0-beta.94
[v7.0-beta.93]: https://github.com/gchq/stroom/compare/v7.0-beta.92...v7.0-beta.93
[v7.0-beta.92]: https://github.com/gchq/stroom/compare/v7.0-beta.91...v7.0-beta.92
[v7.0-beta.91]: https://github.com/gchq/stroom/compare/v7.0-beta.90...v7.0-beta.91
[v7.0-beta.90]: https://github.com/gchq/stroom/compare/v7.0-beta.89...v7.0-beta.90
[v7.0-beta.89]: https://github.com/gchq/stroom/compare/v7.0-beta.88...v7.0-beta.89
[v7.0-beta.88]: https://github.com/gchq/stroom/compare/v7.0-beta.87...v7.0-beta.88
[v7.0-beta.87]: https://github.com/gchq/stroom/compare/v7.0-beta.86...v7.0-beta.87
[v7.0-beta.86]: https://github.com/gchq/stroom/compare/v7.0-beta.85...v7.0-beta.86
[v7.0-beta.85]: https://github.com/gchq/stroom/compare/v7.0-beta.84...v7.0-beta.85
[v7.0-beta.84]: https://github.com/gchq/stroom/compare/v7.0-beta.83...v7.0-beta.84
[v7.0-beta.83]: https://github.com/gchq/stroom/compare/v7.0-beta.82...v7.0-beta.83
[v7.0-beta.82]: https://github.com/gchq/stroom/compare/v7.0-beta.81...v7.0-beta.82
[v7.0-beta.81]: https://github.com/gchq/stroom/compare/v7.0-beta.80...v7.0-beta.81
[v7.0-beta.80]: https://github.com/gchq/stroom/compare/v7.0-beta.79...v7.0-beta.80
[v7.0-beta.79]: https://github.com/gchq/stroom/compare/v7.0-beta.78...v7.0-beta.79
[v7.0-beta.78]: https://github.com/gchq/stroom/compare/v7.0-beta.77...v7.0-beta.78
[v7.0-beta.77]: https://github.com/gchq/stroom/compare/v7.0-beta.76...v7.0-beta.77
[v7.0-beta.76]: https://github.com/gchq/stroom/compare/v7.0-beta.75...v7.0-beta.76
[v7.0-beta.75]: https://github.com/gchq/stroom/compare/v7.0-beta.74...v7.0-beta.75
[v7.0-beta.74]: https://github.com/gchq/stroom/compare/v7.0-beta.73...v7.0-beta.74
[v7.0-beta.73]: https://github.com/gchq/stroom/compare/v7.0-beta.72...v7.0-beta.73
[v7.0-beta.72]: https://github.com/gchq/stroom/compare/v7.0-beta.71...v7.0-beta.72
[v7.0-beta.71]: https://github.com/gchq/stroom/compare/v7.0-beta.70...v7.0-beta.71
[v7.0-beta.70]: https://github.com/gchq/stroom/compare/v7.0-beta.69...v7.0-beta.70
[v7.0-beta.69]: https://github.com/gchq/stroom/compare/v7.0-beta.68...v7.0-beta.69
[v7.0-beta.68]: https://github.com/gchq/stroom/compare/v7.0-beta.67...v7.0-beta.68
[v7.0-beta.67]: https://github.com/gchq/stroom/compare/v7.0-beta.66...v7.0-beta.67
[v7.0-beta.66]: https://github.com/gchq/stroom/compare/v7.0-beta.65...v7.0-beta.66
[v7.0-beta.65]: https://github.com/gchq/stroom/compare/v7.0-beta.64...v7.0-beta.65
[v7.0-beta.64]: https://github.com/gchq/stroom/compare/v7.0-beta.63...v7.0-beta.64
[v7.0-beta.63]: https://github.com/gchq/stroom/compare/v7.0-beta.62...v7.0-beta.63
[v7.0-beta.62]: https://github.com/gchq/stroom/compare/v7.0-beta.61...v7.0-beta.62
[v7.0-beta.61]: https://github.com/gchq/stroom/compare/v7.0-beta.60...v7.0-beta.61
[v7.0-beta.60]: https://github.com/gchq/stroom/compare/v7.0-beta.59...v7.0-beta.60
[v7.0-beta.59]: https://github.com/gchq/stroom/compare/v7.0-beta.58...v7.0-beta.59
[v7.0-beta.58]: https://github.com/gchq/stroom/compare/v7.0-beta.57...v7.0-beta.58
[v7.0-beta.57]: https://github.com/gchq/stroom/compare/v7.0-beta.56...v7.0-beta.57
[v7.0-beta.56]: https://github.com/gchq/stroom/compare/v7.0-beta.55...v7.0-beta.56
[v7.0-beta.55]: https://github.com/gchq/stroom/compare/v7.0-beta.54...v7.0-beta.55
[v7.0-beta.54]: https://github.com/gchq/stroom/compare/v7.0-beta.53...v7.0-beta.54
[v7.0-beta.53]: https://github.com/gchq/stroom/compare/v7.0-beta.52...v7.0-beta.53
[v7.0-beta.52]: https://github.com/gchq/stroom/compare/v7.0-beta.51...v7.0-beta.52
[v7.0-beta.51]: https://github.com/gchq/stroom/compare/v7.0-beta.50...v7.0-beta.51
[v7.0-beta.50]: https://github.com/gchq/stroom/compare/v7.0-beta.49...v7.0-beta.50
[v7.0-beta.49]: https://github.com/gchq/stroom/compare/v7.0-beta.48...v7.0-beta.49
[v7.0-beta.48]: https://github.com/gchq/stroom/compare/v7.0-beta.47...v7.0-beta.48
[v7.0-beta.47]: https://github.com/gchq/stroom/compare/v7.0-beta.46...v7.0-beta.47
[v7.0-beta.46]: https://github.com/gchq/stroom/compare/v7.0-beta.45...v7.0-beta.46
[v7.0-beta.45]: https://github.com/gchq/stroom/compare/v7.0-beta.44...v7.0-beta.45
[v7.0-beta.44]: https://github.com/gchq/stroom/compare/v7.0-beta.43...v7.0-beta.44
[v7.0-beta.43]: https://github.com/gchq/stroom/compare/v7.0-beta.42...v7.0-beta.43
[v7.0-beta.42]: https://github.com/gchq/stroom/compare/v7.0-beta.41...v7.0-beta.42
[v7.0-beta.41]: https://github.com/gchq/stroom/compare/v7.0-beta.40...v7.0-beta.41
[v7.0-beta.40]: https://github.com/gchq/stroom/compare/v7.0-beta.39...v7.0-beta.40
[v7.0-beta.39]: https://github.com/gchq/stroom/compare/v7.0-beta.38...v7.0-beta.39
[v7.0-beta.38]: https://github.com/gchq/stroom/compare/v7.0-beta.37...v7.0-beta.38
[v7.0-beta.37]: https://github.com/gchq/stroom/compare/v7.0-beta.36...v7.0-beta.37
[v7.0-beta.36]: https://github.com/gchq/stroom/compare/v7.0-beta.35...v7.0-beta.36
[v7.0-beta.35]: https://github.com/gchq/stroom/compare/v7.0-beta.34...v7.0-beta.35
[v7.0-beta.34]: https://github.com/gchq/stroom/compare/v7.0-beta.33...v7.0-beta.34
[v7.0-beta.33]: https://github.com/gchq/stroom/compare/v7.0-beta.32...v7.0-beta.33
[v7.0-beta.32]: https://github.com/gchq/stroom/compare/v7.0-beta.31...v7.0-beta.32
[v7.0-beta.31]: https://github.com/gchq/stroom/compare/v7.0-beta.30...v7.0-beta.31
[v7.0-beta.30]: https://github.com/gchq/stroom/compare/v7.0-beta.29...v7.0-beta.30
[v7.0-beta.29]: https://github.com/gchq/stroom/compare/v7.0-beta.28...v7.0-beta.29
[v7.0-beta.28]: https://github.com/gchq/stroom/compare/v7.0-beta.27...v7.0-beta.28
[v7.0-beta.27]: https://github.com/gchq/stroom/compare/v7.0-beta.26...v7.0-beta.27
[v7.0-beta.26]: https://github.com/gchq/stroom/compare/v7.0-beta.25...v7.0-beta.26
[v7.0-beta.25]: https://github.com/gchq/stroom/compare/v7.0-beta.24...v7.0-beta.25
[v7.0-beta.24]: https://github.com/gchq/stroom/compare/v7.0-beta.23...v7.0-beta.24
[v7.0-beta.23]: https://github.com/gchq/stroom/compare/v7.0-beta.22...v7.0-beta.23
[v7.0-beta.22]: https://github.com/gchq/stroom/compare/v7.0-beta.21...v7.0-beta.22
[v7.0-beta.21]: https://github.com/gchq/stroom/compare/v7.0-beta.20...v7.0-beta.21
[v7.0-beta.20]: https://github.com/gchq/stroom/compare/v7.0-beta.19...v7.0-beta.20
[v7.0-beta.19]: https://github.com/gchq/stroom/compare/v7.0-beta.18...v7.0-beta.19
[v7.0-beta.18]: https://github.com/gchq/stroom/compare/v7.0-beta.17...v7.0-beta.18
[v7.0-beta.17]: https://github.com/gchq/stroom/compare/v7.0-beta.16...v7.0-beta.17
[v7.0-beta.16]: https://github.com/gchq/stroom/compare/v7.0-beta.15...v7.0-beta.16
[v7.0-beta.15]: https://github.com/gchq/stroom/compare/v7.0-beta.14...v7.0-beta.15
[v7.0-beta.14]: https://github.com/gchq/stroom/compare/v7.0-beta.13...v7.0-beta.14
[v7.0-beta.13]: https://github.com/gchq/stroom/compare/v7.0-beta.12...v7.0-beta.13
[v7.0-beta.12]: https://github.com/gchq/stroom/compare/v7.0-beta.11...v7.0-beta.12
[v7.0-beta.11]: https://github.com/gchq/stroom/compare/v7.0-beta.10...v7.0-beta.11
[v7.0-beta.10]: https://github.com/gchq/stroom/compare/v7.0-beta.9...v7.0-beta.10
[v7.0-beta.9]: https://github.com/gchq/stroom/compare/v7.0-beta.8...v7.0-beta.9
[v7.0-beta.8]: https://github.com/gchq/stroom/compare/v7.0-beta.7...v7.0-beta.8
[v7.0-beta.7]: https://github.com/gchq/stroom/compare/v7.0-beta.6...v7.0-beta.7
[v7.0-beta.6]: https://github.com/gchq/stroom/compare/v7.0-beta.5...v7.0-beta.6
[v7.0-beta.5]: https://github.com/gchq/stroom/compare/v7.0-beta.4...v7.0-beta.5
[v7.0-beta.4]: https://github.com/gchq/stroom/compare/v7.0-beta.3...v7.0-beta.4
[v7.0-beta.3]: https://github.com/gchq/stroom/compare/v7.0-beta.2...v7.0-beta.3
[v7.0-beta.2]: https://github.com/gchq/stroom/compare/v7.0-beta.1...v7.0-beta.2
[v7.0-beta.1]: https://github.com/gchq/stroom/compare/v7.0-alpha.5...v7.0-beta.1
[v7.0-alpha.5]: https://github.com/gchq/stroom/compare/v7.0-alpha.4...v7.0-alpha.5
[v7.0-alpha.4]: https://github.com/gchq/stroom/compare/v7.0-alpha.3...v7.0-alpha.4
[v7.0-alpha.3]: https://github.com/gchq/stroom/compare/v7.0-alpha.2...v7.0-alpha.3
[v7.0-alpha.2]: https://github.com/gchq/stroom/compare/v7.0-alpha.1...v7.0-alpha.2
[v7.0-alpha.1]: https://github.com/gchq/stroom/compare/v6.0.0...v7.0-alpha.1
[v6.0.0]: https://github.com/gchq/stroom/compare/v5.4.0...v6.0.0<|MERGE_RESOLUTION|>--- conflicted
+++ resolved
@@ -7,11 +7,10 @@
 
 ## [Unreleased]
 
-<<<<<<< HEAD
 * Issue **#2475** : Orphan file and meta finder now show the correct task progress.
 
 * Issue **#2474** : Fixed orphan file finder.
-=======
+
 * Issue **#2467** : Fix viewing of streams that can't be decoded. Errors now displayed in large banner rather than as text in the editor.
 
 * Add a view as hex option to the Data Preview panes.
@@ -21,7 +20,6 @@
 * Remove white space on editor context menu.
 
 * Change data viewing 'progress' bar to have a minimum width of 3px to make it more visible.
->>>>>>> ecf071e3
 
 * Issue **#2469** : Made `SafeXmlFilter` available for use in the application.
 

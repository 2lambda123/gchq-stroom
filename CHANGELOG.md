--- conflicted
+++ resolved
@@ -7,15 +7,13 @@
 
 ## [Unreleased]
 
-<<<<<<< HEAD
 * Issue **#2478** : Create a single place in config for the LMDB library path and extraction dir.
 
 * Issue **#2478** : Delete old LMDB library binaries on boot.
-=======
+
 * Issue **#2497** : Fixed issue with `OrphanFileFinder` incorrectly identifying some dirs as being empty.
 
 * Change `/api/refData/v1/purgeByAge/{purgeAge}`, `/api/refData/v1/purgeByStream/{refStreamId}` and `/api/refData/v1/clearBufferPool` to act on all nodes unless the `nodeName` query param is provided.
->>>>>>> f3eefc09
 
 
 ## [v7.0-beta.151] - 2021-10-11

# Change Log
All notable changes to this project will be documented in this file.

The format is based on [Keep a Changelog](http://keepachangelog.com/) 
and this project adheres to [Semantic Versioning](http://semver.org/).


## [Unreleased]

<<<<<<< HEAD
* Fix instances of trace logging that are not using lambdas for complex args. This is particularly a problem in the ref data store code.
=======
* Issue **#1797** : Altered how search completion is recorded to try and prevent hanging. 

* Issue **#1762** : Fix for search jobs that do not terminate correctly.
>>>>>>> 26e7fd46

* The build should now ensure GWT compilation only occurs after test has completed.

* Issue **#1790** : You can now provide `TYPE` as an optional HTTP header when sending data to Stroom. If provided this attribute is used to determine what data type to assign to the data being received. Data forwarding and aggregation also maintains this attribute and behaviour. 

* Issue **#1665** : Recognised meta types can now be specified in config and drop downs now allow selection in the pipeline editor.


## [v7.0-beta.46] - 2020-08-23

* Issue **#1702** : Fix namespace handling in XML reference data values.

* Issue **#1789** : Prevent dashboards without an extraction pipeline showing as "Missing" on dependency screen.

* Issue **#1803** : Fix `/api/export/v1` failing with NoSuchFileException.

* Issue **#1719** : Create rest endpoint to get rererence data store entries. Experimental feature at the moment.

* Issue **#1649** : Make the local reference data store searchable from the dashboard. Experimental feature at the moment.

* Issue **#1805** : Fix missing alert popup when document is saved but has been updated by another user/tab.

* Fix _No appender for stroom.docref.DocRef_ ERRORs in the log.


## [v7.0-beta.45] - 2020-08-14

* Issue **#1793** : Fixed Solr search query creation.

* Issue **#1791** : Fixed Solr connection test response.

* Update Gradle to v6.6

* Revert back to full build.


## [v7.0-beta.44] - 2020-08-14

* Reverted deploy changes until travis dpl v2 is stable.


## [v7.0-beta.43] - 2020-08-14

* Fixing release artefacts.


## [v7.0-beta.42] - 2020-08-13

* Issue **#1783** : Made change to prevent nodes called by the cluster from using localhost, 127.0.0.1 or the same URL as other nodes.

* Issue **#1706** : Terminating processing jobs early now writes appropriate termination errors to the processing info (error) stream and deletes other outputs.

* Issue **#1749** : Removed old benchmark job.


## [v7.0-beta.41] - 2020-08-12

* Issue **#1785** : Fix proxy not forwarding any data.

* Issue **#1675** : All dashboard table fields are now present in text pane settings even if they are hidden or special, e.g. internally added mandatory fields like StreamId and EventId. This change prevents the field settings from being altered incorrectly when these fields were not found.

* Issue **#1758** : Added file locations to meta details and improved tooltip layout.

* Issue **#1778** : Remove error streams following reprocessing when no new streams are created.

* Added support for time based expressions when searching for streams from UI. 

* Issue **#1760** : Support time based expressions for ProcessorTask data source

* Issue **#1761** : Allow processor id to be displayed when searching processor tasks data source.

* Issue **#1693** : Fix dependencies screen listing links to internal searchables as "missing".

* Issue **#1751** : Display correct UUID for "to" dependency in UI dependency screen.

* Issue **#1664** : Fix crash when all streams for pipeline are deleted.

* Issue **#1701** : Fix crash when alternative pipeline is selected/used for processing.

## [v7.0-beta.40] - 2020-07-27

* Issue **#1756** : Fix for IdEnrichmentFilter where is attempts to change attribute values that already exist.

* Issue **#1741** : Fix for search hanging issue.

* Issue **#1740** : `CombinedParser` now removes invalid XML 1.0 characters when `fixInvalidChars` is set and not XML 1.1.

* Add `readTimeout` property to `HTTPAppender` 

* Issue **#1747** : Nodes are now notified about changes to document permissions so that caches are cleared etc.

* Issue **#1752** : Meta info tooltips now show appropriate units for values.

* The `admin` account is now auto created if it doesn't exist.

* Issue **#1310** : Improved file cleanup between tests.

* Issue **#1533** : Improved meta data attribute value flushing to DB.

* Issue **#1634** : `FileSystemClean` will now only examine active data volumes.

* Issue **#1672** : Index shards are now only updated in the DB on flush when the document count or shard size changes.

* Issue **#1713** : Fixed issue where processor task start times were being displayed incorrectly.

* Issue **#1748** : Removed border from explorer quick filter.

* Issue **#1656** : Only managed jobs will now appear on the jobs page.

* Issue **#1669** : Changed the way next scheduled time is calculated based on current time.

* Issue **#1662** : Processor tasks and meta data sources now correctly show pipeline names in dashboard results.

* Issue **#1677** : Active tasks are now correctly filtered.

* Issue **#1718** : Added server task info for some tasks.

* Issue **#1731** : Fixed calendar date picker style that was broken by tooltip CSS changes.

* Issue **#1657** : `INTERNAL_PROCESSING_USER` is no longer visible in the UI.

* Issue **#1449** : You can now create users to associate permissions by clicking the create button in the `User Permissions` page.

* Issue **#1727** : Typo.

* Issue **#1501** : Multiple fixes for new UI.

* Issue **#1506** : Multiple fixes for new UI.

* Issue **#1561** : Multiple fixes for new UI.

* Issue **#1483** : Multiple fixes for new UI.

* Issue **#1525** : Multiple fixes for new UI.

* Issue **#1587** : Multiple fixes for new UI.

* Issue **#1526** : Multiple fixes for new UI.

* Issue **#1499** : Multiple fixes for new UI.

* Issue **#1481** : Multiple fixes for new UI.

* Issue **#1498** : Multiple fixes for new UI.

* Issue **#1660** : Multiple fixes for new UI.

* Issue **#1659** : Multiple fixes for new UI.

* Issue **#1725** : Fix Data Splitter onlyMatch using zero based instead of one based numbers.


## [v7.0-beta.39] - 2020-07-06

* Issue **#1716** : Prevent export of processor filters that are reprocess or deleted.

* Issue **#1638** : Suppress error when searching deleted streams.

* Issue **#1696** : Fix reprocessing from unfiltered meta data view.

* Issue **#1648** : Fix streams not being deleted following reprocessing.

* Issue **#1695** : Fix `Records` stream types not being identified correctly.

* Issue **#1668** : Fixed incorrect parameter count for XSLT `meta` function.

* Issue **#1619** : Fix delete stream summary.


## [v7.0-beta.38] - 2020-06-25

* Issue **#1670** : Stop _parse-uri_ XSLT function returning -1 for missing port numbers.

* Issue **#1673** : Increase limit for age spinner in retention rules to 9999.

* Issue **#1683** : Add `!` NOT operator to fuzzy match filtering.

* Add field searching to Activity quick filter.

* Add field searching to entity selection popups.

* Change entity selection popups to clear quick filter on show.

* Add column sorting and field searching to Properties screen.

* Add field searching to Explorer Tree quick filter.

* Add field searching to Properties quick filter.

* Add field searching to Server Tasks quick filter.

* Add field searching to dependencies quick filter.

* Improve info tooltip layouts.

* Issue **#1248** : Add quick filter to dependencies screen.

* Issue **#1650** : Use consistent blue colour.

* Issue **#1671** :Fix XSLT function `hex-to-oct`.

* Add `readTimeout` property to `HTTPAppender`.

* Issue **#1632** : SQL stats now compatible with MySQL 8 Group Replication

* Issue **#1650** : Use consistent blue colour.

* Issue **#1627** : Fix Up/Down buttons on Rule Set screen. Now keeps selection after use.

* Issue **#1277** : Fix Enable/Disable toggle button on Rule Set screen.


## [v7.0-beta.37] - 2020-06-15

* Add _Impact Summary_ tab to _Data Retention_ to show breakdown of counts of streams to be deleted.

* Add support for the `.` separator in the word boundary fuzzy matching.

* Change the fuzzy match filter to switch to a case sensitive wild-carded exact match when the input contains a `*`.

* Issue **#1640** : Fix server error when clicking disabled delete/info icon for deleted streams.

* Issue **#1639** : Default index volume group property changes.

* Issue **#1636** : Fix data retention deletion using wrong action for rules.

* Issue **#1280** : Fix creation of default index volumes.


## [v7.0-beta.36] - 2020-06-02

* Issue **#1621** : Fix NPE in proxy content syncing.

* Issue **#1462** : Stroom not working with MySQL 8.0 due to SQLException

* Issue **#1564** : Fix error in data retention section of stream info popup.

* Change data retention delete batching approach to use time ranges.

* Issue **#1611** : Change explorer tree filtering to also filter on an exact match of the entity's UUID.

* Add regex filtering with `/` prefix to fuzzy matching.

* Change word boundary matching to require a `?` prefix.


## [v7.0-beta.35] - 2020-05-28

* Issue **#1608** : Fixed NPE in UI data presenter.

* Issue **#1595** : Fixed names for imported items that already exist but are updated by import.

* Issue **#1603** : XSLT imports now error if more than one matching XSLT is found.

* Issue **#1604** : XSLT import resolution now accepts the use of UUIDs and DocRef strings.

* Issue **#1403** : Dashboard query download now retains expression parameters.

* Issue **#1514** : Fixed properties edit presenter issue.

* Issue **#1569** : Additional changes to improve the new `Data Delete` task that replaces the `File System Clean` task.

* Issue **#1565** : Stop data retention rules deleting all data.

* Add default data retention rule to the UI screen to make it clear what happens by default.

* Add fuzzy match filter to explorer tree.


## [v7.0-beta.34] - 2020-05-26

* Issue **#1569** : Removed recursive multi threading from file system clean as thread limit was being reached. 

* Issue **#1478** : Fixed data volume creation and other resource methods.

* Issue **#1594** : Now auto creates root explorer node on startup if it is missing.

* Issue **#1544** : Fixes for imported dashboards.

* Issue **#1586** : Fixed migration and initial population of standard meta type names.

* Issue **#1592** : Changed DB bit(1) columns to be tinyint(1) so that they show values correctly in the CLI.

* Issue **#1510** : Added logical delete for processor and processor filter to allow a user to force deletion without encountering a DB constraint. 

* Issue **#1557** : Process, reprocess, delete and download data functions now provide an impact summary before a user can proceed with the action.

* Issue **#1557** : The process data function in the data browser now provides the option to process or reprocess data. When selected a user can also choose: the priority of the process filters that will be created; to set the priority automatically based on previous filters; set the enabled state.

* Issue **#1557** : Reprocessing data no longer has a limitation on how many items can be reprocessed as it is now implemented by reprocess specific filters.

* Issue **#1585** : Fixed issue that was preventing viewing folders processors.

* Issue **#1557** : Added an impact summary to meta data actions such as delete, restore, process and download.

* Issue **#1593** : NPE copying empty expressions


## [v7.0-beta.33] - 2020-05-22

* Issue **#1588** : Fix processor filter import.

* Issue **#1566** : Fixed UI data restore behaviour.

* Make public port configurable


## [v7.0-beta.32] - 2020-05-19

* Issue **#1573** : Active tasks tab now only shows tasks related to the open feed.

* Issue **#1584** : Add @ApiParam to POST/PUT/DELETE endpoints so the request type appears in swagger-ui.

* Issue **#1581** : Change streamId to a path param in GET /api/data/v1.

* Issue **#1567** : Added error handling so the confirmation dialog continues to work even when there is a failure in a previous use.

* Issue **#1568** : Pipeline names should now be shown where needed in the UI.

* Issue **#1457** : Change field value suggester to use fuzzy matching.

* Issue **#1574** : Make feed suggestions return all feeds, not just ones with meta.

* Issue **#1544** : Imported dashboards from 6.1 now work.

* Issue **#1577** : Cluster node status is now updated when node settings are changed.

* Issue **#1396** : Completely changed DB migration and import/export compatibility code.

* Fix index creation stored procedure.

* Issue **#1508** : Tidy up property descriptions, change connection pool props to use Stroom Duration type.

* Issue **#473** : Fix value stats being ignored during in memory stat aggregation.

* Issue **#1141** : Make SQL stats aggregation delete unused stat keys at the end.


## [v7.0-beta.31] - 2020-05-12

* Issue **#1546** : Fixed opening and editing of data retention rules.

* Issue **#1494** : Scrollbars now have a white background unless used in a readonly text area.

* Issue **#1547** : Added pipeline names to processor task screens.

* Issue **#1543** : Prevent import/export of processor filters with id fields

* Issue **#1112** : You can now copy feeds along with other items and copies are named appropriately.

* Issue **#1112** : When copying a selection of several items, the dependencies between the items are altered in the resulting copies so that the copied items work together as a new set of content.

* Issue **#1112** : As part of fixing dependencies when copying items, the dependencies screen now works correctly and now also shows processor filters. 

* Issue **#1545** : Add property `enableDistributedJobsOnBootstrap` to enable/disable processing on first boot.


## [v7.0-beta.30] - 2020-05-06

* Issue **#1503** : Further fix for enabled/disabled expression items and dashboard tab visibility.

* Issue **#1511** : Data pages now show pipeline names rather than pipeline UUIDs.

* Issue **#1529** : Fix error when selecting datasource in new dashboard.

* Fix NPE in SystemInfoResource.get().

* Issue **#1527** : Fixed missing aud in API eky tokens.

* Add missing guice binding for SystemInfoResource.

* Make export add new line to the end of all files to adhere to POSIX standard.

* Issue **#1532** : Fixed index shard criteria in UI.

* Change SecurityFilter to return a 401 on authentication exceptions.

* Move some health checks into SystemInfoResource.

* Remove healthchecks from rest resources and servlets that never give an unhealthy result.

* Add error info to AppConfigMonitor health check.


## [v7.0-beta.29] - 2020-05-04

* Issue **#1496** : Fixed paging of processed data.

* Add stroom.statistics.internal.enabledStoreTypes and make internal stat processing respect it.

* Improve SQL stats shutdown processing so all in memory stats are flushed.

* Issue **#1521** : Dashboards with missing datasources break entirely.

* Issue **#1477** : Disable edit button on stream processor.

* Issue **#1497** : Fixed data list result paging.

* Issue **#1492** : Fixed data list result paging.

* Issue **#1513** : You can now view data in folders.

* Issue **#1500** : Fixed data delete/restore behaviour.

* Issue **#1515** : Fix proxyDir default when running in a stack.

* Issue **#1509** : Unable to update processor filter.

* Issue **#1495** : Speculative fix for missing swagger.json file in the fat jar.

* Issue **#1503** : Fixed Dashboard serialisation and JSON template.

* Issue **#1479** : Unable to set index volume limits.


## [v7.0-beta.28] - 2020-04-29

* Issue **#1489** : Reprocess streams feature failing.

* Issue **#1465** : Add default Open ID credentials to allow proxy to be able to authenticate out of the box.

* Issue **#1455** : Fix interactive search.

* Issue **#1471** : Pipeline name not shown on processors/filters in UI.

* Issue **#1491** : Download stream feature failing. 

* Issue **#1433** : StandardKafkaProducer failed when writing XML kafka payloads. 


## [v7.0-beta.27] - 2020-04-27

* Issue **#1417** : Allow processor filters to be exported with Pipelines. 

* Issue **#1480** : Index settings now shows index volume groups and allows selection. 

* Issue **#1450** : Further attempt to improve criteria filtering on data tab.

* Issue **#1467** : The cluster node state node uses NodeResource to determine active nodes.

* Issue **#1448** : The internal processing user now has a JWT and passes it when making calls to other nodes.


## [v7.0-beta.26] - 2020-04-22

* Fix gradle build for versioned builds


## [v7.0-beta.25] - 2020-04-22

* Assorted fixes to the new React UI pages.


## [v7.0-beta.24] - 2020-04-21

* Issue **#1450** : Stop data tabs showing all feeds.

* Issue **#1454** : Fix NPE in feed name suggestion box.

* Remove internal statistics from setup sample data.

* Fix issue of pipeline structure not showing when it contains a StatisticsFilter.

* Update auth flow for auth-into-stroom integration

* Issue **#1426** : Change /logout endpoint to /noauth/logout.

* Fix `Expecting a real user identity` errors on auto import of content packs.

* Increase wait timeout to 240s in `start.sh`.

* Issue **#1404** : Fixed issue with invalid XML character filter.

* Issue **#1413** : Attempt to fix search hanging issue.

* Issue **#1393** : The annotations data popup now formats content on load.

* Issue **#1399** : Removed error logging for expected exceptions in TaskExecutor.

* Issue **#1385** : File output param `streamId` now aliased to `sourceId` and `streamNo` is now aliased to `partNo` for consistency with new source tracking XSLT functions.

* Issue **#1392** : Downloading dashboard queries now provides the current query without the need to save the dashboard.

* Issue **#1427** : Change remote call to auth service to a local call.


## [v7.0-beta.23] - 2020-03-24

* Rename all legacy DB tables to `OLD_`.

* Issue **#1394** : Fix duplicate tables appearing in Monitoring -> Database Tables.

* Add NodeEndpointConfiguration. Change `node` table to hold the base endpoint.


## [v7.0-beta.22] - 2020-03-10

* Brought stroom-auth-service into stroom

* Issue **#563** : Kafka producer improvements - StandardKafkaProducer

* Issue **#1399** : Removed error logging for expected exceptions in TaskExecutor. 

* Fix missing $ in start.sh

* Issue **#1387** : Changed the way tasks are executed to reduce changes of unhandled execution errors.

* Issue **#1378** : Improved logging detail when processor filters fail.

* Issue **#1379** : Fixed issue where you couldn't open a processor filter if parts of the filter referenced deleted items.

* Issue **#1378** : Improved logging detail when processor filters fail.

* Issue **#1382** : Added `decode-url` and `encode-url` XSLT functions.

* Issue **#655** : Fixed SQL Stats queries ignoring the enabled state of the dashboard query terms.

* Issue **#1362** : Fixed issue where hiding dashboard annotation fields removed them.

* Issue **#1357** : Fixed dragging tabs in dashboard with hidden panes to create a new split.

* Issue **#1357** : Fixed dragging tabs in dashboard with hidden panes.

* Issue **#1368** : Fixed FindReplaceFilter as it wasn't working when used in conjunction with Data Splitter.

* Issue **#1361** : Changed the way headers are parsed for the HttpCall XSLT function.


## [v7.0-beta.21] - 2020-02-24

* Add null checks to DB migration.

* Add deletion of constraint `IDX_SHARD_FK_IDX_ID` to migration script.


## [v7.0-beta.20] - 2020-02-13

* Fix bug in `processor_task` migration script.


## [v7.0-beta.19] - 2020-02-10

* Fix bugs in DB migration scripts.


## [v7.0-beta.18] - 2020-02-05

* Re-locate index database migrations.

* Fix issues with migrating null audit columns.

* Improve output of TestYamlUtil.


## [v7.0-beta.17] - 2020-01-29

* Issue **#1355** : Fixed stepping from dashboard text pane.

* Issue **#1354** : Fixed double click to edit list items, e.g. properties.

* Issue **#1340** : Fixed issue with FindReplaceFilter where it failed in some cases when more than one filter was chained together.

* Issue **#1338** : You can now configure the max size of the map store cache.

* Issue **#1350** : Fixed scope of dictionaries when loaded in multiple XSLT pipeline steps.

* Issue **#1347** : Added SSL options to `http-call` XSLT method.

* Issue **#1352** : Fixed Hessian serialisation of user identities on tasks.

* Change docker image to allow us to pass in the dropwizard command to run, e.g. server|migrate.

* Stop MySQL outputing Note level warnings during migration about things that don't exist when we expect them not to.


## [v7.0-beta.13] - 2019-12-24

* Add `migrate` command line argument to run just the DB migrations.

* Updated API key to include audience and added client id and secret.

* Change `stroom.conf.sh` to also look for ip in `/sbin`

* Issue **#260** : You can now hide dashboard tabs.

* Issue **#1332** : The text pane can now be configured to show source data.

* Issue **#1311** : Improved source location tracking.


## [v7.0-beta.12] - 2019-12-04

* Change local.yml.sh to also look for ip in /sbin


## [v7.0-beta.11] - 2019-12-04

* Fix invalid SQL syntax in V07_00_00_012__Dictionary


## [v7.0-beta.10] - 2019-12-04

* Update auth api version

* Add clientId and clientSecret to config

* Update API keys (needed aud)

* Issue **#1338** : Added new config options to control the maximum size of some caches: `stroom.pipeline.parser.maxPoolSize`, `stroom.pipeline.schema.maxPoolSize`, `stroom.pipeline.schema.maxPoolSize`, `stroom.pipeline.xslt.maxPoolSize`, `stroom.entity.maxCacheSize`, `stroom.referenceData.mapStore.maxCacheSize`.

* Issue **#642** : Downloading query details now ignores hidden fields.

* Issue **#1337** : Fixed issue where downloading large numbers of search results in Excel format was exceeding maximum style count of 64000. 

* Issue **#1341** : Added XSRF protection to GWT RPC requests.

* Issue **#1335** : Made session cookie `Secure` and `HttpOnly`.

* Issue **#1334** : Fix 404 when accessing `/stroom/resourcestore/........`, i.e. fix Tools->Export.

* Issue **#1333** : Improved resilience against XSS attacks.

* Issue **#1330** : Allow configuration of `Content-Type` in HTTPAppender.

* Issue **#1327** : Improvements to annotations.

* Issue **#1328** : Increased size of data window and removed max size restrictions.

* Issue **#1324** : Improved logging and added SSL options for HTTPAppender.


## [v7.0-beta.9] - 2019-11-20

* Fix SSL connection failure on remote feed staus check.

* Remove ConfigServlet as the functionality is covered by ProxyConfigHealthCheck.

* Fix password masking in ProxyConfigHealthCheck.

* Change servlet path of ProxyStatusServlet from `/config` to `/status`.


## [v7.0-beta.8] - 2019-11-20

* Change precedence order for config properties. YAML > database > default. Change UI to show effective value. Add hot loading of YAML file changes.

* Issue **#1322** : Stroom now asks if you really want to leave site when stepping items are dirty. Also fixed `Save` and `Save All` menu items and dashboard param changes now correctly make a dashboard dirty.

* Issue **#1320** : Fixed formatting of XML where trailing spaces were being removed from content surrounded by start and end tags (data content) which should not happen. 

* Issue **#1321** : Make path relative in stroom distribution .zip.sha256 hash file.

* The auth service now supports the use of HTTPS without certificate verification and adds additional logging.

* Issue **gchq/stroom-auth#157** : Automatically refresh user's API key when it expires.

* Issue **#1243** : Dashboard visualisations now link with similar functions available to dashboard tables, e.g. `link()`, `dashboard()`, `annotation()`, `stepping()`, `data()`.

* Issue **#1316** : JSONParser now includes various parse options including handling comments.

* Issue **#48** : Added option to hide/show dashboard table columns.

* Issue **#1315** : Improved health check for missing API key.

* Updated stroom expression to v1.5.4 and added new field types.

* Issue **#1315** : Improved health check for missing API key.

* Issue **#1314** : Fixed NPE thrown when logging caused when viewing docs that can't be found.

* Issue **#1313** : Suggestion boxes now make suggestions immediately before the user even starts typing.

* Issue **#1043** : Added feature to allow floating point numbers to be indexed.

* Issue **#1312** : Dictionaries now change the entity name in the DB when renamed.

* Issue **#1312** : Fixed read only behaviour of dictionary settings UI.

* Issue **#1300** : Multiple changes to annotations.

* Issue **#1265** : Added `modulus()` function along with alias `mod()` and modulus operator `%`.

* Issue **#1300** : Added `annotation()` link creation function, `currentUser()` alias for `param('currentUser()')` and additional link creation functions for `data()` and `stepping()`.

* Issue **#67** : Table columns now display menu items on left click.

* Uplift stroom-query to v2.2.4 to add better diagnostic logging.

* Uplift Kafka client to v2.2.1.

* Issue **#1293** : Add more static file types to allow nginx/browser caching on.

* Issue **#1295** : Add authentication bypass for servlets such as /remoting, /status, /echo, etc.

* Issue **#1297** : The UI now supplies API tokens to the backend for resource calls.

* Issue **#1296** : Fixed NPE in StreamMapCreator caused when a stream can not be found.

## [v7.0-beta.7] - 2019-10-23

* Issue **#1288** : Streams now show the name of the pipeline used to create them even if the user doesn't have permission to see the pipeline.

* Issue **#1282** : Fixed issue where items were imported into the explorer even if not selected for import.

* Issue **#1291** : Fixed issue where empty dashboard table cells did not select table rows when clicked. 

* Issue **#1290** : Fixed issue where executor provider was not executing supplied runnable if parent task had terminated.

* Fix problem of missing fallback config in docker image.


## [v7.0-beta.6] - 2019-10-15

* Add default for stroom.security.authentication.durationToWarnBeforeExpiry

* Fix missing icons for Kafka Config and Rule Set.

* Fix Kafka Config entity serialisation.

* Issue **#1264** : Dashboards running in embedded mode will not always ask for the user to choose an activity if the users session has one set already.

* Issue **#1275** : Fixed permission filtering when showing related streams.

* Issue **#1274** : Fixed issue with batch search caused by Hibernate not returning pipeline details in stream processor filters.

* Issue **#1272** : Fixed saving query favourites.

* Issue **#1266** : Stroom will now lock the cluster before releasing owned tasks so it doesn't clash with other task related processes that lock the DB for long periods.

* Issue **#1264** : Added `embedded` mode for dashboards to hide dashboard chrome and save options.

* Issue **#1264** : Stroom no longer asks if you want to leave the web page if no content needs saving.

* Issue **#1263** : Fixed issues related to URL encoding/decoding with the `dashboard()` function.

* Issue **#1263** : Fixed issue where date expressions were being allowed without '+' or '-' signs to add or subtract durations.

* Add fallback config.yml file into the docker images for running outside of a stack.

* Issue **#1263** : Fixed issues related to URL encoding/decoding in dashboard expressions.

* Issue **#1262** : Improved behaviour of `+` when used for concatenation in dashboard expressions.

* Issue **#1259** : Fixed schema compliance when logging failed document update events.

* Issue **#1245** : Fixed various issues with session management and authentication.

* Issue **#1258** : Fixed issue affecting search expressions against keyword fields using dictionaries containing carriage returns.


## [v7.0-beta.5] - 2019-09-23

* Fixes to proxy


## [v7.0-beta.4] - 2019-09-16

* Fix stroom-proxy Dockerfile


## [v7.0-beta.3] - 2019-09-16

* Minor fixes, including an essential fix to config


## [v7.0-beta.2] - 2019-09-13

* Fix docker build


## [v7.0-beta.1] - 2019-09-11

* Issue **#1253** : Data retention policies containing just `AND` will now match everything.

* Issue **#1252** : Stream type suggestions no longer list internal types.

* Issue **#1218** : All stepping panes will now show line numbers automatically if there are indicators (errors, warnings etc) that need to be displayed.  

* Issue **#1254** : Added option to allow non Java escaped find and replacement text to be used in `FindReplaceFilter`. 

* Issue **#1250** : Fixed logging description for reading and writing documents.

* Issue **#1251** : Copy permissions from a parent now shows changes prior to the user clicking ok.

* Issue **#758** : You no longer need the `Manage Processors` privilege to call `stroom:meta('Pipeline')` in XSLT.

* Issue **#1256** : Fix error caused when logging data source name when downloading search results.

* Issue **#399** : Fix for error message when stepping that said user needed `read` permission on parent pipeline and not just `use`.

* Issue **#1242** : Fix for pipeline corruption caused when moving elements back to inherited parents.

* Issue **#1244** : Updated Dropwizard to version 1.3.14 to fix session based memory leak.

* Issue **#1246** : Removed elastic search document type, menu items and filter.

* Issue **#1247** : Added XSLT functions (`source`, `sourceId`, `partNo`, `recordNo`, `lineFrom`, `colFrom`, `lineTo`, `colTo`) to determine the current source location so it can be embedded in a cooked event. Events containing raw source location info can be made into links in dashboard tables or the text pane so that a user can see raw source data or jump directly to stepping that raw record.

* Add data retention feature and index optimisation to Solr indexes.

* Initial support for Solr indexing and search.

* Issue **#1244** : Updated Dropwizard to version 1.3.14 to fix session based memory leak.

* Issue **#1246** : Removed elastic search document type, menu items and filter.

* Issue **#1214** : Fixed issue where the max results setting in dashboard tables was not always being obeyed. Also fixed some dashboard table result page size issues.

* Issue **#1238** : During proxy clean task we no longer show a failed attempt to delete an empty directory as an error as this condition is expected.

* Issue **#1237** : Fixed issue where explorer model requests were failing outside of user sessions, e.g. when we want to find folder descendants for processing.

* Issue **#1230** : Fix test.

* Issue **#1230** : Search expressions no longer have the `contains` condition. 

* Issue **#1220** : Fixed attempt to open newly created index shards as if they were old existing shards.

* Issue **#1232** : Fixed handling of enter key on pipeline element editor dialog.

* Issue **#1229** : Fixed issue where users needed `Read` permission on an index instead of just `Use` permission to search it.

* Issue **#1207** : Removed task id from meta to reduce DB size and complexity especially given the fact tasks are transient. Superseded output is now found by querying the processor task service when new output is written rather than using task ids on meta.

* Uplift HBase to 2.1.5 and refactor code accordingly

* Uplift Kafka to 2.1.1 and refactor code accordingly

* Uplift Curator to 4.2.0

* Issue **#1143** : Added mechanism to inject dashboard parameters into expressions using the `param` and `params` functions so that dashboard parameters can be echoed by expressions to create dashboard links.

* Issue **#1205** : Change proxy repo clean to not delete configured rootRepoDir.

* Issue **#1204** : Fix ProxySecurityFilter to use correct API key on feedStatus requests.

* Issue **#1211** : Added a quick filter to the server tasks page.

* Issue **#1206** : Fixed sorting active tasks when clicking column header.

* Issue **#1201** : Fixed dependencies.

* Issue **#1201** : Fixed tests.

* Issue **#1201** : Document permission changes now mutate the user document permissions cache rather than clearing it.

* Issue **#1153** : Changed security context to be a Spring singleton to improve explorer performance.

* Issue **#1202** : Fixed NumberFormatException in StreamAttributeMapUtil.

* Issue **#1203** : Fixed event logging detail for dictionaries.

* Issue **#1197** : Restored Save As functionality.

* Issue **#1199** : The index fields page now copes with more than 100 index fields.

* Issue **#1200** : Removed blocking queue that was causing search to hang when full.

* Issue **#1198** : Filtering by empty folders now works correctly.

* Comment out rollCron in proxy-prod.yml

* Change swagger UI at gchq.github.io/stroom to work off 6.0 branch

* Issue **#1195** : Fixed issue where combination of quick filter and type filter were not displaying explorer items correctly.

* Issue **#1153** : Changed the way document permissions are retrieved and cached to improve explorer performance.

* Issue **#1196** : Added code to resolve data source names from doc refs if the name is missing when logging.

* Issue **#1165** : Fixed corruption of pipeline structure when adding items to Source.

* Issue **#1193** : Added optional validation to activities.

* Change default config for proxy repositoryFormat to "${executionUuid}/${year}-${month}-${day}/${feed}/${pathId}/${id}"

* Issue **#1194** : Fixed NPE in FindTaskProgressCriteria.

* Issue **#1191** : SQL statistics search tasks now show appropriate information in the server tasks pane.

* Issue **#1192** : Executor provider tasks now run as the current user.

* Issue **#1190** : Copied indexes now retain associated index volumes.

* Issue **#1177** : Data retention now works with is doc refs.

* Issue **#1160** : Proxy repositories now only roll if all output streams for a repository are closed. Proxy repositories also only calculate the current max id if the `executionUuid` repo format param is not used.

* Issue **#1186** : Volume status is now refreshed every 5 minutes.

* Fix incorrect default keystore in proxy config yaml.

* Rename environment variables in proxy config yaml.

* Issue **#1170** : The UI should now treat the `None` tree node as a null selection.

* Issue **#1184** : Remove dropwizard yaml files from docker images.

* Issue **#1181** : Remove dropwizard config yaml from the docker images.

* Issue **#1152** : You can now control the maximum number of files that are fragmented prior to proxy aggregation with `stroom.maxFileScan`.

* Issue **#1182** : Fixed use of `in folder` for data retention and receipt policies.

* Updated to allow stacks to be built at this version.

* Issue **#1154** : Search now terminates during result creation if it is asked to do so.

* Issue **#1167** : Fix for proxy to deal with lack of explorer folder based collections.

* Issue **#1172** : Fixed logging detail for viewing docs.

* Issue **#1166** : Fixed issue where users with only read permission could not copy items.

* Issue **#1174** : Reduced hits on the document permission cache.

* Issue **#1168** : Statistics searches now work when user only has `Use` permission.

* Issue **#1170** : Extra validation to check valid feed provided for stream appender.

* Issue **#1174** : The size of the document permissions cache is now configurable via the `stroom.security.documentPermissions.maxCacheSize` property.

* Issue **#1176** : Created index on document permissions to improve performance.

* Issue **#1175** : Dropping unnecessary index `explorerTreePath_descendant_idx`.

* Issue **#747** : XSLT can now reference dictionaries by UUID.

* Issue **#1167** : Use of folders to include child feeds and pipelines is now supported.

* Issue **#1153** : The explorer tree is now built with fewer DB queries.

* Issue **#1163** : Added indexes to the DB to improve explorer performance.

* Issue **#1153** : The explorer tree now only rebuilds synchronously for users who alter the tree, if has never been built or is very old. All other rebuilds of the explorer tree required to keep it fresh will happen asynchronously.

* Issue **#1162** : Proxy aggregation will no longer recurse parts directories when creating parts.

* Issue **#1157** : Migration now adds dummy feeds etc to processor filters if the original doc can't be found. This will prevent filters from matching more items than they should if migration fails to map feeds etc because they can't be found.

* Issue **#1162** : Remove invalid CopyOption in move() call.

* Issue **#1159** : Fix NPE in rolling appenders with no frequency value.

* Issue **#1160** : Proxy repositories will no longer scan contents on open if they are set to be read only.

* Issue **#1162** : Added buffering etc to improve the performance of proxy aggregation.

* Issue **#1156** : Added code to reduce unlikely chance of NPE or uncontrolled processing in the event of a null or empty processing filter.

* Issue **#1149** : Changed the way EntryIdSet is unmarshalled so jaxb can now use the getter to add items to a collection.

* Ignore broken junit test that cannot work as it stands

* Fix NPE in DictionaryStoreImpl.findByName().

* Issue **#1146** : Added `encodeUrl()`, `decodeUrl()` and `dashboard()` functions to dashboard tables to make dashboard linking easier. The `link()` function now automatically encodes/decodes each param so that parameters do not break the link format, e.g. `[Click Here](http://www.somehost.com/somepath){dialog|Dialog Title}`.

* Issue **#1144** : Changed StreamRange to account for inclusive stream id ranges in v6.0 that was causing an issue with file system maintenance.

* Mask passwords on the proxy admin page.

* Add exception to wrapped exception in the feedStatus service.

* Issue **#1140** : Add health check for proxy feed status url.

* Issue **#1138** : Stroom proxy now deletes empty repository directories based on creation time and depth first so that pruning empty directories is quicker and generally more successful.

* Issue **#1137** : Change proxy remote url health check to accept a 406 code as the feed will not be specified.

* Issue **#1135** : Data retention policies are now migrated to use `Type` and not `Stream Type`.

* Issue **#1136** : Remove recursive chown from stroom and proxy docker entrypoint scripts.


## [v7.0-alpha.5] - 2019-06-12

* Fix YAML substitution.


## [v7.0-alpha.4] - 2019-06-11

* Update API paths


## [v7.0-alpha.3] - 2019-05-10

* Fix config


## [v7.0-alpha.2] - 2019-05-10

* Fix config

* Issue **#1134** : Proxy now requires feed name to always be supplied.

* Expose proxy api key in yaml config via SYNC_API_KEY

* Issue **#1130** : Change `start.sh` so it works when realpath is not installed.

* Issue **#1129** : Fixed stream download from the UI.

* Issue **#1119** : StreamDumpTool will now dump data to zip files containing all data and associated meta and context data. This now behaves the same way as downloading data from the UI and can be used as an input to proxy aggregation or uploaded manually.


## [v7.0-alpha.1] - 2019-04-23

* Fix config issue

* Fixed NPE created when using empty config sections.

* Issue **#1122** : Fixed hessian communication between stroom and stroom proxy used to establish feed receive status. Added restful endpoints for feed status to stroom and stroom proxy. Proxy will now be able to request feed status from upstream stroom or stroom proxy instances.

* Fixed incompatibility issues with MySQL 5.7 and 8.0.

* Added debug to help diagnose search failures

* Issue **#382** : Large zip files are now broken apart prior to proxy aggregation.

* Change start script to use absolute paths for jar, config and logs to distinguish stroom and proxy instances.

* Issue **#1116** : Better implementation of proxy aggregation.

* Issue **#1116** : Changed the way tasks are executed to ensure thread pools expand to the maximum number of threads specified rather than just queueing all tasks and only providing core threads.

* Remove full path from file in sha256 hash file release artifact.

* Issue **#1115** : Add missing super.startProcessing to AbstractKafkaProducerFilter.

* Improve exception handling and logging in RemoteDataSourceProvider. Now the full url is included in dashboard connection errors.

* Change Travis build to generate sha256 hashes for release zip/jars.

* Uplift the visualisations content pack to v3.2.1

* Issue **#1100** : Fix incorrect sort direction being sent to visualisations.

* Add guard against race condition

* Add migration script to remove property `stroom.node.status.heapHistogram.jMapExecutable`.

* Uplift base docker image to openjdk:8u191-jdk-alpine3.9, reverting back to JDK for access to diagnostic tools.

* Issue **#1084** : Change heap histogram statistics to java MBean approach rather than jmap binary. Remove stroom.node.status.heapHistogram.jMapExecutable property.

* Improve resource for setting user's status

* Issue **#1079** : Improved the logging of permission errors encountered during stream processing

* Issue **#1058** : Added property `stroom.pipeline.parser.secureProcessing` to enable/disable the XML secure processing feature.

* Issue **#1062** : Add env var for UI path

* Uplift distribution visualisation content pack to v3.1.0

* Add transform_user_extract.py, for pre-6.0 to 6.0 user migration

* Issue **#1059** : Fix guice errors on stroom-proxy startup.

* Issue **#1010** : Improve distribution start/stop/etc scripts by adding monochrome switch and background log tailing.

* Issue **#1053** : Add API to disabled authorisation users

* Issue **#1042** : Improve error message for an ApiException when requesting a user's token.

* Issue **#1050** : Prevent creation of permission entries if key already exists.

* Issue **#1015** : Add sortDirections[] and keySortDirection to visualisation data object to fix sorting in the visualisations.

* Issue **#1019** : Fix visualisations settings dialog so you can un-set text and list controls.

* Issue **#1041** : Add a healthcheck to Stroom to alert for API key expiry

* Issue **#1040** : Fix for visualisations that do not require nested data.

* Issue **#1036** : Fix for scrollbar position on explorer popup windows.

* Issue **#1037** : Updated `moment.js` for parsing/formatting dates and times.

* Issue **#1021** : Dashboard links now allow `{}` characters to be used without URL encoding.

* Issue **#1018** : Added Health Checks for the external connectors that are registered via plugins

* Issue **#1025** : Fixed ACE editor resize issue where horizontal scroll bar was not always correctly shown.

* Issue **#1025** : Updated ACE editor to v1.4.2.

* Issue **#1022** : Added `Contains` condition to all search expression fields so that regex terms can be used.

* Issue **#1024** : Superseded output helper no longer expects initialisation in all cases.

* Issue **#1021** : Multiple changes to improve vis, dashboard and external linking in Stroom.

* Issue **#1019** : Fix visualisations settings dialog so you can un-set text and list controls.

* Issue **#986** : Fix direct dashboard links.

* Issue **#1006** : Added Exception Mapper for PermissionExceptions to return HTTP FORBIDDEN.

* Issue **#1012** : Fix for NPE caused when checking if an output is superseded.

* Issue **#1011** : Old UI versions running in browsers often cause Stroom to throw an NPE as it can't find the appropriate GWT serialisation policy. Stroom will no longer throw an NPE but will report an `IncompatibleRemoteServiceException` instead. This is the default GWT behaviour.

* Issue **#1007** : Max visualisation results are now limited by default to the maximum number of results defined for the first level of the parent table. This can be further limited by settings in the visualisation.

* Issue **#1004** : Table cells now support multiple links.

* Issue **#1001** : Changed link types to `tab`, `dialog`, `dashboard`, `browser`.

* Issue **#1001** : Added dashboard link option to link to a dashboard from within a vis, e.g. `stroomLink(d.name, 'type=Dashboard&uuid=<TARGET_DASHBOARD_UUID>&params=userId%3D' + d.name, 'DASHBOARD')`.

* Issue **#1001** : Added dashboard link option to link to a dashboard using the `DASHBOARD` target name, e.g. `link(${UserId}, concat('type=Dashboard&uuid=<TARGET_DASHBOARD_UUID>', ${UserId}), '', 'DASHBOARD')`.

* Issue **#1002** : Popup dialogs shown when clicking dashboard hyperlinks are now resizable.

* Issue **#993** : Moving documents in the explorer no longer affects items that are being edited as they are not updated in the process.

* Issue **#996** : Updated functions in dashboard function picker.

* Issue **#981** : Fixed dashboard deletion

* Issue **#989** : Upgraded stroom-expression to v1.4.13 to add new dashboard `link` function.

* Issue **#988** : Changed `generate-url` XSLT function to `link` so it matches the dashboard expression. Changed the parameters to create 4 variants of the function to make creation of simple links easier.

* Issue **#980** : Fix for NPE when fetching dependencies for scripts.

* Issue **#978** : Re-ordering the fields in stream data source

* Issue **gchq/stroom-content#31** : Uplift stroom-logs content pack to v2.0-alpha.5.

* Issue **#982** : Stop proxy trying to health check the content syncing if it isn't enabled.

* Change error logging in ContentSyncService to log stack trace

* Uplift send_to_stroom.sh in the distribution to v2.0

* Issue **#973** : Export servlet changed to a Resource API, added permission check, improved error responses.

* Issue **#969** : The code now suppresses errors for index shards being locked for writing as it is expected. We now lock shards using maps rather than the file system as it is more reliable between restarts.

* Issue **#941** : Internal Meta Stats are now being written

* Issue **#970** : Add stream type of `Records` for translated stroom app events.

* Issue **#966** : Proxy was always reporting zero bytes for the request content in the receive log.

* Issue **#938** : Fixed an NPE in authentication session state.

* Change the proxy yaml configuration for the stack to add `remotedn` and `remotecertexpiry` headers to the receive log

* Change logback archived logs to be gzip compressed for stroom and proxy

* Uplift stroom-logs content pack to v2.0-alpha.3

* Uplift send_to_stroom script to v1.8.1

* Issue **#324** : Changed XML serialisation so that forbidden XML characters U+FFFE and U+FFFF are not written. Note that these characters are not even allowed as character references so they are ignored entirely.

* Issue **#945** : More changes to fix some visualisations only showing 10 data points.

* Issue **#945** : Visualisations now show an unlimited number of data points unless constrained by their parent table or their own maximum value setting.

* Issue **#948** : Catching Spring initialisation runtime errors and ensuring they are logged.

* Add `set_log_levels.sh` script to the distribution

* Uplift visualisations content pack to v3.0.6 in the gradle build

* Issue **#952** : Remote data sources now execute calls within the context of the user for the active query. As a result all running search `destroy()` calls will now be made as the same user that initiated the search.

* Issue **#566** : Info and warning icons are now displayed in stepping screen when needed.

* Issue **#923** : Dashboard queries will now terminate if there are no index shards to search.

* Issue **#959** : Remove Material UI from Login and from password management pages

* Issue **#933** : Add health check for password resets

* Issue **#929** : Add more comprehensive password validation

* Issue **#876** : Fix password reset issues

* Issue **#768** : Preventing deletion of /store in empty volumes

* Issue **#939** : Including Subject DN in receive.log

* Issue **#940** : Capturing User DN and cert expiry on DW terminated SSL

* Issue **#744** : Improved reporting of error when running query with no search extraction pipeline

* Issue **#134** : Copy permissions from parent button

* Issue **#688** : Cascading permissions when moving/copying folder into a destination

* Issue **#788** : Adding DocRef and IsDocRef to stroom query to allow doc ref related filtering. Migration of stream filters uses this.

* Issue **#936** : Add conversion of header `X-SSL-Client-V-End` into `RemoteCertExpiry`, translating date format in the process.

* Issue **#953** : Fixed NPE.

* Issue **#947** : Fixed issue where data retention policy contains incorrect field names.

* Remove Material UI from the Users and API Keys pages

* Add content packs to stroom distribution

* Change distribution to use send_to_stroom.sh v1.7

* Updated stroom expression to v1.4.12 to improve handling or errors values and add new type checking functions `isBoolean()`, `isDouble()`, `isError()`, `isInteger()`, `isLong()`, `isNull()`, `isNumber()`, `isString()`, `isValue()`. Testing equality of null with `x=null()` is no longer valid and must be replaced with `isNull(x)`.

* Issue **#920** : Fix error handling for sql stats queries

* Remove log sending cron process from docker images (now handled by stroom-log-sender).

* Issue **#924** : The `FindReplaceFilter` now records the location of errors.

* Issue **#939** : Added `remotedn` to default list of keys to include in `receive.log`.

* Add git_tag and git_commit labels to docker images

* Uplift stroom-logs content pack in docker image to` v2.0-alpha.2`

* Stop truncation of `logger` in logback console logs

* Issue **#921** : Renaming open documents now correctly changes their tab name. Documents that are being edited now prevent the rename operation until they are saved.

* Issue **#922** : The explorer now changes the selection on a right click if the item clicked is not already selected (could be part of a multi select).

* Issue **#903** : Feed names can now contain wildcard characters when filtering in the data browser.

* Add API to allow creation of an internal Stroom user.

* Fix logger configuration for SqlExceptionHelper

* Add template-pipelines and standard-pipelines content packs to docker image

* Issue **#904** : The UI now shows dictionary names in expressions without the need to enter edit mode.

* Updated ACE editor to v1.4.1.

* Add colours to console logs in docker.

* Issue **#869** : Delete will now properly delete all descendant nodes and documents when deleting folders but will not delete items from the tree if they cannot be deleted, e.g. feeds that have associated data.

* Issue **#916** : You can no longer export empty folders or import nothing.

* Issue **#911** : Changes to feeds and pipelines no longer clear data browsing filters.

* Issue **#907** : Default volumes are now created as soon as they are needed.

* Issue **#910** : Changes to index settings in the UI now register as changes and enable save.

* Issue **#913** : Improve FindReplaceFilter to cope with more complex conditions.

* Change log level for SqlExceptionHelper to OFF, to stop expected exceptions from polluting the logs

* Fix invalid requestLog logFormat in proxy configuration

* Stop service discovery health checks being registered if stroom.serviceDiscovery.enabled=false

* Add fixed version of send_to_stroom.sh to release distribution

* Uplift docker base image for stroom & proxy to openjdk:8u181-jdk-alpine3.8

* Add a health check for getting a public key from the authentication service.

* Issue **#897** : Import no longer attempts to rename or move existing items but will still update content.

* Issue **#902** : Improved the XSLT `format-date` function to better cope with week based dates and to default values to the stream time where year etc are omitted.

* Issue **#905** : Popup resize and move operations are now constrained to ensure that a popup cannot be dragged off screen or resized to be bigger than the current browser window size.

* Issue **#898** : Improved the way many read only aspects of the UI behave.

* Issue **#894** : The system now generates and displays errors to the user when you attempt to copy a feed.

* Issue **#896** : Extended folder `create` permissions are now correctly cached.

* Issue **#893** : You can now manage volumes without the `Manage Nodes` permission.

* Issue **#892** : The volume editor now waits for the node list to be loaded before opening.

* Issue **#889** : Index field editing in the UI now works correctly.

* Issue **#891** : `StreamAppender` now keeps track of it's own record write count and no longer makes use of any other write counting pipeline element.

* Issue **#885** : Improved the way import works to ensure updates to entities are at least attempted when creating an import confirmation.

* Issue **#892** : Changed `Ok` to `OK`.

* Issue **#883** : Output streams are now immediately unlocked as soon as they are closed.

* Removed unnecessary OR operator that was being inserted into expressions where only a single child term was being used. This happened when reprocessing single streams.

* Issue **#882** : Splitting aggregated streams now works when using `FindReplaceFilter`. This functionality was previously broken because various reader elements were not passing the `endStream` event on.

* Issue **#881** : The find and replace strings specified for the `FindReplaceFilter` are now treated as unescaped Java strings and now support new line characters etc.

* Issue **#880** : Increased the maximum value a numeric pipeline property can be set to via the UI to 10000000.

* Issue **#888** : The dependencies listing now copes with external dependencies failing to provide data due to authentication issues.

* Issue **#890** : Dictionaries now show the words tab by default.

* Add admin healthchecks to stroom-proxy

* Add stroom-proxy docker image

* Refactor stroom docker images to reduce image size

* Add enabled flag to storing, forwarding and synching in stroom-proxy configuration

* Issue **#884** : Added extra fonts to stroom docker image to fix bug downloading xls search results.

* Issue **#879** : Fixed bug where reprocess and delete did not work if no stream status was set in the filter.

* Issue **#878** : Changed the appearance of stream filter fields to be more user friendly, e.g. `feedName` is now `Feed` etc.

* Issue **#809** : Changed default job frequency for `Stream Attributes Retention` and `Stream Task Retention` to `1d` (one day).

* Issue **#813** : Turned on secure processing feature for XML parsers and XML transformers so that external entities are not resolved. This prevents DoS attacks and gaining unauthorised access to the local machine.

* Issue **#871** : Fix for OptimisticLockException when processing streams.

* Issue **#872** : The parser cache is now automatically cleared when a schema changes as this can affect the way a data splitter parser is created.

* Add a health check for getting a public key from the authentication service.

* Issue **#897** : Import no longer attempts to rename or move existing items but will still update content.

* Issue **#902** : Improved the XSLT `format-date` function to better cope with week based dates and to default values to the stream time where year etc are omitted.

* Issue **#905** : Popup resize and move operations are now constrained to ensure that a popup cannot be dragged off screen or resized to be bigger than the current browser window size.

* Issue **#898** : Improved the way many read only aspects of the UI behave.

* Issue **#894** : The system now generates and displays errors to the user when you attempt to copy a feed.

* Issue **#896** : Extended folder `create` permissions are now correctly cached.

* Issue **#893** : You can now manage volumes without the `Manage Nodes` permission.

* Issue **#892** : The volume editor now waits for the node list to be loaded before opening.

* Issue **#889** : Index field editing in the UI now works correctly.

* Issue **#891** : `StreamAppender` now keeps track of it's own record write count and no longer makes use of any other write counting pipeline element.

* Issue **#885** : Improved the way import works to ensure updates to entities are at least attempted when creating an import confirmation.

* Issue **#892** : Changed `Ok` to `OK`.

* Issue **#883** : Output streams are now immediately unlocked as soon as they are closed.

* Removed unnecessary OR operator that was being inserted into expressions where only a single child term was being used. This happened when reprocessing single streams.

* Issue **#882** : Splitting aggregated streams now works when using `FindReplaceFilter`. This functionality was previously broken because various reader elements were not passing the `endStream` event on.

* Issue **#881** : The find and replace strings specified for the `FindReplaceFilter` are now treated as unescaped Java strings and now support new line characters etc.

* Issue **#880** : Increased the maximum value a numeric pipeline property can be set to via the UI to 10000000.

* Issue **#888** : The dependencies listing now copes with external dependencies failing to provide data due to authentication issues.

* Issue **#890** : Dictionaries now show the words tab by default.

* Add admin healthchecks to stroom-proxy

* Add stroom-proxy docker image

* Refactor stroom docker images to reduce image size

* Add enabled flag to storing, forwarding and synching in stroom-proxy configuration

* Issue **#884** : Added extra fonts to stroom docker image to fix bug downloading xls search results.

* Issue **#879** : Fixed bug where reprocess and delete did not work if no stream status was set in the filter.

* Issue **#878** : Changed the appearance of stream filter fields to be more user friendly, e.g. `feedName` is now `Feed` etc.

* Issue **#809** : Changed default job frequency for `Stream Attributes Retention` and `Stream Task Retention` to `1d` (one day).

* Issue **#813** : Turned on secure processing feature for XML parsers and XML transformers so that external entities are not resolved. This prevents DoS attacks and gaining unauthorised access to the local machine.

* Issue **#871** : Fix for OptimisticLockException when processing streams.

* Issue **#872** : The parser cache is now automatically cleared when a schema changes as this can affect the way a data splitter parser is created.

* Issue **#865** : Made `stroom.conf` location relative to YAML file when `externalConfig` YAML property is set.

* Issue **#867** : Added an option `showReplacementCount` to the find replace filter to choose whether to report total replacements on process completion.

* Issue **#867** : Find replace filter now creates an error if an invalid regex is used.

* Issue **#855** : Further fixes for stepping data that contains a BOM.

* Changed selected default tab for pipelines to be `Data`.

* Issue **#860** : Fixed issue where stepping failed when using any sort of input filter or reader before the parser.

* Issue **#867** : Added an option `showReplacementCount` to the find replace filter to choose whether to report total replacements on process completion.

* Improved Stroom instance management scripts

* Add contentPack import

* Fix typo in Dockerfile

* Issue **#859** : Change application startup to keep retrying when establishing a DB connection except for certain connection errors like access denied.

* Issue **#730** : The `System` folder now displays data and processors. This is a bug fix related to changing the default initial page for some document types.

* Issue **#854** : The activity screen no longer shows a permission error when shown to non admin users.

* Issue **#853** : The activity chooser will no longer display on startup if activity tracking is not enabled.

* Issue **#855** : Fixed stepping data that contains a BOM.

* Change base docker image to openjdk:8u171-jdk-alpine

* Improved loading of activity list prior to showing the chooser dialog.

* Issue **#852** : Fix for more required permissions when logging other 'find' events.

* Issue **#730** : Changed the default initial page for some document types.

* Issue **#852** : Fix for required permission when logging 'find' events.

* Changed the way the root pane loads so that error popups that appear when the main page is loading are not hidden.

* Issue **#851** : Added additional type info to type id when logging events.

* Issue **#848** : Fixed various issues related to stream processor filter editor.

* Issue **#815** : `stroom.pageTitle` property changed to `stroom.htmlTitle`.

* Issue **#732** : Added `host-address` and `host-name` XSLT functions.

* Issue **#338** : Added `splitAggregatedStreams` property to `StreamAppender`, `FileAppender` and `HDFSFileAppender` so that aggregated streams can be split into separate streams on output.

* Issue **#338** : Added `streamNo` path replacement variable for files to record the stream number within an aggregate.

* Added tests and fixed sorting of server tasks.

* Improved the way text input and output is buffered and recorded when stepping.

* The find and replace filter now resets the match count in between nested streams so that each stream is treated the same way, i.e. it can have the same number of text replacements.

* Added multiple fixes and improvements to the find and replace filter including limited support of input/output recording when stepping.

* Issue **#827** : Added `TextReplacementFilterReader` pipeline element.

* Issue **#736** : Added sorting to server tasks table.

* Inverted the behaviour of `disableQueryInfo` to now be `requireQueryInfo`.

* Issue **#596** : Rolling stream and file appenders can now roll on a cron schedule in addition to a frequency.

* The accept button now enabled on splash screen.

* Added additional event logging to stepping.

* An activity property with an id of `disableQueryInfo` can now be used to disable the query info popup on a per activity basis.

* Activity properties can now include the attributes `id`, `name`, `showInSelection` and `showInList` to determine their appearance and behaviour;

* Nested elements are now usable in the activity editor HTML.

* Record counts are now recorded on a per output stream basis even when splitting output streams.

* Splash presenter buttons are now always enabled.

* Fix background colour to white on activity pane.

* Changed `splitWhenBiggerThan` property to `rollSize` and added the property to the rolling appenders for consistency.

* Issue **#838** : Fix bug where calculation of written and read bytes was being accounted for twice due to the use of Java internal `FilterInputStream` and `FilterOutputStream` behaviour. This was leading to files being split at half od the expected size. Replaced Java internal classes with our own `WrappedInputStream` and `WrappedOutputStream` code.

* Issue **#837** : Fix bug to no longer try and record set activity events for null activities.

* Issue **#595** : Added stream appender and file appender property `splitWhenBiggerThan` to limit the size of output streams.

* Now logs activity change correctly.

* Add support for checkbox and selection control types to activity descriptions.

* Issue **#833** : The global property edit dialog can now be made larger.

* Fixed some issues in the activity manager.

* Issue **#722** : Change pipeline reference data loader to store its reference data in an off-heap disk backed LMDB store to reduce Java heap usage. See the `stroom.refloader.*` properties for configuration of the off-heap store.

* Issue **#794** : Automatically suggest a pipeline element name when creating it

* Issue **#792** : Preferred order of properties for Pipeline Elements

* Issue **824** : Fix for replace method in PathCreator also found in stroom proxy.

* Issue **#828** : Changed statistics store caches to 10 minute time to live so that they will definitely pick up new statistics store definitions after 10 minutes.

* Issue **#774** : Event logging now logs find stream criteria correctly so that feeds ids are included.

* Issue **#829** : Stroom now logs event id when viewing individual events.

* Added functionality to record actions against user defined activities.

* Added functionality to show a splash screen on login.

* Issue **#791** : Fixed broken equals method so query total row count gets updated correctly.

* Issue **#830** : Fix for API queries not returning before timing out.

* Issue **#824** : Fix for replace method in PathCreator also found in stroom proxy.

* Issue **#820** : Fix updating index shards so that they are loaded, updated and saved under lock.

* Issue **#819** : Updated `stroom-expression` to v1.4.3 to fix violation of contract exception when sorting search results.

* Issue **#817** : Increased maximum number of concurrent stream processor tasks to 1000 per node.

* Moved Index entities over to the new multi part document store.

* Moved Pipeline entities over to the new multi part document store.

* Moved both Statistic Store entity types over to the new multi part document store.

* Moved XSLT entities over to the new multi part document store.

* Moved Visualisation entities over to the new multi part document store.

* Moved Script entities over to the new multi part document store.

* Moved Dashboard entities over to the new multi part document store.

* Moved XmlSchema entities over to the new multi part document store.

* Moved TextConverter entities over to the new multi part document store.

* Modified the storage of dictionaries to use the new multi part document store.

* Changed the document store to hold multiple entries for a document so that various parts of a document can be written separately, e.g. the meta data about a dictionary and the dictionary text are now written as separate DB entries. Entries are combined during the serialisation/deserialisation process.

* Changed the import export API to use byte arrays to hold values rather than strings. *POSSIBLE BREAKING CHANGE*
Issue **gchq/stroom-expression#22** : Add `typeOf(...)` function to dashboard.

* Issue **#697** : Fix for reference data sometimes failing to find the appropriate effective stream due to the incorrect use of the effective stream cache. It was incorrectly configured to use a time to idle (TTI) expiry rather than a time to live (TTL) expiry meaning that heavy use of the cache would prevent the cached effective streams being refreshed.

* Issue **#806** : Fix for clearing previous dashboard table results if search results deliver no data.

* Issue **#805** : Fix for dashboard date time formatting to use local time zone.

* Issue **#803** : Fix for group key conversion to an appropriate value for visualisations.

* Issue **#802** : Restore lucene-backward-codecs to the build

* Issue **#800** : Add DB migration script 33 to replace references to the `Stream Type` type in the STRM_PROC_FILT table with `streamTypeName`.

* Issue **#798** : Add DB migration script 32 to replace references to the `NStatFilter` type in the PIPE table with `StatisticsFilter`.

* Fix data receipt policy defect

* Issue **#791** : Search completion signal is now only sent to the UI once all pending search result merges are completed.

* Issue **#795** : Import and export now works with appropriate application permissions. Read permission is required to export items and Create/Update permissions are required to import items depending on whether the update will create a new item or update an existing one.

* Improve configurabilty of stroom-proxy.

* Issue **#783** : Reverted code that ignored duplicate selection to fix double click in tables.

* Issue **#782** : Fix for NPE thrown when using CountGroups when GroupKey string was null due to non grouped child rows.

* Issue **#778** : Fix for text selection on tooltips etc in the latest version of Chrome.

* Uplift stroom-expression to v1.4.1

* Issue **#776** : Removal of index shard searcher caching to hopefully fix Lucene directory closing issue.

* Issue **#779** : Fix permissions defect.

* Issue **gchq/stroom-expression#22** : Add `typeOf(...)` function to dashboard.

* Issue **#766** : Fix NullPointerExceptions when downloading table results to Excel format.

* Issue **#770** : Speculative fix for memory leak in SQL Stats queries.

* Issue **#761** : New fix for premature truncation of SQL stats queries due to thread interruption.

* Issue **#748** : Fix build issue resulting from a change to SafeXMLFilter.

* Issue **#748** : Added a command line interface (CLI) in addition to headless execution so that full pipelines can be run against input files.

* Issue **#748** : Fixes for error output for headless mode.

* Issue **#761** : Fixed statistic searches failing to search more than once.

* Issue **#756** : Fix for state being held by `InheritableThreadLocal` causing objects to be held in memory longer than necessary.

* Issue **#761** : Fixed premature truncation of SQL stats queries due to thread interruption.

* Added `pipeline-name` and `put` XSLT functions back into the code as they were lost in a merge.

* Issue **#749** : Fix inability to query with only `use` privileges on the index.

* Issue **#613** : Fixed visualisation display in latest Firefox and Chrome.

* Added permission caching to reference data lookup.

* Updated to stroom-expression 1.3.1

    Added cast functions `toBoolean`, `toDouble`, `toInteger`, `toLong` and `toString`.
    Added `include` and `exclude` functions.
    Added `if` and `not` functions.
    Added value functions `true()`, `false()`, `null()` and `err()`.
    Added `match` boolean function.
    Added `variance` and `stDev` functions.
    Added `hash` function.
    Added `formatDate` function.
    Added `parseDate` function.
    Made `substring` and `decode` functions capable of accepting functional parameters.
    Added `substringBefore`, `substringAfter`, `indexOf` and `lastIndexOf` functions.
    Added `countUnique` function.

* Issue **#613** : Fixed visualisation display in latest Firefox and Chrome.

* Issue **#753** : Fixed script editing in UI.

* Issue **#751** : Fix inability to query on a dashboard with only use+read rights.


## [v6.0-alpha.22]

* Issue **#719** : Fix creation of headless Jar to ensure logback is now included.

* Issue **#735** : Change the format-date xslt function to parse dates in a case insensitive way.

* Issue **#719** : Fix creation of headless Jar. Exclude gwt-unitCache folder from build JARs.

* Issue **#720** : Fix for Hessian serialisation of table coprocessor settings.

* Issue **#217** : Add an 'all/none' checkbox to the Explorer Tree's quick filter.

* Issue **#400** : Shows a warning when cascading folder permissions.

* Issue **#405** : Fixed quick filter on permissions dialog, for users and for groups. It will now match anywhere in the user or group name, not just at the start.

* Issue **#708** : Removed parent folder UUID from ExplorerActionHandler.

* Application security code is now implemented using lambda expressions rather than AOP. This simplifies debugging and makes the code easier to understand.

* Changed the task system to allow task threads to be interrupted from the task UI.

* Made changes to improve search performance by making various parts of search wait for interruptible conditions.

* Migrated code from Spring to Guice for managing dependency injection.

* Issue **#229** : When a user 'OKs' a folder permission change it can take a while to return. This disables the ok/cancel buttons while Stroom is processing the permission change.

* Issue **#405** : Fixed quick filter on permissions dialog, for users and for groups. It will now match anywhere in the user or group name, not just at the start.

* Issue **#588** : Fixed display of horizontal scrollbar on explorer tree in export, create, copy and move dialogs.

* Issue **#691** : Volumes now reload on edit so that the entities are no longer stale the second time they are edited.

* Issue **#692** : Properties now reload on edit so that the entities are no longer stale the second time they are edited.

* Issue **#703** : Removed logging of InterruptedException stack trace on SQL stat queries, improved concurrency code.

* Issue **#697** : Improved XSLT `Lookup` trace messages.

* Issue **#697** : Added a feature to trace XSLT `Lookup` attempts so that reference data lookups can be debugged.

* Issue **#702** : Fix for hanging search extraction tasks

* Issue **#701** : The search `maxDocIdQueueSize` is now 1000 by default.

* Issue **#700** : The format-date XSLT function now defaults years, months and days to the stream receipt time regardless of whether the input date pattern specifies them.

* Issue **#657** : Change SQL Stats query code to process/transform the data as it comes back from the database rather than holding the full resultset before processing. This will reduce memory overhead and improve performance.

* Issue **#634** : Remove excessive thread sleeping in index shard searching. Sleeps were causing a significant percentage of inactivity and increasing memory use as data backed up. Add more logging and logging of durations of chunks of code. Add an integration test for testing index searching for large data volumes.

* Issue **#698** : Migration of Processing Filters now protects against folders that have since been deleted

* Issue **#634** : Remove excessive thread sleeping in index shard searching. Sleeps were causing a significant percentage of inactivity and increasing memory use as data backed up. Add more logging and logging of durations of chunks of code. Add an integration test for testing index searching for large data volumes.

* Issue **#659** : Made format-date XSLT function default year if none specified to the year the data was received unless this would make the date later then the received time in which case a year is subtracted.

* Issue **#658** : Added a hashing function for XSLT translations.

* Issue **#680** : Fixed the order of streams in the data viewer to descending by date

* Issue **#679** : Fixed the editing of Stroom properties that are 'persistent'.

* Issue **#681** : Added dry run to check processor filters will convert to find stream criteria. Throws error to UI if fails.

* Issue **#676** : Fixed use of custom stream type values in expression based processing filters.

* Issue **#673** : Fixed issue with Stream processing filters that specify Create Time

* Issue **#675** : Fixed issue with datafeed requests authenticating incorrectly

* Issue **#666** : Fixed the duplicate dictionary issue in processing filter migrations, made querying more efficient too
* Database migration fixes and tools

* Issue **#668** : Fixed the issue that prevented editing of stroom volumes

* Issue **#669** : Elastic Index Filter now uses stroomServiceUser to retrieve the index config from the Query Elastic service.

* Minor fix to migrations

* Add logging to migrations

* Add logging to migrations

* Issue **#651** : Removed the redundant concept of Pipeline Types, it's half implementation prevented certain picker dialogs from working.

* Issue **#481** : Fix handling of non-incremental index queries on the query API. Adds timeout option in request and blocking code to wait for the query to complete. Exit early from wait loops in index/event search.

* Issue **#626** : Fixed issue with document settings not being persisted

* Issue **#621** : Changed the document info to prevent requests for multi selections

* Issue **#620** : Copying a directory now recursively copies it's contents, plus renaming copies is done more intelligently.

* Issue **#546** : Fixed race conditions with the Explorer Tree, it was causing odd delays to population of the explorer in various places.

* Issue **#495** : Fixed the temporary expansion of the Explorer Tree caused by filtering

* Issue **#376** : Welcome tab details fixed since move to gradle

* Issue **#523** : Changed permission behaviours for copy and move to support `None`, `Source`, `Destination` and `Combined` behaviours. Creating new items now allows for `None` and `Destination` permission behaviours. Also imported items now receive permissions from the destination folder. Event logging now indicates the permission behaviour used during copy, move and create operations.

* Issue **#480** : Change the downloaded search request API JSON to have a fetch type of ALL.

* Issue **#623** : Fixed issue where items were being added to sublist causing a stack overflow exception during data retention processing.

* Issue **#617** : Introduced a concept of `system` document types that prevents the root `System` folder type from being created, copied, deleted, moved, renamed etc.

* Issue **#622** : Fix incorrect service discovery based api paths, remove authentication and authorisation from service discovery

* Issue **#568** : Fixed filtering streams by pipeline in the pipeline screen.

* Issue **#565** : Fixed authorisation issue on dashboards.

* Issue **#592** : Mount stroom at /stroom.

* Issue **#608** : Fixed stream grep and stream dump tools and added tests to ensure continued operation.

* Issue **#603** : Changed property description from `tags` to `XML elements` in `BadTextXMLFilterReader`.

* Issue **#600** : Added debug to help diagnose cause of missing index shards in shard list.

* Issue **#611** : Changed properties to be defined in code rather than Spring XML.

* Issue **#605** : Added a cache for retrieving user by name to reduce DB use when pushing users for each task.

* Issue **#610** : Added `USE INDEX (PRIMARY)` hint to data retention select SQL to improve performance.

* Issue **#607** : Multiple improvements to the code to ensure DB connections, prepared statements, result sets etc use try-with-resources constructs wherever possible to ensure no DB resources are leaked. Also all connections obtained from a data source are now returned appropriately so that connections from pools are reused.

* Issue **#602** : Changed the data retention rule table column order.

* Issue **#606** : Added more stroom properties to tune the c3P0 connection pool. The properties are prefixed by `stroom.db.connectionPool` and `stroom.statistics.sql.db.connectionPool`.

* Issue **#601** : Fixed NPE generated during index shard retention process that was caused by a shard being deleted from the DB at the same time as the index shard retention job running.

* Issue **#609** : Add configurable regex to replace IDs in heap histogram class names, e.g. `....$Proxy54` becomes `....$Proxy--ID-REMOVED--`

* Issue **#570** : Refactor the heap histogram internal statistics for the new InternalStatisticsReceiver

* Issue **#599** : DocumentServiceWriteAction was being used in the wrong places where EntityServiceSaveAction should have been used instead to save entities that aren't document entities.

* Issue **#593** : Fixed node save RPC call.

* Issue **#591** : Made the query info popup more configurable with a title, validation regex etc. The popup will now only be displayed when enabled and when a manual user action takes place, e.g. clicking a search button or running a parameterised execution with one or more queries.

* Added 'prompt' option to force the identity provider to ask for a login.

* Issue **#549** : Change to not try to connect to kafka when kafka is not configured and improve failure handling

* Issue **#573** : Fixed viewing folders with no permitted underlying feeds. It now correctly shows blank data screen, rather than System/Data.

* Issue **#150** : Added a feature to optionally require specification of search purpose.

* Issue **#572** : Added a feature to allow easy download of dictionary contents as a text file.

* Generate additional major and minor floating docker tags in travis build, e.g. v6-LATEST and v6.0-LATEST

* Change docker image to be based on openjdk:8u151-jre-alpine

* Added a feature to list dependencies for all document entities and indicate where dependencies are missing.

* Issue **#540** : Improve description text for stroom.statistics.sql.maxProcessingAge property

* Issue **#538** : Lists of items such as users or user groups were sometimes not being converted into result pages correctly, this is now fixed.

* Issue **#537** : Users without `Manage Policies` permission can now view streams.

* Issue **#522** : Selection of data retention rules now remains when moving rules up or down.

* Issue **#411** : When data retention rules are disabled they are now shown greyed out to indicate this.

* Issue **#536** : Fix for missing visualisation icons.

* Issue **#368** : Fixed hidden job type button on job node list screen when a long cron pattern is used.

* Issue **#507** : Added dictionary inheritance via import references.

* Issue **#554** : Added a `parseUri` XSLT function.

* Issue **#557** : Added dashboard functions to parse and output URI parts.

* Issue **#552** : Fix for NPE caused by bad XSLT during search data extraction.

* Issue **#560** : Replaced instances of `Files.walk()` with `Files.walkFileTree()`. `Files.walk()` throws errors if any files are deleted or are not accessible during the walk operation. This is a major issue with the Java design for walking files using Java 8 streams. To avoid this issue `Files.walkFileTree()` has now been used in place of `Files.walk()`.

* Issue **#567** : Changed `parseUri` to be `parse-uri` to keep it consistently named with respect to other XSLT functions. The old name `parseUri` still works but is deprecated and will be removed in a later version.

* Issue **#567** : The XSLT function `parse-uri` now correctly returns a `schemeSpecificPart` element rather than the incorrectly named `schemeSpecificPort`.

* Issue **#567** : The dashboard expression function `extractSchemeSpecificPortFromUri` has now been corrected to be called `extractSchemeSpecificPartFromUri`.

* Issue **#567** : The missing dashboard expression function `extractQueryFromUri` has been added.

* Issue **#571** : Streams are now updated to have a status of deleted in batches using native SQL and prepared statements rather than using the stream store.

* Issue **#559** : Changed CSS to allow table text selection in newer browsers.

* Issue **#574** : Fixed SQL debug trace output.

* Issue **#574** : Fixed SQL UNION code that was resulting in missing streams in the data browser when paging.

* Issue **#590** : Improved data browser performance by using a local cache to remember feeds, stream types, processors, pipelines etc while decorating streams.

* Issue **#150** : Added a property to optionally require specification of search purpose.

* New authentication flow based around OpenId

* New user management screens

* The ability to issue API keys

* Issue **#501** : Improve the database teardown process in integration tests to speed up builds

* Relax regex in build script to allow tags like v6.0-alpha.3 to be published to Bintray

* Add Bintray publish plugin to Gradle build

* Issue **#75** : Upgraded to Lucene 5.

* Issue **#135** : [BREAKING CHANGE] Removed JODA Time library and replaced with Java 7 Time API. This change breaks time zone output previously formatted with `ZZ` or `ZZZ`.

* Added XSLT functions generate-url and fetch-json

* Added ability to put clickable hyperlinks in Dashboard tables

* Added an HTTP appender.

* Added an appender for the proxy store.

* Issue **#412** : Fixed no-column table breakage

* Issue **#380** : Fixed build details on welcome/about

* Issue **#348** : Fixed new menu icons.

* Issue **98** : Fix premature trimming of results in the store

* Issue **360** : Fix inability to sort sql stats results in the dashboard table

* Issue **#550** : Fix for info message output for data retention.

* Issue **#551** : Improved server task detail for data retention job.

* Issue **#541** : Changed stream retention job descriptions.

* Issue **#553** : The data retention job now terminates if requested to do so and also tracks progress in a local temp file so a nodes progress will survive application restarts.

* Change docker image to use openjdk:8u151-jre-alpine as a base

* Issue **#539** : Fix issue of statistic search failing after it is imported

* Issue **#547** : Data retention processing is now performed in batches (size determined by `stroom.stream.deleteBatchSize`). This change should reduce the memory required to process the data retention job.

* Issue **#541** : Marked old stream retention job as deprecated in description.

* Issue **#542** : Fix for lazy hibernate object initialisation when stepping cooked data.

* Issue **#524** : Remove dependency on stroom-proxy:stroom-proxy-repo and replaced with duplicated code from stroom-proxy-repo (commit b981e1e)

* Issue **#203** : Initial release of the new data receipt policy functionality.

* Issue **#202** : Initial release of the new data retention policy functionality.

* Issue **#521** : Fix for the job list screen to correct the help URL.

* Issue **#526** : Fix for XSLT functions that should return optional results but were being forced to return a single value.

* Issue **#527** : Fix for XSLT error reporting. All downstream errors were being reported as XSLT module errors and were
 hiding the underlying exception.

* Issue **#501** : Improve the database teardown process in integration tests to speed up builds.

* Issue **#511** : Fix NPE thrown during pipeline stepping by downstream XSLT.

* Issue **#521** : Fix for the job list screen to use the help URL system property for displaying context sensitive help.

* Issue **#511** : Fix for XSLT functions to allow null return values where a value cannot be returned due to an error etc.

* Issue **#515** : Fix handling of errors that occur before search starts sending.

* Issue **#506** : In v5 dashboard table filters were enhanced to allow parameters to be used in include/exclude filters. The implementation included the use of ` \ ` to escape `$` characters that were not to be considered part of a parameter reference. This change resulted in regular expressions requiring ` \ ` being escaped with additional ` \ ` characters. This escaping has now been removed and instead only `$` chars before `{` chars need escaping when necessary with double `$$` chars, e.g. use `$${something` if you actually want `${something` not to be replaced with a parameter.

* Issue **#505** : Fix the property UI so all edited value whitespace is trimmed

* Issue **#513** : Now only actively executing tasks are visible as server tasks

* Issue **#483** : When running stream retention jobs the transactions are now set to REQUIRE_NEW to hopefully ensure that the job is done in small batches rather than a larger transaction spanning multiple changes.

* Issue **#508** : Fix directory creation for index shards.

* Issue **#492** : Task producers were still not being marked as complete on termination which meant that the parent cluster task was not completing. This has now been fixed.

* Issue **#497** : DB connections obtained from the data source are now released back to the pool after use.

* Issue **#492** : Task producers were not being marked as complete on termination which meant that the parent cluster task was not completing. This has now been fixed.

* Issue **#497** : Change stream task creation to use straight JDBC rather than hibernate for inserts and use a configurable batch size (stroom.databaseMultiInsertMaxBatchSize) for the inserts.

* Issue **#502** : The task executor was not responding to shutdown and was therefore preventing the app from stopping gracefully.

* Issue **#476** : Stepping with dynamic XSLT or text converter properties now correctly falls back to the specified entity if a match cannot be found by name.

* Issue **#498** : The UI was adding more than one link between 'Source' and 'Parser' elements, this is now fixed.

* Issue **#492** : Search tasks were waiting for part of the data extraction task to run which was not checking for termination. The code for this has been changed and should now terminate when required.

* Issue **#494** : Fix problem of proxy aggregation never stopping if more files exist

* Issue **#490** : Fix errors in proxy aggregation due to a bounded thread pool size

* Issue **#484** : Remove custom finalize() methods to reduce memory overhead

* Issue **#475** : Fix memory leak of java.io.File references when proxy aggregation runs

* Issue **#470** : You can now correctly add destinations directly to the pipeline 'Source' element to enable raw streaming.

* Issue **#487** : Search result list trimming was throwing an illegal argument exception `Comparison method violates its general contract`, this should now be fixed.

* Issue **#488** : Permissions are now elevated to 'Use' for the purposes of reporting the data source being queried.

* Migrated to ehcache 3.4.0 to add options for off-heap and disk based caching to reduce memory overhead.

* Caches of pooled items no longer use Apache Commons Pool.

* Issue **#401** : Reference data was being cached per user to ensure a user centric view of reference data was being used. This required more memory so now reference data is built in the context of the internal processing user and then filtered during processing by user access to streams.

* The effective stream cache now holds 1000 items.

* Reduced the amount of cached reference data to 100 streams.

* Reduced the number of active queries to 100.

* Removed Ehcache and switched to Guava cache.

* Issue **#477** : Additional changes to ensure search sub tasks use threads fairly between multiple searches.

* Issue **#477** : Search sub tasks are now correctly linked to their parent task and can therefore be terminated by terminating parent tasks.

* Issue **#425** : Changed string replacement in pipeline migration code to use a literal match

* Issue **#469** : Add Heap Histogram internal statistics for memory use monitoring

* Issue **#463** : Made further improvements to the index shard writer cache to improve performance.

* Issue **#448** : Some search related tasks never seem to complete, presumably because an error is thrown at some point and so their callbacks do not get called normally. This fix changes the way task completion is recorded so that it isn't dependant on the callbacks being called correctly.

* Issue **#464** : When a user resets a password, the password now has an expiry date set in the future determined by the password expiry policy. Password that are reset by email still expire immediately as expected.

* Issue **#462** : Permission exceptions now carry details of the user that the exception applies to. This change allows error logging to record the user id in the message where appropriate.

* Issue **#463** : Many index shards are being corrupted which may be caused by insufficient locking of the shard writers and readers. This fix changes the locking mechanism to use the file system.

* Issue **#451** : Data paging was allowing the user to jump beyond the end of a stream whereby just the XML root elements were displayed. This is now fixed by adding a constraint to the page offset so that the user cannot jump beyond the last record. Because data paging assumes that segmented streams have a header and footer, text streams now include segments after a header and before a footer, even if neither are added, so that paging always works correctly regardless of the presence of a header or footer.

* Issue **#461** : The stream attributes on the filter dialog were not sorted alphabetically, they now are.

* Issue **#460** : In some instances error streams did not always have stream attributes added to them for fatal errors. This mainly occurred in instances where processing failed early on during pipeline creation. An error was recorded but stream attributes were not added to the meta data for the error stream. Processing now ensures that stream attributes are recorded for all error cases.

* Issue **#442** : Remove 'Old Internal Statistics' folder, improve import exception handling

* Issue **#457** : Add check to import to prevent duplicate root level entities

* Issue **#444** : Fix for segment markers when writing text to StreamAppender.

* Issue **#447** : Fix for AsyncSearchTask not being displayed as a child of EventSearchTask in the server tasks view.

* Issue **#421** : FileAppender now causes fatal error where no output path set.

* Issue **#427** : Pipelines with no source element will now only treat a single parser element as being a root element for backwards compatibility.

* Issue **#420** : Pipelines were producing errors in the UI when elements were deleted but still had properties set on them. The pipeline validator was attempting to set and validate properties for unknown elements. The validator now ignores properties and links to elements that are undeclared.

* Issue **#420** : The pipeline model now removes all properties and links for deleted elements on save.

* Issue **#458** : Only event searches should populate the `searchId`. Now `searchId` is only populated when a stream processor task is created by an event search as only event searches extract specific records from the source stream.

* Issue **#437** : The event log now includes source in move events.

* Issue **#419** : Fix multiple xml processing instructions appearing in output.

* Issue **#446** : Fix for deadlock on rolling appenders.

* Issue **#444** : Fix segment markers on RollingStreamAppender.

* Issue **#426** : Fix for incorrect processor filters. Old processor filters reference `systemGroupIdSet` rather than `folderIdSet`. The new migration updates them accordingly.

* Issue **#429** : Fix to remove `usePool` parser parameter.

* Issue **#439** : Fix for caches where elements were not eagerly evicted.

* Issue **#424** : Fix for cluster ping error display.

* Issue **#441** : Fix to ensure correct names are shown in pipeline properties.

* Issue **#433** : Fixed slow stream queries caused by feed permission restrictions.

* Issue **#385** : Individual index shards can now be deleted without deleting all shards.

* Issue **#391** : Users needed `Manage Processors` permission to initiate pipeline stepping. This is no longer required as the 'best fit' pipeline is now discovered as the internal processing user.

* Issue **#392** : Inherited pipelines now only require 'Use' permission to be used instead of requiring 'Read' permission.

* Issue **#394** : Pipeline stepping will now show errors with an alert popup.

* Issue **#396** : All queries associated with a dashboard should now be correctly deleted when a dashboard is deleted.

* Issue **#393** : All caches now cache items within the context of the current user so that different users do not have the possibility of having problems caused by others users not having read permissions on items.

* Issue **#358** : Schemas are now selected from a subset matching the criteria set on SchemaFilter by the user.

* Issue **#369** : Translation stepping wasn't showing any errors during stepping if a schema had an error in it.

* Issue **#364** : Switched index writer lock factory to a SingleInstanceLockFactory as index shards are accessed by a single process.

* Issue **#363** : IndexShardWriterCacheImpl now closes and flushes writers using an executor provided by the TaskManager. Writers are now also closed in LRU order when sweeping up writers that exceed TTL and TTI constraints.

* Issue **#361** : Information has been added to threads executing index writer and index searcher maintenance tasks.

* Issue **#356** : Changed the way index shard writers are cached to improve indexing performance and reduce blocking.

* Issue **#353** : Reduced expected error logging to debug.

* Issue **#354** : Changed the way search index shard readers get references to open writers so that any attempt to get an open writer will not cause, or have to wait for, a writer to close.

* Issue **#351** : Fixed ehcache item eviction issue caused by ehcache internally using a deprecated API.

* Issue **#347** : Added a 'Source' node to pipelines to establish a proper root for a pipeline rather than an assumed one based on elements with no parent.

* Issue **#350** : Removed 'Advanced Mode' from pipeline structure editor as it is no longer very useful.

* Issue **#349** : Improved index searcher cache to ensure searchers are not affected by writers closing.

* Issue **#342** : Changed the way indexing is performed to ensure index readers reference open writers correctly.

* Issue **#346** : Improved multi depth config content import.

* Issue **#328** : You can now delete corrupt shards from the UI.

* Issue **#343** : Fixed login expiry issue.

* Issue **#345** : Allowed for multi depth config content import.

* Issue **#341** : Fixed arg in SQL.

* Issue **#340** : Fixed headless and corresponding test.

* Issue **#333** : Fixed event-logging version in build.

* Issue **#334** : Improved entity sorting SQL and separated generation of SQL and HQL to help avoid future issues.

* Issue **#335** : Improved user management

* Issue **#337** : Added certificate auth option to export servlet and disabled the export config feature by default.

* Issue **#337** : Added basic auth option to export servlet to complement cert based auth.

* Issue **#332** : The index shard searcher cache now makes sure to get the current writer needed for the current searcher on open.

* Issue **#322** : The index cache and other caching beans should now throw exceptions on `get` that were generated during the creation of cached items.

* Issue **#325** : Query history is now cleaned with a separate job. Also query history is only recorded for manual querying, i.e. not when query is automated (on open or auto refresh). Queries are now recorded on a dashboard + query component basis and do not apply across multiple query components in a dashboard.

* Issue **#323** : Fixed an issue where parser elements were not being returned as 'processors' correctly when downstream of a reader.

* Issue **#322** : Index should now provide a more helpful message when an attempt is made to index data and no volumes have been assigned to an index.

* Issue **#316** : Search history is now only stored on initial query when using automated queries or when a user runs a query manually. Search history is also automatically purged to keep either a specified number of items defined by `stroom.query.history.itemsRetention` (default 100) or for a number of days specified by `stroom.query.history.daysRetention` (default 365).

* Issue **#317** : Users now need update permission on an index plus 'Manage Index Shards' permission to flush or close index shards. In addition to this a user needs delete permission to delete index shards.

* Issue **#319** : SaveAs now fetches the parent folder correctly so that users can copy items if they have permission to do so.

* Issue **#311** : Fixed request for `Pipeline` in `meta` XSLT function. Errors are now dealt with correctly so that the XSLT will not fail due to missing meta data.

* Issue **#313** : Fixed case of `xmlVersion` property on `InvalidXMLCharFilterReader`.

* Issue **#314** : Improved description of `tags` property in `BadTextXMLFilterReader`.

* Issue **#307** : Made some changes to avoid potential NPE caused by session serialisation.

* Issue **#306** : Added a stroom `meta` XSLT function. The XSLT function now exposes `Feed`, `StreamType`, `CreatedTime`, `EffectiveTime` and `Pipeline` meta attributes from the currently processing stream in addition to any other meta data that might apply. To access these meta data attributes of the current stream use `stroom:meta('StreamType')` etc. The `feed-attribute` function is now an alias for the `meta` function and should be considered to be deprecated.

* Issue **#303** : The stream delete job now uses cron in preference to a frequency.

* Issue **#152** : Changed the way indexing is performed so that a single indexer object is now responsible for indexing documents and adding them to the appropriate shard.

* Issue **#179** : Updated Saxon-HE to version 9.7.0-18 and added XSLTFilter option to `usePool` to see if caching might be responsible for issue.

* Issue **#288** : Made further changes to ensure that the IndexShardWriterCache doesn't try to reuse an index shard that has failed when adding any documents.

* Issue **#295** : Made the help URL absolute and not relative.

* Issue **#293** : Attempt to fix mismatch document count error being reported when index shards are opened.

* Issue **#292** : Fixed locking for rolling stream appender.

* Issue **#292** : Rolling stream output is no longer associated with a task, processor or pipeline to avoid future processing tasks from deleting rolling streams by thinking they are superseded.

* Issue **#292** : Data that we expect to be unavailable, e.g. locked and deleted streams, will no longer log exceptions when a user tries to view it and will instead return an appropriate message to the user in place of the data.

* Issue **#288** : The error condition 'Expected a new writer but got the same one back!!!' should no longer be encountered as the root cause should now be fixed. The original check has been reinstated so that processing will terminate if we do encounter this problem.

* Issue **#295** : Fixed the help property so that it can now be configured.

* Issue **#296** : Removed 'New' and 'Delete' buttons from the global property dialog.

* Issue **#279** : Fixed NPE thrown during proxy aggregation.

* Issue **#294** : Changing stream task status now tries multiple times to attempt to avoid a hibernate LockAcquisitionException.

* Issue **#287** : XSLT not found warnings property description now defaults to false.

* Issue **#261** : The save button is now only enabled when a dashboard or other item is made dirty and it is not read only.

* Issue **#286** : Dashboards now correctly save the selected tab when a tab is selected via the popup tab selector (visible when tabs are collapsed).

* Issue **#289** : Changed Log4J configuration to suppress logging from Hibernate SqlExceptionHandler for expected exceptions like constraint violations.

* Issue **#288** : Changed 'Expected a new writer...' fatal error to warning as the condition in question might be acceptable.

* Issue **#285** : Attempted fix for GWT RPC serialisation issue.

* Issue **#283** : Statistics for the stream task queue are now captured even if the size is zero.

* Issue **#226** : Fixed issue where querying an index failed with "User does not have the required permission (Manage Users)" message.

* Issue **#281** : Made further changes to cope with Files.list() and Files.walk() returning streams that should be closed with 'try with resources' construct.

* Issue **#224** : Removing an element from the pipeline structure now removes all child elements too.

* Issue **#282** : Users can now upload data with just 'Data - View' and 'Data - Import' application permissions, plus read permission on the appropriate feed.

* Issue **#199** : The explorer now scrolls selected items into view.

* Issue **#280** : Fixed 'No user is currently authenticated' issue when viewing jobs and nodes.

* Issue **#278** : The date picker now hides once you select a date.

* Issue **#281** : Directory streams etc are now auto closed to prevent systems running out of file handles.

* Issue **#263** : The explorer tree now allows you to collapse the root 'System' node after it is first displayed.

* Issue **#266** : The explorer tree now resets (clears and collapses all previously open nodes) and shows the currently selected item every time an explorer drop down in opened.

* Issue **#233** : Users now only see streams if they are administrators or have 'Data - View' permission. Non administrators will only see data that they have 'read' permission on for the associated feed and 'use' permission on for the associated pipeline if there is one.

* Issue **#265** : The stream filter now orders stream attributes alphabetically.

* Issue **#270** : Fixed security issue where null users were being treated as INTERNAL users.

* Issue **#270** : Improved security by pushing user tokens rather than just user names so that internal system (processing) users are clearly identifiable by the security system and cannot be spoofed by regular user accounts.

* Issue **#269** : When users are prevented from logging in with 'preventLogin' their failed login count is no longer incremented.

* Issue **#267** : The login page now shows the maintenance message.

* Issue **#276** : Session list now shows session user ids correctly.

* Issue **#201** : The permissions menu item is no longer available on the root 'System' folder.

* Issue **#176** : Improved performance of the explorer tree by increasing the size of the document permissions cache to 1M items and changing the eviction policy from LRU to LFU.

* Issue **#176** : Added an optimisation to the explorer tree that prevents the need for a server call when collapsing tree nodes.

* Issue **#273** : Removed an unnecessary script from the build.

* Issue **#277** : Fixed a layout issue that was causing the feed section of the processor filter popup to take up too much room.

* Issue **#274** : The editor pane was only returning the current user edited text when attached to the DOM which meant changes to text were ignored if an editor pane was not visible when save was pressed. This has now been fixed so that the current content of an editor pane is always returned even when it is in a detached state.

* Issue **#264** : Added created by/on and updated by/on info to pipeline stream processor info tooltips.

* Issue **#222** : Explorer items now auto expand when a quick filter is used.

* Issue **#205** : File permissions in distribution have now been changed to `0750` for directories and shell scripts and `0640` for all other files.

* Issue **#240** : Separate application permissions are now required to manage DB tables and tasks.

* Issue **#210** : The statistics tables are now listed in the database tables monitoring pane.

* Issue **#249** : Removed spaces between values and units.

* Issue **#237** : Users without 'Download Search Results' permission will no longer see the download button on the table component in a dashboard.

* Issue **#232** : Users can now inherit from pipelines that they have 'use' permissions on.

* Issue **#191** : Max stream size was not being treated as IEC value, e.g. Mebibytes etc.

* Issue **#235** : Users can now only view the processor filters that they have created if they have 'Manage Processors' permission unless they are an administrator in which case they will see all filters. Users without the 'Manage Processors' permission who are also not administrators will see no processor filters in the UI. Users with 'Manage Processors' permission who are not administrators will be able to update their own processor filters if they have 'update' permission on the associated pipeline. Administrators are able to update all processor filters.

* Issue **#212** : Changes made to text in any editor including those made with cut and paste are now correctly handled so that altered content is now saved.

* Issue **#247** : The editor pane now attempts to maintain the scroll position when formatting content.

* Issue **#251** : Volume and memory statistics are now recorded in bytes and not MiB.

* Issue **#243** : The error marker pane should now discover and display all error types even if they are preceded by over 1000 warnings.

* Issue **#254** : Fixed search result download.

* Issue **#209** : Statistics are now queryable in a dashboard if a user has 'use' permissions on a statistic.

* Issue **#255** : Fixed issue where error indicators were not being shown in the schema validator pane because the text needed to be formatted so that it spanned multiple lines before attempting to add annotations.

* Issue **#257** : The dashboard text pane now provides padding at the top to allow for tabs and controls.

* Issue **#174** : Index shard checking is now done asynchronously during startup to reduce startup time.

* Issue **#225** : Fixed NPE that was caused by processing instruction SAX events unexpectedly being fired by Xerces before start document events. This looks like it might be a bug in Xerces but the code now copes with the unexpected processing instruction event anyway.

* Issue **#230** : The maintenance message can now be set with the property 'stroom.maintenance.message' and the message now appears as a banner at the top of the screen rather than an annoying popup. Non admin users can also be prevented from logging on to the system by setting the 'stroom.maintenance.preventLogin' property to 'true'.

* Issue **#155** : Changed password values to be obfuscated in the UI as 20 asterisks regardless of length.

* Issue **#188** : All of the writers in a pipeline now display IO in the UI when stepping.

* Issue **#208** : Schema filter validation errors are now shown on the output pane during stepping.

* Issue **#211** : Turned off print margins in all editors.

* Issue **#200** : The stepping presenter now resizes the top pane to fit the tree structure even if it is several elements high.

* Issue **#168** : Code and IO is now loaded lazily into the element presenter panes during stepping which prevents the scrollbar in the editors being in the wrong position.

* Issue **#219** : Changed async dispatch code to work with new lambda classes rather than callbacks.

* Issue **#221** : Fixed issue where `*.zip.bad` files were being picked up for proxy aggregation.

* Issue **#242** : Improved the way properties are injected into some areas of the code to fix an issue where 'stroom.maxStreamSize' and other properties were not being set.

* Issue **#241** : XMLFilter now ignores the XSLT name pattern if an empty string is supplied.

* Issue **#236** : 'Manage Cache Permission' has been changed to 'Manage Cache'.

* Issue **#219** : Made further changes to use lambda expressions where possible to simplify code.

* Issue **#231** : Changed the way internal statistics are created so that multiple facets of a statistic, e.g. Free & Used Memory, are combined into a single statistic to allow combined visualisation.

* Issue **#172** : Further improvement to dashboard L&F.

* Issue **#194** : Fixed missing Roboto fonts.

* Issue **#195** : Improved font weights and removed underlines from link tabs.

* Issue **#196** : Reordered fields on stream, relative stream, volume and server task tables.

* Issue **#182** : Changed the way dates and times are parsed and formatted and improved the datebox control L&F.

* Issue **#198** : Renamed 'INTERNAL_PROCESSING_USER' to 'INTERNAL'.

* Issue **#154** : Active tasks are now sortable by processor filter priority.

* Issue **#204** : Pipeline processor statistics now include 'Node' as a tag.

* Issue **#170** : Changed import/export to delegate import/export responsibility to individual services. Import/export now only works with items that have valid UUIDs specified.

* Issue **#164** : Reduced caching to ensure tree items appear as soon as they are added.

* Issue **#177** : Removed 'Meta Data-Bytes Received' statistic as it was a duplicate.

* Issue **#152** : Changed the way index shard creation is locked so that only a single shard should be fetched from the cache with a given shard key at any one time.

* Issue **#189** : You now have to click within a checkbox to select it within a table rather than just clicking the cell the checkbox is in.

* Issue **#186** : Data is no longer artificially wrapped with the insertion of new lines server side. Instead the client now receives the data and an option to soft wrap lines has been added to the UI.

* Issue **#167** : Fixed formatting of JavaScript and JSON.

* Issue **#175** : Fixed visibility of items by inferred permissions.

* Issue **#178** : Added new properties and corresponding configuration to connect and create a separate SQL statistics DB.

* Issue **#172** : Improved dashboard L&F.

* Issue **#169** : Improved L&F of tables to make better use of screen real estate.

* Issue **#191** : Mebibytes (multiples of 1024) etc are now used as standard throughout the application for both memory and disk sizes and have single letter suffixes (B, K, M, G, T).

* Issue **#173** : Fixed the way XML formatter deals with spaces in attribute values.

* Issue **#151** : Fixed meta data statistics. 'metaDataStatistics' bean was declared as an interface and not a class.

* Issue **#158** : Added a new global property 'stroom.proxy.zipFilenameDelimiter' to enable Stroom proxy repositories to be processed that have a custom file name pattern.

* Issue **#153** : Clicking tick boxes and other cell components in tables no longer requires the row to be selected first.

* Issue **#148** : The stream browsing UI no longer throws an error when attempting to clear markers from the error markers pane.

* Issue **#160** : Stream processing tasks are now created within the security context of the user that created the associated stream processor filter.

* Issue **#157** : Data is now formatted by the editor automatically on display.

* Issue **#144** : Old processing output will now be deleted when content is reprocessed even if the new processing task does not produce output.

* Issue **#159** : Fixed NPE thrown during import.

* Issue **#166** : Fixed NPE thrown when searching statistics.

* Issue **#165** : Dashboards now add a query and result table from a template by default on creation. This was broken when adding permission inheritance to documents.

* Issue **#162** : The editor annotation popup now matches the style of other popups.

* Issue **#163** : Imported the Roboto Mono font to ensure consistency of the editor across platforms.

* Issue **#143** : Stroom now logs progress information about closing index shard writers during shutdown.

* Issue **#140** : Replaced code editor to improve UI performance and add additional code formatting & styling options.

* Issue **#146** : Object pool should no longer throw an error when abandoned objects are returned to the pool.

* Issue **#142** : Changed the way permissions are cached so that changes to permissions provide immediate access to documents.

* Issue **#123** : Changed the way entity service result caching works so that the underlying entity manager is cached instead of individual services. This allows entity result caching to be performed while still applying user permissions to cached results.

* Issue **#156** : Attempts to open items that that user does not have permission to open no longer show an error and spin the progress indicator forever, instead the item will just not open.

* Issue **#141** : Improved log output during entity reference migration and fixed statistic data source reference migration.

* Issue **#127** : Entity reference replacement should now work with references to 'StatisticsDataSource'.

* Issue **#125** : Fixed display of active tasks which was broken by changes to the task summary table selection model.

* Issue **#121** : Fixed cache clearing.

* Issue **#122** : Improved the look of the cache screen.

* Issue **#106** : Disabled users and groups are now displayed with greyed out icon in the UI.

* Issue **#132** : The explorer tree is now cleared on login so that users with different permissions do not see the previous users items.

* Issue **#128** : Improved error handling during login.

* Issue **#130** : Users with no permissions are no longer able to open folders including the root System folder to attempt data browsing.

* Issue **#120** : Entity chooser now treats 'None' as a special root level explorer node so that it can be selected in the same way as other nodes, e.g. visibly selected and responsive to double click.

* Issue **#129** : Fixed NPE.

* Issue **#119** : User permissions dialog now clears permissions when a user or group is deleted.

* Issue **#115** : User permissions on documents can now be inherited from parent folders on create, copy and move.

* Issue **#109** : Added packetSize="65536" property to AJP connector in server.xml template.

* Issue **#100** : Various list of items in stroom now allow multi selection for add/remove purposes.

* Issue **#112** : Removed 'pool' monitoring screen as all pools are now caches of one form or another.

* Issue **#105** : Users were not seeing 'New' menu for folders that they had some create child doc permissions for. This was due to DocumentType not implementing equals() and is now fixed.

* Issue **#111** : Fixed query favourites and history.

* Issue **#91** : Only CombinedParser was allowing code to be injected during stepping. Now DSParser and XMLFragmentParser support code injection during stepping.

* Issue **#107** : The UI now only shows new pipeline element items on the 'Add' menu that are allowed children of the selected element.

* Issue **#113** : User names are now validated against a regex specified by the 'stroom.security.userNamePattern' property.

* Issue **#116** : Rename is now only possible when a single explorer item is selected.

* Issue **#114** : Fixed selection manager so that the explorer tree does not select items when a node expander is clicked.

* Issue **#65** : Selection lists are now limited to 300px tall and show scrollbars if needed.

* Issue **#50** : Defaults table result fields to use local time without outputting the timezone.

* Issue **#15** : You can now express time zones in dashboard query expressions or just omit a time zone to use the locale of the browser.

* Issue **#49** : Dynamic XSLT selection now works with pipeline stepping.

* Issue **#63** : Entity selection control now shows current entity name even if it has changed since referencing entity was last saved.

* Issue **#70** : You can now select multiple explorer rows with ctrl and shift key modifiers and perform bulk actions such as copy, move, rename and delete.

* Issue **#85** : findDelete() no longer tries to add ORDER BY condition on UPDATE SQL when deleting streams.

* Issue **#89** : Warnings should now be present in processing logs for reference data lookups that don't specify feed or stream type. This was previously throwing a NullPointerException.

* Issue **#90** : Fixed entity selection dialog used outside of drop down selection control.

* Issue **#88** : Pipeline reference edit dialog now correctly selects the current stream type.

* Issue **#77** : Default index volume creation now sets stream status to INACTIVE rather than CLOSED and stream volume creation sets index status to INACTIVE rather than CLOSED.

* Issue **#93** : Fixed code so that the 'Item' menu is now visible.

* Issue **#97** : Index shard partition date range creation has been improved.

* Issue **#94** : Statistics searches now ignore expression terms with null or empty values so that the use of substitution parameters can be optional.

* Issue **#87** : Fixed explorer scrolling to the top by disabling keyboard selection.

* Issue **#104** : 'Query' no longer appears as an item that a user can allow 'create' on for permissions within a folder.

* Issue **#103** : Added 10 years as a supported data retention age.

* Issue **#86** : The stream delete button is now re-enabled when new items are selected for deletion.

* Issue **#81** : No exception will now be thrown if a client rejects a response for an EntityEvent.

* Issue **#79** : The client node no longer tries to create directories on the file system for a volume that may be owned by another node.

* Issue **#92** : Error summaries of multiple types no longer overlap each other at the top of the error markers list.

* Issue **#64** : Fixed Hessian serialisation of 'now' which was specified as a ZonedDateTime which cannot be serialised. This field is now a long representing millseconds since epoch.

* Issue **#62** : Task termination button is now enabled.

* Issue **#60** : Fixed validation of stream attributes prior to data upload to prevent null pointer exception.

* Issue **#9** : Created a new implementation of the expression parser that improved expression tokenisation and deals with BODMAS rules properly.

* Issue **#36** : Fixed and vastly improved the configuration of email so that more options can be set allowing for the use of other email services requiring more complex configuration such as gmail.

* Issue **#24** : Header and footer strings are now unescaped so that character sequences such as '\n' are translated into single characters as with standard Java strings, e.g. '\n' will become a new line and '\t' a tab.

* Issue **#40** : Changed Stroom docker container to be based on Alpine linux to save space

* Issue **#40** : Auto import of content packs on Stroom startup and added default content packs into the docker build for Stroom.

* Issue **#30** : Entering stepping mode was prompting for the pipeline to step with but also auto selecting a pipeline at the same time and entering stepping immediately.

* Dashboard auto refresh is now limited to a minimum interval of 10 seconds.

* Issue **#31** : Pipeline stepping was not including user changes immediately as parsers and XSLT filters were using cached content when they should have been ignoring the cache in stepping mode.

* Issue **#27** : Stroom now listens to window closing events and asks the user if they really want to leave the page. This replaces the previous crude attempts to block keys that affected the history or forced a browser refresh.

* Issue **#2** : The order of fields in the query editor is now alphabetical.

* Issue **#3** : When a filter is active on a dashboard table column, a filter icon now appears to indicate this.

* Issue **#5** : Replace() and Decode() dashboard table expression functions no longer ignore cells with null values.

* Issue **#7** : Dashboards are now able to query on open.

* Issue **#8** : Dashboards are now able to re-query automatically at fixed intervals.

* Updated GWT to v2.8.0 and Gin to v2.1.2.

* Issue **#12** : Dashboard queries can now evaluate relative date/time expressions such as now(), hour() etc. In addition to this the expressions also allow the addition or subtraction of durations, e.g. now - 5d.

* Issue **#14** : Dashboard query expressions can now be parameterised with any term able to accept a user defined parameter, e.g. ${user}. Once added parameters can be changed for the entire dashboard via a text box at the top of the dashboard screen which will then execute all queries when enter is pressed or it loses focus.

* Issue **#16** : Dashboard table filters can also accept user defined parameters, e.g. ${user}, to perform filtering when a query is executed.

* Fixed missing text presenter in dashboards.

* Issue **#18** : The data dashboard component will now show data relative to the last selected table row (even if there is more than one table component on the dashboard) if the data component has not been configured to listen to row selections for a specific table component.

* Changed table styling to colour alternate rows, add borders between rows and increase vertical padding

* Issue **#22** : Dashboard table columns can now be configured to wrap text via the format options.

* Issue **#28** : Dashboard component dependencies are now listed with the component name plus the component id in brackets rather than just the component id.

* Issue **#202** : Initial release of the new data retention policy functionality.

[Unreleased]: https://github.com/gchq/stroom/compare/v7.0-beta.46...HEAD
[v7.0-beta.46]: https://github.com/gchq/stroom/compare/v7.0-beta.45...v7.0-beta.46
[v7.0-beta.45]: https://github.com/gchq/stroom/compare/v7.0-beta.44...v7.0-beta.45
[v7.0-beta.44]: https://github.com/gchq/stroom/compare/v7.0-beta.43...v7.0-beta.44
[v7.0-beta.43]: https://github.com/gchq/stroom/compare/v7.0-beta.42...v7.0-beta.43
[v7.0-beta.42]: https://github.com/gchq/stroom/compare/v7.0-beta.41...v7.0-beta.42
[v7.0-beta.41]: https://github.com/gchq/stroom/compare/v7.0-beta.40...v7.0-beta.41
[v7.0-beta.40]: https://github.com/gchq/stroom/compare/v7.0-beta.39...v7.0-beta.40
[v7.0-beta.39]: https://github.com/gchq/stroom/compare/v7.0-beta.38...v7.0-beta.39
[v7.0-beta.38]: https://github.com/gchq/stroom/compare/v7.0-beta.37...v7.0-beta.38
[v7.0-beta.37]: https://github.com/gchq/stroom/compare/v7.0-beta.36...v7.0-beta.37
[v7.0-beta.36]: https://github.com/gchq/stroom/compare/v7.0-beta.35...v7.0-beta.36
[v7.0-beta.35]: https://github.com/gchq/stroom/compare/v7.0-beta.34...v7.0-beta.35
[v7.0-beta.34]: https://github.com/gchq/stroom/compare/v7.0-beta.33...v7.0-beta.34
[v7.0-beta.33]: https://github.com/gchq/stroom/compare/v7.0-beta.32...v7.0-beta.33
[v7.0-beta.32]: https://github.com/gchq/stroom/compare/v7.0-beta.31...v7.0-beta.32
[v7.0-beta.31]: https://github.com/gchq/stroom/compare/v7.0-beta.30...v7.0-beta.31
[v7.0-beta.30]: https://github.com/gchq/stroom/compare/v7.0-beta.29...v7.0-beta.30
[v7.0-beta.29]: https://github.com/gchq/stroom/compare/v7.0-beta.28...v7.0-beta.29
[v7.0-beta.28]: https://github.com/gchq/stroom/compare/v7.0-beta.27...v7.0-beta.28
[v7.0-beta.27]: https://github.com/gchq/stroom/compare/v7.0-beta.26...v7.0-beta.27
[v7.0-beta.26]: https://github.com/gchq/stroom/compare/v7.0-beta.25...v7.0-beta.26
[v7.0-beta.25]: https://github.com/gchq/stroom/compare/v7.0-beta.24...v7.0-beta.25
[v7.0-beta.24]: https://github.com/gchq/stroom/compare/v7.0-beta.23...v7.0-beta.24
[v7.0-beta.23]: https://github.com/gchq/stroom/compare/v7.0-beta.22...v7.0-beta.23
[v7.0-beta.22]: https://github.com/gchq/stroom/compare/v7.0-beta.21...v7.0-beta.22
[v7.0-beta.21]: https://github.com/gchq/stroom/compare/v7.0-beta.20...v7.0-beta.21
[v7.0-beta.20]: https://github.com/gchq/stroom/compare/v7.0-beta.19...v7.0-beta.20
[v7.0-beta.19]: https://github.com/gchq/stroom/compare/v7.0-beta.18...v7.0-beta.19
[v7.0-beta.18]: https://github.com/gchq/stroom/compare/v7.0-beta.17...v7.0-beta.18
[v7.0-beta.17]: https://github.com/gchq/stroom/compare/v7.0-beta.16...v7.0-beta.17
[v7.0-beta.16]: https://github.com/gchq/stroom/compare/v7.0-beta.15...v7.0-beta.16
[v7.0-beta.15]: https://github.com/gchq/stroom/compare/v7.0-beta.14...v7.0-beta.15
[v7.0-beta.14]: https://github.com/gchq/stroom/compare/v7.0-beta.13...v7.0-beta.14
[v7.0-beta.13]: https://github.com/gchq/stroom/compare/v7.0-beta.12...v7.0-beta.13
[v7.0-beta.12]: https://github.com/gchq/stroom/compare/v7.0-beta.11...v7.0-beta.12
[v7.0-beta.11]: https://github.com/gchq/stroom/compare/v7.0-beta.10...v7.0-beta.11
[v7.0-beta.10]: https://github.com/gchq/stroom/compare/v7.0-beta.9...v7.0-beta.10
[v7.0-beta.9]: https://github.com/gchq/stroom/compare/v7.0-beta.8...v7.0-beta.9
[v7.0-beta.8]: https://github.com/gchq/stroom/compare/v7.0-beta.7...v7.0-beta.8
[v7.0-beta.7]: https://github.com/gchq/stroom/compare/v7.0-beta.6...v7.0-beta.7
[v7.0-beta.6]: https://github.com/gchq/stroom/compare/v7.0-beta.5...v7.0-beta.6
[v7.0-beta.5]: https://github.com/gchq/stroom/compare/v7.0-beta.4...v7.0-beta.5
[v7.0-beta.4]: https://github.com/gchq/stroom/compare/v7.0-beta.3...v7.0-beta.4
[v7.0-beta.3]: https://github.com/gchq/stroom/compare/v7.0-beta.2...v7.0-beta.3
[v7.0-beta.2]: https://github.com/gchq/stroom/compare/v7.0-beta.1...v7.0-beta.2
[v7.0-beta.1]: https://github.com/gchq/stroom/compare/v7.0-alpha.5...v7.0-beta.1
[v7.0-alpha.5]: https://github.com/gchq/stroom/compare/v7.0-alpha.4...v7.0-alpha.5
[v7.0-alpha.4]: https://github.com/gchq/stroom/compare/v7.0-alpha.3...v7.0-alpha.4
[v7.0-alpha.3]: https://github.com/gchq/stroom/compare/v7.0-alpha.2...v7.0-alpha.3
[v7.0-alpha.2]: https://github.com/gchq/stroom/compare/v7.0-alpha.1...v7.0-alpha.2
[v7.0-alpha.1]: https://github.com/gchq/stroom/compare/v6.0.0...v7.0-alpha.1
[v6.0.0]: https://github.com/gchq/stroom/compare/v5.4.0...v6.0.0<|MERGE_RESOLUTION|>--- conflicted
+++ resolved
@@ -7,13 +7,11 @@
 
 ## [Unreleased]
 
-<<<<<<< HEAD
 * Fix instances of trace logging that are not using lambdas for complex args. This is particularly a problem in the ref data store code.
-=======
+
 * Issue **#1797** : Altered how search completion is recorded to try and prevent hanging. 
 
 * Issue **#1762** : Fix for search jobs that do not terminate correctly.
->>>>>>> 26e7fd46
 
 * The build should now ensure GWT compilation only occurs after test has completed.
 

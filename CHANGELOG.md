# Change Log
All notable changes to this project will be documented in this file.

The format is based on [Keep a Changelog](http://keepachangelog.com/) 
and this project adheres to [Semantic Versioning](http://semver.org/).

## [Unreleased]

<<<<<<< HEAD
* Uplift stroom-query to v2.1-beta.20

* Issue **#1015**: Add sortDirections[] and keySortDirection to visualisation data object to fix sorting in the visualisations.
=======
* Issue **#1019**: Fix visualisations settings dialog so you can un-set text and list controls.
>>>>>>> b5aac856

* Issue **#986**: Fix direct dasbhoard links

* Issue **#1006** : Added Exception Mapper for PermissionExceptions to return HTTP FORBIDDEN

## [v6.0-beta.19] - 2018-12-11

* Issue **#1012** : Fix for NPE caused when checking if an output is superseded.

* Issue **#1011** : Old UI versions running in browsers often cause Stroom to throw an NPE as it can't find the appropriate GWT serialisation policy. Stroom will no longer throw an NPE but will report an `IncompatibleRemoteServiceException` instead. This is the default GWT behaviour.

* Issue **#1007** : Max visualisation results are now limited by default to the maximum number of results defined for the first level of the parent table. This can be further limited by settings in the visualisation.

* Issue **#1004** : Table cells now support multiple links.

* Issue **#1001** : Changed link types to `tab`, `dialog`, `dashboard`, `browser`.

* Issue **#1001** : Added dashboard link option to link to a dashboard from within a vis, e.g. `stroomLink(d.name, 'type=Dashboard&uuid=<TARGET_DASHBOARD_UUID>&params=userId%3D' + d.name, 'DASHBOARD')`.

* Issue **#1001** : Added dashboard link option to link to a dashboard using the `DASHBOARD` target name, e.g. `link(${UserId}, concat('type=Dashboard&uuid=<TARGET_DASHBOARD_UUID>', ${UserId}), '', 'DASHBOARD')`.

* Issue **#1002** : Popup dialogs shown when clicking dashboard hyperlinks are now resizable.

* Issue **#993** : Moving documents in the explorer no longer affects items that are being edited as they are not updated in the process.

* Issue **#996** : Updated functions in dashboard function picker.

## [v6.0-beta.18] - 2018-12-07

* Issue **#981** : Fixed dashboard deletion

* Issue **#989** : Upgraded stroom-expression to v1.4.13 to add new dashboard `link` function.

* Issue **#988** : Changed `generate-url` XSLT function to `link` so it matches the dashboard expression. Changed the parameters to create 4 variants of the function to make creation of simple links easier.

* Issue **#980** : Fix for NPE when fetching dependencies for scripts.

* Issue **#978** : Re-ordering the fields in stream data source

* Issue **gchq/stroom-content#31** : Uplift stroom-logs content pack to v2.0-alpha.5.

* Issue **#982** : Stop proxy trying to health check the content syncing if it isn't enabled.

* Change error logging in ContentSyncService to log stack trace

* Uplift send_to_stroom.sh in the distribution to v2.0

* Issue **#973** : Export servlet changed to a Resource API, added permission check, improved error responses.

## [v6.0-beta.17] - 2018-12-04

* Issue **#969** : The code now suppresses errors for index shards being locked for writing as it is expected. We now lock shards using maps rather than the file system as it is more reliable between restarts.

* Issue **#941** : Internal Meta Stats are now being written

## [v6.0-beta.16] - 2018-12-04

* Issue **#970** : Add stream type of `Records` for translated stroom app events.

## [v6.0-beta.15] - 2018-12-03

* Issue **#966** : Proxy was always reporting zero bytes for the request content in the receive log.

* Issue **#938** : Fixed an NPE in authentication session state.

* Change the proxy yaml configuration for the stack to add `remotedn` and `remotecertexpiry` headers to the receive log

* Change logback archived logs to be gzip compressed for stroom and proxy

* Uplift stroom-logs content pack to v2.0-alpha.3

* Uplift send_to_stroom script to v1.8.1

* Issue **#324** : Changed XML serialisation so that forbidden XML characters U+FFFE and U+FFFF are not written. Note that these characters are not even allowed as character references so they are ignored entirely.

* Issue **#945** : More changes to fix some visualisations only showing 10 data points.

## [v6.0-beta.14] - 2018-11-28

* Issue **#945** : Visualisations now show an unlimited number of data points unless constrained by their parent table or their own maximum value setting.

* Issue **#948** : Catching Spring initialisation runtime errors and ensuring they are logged.

* Add `set_log_levels.sh` script to the distribution

* Uplift visualisations content pack to v3.0.6 in the gradle build

* Issue **#952** : Remote data sources now execute calls within the context of the user for the active query. As a result all running search `destroy()` calls will now be made as the same user that initiated the search.

* Issue **#566** : Info and warning icons are now displayed in stepping screen when needed.

* Issue **#923** : Dashboard queries will now terminate if there are no index shards to search.

* Issue **#959** : Remove Material UI from Login and from password management pages

* Issue **#933** : Add health check for password resets

* Issue **#929** : Add more comprehensive password validation

* Issue **#876** : Fix password reset issues

* Issue **#768** : Preventing deletion of /store in empty volumes

* Issue **#939** : Including Subject DN in receive.log

* Issue **#940** : Capturing User DN and cert expiry on DW terminated SSL

* Issue **#744** : Improved reporting of error when running query with no search extraction pipeline

* Issue **#134** : Copy permissions from parent button

* Issue **#688** : Cascading permissions when moving/copying folder into a destination

* Issue **#788** : Adding DocRef and IsDocRef to stroom query to allow doc ref related filtering. Migration of stream filters uses this.

* Issue **#936** : Add conversion of header `X-SSL-Client-V-End` into `RemoteCertExpiry`, translating date format in the process.

* Issue **#953** : Fixed NPE.

* Issue **#947** : Fixed issue where data retention policy contains incorrect field names.

* Remove Material UI from the Users and API Keys pages

* Add content packs to stroom distribution

* Change distribution to use send_to_stroom.sh v1.7

* Updated stroom expression to v1.4.12 to improve handling or errors values and add new type checking functions `isBoolean()`, `isDouble()`, `isError()`, `isInteger()`, `isLong()`, `isNull()`, `isNumber()`, `isString()`, `isValue()`. Testing equality of null with `x=null()` is no longer valid and must be replaced with `isNull(x)`.

* Issue **#920** : Fix error handling for sql stats queries

## [v6.0-beta.13] - 2018-11-19

* Remove log sending cron process from docker images (now handled by stroom-log-sender).

* Issue **#924** : The `FindReplaceFilter` now records the location of errors.

* Issue **#939** : Added `remotedn` to default list of keys to include in `receive.log`.

* Add git_tag and git_commit labels to docker images

* Uplift stroom-logs content pack in docker image to` v2.0-alpha.2`

* Stop truncation of `logger` in logback console logs

* Issue **#921** : Renaming open documents now correctly changes their tab name. Documents that are being edited now prevent the rename operation until they are saved.

* Issue **#922** : The explorer now changes the selection on a right click if the item clicked is not already selected (could be part of a multi select).

* Issue **#903** : Feed names can now contain wildcard characters when filtering in the data browser.

## [v6.0-beta.12] - 2018-11-14

* Add API to allow creation of an internal Stroom user.

* Fix logger configuration for SqlExceptionHelper

* Add template-pipelines and standard-pipelines content packs to docker image

* Issue **#904** : The UI now shows dictionary names in expressions without the need to enter edit mode.

* Updated ACE editor to v1.4.1.

* Add colours to console logs in docker.

* Issue **#869** : Delete will now properly delete all descendant nodes and documents when deleting folders but will not delete items from the tree if they cannot be deleted, e.g. feeds that have associated data.

* Issue **#916** : You can no longer export empty folders or import nothing.

* Issue **#911** : Changes to feeds and pipelines no longer clear data browsing filters.

* Issue **#907** : Default volumes are now created as soon as they are needed.

* Issue **#910** : Changes to index settings in the UI now register as changes and enable save.

* Issue **#913** : Improve FindReplaceFilter to cope with more complex conditions.

* Change log level for SqlExceptionHelper to OFF, to stop expected exceptions from polluting the logs

* Fix invalid requestLog logFormat in proxy configuration

## [v6.0-beta.11] - 2018-11-07

* Stop service discovery health checks being registered if stroom.serviceDiscovery.enabled=false

## [v6.0-beta.10] - 2018-11-06

* Add fixed version of send_to_stroom.sh to release distribution

* Uplift docker base image for stroom & proxy to openjdk:8u181-jdk-alpine3.8

## [v6.0-beta.9] - 2018-11-02

* Add a health check for getting a public key from the authentication service.

* Issue **#897** : Import no longer attempts to rename or move existing items but will still update content.

* Issue **#902** : Improved the XSLT `format-date` function to better cope with week based dates and to default values to the stream time where year etc are omitted.

* Issue **#905** : Popup resize and move operations are now constrained to ensure that a popup cannot be dragged off screen or resized to be bigger than the current browser window size.

* Issue **#898** : Improved the way many read only aspects of the UI behave.

* Issue **#894** : The system now generates and displays errors to the user when you attempt to copy a feed.

* Issue **#896** : Extended folder `create` permissions are now correctly cached.

* Issue **#893** : You can now manage volumes without the `Manage Nodes` permission.

* Issue **#892** : The volume editor now waits for the node list to be loaded before opening.

* Issue **#889** : Index field editing in the UI now works correctly.

* Issue **#891** : `StreamAppender` now keeps track of it's own record write count and no longer makes use of any other write counting pipeline element.

* Issue **#885** : Improved the way import works to ensure updates to entities are at least attempted when creating an import confirmation.

* Issue **#892** : Changed `Ok` to `OK`.

* Issue **#883** : Output streams are now immediately unlocked as soon as they are closed.

* Removed unnecessary OR operator that was being inserted into expressions where only a single child term was being used. This happened when reprocessing single streams.

* Issue **#882** : Splitting aggregated streams now works when using `FindReplaceFilter`. This functionality was previously broken because various reader elements were not passing the `endStream` event on.

* Issue **#881** : The find and replace strings specified for the `FindReplaceFilter` are now treated as unescaped Java strings and now support new line characters etc.

* Issue **#880** : Increased the maximum value a numeric pipeline property can be set to via the UI to 10000000.

* Issue **#888** : The dependencies listing now copes with external dependencies failing to provide data due to authentication issues.

* Issue **#890** : Dictionaries now show the words tab by default.

* Add admin healthchecks to stroom-proxy

* Add stroom-proxy docker image

* Refactor stroom docker images to reduce image size

* Add enabled flag to storing, forwarding and synching in stroom-proxy configuration

* Issue **#884** : Added extra fonts to stroom docker image to fix bug downloading xls search results.

## [v6.0-beta.8] - 2018-10-17

* Issue **#879** : Fixed bug where reprocess and delete did not work if no stream status was set in the filter.

* Issue **#878** : Changed the appearance of stream filter fields to be more user friendly, e.g. `feedName` is now `Feed` etc.

* Issue **#809** : Changed default job frequency for `Stream Attributes Retention` and `Stream Task Retention` to `1d` (one day).

* Issue **#813** : Turned on secure processing feature for XML parsers and XML transformers so that external entities are not resolved. This prevents DoS attacks and gaining unauthorised access to the local machine.

* Issue **#871** : Fix for OptimisticLockException when processing streams.

* Issue **#872** : The parser cache is now automatically cleared when a schema changes as this can affect the way a data splitter parser is created.

* Issue **#865** : Made `stroom.conf` location relative to YAML file when `externalConfig` YAML property is set.

* Issue **#867** : Added an option `showReplacementCount` to the find replace filter to choose whether to report total replacements on process completion.

* Issue **#867** : Find replace filter now creates an error if an invalid regex is used.

* Issue **#855** : Further fixes for stepping data that contains a BOM.

* Changed selected default tab for pipelines to be `Data`.

* Issue **#860** : Fixed issue where stepping failed when using any sort of input filter or reader before the parser.

* Issue **#867** : Added an option `showReplacementCount` to the find replace filter to choose whether to report total replacements on process completion.

* Improved Stroom instance management scripts

## [v6.0-beta.7] - 2018-10-12

* Add contentPack import

## [v6.0-beta.6] - 2018-10-10

* Fix typo in Dockerfile

## [v6.0-beta.5] - 2018-10-10

* Issue **#859** : Change application startup to keep retrying when establishing a DB connection except for certain connection errors like access denied.

* Issue **#730** : The `System` folder now displays data and processors. This is a bug fix related to changing the default initial page for some document types.

* Issue **#854** : The activity screen no longer shows a permission error when shown to non admin users.

* Issue **#853** : The activity chooser will no longer display on startup if activity tracking is not enabled.

* Issue **#855** : Fixed stepping data that contains a BOM.

## [v6.0-beta.4] - 2018-10-04

* Change base docker image to openjdk:8u171-jdk-alpine

* Improved loading of activity list prior to showing the chooser dialog.

* Issue **#852** : Fix for more required permissions when logging other 'find' events.

* Issue **#730** : Changed the default initial page for some document types.

* Issue **#852** : Fix for required permission when logging 'find' events.

* Changed the way the root pane loads so that error popups that appear when the main page is loading are not hidden.

* Issue **#851** : Added additional type info to type id when logging events.

* Issue **#848** : Fixed various issues related to stream processor filter editor.

* Issue **#815** : `stroom.pageTitle` property changed to `stroom.htmlTitle`.

* Issue **#732** : Added `host-address` and `host-name` XSLT functions.

* Issue **#338** : Added `splitAggregatedStreams` property to `StreamAppender`, `FileAppender` and `HDFSFileAppender` so that aggregated streams can be split into separate streams on output.

* Issue **#338** : Added `streamNo` path replacement variable for files to record the stream number within an aggregate.

* Added tests and fixed sorting of server tasks.

* Improved the way text input and output is buffered and recorded when stepping.

* The find and replace filter now resets the match count in between nested streams so that each stream is treated the same way, i.e. it can have the same number of text replacements.

* Added multiple fixes and improvements to the find and replace filter including limited support of input/output recording when stepping.

* Issue **#827** : Added `TextReplacementFilterReader` pipeline element.

* Issue **#736** : Added sorting to server tasks table.

* Inverted the behaviour of `disableQueryInfo` to now be `requireQueryInfo`.

* Issue **#596** : Rolling stream and file appenders can now roll on a cron schedule in addition to a frequency.

* The accept button now enabled on splash screen.

* Added additional event logging to stepping.

* An activity property with an id of `disableQueryInfo` can now be used to disable the query info popup on a per activity basis.

* Activity properties can now include the attributes `id`, `name`, `showInSelection` and `showInList` to determine their appearance and behaviour;

* Nested elements are now usable in the activity editor HTML.

* Record counts are now recorded on a per output stream basis even when splitting output streams.

* Splash presenter buttons are now always enabled.

* Fix background colour to white on activity pane.

## [v6.0-beta.3] - 2018-09-18

* Changed `splitWhenBiggerThan` property to `rollSize` and added the property to the rolling appenders for consistency.

* Issue **#838** : Fix bug where calculation of written and read bytes was being accounted for twice due to the use of Java internal `FilterInputStream` and `FilterOutputStream` behaviour. This was leading to files being split at half od the expected size. Replaced Java internal classes with our own `WrappedInputStream` and `WrappedOutputStream` code.

* Issue **#837** : Fix bug to no longer try and record set activity events for null activities.

* Issue **#595** : Added stream appender and file appender property `splitWhenBiggerThan` to limit the size of output streams.

* Now logs activity change correctly.

* Add support for checkbox and selection control types to activity descriptions.

* Issue **#833** : The global property edit dialog can now be made larger.

* Fixed some issues in the activity manager.

* Issue **#828** : Changed statistics store caches to 10 minute time to live so that they will definitely pick up new statistics store definitions after 10 minutes.

* Issue **#774** : Event logging now logs find stream criteria correctly so that feeds ids are included.

* Issue **#829** : Stroom now logs event id when viewing individual events.

* Added functionality to record actions against user defined activities.

* Added functionality to show a splash screen on login.

* Issue **#791** : Fixed broken equals method so query total row count gets updated correctly.

* Issue **#830** : Fix for API queries not returning before timing out.

* Issue **#824** : Fix for replace method in PathCreator also found in stroom proxy.

* Issue **#820** : Fix updating index shards so that they are loaded, updated and saved under lock.

* Issue **#819** : Updated `stroom-expression` to v1.4.3 to fix violation of contract exception when sorting search results.

* Issue **#817** : Increased maximum number of concurrent stream processor tasks to 1000 per node.

* Issue **#697** : Fix for reference data sometimes failing to find the appropriate effective stream due to the incorrect use of the effective stream cache. It was incorrectly configured to use a time to idle (TTI) expiry rather than a time to live (TTL) expiry meaning that heavy use of the cache would prevent the cached effective streams being refreshed.

* Issue **#806** : Fix for clearing previous dashboard table results if search results deliver no data.

* Issue **#805** : Fix for dashboard date time formatting to use local time zone.

## [v6.0-beta.2] - 2018-07-09

* Issue **#803** : Fix for group key conversion to an appropriate value for visualisations.

## [v6.0-beta.1] - 2018-07-04

* Issue **#802** : Restore lucene-backward-codecs to the build

* Issue **#800** : Add DB migration script 33 to replace references to the `Stream Type` type in the STRM_PROC_FILT table with `streamTypeName`.

* Issue **#798** : Add DB migration script 32 to replace references to the `NStatFilter` type in the PIPE table with `StatisticsFilter`.

## [v6.0-alpha.27]

* Fix data receipt policy defect

* Issue **#791** : Search completion signal is now only sent to the UI once all pending search result merges are completed.

* Issue **#795** : Import and export now works with appropriate application permissions. Read permission is required to export items and Create/Update permissions are required to import items depending on whether the update will create a new item or update an existing one.

## [v6.0-alpha.26]

* Improve configurabilty of stroom-proxy.

* Issue **#783** : Reverted code that ignored duplicate selection to fix double click in tables.

* Issue **#782** : Fix for NPE thrown when using CountGroups when GroupKey string was null due to non grouped child rows.

* Issue **#778** : Fix for text selection on tooltips etc in the latest version of Chrome.

* Issue **#776** : Removal of index shard searcher caching to hopefully fix Lucene directory closing issue.

## [v6.0-alpha.25]

* Issue **#779** : Fix permissions defect.

* Issue **gchq/stroom-expression#22** : Add `typeOf(...)` function to dashboard.

* Uplift stroom-expression to v1.4.1

* Issue **#766** : Fix NullPointerExceptions when downloading table results to Excel format.

* Issue **#770** : Speculative fix for memory leak in SQL Stats queries.

* Issue **#761** : New fix for premature truncation of SQL stats queries due to thread interruption.

## [v6.0-alpha.24]

* Issue **#748** : Fix build issue resulting from a change to SafeXMLFilter.

## [v6.0-alpha.23]

* Issue **#748** : Added a command line interface (CLI) in addition to headless execution so that full pipelines can be run against input files.

* Issue **#748** : Fixes for error output for headless mode.

* Issue **#761** : Fixed statistic searches failing to search more than once.

* Issue **#756** : Fix for state being held by `InheritableThreadLocal` causing objects to be held in memory longer than necessary.

* Issue **#761** : Fixed premature truncation of SQL stats queries due to thread interruption.

* Added `pipeline-name` and `put` XSLT functions back into the code as they were lost in a merge.

* Issue **#749** : Fix inability to query with only `use` privileges on the index.

* Issue **#613** : Fixed visualisation display in latest Firefox and Chrome.

* Added permission caching to reference data lookup.

* Updated to stroom-expression 1.3.1

    Added cast functions `toBoolean`, `toDouble`, `toInteger`, `toLong` and `toString`.
    Added `include` and `exclude` functions.
    Added `if` and `not` functions.
    Added value functions `true()`, `false()`, `null()` and `err()`.
    Added `match` boolean function.
    Added `variance` and `stDev` functions.
    Added `hash` function.
    Added `formatDate` function.
    Added `parseDate` function.
    Made `substring` and `decode` functions capable of accepting functional parameters.
    Added `substringBefore`, `substringAfter`, `indexOf` and `lastIndexOf` functions.
    Added `countUnique` function.

* Issue **#613** : Fixed visualisation display in latest Firefox and Chrome.

* Issue **#753** : Fixed script editing in UI.

* Issue **#751** : Fix inability to query on a dashboard with only use+read rights.

## [v6.0-alpha.22]

* Issue **#719** : Fix creation of headless Jar to ensure logback is now included.

* Issue **#735** : Change the format-date xslt function to parse dates in a case insensitive way.

## [v6.0-alpha.21]

* Issue **#719** : Fix creation of headless Jar. Exclude gwt-unitCache folder from build JARs.

## [v6.0-alpha.20]

* Issue **#720** : Fix for Hessian serialisation of table coprocessor settings.

* Issue **#405** : Fixed quick filter on permissions dialog, for users and for groups. It will now match anywhere in the user or group name, not just at the start.

## [v6.0-alpha.19]

* Issue **#588** : Fixed display of horizontal scrollbar on explorer tree in export, create, copy and move dialogs.

* Issue **#691** : Volumes now reload on edit so that the entities are no longer stale the second time they are edited.

* Issue **#692** : Properties now reload on edit so that the entities are no longer stale the second time they are edited.

* Issue **#703** : Removed logging of InterruptedException stack trace on SQL stat queries, improved concurrency code.

* Issue **#697** : Improved XSLT `Lookup` trace messages.

* Issue **#697** : Added a feature to trace XSLT `Lookup` attempts so that reference data lookups can be debugged.

* Issue **#702** : Fix for hanging search extraction tasks

* Issue **#701** : The search `maxDocIdQueueSize` is now 1000 by default.

* Issue **#700** : The format-date XSLT function now defaults years, months and days to the stream receipt time regardless of whether the input date pattern specifies them.

* Issue **#657** : Change SQL Stats query code to process/transform the data as it comes back from the database rather than holding the full resultset before processing. This will reduce memory overhead and improve performance.

* Issue **#634** : Remove excessive thread sleeping in index shard searching. Sleeps were causing a significant percentage of inactivity and increasing memory use as data backed up. Add more logging and logging of durations of chunks of code. Add an integration test for testing index searching for large data volumes.

## [v6.0-alpha.18]

* Issue **#698** : Migration of Processing Filters now protects against folders that have since been deleted

* Issue **#634** : Remove excessive thread sleeping in index shard searching. Sleeps were causing a significant percentage of inactivity and increasing memory use as data backed up. Add more logging and logging of durations of chunks of code. Add an integration test for testing index searching for large data volumes.

* Issue **#659** : Made format-date XSLT function default year if none specified to the year the data was received unless this would make the date later then the received time in which case a year is subtracted.

* Issue **#658** : Added a hashing function for XSLT translations.

* Issue **#680** : Fixed the order of streams in the data viewer to descending by date

* Issue **#679** : Fixed the editing of Stroom properties that are 'persistent'.

* Issue **#681** : Added dry run to check processor filters will convert to find stream criteria. Throws error to UI if fails.

## [v6.0-alpha.17]

* Issue **#676** : Fixed use of custom stream type values in expression based processing filters.

## [v6.0-alpha.16]

* Issue **#673** : Fixed issue with Stream processing filters that specify Create Time

* Issue **#675** : Fixed issue with datafeed requests authenticating incorrectly

## [v6.0-alpha.15]

* Issue **#666** : Fixed the duplicate dictionary issue in processing filter migrations, made querying more efficient too
* Database migration fixes and tools

* Issue **#668** : Fixed the issue that prevented editing of stroom volumes

* Issue **#669** : Elastic Index Filter now uses stroomServiceUser to retrieve the index config from the Query Elastic service.

## [v6.0-alpha.14]

* Minor fix to migrations

## [v6.0-alpha.13]

* Add logging to migrations

## [v6.0-alpha.12]

* Add logging to migrations

## [v6.0-alpha.11]

* Issue **#651** : Removed the redundant concept of Pipeline Types, it's half implementation prevented certain picker dialogs from working.

* Issue **#481** : Fix handling of non-incremental index queries on the query API. Adds timeout option in request and blocking code to wait for the query to complete. Exit early from wait loops in index/event search.

* Issue **#626** : Fixed issue with document settings not being persisted

* Issue **#621** : Changed the document info to prevent requests for multi selections

* Issue **#620** : Copying a directory now recursively copies it's contents, plus renaming copies is done more intelligently.

* Issue **#546** : Fixed race conditions with the Explorer Tree, it was causing odd delays to population of the explorer in various places.

* Issue **#495** : Fixed the temporary expansion of the Explorer Tree caused by filtering

* Issue **#376** : Welcome tab details fixed since move to gradle

## [v6.0-alpha.10]

* Issue **#523** : Changed permission behaviours for copy and move to support `None`, `Source`, `Destination` and `Combined` behaviours. Creating new items now allows for `None` and `Destination` permission behaviours. Also imported items now receive permissions from the destination folder. Event logging now indicates the permission behaviour used during copy, move and create operations.

* Issue **#480** : Change the downloaded search request API JSON to have a fetch type of ALL.

* Issue **#623** : Fixed issue where items were being added to sublist causing a stack overflow exception during data retention processing.

* Issue **#617** : Introduced a concept of `system` document types that prevents the root `System` folder type from being created, copied, deleted, moved, renamed etc.

* Issue **#622** : Fix incorrect service discovery based api paths, remove authentication and authorisation from service discovery

* Issue **#568** : Fixed filtering streams by pipeline in the pipeline screen.

* Issue **#565** : Fixed authorisation issue on dashboards.

## [v6.0-alpha.9]

* Issue **#592** : Mount stroom at /stroom.

* Issue **#608** : Fixed stream grep and stream dump tools and added tests to ensure continued operation.

* Issue **#603** : Changed property description from `tags` to `XML elements` in `BadTextXMLFilterReader`.

* Issue **#600** : Added debug to help diagnose cause of missing index shards in shard list.

* Issue **#611** : Changed properties to be defined in code rather than Spring XML.

* Issue **#605** : Added a cache for retrieving user by name to reduce DB use when pushing users for each task.

* Issue **#610** : Added `USE INDEX (PRIMARY)` hint to data retention select SQL to improve performance.

* Issue **#607** : Multiple improvements to the code to ensure DB connections, prepared statements, result sets etc use try-with-resources constructs wherever possible to ensure no DB resources are leaked. Also all connections obtained from a data source are now returned appropriately so that connections from pools are reused.

* Issue **#602** : Changed the data retention rule table column order.

* Issue **#606** : Added more stroom properties to tune the c3P0 connection pool. The properties are prefixed by `stroom.db.connectionPool` and `stroom.statistics.sql.db.connectionPool`.

* Issue **#601** : Fixed NPE generated during index shard retention process that was caused by a shard being deleted from the DB at the same time as the index shard retention job running.

* Issue **#609** : Add configurable regex to replace IDs in heap histogram class names, e.g. `....$Proxy54` becomes `....$Proxy--ID-REMOVED--`

* Issue **#570** : Refactor the heap histogram internal statistics for the new InternalStatisticsReceiver

* Issue **#599** : DocumentServiceWriteAction was being used in the wrong places where EntityServiceSaveAction should have been used instead to save entities that aren't document entities.

## [v6.0-alpha.8]

* Issue **#593** : Fixed node save RPC call.

* Issue **#591** : Made the query info popup more configurable with a title, validation regex etc. The popup will now only be displayed when enabled and when a manual user action takes place, e.g. clicking a search button or running a parameterised execution with one or more queries.

* Added 'prompt' option to force the identity provider to ask for a login.

## [v6.0-alpha.7]

* Issue **#549** : Change to not try to connect to kafka when kafka is not configured and improve failure handling

* Issue **#573** : Fixed viewing folders with no permitted underlying feeds. It now correctly shows blank data screen, rather than System/Data.

* Issue **#150** : Added a feature to optionally require specification of search purpose.

* Issue **#572** : Added a feature to allow easy download of dictionary contents as a text file.

* Generate additional major and minor floating docker tags in travis build, e.g. v6-LATEST and v6.0-LATEST

* Change docker image to be based on openjdk:8u151-jre-alpine

* Added a feature to list dependencies for all document entities and indicate where dependencies are missing.

* Issue **#540** : Improve description text for stroom.statistics.sql.maxProcessingAge property

* Issue **#538** : Lists of items such as users or user groups were sometimes not being converted into result pages correctly, this is now fixed.

* Issue **#537** : Users without `Manage Policies` permission can now view streams.

* Issue **#522** : Selection of data retention rules now remains when moving rules up or down.

* Issue **#411** : When data retention rules are disabled they are now shown greyed out to indicate this.

* Issue **#536** : Fix for missing visualisation icons.

* Issue **#368** : Fixed hidden job type button on job node list screen when a long cron pattern is used.

* Issue **#507** : Added dictionary inheritance via import references.

* Issue **#554** : Added a `parseUri` XSLT function.

* Issue **#557** : Added dashboard functions to parse and output URI parts.

* Issue **#552** : Fix for NPE caused by bad XSLT during search data extraction.

* Issue **#560** : Replaced instances of `Files.walk()` with `Files.walkFileTree()`. `Files.walk()` throws errors if any files are deleted or are not accessible during the walk operation. This is a major issue with the Java design for walking files using Java 8 streams. To avoid this issue `Files.walkFileTree()` has now been used in place of `Files.walk()`.

* Issue **#567** : Changed `parseUri` to be `parse-uri` to keep it consistently named with respect to other XSLT functions. The old name `parseUri` still works but is deprecated and will be removed in a later version.

* Issue **#567** : The XSLT function `parse-uri` now correctly returns a `schemeSpecificPart` element rather than the incorrectly named `schemeSpecificPort`.

* Issue **#567** : The dashboard expression function `extractSchemeSpecificPortFromUri` has now been corrected to be called `extractSchemeSpecificPartFromUri`.

* Issue **#567** : The missing dashboard expression function `extractQueryFromUri` has been added.

* Issue **#571** : Streams are now updated to have a status of deleted in batches using native SQL and prepared statements rather than using the stream store.

* Issue **#559** : Changed CSS to allow table text selection in newer browsers.

* Issue **#574** : Fixed SQL debug trace output.

* Issue **#574** : Fixed SQL UNION code that was resulting in missing streams in the data browser when paging.

* Issue **#590** : Improved data browser performance by using a local cache to remember feeds, stream types, processors, pipelines etc while decorating streams.

* Issue **#150** : Added a property to optionally require specification of search purpose.

## [v6.0-alpha.4]

* New authentication flow based around OpenId

* New user management screens

* The ability to issue API keys

* Issue **#501** : Improve the database teardown process in integration tests to speed up builds

* Relax regex in build script to allow tags like v6.0-alpha.3 to be published to Bintray

* Add Bintray publish plugin to Gradle build

* Issue **#75** : Upgraded to Lucene 5.

* Issue **#135** : [BREAKING CHANGE] Removed JODA Time library and replaced with Java 7 Time API. This change breaks time zone output previously formatted with `ZZ` or `ZZZ`.

* Added XSLT functions generate-url and fetch-json

* Added ability to put clickable hyperlinks in Dashboard tables

* Added an HTTP appender.

* Added an appender for the proxy store.

* Issue **#412** : Fixed no-column table breakage

* Issue **#380** : Fixed build details on welcome/about

* Issue **#348** : Fixed new menu icons.

* Issue **98** : Fix premature trimming of results in the store

* Issue **360** : Fix inability to sort sql stats results in the dashboard table

* Issue **#550** : Fix for info message output for data retention.

* Issue **#551** : Improved server task detail for data retention job.

* Issue **#541** : Changed stream retention job descriptions.

* Issue **#553** : The data retention job now terminates if requested to do so and also tracks progress in a local temp file so a nodes progress will survive application restarts.

* Change docker image to use openjdk:8u151-jre-alpine as a base

* Issue **#539** : Fix issue of statistic search failing after it is imported

* Issue **#547** : Data retention processing is now performed in batches (size determined by `stroom.stream.deleteBatchSize`). This change should reduce the memory required to process the data retention job.

* Issue **#541** : Marked old stream retention job as deprecated in description.

* Issue **#542** : Fix for lazy hibernate object initialisation when stepping cooked data.

* Issue **#524** : Remove dependency on stroom-proxy:stroom-proxy-repo and replaced with duplicated code from stroom-proxy-repo (commit b981e1e)

* Issue **#203** : Initial release of the new data receipt policy functionality.

* Issue **#202** : Initial release of the new data retention policy functionality.

* Issue **#521** : Fix for the job list screen to correct the help URL.

* Issue **#526** : Fix for XSLT functions that should return optional results but were being forced to return a single value.

* Issue **#527** : Fix for XSLT error reporting. All downstream errors were being reported as XSLT module errors and were
 hiding the underlying exception.

* Issue **#501** : Improve the database teardown process in integration tests to speed up builds.

* Issue **#511** : Fix NPE thrown during pipeline stepping by downstream XSLT.

* Issue **#521** : Fix for the job list screen to use the help URL system property for displaying context sensitive help.

* Issue **#511** : Fix for XSLT functions to allow null return values where a value cannot be returned due to an error etc.

* Issue **#515** : Fix handling of errors that occur before search starts sending.

* Issue **#506** : In v5 dashboard table filters were enhanced to allow parameters to be used in include/exclude filters. The implementation included the use of ` \ ` to escape `$` characters that were not to be considered part of a parameter reference. This change resulted in regular expressions requiring ` \ ` being escaped with additional ` \ ` characters. This escaping has now been removed and instead only `$` chars before `{` chars need escaping when necessary with double `$$` chars, e.g. use `$${something` if you actually want `${something` not to be replaced with a parameter.

* Issue **#505** : Fix the property UI so all edited value whitespace is trimmed

* Issue **#513** : Now only actively executing tasks are visible as server tasks

* Issue **#483** : When running stream retention jobs the transactions are now set to REQUIRE_NEW to hopefully ensure that the job is done in small batches rather than a larger transaction spanning multiple changes.

* Issue **#508** : Fix directory creation for index shards.

* Issue **#492** : Task producers were still not being marked as complete on termination which meant that the parent cluster task was not completing. This has now been fixed.

* Issue **#497** : DB connections obtained from the data source are now released back to the pool after use.

* Issue **#492** : Task producers were not being marked as complete on termination which meant that the parent cluster task was not completing. This has now been fixed.

* Issue **#497** : Change stream task creation to use straight JDBC rather than hibernate for inserts and use a configurable batch size (stroom.databaseMultiInsertMaxBatchSize) for the inserts.

* Issue **#502** : The task executor was not responding to shutdown and was therefore preventing the app from stopping gracefully.

* Issue **#476** : Stepping with dynamic XSLT or text converter properties now correctly falls back to the specified entity if a match cannot be found by name.

* Issue **#498** : The UI was adding more than one link between 'Source' and 'Parser' elements, this is now fixed.

* Issue **#492** : Search tasks were waiting for part of the data extraction task to run which was not checking for termination. The code for this has been changed and should now terminate when required.

* Issue **#494** : Fix problem of proxy aggregation never stopping if more files exist

* Issue **#490** : Fix errors in proxy aggregation due to a bounded thread pool size

* Issue **#484** : Remove custom finalize() methods to reduce memory overhead

* Issue **#475** : Fix memory leak of java.io.File references when proxy aggregation runs

* Issue **#470** : You can now correctly add destinations directly to the pipeline 'Source' element to enable raw streaming.

* Issue **#487** : Search result list trimming was throwing an illegal argument exception `Comparison method violates its general contract`, this should now be fixed.

* Issue **#488** : Permissions are now elevated to 'Use' for the purposes of reporting the data source being queried.

* Migrated to ehcache 3.4.0 to add options for off-heap and disk based caching to reduce memory overhead.

* Caches of pooled items no longer use Apache Commons Pool.

* Issue **#401** : Reference data was being cached per user to ensure a user centric view of reference data was being used. This required more memory so now reference data is built in the context of the internal processing user and then filtered during processing by user access to streams.

* The effective stream cache now holds 1000 items.

* Reduced the amount of cached reference data to 100 streams.

* Reduced the number of active queries to 100.

* Removed Ehcache and switched to Guava cache.

* Issue **#477** : Additional changes to ensure search sub tasks use threads fairly between multiple searches.

* Issue **#477** : Search sub tasks are now correctly linked to their parent task and can therefore be terminated by terminating parent tasks.

* Issue **#425** : Changed string replacement in pipeline migration code to use a literal match

* Issue **#469** : Add Heap Histogram internal statistics for memory use monitoring

* Issue **#463** : Made further improvements to the index shard writer cache to improve performance.

* Issue **#448** : Some search related tasks never seem to complete, presumably because an error is thrown at some point and so their callbacks do not get called normally. This fix changes the way task completion is recorded so that it isn't dependant on the callbacks being called correctly.

* Issue **#464** : When a user resets a password, the password now has an expiry date set in the future determined by the password expiry policy. Password that are reset by email still expire immediately as expected.

* Issue **#462** : Permission exceptions now carry details of the user that the exception applies to. This change allows error logging to record the user id in the message where appropriate.

* Issue **#463** : Many index shards are being corrupted which may be caused by insufficient locking of the shard writers and readers. This fix changes the locking mechanism to use the file system.

* Issue **#451** : Data paging was allowing the user to jump beyond the end of a stream whereby just the XML root elements were displayed. This is now fixed by adding a constraint to the page offset so that the user cannot jump beyond the last record. Because data paging assumes that segmented streams have a header and footer, text streams now include segments after a header and before a footer, even if neither are added, so that paging always works correctly regardless of the presence of a header or footer.

* Issue **#461** : The stream attributes on the filter dialog were not sorted alphabetically, they now are.

* Issue **#460** : In some instances error streams did not always have stream attributes added to them for fatal errors. This mainly occurred in instances where processing failed early on during pipeline creation. An error was recorded but stream attributes were not added to the meta data for the error stream. Processing now ensures that stream attributes are recorded for all error cases.

* Issue **#442** : Remove 'Old Internal Statistics' folder, improve import exception handling

* Issue **#457** : Add check to import to prevent duplicate root level entities

* Issue **#444** : Fix for segment markers when writing text to StreamAppender.

* Issue **#447** : Fix for AsyncSearchTask not being displayed as a child of EventSearchTask in the server tasks view.

* Issue **#421** : FileAppender now causes fatal error where no output path set.

* Issue **#427** : Pipelines with no source element will now only treat a single parser element as being a root element for backwards compatibility.

* Issue **#420** : Pipelines were producing errors in the UI when elements were deleted but still had properties set on them. The pipeline validator was attempting to set and validate properties for unknown elements. The validator now ignores properties and links to elements that are undeclared.

* Issue **#420** : The pipeline model now removes all properties and links for deleted elements on save.

* Issue **#458** : Only event searches should populate the `searchId`. Now `searchId` is only populated when a stream processor task is created by an event search as only event searches extract specific records from the source stream.

* Issue **#437** : The event log now includes source in move events.

* Issue **#419** : Fix multiple xml processing instructions appearing in output.

* Issue **#446** : Fix for deadlock on rolling appenders.

* Issue **#444** : Fix segment markers on RollingStreamAppender.

* Issue **#426** : Fix for incorrect processor filters. Old processor filters reference `systemGroupIdSet` rather than `folderIdSet`. The new migration updates them accordingly.

* Issue **#429** : Fix to remove `usePool` parser parameter.

* Issue **#439** : Fix for caches where elements were not eagerly evicted.

* Issue **#424** : Fix for cluster ping error display.

* Issue **#441** : Fix to ensure correct names are shown in pipeline properties.

* Issue **#433** : Fixed slow stream queries caused by feed permission restrictions.

* Issue **#385** : Individual index shards can now be deleted without deleting all shards.

* Issue **#391** : Users needed `Manage Processors` permission to initiate pipeline stepping. This is no longer required as the 'best fit' pipeline is now discovered as the internal processing user.

* Issue **#392** : Inherited pipelines now only require 'Use' permission to be used instead of requiring 'Read' permission.

* Issue **#394** : Pipeline stepping will now show errors with an alert popup.

* Issue **#396** : All queries associated with a dashboard should now be correctly deleted when a dashboard is deleted.

* Issue **#393** : All caches now cache items within the context of the current user so that different users do not have the possibility of having problems caused by others users not having read permissions on items.

* Issue **#358** : Schemas are now selected from a subset matching the criteria set on SchemaFilter by the user.

* Issue **#369** : Translation stepping wasn't showing any errors during stepping if a schema had an error in it.

* Issue **#364** : Switched index writer lock factory to a SingleInstanceLockFactory as index shards are accessed by a single process.

* Issue **#363** : IndexShardWriterCacheImpl now closes and flushes writers using an executor provided by the TaskManager. Writers are now also closed in LRU order when sweeping up writers that exceed TTL and TTI constraints.

* Issue **#361** : Information has been added to threads executing index writer and index searcher maintenance tasks.

* Issue **#356** : Changed the way index shard writers are cached to improve indexing performance and reduce blocking.

* Issue **#353** : Reduced expected error logging to debug.

* Issue **#354** : Changed the way search index shard readers get references to open writers so that any attempt to get an open writer will not cause, or have to wait for, a writer to close.

* Issue **#351** : Fixed ehcache item eviction issue caused by ehcache internally using a deprecated API.

* Issue **#347** : Added a 'Source' node to pipelines to establish a proper root for a pipeline rather than an assumed one based on elements with no parent.

* Issue **#350** : Removed 'Advanced Mode' from pipeline structure editor as it is no longer very useful.

* Issue **#349** : Improved index searcher cache to ensure searchers are not affected by writers closing.

* Issue **#342** : Changed the way indexing is performed to ensure index readers reference open writers correctly.

* Issue **#346** : Improved multi depth config content import.

* Issue **#328** : You can now delete corrupt shards from the UI.

* Issue **#343** : Fixed login expiry issue.

* Issue **#345** : Allowed for multi depth config content import.

* Issue **#341** : Fixed arg in SQL.

* Issue **#340** : Fixed headless and corresponding test.

* Issue **#333** : Fixed event-logging version in build.

* Issue **#334** : Improved entity sorting SQL and separated generation of SQL and HQL to help avoid future issues.

* Issue **#335** : Improved user management

* Issue **#337** : Added certificate auth option to export servlet and disabled the export config feature by default.

* Issue **#337** : Added basic auth option to export servlet to complement cert based auth.

* Issue **#332** : The index shard searcher cache now makes sure to get the current writer needed for the current searcher on open.

* Issue **#322** : The index cache and other caching beans should now throw exceptions on `get` that were generated during the creation of cached items.

* Issue **#325** : Query history is now cleaned with a separate job. Also query history is only recorded for manual querying, i.e. not when query is automated (on open or auto refresh). Queries are now recorded on a dashboard + query component basis and do not apply across multiple query components in a dashboard.

* Issue **#323** : Fixed an issue where parser elements were not being returned as 'processors' correctly when downstream of a reader.

* Issue **#322** : Index should now provide a more helpful message when an attempt is made to index data and no volumes have been assigned to an index.

* Issue **#316** : Search history is now only stored on initial query when using automated queries or when a user runs a query manually. Search history is also automatically purged to keep either a specified number of items defined by `stroom.query.history.itemsRetention` (default 100) or for a number of days specified by `stroom.query.history.daysRetention` (default 365).

* Issue **#317** : Users now need update permission on an index plus 'Manage Index Shards' permission to flush or close index shards. In addition to this a user needs delete permission to delete index shards.

* Issue **#319** : SaveAs now fetches the parent folder correctly so that users can copy items if they have permission to do so.

* Issue **#311** : Fixed request for `Pipeline` in `meta` XSLT function. Errors are now dealt with correctly so that the XSLT will not fail due to missing meta data.

* Issue **#313** : Fixed case of `xmlVersion` property on `InvalidXMLCharFilterReader`.

* Issue **#314** : Improved description of `tags` property in `BadTextXMLFilterReader`.

* Issue **#307** : Made some changes to avoid potential NPE caused by session serialisation.

* Issue **#306** : Added a stroom `meta` XSLT function. The XSLT function now exposes `Feed`, `StreamType`, `CreatedTime`, `EffectiveTime` and `Pipeline` meta attributes from the currently processing stream in addition to any other meta data that might apply. To access these meta data attributes of the current stream use `stroom:meta('StreamType')` etc. The `feed-attribute` function is now an alias for the `meta` function and should be considered to be deprecated.

* Issue **#303** : The stream delete job now uses cron in preference to a frequency.

* Issue **#152** : Changed the way indexing is performed so that a single indexer object is now responsible for indexing documents and adding them to the appropriate shard.

* Issue **#179** : Updated Saxon-HE to version 9.7.0-18 and added XSLTFilter option to `usePool` to see if caching might be responsible for issue.

* Issue **#288** : Made further changes to ensure that the IndexShardWriterCache doesn't try to reuse an index shard that has failed when adding any documents.

* Issue **#295** : Made the help URL absolute and not relative.

* Issue **#293** : Attempt to fix mismatch document count error being reported when index shards are opened.

* Issue **#292** : Fixed locking for rolling stream appender.

* Issue **#292** : Rolling stream output is no longer associated with a task, processor or pipeline to avoid future processing tasks from deleting rolling streams by thinking they are superseded.

* Issue **#292** : Data that we expect to be unavailable, e.g. locked and deleted streams, will no longer log exceptions when a user tries to view it and will instead return an appropriate message to the user in place of the data.

* Issue **#288** : The error condition 'Expected a new writer but got the same one back!!!' should no longer be encountered as the root cause should now be fixed. The original check has been reinstated so that processing will terminate if we do encounter this problem.

* Issue **#295** : Fixed the help property so that it can now be configured.

* Issue **#296** : Removed 'New' and 'Delete' buttons from the global property dialog.

* Issue **#279** : Fixed NPE thrown during proxy aggregation.

* Issue **#294** : Changing stream task status now tries multiple times to attempt to avoid a hibernate LockAcquisitionException.

* Issue **#287** : XSLT not found warnings property description now defaults to false.

* Issue **#261** : The save button is now only enabled when a dashboard or other item is made dirty and it is not read only.

* Issue **#286** : Dashboards now correctly save the selected tab when a tab is selected via the popup tab selector (visible when tabs are collapsed).

* Issue **#289** : Changed Log4J configuration to suppress logging from Hibernate SqlExceptionHandler for expected exceptions like constraint violations.

* Issue **#288** : Changed 'Expected a new writer...' fatal error to warning as the condition in question might be acceptable.

* Issue **#285** : Attempted fix for GWT RPC serialisation issue.

* Issue **#283** : Statistics for the stream task queue are now captured even if the size is zero.

* Issue **#226** : Fixed issue where querying an index failed with "User does not have the required permission (Manage Users)" message.

* Issue **#281** : Made further changes to cope with Files.list() and Files.walk() returning streams that should be closed with 'try with resources' construct.

* Issue **#224** : Removing an element from the pipeline structure now removes all child elements too.

* Issue **#282** : Users can now upload data with just 'Data - View' and 'Data - Import' application permissions, plus read permission on the appropriate feed.

* Issue **#199** : The explorer now scrolls selected items into view.

* Issue **#280** : Fixed 'No user is currently authenticated' issue when viewing jobs and nodes.

* Issue **#278** : The date picker now hides once you select a date.

* Issue **#281** : Directory streams etc are now auto closed to prevent systems running out of file handles.

* Issue **#263** : The explorer tree now allows you to collapse the root 'System' node after it is first displayed.

* Issue **#266** : The explorer tree now resets (clears and collapses all previously open nodes) and shows the currently selected item every time an explorer drop down in opened.

* Issue **#233** : Users now only see streams if they are administrators or have 'Data - View' permission. Non administrators will only see data that they have 'read' permission on for the associated feed and 'use' permission on for the associated pipeline if there is one.

* Issue **#265** : The stream filter now orders stream attributes alphabetically.

* Issue **#270** : Fixed security issue where null users were being treated as INTERNAL users.

* Issue **#270** : Improved security by pushing user tokens rather than just user names so that internal system (processing) users are clearly identifiable by the security system and cannot be spoofed by regular user accounts.

* Issue **#269** : When users are prevented from logging in with 'preventLogin' their failed login count is no longer incremented.

* Issue **#267** : The login page now shows the maintenance message.

* Issue **#276** : Session list now shows session user ids correctly.

* Issue **#201** : The permissions menu item is no longer available on the root 'System' folder.

* Issue **#176** : Improved performance of the explorer tree by increasing the size of the document permissions cache to 1M items and changing the eviction policy from LRU to LFU.

* Issue **#176** : Added an optimisation to the explorer tree that prevents the need for a server call when collapsing tree nodes.

* Issue **#273** : Removed an unnecessary script from the build.

* Issue **#277** : Fixed a layout issue that was causing the feed section of the processor filter popup to take up too much room.

* Issue **#274** : The editor pane was only returning the current user edited text when attached to the DOM which meant changes to text were ignored if an editor pane was not visible when save was pressed. This has now been fixed so that the current content of an editor pane is always returned even when it is in a detached state.

* Issue **#264** : Added created by/on and updated by/on info to pipeline stream processor info tooltips.

* Issue **#222** : Explorer items now auto expand when a quick filter is used.

* Issue **#205** : File permissions in distribution have now been changed to `0750` for directories and shell scripts and `0640` for all other files.

* Issue **#240** : Separate application permissions are now required to manage DB tables and tasks.

* Issue **#210** : The statistics tables are now listed in the database tables monitoring pane.

* Issue **#249** : Removed spaces between values and units.

* Issue **#237** : Users without 'Download Search Results' permission will no longer see the download button on the table component in a dashboard.

* Issue **#232** : Users can now inherit from pipelines that they have 'use' permissions on.

* Issue **#191** : Max stream size was not being treated as IEC value, e.g. Mebibytes etc.

* Issue **#235** : Users can now only view the processor filters that they have created if they have 'Manage Processors' permission unless they are an administrator in which case they will see all filters. Users without the 'Manage Processors' permission who are also not administrators will see no processor filters in the UI. Users with 'Manage Processors' permission who are not administrators will be able to update their own processor filters if they have 'update' permission on the associated pipeline. Administrators are able to update all processor filters.

* Issue **#212** : Changes made to text in any editor including those made with cut and paste are now correctly handled so that altered content is now saved.

* Issue **#247** : The editor pane now attempts to maintain the scroll position when formatting content.

* Issue **#251** : Volume and memory statistics are now recorded in bytes and not MiB.

* Issue **#243** : The error marker pane should now discover and display all error types even if they are preceded by over 1000 warnings.

* Issue **#254** : Fixed search result download.

* Issue **#209** : Statistics are now queryable in a dashboard if a user has 'use' permissions on a statistic.

* Issue **#255** : Fixed issue where error indicators were not being shown in the schema validator pane because the text needed to be formatted so that it spanned multiple lines before attempting to add annotations.

* Issue **#257** : The dashboard text pane now provides padding at the top to allow for tabs and controls.

* Issue **#174** : Index shard checking is now done asynchronously during startup to reduce startup time.

* Issue **#225** : Fixed NPE that was caused by processing instruction SAX events unexpectedly being fired by Xerces before start document events. This looks like it might be a bug in Xerces but the code now copes with the unexpected processing instruction event anyway.

* Issue **#230** : The maintenance message can now be set with the property 'stroom.maintenance.message' and the message now appears as a banner at the top of the screen rather than an annoying popup. Non admin users can also be prevented from logging on to the system by setting the 'stroom.maintenance.preventLogin' property to 'true'.

* Issue **#155** : Changed password values to be obfuscated in the UI as 20 asterisks regardless of length.

* Issue **#188** : All of the writers in a pipeline now display IO in the UI when stepping.

* Issue **#208** : Schema filter validation errors are now shown on the output pane during stepping.

* Issue **#211** : Turned off print margins in all editors.

* Issue **#200** : The stepping presenter now resizes the top pane to fit the tree structure even if it is several elements high.

* Issue **#168** : Code and IO is now loaded lazily into the element presenter panes during stepping which prevents the scrollbar in the editors being in the wrong position.

* Issue **#219** : Changed async dispatch code to work with new lambda classes rather than callbacks.

* Issue **#221** : Fixed issue where `*.zip.bad` files were being picked up for proxy aggregation.

* Issue **#242** : Improved the way properties are injected into some areas of the code to fix an issue where 'stroom.maxStreamSize' and other properties were not being set.

* Issue **#241** : XMLFilter now ignores the XSLT name pattern if an empty string is supplied.

* Issue **#236** : 'Manage Cache Permission' has been changed to 'Manage Cache'.

* Issue **#219** : Made further changes to use lambda expressions where possible to simplify code.

* Issue **#231** : Changed the way internal statistics are created so that multiple facets of a statistic, e.g. Free & Used Memory, are combined into a single statistic to allow combined visualisation.

* Issue **#172** : Further improvement to dashboard L&F.

* Issue **#194** : Fixed missing Roboto fonts.

* Issue **#195** : Improved font weights and removed underlines from link tabs.

* Issue **#196** : Reordered fields on stream, relative stream, volume and server task tables.

* Issue **#182** : Changed the way dates and times are parsed and formatted and improved the datebox control L&F.

* Issue **#198** : Renamed 'INTERNAL_PROCESSING_USER' to 'INTERNAL'.

* Issue **#154** : Active tasks are now sortable by processor filter priority.

* Issue **#204** : Pipeline processor statistics now include 'Node' as a tag.

* Issue **#170** : Changed import/export to delegate import/export responsibility to individual services. Import/export now only works with items that have valid UUIDs specified.

* Issue **#164** : Reduced caching to ensure tree items appear as soon as they are added.

* Issue **#177** : Removed 'Meta Data-Bytes Received' statistic as it was a duplicate.

* Issue **#152** : Changed the way index shard creation is locked so that only a single shard should be fetched from the cache with a given shard key at any one time.

* Issue **#189** : You now have to click within a checkbox to select it within a table rather than just clicking the cell the checkbox is in.

* Issue **#186** : Data is no longer artificially wrapped with the insertion of new lines server side. Instead the client now receives the data and an option to soft wrap lines has been added to the UI.

* Issue **#167** : Fixed formatting of JavaScript and JSON.

* Issue **#175** : Fixed visibility of items by inferred permissions.

* Issue **#178** : Added new properties and corresponding configuration to connect and create a separate SQL statistics DB.

* Issue **#172** : Improved dashboard L&F.

* Issue **#169** : Improved L&F of tables to make better use of screen real estate.

* Issue **#191** : Mebibytes (multiples of 1024) etc are now used as standard throughout the application for both memory and disk sizes and have single letter suffixes (B, K, M, G, T).

* Issue **#173** : Fixed the way XML formatter deals with spaces in attribute values.

* Issue **#151** : Fixed meta data statistics. 'metaDataStatistics' bean was declared as an interface and not a class.

* Issue **#158** : Added a new global property 'stroom.proxy.zipFilenameDelimiter' to enable Stroom proxy repositories to be processed that have a custom file name pattern.

* Issue **#153** : Clicking tick boxes and other cell components in tables no longer requires the row to be selected first.

* Issue **#148** : The stream browsing UI no longer throws an error when attempting to clear markers from the error markers pane.

* Issue **#160** : Stream processing tasks are now created within the security context of the user that created the associated stream processor filter.

* Issue **#157** : Data is now formatted by the editor automatically on display.

* Issue **#144** : Old processing output will now be deleted when content is reprocessed even if the new processing task does not produce output.

* Issue **#159** : Fixed NPE thrown during import.

* Issue **#166** : Fixed NPE thrown when searching statistics.

* Issue **#165** : Dashboards now add a query and result table from a template by default on creation. This was broken when adding permission inheritance to documents.

* Issue **#162** : The editor annotation popup now matches the style of other popups.

* Issue **#163** : Imported the Roboto Mono font to ensure consistency of the editor across platforms.

* Issue **#143** : Stroom now logs progress information about closing index shard writers during shutdown.

* Issue **#140** : Replaced code editor to improve UI performance and add additional code formatting & styling options.

* Issue **#146** : Object pool should no longer throw an error when abandoned objects are returned to the pool.

* Issue **#142** : Changed the way permissions are cached so that changes to permissions provide immediate access to documents.

* Issue **#123** : Changed the way entity service result caching works so that the underlying entity manager is cached instead of individual services. This allows entity result caching to be performed while still applying user permissions to cached results.

* Issue **#156** : Attempts to open items that that user does not have permission to open no longer show an error and spin the progress indicator forever, instead the item will just not open.

* Issue **#141** : Improved log output during entity reference migration and fixed statistic data source reference migration.

* Issue **#127** : Entity reference replacement should now work with references to 'StatisticsDataSource'.

* Issue **#125** : Fixed display of active tasks which was broken by changes to the task summary table selection model.

* Issue **#121** : Fixed cache clearing.

* Issue **#122** : Improved the look of the cache screen.

* Issue **#106** : Disabled users and groups are now displayed with greyed out icon in the UI.

* Issue **#132** : The explorer tree is now cleared on login so that users with different permissions do not see the previous users items.

* Issue **#128** : Improved error handling during login.

* Issue **#130** : Users with no permissions are no longer able to open folders including the root System folder to attempt data browsing.

* Issue **#120** : Entity chooser now treats 'None' as a special root level explorer node so that it can be selected in the same way as other nodes, e.g. visibly selected and responsive to double click.

* Issue **#129** : Fixed NPE.

* Issue **#119** : User permissions dialog now clears permissions when a user or group is deleted.

* Issue **#115** : User permissions on documents can now be inherited from parent folders on create, copy and move.

* Issue **#109** : Added packetSize="65536" property to AJP connector in server.xml template.

* Issue **#100** : Various list of items in stroom now allow multi selection for add/remove purposes.

* Issue **#112** : Removed 'pool' monitoring screen as all pools are now caches of one form or another.

* Issue **#105** : Users were not seeing 'New' menu for folders that they had some create child doc permissions for. This was due to DocumentType not implementing equals() and is now fixed.

* Issue **#111** : Fixed query favourites and history.

* Issue **#91** : Only CombinedParser was allowing code to be injected during stepping. Now DSParser and XMLFragmentParser support code injection during stepping.

* Issue **#107** : The UI now only shows new pipeline element items on the 'Add' menu that are allowed children of the selected element.

* Issue **#113** : User names are now validated against a regex specified by the 'stroom.security.userNamePattern' property.

* Issue **#116** : Rename is now only possible when a single explorer item is selected.

* Issue **#114** : Fixed selection manager so that the explorer tree does not select items when a node expander is clicked.

* Issue **#65** : Selection lists are now limited to 300px tall and show scrollbars if needed.

* Issue **#50** : Defaults table result fields to use local time without outputting the timezone.

* Issue **#15** : You can now express time zones in dashboard query expressions or just omit a time zone to use the locale of the browser.

* Issue **#49** : Dynamic XSLT selection now works with pipeline stepping.

* Issue **#63** : Entity selection control now shows current entity name even if it has changed since referencing entity was last saved.

* Issue **#70** : You can now select multiple explorer rows with ctrl and shift key modifiers and perform bulk actions such as copy, move, rename and delete.

* Issue **#85** : findDelete() no longer tries to add ORDER BY condition on UPDATE SQL when deleting streams.

* Issue **#89** : Warnings should now be present in processing logs for reference data lookups that don't specify feed or stream type. This was previously throwing a NullPointerException.

* Issue **#90** : Fixed entity selection dialog used outside of drop down selection control.

* Issue **#88** : Pipeline reference edit dialog now correctly selects the current stream type.

* Issue **#77** : Default index volume creation now sets stream status to INACTIVE rather than CLOSED and stream volume creation sets index status to INACTIVE rather than CLOSED.

* Issue **#93** : Fixed code so that the 'Item' menu is now visible.

* Issue **#97** : Index shard partition date range creation has been improved.

* Issue **#94** : Statistics searches now ignore expression terms with null or empty values so that the use of substitution parameters can be optional.

* Issue **#87** : Fixed explorer scrolling to the top by disabling keyboard selection.

* Issue **#104** : 'Query' no longer appears as an item that a user can allow 'create' on for permissions within a folder.

* Issue **#103** : Added 10 years as a supported data retention age.

* Issue **#86** : The stream delete button is now re-enabled when new items are selected for deletion.

* Issue **#81** : No exception will now be thrown if a client rejects a response for an EntityEvent.

* Issue **#79** : The client node no longer tries to create directories on the file system for a volume that may be owned by another node.

* Issue **#92** : Error summaries of multiple types no longer overlap each other at the top of the error markers list.

* Issue **#64** : Fixed Hessian serialisation of 'now' which was specified as a ZonedDateTime which cannot be serialised. This field is now a long representing millseconds since epoch.

* Issue **#62** : Task termination button is now enabled.

* Issue **#60** : Fixed validation of stream attributes prior to data upload to prevent null pointer exception.

* Issue **#9** : Created a new implementation of the expression parser that improved expression tokenisation and deals with BODMAS rules properly.

* Issue **#36** : Fixed and vastly improved the configuration of email so that more options can be set allowing for the use of other email services requiring more complex configuration such as gmail.

* Issue **#24** : Header and footer strings are now unescaped so that character sequences such as '\n' are translated into single characters as with standard Java strings, e.g. '\n' will become a new line and '\t' a tab.

* Issue **#40** : Changed Stroom docker conatiner to be based on Alpine linux to save space

* Issue **#40** : Auto import of content packs on Stroom startup and added default content packs into the docker build for Stroom.

* Issue **#30** : Entering stepping mode was prompting for the pipeline to step with but also auto selecting a pipeline at the same time and entering stepping immediately.

* Dashboard auto refresh is now limited to a minimum interval of 10 seconds.

* Issue **#31** : Pipeline stepping was not including user changes immediately as parsers and XSLT filters were using cached content when they should have been ignoring the cache in stepping mode.

* Issue **#27** : Stroom now listens to window closing events and asks the user if they really want to leave the page. This replaces the previous crude attempts to block keys that affected the history or forced a browser refresh.

* Issue **#2** : The order of fields in the query editor is now alphabetical.

* Issue **#3** : When a filter is active on a dashboard table column, a filter icon now appears to indicate this.

* Issue **#5** : Replace() and Decode() dashboard table expression functions no longer ignore cells with null values.

* Issue **#7** : Dashboards are now able to query on open.

* Issue **#8** : Dashboards are now able to re-query automatically at fixed intervals.

* Updated GWT to v2.8.0 and Gin to v2.1.2.

* Issue **#12** : Dashboard queries can now evaluate relative date/time expressions such as now(), hour() etc. In addition to this the expressions also allow the addition or subtraction of durations, e.g. now - 5d.

* Issue **#14** : Dashboard query expressions can now be parameterised with any term able to accept a user defined parameter, e.g. ${user}. Once added parameters can be changed for the entire dashboard via a text box at the top of the dashboard screen which will then execute all queries when enter is pressed or it loses focus.

* Issue **#16** : Dashboard table filters can also accept user defined parameters, e.g. ${user}, to perform filtering when a query is executed.

* Fixed missing text presenter in dashboards.

* Issue **#18** : The data dashboard component will now show data relative to the last selected table row (even if there is more than one table component on the dashboard) if the data component has not been configured to listen to row selections for a specific table component.

* Changed table styling to colour alternate rows, add borders between rows and increase vertical padding

* Issue **#22** : Dashboard table columns can now be configured to wrap text via the format options.

* Issue **#28** : Dashboard component dependencies are now listed with the component name plus the component id in brackets rather than just the component id.

* Issue **#202** : Initial release of the new data retention policy functionality.

[Unreleased]: https://github.com/gchq/stroom/compare/v6.0-beta.19...6.0
[v6.0-beta.19]: https://github.com/gchq/stroom/compare/v6.0-beta.18...v6.0-beta.19
[v6.0-beta.18]: https://github.com/gchq/stroom/compare/v6.0-beta.17...v6.0-beta.18
[v6.0-beta.17]: https://github.com/gchq/stroom/compare/v6.0-beta.16...v6.0-beta.17
[v6.0-beta.16]: https://github.com/gchq/stroom/compare/v6.0-beta.15...v6.0-beta.16
[v6.0-beta.15]: https://github.com/gchq/stroom/compare/v6.0-beta.14...v6.0-beta.15
[v6.0-beta.14]: https://github.com/gchq/stroom/compare/v6.0-beta.13...v6.0-beta.14
[v6.0-beta.13]: https://github.com/gchq/stroom/compare/v6.0-beta.12...v6.0-beta.13
[v6.0-beta.12]: https://github.com/gchq/stroom/compare/v6.0-beta.11...v6.0-beta.12
[v6.0-beta.11]: https://github.com/gchq/stroom/compare/v6.0-beta.10...v6.0-beta.11
[v6.0-beta.10]: https://github.com/gchq/stroom/compare/v6.0-beta.9...v6.0-beta.10
[v6.0-beta.9]: https://github.com/gchq/stroom/compare/v6.0-beta.8...v6.0-beta.9
[v6.0-beta.8]: https://github.com/gchq/stroom/compare/v6.0-beta.7...v6.0-beta.8
[v6.0-beta.7]: https://github.com/gchq/stroom/compare/v6.0-beta.6...v6.0-beta.7
[v6.0-beta.6]: https://github.com/gchq/stroom/compare/v6.0-beta.5...v6.0-beta.6
[v6.0-beta.5]: https://github.com/gchq/stroom/compare/v6.0-beta.4...v6.0-beta.5
[v6.0-beta.4]: https://github.com/gchq/stroom/compare/v6.0-beta.3...v6.0-beta.4
[v6.0-beta.3]: https://github.com/gchq/stroom/compare/v6.0-beta.2...v6.0-beta.3
[v6.0-beta.2]: https://github.com/gchq/stroom/compare/v6.0-beta.1...v6.0-beta.2
[v6.0-beta.1]: https://github.com/gchq/stroom/compare/v6.0-alpha.27...v6.0-beta.1
[v6.0-alpha.27]: https://github.com/gchq/stroom/compare/v6.0-alpha.26...v6.0-alpha.27
[v6.0-alpha.26]: https://github.com/gchq/stroom/compare/v6.0-alpha.24...v6.0-alpha.26
[v6.0-alpha.25]: https://github.com/gchq/stroom/compare/v6.0-alpha.24...v6.0-alpha.25
[v6.0-alpha.24]: https://github.com/gchq/stroom/compare/v6.0-alpha.23...v6.0-alpha.24
[v6.0-alpha.23]: https://github.com/gchq/stroom/compare/v6.0-alpha.22...v6.0-alpha.23
[v6.0-alpha.22]: https://github.com/gchq/stroom/compare/v6.0-alpha.21...v6.0-alpha.22
[v6.0-alpha.21]: https://github.com/gchq/stroom/compare/v6.0-alpha.20...v6.0-alpha.21
[v6.0-alpha.20]: https://github.com/gchq/stroom/compare/v6.0-alpha.19...v6.0-alpha.20
[v6.0-alpha.19]: https://github.com/gchq/stroom/compare/v6.0-alpha.18...v6.0-alpha.19
[v6.0-alpha.18]: https://github.com/gchq/stroom/compare/v6.0-alpha.17...v6.0-alpha.18
[v6.0-alpha.17]: https://github.com/gchq/stroom/compare/v6.0-alpha.16...v6.0-alpha.17
[v6.0-alpha.16]: https://github.com/gchq/stroom/compare/v6.0-alpha.15...v6.0-alpha.16
[v6.0-alpha.15]: https://github.com/gchq/stroom/compare/v6.0-alpha.14...v6.0-alpha.15
[v6.0-alpha.14]: https://github.com/gchq/stroom/compare/v6.0-alpha.13...v6.0-alpha.14
[v6.0-alpha.13]: https://github.com/gchq/stroom/compare/v6.0-alpha.12...v6.0-alpha.13
[v6.0-alpha.12]: https://github.com/gchq/stroom/compare/v6.0-alpha.11...v6.0-alpha.12
[v6.0-alpha.11]: https://github.com/gchq/stroom/compare/v6.0-alpha.10...v6.0-alpha.11
[v6.0-alpha.10]: https://github.com/gchq/stroom/compare/v6.0-alpha.9...v6.0-alpha.10
[v6.0-alpha.9]: https://github.com/gchq/stroom/compare/v6.0-alpha.8...v6.0-alpha.9
[v6.0-alpha.8]: https://github.com/gchq/stroom/compare/v6.0-alpha.7...v6.0-alpha.8
[v6.0-alpha.7]: https://github.com/gchq/stroom/compare/v6.0-alpha.4...v6.0-alpha.7
[v6.0-alpha.4]: https://github.com/gchq/stroom/commits/v6.0-alpha.4<|MERGE_RESOLUTION|>--- conflicted
+++ resolved
@@ -6,13 +6,11 @@
 
 ## [Unreleased]
 
-<<<<<<< HEAD
 * Uplift stroom-query to v2.1-beta.20
 
 * Issue **#1015**: Add sortDirections[] and keySortDirection to visualisation data object to fix sorting in the visualisations.
-=======
+
 * Issue **#1019**: Fix visualisations settings dialog so you can un-set text and list controls.
->>>>>>> b5aac856
 
 * Issue **#986**: Fix direct dasbhoard links
 

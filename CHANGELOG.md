# Change Log
All notable changes to this project will be documented in this file.

The format is based on [Keep a Changelog](http://keepachangelog.com/) 
and this project adheres to [Semantic Versioning](http://semver.org/).


## [Unreleased]

<<<<<<< HEAD
* Add completion and snippets to dashboard expression builder.

* Issue **#1895** : Change dashboard field expression editor use the Ace editor like other edit screens.
=======
* Fix log output counts for reference data.

* Add REST endpoint for purging reference data.

* Issue **#1938** : Fix missing ref loading errors/warnings, improve warning messages.


## [v7.0-beta.69] - 2020-11-10

* Improve handling of duplicates in reference data loads.

* Improve error messages for reference loading failures.

* Issue **#1936** : Fix reference data loaded not loading string values > 1000btyes.

* Improve PooledByteBufferOutputStream.

* Issue **#1807** : Remove need for Manage Nodes permission in order to list nodes (needed to manage volumes).

* Issue **#1806** : Remove need for Manage Nodes permission in order to list nodes (needed to manage tasks).

* Issue **#1925** : Fixed logging error that was happening on search.

* Issue **#1921** : Fixed problem with the dashboard text pane not migrating properly to the new special stream id and event id fields. 

* Issue **#1910** : Fixed issue preventing display of table data where a table had duplicate column names.

* Issue **#1919** : Fixed issue that was preventing dashboard tabs from being closed.

* Removed rxjava.

* Issue **#1919** : Dashboards now prevent tabs being closed from the close button if some nested tabs on the same pane are hidden.

* Issue **#1915** : Multiple statistic searches on a dashboard are now executed in parallel.

* Issue **#1915** : Fixed task context user identity for statistics searches.

* Issue **#1915** : Fixed task context for statistics searches.

* Merged external expression and query libraries into the source code and added Kryo serialisation to search results.
>>>>>>> fe500052

* Issue **#1910** : Duplicate fields in dashboard tables are now avoided by adding a numeric suffix to the field name when adding a duplicate.

* Issue **#1918** : Text presenter was losing track of stream and event id fields when settings were changed.

* Issue **#1906** : Added info about queue sizes to extraction task.

* Issue **#1906** : Made changes to allow early termination of searches if we have enough data.

* Issue **#1906** : Fixed node task nesting.

* Issue **#1906** : The maximum size of the stream event map is now configurable with the `stroom.search.extraction.maxStreamEventMapSize` property.

* Issue **#1906** : Improved the way search extractions events are grouped so we can extract more events per stream and therefore improve performance.

* Issue **#1907** : Fixed NPE.


## [v7.0-beta.68] - 2020-10-22

* Issue **#1733** : Support xsl:output options for XML output from pipeline (XMLWriter)

* Issue **#1893** : Change delimited string volume properties to lists of strings

* Issue **#1848** : Fix NPE when importing certain processor filters.

* Issue **#1894** : Improvements to search performance and fix for hanging searches.


## [v7.0-beta.67] - 2020-10-15

* Issue **#1901** : Create default (index) volume group if it is used prior to UI.

* Issue **#1900** : Fix inter-node task assignment, change how processing user equality is checked.

* Change dashboard field expression editor to be a bit wider and use a monospace font.

* Issue **#1887** : Fix searches hanging generally and specifically when streams have been deleted.

* Issue **#1877** : Change conditional formatting to support decimals.

* Change conditional formatting to set the available rule operators according to the format type of the column.

* Change conditional formatting to support date terms and date comparisons.

* Issue **#1885** : Fix annotations icon not being enabled on dashboard tables.

* Issue **#1883** : Code now deals with missing streams when performing search extraction.

* Issue **#1882** : Added capacity restriction to the stream event map used in search result extraction. The previous version was causing out of memory exceptions.

* Change names of hidden special table columns on dashboards to avoid name clashes.

* Make dashboard table settings popup bigger to accommodate the conditional formatting.

* Added logic to rename conditional formatting term fields on a column rename.

* Added logic to prevent renaming a column to an existing name.

* Issue **#1872** : Partially fixed to show the 1st 1k chars of the single line raw source. Full fix will come in v7.

* Issue **#1874** : Fixed dashboard tables not showing data if the stream id column is present.

* Issue **#1868** : Stop `Stream not found with id=nnn` errors during searching.

* Issue **#1864** : Added `*` wildcard to conditional formatting matches. 

* Issue **#1865** : Fixed NoSuchMethodError.

* Issue **#1854** : Changed search mechanism to poll for remote results to reduce the chances of hung searches.

* Uplift event-logging-schema content pack to v3.4.2.

* Uplift standard-pipelines content pack to v0.2.

* Uplift template-pipelines content pack to v0.3.

* Change the off-heap ref store to use xxHash for hashing its values.

* Change key widths used in ref data store. Existing stores will need to be deleted and re-generated.


## [v7.0-beta.66] - 2020-09-24

* Added code to authenticate against AWS ALB.


## [v7.0-beta.65] - 2020-09-24

* Added code to authenticate against AWS ALB.


## [v7.0-beta.64] - 2020-09-24

* Added code to authenticate against AWS ALB.


## [v7.0-beta.63] - 2020-09-22

* Added code to authenticate against AWS ALB.


## [v7.0-beta.62] - 2020-09-22

* Added code to authenticate against AWS ALB.


## [v7.0-beta.61] - 2020-09-22

* Added code to authenticate against AWS ALB.


## [v7.0-beta.60] - 2020-09-22

* Added code to authenticate against AWS ALB.


## [v7.0-beta.59] - 2020-09-22

* Added code to authenticate against AWS ALB.

* Changed default behaviour of `useDefaultOpenIdCredentials`.


## [v7.0-beta.58] - 2020-09-22

* Added code to authenticate against AWS ALB.


## [v7.0-beta.57] - 2020-09-18

* Failed build.


## [v7.0-beta.56] - 2020-09-18

* Added code to authenticate against AWS ALB.

* Remove requirement for Reference stream type in ref data API lookup requests.


## [v7.0-beta.55] - 2020-09-15

* Fix names in travis release plugin.


## [v7.0-beta.54] - 2020-09-15

* Rename release artefact `stroom-proxy-config.X.yml` to `stroom-proxy-app-config.X.yml`.


## [v7.0-beta.53] - 2020-09-15

* Change `prod.yml` and `proxy-prod.yml` to be templated so as to generate custom config for the zip and docker distributions.

* Add the docker config files to the release artefacts.

* Issue **#580** : Added conditional formatting options to dashboard tables.

* Add comments to `prod.yml`/`config.yml`.

* Change `reset_password` CLI command to also reset various locked/inactive type flags.

* Change stroom admin path from `admin` to `stroomAdmin` in the distribution.

* Fix `command not found` bug in distribution `start.sh`.

* Change `start.sh` to log pre-logback output to start.sh.log.

* Change logFormat to include time in `prod.yml` and `config.yml`.


## [v7.0-beta.52] - 2020-09-10

* Issue **#1850** : Add new command line commands `create_account`, `reset_password` and `manage_users` to enable the creation of accounts to bootstrap the application.

* Change `admin` to `stroomAdmin` in distribution shell scripts.


## [v7.0-beta.51] - 2020-09-09

* Added `formTokenRequest` property to OpenId config for use with AWS authentication. This forces the use of a form request when fetching tokens.

* Issue **#1824** : Fix for search hang when extraction is requested but no search pipeline is provided.

* Issue **#1083** : Added `any()`, `first()`, `last()`, `nth()`, `top()` and `bottom()` selection functions to select child values of grouped items.

* Issue **#1837** : Added `joining()` function to concatenate supplied fields in child rows.

* Issue **#1784** : Several functions were previously prevented from working on results from aggregate functions but are now applied regardless.

* Fix config file validation not working when hot loading config file changes.

* Change config file validation to be the first thing that happens on boot.

* Fix error when empty branches are in the config file.

* Add `pipeline.referenceData.getLmdbSystemLibraryPath` prop to support provided LMDB binary.

* Change extraction location of bundled LMDB binary to be the same as the store files.

* Change default value for `pipeline.referenceData.maxPutsBeforeCommit` to 0 (i.e. don't commit mid-load).


## [v7.0-beta.50] - 2020-09-07

* Add /api/refData/v1/lookup REST endpoint for doing ref data lookups.

* Issue **#1755** : Stepping now runs in a separate thread to prevent interruption of DW threads when trying to terminate stepping early.

* Issue **#1798** : Fixed REST serialisation issue that was preventing stepping XPath filters from being passed to the server.

* Issue **#1666** : Stepping now loads element documents that use name patterns.

* Issue **#1666** : Parsers now support name patterns for loading config documents. 

* Issue **#1835** : Fix error when viewing data as lowly user.

* Issue **#1836** : Fix Forbidden error when importing data.

* Issue **#1809** : Fix handling of import with no permissions except Import Configuration.

* Issue **#1657** : Remove INTERNAL_PROCESSING_USER from Users list in App Permissions screen.

* Issue **#1782** : Fix handling of empty NOT/AND/OR in stats queries and immprove the error handling for the remote data sources.

* Issue **#1781** : Fix SQL stats handling of NOT() with more than one term in the NOT.

* Issue **#1830** : Change quick filters on Annotations screen to use fuzzy filtering consistent with the rest of stroom. Disable the comment quick filter drop down if there are no standard comments configured. Remove the qualified fields from the quick filter tooltips.

* Issue **#1829** : Fix Annotations screen recording change history when clicking an empty title/subject.

* Issue **#1737** : Fix quick filter in users/groups popup.

* Issue **#1832** : Fix inability to add users/groups in the Document Permissions screen.


## [v7.0-beta.49] - 2020-09-02

* Fix accidental commit of broken code.


## [v7.0-beta.48] - 2020-09-02

* Fix duplicate call to bintray upload in travis script.


## [v7.0-beta.47] - 2020-09-02

* Issue **#1821** : Fix SQL Stat queries whose table doesn't use any datasource fields.

* Issue **#1694** : Fix UUID filtering in quick filters, now using `uuid:` field qualifier. Removed support for `#` prefix in Quick Filter and suggesters.

* Issue **#1699** : Add a docker managed volume for the ref data store.

* Add `pooledByteBufferCounts` to ref data config.

* Issue **#1700** : Stopped stepping happening on open.

* Uplift LMDB to v0.8.1.

* Changed implementaion of the byte buffer pool used in the ref data store to improve performance.

* Increase default value for ref data `maxPutsBeforeCommit` to improve load times.

* Fix instances of trace logging that are not using lambdas for complex args. This is particularly a problem in the ref data store code.

* Made stroom compatible with AWS authentication.

* Issue **#1707** : Fix reference data lookups picking the wrong effective stream.

* Issue **#1797** : Altered how search completion is recorded to try and prevent hanging. 

* Issue **#1762** : Fix for search jobs that do not terminate correctly.

* The build should now ensure GWT compilation only occurs after test has completed.

* Issue **#1790** : You can now provide `TYPE` as an optional HTTP header when sending data to Stroom. If provided this attribute is used to determine what data type to assign to the data being received. Data forwarding and aggregation also maintains this attribute and behaviour. 

* Issue **#1665** : Recognised meta types can now be specified in config and drop downs now allow selection in the pipeline editor.


## [v7.0-beta.46] - 2020-08-23

* Issue **#1702** : Fix namespace handling in XML reference data values.

* Issue **#1789** : Prevent dashboards without an extraction pipeline showing as "Missing" on dependency screen.

* Issue **#1803** : Fix `/api/export/v1` failing with NoSuchFileException.

* Issue **#1719** : Create rest endpoint to get rererence data store entries. Experimental feature at the moment.

* Issue **#1649** : Make the local reference data store searchable from the dashboard. Experimental feature at the moment.

* Issue **#1805** : Fix missing alert popup when document is saved but has been updated by another user/tab.

* Fix _No appender for stroom.docref.DocRef_ ERRORs in the log.


## [v7.0-beta.45] - 2020-08-14

* Issue **#1793** : Fixed Solr search query creation.

* Issue **#1791** : Fixed Solr connection test response.

* Update Gradle to v6.6

* Revert back to full build.


## [v7.0-beta.44] - 2020-08-14

* Reverted deploy changes until travis dpl v2 is stable.


## [v7.0-beta.43] - 2020-08-14

* Fixing release artefacts.


## [v7.0-beta.42] - 2020-08-13

* Issue **#1783** : Made change to prevent nodes called by the cluster from using localhost, 127.0.0.1 or the same URL as other nodes.

* Issue **#1706** : Terminating processing jobs early now writes appropriate termination errors to the processing info (error) stream and deletes other outputs.

* Issue **#1749** : Removed old benchmark job.


## [v7.0-beta.41] - 2020-08-12

* Issue **#1785** : Fix proxy not forwarding any data.

* Issue **#1675** : All dashboard table fields are now present in text pane settings even if they are hidden or special, e.g. internally added mandatory fields like StreamId and EventId. This change prevents the field settings from being altered incorrectly when these fields were not found.

* Issue **#1758** : Added file locations to meta details and improved tooltip layout.

* Issue **#1778** : Remove error streams following reprocessing when no new streams are created.

* Added support for time based expressions when searching for streams from UI. 

* Issue **#1760** : Support time based expressions for ProcessorTask data source

* Issue **#1761** : Allow processor id to be displayed when searching processor tasks data source.

* Issue **#1693** : Fix dependencies screen listing links to internal searchables as "missing".

* Issue **#1751** : Display correct UUID for "to" dependency in UI dependency screen.

* Issue **#1664** : Fix crash when all streams for pipeline are deleted.

* Issue **#1701** : Fix crash when alternative pipeline is selected/used for processing.

## [v7.0-beta.40] - 2020-07-27

* Issue **#1756** : Fix for IdEnrichmentFilter where is attempts to change attribute values that already exist.

* Issue **#1741** : Fix for search hanging issue.

* Issue **#1740** : `CombinedParser` now removes invalid XML 1.0 characters when `fixInvalidChars` is set and not XML 1.1.

* Add `readTimeout` property to `HTTPAppender` 

* Issue **#1747** : Nodes are now notified about changes to document permissions so that caches are cleared etc.

* Issue **#1752** : Meta info tooltips now show appropriate units for values.

* The `admin` account is now auto created if it doesn't exist.

* Issue **#1310** : Improved file cleanup between tests.

* Issue **#1533** : Improved meta data attribute value flushing to DB.

* Issue **#1634** : `FileSystemClean` will now only examine active data volumes.

* Issue **#1672** : Index shards are now only updated in the DB on flush when the document count or shard size changes.

* Issue **#1713** : Fixed issue where processor task start times were being displayed incorrectly.

* Issue **#1748** : Removed border from explorer quick filter.

* Issue **#1656** : Only managed jobs will now appear on the jobs page.

* Issue **#1669** : Changed the way next scheduled time is calculated based on current time.

* Issue **#1662** : Processor tasks and meta data sources now correctly show pipeline names in dashboard results.

* Issue **#1677** : Active tasks are now correctly filtered.

* Issue **#1718** : Added server task info for some tasks.

* Issue **#1731** : Fixed calendar date picker style that was broken by tooltip CSS changes.

* Issue **#1657** : `INTERNAL_PROCESSING_USER` is no longer visible in the UI.

* Issue **#1449** : You can now create users to associate permissions by clicking the create button in the `User Permissions` page.

* Issue **#1727** : Typo.

* Issue **#1501** : Multiple fixes for new UI.

* Issue **#1506** : Multiple fixes for new UI.

* Issue **#1561** : Multiple fixes for new UI.

* Issue **#1483** : Multiple fixes for new UI.

* Issue **#1525** : Multiple fixes for new UI.

* Issue **#1587** : Multiple fixes for new UI.

* Issue **#1526** : Multiple fixes for new UI.

* Issue **#1499** : Multiple fixes for new UI.

* Issue **#1481** : Multiple fixes for new UI.

* Issue **#1498** : Multiple fixes for new UI.

* Issue **#1660** : Multiple fixes for new UI.

* Issue **#1659** : Multiple fixes for new UI.

* Issue **#1725** : Fix Data Splitter onlyMatch using zero based instead of one based numbers.

* Issue **#1678** : Fix range of data displayed in dashboard text pane.

* Add labels to data display pagers.

* Change data display to show one record at a time.

* Change data display and data fetching to work with character ranges instead of line ranges.

* Add 'Show Hidden Characters' and 'Use Vim Key Bindings' to the editor context menu.

* Change data splitter to record the source of records (line/col range) without the line breaks.

* Change stepping so that the source header row is not included with the first record for csv type data.


## [v7.0-beta.39] - 2020-07-06

* Issue **#1716** : Prevent export of processor filters that are reprocess or deleted.

* Issue **#1638** : Suppress error when searching deleted streams.

* Issue **#1696** : Fix reprocessing from unfiltered meta data view.

* Issue **#1648** : Fix streams not being deleted following reprocessing.

* Issue **#1695** : Fix `Records` stream types not being identified correctly.

* Issue **#1668** : Fixed incorrect parameter count for XSLT `meta` function.

* Issue **#1619** : Fix delete stream summary.


## [v7.0-beta.38] - 2020-06-25

* Issue **#1670** : Stop _parse-uri_ XSLT function returning -1 for missing port numbers.

* Issue **#1673** : Increase limit for age spinner in retention rules to 9999.

* Issue **#1683** : Add `!` NOT operator to fuzzy match filtering.

* Add field searching to Activity quick filter.

* Add field searching to entity selection popups.

* Change entity selection popups to clear quick filter on show.

* Add column sorting and field searching to Properties screen.

* Add field searching to Explorer Tree quick filter.

* Add field searching to Properties quick filter.

* Add field searching to Server Tasks quick filter.

* Add field searching to dependencies quick filter.

* Improve info tooltip layouts.

* Issue **#1248** : Add quick filter to dependencies screen.

* Issue **#1650** : Use consistent blue colour.

* Issue **#1671** :Fix XSLT function `hex-to-oct`.

* Add `readTimeout` property to `HTTPAppender`.

* Issue **#1632** : SQL stats now compatible with MySQL 8 Group Replication

* Issue **#1650** : Use consistent blue colour.

* Issue **#1627** : Fix Up/Down buttons on Rule Set screen. Now keeps selection after use.

* Issue **#1277** : Fix Enable/Disable toggle button on Rule Set screen.


## [v7.0-beta.37] - 2020-06-15

* Add _Impact Summary_ tab to _Data Retention_ to show breakdown of counts of streams to be deleted.

* Add support for the `.` separator in the word boundary fuzzy matching.

* Change the fuzzy match filter to switch to a case sensitive wild-carded exact match when the input contains a `*`.

* Issue **#1640** : Fix server error when clicking disabled delete/info icon for deleted streams.

* Issue **#1639** : Default index volume group property changes.

* Issue **#1636** : Fix data retention deletion using wrong action for rules.

* Issue **#1280** : Fix creation of default index volumes.


## [v7.0-beta.36] - 2020-06-02

* Issue **#1621** : Fix NPE in proxy content syncing.

* Issue **#1462** : Stroom not working with MySQL 8.0 due to SQLException

* Issue **#1564** : Fix error in data retention section of stream info popup.

* Change data retention delete batching approach to use time ranges.

* Issue **#1611** : Change explorer tree filtering to also filter on an exact match of the entity's UUID.

* Add regex filtering with `/` prefix to fuzzy matching.

* Change word boundary matching to require a `?` prefix.


## [v7.0-beta.35] - 2020-05-28

* Issue **#1608** : Fixed NPE in UI data presenter.

* Issue **#1595** : Fixed names for imported items that already exist but are updated by import.

* Issue **#1603** : XSLT imports now error if more than one matching XSLT is found.

* Issue **#1604** : XSLT import resolution now accepts the use of UUIDs and DocRef strings.

* Issue **#1403** : Dashboard query download now retains expression parameters.

* Issue **#1514** : Fixed properties edit presenter issue.

* Issue **#1569** : Additional changes to improve the new `Data Delete` task that replaces the `File System Clean` task.

* Issue **#1565** : Stop data retention rules deleting all data.

* Add default data retention rule to the UI screen to make it clear what happens by default.

* Add fuzzy match filter to explorer tree.


## [v7.0-beta.34] - 2020-05-26

* Issue **#1569** : Removed recursive multi threading from file system clean as thread limit was being reached. 

* Issue **#1478** : Fixed data volume creation and other resource methods.

* Issue **#1594** : Now auto creates root explorer node on startup if it is missing.

* Issue **#1544** : Fixes for imported dashboards.

* Issue **#1586** : Fixed migration and initial population of standard meta type names.

* Issue **#1592** : Changed DB bit(1) columns to be tinyint(1) so that they show values correctly in the CLI.

* Issue **#1510** : Added logical delete for processor and processor filter to allow a user to force deletion without encountering a DB constraint. 

* Issue **#1557** : Process, reprocess, delete and download data functions now provide an impact summary before a user can proceed with the action.

* Issue **#1557** : The process data function in the data browser now provides the option to process or reprocess data. When selected a user can also choose: the priority of the process filters that will be created; to set the priority automatically based on previous filters; set the enabled state.

* Issue **#1557** : Reprocessing data no longer has a limitation on how many items can be reprocessed as it is now implemented by reprocess specific filters.

* Issue **#1585** : Fixed issue that was preventing viewing folders processors.

* Issue **#1557** : Added an impact summary to meta data actions such as delete, restore, process and download.

* Issue **#1593** : NPE copying empty expressions


## [v7.0-beta.33] - 2020-05-22

* Issue **#1588** : Fix processor filter import.

* Issue **#1566** : Fixed UI data restore behaviour.

* Make public port configurable


## [v7.0-beta.32] - 2020-05-19

* Issue **#1573** : Active tasks tab now only shows tasks related to the open feed.

* Issue **#1584** : Add @ApiParam to POST/PUT/DELETE endpoints so the request type appears in swagger-ui.

* Issue **#1581** : Change streamId to a path param in GET /api/data/v1.

* Issue **#1567** : Added error handling so the confirmation dialog continues to work even when there is a failure in a previous use.

* Issue **#1568** : Pipeline names should now be shown where needed in the UI.

* Issue **#1457** : Change field value suggester to use fuzzy matching.

* Issue **#1574** : Make feed suggestions return all feeds, not just ones with meta.

* Issue **#1544** : Imported dashboards from 6.1 now work.

* Issue **#1577** : Cluster node status is now updated when node settings are changed.

* Issue **#1396** : Completely changed DB migration and import/export compatibility code.

* Fix index creation stored procedure.

* Issue **#1508** : Tidy up property descriptions, change connection pool props to use Stroom Duration type.

* Issue **#473** : Fix value stats being ignored during in memory stat aggregation.

* Issue **#1141** : Make SQL stats aggregation delete unused stat keys at the end.


## [v7.0-beta.31] - 2020-05-12

* Issue **#1546** : Fixed opening and editing of data retention rules.

* Issue **#1494** : Scrollbars now have a white background unless used in a readonly text area.

* Issue **#1547** : Added pipeline names to processor task screens.

* Issue **#1543** : Prevent import/export of processor filters with id fields

* Issue **#1112** : You can now copy feeds along with other items and copies are named appropriately.

* Issue **#1112** : When copying a selection of several items, the dependencies between the items are altered in the resulting copies so that the copied items work together as a new set of content.

* Issue **#1112** : As part of fixing dependencies when copying items, the dependencies screen now works correctly and now also shows processor filters. 

* Issue **#1545** : Add property `enableDistributedJobsOnBootstrap` to enable/disable processing on first boot.


## [v7.0-beta.30] - 2020-05-06

* Issue **#1503** : Further fix for enabled/disabled expression items and dashboard tab visibility.

* Issue **#1511** : Data pages now show pipeline names rather than pipeline UUIDs.

* Issue **#1529** : Fix error when selecting datasource in new dashboard.

* Fix NPE in SystemInfoResource.get().

* Issue **#1527** : Fixed missing aud in API eky tokens.

* Add missing guice binding for SystemInfoResource.

* Make export add new line to the end of all files to adhere to POSIX standard.

* Issue **#1532** : Fixed index shard criteria in UI.

* Change SecurityFilter to return a 401 on authentication exceptions.

* Move some health checks into SystemInfoResource.

* Remove healthchecks from rest resources and servlets that never give an unhealthy result.

* Add error info to AppConfigMonitor health check.


## [v7.0-beta.29] - 2020-05-04

* Issue **#1496** : Fixed paging of processed data.

* Add stroom.statistics.internal.enabledStoreTypes and make internal stat processing respect it.

* Improve SQL stats shutdown processing so all in memory stats are flushed.

* Issue **#1521** : Dashboards with missing datasources break entirely.

* Issue **#1477** : Disable edit button on stream processor.

* Issue **#1497** : Fixed data list result paging.

* Issue **#1492** : Fixed data list result paging.

* Issue **#1513** : You can now view data in folders.

* Issue **#1500** : Fixed data delete/restore behaviour.

* Issue **#1515** : Fix proxyDir default when running in a stack.

* Issue **#1509** : Unable to update processor filter.

* Issue **#1495** : Speculative fix for missing swagger.json file in the fat jar.

* Issue **#1503** : Fixed Dashboard serialisation and JSON template.

* Issue **#1479** : Unable to set index volume limits.


## [v7.0-beta.28] - 2020-04-29

* Issue **#1489** : Reprocess streams feature failing.

* Issue **#1465** : Add default Open ID credentials to allow proxy to be able to authenticate out of the box.

* Issue **#1455** : Fix interactive search.

* Issue **#1471** : Pipeline name not shown on processors/filters in UI.

* Issue **#1491** : Download stream feature failing. 

* Issue **#1433** : StandardKafkaProducer failed when writing XML kafka payloads. 


## [v7.0-beta.27] - 2020-04-27

* Issue **#1417** : Allow processor filters to be exported with Pipelines. 

* Issue **#1480** : Index settings now shows index volume groups and allows selection. 

* Issue **#1450** : Further attempt to improve criteria filtering on data tab.

* Issue **#1467** : The cluster node state node uses NodeResource to determine active nodes.

* Issue **#1448** : The internal processing user now has a JWT and passes it when making calls to other nodes.


## [v7.0-beta.26] - 2020-04-22

* Fix gradle build for versioned builds


## [v7.0-beta.25] - 2020-04-22

* Assorted fixes to the new React UI pages.


## [v7.0-beta.24] - 2020-04-21

* Issue **#1450** : Stop data tabs showing all feeds.

* Issue **#1454** : Fix NPE in feed name suggestion box.

* Remove internal statistics from setup sample data.

* Fix issue of pipeline structure not showing when it contains a StatisticsFilter.

* Update auth flow for auth-into-stroom integration

* Issue **#1426** : Change /logout endpoint to /noauth/logout.

* Fix `Expecting a real user identity` errors on auto import of content packs.

* Increase wait timeout to 240s in `start.sh`.

* Issue **#1404** : Fixed issue with invalid XML character filter.

* Issue **#1413** : Attempt to fix search hanging issue.

* Issue **#1393** : The annotations data popup now formats content on load.

* Issue **#1399** : Removed error logging for expected exceptions in TaskExecutor.

* Issue **#1385** : File output param `streamId` now aliased to `sourceId` and `streamNo` is now aliased to `partNo` for consistency with new source tracking XSLT functions.

* Issue **#1392** : Downloading dashboard queries now provides the current query without the need to save the dashboard.

* Issue **#1427** : Change remote call to auth service to a local call.


## [v7.0-beta.23] - 2020-03-24

* Rename all legacy DB tables to `OLD_`.

* Issue **#1394** : Fix duplicate tables appearing in Monitoring -> Database Tables.

* Add NodeEndpointConfiguration. Change `node` table to hold the base endpoint.


## [v7.0-beta.22] - 2020-03-10

* Brought stroom-auth-service into stroom

* Issue **#563** : Kafka producer improvements - StandardKafkaProducer

* Issue **#1399** : Removed error logging for expected exceptions in TaskExecutor. 

* Fix missing $ in start.sh

* Issue **#1387** : Changed the way tasks are executed to reduce changes of unhandled execution errors.

* Issue **#1378** : Improved logging detail when processor filters fail.

* Issue **#1379** : Fixed issue where you couldn't open a processor filter if parts of the filter referenced deleted items.

* Issue **#1378** : Improved logging detail when processor filters fail.

* Issue **#1382** : Added `decode-url` and `encode-url` XSLT functions.

* Issue **#655** : Fixed SQL Stats queries ignoring the enabled state of the dashboard query terms.

* Issue **#1362** : Fixed issue where hiding dashboard annotation fields removed them.

* Issue **#1357** : Fixed dragging tabs in dashboard with hidden panes to create a new split.

* Issue **#1357** : Fixed dragging tabs in dashboard with hidden panes.

* Issue **#1368** : Fixed FindReplaceFilter as it wasn't working when used in conjunction with Data Splitter.

* Issue **#1361** : Changed the way headers are parsed for the HttpCall XSLT function.


## [v7.0-beta.21] - 2020-02-24

* Add null checks to DB migration.

* Add deletion of constraint `IDX_SHARD_FK_IDX_ID` to migration script.


## [v7.0-beta.20] - 2020-02-13

* Fix bug in `processor_task` migration script.


## [v7.0-beta.19] - 2020-02-10

* Fix bugs in DB migration scripts.


## [v7.0-beta.18] - 2020-02-05

* Re-locate index database migrations.

* Fix issues with migrating null audit columns.

* Improve output of TestYamlUtil.


## [v7.0-beta.17] - 2020-01-29

* Issue **#1355** : Fixed stepping from dashboard text pane.

* Issue **#1354** : Fixed double click to edit list items, e.g. properties.

* Issue **#1340** : Fixed issue with FindReplaceFilter where it failed in some cases when more than one filter was chained together.

* Issue **#1338** : You can now configure the max size of the map store cache.

* Issue **#1350** : Fixed scope of dictionaries when loaded in multiple XSLT pipeline steps.

* Issue **#1347** : Added SSL options to `http-call` XSLT method.

* Issue **#1352** : Fixed Hessian serialisation of user identities on tasks.

* Change docker image to allow us to pass in the dropwizard command to run, e.g. server|migrate.

* Stop MySQL outputing Note level warnings during migration about things that don't exist when we expect them not to.


## [v7.0-beta.13] - 2019-12-24

* Add `migrate` command line argument to run just the DB migrations.

* Updated API key to include audience and added client id and secret.

* Change `stroom.conf.sh` to also look for ip in `/sbin`

* Issue **#260** : You can now hide dashboard tabs.

* Issue **#1332** : The text pane can now be configured to show source data.

* Issue **#1311** : Improved source location tracking.


## [v7.0-beta.12] - 2019-12-04

* Change local.yml.sh to also look for ip in /sbin


## [v7.0-beta.11] - 2019-12-04

* Fix invalid SQL syntax in V07_00_00_012__Dictionary


## [v7.0-beta.10] - 2019-12-04

* Update auth api version

* Add clientId and clientSecret to config

* Update API keys (needed aud)

* Issue **#1338** : Added new config options to control the maximum size of some caches: `stroom.pipeline.parser.maxPoolSize`, `stroom.pipeline.schema.maxPoolSize`, `stroom.pipeline.schema.maxPoolSize`, `stroom.pipeline.xslt.maxPoolSize`, `stroom.entity.maxCacheSize`, `stroom.referenceData.mapStore.maxCacheSize`.

* Issue **#642** : Downloading query details now ignores hidden fields.

* Issue **#1337** : Fixed issue where downloading large numbers of search results in Excel format was exceeding maximum style count of 64000. 

* Issue **#1341** : Added XSRF protection to GWT RPC requests.

* Issue **#1335** : Made session cookie `Secure` and `HttpOnly`.

* Issue **#1334** : Fix 404 when accessing `/stroom/resourcestore/........`, i.e. fix Tools->Export.

* Issue **#1333** : Improved resilience against XSS attacks.

* Issue **#1330** : Allow configuration of `Content-Type` in HTTPAppender.

* Issue **#1327** : Improvements to annotations.

* Issue **#1328** : Increased size of data window and removed max size restrictions.

* Issue **#1324** : Improved logging and added SSL options for HTTPAppender.


## [v7.0-beta.9] - 2019-11-20

* Fix SSL connection failure on remote feed staus check.

* Remove ConfigServlet as the functionality is covered by ProxyConfigHealthCheck.

* Fix password masking in ProxyConfigHealthCheck.

* Change servlet path of ProxyStatusServlet from `/config` to `/status`.


## [v7.0-beta.8] - 2019-11-20

* Change precedence order for config properties. YAML > database > default. Change UI to show effective value. Add hot loading of YAML file changes.

* Issue **#1322** : Stroom now asks if you really want to leave site when stepping items are dirty. Also fixed `Save` and `Save All` menu items and dashboard param changes now correctly make a dashboard dirty.

* Issue **#1320** : Fixed formatting of XML where trailing spaces were being removed from content surrounded by start and end tags (data content) which should not happen. 

* Issue **#1321** : Make path relative in stroom distribution .zip.sha256 hash file.

* The auth service now supports the use of HTTPS without certificate verification and adds additional logging.

* Issue **gchq/stroom-auth#157** : Automatically refresh user's API key when it expires.

* Issue **#1243** : Dashboard visualisations now link with similar functions available to dashboard tables, e.g. `link()`, `dashboard()`, `annotation()`, `stepping()`, `data()`.

* Issue **#1316** : JSONParser now includes various parse options including handling comments.

* Issue **#48** : Added option to hide/show dashboard table columns.

* Issue **#1315** : Improved health check for missing API key.

* Updated stroom expression to v1.5.4 and added new field types.

* Issue **#1315** : Improved health check for missing API key.

* Issue **#1314** : Fixed NPE thrown when logging caused when viewing docs that can't be found.

* Issue **#1313** : Suggestion boxes now make suggestions immediately before the user even starts typing.

* Issue **#1043** : Added feature to allow floating point numbers to be indexed.

* Issue **#1312** : Dictionaries now change the entity name in the DB when renamed.

* Issue **#1312** : Fixed read only behaviour of dictionary settings UI.

* Issue **#1300** : Multiple changes to annotations.

* Issue **#1265** : Added `modulus()` function along with alias `mod()` and modulus operator `%`.

* Issue **#1300** : Added `annotation()` link creation function, `currentUser()` alias for `param('currentUser()')` and additional link creation functions for `data()` and `stepping()`.

* Issue **#67** : Table columns now display menu items on left click.

* Uplift stroom-query to v2.2.4 to add better diagnostic logging.

* Uplift Kafka client to v2.2.1.

* Issue **#1293** : Add more static file types to allow nginx/browser caching on.

* Issue **#1295** : Add authentication bypass for servlets such as /remoting, /status, /echo, etc.

* Issue **#1297** : The UI now supplies API tokens to the backend for resource calls.

* Issue **#1296** : Fixed NPE in StreamMapCreator caused when a stream can not be found.

## [v7.0-beta.7] - 2019-10-23

* Issue **#1288** : Streams now show the name of the pipeline used to create them even if the user doesn't have permission to see the pipeline.

* Issue **#1282** : Fixed issue where items were imported into the explorer even if not selected for import.

* Issue **#1291** : Fixed issue where empty dashboard table cells did not select table rows when clicked. 

* Issue **#1290** : Fixed issue where executor provider was not executing supplied runnable if parent task had terminated.

* Fix problem of missing fallback config in docker image.


## [v7.0-beta.6] - 2019-10-15

* Add default for stroom.security.authentication.durationToWarnBeforeExpiry

* Fix missing icons for Kafka Config and Rule Set.

* Fix Kafka Config entity serialisation.

* Issue **#1264** : Dashboards running in embedded mode will not always ask for the user to choose an activity if the users session has one set already.

* Issue **#1275** : Fixed permission filtering when showing related streams.

* Issue **#1274** : Fixed issue with batch search caused by Hibernate not returning pipeline details in stream processor filters.

* Issue **#1272** : Fixed saving query favourites.

* Issue **#1266** : Stroom will now lock the cluster before releasing owned tasks so it doesn't clash with other task related processes that lock the DB for long periods.

* Issue **#1264** : Added `embedded` mode for dashboards to hide dashboard chrome and save options.

* Issue **#1264** : Stroom no longer asks if you want to leave the web page if no content needs saving.

* Issue **#1263** : Fixed issues related to URL encoding/decoding with the `dashboard()` function.

* Issue **#1263** : Fixed issue where date expressions were being allowed without '+' or '-' signs to add or subtract durations.

* Add fallback config.yml file into the docker images for running outside of a stack.

* Issue **#1263** : Fixed issues related to URL encoding/decoding in dashboard expressions.

* Issue **#1262** : Improved behaviour of `+` when used for concatenation in dashboard expressions.

* Issue **#1259** : Fixed schema compliance when logging failed document update events.

* Issue **#1245** : Fixed various issues with session management and authentication.

* Issue **#1258** : Fixed issue affecting search expressions against keyword fields using dictionaries containing carriage returns.


## [v7.0-beta.5] - 2019-09-23

* Fixes to proxy


## [v7.0-beta.4] - 2019-09-16

* Fix stroom-proxy Dockerfile


## [v7.0-beta.3] - 2019-09-16

* Minor fixes, including an essential fix to config


## [v7.0-beta.2] - 2019-09-13

* Fix docker build


## [v7.0-beta.1] - 2019-09-11

* Issue **#1253** : Data retention policies containing just `AND` will now match everything.

* Issue **#1252** : Stream type suggestions no longer list internal types.

* Issue **#1218** : All stepping panes will now show line numbers automatically if there are indicators (errors, warnings etc) that need to be displayed.  

* Issue **#1254** : Added option to allow non Java escaped find and replacement text to be used in `FindReplaceFilter`. 

* Issue **#1250** : Fixed logging description for reading and writing documents.

* Issue **#1251** : Copy permissions from a parent now shows changes prior to the user clicking ok.

* Issue **#758** : You no longer need the `Manage Processors` privilege to call `stroom:meta('Pipeline')` in XSLT.

* Issue **#1256** : Fix error caused when logging data source name when downloading search results.

* Issue **#399** : Fix for error message when stepping that said user needed `read` permission on parent pipeline and not just `use`.

* Issue **#1242** : Fix for pipeline corruption caused when moving elements back to inherited parents.

* Issue **#1244** : Updated Dropwizard to version 1.3.14 to fix session based memory leak.

* Issue **#1246** : Removed elastic search document type, menu items and filter.

* Issue **#1247** : Added XSLT functions (`source`, `sourceId`, `partNo`, `recordNo`, `lineFrom`, `colFrom`, `lineTo`, `colTo`) to determine the current source location so it can be embedded in a cooked event. Events containing raw source location info can be made into links in dashboard tables or the text pane so that a user can see raw source data or jump directly to stepping that raw record.

* Add data retention feature and index optimisation to Solr indexes.

* Initial support for Solr indexing and search.

* Issue **#1244** : Updated Dropwizard to version 1.3.14 to fix session based memory leak.

* Issue **#1246** : Removed elastic search document type, menu items and filter.

* Issue **#1214** : Fixed issue where the max results setting in dashboard tables was not always being obeyed. Also fixed some dashboard table result page size issues.

* Issue **#1238** : During proxy clean task we no longer show a failed attempt to delete an empty directory as an error as this condition is expected.

* Issue **#1237** : Fixed issue where explorer model requests were failing outside of user sessions, e.g. when we want to find folder descendants for processing.

* Issue **#1230** : Fix test.

* Issue **#1230** : Search expressions no longer have the `contains` condition. 

* Issue **#1220** : Fixed attempt to open newly created index shards as if they were old existing shards.

* Issue **#1232** : Fixed handling of enter key on pipeline element editor dialog.

* Issue **#1229** : Fixed issue where users needed `Read` permission on an index instead of just `Use` permission to search it.

* Issue **#1207** : Removed task id from meta to reduce DB size and complexity especially given the fact tasks are transient. Superseded output is now found by querying the processor task service when new output is written rather than using task ids on meta.

* Uplift HBase to 2.1.5 and refactor code accordingly

* Uplift Kafka to 2.1.1 and refactor code accordingly

* Uplift Curator to 4.2.0

* Issue **#1143** : Added mechanism to inject dashboard parameters into expressions using the `param` and `params` functions so that dashboard parameters can be echoed by expressions to create dashboard links.

* Issue **#1205** : Change proxy repo clean to not delete configured rootRepoDir.

* Issue **#1204** : Fix ProxySecurityFilter to use correct API key on feedStatus requests.

* Issue **#1211** : Added a quick filter to the server tasks page.

* Issue **#1206** : Fixed sorting active tasks when clicking column header.

* Issue **#1201** : Fixed dependencies.

* Issue **#1201** : Fixed tests.

* Issue **#1201** : Document permission changes now mutate the user document permissions cache rather than clearing it.

* Issue **#1153** : Changed security context to be a Spring singleton to improve explorer performance.

* Issue **#1202** : Fixed NumberFormatException in StreamAttributeMapUtil.

* Issue **#1203** : Fixed event logging detail for dictionaries.

* Issue **#1197** : Restored Save As functionality.

* Issue **#1199** : The index fields page now copes with more than 100 index fields.

* Issue **#1200** : Removed blocking queue that was causing search to hang when full.

* Issue **#1198** : Filtering by empty folders now works correctly.

* Comment out rollCron in proxy-prod.yml

* Change swagger UI at gchq.github.io/stroom to work off 6.0 branch

* Issue **#1195** : Fixed issue where combination of quick filter and type filter were not displaying explorer items correctly.

* Issue **#1153** : Changed the way document permissions are retrieved and cached to improve explorer performance.

* Issue **#1196** : Added code to resolve data source names from doc refs if the name is missing when logging.

* Issue **#1165** : Fixed corruption of pipeline structure when adding items to Source.

* Issue **#1193** : Added optional validation to activities.

* Change default config for proxy repositoryFormat to "${executionUuid}/${year}-${month}-${day}/${feed}/${pathId}/${id}"

* Issue **#1194** : Fixed NPE in FindTaskProgressCriteria.

* Issue **#1191** : SQL statistics search tasks now show appropriate information in the server tasks pane.

* Issue **#1192** : Executor provider tasks now run as the current user.

* Issue **#1190** : Copied indexes now retain associated index volumes.

* Issue **#1177** : Data retention now works with is doc refs.

* Issue **#1160** : Proxy repositories now only roll if all output streams for a repository are closed. Proxy repositories also only calculate the current max id if the `executionUuid` repo format param is not used.

* Issue **#1186** : Volume status is now refreshed every 5 minutes.

* Fix incorrect default keystore in proxy config yaml.

* Rename environment variables in proxy config yaml.

* Issue **#1170** : The UI should now treat the `None` tree node as a null selection.

* Issue **#1184** : Remove dropwizard yaml files from docker images.

* Issue **#1181** : Remove dropwizard config yaml from the docker images.

* Issue **#1152** : You can now control the maximum number of files that are fragmented prior to proxy aggregation with `stroom.maxFileScan`.

* Issue **#1182** : Fixed use of `in folder` for data retention and receipt policies.

* Updated to allow stacks to be built at this version.

* Issue **#1154** : Search now terminates during result creation if it is asked to do so.

* Issue **#1167** : Fix for proxy to deal with lack of explorer folder based collections.

* Issue **#1172** : Fixed logging detail for viewing docs.

* Issue **#1166** : Fixed issue where users with only read permission could not copy items.

* Issue **#1174** : Reduced hits on the document permission cache.

* Issue **#1168** : Statistics searches now work when user only has `Use` permission.

* Issue **#1170** : Extra validation to check valid feed provided for stream appender.

* Issue **#1174** : The size of the document permissions cache is now configurable via the `stroom.security.documentPermissions.maxCacheSize` property.

* Issue **#1176** : Created index on document permissions to improve performance.

* Issue **#1175** : Dropping unnecessary index `explorerTreePath_descendant_idx`.

* Issue **#747** : XSLT can now reference dictionaries by UUID.

* Issue **#1167** : Use of folders to include child feeds and pipelines is now supported.

* Issue **#1153** : The explorer tree is now built with fewer DB queries.

* Issue **#1163** : Added indexes to the DB to improve explorer performance.

* Issue **#1153** : The explorer tree now only rebuilds synchronously for users who alter the tree, if has never been built or is very old. All other rebuilds of the explorer tree required to keep it fresh will happen asynchronously.

* Issue **#1162** : Proxy aggregation will no longer recurse parts directories when creating parts.

* Issue **#1157** : Migration now adds dummy feeds etc to processor filters if the original doc can't be found. This will prevent filters from matching more items than they should if migration fails to map feeds etc because they can't be found.

* Issue **#1162** : Remove invalid CopyOption in move() call.

* Issue **#1159** : Fix NPE in rolling appenders with no frequency value.

* Issue **#1160** : Proxy repositories will no longer scan contents on open if they are set to be read only.

* Issue **#1162** : Added buffering etc to improve the performance of proxy aggregation.

* Issue **#1156** : Added code to reduce unlikely chance of NPE or uncontrolled processing in the event of a null or empty processing filter.

* Issue **#1149** : Changed the way EntryIdSet is unmarshalled so jaxb can now use the getter to add items to a collection.

* Ignore broken junit test that cannot work as it stands

* Fix NPE in DictionaryStoreImpl.findByName().

* Issue **#1146** : Added `encodeUrl()`, `decodeUrl()` and `dashboard()` functions to dashboard tables to make dashboard linking easier. The `link()` function now automatically encodes/decodes each param so that parameters do not break the link format, e.g. `[Click Here](http://www.somehost.com/somepath){dialog|Dialog Title}`.

* Issue **#1144** : Changed StreamRange to account for inclusive stream id ranges in v6.0 that was causing an issue with file system maintenance.

* Mask passwords on the proxy admin page.

* Add exception to wrapped exception in the feedStatus service.

* Issue **#1140** : Add health check for proxy feed status url.

* Issue **#1138** : Stroom proxy now deletes empty repository directories based on creation time and depth first so that pruning empty directories is quicker and generally more successful.

* Issue **#1137** : Change proxy remote url health check to accept a 406 code as the feed will not be specified.

* Issue **#1135** : Data retention policies are now migrated to use `Type` and not `Stream Type`.

* Issue **#1136** : Remove recursive chown from stroom and proxy docker entrypoint scripts.


## [v7.0-alpha.5] - 2019-06-12

* Fix YAML substitution.


## [v7.0-alpha.4] - 2019-06-11

* Update API paths


## [v7.0-alpha.3] - 2019-05-10

* Fix config


## [v7.0-alpha.2] - 2019-05-10

* Fix config

* Issue **#1134** : Proxy now requires feed name to always be supplied.

* Expose proxy api key in yaml config via SYNC_API_KEY

* Issue **#1130** : Change `start.sh` so it works when realpath is not installed.

* Issue **#1129** : Fixed stream download from the UI.

* Issue **#1119** : StreamDumpTool will now dump data to zip files containing all data and associated meta and context data. This now behaves the same way as downloading data from the UI and can be used as an input to proxy aggregation or uploaded manually.


## [v7.0-alpha.1] - 2019-04-23

* Fix config issue

* Fixed NPE created when using empty config sections.

* Issue **#1122** : Fixed hessian communication between stroom and stroom proxy used to establish feed receive status. Added restful endpoints for feed status to stroom and stroom proxy. Proxy will now be able to request feed status from upstream stroom or stroom proxy instances.

* Fixed incompatibility issues with MySQL 5.7 and 8.0.

* Added debug to help diagnose search failures

* Issue **#382** : Large zip files are now broken apart prior to proxy aggregation.

* Change start script to use absolute paths for jar, config and logs to distinguish stroom and proxy instances.

* Issue **#1116** : Better implementation of proxy aggregation.

* Issue **#1116** : Changed the way tasks are executed to ensure thread pools expand to the maximum number of threads specified rather than just queueing all tasks and only providing core threads.

* Remove full path from file in sha256 hash file release artifact.

* Issue **#1115** : Add missing super.startProcessing to AbstractKafkaProducerFilter.

* Improve exception handling and logging in RemoteDataSourceProvider. Now the full url is included in dashboard connection errors.

* Change Travis build to generate sha256 hashes for release zip/jars.

* Uplift the visualisations content pack to v3.2.1

* Issue **#1100** : Fix incorrect sort direction being sent to visualisations.

* Add guard against race condition

* Add migration script to remove property `stroom.node.status.heapHistogram.jMapExecutable`.

* Uplift base docker image to openjdk:8u191-jdk-alpine3.9, reverting back to JDK for access to diagnostic tools.

* Issue **#1084** : Change heap histogram statistics to java MBean approach rather than jmap binary. Remove stroom.node.status.heapHistogram.jMapExecutable property.

* Improve resource for setting user's status

* Issue **#1079** : Improved the logging of permission errors encountered during stream processing

* Issue **#1058** : Added property `stroom.pipeline.parser.secureProcessing` to enable/disable the XML secure processing feature.

* Issue **#1062** : Add env var for UI path

* Uplift distribution visualisation content pack to v3.1.0

* Add transform_user_extract.py, for pre-6.0 to 6.0 user migration

* Issue **#1059** : Fix guice errors on stroom-proxy startup.

* Issue **#1010** : Improve distribution start/stop/etc scripts by adding monochrome switch and background log tailing.

* Issue **#1053** : Add API to disabled authorisation users

* Issue **#1042** : Improve error message for an ApiException when requesting a user's token.

* Issue **#1050** : Prevent creation of permission entries if key already exists.

* Issue **#1015** : Add sortDirections[] and keySortDirection to visualisation data object to fix sorting in the visualisations.

* Issue **#1019** : Fix visualisations settings dialog so you can un-set text and list controls.

* Issue **#1041** : Add a healthcheck to Stroom to alert for API key expiry

* Issue **#1040** : Fix for visualisations that do not require nested data.

* Issue **#1036** : Fix for scrollbar position on explorer popup windows.

* Issue **#1037** : Updated `moment.js` for parsing/formatting dates and times.

* Issue **#1021** : Dashboard links now allow `{}` characters to be used without URL encoding.

* Issue **#1018** : Added Health Checks for the external connectors that are registered via plugins

* Issue **#1025** : Fixed ACE editor resize issue where horizontal scroll bar was not always correctly shown.

* Issue **#1025** : Updated ACE editor to v1.4.2.

* Issue **#1022** : Added `Contains` condition to all search expression fields so that regex terms can be used.

* Issue **#1024** : Superseded output helper no longer expects initialisation in all cases.

* Issue **#1021** : Multiple changes to improve vis, dashboard and external linking in Stroom.

* Issue **#1019** : Fix visualisations settings dialog so you can un-set text and list controls.

* Issue **#986** : Fix direct dashboard links.

* Issue **#1006** : Added Exception Mapper for PermissionExceptions to return HTTP FORBIDDEN.

* Issue **#1012** : Fix for NPE caused when checking if an output is superseded.

* Issue **#1011** : Old UI versions running in browsers often cause Stroom to throw an NPE as it can't find the appropriate GWT serialisation policy. Stroom will no longer throw an NPE but will report an `IncompatibleRemoteServiceException` instead. This is the default GWT behaviour.

* Issue **#1007** : Max visualisation results are now limited by default to the maximum number of results defined for the first level of the parent table. This can be further limited by settings in the visualisation.

* Issue **#1004** : Table cells now support multiple links.

* Issue **#1001** : Changed link types to `tab`, `dialog`, `dashboard`, `browser`.

* Issue **#1001** : Added dashboard link option to link to a dashboard from within a vis, e.g. `stroomLink(d.name, 'type=Dashboard&uuid=<TARGET_DASHBOARD_UUID>&params=userId%3D' + d.name, 'DASHBOARD')`.

* Issue **#1001** : Added dashboard link option to link to a dashboard using the `DASHBOARD` target name, e.g. `link(${UserId}, concat('type=Dashboard&uuid=<TARGET_DASHBOARD_UUID>', ${UserId}), '', 'DASHBOARD')`.

* Issue **#1002** : Popup dialogs shown when clicking dashboard hyperlinks are now resizable.

* Issue **#993** : Moving documents in the explorer no longer affects items that are being edited as they are not updated in the process.

* Issue **#996** : Updated functions in dashboard function picker.

* Issue **#981** : Fixed dashboard deletion

* Issue **#989** : Upgraded stroom-expression to v1.4.13 to add new dashboard `link` function.

* Issue **#988** : Changed `generate-url` XSLT function to `link` so it matches the dashboard expression. Changed the parameters to create 4 variants of the function to make creation of simple links easier.

* Issue **#980** : Fix for NPE when fetching dependencies for scripts.

* Issue **#978** : Re-ordering the fields in stream data source

* Issue **gchq/stroom-content#31** : Uplift stroom-logs content pack to v2.0-alpha.5.

* Issue **#982** : Stop proxy trying to health check the content syncing if it isn't enabled.

* Change error logging in ContentSyncService to log stack trace

* Uplift send_to_stroom.sh in the distribution to v2.0

* Issue **#973** : Export servlet changed to a Resource API, added permission check, improved error responses.

* Issue **#969** : The code now suppresses errors for index shards being locked for writing as it is expected. We now lock shards using maps rather than the file system as it is more reliable between restarts.

* Issue **#941** : Internal Meta Stats are now being written

* Issue **#970** : Add stream type of `Records` for translated stroom app events.

* Issue **#966** : Proxy was always reporting zero bytes for the request content in the receive log.

* Issue **#938** : Fixed an NPE in authentication session state.

* Change the proxy yaml configuration for the stack to add `remotedn` and `remotecertexpiry` headers to the receive log

* Change logback archived logs to be gzip compressed for stroom and proxy

* Uplift stroom-logs content pack to v2.0-alpha.3

* Uplift send_to_stroom script to v1.8.1

* Issue **#324** : Changed XML serialisation so that forbidden XML characters U+FFFE and U+FFFF are not written. Note that these characters are not even allowed as character references so they are ignored entirely.

* Issue **#945** : More changes to fix some visualisations only showing 10 data points.

* Issue **#945** : Visualisations now show an unlimited number of data points unless constrained by their parent table or their own maximum value setting.

* Issue **#948** : Catching Spring initialisation runtime errors and ensuring they are logged.

* Add `set_log_levels.sh` script to the distribution

* Uplift visualisations content pack to v3.0.6 in the gradle build

* Issue **#952** : Remote data sources now execute calls within the context of the user for the active query. As a result all running search `destroy()` calls will now be made as the same user that initiated the search.

* Issue **#566** : Info and warning icons are now displayed in stepping screen when needed.

* Issue **#923** : Dashboard queries will now terminate if there are no index shards to search.

* Issue **#959** : Remove Material UI from Login and from password management pages

* Issue **#933** : Add health check for password resets

* Issue **#929** : Add more comprehensive password validation

* Issue **#876** : Fix password reset issues

* Issue **#768** : Preventing deletion of /store in empty volumes

* Issue **#939** : Including Subject DN in receive.log

* Issue **#940** : Capturing User DN and cert expiry on DW terminated SSL

* Issue **#744** : Improved reporting of error when running query with no search extraction pipeline

* Issue **#134** : Copy permissions from parent button

* Issue **#688** : Cascading permissions when moving/copying folder into a destination

* Issue **#788** : Adding DocRef and IsDocRef to stroom query to allow doc ref related filtering. Migration of stream filters uses this.

* Issue **#936** : Add conversion of header `X-SSL-Client-V-End` into `RemoteCertExpiry`, translating date format in the process.

* Issue **#953** : Fixed NPE.

* Issue **#947** : Fixed issue where data retention policy contains incorrect field names.

* Remove Material UI from the Users and API Keys pages

* Add content packs to stroom distribution

* Change distribution to use send_to_stroom.sh v1.7

* Updated stroom expression to v1.4.12 to improve handling or errors values and add new type checking functions `isBoolean()`, `isDouble()`, `isError()`, `isInteger()`, `isLong()`, `isNull()`, `isNumber()`, `isString()`, `isValue()`. Testing equality of null with `x=null()` is no longer valid and must be replaced with `isNull(x)`.

* Issue **#920** : Fix error handling for sql stats queries

* Remove log sending cron process from docker images (now handled by stroom-log-sender).

* Issue **#924** : The `FindReplaceFilter` now records the location of errors.

* Issue **#939** : Added `remotedn` to default list of keys to include in `receive.log`.

* Add git_tag and git_commit labels to docker images

* Uplift stroom-logs content pack in docker image to` v2.0-alpha.2`

* Stop truncation of `logger` in logback console logs

* Issue **#921** : Renaming open documents now correctly changes their tab name. Documents that are being edited now prevent the rename operation until they are saved.

* Issue **#922** : The explorer now changes the selection on a right click if the item clicked is not already selected (could be part of a multi select).

* Issue **#903** : Feed names can now contain wildcard characters when filtering in the data browser.

* Add API to allow creation of an internal Stroom user.

* Fix logger configuration for SqlExceptionHelper

* Add template-pipelines and standard-pipelines content packs to docker image

* Issue **#904** : The UI now shows dictionary names in expressions without the need to enter edit mode.

* Updated ACE editor to v1.4.1.

* Add colours to console logs in docker.

* Issue **#869** : Delete will now properly delete all descendant nodes and documents when deleting folders but will not delete items from the tree if they cannot be deleted, e.g. feeds that have associated data.

* Issue **#916** : You can no longer export empty folders or import nothing.

* Issue **#911** : Changes to feeds and pipelines no longer clear data browsing filters.

* Issue **#907** : Default volumes are now created as soon as they are needed.

* Issue **#910** : Changes to index settings in the UI now register as changes and enable save.

* Issue **#913** : Improve FindReplaceFilter to cope with more complex conditions.

* Change log level for SqlExceptionHelper to OFF, to stop expected exceptions from polluting the logs

* Fix invalid requestLog logFormat in proxy configuration

* Stop service discovery health checks being registered if stroom.serviceDiscovery.enabled=false

* Add fixed version of send_to_stroom.sh to release distribution

* Uplift docker base image for stroom & proxy to openjdk:8u181-jdk-alpine3.8

* Add a health check for getting a public key from the authentication service.

* Issue **#897** : Import no longer attempts to rename or move existing items but will still update content.

* Issue **#902** : Improved the XSLT `format-date` function to better cope with week based dates and to default values to the stream time where year etc are omitted.

* Issue **#905** : Popup resize and move operations are now constrained to ensure that a popup cannot be dragged off screen or resized to be bigger than the current browser window size.

* Issue **#898** : Improved the way many read only aspects of the UI behave.

* Issue **#894** : The system now generates and displays errors to the user when you attempt to copy a feed.

* Issue **#896** : Extended folder `create` permissions are now correctly cached.

* Issue **#893** : You can now manage volumes without the `Manage Nodes` permission.

* Issue **#892** : The volume editor now waits for the node list to be loaded before opening.

* Issue **#889** : Index field editing in the UI now works correctly.

* Issue **#891** : `StreamAppender` now keeps track of it's own record write count and no longer makes use of any other write counting pipeline element.

* Issue **#885** : Improved the way import works to ensure updates to entities are at least attempted when creating an import confirmation.

* Issue **#892** : Changed `Ok` to `OK`.

* Issue **#883** : Output streams are now immediately unlocked as soon as they are closed.

* Removed unnecessary OR operator that was being inserted into expressions where only a single child term was being used. This happened when reprocessing single streams.

* Issue **#882** : Splitting aggregated streams now works when using `FindReplaceFilter`. This functionality was previously broken because various reader elements were not passing the `endStream` event on.

* Issue **#881** : The find and replace strings specified for the `FindReplaceFilter` are now treated as unescaped Java strings and now support new line characters etc.

* Issue **#880** : Increased the maximum value a numeric pipeline property can be set to via the UI to 10000000.

* Issue **#888** : The dependencies listing now copes with external dependencies failing to provide data due to authentication issues.

* Issue **#890** : Dictionaries now show the words tab by default.

* Add admin healthchecks to stroom-proxy

* Add stroom-proxy docker image

* Refactor stroom docker images to reduce image size

* Add enabled flag to storing, forwarding and synching in stroom-proxy configuration

* Issue **#884** : Added extra fonts to stroom docker image to fix bug downloading xls search results.

* Issue **#879** : Fixed bug where reprocess and delete did not work if no stream status was set in the filter.

* Issue **#878** : Changed the appearance of stream filter fields to be more user friendly, e.g. `feedName` is now `Feed` etc.

* Issue **#809** : Changed default job frequency for `Stream Attributes Retention` and `Stream Task Retention` to `1d` (one day).

* Issue **#813** : Turned on secure processing feature for XML parsers and XML transformers so that external entities are not resolved. This prevents DoS attacks and gaining unauthorised access to the local machine.

* Issue **#871** : Fix for OptimisticLockException when processing streams.

* Issue **#872** : The parser cache is now automatically cleared when a schema changes as this can affect the way a data splitter parser is created.

* Add a health check for getting a public key from the authentication service.

* Issue **#897** : Import no longer attempts to rename or move existing items but will still update content.

* Issue **#902** : Improved the XSLT `format-date` function to better cope with week based dates and to default values to the stream time where year etc are omitted.

* Issue **#905** : Popup resize and move operations are now constrained to ensure that a popup cannot be dragged off screen or resized to be bigger than the current browser window size.

* Issue **#898** : Improved the way many read only aspects of the UI behave.

* Issue **#894** : The system now generates and displays errors to the user when you attempt to copy a feed.

* Issue **#896** : Extended folder `create` permissions are now correctly cached.

* Issue **#893** : You can now manage volumes without the `Manage Nodes` permission.

* Issue **#892** : The volume editor now waits for the node list to be loaded before opening.

* Issue **#889** : Index field editing in the UI now works correctly.

* Issue **#891** : `StreamAppender` now keeps track of it's own record write count and no longer makes use of any other write counting pipeline element.

* Issue **#885** : Improved the way import works to ensure updates to entities are at least attempted when creating an import confirmation.

* Issue **#892** : Changed `Ok` to `OK`.

* Issue **#883** : Output streams are now immediately unlocked as soon as they are closed.

* Removed unnecessary OR operator that was being inserted into expressions where only a single child term was being used. This happened when reprocessing single streams.

* Issue **#882** : Splitting aggregated streams now works when using `FindReplaceFilter`. This functionality was previously broken because various reader elements were not passing the `endStream` event on.

* Issue **#881** : The find and replace strings specified for the `FindReplaceFilter` are now treated as unescaped Java strings and now support new line characters etc.

* Issue **#880** : Increased the maximum value a numeric pipeline property can be set to via the UI to 10000000.

* Issue **#888** : The dependencies listing now copes with external dependencies failing to provide data due to authentication issues.

* Issue **#890** : Dictionaries now show the words tab by default.

* Add admin healthchecks to stroom-proxy

* Add stroom-proxy docker image

* Refactor stroom docker images to reduce image size

* Add enabled flag to storing, forwarding and synching in stroom-proxy configuration

* Issue **#884** : Added extra fonts to stroom docker image to fix bug downloading xls search results.

* Issue **#879** : Fixed bug where reprocess and delete did not work if no stream status was set in the filter.

* Issue **#878** : Changed the appearance of stream filter fields to be more user friendly, e.g. `feedName` is now `Feed` etc.

* Issue **#809** : Changed default job frequency for `Stream Attributes Retention` and `Stream Task Retention` to `1d` (one day).

* Issue **#813** : Turned on secure processing feature for XML parsers and XML transformers so that external entities are not resolved. This prevents DoS attacks and gaining unauthorised access to the local machine.

* Issue **#871** : Fix for OptimisticLockException when processing streams.

* Issue **#872** : The parser cache is now automatically cleared when a schema changes as this can affect the way a data splitter parser is created.

* Issue **#865** : Made `stroom.conf` location relative to YAML file when `externalConfig` YAML property is set.

* Issue **#867** : Added an option `showReplacementCount` to the find replace filter to choose whether to report total replacements on process completion.

* Issue **#867** : Find replace filter now creates an error if an invalid regex is used.

* Issue **#855** : Further fixes for stepping data that contains a BOM.

* Changed selected default tab for pipelines to be `Data`.

* Issue **#860** : Fixed issue where stepping failed when using any sort of input filter or reader before the parser.

* Issue **#867** : Added an option `showReplacementCount` to the find replace filter to choose whether to report total replacements on process completion.

* Improved Stroom instance management scripts

* Add contentPack import

* Fix typo in Dockerfile

* Issue **#859** : Change application startup to keep retrying when establishing a DB connection except for certain connection errors like access denied.

* Issue **#730** : The `System` folder now displays data and processors. This is a bug fix related to changing the default initial page for some document types.

* Issue **#854** : The activity screen no longer shows a permission error when shown to non admin users.

* Issue **#853** : The activity chooser will no longer display on startup if activity tracking is not enabled.

* Issue **#855** : Fixed stepping data that contains a BOM.

* Change base docker image to openjdk:8u171-jdk-alpine

* Improved loading of activity list prior to showing the chooser dialog.

* Issue **#852** : Fix for more required permissions when logging other 'find' events.

* Issue **#730** : Changed the default initial page for some document types.

* Issue **#852** : Fix for required permission when logging 'find' events.

* Changed the way the root pane loads so that error popups that appear when the main page is loading are not hidden.

* Issue **#851** : Added additional type info to type id when logging events.

* Issue **#848** : Fixed various issues related to stream processor filter editor.

* Issue **#815** : `stroom.pageTitle` property changed to `stroom.htmlTitle`.

* Issue **#732** : Added `host-address` and `host-name` XSLT functions.

* Issue **#338** : Added `splitAggregatedStreams` property to `StreamAppender`, `FileAppender` and `HDFSFileAppender` so that aggregated streams can be split into separate streams on output.

* Issue **#338** : Added `streamNo` path replacement variable for files to record the stream number within an aggregate.

* Added tests and fixed sorting of server tasks.

* Improved the way text input and output is buffered and recorded when stepping.

* The find and replace filter now resets the match count in between nested streams so that each stream is treated the same way, i.e. it can have the same number of text replacements.

* Added multiple fixes and improvements to the find and replace filter including limited support of input/output recording when stepping.

* Issue **#827** : Added `TextReplacementFilterReader` pipeline element.

* Issue **#736** : Added sorting to server tasks table.

* Inverted the behaviour of `disableQueryInfo` to now be `requireQueryInfo`.

* Issue **#596** : Rolling stream and file appenders can now roll on a cron schedule in addition to a frequency.

* The accept button now enabled on splash screen.

* Added additional event logging to stepping.

* An activity property with an id of `disableQueryInfo` can now be used to disable the query info popup on a per activity basis.

* Activity properties can now include the attributes `id`, `name`, `showInSelection` and `showInList` to determine their appearance and behaviour;

* Nested elements are now usable in the activity editor HTML.

* Record counts are now recorded on a per output stream basis even when splitting output streams.

* Splash presenter buttons are now always enabled.

* Fix background colour to white on activity pane.

* Changed `splitWhenBiggerThan` property to `rollSize` and added the property to the rolling appenders for consistency.

* Issue **#838** : Fix bug where calculation of written and read bytes was being accounted for twice due to the use of Java internal `FilterInputStream` and `FilterOutputStream` behaviour. This was leading to files being split at half od the expected size. Replaced Java internal classes with our own `WrappedInputStream` and `WrappedOutputStream` code.

* Issue **#837** : Fix bug to no longer try and record set activity events for null activities.

* Issue **#595** : Added stream appender and file appender property `splitWhenBiggerThan` to limit the size of output streams.

* Now logs activity change correctly.

* Add support for checkbox and selection control types to activity descriptions.

* Issue **#833** : The global property edit dialog can now be made larger.

* Fixed some issues in the activity manager.

* Issue **#722** : Change pipeline reference data loader to store its reference data in an off-heap disk backed LMDB store to reduce Java heap usage. See the `stroom.refloader.*` properties for configuration of the off-heap store.

* Issue **#794** : Automatically suggest a pipeline element name when creating it

* Issue **#792** : Preferred order of properties for Pipeline Elements

* Issue **824** : Fix for replace method in PathCreator also found in stroom proxy.

* Issue **#828** : Changed statistics store caches to 10 minute time to live so that they will definitely pick up new statistics store definitions after 10 minutes.

* Issue **#774** : Event logging now logs find stream criteria correctly so that feeds ids are included.

* Issue **#829** : Stroom now logs event id when viewing individual events.

* Added functionality to record actions against user defined activities.

* Added functionality to show a splash screen on login.

* Issue **#791** : Fixed broken equals method so query total row count gets updated correctly.

* Issue **#830** : Fix for API queries not returning before timing out.

* Issue **#824** : Fix for replace method in PathCreator also found in stroom proxy.

* Issue **#820** : Fix updating index shards so that they are loaded, updated and saved under lock.

* Issue **#819** : Updated `stroom-expression` to v1.4.3 to fix violation of contract exception when sorting search results.

* Issue **#817** : Increased maximum number of concurrent stream processor tasks to 1000 per node.

* Moved Index entities over to the new multi part document store.

* Moved Pipeline entities over to the new multi part document store.

* Moved both Statistic Store entity types over to the new multi part document store.

* Moved XSLT entities over to the new multi part document store.

* Moved Visualisation entities over to the new multi part document store.

* Moved Script entities over to the new multi part document store.

* Moved Dashboard entities over to the new multi part document store.

* Moved XmlSchema entities over to the new multi part document store.

* Moved TextConverter entities over to the new multi part document store.

* Modified the storage of dictionaries to use the new multi part document store.

* Changed the document store to hold multiple entries for a document so that various parts of a document can be written separately, e.g. the meta data about a dictionary and the dictionary text are now written as separate DB entries. Entries are combined during the serialisation/deserialisation process.

* Changed the import export API to use byte arrays to hold values rather than strings. *POSSIBLE BREAKING CHANGE*
Issue **gchq/stroom-expression#22** : Add `typeOf(...)` function to dashboard.

* Issue **#697** : Fix for reference data sometimes failing to find the appropriate effective stream due to the incorrect use of the effective stream cache. It was incorrectly configured to use a time to idle (TTI) expiry rather than a time to live (TTL) expiry meaning that heavy use of the cache would prevent the cached effective streams being refreshed.

* Issue **#806** : Fix for clearing previous dashboard table results if search results deliver no data.

* Issue **#805** : Fix for dashboard date time formatting to use local time zone.

* Issue **#803** : Fix for group key conversion to an appropriate value for visualisations.

* Issue **#802** : Restore lucene-backward-codecs to the build

* Issue **#800** : Add DB migration script 33 to replace references to the `Stream Type` type in the STRM_PROC_FILT table with `streamTypeName`.

* Issue **#798** : Add DB migration script 32 to replace references to the `NStatFilter` type in the PIPE table with `StatisticsFilter`.

* Fix data receipt policy defect

* Issue **#791** : Search completion signal is now only sent to the UI once all pending search result merges are completed.

* Issue **#795** : Import and export now works with appropriate application permissions. Read permission is required to export items and Create/Update permissions are required to import items depending on whether the update will create a new item or update an existing one.

* Improve configurabilty of stroom-proxy.

* Issue **#783** : Reverted code that ignored duplicate selection to fix double click in tables.

* Issue **#782** : Fix for NPE thrown when using CountGroups when GroupKey string was null due to non grouped child rows.

* Issue **#778** : Fix for text selection on tooltips etc in the latest version of Chrome.

* Uplift stroom-expression to v1.4.1

* Issue **#776** : Removal of index shard searcher caching to hopefully fix Lucene directory closing issue.

* Issue **#779** : Fix permissions defect.

* Issue **gchq/stroom-expression#22** : Add `typeOf(...)` function to dashboard.

* Issue **#766** : Fix NullPointerExceptions when downloading table results to Excel format.

* Issue **#770** : Speculative fix for memory leak in SQL Stats queries.

* Issue **#761** : New fix for premature truncation of SQL stats queries due to thread interruption.

* Issue **#748** : Fix build issue resulting from a change to SafeXMLFilter.

* Issue **#748** : Added a command line interface (CLI) in addition to headless execution so that full pipelines can be run against input files.

* Issue **#748** : Fixes for error output for headless mode.

* Issue **#761** : Fixed statistic searches failing to search more than once.

* Issue **#756** : Fix for state being held by `InheritableThreadLocal` causing objects to be held in memory longer than necessary.

* Issue **#761** : Fixed premature truncation of SQL stats queries due to thread interruption.

* Added `pipeline-name` and `put` XSLT functions back into the code as they were lost in a merge.

* Issue **#749** : Fix inability to query with only `use` privileges on the index.

* Issue **#613** : Fixed visualisation display in latest Firefox and Chrome.

* Added permission caching to reference data lookup.

* Updated to stroom-expression 1.3.1

    Added cast functions `toBoolean`, `toDouble`, `toInteger`, `toLong` and `toString`.
    Added `include` and `exclude` functions.
    Added `if` and `not` functions.
    Added value functions `true()`, `false()`, `null()` and `err()`.
    Added `match` boolean function.
    Added `variance` and `stDev` functions.
    Added `hash` function.
    Added `formatDate` function.
    Added `parseDate` function.
    Made `substring` and `decode` functions capable of accepting functional parameters.
    Added `substringBefore`, `substringAfter`, `indexOf` and `lastIndexOf` functions.
    Added `countUnique` function.

* Issue **#613** : Fixed visualisation display in latest Firefox and Chrome.

* Issue **#753** : Fixed script editing in UI.

* Issue **#751** : Fix inability to query on a dashboard with only use+read rights.

* Issue **#719** : Fix creation of headless Jar to ensure logback is now included.

* Issue **#735** : Change the format-date xslt function to parse dates in a case insensitive way.

* Issue **#719** : Fix creation of headless Jar. Exclude gwt-unitCache folder from build JARs.

* Issue **#720** : Fix for Hessian serialisation of table coprocessor settings.

* Issue **#217** : Add an 'all/none' checkbox to the Explorer Tree's quick filter.

* Issue **#400** : Shows a warning when cascading folder permissions.

* Issue **#405** : Fixed quick filter on permissions dialog, for users and for groups. It will now match anywhere in the user or group name, not just at the start.

* Issue **#708** : Removed parent folder UUID from ExplorerActionHandler.

* Application security code is now implemented using lambda expressions rather than AOP. This simplifies debugging and makes the code easier to understand.

* Changed the task system to allow task threads to be interrupted from the task UI.

* Made changes to improve search performance by making various parts of search wait for interruptible conditions.

* Migrated code from Spring to Guice for managing dependency injection.

* Issue **#229** : When a user 'OKs' a folder permission change it can take a while to return. This disables the ok/cancel buttons while Stroom is processing the permission change.

* Issue **#405** : Fixed quick filter on permissions dialog, for users and for groups. It will now match anywhere in the user or group name, not just at the start.

* Issue **#588** : Fixed display of horizontal scrollbar on explorer tree in export, create, copy and move dialogs.

* Issue **#691** : Volumes now reload on edit so that the entities are no longer stale the second time they are edited.

* Issue **#692** : Properties now reload on edit so that the entities are no longer stale the second time they are edited.

* Issue **#703** : Removed logging of InterruptedException stack trace on SQL stat queries, improved concurrency code.

* Issue **#697** : Improved XSLT `Lookup` trace messages.

* Issue **#697** : Added a feature to trace XSLT `Lookup` attempts so that reference data lookups can be debugged.

* Issue **#702** : Fix for hanging search extraction tasks

* Issue **#701** : The search `maxDocIdQueueSize` is now 1000 by default.

* Issue **#700** : The format-date XSLT function now defaults years, months and days to the stream receipt time regardless of whether the input date pattern specifies them.

* Issue **#657** : Change SQL Stats query code to process/transform the data as it comes back from the database rather than holding the full resultset before processing. This will reduce memory overhead and improve performance.

* Issue **#634** : Remove excessive thread sleeping in index shard searching. Sleeps were causing a significant percentage of inactivity and increasing memory use as data backed up. Add more logging and logging of durations of chunks of code. Add an integration test for testing index searching for large data volumes.

* Issue **#698** : Migration of Processing Filters now protects against folders that have since been deleted

* Issue **#634** : Remove excessive thread sleeping in index shard searching. Sleeps were causing a significant percentage of inactivity and increasing memory use as data backed up. Add more logging and logging of durations of chunks of code. Add an integration test for testing index searching for large data volumes.

* Issue **#659** : Made format-date XSLT function default year if none specified to the year the data was received unless this would make the date later then the received time in which case a year is subtracted.

* Issue **#658** : Added a hashing function for XSLT translations.

* Issue **#680** : Fixed the order of streams in the data viewer to descending by date

* Issue **#679** : Fixed the editing of Stroom properties that are 'persistent'.

* Issue **#681** : Added dry run to check processor filters will convert to find stream criteria. Throws error to UI if fails.

* Issue **#676** : Fixed use of custom stream type values in expression based processing filters.

* Issue **#673** : Fixed issue with Stream processing filters that specify Create Time

* Issue **#675** : Fixed issue with datafeed requests authenticating incorrectly

* Issue **#666** : Fixed the duplicate dictionary issue in processing filter migrations, made querying more efficient too
* Database migration fixes and tools

* Issue **#668** : Fixed the issue that prevented editing of stroom volumes

* Issue **#669** : Elastic Index Filter now uses stroomServiceUser to retrieve the index config from the Query Elastic service.

* Minor fix to migrations

* Add logging to migrations

* Add logging to migrations

* Issue **#651** : Removed the redundant concept of Pipeline Types, it's half implementation prevented certain picker dialogs from working.

* Issue **#481** : Fix handling of non-incremental index queries on the query API. Adds timeout option in request and blocking code to wait for the query to complete. Exit early from wait loops in index/event search.

* Issue **#626** : Fixed issue with document settings not being persisted

* Issue **#621** : Changed the document info to prevent requests for multi selections

* Issue **#620** : Copying a directory now recursively copies it's contents, plus renaming copies is done more intelligently.

* Issue **#546** : Fixed race conditions with the Explorer Tree, it was causing odd delays to population of the explorer in various places.

* Issue **#495** : Fixed the temporary expansion of the Explorer Tree caused by filtering

* Issue **#376** : Welcome tab details fixed since move to gradle

* Issue **#523** : Changed permission behaviours for copy and move to support `None`, `Source`, `Destination` and `Combined` behaviours. Creating new items now allows for `None` and `Destination` permission behaviours. Also imported items now receive permissions from the destination folder. Event logging now indicates the permission behaviour used during copy, move and create operations.

* Issue **#480** : Change the downloaded search request API JSON to have a fetch type of ALL.

* Issue **#623** : Fixed issue where items were being added to sublist causing a stack overflow exception during data retention processing.

* Issue **#617** : Introduced a concept of `system` document types that prevents the root `System` folder type from being created, copied, deleted, moved, renamed etc.

* Issue **#622** : Fix incorrect service discovery based api paths, remove authentication and authorisation from service discovery

* Issue **#568** : Fixed filtering streams by pipeline in the pipeline screen.

* Issue **#565** : Fixed authorisation issue on dashboards.

* Issue **#592** : Mount stroom at /stroom.

* Issue **#608** : Fixed stream grep and stream dump tools and added tests to ensure continued operation.

* Issue **#603** : Changed property description from `tags` to `XML elements` in `BadTextXMLFilterReader`.

* Issue **#600** : Added debug to help diagnose cause of missing index shards in shard list.

* Issue **#611** : Changed properties to be defined in code rather than Spring XML.

* Issue **#605** : Added a cache for retrieving user by name to reduce DB use when pushing users for each task.

* Issue **#610** : Added `USE INDEX (PRIMARY)` hint to data retention select SQL to improve performance.

* Issue **#607** : Multiple improvements to the code to ensure DB connections, prepared statements, result sets etc use try-with-resources constructs wherever possible to ensure no DB resources are leaked. Also all connections obtained from a data source are now returned appropriately so that connections from pools are reused.

* Issue **#602** : Changed the data retention rule table column order.

* Issue **#606** : Added more stroom properties to tune the c3P0 connection pool. The properties are prefixed by `stroom.db.connectionPool` and `stroom.statistics.sql.db.connectionPool`.

* Issue **#601** : Fixed NPE generated during index shard retention process that was caused by a shard being deleted from the DB at the same time as the index shard retention job running.

* Issue **#609** : Add configurable regex to replace IDs in heap histogram class names, e.g. `....$Proxy54` becomes `....$Proxy--ID-REMOVED--`

* Issue **#570** : Refactor the heap histogram internal statistics for the new InternalStatisticsReceiver

* Issue **#599** : DocumentServiceWriteAction was being used in the wrong places where EntityServiceSaveAction should have been used instead to save entities that aren't document entities.

* Issue **#593** : Fixed node save RPC call.

* Issue **#591** : Made the query info popup more configurable with a title, validation regex etc. The popup will now only be displayed when enabled and when a manual user action takes place, e.g. clicking a search button or running a parameterised execution with one or more queries.

* Added 'prompt' option to force the identity provider to ask for a login.

* Issue **#549** : Change to not try to connect to kafka when kafka is not configured and improve failure handling

* Issue **#573** : Fixed viewing folders with no permitted underlying feeds. It now correctly shows blank data screen, rather than System/Data.

* Issue **#150** : Added a feature to optionally require specification of search purpose.

* Issue **#572** : Added a feature to allow easy download of dictionary contents as a text file.

* Generate additional major and minor floating docker tags in travis build, e.g. v6-LATEST and v6.0-LATEST

* Change docker image to be based on openjdk:8u151-jre-alpine

* Added a feature to list dependencies for all document entities and indicate where dependencies are missing.

* Issue **#540** : Improve description text for stroom.statistics.sql.maxProcessingAge property

* Issue **#538** : Lists of items such as users or user groups were sometimes not being converted into result pages correctly, this is now fixed.

* Issue **#537** : Users without `Manage Policies` permission can now view streams.

* Issue **#522** : Selection of data retention rules now remains when moving rules up or down.

* Issue **#411** : When data retention rules are disabled they are now shown greyed out to indicate this.

* Issue **#536** : Fix for missing visualisation icons.

* Issue **#368** : Fixed hidden job type button on job node list screen when a long cron pattern is used.

* Issue **#507** : Added dictionary inheritance via import references.

* Issue **#554** : Added a `parseUri` XSLT function.

* Issue **#557** : Added dashboard functions to parse and output URI parts.

* Issue **#552** : Fix for NPE caused by bad XSLT during search data extraction.

* Issue **#560** : Replaced instances of `Files.walk()` with `Files.walkFileTree()`. `Files.walk()` throws errors if any files are deleted or are not accessible during the walk operation. This is a major issue with the Java design for walking files using Java 8 streams. To avoid this issue `Files.walkFileTree()` has now been used in place of `Files.walk()`.

* Issue **#567** : Changed `parseUri` to be `parse-uri` to keep it consistently named with respect to other XSLT functions. The old name `parseUri` still works but is deprecated and will be removed in a later version.

* Issue **#567** : The XSLT function `parse-uri` now correctly returns a `schemeSpecificPart` element rather than the incorrectly named `schemeSpecificPort`.

* Issue **#567** : The dashboard expression function `extractSchemeSpecificPortFromUri` has now been corrected to be called `extractSchemeSpecificPartFromUri`.

* Issue **#567** : The missing dashboard expression function `extractQueryFromUri` has been added.

* Issue **#571** : Streams are now updated to have a status of deleted in batches using native SQL and prepared statements rather than using the stream store.

* Issue **#559** : Changed CSS to allow table text selection in newer browsers.

* Issue **#574** : Fixed SQL debug trace output.

* Issue **#574** : Fixed SQL UNION code that was resulting in missing streams in the data browser when paging.

* Issue **#590** : Improved data browser performance by using a local cache to remember feeds, stream types, processors, pipelines etc while decorating streams.

* Issue **#150** : Added a property to optionally require specification of search purpose.

* New authentication flow based around OpenId

* New user management screens

* The ability to issue API keys

* Issue **#501** : Improve the database teardown process in integration tests to speed up builds

* Relax regex in build script to allow tags like v6.0-alpha.3 to be published to Bintray

* Add Bintray publish plugin to Gradle build

* Issue **#75** : Upgraded to Lucene 5.

* Issue **#135** : [BREAKING CHANGE] Removed JODA Time library and replaced with Java 7 Time API. This change breaks time zone output previously formatted with `ZZ` or `ZZZ`.

* Added XSLT functions generate-url and fetch-json

* Added ability to put clickable hyperlinks in Dashboard tables

* Added an HTTP appender.

* Added an appender for the proxy store.

* Issue **#412** : Fixed no-column table breakage

* Issue **#380** : Fixed build details on welcome/about

* Issue **#348** : Fixed new menu icons.

* Issue **98** : Fix premature trimming of results in the store

* Issue **360** : Fix inability to sort sql stats results in the dashboard table

* Issue **#550** : Fix for info message output for data retention.

* Issue **#551** : Improved server task detail for data retention job.

* Issue **#541** : Changed stream retention job descriptions.

* Issue **#553** : The data retention job now terminates if requested to do so and also tracks progress in a local temp file so a nodes progress will survive application restarts.

* Change docker image to use openjdk:8u151-jre-alpine as a base

* Issue **#539** : Fix issue of statistic search failing after it is imported

* Issue **#547** : Data retention processing is now performed in batches (size determined by `stroom.stream.deleteBatchSize`). This change should reduce the memory required to process the data retention job.

* Issue **#541** : Marked old stream retention job as deprecated in description.

* Issue **#542** : Fix for lazy hibernate object initialisation when stepping cooked data.

* Issue **#524** : Remove dependency on stroom-proxy:stroom-proxy-repo and replaced with duplicated code from stroom-proxy-repo (commit b981e1e)

* Issue **#203** : Initial release of the new data receipt policy functionality.

* Issue **#202** : Initial release of the new data retention policy functionality.

* Issue **#521** : Fix for the job list screen to correct the help URL.

* Issue **#526** : Fix for XSLT functions that should return optional results but were being forced to return a single value.

* Issue **#527** : Fix for XSLT error reporting. All downstream errors were being reported as XSLT module errors and were
 hiding the underlying exception.

* Issue **#501** : Improve the database teardown process in integration tests to speed up builds.

* Issue **#511** : Fix NPE thrown during pipeline stepping by downstream XSLT.

* Issue **#521** : Fix for the job list screen to use the help URL system property for displaying context sensitive help.

* Issue **#511** : Fix for XSLT functions to allow null return values where a value cannot be returned due to an error etc.

* Issue **#515** : Fix handling of errors that occur before search starts sending.

* Issue **#506** : In v5 dashboard table filters were enhanced to allow parameters to be used in include/exclude filters. The implementation included the use of ` \ ` to escape `$` characters that were not to be considered part of a parameter reference. This change resulted in regular expressions requiring ` \ ` being escaped with additional ` \ ` characters. This escaping has now been removed and instead only `$` chars before `{` chars need escaping when necessary with double `$$` chars, e.g. use `$${something` if you actually want `${something` not to be replaced with a parameter.

* Issue **#505** : Fix the property UI so all edited value whitespace is trimmed

* Issue **#513** : Now only actively executing tasks are visible as server tasks

* Issue **#483** : When running stream retention jobs the transactions are now set to REQUIRE_NEW to hopefully ensure that the job is done in small batches rather than a larger transaction spanning multiple changes.

* Issue **#508** : Fix directory creation for index shards.

* Issue **#492** : Task producers were still not being marked as complete on termination which meant that the parent cluster task was not completing. This has now been fixed.

* Issue **#497** : DB connections obtained from the data source are now released back to the pool after use.

* Issue **#492** : Task producers were not being marked as complete on termination which meant that the parent cluster task was not completing. This has now been fixed.

* Issue **#497** : Change stream task creation to use straight JDBC rather than hibernate for inserts and use a configurable batch size (stroom.databaseMultiInsertMaxBatchSize) for the inserts.

* Issue **#502** : The task executor was not responding to shutdown and was therefore preventing the app from stopping gracefully.

* Issue **#476** : Stepping with dynamic XSLT or text converter properties now correctly falls back to the specified entity if a match cannot be found by name.

* Issue **#498** : The UI was adding more than one link between 'Source' and 'Parser' elements, this is now fixed.

* Issue **#492** : Search tasks were waiting for part of the data extraction task to run which was not checking for termination. The code for this has been changed and should now terminate when required.

* Issue **#494** : Fix problem of proxy aggregation never stopping if more files exist

* Issue **#490** : Fix errors in proxy aggregation due to a bounded thread pool size

* Issue **#484** : Remove custom finalize() methods to reduce memory overhead

* Issue **#475** : Fix memory leak of java.io.File references when proxy aggregation runs

* Issue **#470** : You can now correctly add destinations directly to the pipeline 'Source' element to enable raw streaming.

* Issue **#487** : Search result list trimming was throwing an illegal argument exception `Comparison method violates its general contract`, this should now be fixed.

* Issue **#488** : Permissions are now elevated to 'Use' for the purposes of reporting the data source being queried.

* Migrated to ehcache 3.4.0 to add options for off-heap and disk based caching to reduce memory overhead.

* Caches of pooled items no longer use Apache Commons Pool.

* Issue **#401** : Reference data was being cached per user to ensure a user centric view of reference data was being used. This required more memory so now reference data is built in the context of the internal processing user and then filtered during processing by user access to streams.

* The effective stream cache now holds 1000 items.

* Reduced the amount of cached reference data to 100 streams.

* Reduced the number of active queries to 100.

* Removed Ehcache and switched to Guava cache.

* Issue **#477** : Additional changes to ensure search sub tasks use threads fairly between multiple searches.

* Issue **#477** : Search sub tasks are now correctly linked to their parent task and can therefore be terminated by terminating parent tasks.

* Issue **#425** : Changed string replacement in pipeline migration code to use a literal match

* Issue **#469** : Add Heap Histogram internal statistics for memory use monitoring

* Issue **#463** : Made further improvements to the index shard writer cache to improve performance.

* Issue **#448** : Some search related tasks never seem to complete, presumably because an error is thrown at some point and so their callbacks do not get called normally. This fix changes the way task completion is recorded so that it isn't dependant on the callbacks being called correctly.

* Issue **#464** : When a user resets a password, the password now has an expiry date set in the future determined by the password expiry policy. Password that are reset by email still expire immediately as expected.

* Issue **#462** : Permission exceptions now carry details of the user that the exception applies to. This change allows error logging to record the user id in the message where appropriate.

* Issue **#463** : Many index shards are being corrupted which may be caused by insufficient locking of the shard writers and readers. This fix changes the locking mechanism to use the file system.

* Issue **#451** : Data paging was allowing the user to jump beyond the end of a stream whereby just the XML root elements were displayed. This is now fixed by adding a constraint to the page offset so that the user cannot jump beyond the last record. Because data paging assumes that segmented streams have a header and footer, text streams now include segments after a header and before a footer, even if neither are added, so that paging always works correctly regardless of the presence of a header or footer.

* Issue **#461** : The stream attributes on the filter dialog were not sorted alphabetically, they now are.

* Issue **#460** : In some instances error streams did not always have stream attributes added to them for fatal errors. This mainly occurred in instances where processing failed early on during pipeline creation. An error was recorded but stream attributes were not added to the meta data for the error stream. Processing now ensures that stream attributes are recorded for all error cases.

* Issue **#442** : Remove 'Old Internal Statistics' folder, improve import exception handling

* Issue **#457** : Add check to import to prevent duplicate root level entities

* Issue **#444** : Fix for segment markers when writing text to StreamAppender.

* Issue **#447** : Fix for AsyncSearchTask not being displayed as a child of EventSearchTask in the server tasks view.

* Issue **#421** : FileAppender now causes fatal error where no output path set.

* Issue **#427** : Pipelines with no source element will now only treat a single parser element as being a root element for backwards compatibility.

* Issue **#420** : Pipelines were producing errors in the UI when elements were deleted but still had properties set on them. The pipeline validator was attempting to set and validate properties for unknown elements. The validator now ignores properties and links to elements that are undeclared.

* Issue **#420** : The pipeline model now removes all properties and links for deleted elements on save.

* Issue **#458** : Only event searches should populate the `searchId`. Now `searchId` is only populated when a stream processor task is created by an event search as only event searches extract specific records from the source stream.

* Issue **#437** : The event log now includes source in move events.

* Issue **#419** : Fix multiple xml processing instructions appearing in output.

* Issue **#446** : Fix for deadlock on rolling appenders.

* Issue **#444** : Fix segment markers on RollingStreamAppender.

* Issue **#426** : Fix for incorrect processor filters. Old processor filters reference `systemGroupIdSet` rather than `folderIdSet`. The new migration updates them accordingly.

* Issue **#429** : Fix to remove `usePool` parser parameter.

* Issue **#439** : Fix for caches where elements were not eagerly evicted.

* Issue **#424** : Fix for cluster ping error display.

* Issue **#441** : Fix to ensure correct names are shown in pipeline properties.

* Issue **#433** : Fixed slow stream queries caused by feed permission restrictions.

* Issue **#385** : Individual index shards can now be deleted without deleting all shards.

* Issue **#391** : Users needed `Manage Processors` permission to initiate pipeline stepping. This is no longer required as the 'best fit' pipeline is now discovered as the internal processing user.

* Issue **#392** : Inherited pipelines now only require 'Use' permission to be used instead of requiring 'Read' permission.

* Issue **#394** : Pipeline stepping will now show errors with an alert popup.

* Issue **#396** : All queries associated with a dashboard should now be correctly deleted when a dashboard is deleted.

* Issue **#393** : All caches now cache items within the context of the current user so that different users do not have the possibility of having problems caused by others users not having read permissions on items.

* Issue **#358** : Schemas are now selected from a subset matching the criteria set on SchemaFilter by the user.

* Issue **#369** : Translation stepping wasn't showing any errors during stepping if a schema had an error in it.

* Issue **#364** : Switched index writer lock factory to a SingleInstanceLockFactory as index shards are accessed by a single process.

* Issue **#363** : IndexShardWriterCacheImpl now closes and flushes writers using an executor provided by the TaskManager. Writers are now also closed in LRU order when sweeping up writers that exceed TTL and TTI constraints.

* Issue **#361** : Information has been added to threads executing index writer and index searcher maintenance tasks.

* Issue **#356** : Changed the way index shard writers are cached to improve indexing performance and reduce blocking.

* Issue **#353** : Reduced expected error logging to debug.

* Issue **#354** : Changed the way search index shard readers get references to open writers so that any attempt to get an open writer will not cause, or have to wait for, a writer to close.

* Issue **#351** : Fixed ehcache item eviction issue caused by ehcache internally using a deprecated API.

* Issue **#347** : Added a 'Source' node to pipelines to establish a proper root for a pipeline rather than an assumed one based on elements with no parent.

* Issue **#350** : Removed 'Advanced Mode' from pipeline structure editor as it is no longer very useful.

* Issue **#349** : Improved index searcher cache to ensure searchers are not affected by writers closing.

* Issue **#342** : Changed the way indexing is performed to ensure index readers reference open writers correctly.

* Issue **#346** : Improved multi depth config content import.

* Issue **#328** : You can now delete corrupt shards from the UI.

* Issue **#343** : Fixed login expiry issue.

* Issue **#345** : Allowed for multi depth config content import.

* Issue **#341** : Fixed arg in SQL.

* Issue **#340** : Fixed headless and corresponding test.

* Issue **#333** : Fixed event-logging version in build.

* Issue **#334** : Improved entity sorting SQL and separated generation of SQL and HQL to help avoid future issues.

* Issue **#335** : Improved user management

* Issue **#337** : Added certificate auth option to export servlet and disabled the export config feature by default.

* Issue **#337** : Added basic auth option to export servlet to complement cert based auth.

* Issue **#332** : The index shard searcher cache now makes sure to get the current writer needed for the current searcher on open.

* Issue **#322** : The index cache and other caching beans should now throw exceptions on `get` that were generated during the creation of cached items.

* Issue **#325** : Query history is now cleaned with a separate job. Also query history is only recorded for manual querying, i.e. not when query is automated (on open or auto refresh). Queries are now recorded on a dashboard + query component basis and do not apply across multiple query components in a dashboard.

* Issue **#323** : Fixed an issue where parser elements were not being returned as 'processors' correctly when downstream of a reader.

* Issue **#322** : Index should now provide a more helpful message when an attempt is made to index data and no volumes have been assigned to an index.

* Issue **#316** : Search history is now only stored on initial query when using automated queries or when a user runs a query manually. Search history is also automatically purged to keep either a specified number of items defined by `stroom.query.history.itemsRetention` (default 100) or for a number of days specified by `stroom.query.history.daysRetention` (default 365).

* Issue **#317** : Users now need update permission on an index plus 'Manage Index Shards' permission to flush or close index shards. In addition to this a user needs delete permission to delete index shards.

* Issue **#319** : SaveAs now fetches the parent folder correctly so that users can copy items if they have permission to do so.

* Issue **#311** : Fixed request for `Pipeline` in `meta` XSLT function. Errors are now dealt with correctly so that the XSLT will not fail due to missing meta data.

* Issue **#313** : Fixed case of `xmlVersion` property on `InvalidXMLCharFilterReader`.

* Issue **#314** : Improved description of `tags` property in `BadTextXMLFilterReader`.

* Issue **#307** : Made some changes to avoid potential NPE caused by session serialisation.

* Issue **#306** : Added a stroom `meta` XSLT function. The XSLT function now exposes `Feed`, `StreamType`, `CreatedTime`, `EffectiveTime` and `Pipeline` meta attributes from the currently processing stream in addition to any other meta data that might apply. To access these meta data attributes of the current stream use `stroom:meta('StreamType')` etc. The `feed-attribute` function is now an alias for the `meta` function and should be considered to be deprecated.

* Issue **#303** : The stream delete job now uses cron in preference to a frequency.

* Issue **#152** : Changed the way indexing is performed so that a single indexer object is now responsible for indexing documents and adding them to the appropriate shard.

* Issue **#179** : Updated Saxon-HE to version 9.7.0-18 and added XSLTFilter option to `usePool` to see if caching might be responsible for issue.

* Issue **#288** : Made further changes to ensure that the IndexShardWriterCache doesn't try to reuse an index shard that has failed when adding any documents.

* Issue **#295** : Made the help URL absolute and not relative.

* Issue **#293** : Attempt to fix mismatch document count error being reported when index shards are opened.

* Issue **#292** : Fixed locking for rolling stream appender.

* Issue **#292** : Rolling stream output is no longer associated with a task, processor or pipeline to avoid future processing tasks from deleting rolling streams by thinking they are superseded.

* Issue **#292** : Data that we expect to be unavailable, e.g. locked and deleted streams, will no longer log exceptions when a user tries to view it and will instead return an appropriate message to the user in place of the data.

* Issue **#288** : The error condition 'Expected a new writer but got the same one back!!!' should no longer be encountered as the root cause should now be fixed. The original check has been reinstated so that processing will terminate if we do encounter this problem.

* Issue **#295** : Fixed the help property so that it can now be configured.

* Issue **#296** : Removed 'New' and 'Delete' buttons from the global property dialog.

* Issue **#279** : Fixed NPE thrown during proxy aggregation.

* Issue **#294** : Changing stream task status now tries multiple times to attempt to avoid a hibernate LockAcquisitionException.

* Issue **#287** : XSLT not found warnings property description now defaults to false.

* Issue **#261** : The save button is now only enabled when a dashboard or other item is made dirty and it is not read only.

* Issue **#286** : Dashboards now correctly save the selected tab when a tab is selected via the popup tab selector (visible when tabs are collapsed).

* Issue **#289** : Changed Log4J configuration to suppress logging from Hibernate SqlExceptionHandler for expected exceptions like constraint violations.

* Issue **#288** : Changed 'Expected a new writer...' fatal error to warning as the condition in question might be acceptable.

* Issue **#285** : Attempted fix for GWT RPC serialisation issue.

* Issue **#283** : Statistics for the stream task queue are now captured even if the size is zero.

* Issue **#226** : Fixed issue where querying an index failed with "User does not have the required permission (Manage Users)" message.

* Issue **#281** : Made further changes to cope with Files.list() and Files.walk() returning streams that should be closed with 'try with resources' construct.

* Issue **#224** : Removing an element from the pipeline structure now removes all child elements too.

* Issue **#282** : Users can now upload data with just 'Data - View' and 'Data - Import' application permissions, plus read permission on the appropriate feed.

* Issue **#199** : The explorer now scrolls selected items into view.

* Issue **#280** : Fixed 'No user is currently authenticated' issue when viewing jobs and nodes.

* Issue **#278** : The date picker now hides once you select a date.

* Issue **#281** : Directory streams etc are now auto closed to prevent systems running out of file handles.

* Issue **#263** : The explorer tree now allows you to collapse the root 'System' node after it is first displayed.

* Issue **#266** : The explorer tree now resets (clears and collapses all previously open nodes) and shows the currently selected item every time an explorer drop down in opened.

* Issue **#233** : Users now only see streams if they are administrators or have 'Data - View' permission. Non administrators will only see data that they have 'read' permission on for the associated feed and 'use' permission on for the associated pipeline if there is one.

* Issue **#265** : The stream filter now orders stream attributes alphabetically.

* Issue **#270** : Fixed security issue where null users were being treated as INTERNAL users.

* Issue **#270** : Improved security by pushing user tokens rather than just user names so that internal system (processing) users are clearly identifiable by the security system and cannot be spoofed by regular user accounts.

* Issue **#269** : When users are prevented from logging in with 'preventLogin' their failed login count is no longer incremented.

* Issue **#267** : The login page now shows the maintenance message.

* Issue **#276** : Session list now shows session user ids correctly.

* Issue **#201** : The permissions menu item is no longer available on the root 'System' folder.

* Issue **#176** : Improved performance of the explorer tree by increasing the size of the document permissions cache to 1M items and changing the eviction policy from LRU to LFU.

* Issue **#176** : Added an optimisation to the explorer tree that prevents the need for a server call when collapsing tree nodes.

* Issue **#273** : Removed an unnecessary script from the build.

* Issue **#277** : Fixed a layout issue that was causing the feed section of the processor filter popup to take up too much room.

* Issue **#274** : The editor pane was only returning the current user edited text when attached to the DOM which meant changes to text were ignored if an editor pane was not visible when save was pressed. This has now been fixed so that the current content of an editor pane is always returned even when it is in a detached state.

* Issue **#264** : Added created by/on and updated by/on info to pipeline stream processor info tooltips.

* Issue **#222** : Explorer items now auto expand when a quick filter is used.

* Issue **#205** : File permissions in distribution have now been changed to `0750` for directories and shell scripts and `0640` for all other files.

* Issue **#240** : Separate application permissions are now required to manage DB tables and tasks.

* Issue **#210** : The statistics tables are now listed in the database tables monitoring pane.

* Issue **#249** : Removed spaces between values and units.

* Issue **#237** : Users without 'Download Search Results' permission will no longer see the download button on the table component in a dashboard.

* Issue **#232** : Users can now inherit from pipelines that they have 'use' permissions on.

* Issue **#191** : Max stream size was not being treated as IEC value, e.g. Mebibytes etc.

* Issue **#235** : Users can now only view the processor filters that they have created if they have 'Manage Processors' permission unless they are an administrator in which case they will see all filters. Users without the 'Manage Processors' permission who are also not administrators will see no processor filters in the UI. Users with 'Manage Processors' permission who are not administrators will be able to update their own processor filters if they have 'update' permission on the associated pipeline. Administrators are able to update all processor filters.

* Issue **#212** : Changes made to text in any editor including those made with cut and paste are now correctly handled so that altered content is now saved.

* Issue **#247** : The editor pane now attempts to maintain the scroll position when formatting content.

* Issue **#251** : Volume and memory statistics are now recorded in bytes and not MiB.

* Issue **#243** : The error marker pane should now discover and display all error types even if they are preceded by over 1000 warnings.

* Issue **#254** : Fixed search result download.

* Issue **#209** : Statistics are now queryable in a dashboard if a user has 'use' permissions on a statistic.

* Issue **#255** : Fixed issue where error indicators were not being shown in the schema validator pane because the text needed to be formatted so that it spanned multiple lines before attempting to add annotations.

* Issue **#257** : The dashboard text pane now provides padding at the top to allow for tabs and controls.

* Issue **#174** : Index shard checking is now done asynchronously during startup to reduce startup time.

* Issue **#225** : Fixed NPE that was caused by processing instruction SAX events unexpectedly being fired by Xerces before start document events. This looks like it might be a bug in Xerces but the code now copes with the unexpected processing instruction event anyway.

* Issue **#230** : The maintenance message can now be set with the property 'stroom.maintenance.message' and the message now appears as a banner at the top of the screen rather than an annoying popup. Non admin users can also be prevented from logging on to the system by setting the 'stroom.maintenance.preventLogin' property to 'true'.

* Issue **#155** : Changed password values to be obfuscated in the UI as 20 asterisks regardless of length.

* Issue **#188** : All of the writers in a pipeline now display IO in the UI when stepping.

* Issue **#208** : Schema filter validation errors are now shown on the output pane during stepping.

* Issue **#211** : Turned off print margins in all editors.

* Issue **#200** : The stepping presenter now resizes the top pane to fit the tree structure even if it is several elements high.

* Issue **#168** : Code and IO is now loaded lazily into the element presenter panes during stepping which prevents the scrollbar in the editors being in the wrong position.

* Issue **#219** : Changed async dispatch code to work with new lambda classes rather than callbacks.

* Issue **#221** : Fixed issue where `*.zip.bad` files were being picked up for proxy aggregation.

* Issue **#242** : Improved the way properties are injected into some areas of the code to fix an issue where 'stroom.maxStreamSize' and other properties were not being set.

* Issue **#241** : XMLFilter now ignores the XSLT name pattern if an empty string is supplied.

* Issue **#236** : 'Manage Cache Permission' has been changed to 'Manage Cache'.

* Issue **#219** : Made further changes to use lambda expressions where possible to simplify code.

* Issue **#231** : Changed the way internal statistics are created so that multiple facets of a statistic, e.g. Free & Used Memory, are combined into a single statistic to allow combined visualisation.

* Issue **#172** : Further improvement to dashboard L&F.

* Issue **#194** : Fixed missing Roboto fonts.

* Issue **#195** : Improved font weights and removed underlines from link tabs.

* Issue **#196** : Reordered fields on stream, relative stream, volume and server task tables.

* Issue **#182** : Changed the way dates and times are parsed and formatted and improved the datebox control L&F.

* Issue **#198** : Renamed 'INTERNAL_PROCESSING_USER' to 'INTERNAL'.

* Issue **#154** : Active tasks are now sortable by processor filter priority.

* Issue **#204** : Pipeline processor statistics now include 'Node' as a tag.

* Issue **#170** : Changed import/export to delegate import/export responsibility to individual services. Import/export now only works with items that have valid UUIDs specified.

* Issue **#164** : Reduced caching to ensure tree items appear as soon as they are added.

* Issue **#177** : Removed 'Meta Data-Bytes Received' statistic as it was a duplicate.

* Issue **#152** : Changed the way index shard creation is locked so that only a single shard should be fetched from the cache with a given shard key at any one time.

* Issue **#189** : You now have to click within a checkbox to select it within a table rather than just clicking the cell the checkbox is in.

* Issue **#186** : Data is no longer artificially wrapped with the insertion of new lines server side. Instead the client now receives the data and an option to soft wrap lines has been added to the UI.

* Issue **#167** : Fixed formatting of JavaScript and JSON.

* Issue **#175** : Fixed visibility of items by inferred permissions.

* Issue **#178** : Added new properties and corresponding configuration to connect and create a separate SQL statistics DB.

* Issue **#172** : Improved dashboard L&F.

* Issue **#169** : Improved L&F of tables to make better use of screen real estate.

* Issue **#191** : Mebibytes (multiples of 1024) etc are now used as standard throughout the application for both memory and disk sizes and have single letter suffixes (B, K, M, G, T).

* Issue **#173** : Fixed the way XML formatter deals with spaces in attribute values.

* Issue **#151** : Fixed meta data statistics. 'metaDataStatistics' bean was declared as an interface and not a class.

* Issue **#158** : Added a new global property 'stroom.proxy.zipFilenameDelimiter' to enable Stroom proxy repositories to be processed that have a custom file name pattern.

* Issue **#153** : Clicking tick boxes and other cell components in tables no longer requires the row to be selected first.

* Issue **#148** : The stream browsing UI no longer throws an error when attempting to clear markers from the error markers pane.

* Issue **#160** : Stream processing tasks are now created within the security context of the user that created the associated stream processor filter.

* Issue **#157** : Data is now formatted by the editor automatically on display.

* Issue **#144** : Old processing output will now be deleted when content is reprocessed even if the new processing task does not produce output.

* Issue **#159** : Fixed NPE thrown during import.

* Issue **#166** : Fixed NPE thrown when searching statistics.

* Issue **#165** : Dashboards now add a query and result table from a template by default on creation. This was broken when adding permission inheritance to documents.

* Issue **#162** : The editor annotation popup now matches the style of other popups.

* Issue **#163** : Imported the Roboto Mono font to ensure consistency of the editor across platforms.

* Issue **#143** : Stroom now logs progress information about closing index shard writers during shutdown.

* Issue **#140** : Replaced code editor to improve UI performance and add additional code formatting & styling options.

* Issue **#146** : Object pool should no longer throw an error when abandoned objects are returned to the pool.

* Issue **#142** : Changed the way permissions are cached so that changes to permissions provide immediate access to documents.

* Issue **#123** : Changed the way entity service result caching works so that the underlying entity manager is cached instead of individual services. This allows entity result caching to be performed while still applying user permissions to cached results.

* Issue **#156** : Attempts to open items that that user does not have permission to open no longer show an error and spin the progress indicator forever, instead the item will just not open.

* Issue **#141** : Improved log output during entity reference migration and fixed statistic data source reference migration.

* Issue **#127** : Entity reference replacement should now work with references to 'StatisticsDataSource'.

* Issue **#125** : Fixed display of active tasks which was broken by changes to the task summary table selection model.

* Issue **#121** : Fixed cache clearing.

* Issue **#122** : Improved the look of the cache screen.

* Issue **#106** : Disabled users and groups are now displayed with greyed out icon in the UI.

* Issue **#132** : The explorer tree is now cleared on login so that users with different permissions do not see the previous users items.

* Issue **#128** : Improved error handling during login.

* Issue **#130** : Users with no permissions are no longer able to open folders including the root System folder to attempt data browsing.

* Issue **#120** : Entity chooser now treats 'None' as a special root level explorer node so that it can be selected in the same way as other nodes, e.g. visibly selected and responsive to double click.

* Issue **#129** : Fixed NPE.

* Issue **#119** : User permissions dialog now clears permissions when a user or group is deleted.

* Issue **#115** : User permissions on documents can now be inherited from parent folders on create, copy and move.

* Issue **#109** : Added packetSize="65536" property to AJP connector in server.xml template.

* Issue **#100** : Various list of items in stroom now allow multi selection for add/remove purposes.

* Issue **#112** : Removed 'pool' monitoring screen as all pools are now caches of one form or another.

* Issue **#105** : Users were not seeing 'New' menu for folders that they had some create child doc permissions for. This was due to DocumentType not implementing equals() and is now fixed.

* Issue **#111** : Fixed query favourites and history.

* Issue **#91** : Only CombinedParser was allowing code to be injected during stepping. Now DSParser and XMLFragmentParser support code injection during stepping.

* Issue **#107** : The UI now only shows new pipeline element items on the 'Add' menu that are allowed children of the selected element.

* Issue **#113** : User names are now validated against a regex specified by the 'stroom.security.userNamePattern' property.

* Issue **#116** : Rename is now only possible when a single explorer item is selected.

* Issue **#114** : Fixed selection manager so that the explorer tree does not select items when a node expander is clicked.

* Issue **#65** : Selection lists are now limited to 300px tall and show scrollbars if needed.

* Issue **#50** : Defaults table result fields to use local time without outputting the timezone.

* Issue **#15** : You can now express time zones in dashboard query expressions or just omit a time zone to use the locale of the browser.

* Issue **#49** : Dynamic XSLT selection now works with pipeline stepping.

* Issue **#63** : Entity selection control now shows current entity name even if it has changed since referencing entity was last saved.

* Issue **#70** : You can now select multiple explorer rows with ctrl and shift key modifiers and perform bulk actions such as copy, move, rename and delete.

* Issue **#85** : findDelete() no longer tries to add ORDER BY condition on UPDATE SQL when deleting streams.

* Issue **#89** : Warnings should now be present in processing logs for reference data lookups that don't specify feed or stream type. This was previously throwing a NullPointerException.

* Issue **#90** : Fixed entity selection dialog used outside of drop down selection control.

* Issue **#88** : Pipeline reference edit dialog now correctly selects the current stream type.

* Issue **#77** : Default index volume creation now sets stream status to INACTIVE rather than CLOSED and stream volume creation sets index status to INACTIVE rather than CLOSED.

* Issue **#93** : Fixed code so that the 'Item' menu is now visible.

* Issue **#97** : Index shard partition date range creation has been improved.

* Issue **#94** : Statistics searches now ignore expression terms with null or empty values so that the use of substitution parameters can be optional.

* Issue **#87** : Fixed explorer scrolling to the top by disabling keyboard selection.

* Issue **#104** : 'Query' no longer appears as an item that a user can allow 'create' on for permissions within a folder.

* Issue **#103** : Added 10 years as a supported data retention age.

* Issue **#86** : The stream delete button is now re-enabled when new items are selected for deletion.

* Issue **#81** : No exception will now be thrown if a client rejects a response for an EntityEvent.

* Issue **#79** : The client node no longer tries to create directories on the file system for a volume that may be owned by another node.

* Issue **#92** : Error summaries of multiple types no longer overlap each other at the top of the error markers list.

* Issue **#64** : Fixed Hessian serialisation of 'now' which was specified as a ZonedDateTime which cannot be serialised. This field is now a long representing millseconds since epoch.

* Issue **#62** : Task termination button is now enabled.

* Issue **#60** : Fixed validation of stream attributes prior to data upload to prevent null pointer exception.

* Issue **#9** : Created a new implementation of the expression parser that improved expression tokenisation and deals with BODMAS rules properly.

* Issue **#36** : Fixed and vastly improved the configuration of email so that more options can be set allowing for the use of other email services requiring more complex configuration such as gmail.

* Issue **#24** : Header and footer strings are now unescaped so that character sequences such as '\n' are translated into single characters as with standard Java strings, e.g. '\n' will become a new line and '\t' a tab.

* Issue **#40** : Changed Stroom docker container to be based on Alpine linux to save space

* Issue **#40** : Auto import of content packs on Stroom startup and added default content packs into the docker build for Stroom.

* Issue **#30** : Entering stepping mode was prompting for the pipeline to step with but also auto selecting a pipeline at the same time and entering stepping immediately.

* Dashboard auto refresh is now limited to a minimum interval of 10 seconds.

* Issue **#31** : Pipeline stepping was not including user changes immediately as parsers and XSLT filters were using cached content when they should have been ignoring the cache in stepping mode.

* Issue **#27** : Stroom now listens to window closing events and asks the user if they really want to leave the page. This replaces the previous crude attempts to block keys that affected the history or forced a browser refresh.

* Issue **#2** : The order of fields in the query editor is now alphabetical.

* Issue **#3** : When a filter is active on a dashboard table column, a filter icon now appears to indicate this.

* Issue **#5** : Replace() and Decode() dashboard table expression functions no longer ignore cells with null values.

* Issue **#7** : Dashboards are now able to query on open.

* Issue **#8** : Dashboards are now able to re-query automatically at fixed intervals.

* Updated GWT to v2.8.0 and Gin to v2.1.2.

* Issue **#12** : Dashboard queries can now evaluate relative date/time expressions such as now(), hour() etc. In addition to this the expressions also allow the addition or subtraction of durations, e.g. now - 5d.

* Issue **#14** : Dashboard query expressions can now be parameterised with any term able to accept a user defined parameter, e.g. ${user}. Once added parameters can be changed for the entire dashboard via a text box at the top of the dashboard screen which will then execute all queries when enter is pressed or it loses focus.

* Issue **#16** : Dashboard table filters can also accept user defined parameters, e.g. ${user}, to perform filtering when a query is executed.

* Fixed missing text presenter in dashboards.

* Issue **#18** : The data dashboard component will now show data relative to the last selected table row (even if there is more than one table component on the dashboard) if the data component has not been configured to listen to row selections for a specific table component.

* Changed table styling to colour alternate rows, add borders between rows and increase vertical padding

* Issue **#22** : Dashboard table columns can now be configured to wrap text via the format options.

* Issue **#28** : Dashboard component dependencies are now listed with the component name plus the component id in brackets rather than just the component id.

* Issue **#202** : Initial release of the new data retention policy functionality.

[Unreleased]: https://github.com/gchq/stroom/compare/v7.0-beta.69...HEAD
[v7.0-beta.69]: https://github.com/gchq/stroom/compare/v7.0-beta.67...v7.0-beta.69
[v7.0-beta.68]: https://github.com/gchq/stroom/compare/v7.0-beta.66...v7.0-beta.68
[v7.0-beta.67]: https://github.com/gchq/stroom/compare/v7.0-beta.65...v7.0-beta.67
[v7.0-beta.66]: https://github.com/gchq/stroom/compare/v7.0-beta.65...v7.0-beta.66
[v7.0-beta.65]: https://github.com/gchq/stroom/compare/v7.0-beta.64...v7.0-beta.65
[v7.0-beta.64]: https://github.com/gchq/stroom/compare/v7.0-beta.63...v7.0-beta.64
[v7.0-beta.63]: https://github.com/gchq/stroom/compare/v7.0-beta.62...v7.0-beta.63
[v7.0-beta.62]: https://github.com/gchq/stroom/compare/v7.0-beta.61...v7.0-beta.62
[v7.0-beta.61]: https://github.com/gchq/stroom/compare/v7.0-beta.60...v7.0-beta.61
[v7.0-beta.60]: https://github.com/gchq/stroom/compare/v7.0-beta.59...v7.0-beta.60
[v7.0-beta.59]: https://github.com/gchq/stroom/compare/v7.0-beta.58...v7.0-beta.59
[v7.0-beta.58]: https://github.com/gchq/stroom/compare/v7.0-beta.57...v7.0-beta.58
[v7.0-beta.57]: https://github.com/gchq/stroom/compare/v7.0-beta.56...v7.0-beta.57
[v7.0-beta.56]: https://github.com/gchq/stroom/compare/v7.0-beta.55...v7.0-beta.56
[v7.0-beta.55]: https://github.com/gchq/stroom/compare/v7.0-beta.54...v7.0-beta.55
[v7.0-beta.54]: https://github.com/gchq/stroom/compare/v7.0-beta.53...v7.0-beta.54
[v7.0-beta.53]: https://github.com/gchq/stroom/compare/v7.0-beta.52...v7.0-beta.53
[v7.0-beta.52]: https://github.com/gchq/stroom/compare/v7.0-beta.51...v7.0-beta.52
[v7.0-beta.51]: https://github.com/gchq/stroom/compare/v7.0-beta.50...v7.0-beta.51
[v7.0-beta.50]: https://github.com/gchq/stroom/compare/v7.0-beta.49...v7.0-beta.50
[v7.0-beta.49]: https://github.com/gchq/stroom/compare/v7.0-beta.48...v7.0-beta.49
[v7.0-beta.48]: https://github.com/gchq/stroom/compare/v7.0-beta.47...v7.0-beta.48
[v7.0-beta.47]: https://github.com/gchq/stroom/compare/v7.0-beta.46...v7.0-beta.47
[v7.0-beta.46]: https://github.com/gchq/stroom/compare/v7.0-beta.45...v7.0-beta.46
[v7.0-beta.45]: https://github.com/gchq/stroom/compare/v7.0-beta.44...v7.0-beta.45
[v7.0-beta.44]: https://github.com/gchq/stroom/compare/v7.0-beta.43...v7.0-beta.44
[v7.0-beta.43]: https://github.com/gchq/stroom/compare/v7.0-beta.42...v7.0-beta.43
[v7.0-beta.42]: https://github.com/gchq/stroom/compare/v7.0-beta.41...v7.0-beta.42
[v7.0-beta.41]: https://github.com/gchq/stroom/compare/v7.0-beta.40...v7.0-beta.41
[v7.0-beta.40]: https://github.com/gchq/stroom/compare/v7.0-beta.39...v7.0-beta.40
[v7.0-beta.39]: https://github.com/gchq/stroom/compare/v7.0-beta.38...v7.0-beta.39
[v7.0-beta.38]: https://github.com/gchq/stroom/compare/v7.0-beta.37...v7.0-beta.38
[v7.0-beta.37]: https://github.com/gchq/stroom/compare/v7.0-beta.36...v7.0-beta.37
[v7.0-beta.36]: https://github.com/gchq/stroom/compare/v7.0-beta.35...v7.0-beta.36
[v7.0-beta.35]: https://github.com/gchq/stroom/compare/v7.0-beta.34...v7.0-beta.35
[v7.0-beta.34]: https://github.com/gchq/stroom/compare/v7.0-beta.33...v7.0-beta.34
[v7.0-beta.33]: https://github.com/gchq/stroom/compare/v7.0-beta.32...v7.0-beta.33
[v7.0-beta.32]: https://github.com/gchq/stroom/compare/v7.0-beta.31...v7.0-beta.32
[v7.0-beta.31]: https://github.com/gchq/stroom/compare/v7.0-beta.30...v7.0-beta.31
[v7.0-beta.30]: https://github.com/gchq/stroom/compare/v7.0-beta.29...v7.0-beta.30
[v7.0-beta.29]: https://github.com/gchq/stroom/compare/v7.0-beta.28...v7.0-beta.29
[v7.0-beta.28]: https://github.com/gchq/stroom/compare/v7.0-beta.27...v7.0-beta.28
[v7.0-beta.27]: https://github.com/gchq/stroom/compare/v7.0-beta.26...v7.0-beta.27
[v7.0-beta.26]: https://github.com/gchq/stroom/compare/v7.0-beta.25...v7.0-beta.26
[v7.0-beta.25]: https://github.com/gchq/stroom/compare/v7.0-beta.24...v7.0-beta.25
[v7.0-beta.24]: https://github.com/gchq/stroom/compare/v7.0-beta.23...v7.0-beta.24
[v7.0-beta.23]: https://github.com/gchq/stroom/compare/v7.0-beta.22...v7.0-beta.23
[v7.0-beta.22]: https://github.com/gchq/stroom/compare/v7.0-beta.21...v7.0-beta.22
[v7.0-beta.21]: https://github.com/gchq/stroom/compare/v7.0-beta.20...v7.0-beta.21
[v7.0-beta.20]: https://github.com/gchq/stroom/compare/v7.0-beta.19...v7.0-beta.20
[v7.0-beta.19]: https://github.com/gchq/stroom/compare/v7.0-beta.18...v7.0-beta.19
[v7.0-beta.18]: https://github.com/gchq/stroom/compare/v7.0-beta.17...v7.0-beta.18
[v7.0-beta.17]: https://github.com/gchq/stroom/compare/v7.0-beta.16...v7.0-beta.17
[v7.0-beta.16]: https://github.com/gchq/stroom/compare/v7.0-beta.15...v7.0-beta.16
[v7.0-beta.15]: https://github.com/gchq/stroom/compare/v7.0-beta.14...v7.0-beta.15
[v7.0-beta.14]: https://github.com/gchq/stroom/compare/v7.0-beta.13...v7.0-beta.14
[v7.0-beta.13]: https://github.com/gchq/stroom/compare/v7.0-beta.12...v7.0-beta.13
[v7.0-beta.12]: https://github.com/gchq/stroom/compare/v7.0-beta.11...v7.0-beta.12
[v7.0-beta.11]: https://github.com/gchq/stroom/compare/v7.0-beta.10...v7.0-beta.11
[v7.0-beta.10]: https://github.com/gchq/stroom/compare/v7.0-beta.9...v7.0-beta.10
[v7.0-beta.9]: https://github.com/gchq/stroom/compare/v7.0-beta.8...v7.0-beta.9
[v7.0-beta.8]: https://github.com/gchq/stroom/compare/v7.0-beta.7...v7.0-beta.8
[v7.0-beta.7]: https://github.com/gchq/stroom/compare/v7.0-beta.6...v7.0-beta.7
[v7.0-beta.6]: https://github.com/gchq/stroom/compare/v7.0-beta.5...v7.0-beta.6
[v7.0-beta.5]: https://github.com/gchq/stroom/compare/v7.0-beta.4...v7.0-beta.5
[v7.0-beta.4]: https://github.com/gchq/stroom/compare/v7.0-beta.3...v7.0-beta.4
[v7.0-beta.3]: https://github.com/gchq/stroom/compare/v7.0-beta.2...v7.0-beta.3
[v7.0-beta.2]: https://github.com/gchq/stroom/compare/v7.0-beta.1...v7.0-beta.2
[v7.0-beta.1]: https://github.com/gchq/stroom/compare/v7.0-alpha.5...v7.0-beta.1
[v7.0-alpha.5]: https://github.com/gchq/stroom/compare/v7.0-alpha.4...v7.0-alpha.5
[v7.0-alpha.4]: https://github.com/gchq/stroom/compare/v7.0-alpha.3...v7.0-alpha.4
[v7.0-alpha.3]: https://github.com/gchq/stroom/compare/v7.0-alpha.2...v7.0-alpha.3
[v7.0-alpha.2]: https://github.com/gchq/stroom/compare/v7.0-alpha.1...v7.0-alpha.2
[v7.0-alpha.1]: https://github.com/gchq/stroom/compare/v6.0.0...v7.0-alpha.1
[v6.0.0]: https://github.com/gchq/stroom/compare/v5.4.0...v6.0.0<|MERGE_RESOLUTION|>--- conflicted
+++ resolved
@@ -7,11 +7,30 @@
 
 ## [Unreleased]
 
-<<<<<<< HEAD
+* Issue **#1678** : Fix data display in dashboard text pane.
+
+* Issue **#1679** : Fix data display in dashboard text pane.
+
+* Issue **#1777** : Fix sub stream tab selection when switching streams in data screen.
+
+* Issue **#1647** : Right align numeric columns in data screen.
+
+* Issue **#1872** : Fix display of source data when data has no line breaks.
+
 * Add completion and snippets to dashboard expression builder.
 
 * Issue **#1895** : Change dashboard field expression editor use the Ace editor like other edit screens.
-=======
+
+* Replace stream Info icon on data screen with a sub-stream type tab.
+
+* Add Source View tab available from Data Preview screen to show the unformatted source data.
+
+* Fix highlighting while stepping single line data.
+
+* Add completion and snippets to edit screens using the ACE editor.
+
+* Add editor options to use Vim bindings, show invisble chracters, highlight current line, word wrap.
+
 * Fix log output counts for reference data.
 
 * Add REST endpoint for purging reference data.
@@ -52,7 +71,6 @@
 * Issue **#1915** : Fixed task context for statistics searches.
 
 * Merged external expression and query libraries into the source code and added Kryo serialisation to search results.
->>>>>>> fe500052
 
 * Issue **#1910** : Duplicate fields in dashboard tables are now avoided by adding a numeric suffix to the field name when adding a duplicate.
 
@@ -477,20 +495,6 @@
 * Issue **#1659** : Multiple fixes for new UI.
 
 * Issue **#1725** : Fix Data Splitter onlyMatch using zero based instead of one based numbers.
-
-* Issue **#1678** : Fix range of data displayed in dashboard text pane.
-
-* Add labels to data display pagers.
-
-* Change data display to show one record at a time.
-
-* Change data display and data fetching to work with character ranges instead of line ranges.
-
-* Add 'Show Hidden Characters' and 'Use Vim Key Bindings' to the editor context menu.
-
-* Change data splitter to record the source of records (line/col range) without the line breaks.
-
-* Change stepping so that the source header row is not included with the first record for csv type data.
 
 
 ## [v7.0-beta.39] - 2020-07-06
@@ -2829,8 +2833,8 @@
 * Issue **#202** : Initial release of the new data retention policy functionality.
 
 [Unreleased]: https://github.com/gchq/stroom/compare/v7.0-beta.69...HEAD
-[v7.0-beta.69]: https://github.com/gchq/stroom/compare/v7.0-beta.67...v7.0-beta.69
-[v7.0-beta.68]: https://github.com/gchq/stroom/compare/v7.0-beta.66...v7.0-beta.68
+[v7.0-beta.69]: https://github.com/gchq/stroom/compare/v7.0-beta.68...v7.0-beta.69
+[v7.0-beta.68]: https://github.com/gchq/stroom/compare/v7.0-beta.67...v7.0-beta.68
 [v7.0-beta.67]: https://github.com/gchq/stroom/compare/v7.0-beta.65...v7.0-beta.67
 [v7.0-beta.66]: https://github.com/gchq/stroom/compare/v7.0-beta.65...v7.0-beta.66
 [v7.0-beta.65]: https://github.com/gchq/stroom/compare/v7.0-beta.64...v7.0-beta.65

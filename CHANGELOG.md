--- conflicted
+++ resolved
@@ -7,19 +7,17 @@
 
 ## [Unreleased]
 
-<<<<<<< HEAD
 * Moved content download to Java.
 
 * All paths in the config YAML including logging config can now be made relative to the home dir.
 
 * Issue **#1912** : Moved dashboard table conditional formatting logic to server.
-=======
+
 * Fix missing favicon.
 
 * Issue **#1808** : Fix bug with permission handling for Retention Policy feature.
 
 * Issue **#1948** : Made UI report errors that occur during download.
->>>>>>> bae2d312
 
 * Issue **#1944** : You can now define a stroom home config property and all relative paths will become subpaths of this location. 
 

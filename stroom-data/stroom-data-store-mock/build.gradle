ext.moduleName = 'stroom.data.store.mock'

dependencies {
    implementation project(':stroom-core-shared')
    implementation project(':stroom-data:stroom-data-store-api')
    implementation project(':stroom-data:stroom-data-store-impl')
    implementation project(':stroom-data:stroom-data-store-impl-fs')
    implementation project(':stroom-meta:stroom-meta-api')
    implementation project(':stroom-meta:stroom-meta-mock')
    implementation project(':stroom-util')
    implementation project(':stroom-util-shared')

    implementation project(':stroom-docref')
<<<<<<< HEAD
    
    implementation libs.guice7
=======

    implementation libs.guice
>>>>>>> d2116a58
    implementation libs.jackson_annotations
    implementation libs.jakarta_inject
    implementation libs.slf4j_api

    testImplementation libs.assertj_core
    testImplementation libs.junit_jupiter_api

    // The following logging libs are needed when running junits outside dropwizard
    testRuntimeOnly libs.jakarta_activation
    testRuntimeOnly libs.jaxb_impl
    testRuntimeOnly libs.jcl_over_slf4j
    testRuntimeOnly libs.jul_to_slf4j
    testRuntimeOnly libs.junit_jupiter_engine
    testRuntimeOnly libs.log4j_over_slf4j
    testRuntimeOnly libs.logback_classic
    testRuntimeOnly libs.logback_core
}<|MERGE_RESOLUTION|>--- conflicted
+++ resolved
@@ -11,13 +11,8 @@
     implementation project(':stroom-util-shared')
 
     implementation project(':stroom-docref')
-<<<<<<< HEAD
-    
-    implementation libs.guice7
-=======
 
     implementation libs.guice
->>>>>>> d2116a58
     implementation libs.jackson_annotations
     implementation libs.jakarta_inject
     implementation libs.slf4j_api

apply plugin: 'nu.studer.jooq'

ext.moduleName = 'stroom.data.store.impl.fs.db.jooq'

dependencies {
<<<<<<< HEAD
    compile libs.jakarta_annotation_api
    permitUnusedDeclared libs.jakarta_annotation_api
    compile libs.jooq

=======
    implementation libs.javax_annotation

    implementation libs.jooq

    runtimeOnly libs.mysql_connector_java
>>>>>>> 1ff9e4a8
    jooqGenerator libs.mysql_connector_java
}

// Configure jooq plugin to generate code
jooq {
    version = versions.jooq
    edition = nu.studer.gradle.jooq.JooqEdition.OSS  // default (can be omitted)

    configurations {
        main {  // name of the jOOQ configuration

            // Disable JOOQ code generation on build
            generateSchemaSourceOnCompilation = false

            generationTool {
                logging = org.jooq.meta.jaxb.Logging.WARN
                jdbc {
                    driver = 'com.mysql.cj.jdbc.Driver'
                    url = 'jdbc:mysql://localhost:3307/stroom?useUnicode=yes&characterEncoding=UTF-8'
                    user = 'stroomuser'
                    password = 'stroompassword1'
                }
                generator {
                    name = 'org.jooq.codegen.JavaGenerator'
                    database {
                        name = 'org.jooq.meta.mysql.MySQLDatabase'
                        inputSchema = 'stroom'
                        // Add anything you want included in generation below, whitespace ignored
                        // and comments allowed. Each one is a java regex
                        includes = 'fs_volume|fs_volume_state|fs_feed_path|fs_type_path|fs_meta_volume'
                        // We don't want to include flyway versioning
                        excludes = 'fs_schema_history'
                        // Specify 'version' for use in optimistic concurrency control
                        recordVersionFields = 'version'
                        // Treat tinyint(1) columns as booleans
                        forcedTypes {
                            forcedType {
                                name = 'BOOLEAN'
                                types = '(?i:TINYINT\\(1\\))'
                            }
                        }
                    }
                    target {
                        packageName = 'stroom.data.store.impl.fs.db.jooq'
                        directory = 'src/main/java'
                    }
                }
            }
        }
    }
}<|MERGE_RESOLUTION|>--- conflicted
+++ resolved
@@ -3,18 +3,10 @@
 ext.moduleName = 'stroom.data.store.impl.fs.db.jooq'
 
 dependencies {
-<<<<<<< HEAD
-    compile libs.jakarta_annotation_api
-    permitUnusedDeclared libs.jakarta_annotation_api
-    compile libs.jooq
-
-=======
-    implementation libs.javax_annotation
-
+    implementation libs.jakarta_annotation_api
     implementation libs.jooq
 
     runtimeOnly libs.mysql_connector_java
->>>>>>> 1ff9e4a8
     jooqGenerator libs.mysql_connector_java
 }
 

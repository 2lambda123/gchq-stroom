--- conflicted
+++ resolved
@@ -22,41 +22,32 @@
 import stroom.data.shared.UploadDataRequest;
 import stroom.event.logging.api.StroomEventLoggingService;
 import stroom.event.logging.api.StroomEventLoggingUtil;
+import stroom.event.logging.rs.api.AutoLogged;
+import stroom.event.logging.rs.api.AutoLogged.OperationType;
 import stroom.meta.shared.FindMetaCriteria;
 import stroom.pipeline.shared.AbstractFetchDataResult;
 import stroom.pipeline.shared.FetchDataRequest;
 import stroom.pipeline.shared.FetchDataResult;
-import stroom.event.logging.rs.api.AutoLogged;
-import stroom.event.logging.rs.api.AutoLogged.OperationType;
 import stroom.util.shared.Count;
 import stroom.util.shared.OffsetRange;
 import stroom.util.shared.ReadWithLongId;
 import stroom.util.shared.ResourceGeneration;
 import stroom.util.shared.ResourceKey;
 
-<<<<<<< HEAD
-import java.util.List;
-import javax.inject.Inject;
-import javax.inject.Provider;
-
-class DataResourceImpl implements DataResource {
-
-=======
 import event.logging.ComplexLoggedOutcome;
 import event.logging.ExportEventAction;
 import event.logging.ImportEventAction;
 import event.logging.MultiObject;
 import event.logging.ViewEventAction;
 
+import java.util.List;
+import java.util.Set;
 import javax.inject.Inject;
 import javax.inject.Provider;
-import java.util.List;
-import java.util.Set;
 
 @AutoLogged
 class DataResourceImpl implements DataResource, ReadWithLongId<List<DataInfoSection>> {
 
->>>>>>> d7801b45
     private final Provider<DataService> dataServiceProvider;
     private final Provider<StroomEventLoggingService> stroomEventLoggingServiceProvider;
 
@@ -125,11 +116,6 @@
         final List<DataInfoSection> result;
         try {
             result = dataServiceProvider.get().info(id);
-<<<<<<< HEAD
-//            streamEventLog.viewStream(
-//            streamId + ":" + streamsOffsetrequest.getFeedName(), request.getFileName(), null);
-=======
->>>>>>> d7801b45
         } catch (final RuntimeException e) {
             throw EntityServiceExceptionUtil.create(e);
         }
@@ -137,40 +123,6 @@
         return result;
     }
 
-<<<<<<< HEAD
-//    @Override
-//    public AbstractFetchDataResult fetchData( final long streamId,
-//                                              final Long streamsOffset,
-//                                              final Long streamsLength,
-//                                              final Long pageOffset,
-//                                              final Long pageSize) {
-//
-//        final OffsetRange pageRange = new OffsetRange(pageOffset, pageSize);
-//        final OffsetRange streamRange = new OffsetRange(streamsOffset, streamsLength);
-//
-//        // Used for organising errors but only relevant when the data is in fact errors
-//        final boolean isMarkerMode = true;
-//        final boolean showAsHtml = false; // Used for dashboards so false here.
-//        final Severity[] expandedSeverities = new Severity[]{
-//        Severity.INFO, Severity.WARNING, Severity.ERROR, Severity.FATAL_ERROR};
-//
-//        //TODO Used for child streams. Needs implementing.
-//        String childStreamTypeName = null;
-//
-//        return securityContext.secureResult(PermissionNames.VIEW_DATA_PERMISSION, () -> {
-//            dataFetcher.reset();
-//            return dataFetcher.getData(
-//                    streamId,
-//                    childStreamTypeName,
-//                    streamRange,
-//                    pageRange,
-//                    isMarkerMode,
-//                    null,
-//                    showAsHtml,
-//                    expandedSeverities);
-//        });
-//    }
-=======
     @AutoLogged(OperationType.MANUALLY_LOGGED)
     @Override
     public AbstractFetchDataResult fetch(final FetchDataRequest request) {
@@ -246,5 +198,4 @@
         // Provide the info when failing to read the info
         return viewInfo(id);
     }
->>>>>>> d7801b45
 }
/*
 * Copyright 2016 Crown Copyright
 *
 * Licensed under the Apache License, Version 2.0 (the "License");
 * you may not use this file except in compliance with the License.
 * You may obtain a copy of the License at
 *
 *     http://www.apache.org/licenses/LICENSE-2.0
 *
 * Unless required by applicable law or agreed to in writing, software
 * distributed under the License is distributed on an "AS IS" BASIS,
 * WITHOUT WARRANTIES OR CONDITIONS OF ANY KIND, either express or implied.
 * See the License for the specific language governing permissions and
 * limitations under the License.
 */

package stroom.data.store.impl;

import stroom.data.shared.StreamTypeNames;
import stroom.data.store.api.InputStreamProvider;
import stroom.data.store.api.Source;
import stroom.data.store.api.Store;
import stroom.data.zip.StroomFileNameUtil;
import stroom.data.zip.StroomZipEntry;
import stroom.data.zip.StroomZipFileType;
import stroom.data.zip.StroomZipOutputStream;
import stroom.data.zip.StroomZipOutputStreamImpl;
import stroom.meta.api.AttributeMap;
import stroom.meta.api.AttributeMapUtil;
import stroom.meta.api.MetaService;
import stroom.meta.api.StandardHeaderArguments;
import stroom.meta.shared.FindMetaCriteria;
import stroom.meta.shared.Meta;
import stroom.security.api.SecurityContext;
import stroom.task.api.TaskContext;
import stroom.task.api.TaskContextFactory;
import stroom.util.io.FileUtil;
import stroom.util.io.StreamUtil;
import stroom.util.logging.LogItemProgress;
import stroom.util.shared.Message;
import stroom.util.shared.Severity;

import org.slf4j.Logger;
import org.slf4j.LoggerFactory;

import java.io.IOException;
import java.io.InputStream;
import java.io.OutputStream;
import java.io.UncheckedIOException;
import java.nio.file.Files;
import java.nio.file.Path;
import java.util.List;
import java.util.concurrent.atomic.AtomicLong;
import javax.inject.Inject;

public class DataDownloadTaskHandler {

    private static final Logger LOGGER = LoggerFactory.getLogger(DataDownloadTaskHandler.class);

    private static final String AGGREGATION_DELIMITER = "_";
    private static final String ZIP_EXTENSION = ".zip";

    private final TaskContextFactory taskContextFactory;
    private final Store streamStore;
    private final MetaService metaService;
    private final SecurityContext securityContext;
    private final AtomicLong fileCount = new AtomicLong(0);
    private String lastPossibleFileName;

    @Inject
    public DataDownloadTaskHandler(final TaskContextFactory taskContextFactory,
                                   final Store streamStore,
                                   final MetaService metaService,
                                   final SecurityContext securityContext) {
        this.taskContextFactory = taskContextFactory;
        this.streamStore = streamStore;
        this.metaService = metaService;
        this.securityContext = securityContext;
    }

    public DataDownloadResult downloadData(final FindMetaCriteria criteria,
                                           final Path outputDir,
                                           final String format,
                                           final DataDownloadSettings settings) {
        return taskContextFactory.contextResult("Download Data", taskContext ->
                downloadData(taskContext, criteria, outputDir, format, settings)).get();
    }

    public DataDownloadResult downloadData(final TaskContext taskContext,
                                           final FindMetaCriteria criteria,
                                           final Path outputDir,
                                           final String format,
                                           final DataDownloadSettings settings) {
        return securityContext.secureResult(() -> {
            final List<Meta> list = metaService.find(criteria).getValues();
            final DataDownloadResult result = new DataDownloadResult();
            if (list.size() == 0) {
                return result;
            }

            long id = 0;

            StroomZipOutputStream stroomZipOutputStream = null;
            try {
                final LogItemProgress logItemProgress = new LogItemProgress(0, list.size());
                taskContext.info(() -> "Data " + logItemProgress);

                for (final Meta meta : list) {
                    try {
                        // Establish the output file name.
                        final AttributeMap metaMap = new AttributeMap();
                        metaMap.put(StandardHeaderArguments.FEED, meta.getFeedName());
                        metaMap.put("streamType", meta.getTypeName());
                        metaMap.put("streamId", String.valueOf(meta.getId()));
                        final String possibleFilename = StroomFileNameUtil.constructFilename(null,
                                0,
                                format,
                                metaMap,
                                ZIP_EXTENSION);
                        if (stroomZipOutputStream != null && !possibleFilename.equals(lastPossibleFileName)) {
                            stroomZipOutputStream.close();
                            stroomZipOutputStream = null;
                        }
                        lastPossibleFileName = possibleFilename;

                        // Open a zip output stream if we don't currently have one.
                        if (stroomZipOutputStream == null) {
                            stroomZipOutputStream = getStroomZipOutputStream(taskContext, outputDir, format, metaMap);
                            id = 0;
                        }

                        // Write to the output stream.
                        id = downloadStream(taskContext, meta.getId(), stroomZipOutputStream, id,
                                settings.getMaxFileParts());
                        result.incrementRecordsWritten();
                        logItemProgress.incrementProgress();

                        boolean startNewFile = false;
                        boolean hitMaxFileSize = false;
                        boolean hitMaxFileParts = false;
                        if (settings.getMaxFileSize() != null
                                && stroomZipOutputStream.getProgressSize() > settings.getMaxFileSize()) {
                            startNewFile = true;
                            hitMaxFileSize = true;
                        }
                        if (settings.getMaxFileParts() != null
                                && stroomZipOutputStream.getEntryCount() > settings.getMaxFileParts()) {
                            startNewFile = true;
                            hitMaxFileParts = true;
                        }
                        if (startNewFile) {
                            if (!settings.isMultipleFiles()) {
                                // Process no more !
                                result.setHitMaxFileParts(hitMaxFileParts);
                                result.setHitMaxFileSize(hitMaxFileSize);
                                break;
                            } else {
                                stroomZipOutputStream.close();
                                stroomZipOutputStream = null;
                            }
                        }
                    } catch (final RuntimeException e) {
                        LOGGER.error(e.getMessage(), e);
                        result.addMessage(new Message(Severity.WARNING, e.getMessage()));
                    }
                }

                if (stroomZipOutputStream != null) {
                    if (id == 0) {
                        stroomZipOutputStream.closeDelete();
                    } else {
                        stroomZipOutputStream.close();
                    }
                    stroomZipOutputStream = null;
                }

                return result;
            } catch (final IOException e) {
                throw new UncheckedIOException(e);
            } finally {
                closeDelete(stroomZipOutputStream);
                taskContext.info(() -> "done");
            }
        });
    }

    private long downloadStream(final TaskContext taskContext,
                                final long metaId,
                                final StroomZipOutputStream stroomZipOutputStream,
                                final long startId,
                                final Long maxParts) throws IOException {
        long id = startId;

        // Export Source
<<<<<<< HEAD
        try (final Source source = streamStore.openSource(metaId)) {
=======
        try (final Source source = streamStore.openSource(streamId, true)) {
>>>>>>> 8b1070dc
            id++;

            final long count = source.count();

            if (maxParts == null || count < maxParts) {
                for (int index = 0; index < count; index++) {
                    try (final InputStreamProvider inputStreamProvider = source.get(index)) {
                        final int pos = index;
                        taskContext.info(() -> "Data Input " + pos + "/" + count);

                        String basePartName = StroomFileNameUtil.getIdPath(id);
                        if (count > 1) {
                            basePartName += AGGREGATION_DELIMITER + (index + 1);
                        }

                        // Write out the manifest
                        if (index == 0) {
                            try (final OutputStream outputStream = stroomZipOutputStream
                                    .addEntry(StroomZipEntry.create(
                                            basePartName,
                                            StroomZipFileType.MANIFEST).getFullName())) {
                                AttributeMapUtil.write(source.getAttributes(), outputStream);
                            }
                        }
                        try (final InputStream metaInputStream = inputStreamProvider.get(StreamTypeNames.META)) {
                            streamToStream(metaInputStream,
                                    stroomZipOutputStream,
                                    basePartName,
                                    StroomZipFileType.META);
                        }
                        try (final InputStream contextInputStream = inputStreamProvider.get(StreamTypeNames.CONTEXT)) {
                            streamToStream(contextInputStream,
                                    stroomZipOutputStream,
                                    basePartName,
                                    StroomZipFileType.CONTEXT);
                        }
                        try (final InputStream dataInputStream = inputStreamProvider.get()) {
                            streamToStream(dataInputStream,
                                    stroomZipOutputStream,
                                    basePartName,
                                    StroomZipFileType.DATA);
                        }
                    }
                }
            }
        }
        return id;
    }

    private void streamToStream(final InputStream inputStream,
                                final StroomZipOutputStream zipOutputStream,
                                final String basePartName,
                                final StroomZipFileType fileType) throws IOException {
        if (inputStream != null) {
            final StroomZipEntry stroomZipEntry = StroomZipEntry.create(basePartName, fileType);
            try (final OutputStream outputStream = zipOutputStream.addEntry(stroomZipEntry.getFullName())) {
                StreamUtil.streamToStream(inputStream, outputStream);
            }
        }
    }

    private void closeDelete(final StroomZipOutputStream stroomZipOutputStream) {
        if (stroomZipOutputStream != null) {
            try {
                stroomZipOutputStream.closeDelete();
            } catch (final IOException e) {
                LOGGER.error("closeDelete() - Failed to delete " + stroomZipOutputStream);
            }
        }
    }

    private StroomZipOutputStream getStroomZipOutputStream(final TaskContext taskContext,
                                                           final Path outputDir,
                                                           final String format,
                                                           final AttributeMap attributeMap)
            throws IOException {
        final String filename = StroomFileNameUtil
                .constructFilename(null, fileCount.incrementAndGet(), format, attributeMap, ZIP_EXTENSION);
        final Path file = outputDir.resolve(filename);

        taskContext.info(() -> FileUtil.getCanonicalPath(file));

        StroomZipOutputStreamImpl outputStream;

        // Create directories and files in a synchronized way so that the clean() method will not remove empty
        // directories that we are just about to write to.
        final Path dir = file.getParent();
        // Ensure parent dir's exist
        Files.createDirectories(dir);

        outputStream = new StroomZipOutputStreamImpl(file, taskContext, false);

        return outputStream;
    }
}<|MERGE_RESOLUTION|>--- conflicted
+++ resolved
@@ -192,11 +192,7 @@
         long id = startId;
 
         // Export Source
-<<<<<<< HEAD
-        try (final Source source = streamStore.openSource(metaId)) {
-=======
-        try (final Source source = streamStore.openSource(streamId, true)) {
->>>>>>> 8b1070dc
+        try (final Source source = streamStore.openSource(metaId, true)) {
             id++;
 
             final long count = source.count();

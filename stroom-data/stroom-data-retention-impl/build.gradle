ext.moduleName = 'stroom.data.retention.impl'

dependencies {
    implementation project(':stroom-cluster:stroom-cluster-lock-api')
    implementation project(':stroom-core-shared')
    implementation project(':stroom-data:stroom-data-retention-api')
//    implementation project(':stroom-dictionary:stroom-dictionary-api')
    implementation project(':stroom-docref')
    implementation project(':stroom-docstore:stroom-docstore-api')
    implementation project(':stroom-event-logging:stroom-event-logging-api')
    implementation project(':stroom-event-logging-rs:stroom-event-logging-rs-api')
    implementation project(':stroom-explorer:stroom-explorer-api')
    implementation project(':stroom-importexport:stroom-importexport-api')
    implementation project(':stroom-job:stroom-job-api')
    implementation project(':stroom-meta:stroom-meta-api')
    implementation project(':stroom-query:stroom-query-api')
    implementation project(':stroom-security:stroom-security-api')
    implementation project(':stroom-task:stroom-task-api')
    implementation project(':stroom-util')
    implementation project(':stroom-util-shared')

    implementation libs.eventLogging
<<<<<<< HEAD
    implementation libs.guice7
=======
    implementation libs.guice
>>>>>>> d2116a58
    implementation libs.jaxb_api
    implementation libs.restygwt
    implementation libs.slf4j_api
    implementation libs.swagger_annotations
    implementation libs.vavr

    testImplementation project(':stroom-cluster:stroom-cluster-lock-mock')

    testImplementation libs.assertj_core
    testImplementation libs.junit_jupiter_api
    testImplementation libs.mockito_core
    testImplementation libs.mockito_junit_jupiter

    // The following logging libs are needed when running junits outside dropwizard
    testRuntimeOnly libs.jakarta_activation
    testRuntimeOnly libs.jaxb_impl
    testRuntimeOnly libs.jcl_over_slf4j
    testRuntimeOnly libs.jul_to_slf4j
    testRuntimeOnly libs.junit_jupiter_engine
    testRuntimeOnly libs.log4j_over_slf4j
    testRuntimeOnly libs.logback_classic
    testRuntimeOnly libs.logback_core
}<|MERGE_RESOLUTION|>--- conflicted
+++ resolved
@@ -20,11 +20,7 @@
     implementation project(':stroom-util-shared')
 
     implementation libs.eventLogging
-<<<<<<< HEAD
-    implementation libs.guice7
-=======
     implementation libs.guice
->>>>>>> d2116a58
     implementation libs.jaxb_api
     implementation libs.restygwt
     implementation libs.slf4j_api

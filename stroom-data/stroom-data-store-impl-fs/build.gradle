--- conflicted
+++ resolved
@@ -24,11 +24,7 @@
     implementation libs.aws_s3_transfer_manager
     implementation libs.eventLogging
     implementation libs.guava
-<<<<<<< HEAD
-    implementation libs.guice7
-=======
     implementation libs.guice
->>>>>>> d2116a58
     implementation libs.hikari
     implementation libs.jackson_annotations
     implementation libs.jakarta_servlet_api

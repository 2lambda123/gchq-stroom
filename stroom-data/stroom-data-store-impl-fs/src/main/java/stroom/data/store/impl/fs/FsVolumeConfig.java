package stroom.data.store.impl.fs;

import stroom.data.shared.StreamTypeNames;
import stroom.util.cache.CacheConfig;
import stroom.util.config.annotations.RequiresRestart;
import stroom.util.io.capacity.HasCapacitySelectorFactory;
import stroom.util.shared.AbstractConfig;
import stroom.util.shared.IsStroomConfig;
import stroom.util.time.StroomDuration;

import com.fasterxml.jackson.annotation.JsonCreator;
import com.fasterxml.jackson.annotation.JsonIgnore;
import com.fasterxml.jackson.annotation.JsonProperty;
import com.fasterxml.jackson.annotation.JsonPropertyDescription;
import com.fasterxml.jackson.annotation.JsonPropertyOrder;

import java.util.List;
import java.util.Map;
import java.util.Optional;
import java.util.TreeMap;
import javax.validation.constraints.Pattern;

@JsonPropertyOrder(alphabetic = true)
public class FsVolumeConfig extends AbstractConfig implements IsStroomConfig {

    // TreeMap for consistent ordering in the yaml
    private static final Map<String, String> DEFAULT_META_TYPE_EXTENSIONS = new TreeMap<>(Map.of(
            StreamTypeNames.RAW_EVENTS, "revt",
            StreamTypeNames.RAW_REFERENCE, "rref",
            StreamTypeNames.EVENTS, "evt",
            StreamTypeNames.ERROR, "err",
            StreamTypeNames.REFERENCE, "ref",
            StreamTypeNames.TEST_EVENTS, "tevt",
            StreamTypeNames.TEST_REFERENCE, "tref",
            StreamTypeNames.DETECTIONS, "dtxn",
            StreamTypeNames.RECORDS, "rec"));

    private final String volumeSelector;

    // TODO 02/12/2021 AT: Make final
    private List<String> defaultStreamVolumePaths;
    private final double defaultStreamVolumeFilesystemUtilisation;
    private final boolean createDefaultStreamVolumesOnStart;
    private final int findOrphanedMetaBatchSize;

    private final CacheConfig feedPathCache;
    private final CacheConfig typePathCache;
    // stream type name => legacy extension
    // e.g. 'Transient Raw' => '.trevt'
    private final Map<String, String> metaTypeExtensions;
//    private final Map<String, String> metaTypeExtensionsReverseMap;
    private final StroomDuration maxVolumeStateAge;

    public FsVolumeConfig() {
        volumeSelector = "RoundRobin";
        defaultStreamVolumePaths = List.of("volumes/default_stream_volume");
        defaultStreamVolumeFilesystemUtilisation = 0.9;
        createDefaultStreamVolumesOnStart = true;
        findOrphanedMetaBatchSize = 7_000;

        feedPathCache = CacheConfig.builder()
                .maximumSize(1000L)
                .expireAfterAccess(StroomDuration.ofMinutes(10))
                .build();

        typePathCache = CacheConfig.builder()
                .maximumSize(1000L)
                .expireAfterAccess(StroomDuration.ofMinutes(10))
                .build();
        metaTypeExtensions = DEFAULT_META_TYPE_EXTENSIONS;
        // 30s should be enough time for all nodes to check the state after one node has updated it.
        maxVolumeStateAge = StroomDuration.ofSeconds(30);
    }

    @JsonCreator
    @SuppressWarnings("checkstyle:linelength")
    public FsVolumeConfig(
            @JsonProperty("volumeSelector") final String volumeSelector,
            @JsonProperty("defaultStreamVolumePaths") final List<String> defaultStreamVolumePaths,
            @JsonProperty("defaultStreamVolumeFilesystemUtilisation") final double defaultStreamVolumeFilesystemUtilisation,
            @JsonProperty("createDefaultStreamVolumesOnStart") final boolean createDefaultStreamVolumesOnStart,
            @JsonProperty("feedPathCache") final CacheConfig feedPathCache,
            @JsonProperty("typePathCache") final CacheConfig typePathCache,
            @JsonProperty("metaTypeExtensions") final Map<String, String> metaTypeExtensions,
<<<<<<< HEAD
            @JsonProperty("findOrphanedMetaBatchSize") final int findOrphanedMetaBatchSize) {
=======
            @JsonProperty("findOrphanedMetaBatchSize") final int findOrphanedMetaBatchSize,
            @JsonProperty("maxVolumeStateAge") final StroomDuration maxVolumeStateAge) {
>>>>>>> 2543aa9f
        this.volumeSelector = volumeSelector;
        this.defaultStreamVolumePaths = defaultStreamVolumePaths;
        this.defaultStreamVolumeFilesystemUtilisation = defaultStreamVolumeFilesystemUtilisation;
        this.createDefaultStreamVolumesOnStart = createDefaultStreamVolumesOnStart;
        this.feedPathCache = feedPathCache;
        this.typePathCache = typePathCache;
        this.metaTypeExtensions = metaTypeExtensions;
        this.findOrphanedMetaBatchSize = findOrphanedMetaBatchSize;
<<<<<<< HEAD
=======
        this.maxVolumeStateAge = maxVolumeStateAge;
>>>>>>> 2543aa9f
    }

    @JsonPropertyDescription("How should volumes be selected for use? Possible volume selectors " +
            "include ('MostFreePercent', 'MostFree', 'Random', 'RoundRobinIgnoreLeastFreePercent', " +
            "'RoundRobinIgnoreLeastFree', 'RoundRobin', 'WeightedFreePercentRandom', 'WeightedFreeRandom') " +
            "default is 'RoundRobin'")
    @Pattern(regexp = HasCapacitySelectorFactory.VOLUME_SELECTOR_PATTERN)
    public String getVolumeSelector() {
        return volumeSelector;
    }

    @RequiresRestart(RequiresRestart.RestartScope.UI)
    @JsonPropertyDescription("If no existing stream volumes are present default volumes will be created on " +
            "application start.  Use property defaultStreamVolumePaths to define the volumes created.")
    public boolean isCreateDefaultStreamVolumesOnStart() {
        return createDefaultStreamVolumesOnStart;
    }

    public CacheConfig getFeedPathCache() {
        return feedPathCache;
    }

    public CacheConfig getTypePathCache() {
        return typePathCache;
    }

    @JsonPropertyDescription("The paths used if the default stream volumes are created on application start." +
            "If a path is a relative path then it will be treated as being relative to stroom.path.home.")
    public List<String> getDefaultStreamVolumePaths() {
        return defaultStreamVolumePaths;
    }

    @Deprecated(forRemoval = true)
    public void setDefaultStreamVolumePaths(final List<String> defaultStreamVolumePaths) {
        this.defaultStreamVolumePaths = defaultStreamVolumePaths;
    }

    @JsonPropertyDescription("Fraction of the filesystem beyond which the system will stop writing to the " +
            "default stream volumes that may be created on application start.")
    public double getDefaultStreamVolumeFilesystemUtilisation() {
        return defaultStreamVolumeFilesystemUtilisation;
    }

    @JsonPropertyDescription("Number of meta records to check in each batch.")
    public int getFindOrphanedMetaBatchSize() {
        return findOrphanedMetaBatchSize;
    }

    public FsVolumeConfig withDefaultStreamVolumePaths(final List<String> defaultStreamVolumePaths) {
<<<<<<< HEAD
=======
        return new FsVolumeConfig(
                volumeSelector,
                defaultStreamVolumePaths,
                defaultStreamVolumeFilesystemUtilisation,
                createDefaultStreamVolumesOnStart,
                feedPathCache,
                typePathCache,
                metaTypeExtensions,
                findOrphanedMetaBatchSize,
                maxVolumeStateAge);
    }

    public FsVolumeConfig withVolumeSelector(final String volumeSelector) {
>>>>>>> 2543aa9f
        return new FsVolumeConfig(
                volumeSelector,
                defaultStreamVolumePaths,
                defaultStreamVolumeFilesystemUtilisation,
                createDefaultStreamVolumesOnStart,
                feedPathCache,
                typePathCache,
                metaTypeExtensions,
<<<<<<< HEAD
                findOrphanedMetaBatchSize);
=======
                findOrphanedMetaBatchSize,
                maxVolumeStateAge);
>>>>>>> 2543aa9f
    }

    @JsonPropertyDescription("Map of meta type names to their file extension. " +
            "You should only change this property if you need to support legacy file extensions used " +
            "before Stroom v7. If a meta type does not have an entry in this map then the extension " +
            "'dat' will be used. The extension is entered without the leading dot. Changing the extension for a " +
            "meta type would require manual renaming of existing files on the file system. Only do " +
            "this if you understand the consequences.")
    public Map<String, String> getMetaTypeExtensions() {
        return metaTypeExtensions;
    }

    @JsonIgnore
    public Optional<String> getMetaTypeExtension(final String metaTypeName) {
        if (metaTypeExtensions == null
                || metaTypeName == null
                || metaTypeName.isBlank()) {
            return Optional.empty();
        } else {
            return Optional.ofNullable(metaTypeExtensions.get(metaTypeName));
        }
    }

    @JsonPropertyDescription("When refreshing the local cache of volumes, the state will only be updated in the " +
            "database if it is older then this threshold age. Value must be less than the period of the job " +
            "'File System Volume Status'.")
    public StroomDuration getMaxVolumeStateAge() {
        return maxVolumeStateAge;
    }

    @Override
    public String toString() {
        return "FsVolumeConfig{" +
                "volumeSelector='" + volumeSelector + '\'' +
                ", defaultStreamVolumePaths=" + defaultStreamVolumePaths +
                ", defaultStreamVolumeFilesystemUtilisation=" + defaultStreamVolumeFilesystemUtilisation +
                ", createDefaultStreamVolumesOnStart=" + createDefaultStreamVolumesOnStart +
                ", findOrphanedMetaBatchSize=" + findOrphanedMetaBatchSize +
                ", feedPathCache=" + feedPathCache +
                ", typePathCache=" + typePathCache +
                ", metaTypeExtensions=" + metaTypeExtensions +
<<<<<<< HEAD
=======
                ", maxVolumeStateAge=" + maxVolumeStateAge +
>>>>>>> 2543aa9f
                '}';
    }
}<|MERGE_RESOLUTION|>--- conflicted
+++ resolved
@@ -82,12 +82,9 @@
             @JsonProperty("feedPathCache") final CacheConfig feedPathCache,
             @JsonProperty("typePathCache") final CacheConfig typePathCache,
             @JsonProperty("metaTypeExtensions") final Map<String, String> metaTypeExtensions,
-<<<<<<< HEAD
-            @JsonProperty("findOrphanedMetaBatchSize") final int findOrphanedMetaBatchSize) {
-=======
             @JsonProperty("findOrphanedMetaBatchSize") final int findOrphanedMetaBatchSize,
             @JsonProperty("maxVolumeStateAge") final StroomDuration maxVolumeStateAge) {
->>>>>>> 2543aa9f
+
         this.volumeSelector = volumeSelector;
         this.defaultStreamVolumePaths = defaultStreamVolumePaths;
         this.defaultStreamVolumeFilesystemUtilisation = defaultStreamVolumeFilesystemUtilisation;
@@ -96,10 +93,7 @@
         this.typePathCache = typePathCache;
         this.metaTypeExtensions = metaTypeExtensions;
         this.findOrphanedMetaBatchSize = findOrphanedMetaBatchSize;
-<<<<<<< HEAD
-=======
         this.maxVolumeStateAge = maxVolumeStateAge;
->>>>>>> 2543aa9f
     }
 
     @JsonPropertyDescription("How should volumes be selected for use? Possible volume selectors " +
@@ -149,8 +143,6 @@
     }
 
     public FsVolumeConfig withDefaultStreamVolumePaths(final List<String> defaultStreamVolumePaths) {
-<<<<<<< HEAD
-=======
         return new FsVolumeConfig(
                 volumeSelector,
                 defaultStreamVolumePaths,
@@ -164,7 +156,6 @@
     }
 
     public FsVolumeConfig withVolumeSelector(final String volumeSelector) {
->>>>>>> 2543aa9f
         return new FsVolumeConfig(
                 volumeSelector,
                 defaultStreamVolumePaths,
@@ -173,12 +164,8 @@
                 feedPathCache,
                 typePathCache,
                 metaTypeExtensions,
-<<<<<<< HEAD
-                findOrphanedMetaBatchSize);
-=======
                 findOrphanedMetaBatchSize,
                 maxVolumeStateAge);
->>>>>>> 2543aa9f
     }
 
     @JsonPropertyDescription("Map of meta type names to their file extension. " +
@@ -220,10 +207,7 @@
                 ", feedPathCache=" + feedPathCache +
                 ", typePathCache=" + typePathCache +
                 ", metaTypeExtensions=" + metaTypeExtensions +
-<<<<<<< HEAD
-=======
                 ", maxVolumeStateAge=" + maxVolumeStateAge +
->>>>>>> 2543aa9f
                 '}';
     }
 }
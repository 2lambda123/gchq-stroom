/*
 * Copyright 2017 Crown Copyright
 *
 * Licensed under the Apache License, Version 2.0 (the "License");
 * you may not use this file except in compliance with the License.
 * You may obtain a copy of the License at
 *
 *     http://www.apache.org/licenses/LICENSE-2.0
 *
 * Unless required by applicable law or agreed to in writing, software
 * distributed under the License is distributed on an "AS IS" BASIS,
 * WITHOUT WARRANTIES OR CONDITIONS OF ANY KIND, either express or implied.
 * See the License for the specific language governing permissions and
 * limitations under the License.
 *
 */

package stroom.docstore.impl;

import stroom.docref.DocRef;
import stroom.docref.DocRefInfo;
import stroom.docstore.api.AuditFieldFilter;
import stroom.docstore.api.DependencyRemapper;
import stroom.docstore.api.DocumentSerialiser2;
import stroom.docstore.api.Store;
import stroom.docstore.shared.Doc;
import stroom.importexport.api.ImportConverter;
import stroom.importexport.api.ImportExportActionHandler;
import stroom.importexport.shared.ImportState;
import stroom.importexport.shared.ImportState.ImportMode;
import stroom.importexport.shared.ImportState.State;
import stroom.security.api.SecurityContext;
import stroom.security.shared.DocumentPermissionNames;
import stroom.util.AuditUtil;
import stroom.util.entityevent.EntityAction;
import stroom.util.entityevent.EntityEvent;
import stroom.util.entityevent.EntityEventBus;
import stroom.util.logging.LogUtil;
import stroom.util.shared.Message;
import stroom.util.shared.PermissionException;
import stroom.util.shared.Severity;

import org.slf4j.Logger;
import org.slf4j.LoggerFactory;

import javax.inject.Inject;
import java.io.IOException;
import java.io.UncheckedIOException;
import java.lang.reflect.InvocationTargetException;
import java.lang.reflect.Method;
import java.util.Collections;
import java.util.List;
import java.util.Map;
import java.util.Objects;
import java.util.Set;
import java.util.UUID;
import java.util.concurrent.atomic.AtomicBoolean;
import java.util.function.BiConsumer;
import java.util.function.Function;
import java.util.stream.Collectors;

public class StoreImpl<D extends Doc> implements Store<D> {
    private static final Logger LOGGER = LoggerFactory.getLogger(StoreImpl.class);

    private final Persistence persistence;
    private final EntityEventBus entityEventBus;
    private final ImportConverter importConverter;
    private final SecurityContext securityContext;

    private final DocumentSerialiser2<D> serialiser;
    private final String type;
    private final Class<D> clazz;

    private final AtomicBoolean dirty = new AtomicBoolean();

    @Inject
    StoreImpl(final Persistence persistence,
              final EntityEventBus entityEventBus,
              final ImportConverter importConverter,
              final SecurityContext securityContext,
              final DocumentSerialiser2<D> serialiser,
              final String type,
              final Class<D> clazz) {
        this.persistence = persistence;
        this.entityEventBus = entityEventBus;
        this.importConverter = importConverter;
        this.securityContext = securityContext;
        this.serialiser = serialiser;
        this.type = type;
        this.clazz = clazz;
    }

    ////////////////////////////////////////////////////////////////////////
    // START OF ExplorerActionHandler
    ////////////////////////////////////////////////////////////////////////

    @Override
    public final DocRef createDocument(final String name) {
        Objects.requireNonNull(name);

        final D document = create(type, UUID.randomUUID().toString(), name);
        document.setVersion(UUID.randomUUID().toString());

        // Add audit data.
        stampAuditData(document);

        final D created = create(document);
        return createDocRef(created);
    }

    @Override
    public final DocRef createDocument(final String name, final DocumentCreator<D> documentCreator) {
        Objects.requireNonNull(name);
        final long now = System.currentTimeMillis();
        final String userId = securityContext.getUserId();

        final D document = documentCreator.create(
                type,
                UUID.randomUUID().toString(),
                name,
                UUID.randomUUID().toString(),
                now,
                now,
                userId,
                userId);

        final D created = create(document);
        return createDocRef(created);
    }

    @Override
    public DocRef copyDocument(final String originalUuid,
                               final String newName) {
        Objects.requireNonNull(originalUuid);
        Objects.requireNonNull(newName);

        final D document = read(originalUuid);
        document.setType(type);
        document.setUuid(UUID.randomUUID().toString());
        document.setName(newName);
        document.setVersion(UUID.randomUUID().toString());

        // Add audit data.
        stampAuditData(document);

        final D created = create(document);
        return createDocRef(created);
    }

    @Override
    public final DocRef moveDocument(final String uuid) {
        Objects.requireNonNull(uuid);
        final D document = read(uuid);

//        // If we are moving folder then make sure we are allowed to create items in the target folder.
//        final String permissionName = DocumentPermissionNames.getDocumentCreatePermission(type);
//        if (!securityContext.hasDocumentPermission(FOLDER, parentFolderUUID, permissionName)) {
//            throw new PermissionException(
//            securityContext.getUserId(), "You are not authorised to create items in this folder");
//        }

        // No need to save as the document has not been changed only moved.
        return createDocRef(document);
    }

    @Override
    public DocRef renameDocument(final String uuid, final String name) {
        Objects.requireNonNull(uuid);
        Objects.requireNonNull(name);
        final D document = read(uuid);

        // Only update the document if the name has actually changed.
        if (!Objects.equals(document.getName(), name)) {
            document.setName(name);
            final D updated = update(document);
            return createDocRef(updated);
        }

        return createDocRef(document);
    }

    @Override
    public final void deleteDocument(final String uuid) {
        Objects.requireNonNull(uuid);
        // Check that the user has permission to delete this item.
        if (!securityContext.hasDocumentPermission(uuid, DocumentPermissionNames.DELETE)) {
            throw new PermissionException(securityContext.getUserId(), "You are not authorised to delete this item");
        }

        persistence.getLockFactory().lock(uuid, () -> {
            final DocRef docRef = new DocRef(type, uuid);
            persistence.delete(docRef);
            EntityEvent.fire(entityEventBus, docRef, EntityAction.DELETE);
            dirty.set(true);
        });
    }

    @Override
    public DocRefInfo info(final String uuid) {
        Objects.requireNonNull(uuid);
        final D document = read(uuid);
        return new DocRefInfo.Builder()
                .docRef(new DocRef.Builder()
                        .type(document.getType())
                        .uuid(document.getUuid())
                        .name(document.getName())
                        .build())
                .createTime(document.getCreateTimeMs())
                .createUser(document.getCreateUser())
                .updateTime(document.getUpdateTimeMs())
                .updateUser(document.getUpdateUser())
                .build();
    }

    ////////////////////////////////////////////////////////////////////////
    // END OF ExplorerActionHandler
    ////////////////////////////////////////////////////////////////////////

    ////////////////////////////////////////////////////////////////////////
    // START OF HasDependencies
    ////////////////////////////////////////////////////////////////////////

    @Override
    public Map<DocRef, Set<DocRef>> getDependencies(final BiConsumer<D, DependencyRemapper> mapper) {
        return list()
                .stream()
                .filter(this::canRead)
                .collect(Collectors.toMap(docRef -> docRef, docRef ->
                        getDependencies(docRef, mapper)));
    }

    @Override
    public Set<DocRef> getDependencies(final DocRef docRef,
                                       final BiConsumer<D, DependencyRemapper> mapper) {
        if (mapper != null) {
            try {
                final D doc = readDocument(docRef);
                if (doc != null) {
                    final DependencyRemapper dependencyRemapper = new DependencyRemapper();
                    mapper.accept(doc, dependencyRemapper);
                    return dependencyRemapper.getDependencies();
                }
            } catch (final RuntimeException e) {
                LOGGER.error(e.getMessage(), e);
            }
        }
        return Collections.emptySet();
    }

    @Override
    public void remapDependencies(final DocRef docRef,
                                  final Map<DocRef, DocRef> remappings,
                                  final BiConsumer<D, DependencyRemapper> mapper) {
        if (mapper != null) {
            try {
                final D doc = readDocument(docRef);
                if (doc != null) {
                    final DependencyRemapper dependencyRemapper = new DependencyRemapper(remappings);
                    mapper.accept(doc, dependencyRemapper);
                    if (dependencyRemapper.isChanged()) {
                        writeDocument(doc);
                    }
                }
            } catch (final RuntimeException e) {
                LOGGER.error(e.getMessage(), e);
            }
        }
    }

    ////////////////////////////////////////////////////////////////////////
    // END OF HasDependencies
    ////////////////////////////////////////////////////////////////////////

    ////////////////////////////////////////////////////////////////////////
    // START OF DocumentActionHandler
    ////////////////////////////////////////////////////////////////////////

    @Override
    public D readDocument(final DocRef docRef) {
        Objects.requireNonNull(docRef);
        return read(docRef.getUuid());
    }

    @Override
    public D writeDocument(final D document) {
        Objects.requireNonNull(document);
        return update(document);
    }

    ////////////////////////////////////////////////////////////////////////
    // END OF DocumentActionHandler
    ////////////////////////////////////////////////////////////////////////

    ////////////////////////////////////////////////////////////////////////
    // START OF ImportExportActionHandler
    ////////////////////////////////////////////////////////////////////////


    @Override
    public boolean exists(final DocRef docRef) {
        Objects.requireNonNull(docRef);
        return persistence.exists(docRef);
    }

    @Override
    public Set<DocRef> listDocuments() {
        final List<DocRef> list = list();
        return list.stream()
                .filter(this::canRead)
                .collect(Collectors.toSet());
    }

    private boolean canRead(final DocRef docRef) {
        Objects.requireNonNull(docRef);
        return securityContext.hasDocumentPermission(docRef.getUuid(), DocumentPermissionNames.READ);
    }

    @Override
    public ImportExportActionHandler.ImpexDetails importDocument(final DocRef docRef,
                                                                 final Map<String, byte[]> dataMap,
                                                                 final ImportState importState,
                                                                 final ImportMode importMode) {
        // Convert legacy import format to the new format if necessary.
        final Map<String, byte[]> convertedDataMap = importConverter.convert(
                docRef,
                dataMap,
                importState,
                importMode,
                securityContext.getUserId());

        if (convertedDataMap != null) {
            Objects.requireNonNull(docRef);
            final String uuid = docRef.getUuid();
            try {
                // See if this document already exists and try and read it.
                final D existingDocument = getExistingDocument(docRef);

                if (ImportMode.CREATE_CONFIRMATION.equals(importMode)) {
                    // See if the new document is the same as the old one.
                    if (existingDocument == null) {
                        importState.setState(State.NEW);

                    } else {
                        docRef.setName(existingDocument.getName());
                        if (!securityContext.hasDocumentPermission(uuid, DocumentPermissionNames.UPDATE)) {
                            throw new PermissionException(
                                    securityContext.getUserId(),
                                    "You are not authorised to update this document " + docRef);
                        }

                        final List<String> updatedFields = importState.getUpdatedFieldList();
                        checkForUpdatedFields(
                                existingDocument,
                                convertedDataMap,
                                new AuditFieldFilter<>(),
                                updatedFields);
                        if (updatedFields.size() == 0) {
                            importState.setState(State.EQUAL);
                        }
                    }

                } else if (importState.ok(importMode)) {
                    if (existingDocument != null) {
                        docRef.setName(existingDocument.getName());
                        if (!securityContext.hasDocumentPermission(uuid, DocumentPermissionNames.UPDATE)) {
                            throw new PermissionException(
                                    securityContext.getUserId(),
                                    "You are not authorised to update this document " + docRef);
                        }
                    }

                    persistence.getLockFactory().lock(uuid, () -> {
                        try {
                            // Turn the data map into a document.
                            final D newDocument = serialiser.read(convertedDataMap);
                            // Copy create time and user from the existing document.
                            if (existingDocument != null) {
                                newDocument.setName(existingDocument.getName());
                                newDocument.setCreateTimeMs(existingDocument.getCreateTimeMs());
                                newDocument.setCreateUser(existingDocument.getCreateUser());
                            }
                            // Stamp audit data on the imported document.
                            stampAuditData(newDocument);
                            // Convert the document back into a data map.
                            final Map<String, byte[]> finalData = serialiser.write(newDocument);
                            // Write the data.
                            persistence.write(docRef, existingDocument != null, finalData);

                            // Fire an entity event to alert other services of the change.
                            if (existingDocument != null) {
                                EntityEvent.fire(entityEventBus, docRef, EntityAction.UPDATE);
                            } else {
                                EntityEvent.fire(entityEventBus, docRef, EntityAction.CREATE);
                            }

                            dirty.set(true);

                        } catch (final IOException e) {
                            throw new UncheckedIOException(e);
                        }
                    });
                }

            } catch (final RuntimeException e) {
                importState.addMessage(Severity.ERROR, e.getMessage());
            }
        }

        return new ImportExportActionHandler.ImpexDetails(docRef);
    }

    private D getExistingDocument(final DocRef docRef) {
        try {
            if(!exists(docRef)) {
                return null;
            } else {
                return readDocument(docRef);
            }
        } catch (final PermissionException e) {
            throw new PermissionException(
                    securityContext.getUserId(),
                    "The document being imported exists but you are not authorised to read this document " + docRef);
        } catch (final RuntimeException e) {
            // Ignore.
            LOGGER.debug(e.getMessage(), e);
        }
        return null;
    }

    @Override
    public Map<String, byte[]> exportDocument(final DocRef docRef,
                                              final List<Message> messageList,
                                              final Function<D, D> filter) {
        Map<String, byte[]> data = Collections.emptyMap();

        final String uuid = docRef.getUuid();

        try {
            // Check that the user has permission to read this item.
            if (!canRead(docRef)) {
                throw new PermissionException(
                        securityContext.getUserId(), "You are not authorised to read this document " + docRef);
            } else {
                D document = read(uuid);
                if (document == null) {
                    throw new IOException("Unable to read " + docRef);
                }
                document = filter.apply(document);
                data = serialiser.write(document);
            }
        } catch (final IOException e) {
            messageList.add(new Message(Severity.ERROR, e.getMessage()));
        }

        return data;
    }

    private void checkForUpdatedFields(final D existingDoc,
                                       final Map<String, byte[]> dataMap,
                                       final Function<D, D> filter,
                                       final List<String> updatedFieldList) {
        try {
            final D newDoc = serialiser.read(dataMap);
            final D existingDocument = filter.apply(existingDoc);
            final D newDocument = filter.apply(newDoc);

            try {
                final Method[] methods = existingDocument.getClass().getMethods();
                for (final Method method : methods) {
                    String field = method.getName();
                    if (field.length() > 4 && field.startsWith("get") && method.getParameterTypes().length == 0) {
                        final Object existingObject = method.invoke(existingDocument);
                        final Object newObject = method.invoke(newDocument);
                        if (!Objects.equals(existingObject, newObject)) {
                            field = field.substring(3);
                            field = field.substring(0, 1).toLowerCase() + field.substring(1);

                            updatedFieldList.add(field);
                        }
                    }
                }
            } catch (final InvocationTargetException | IllegalAccessException e) {
                LOGGER.error(e.getMessage(), e);
            }

        } catch (final RuntimeException | IOException e) {
            LOGGER.error(e.getMessage(), e);
        }
    }

    ////////////////////////////////////////////////////////////////////////
    // END OF ImportExportActionHandler
    ////////////////////////////////////////////////////////////////////////

    private DocRef createDocRef(final D document) {
        if (document == null) {
            return null;
        }

        return new DocRef(type, document.getUuid(), document.getName());
    }

    private D create(final D document) {
        try {
            final DocRef docRef = createDocRef(document);
            final Map<String, byte[]> data = serialiser.write(document);
            persistence.getLockFactory().lock(document.getUuid(), () -> {
                try {
                    persistence.write(docRef, false, data);
                    EntityEvent.fire(entityEventBus, docRef, EntityAction.CREATE);
                    dirty.set(true);
                } catch (final IOException e) {
                    throw new UncheckedIOException(e);
                }
            });
        } catch (final IOException e) {
            LOGGER.error("Error serialising {}", document.getType(), e);
            throw new UncheckedIOException(e);
        }

        return document;
    }

    private D create(final String type, final String uuid, final String name) {
        try {
            final D document = clazz.getDeclaredConstructor(new Class[0]).newInstance();
            document.setType(type);
            document.setUuid(uuid);
            document.setName(name);
            return document;
        } catch (final InstantiationException
                | IllegalAccessException
                | NoSuchMethodException
                | InvocationTargetException e) {
            throw new RuntimeException(e.getMessage(), e);
        }
    }

    private D read(final String uuid) {
        // Check that the user has permission to read this item.
        if (!securityContext.hasDocumentPermission(uuid, DocumentPermissionNames.READ)) {
<<<<<<< HEAD
            throw new PermissionException(securityContext.getUserId(),
                    LogUtil.message("You are not authorised to read document with UUID {}", uuid));
=======
            throw new PermissionException(
                    securityContext.getUserId(), "You are not authorised to read this document");
>>>>>>> a4911601
        }

        final Map<String, byte[]> data = persistence.getLockFactory().lockResult(uuid, () -> {
            try {
                return persistence.read(new DocRef(type, uuid));
            } catch (final IOException e) {
                LOGGER.error(e.getMessage(), e);
                throw new UncheckedIOException(
                        LogUtil.message("Error reading doc {} from store {}, {}",
                                uuid, persistence.getClass().getSimpleName(), e.getMessage()), e);
            }
        });

        if (data != null) {
            try {
                return serialiser.read(data);
            } catch (final IOException e) {
                LOGGER.error(e.getMessage(), e);
                throw new UncheckedIOException(
                        LogUtil.message("Error deserialising doc {} from store {}, {}",
                                uuid, persistence.getClass().getSimpleName(), e.getMessage()), e);
            }
        } else {
            throw new RuntimeException(LogUtil.message("No document found for UUID {} in store {}",
                    uuid, persistence.getClass().getSimpleName()));
        }
    }

    private D update(final D document) {
        final DocRef docRef = createDocRef(document);

        // Check that the user has permission to update this item.
        if (!securityContext.hasDocumentPermission(document.getUuid(), DocumentPermissionNames.UPDATE)) {
            throw new PermissionException(
                    securityContext.getUserId(), "You are not authorised to update this document");
        }

        try {
            // Get the current document version to make sure the document hasn't been changed by
            // somebody else since we last read it.
            final String currentVersion = document.getVersion();
            document.setVersion(UUID.randomUUID().toString());

            // Add audit data.
            stampAuditData(document);

            final Map<String, byte[]> newData = serialiser.write(document);

            persistence.getLockFactory().lock(document.getUuid(), () -> {
                try {
                    // Read existing data for this document.
                    final Map<String, byte[]> data = persistence.read(docRef);

                    // Perform version check to ensure the item hasn't been updated by somebody
                    // else before we try to update it.
                    if (data == null) {
                        throw new RuntimeException("Document does not exist " + docRef);
                    }

                    final D existingDocument = serialiser.read(data);

                    // Perform version check to ensure the item hasn't been updated by somebody
                    // else before we try to update it.
                    if (!existingDocument.getVersion().equals(currentVersion)) {
                        throw new RuntimeException("Document has already been updated " + docRef);
                    }

                    persistence.write(docRef, true, newData);
                    EntityEvent.fire(entityEventBus, docRef, EntityAction.UPDATE);
                    dirty.set(true);
                } catch (final IOException e) {
                    throw new UncheckedIOException(e);
                }
            });
        } catch (final IOException e) {
            throw new UncheckedIOException(e);
        }

        return document;
    }

    @Override
    public List<DocRef> list() {
        return persistence
                .list(type)
                .stream()
                .filter(this::canRead)
                .collect(Collectors.toList());
    }

    @Override
    public List<DocRef> findByName(final String name) {
        if (name == null) {
            return Collections.emptyList();
        }
        return list()
                .stream()
                .filter(docRef -> name.equals(docRef.getName()))
                .collect(Collectors.toList());
    }

    private void stampAuditData(final D document) {
        final String userId = securityContext.getUserId();
        AuditUtil.stamp(userId, document);
    }
}<|MERGE_RESOLUTION|>--- conflicted
+++ resolved
@@ -539,13 +539,9 @@
     private D read(final String uuid) {
         // Check that the user has permission to read this item.
         if (!securityContext.hasDocumentPermission(uuid, DocumentPermissionNames.READ)) {
-<<<<<<< HEAD
-            throw new PermissionException(securityContext.getUserId(),
+            throw new PermissionException(
+                    securityContext.getUserId(),
                     LogUtil.message("You are not authorised to read document with UUID {}", uuid));
-=======
-            throw new PermissionException(
-                    securityContext.getUserId(), "You are not authorised to read this document");
->>>>>>> a4911601
         }
 
         final Map<String, byte[]> data = persistence.getLockFactory().lockResult(uuid, () -> {

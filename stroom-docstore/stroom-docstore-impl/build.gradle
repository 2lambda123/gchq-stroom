ext.moduleName = 'stroom.docstore.impl'

dependencies {
    implementation project(':stroom-core-shared')
    implementation project(':stroom-docref')
    implementation project(':stroom-docstore:stroom-docstore-api')
    implementation project(':stroom-event-logging:stroom-event-logging-api')
    implementation project(':stroom-importexport:stroom-importexport-api')
    implementation project(':stroom-security:stroom-security-api')
    implementation project(':stroom-explorer:stroom-docrefinfo-api')
    implementation project(':stroom-util-shared')
    implementation project(':stroom-util')

<<<<<<< HEAD
    implementation libs.guice7
=======
    implementation libs.guice
>>>>>>> d2116a58
    implementation libs.jackson_annotations
    implementation libs.jackson_core
    implementation libs.jackson_databind
    implementation libs.jakarta_inject
    implementation libs.jaxb_api
    implementation libs.slf4j_api

    testImplementation project(':stroom-explorer:stroom-docrefinfo-mock')

    testImplementation libs.assertj_core
    testImplementation libs.junit_jupiter_api
    testImplementation libs.mockito_core
    testImplementation libs.mockito_junit_jupiter

    // The following logging libs are needed when running junits outside dropwizard
    testRuntimeOnly libs.jakarta_activation
    testRuntimeOnly libs.jaxb_impl
    testRuntimeOnly libs.jcl_over_slf4j
    testRuntimeOnly libs.jul_to_slf4j
    testRuntimeOnly libs.junit_jupiter_engine
    testRuntimeOnly libs.log4j_over_slf4j
    testRuntimeOnly libs.logback_classic
    testRuntimeOnly libs.logback_core
}<|MERGE_RESOLUTION|>--- conflicted
+++ resolved
@@ -11,11 +11,7 @@
     implementation project(':stroom-util-shared')
     implementation project(':stroom-util')
 
-<<<<<<< HEAD
-    implementation libs.guice7
-=======
     implementation libs.guice
->>>>>>> d2116a58
     implementation libs.jackson_annotations
     implementation libs.jackson_core
     implementation libs.jackson_databind

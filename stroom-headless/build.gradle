--- conflicted
+++ resolved
@@ -15,12 +15,9 @@
 
     compile libs.slf4j_api
     compile libs.xml_apis
-<<<<<<< HEAD
+    compile libs.javax_annotation_api
     compile libs.javax_inject
     compile libs.guice4
-}
-=======
-    compile libs.javax_annotation_api
 
     compile libs.aspectjweaver
     permitUnusedDeclared libs.aspectjweaver
@@ -38,5 +35,4 @@
     archiveName fatJarName
 }
 
-tasks.build.dependsOn shadowJar
->>>>>>> d26b4703
+tasks.build.dependsOn shadowJar
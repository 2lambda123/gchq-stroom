/*
 * Copyright 2017 Crown Copyright
 *
 * Licensed under the Apache License, Version 2.0 (the "License");
 * you may not use this file except in compliance with the License.
 * You may obtain a copy of the License at
 *
 *     http://www.apache.org/licenses/LICENSE-2.0
 *
 * Unless required by applicable law or agreed to in writing, software
 * distributed under the License is distributed on an "AS IS" BASIS,
 * WITHOUT WARRANTIES OR CONDITIONS OF ANY KIND, either express or implied.
 * See the License for the specific language governing permissions and
 * limitations under the License.
 *
 */

package stroom.test;

import org.springframework.beans.BeansException;
import org.springframework.context.ApplicationContext;
import org.springframework.context.ApplicationContextAware;
import org.springframework.stereotype.Component;
import stroom.cache.StroomCacheManager;
import stroom.dashboard.shared.Dashboard;
import stroom.dashboard.shared.QueryEntity;
import stroom.dictionary.shared.Dictionary;
import stroom.entity.shared.BaseResultList;
import stroom.entity.shared.Clearable;
import stroom.entity.shared.Res;
import stroom.explorer.server.ExplorerNodeService;
import stroom.feed.shared.Feed;
import stroom.index.server.IndexShardManager;
import stroom.index.server.IndexShardService;
import stroom.index.server.IndexShardWriterCache;
import stroom.index.shared.Index;
import stroom.index.shared.IndexShard;
import stroom.jobsystem.shared.Job;
import stroom.jobsystem.shared.JobNode;
import stroom.lifecycle.LifecycleServiceImpl;
import stroom.node.server.NodeConfig;
import stroom.node.server.VolumeService;
import stroom.node.shared.FindVolumeCriteria;
import stroom.node.shared.Node;
import stroom.node.shared.Rack;
import stroom.node.shared.Volume;
import stroom.node.shared.VolumeState;
import stroom.pipeline.shared.PipelineEntity;
import stroom.pipeline.shared.TextConverter;
import stroom.pipeline.shared.XSLT;
import stroom.ruleset.shared.Policy;
import stroom.script.shared.Script;
import stroom.security.server.DocumentPermission;
import stroom.security.server.Permission;
import stroom.security.server.User;
import stroom.security.server.UserGroupUser;
import stroom.statistics.shared.StatisticStoreEntity;
import stroom.stats.shared.StroomStatsStoreEntity;
import stroom.streamstore.server.StreamAttributeKeyService;
import stroom.streamstore.server.fs.FileSystemUtil;
import stroom.streamstore.shared.FindStreamAttributeKeyCriteria;
import stroom.streamstore.shared.Stream;
import stroom.streamstore.shared.StreamAttributeConstants;
import stroom.streamstore.shared.StreamAttributeKey;
import stroom.streamstore.shared.StreamAttributeValue;
import stroom.streamstore.shared.StreamVolume;
import stroom.streamtask.server.StreamTaskCreator;
import stroom.streamtask.shared.StreamProcessor;
import stroom.streamtask.shared.StreamProcessorFilter;
import stroom.streamtask.shared.StreamProcessorFilterTracker;
import stroom.streamtask.shared.StreamTask;
import stroom.visualisation.shared.Visualisation;
import stroom.xmlschema.shared.XMLSchema;

import javax.annotation.Resource;
import java.util.HashSet;
import java.util.List;
import java.util.Map;

/**
 * <p>
 * Class to help with testing.
 * </p>
 */
@Component
public class DatabaseCommonTestControl implements CommonTestControl, ApplicationContextAware {
    @Resource
    private VolumeService volumeService;
    @Resource
    private IndexShardService indexShardService;
    @Resource
    private ContentImportService contentImportService;
    @Resource
    private StreamAttributeKeyService streamAttributeKeyService;
    @Resource
    private IndexShardManager indexShardManager;
    @Resource
    private IndexShardWriterCache indexShardWriterCache;
    @Resource
    private DatabaseCommonTestControlTransactionHelper databaseCommonTestControlTransactionHelper;
    @Resource
    private NodeConfig nodeConfig;
    @Resource
    private StreamTaskCreator streamTaskCreator;
    @Resource
    private LifecycleServiceImpl lifecycleServiceImpl;
    @Resource
<<<<<<< HEAD
    private StroomCacheManager cacheManager;
    @Resource
    private ExplorerNodeService explorerNodeService;
=======
    private StroomCacheManager stroomCacheManager;
>>>>>>> 1a4bfab8

    private ApplicationContext applicationContext;

    @Override
    public void setApplicationContext(final ApplicationContext applicationContext) throws BeansException {
        this.applicationContext = applicationContext;
    }

    @Override
    public void setup() {
        nodeConfig.setup();
        createStreamAttributeKeys();

        // Ensure we can create tasks.
        streamTaskCreator.startup();
    }

    /**
     * Clear down the database.
     */
    @Override
    public void teardown() {
        deleteEntity(StreamTask.class);

        deleteEntity(StreamVolume.class);
        deleteEntity(StreamAttributeValue.class);
        deleteEntity(Stream.class);

        deleteEntity(Policy.class);

        deleteEntity(QueryEntity.class);
        deleteEntity(Dashboard.class);
        deleteEntity(Visualisation.class);
        deleteEntity(Script.class);
        deleteEntity(Res.class);
        deleteEntity(Dictionary.class);
        deleteEntity(StatisticStoreEntity.class);
        deleteEntity(StroomStatsStoreEntity.class);

        // Make sure we are no longer creating tasks.
        streamTaskCreator.shutdown();

        // Make sure we don't delete database entries without clearing the pool.
        indexShardWriterCache.shutdown();
        indexShardManager.deleteFromDisk();

        deleteEntity(IndexShard.class);
        deleteEntity(Index.class);

        deleteEntity(Feed.class);

        deleteEntity(XMLSchema.class);
        deleteEntity(TextConverter.class);
        deleteEntity(XSLT.class);

        deleteEntity(StreamProcessorFilter.class);
        deleteEntity(StreamProcessorFilterTracker.class);
        deleteEntity(StreamProcessor.class);

        deleteEntity(PipelineEntity.class);

        deleteEntity(UserGroupUser.class);
        deleteEntity(DocumentPermission.class);
        deleteEntity(Permission.class);
        deleteEntity(User.class);

        // Delete all explorer nodes.
        explorerNodeService.deleteAllNodes();

        // deleteTable("sys_user_role");
        // deleteTable("sys_user_group");
        // deleteTable("sys_user");
        // deleteTable("sys_group");

        // Delete the contents of all volumes.
        final List<Volume> volumes = volumeService.find(new FindVolumeCriteria());
        for (final Volume volume : volumes) {
            // The parent will also pick up the index shard (as well as the
            // store)
            FileSystemUtil.deleteContents(FileSystemUtil.createFileTypeRoot(volume).getParent());
        }

        // These are static
        deleteEntity(JobNode.class);
        deleteEntity(Job.class);

        deleteEntity(Volume.class);
        deleteEntity(VolumeState.class);
        deleteEntity(Node.class);
        deleteEntity(Rack.class);

        databaseCommonTestControlTransactionHelper.clearContext();
        stroomCacheManager.clear();

        final Map<String, Clearable> clearableBeanMap = applicationContext.getBeansOfType(Clearable.class, false,
                false);
        for (final Clearable clearable : clearableBeanMap.values()) {
            clearable.clear();
        }
    }

    public void createStreamAttributeKeys() {
        final BaseResultList<StreamAttributeKey> list = streamAttributeKeyService
                .find(new FindStreamAttributeKeyCriteria());
        final HashSet<String> existingItems = new HashSet<>();
        for (final StreamAttributeKey streamAttributeKey : list) {
            existingItems.add(streamAttributeKey.getName());
        }
        for (final String name : StreamAttributeConstants.SYSTEM_ATTRIBUTE_FIELD_TYPE_MAP.keySet()) {
            if (!existingItems.contains(name)) {
                try {
                    streamAttributeKeyService.save(new StreamAttributeKey(name,
                            StreamAttributeConstants.SYSTEM_ATTRIBUTE_FIELD_TYPE_MAP.get(name)));
                } catch (final Exception ex) {
                    ex.printStackTrace();
                }
            }
        }
    }

    @Override
    public int countEntity(final Class<?> clazz) {
        return databaseCommonTestControlTransactionHelper.countEntity(clazz);
    }

    @Override
    public void deleteEntity(final Class<?> clazz) {
        databaseCommonTestControlTransactionHelper.deleteClass(clazz);
    }

    @Override
    public void shutdown() {
        databaseCommonTestControlTransactionHelper.shutdown();
    }

    // @Override
    @Override
    public void createRequiredXMLSchemas() {
        contentImportService.importXmlSchemas();
    }
}<|MERGE_RESOLUTION|>--- conflicted
+++ resolved
@@ -105,13 +105,9 @@
     @Resource
     private LifecycleServiceImpl lifecycleServiceImpl;
     @Resource
-<<<<<<< HEAD
-    private StroomCacheManager cacheManager;
+    private StroomCacheManager stroomCacheManager;
     @Resource
     private ExplorerNodeService explorerNodeService;
-=======
-    private StroomCacheManager stroomCacheManager;
->>>>>>> 1a4bfab8
 
     private ApplicationContext applicationContext;
 

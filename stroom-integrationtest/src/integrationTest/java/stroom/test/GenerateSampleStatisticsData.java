--- conflicted
+++ resolved
@@ -97,7 +97,6 @@
         return stringBuilder.toString();
     }
 
-<<<<<<< HEAD
     private static List<Tuple3<String, String, String>> buildUserColourStateCombinations() {
         List<Tuple3<String, String, String>> combinations = new ArrayList<>();
             for (final String user : USERS) {
@@ -111,12 +110,8 @@
     }
 
     private static void buildEvents(final int iterations,
-                                    final StringBuilder stringBuilder,
+                                    final StringBuffer stringBuffer,
                                     final Instant initialEventTime,
-=======
-    private static void buildEvents(final StringBuffer stringBuffer,
-                                    final long initialEventTime,
->>>>>>> b77bb00c
                                     final StatisticType statisticType) {
         stringBuffer.append("<data>\n");
 

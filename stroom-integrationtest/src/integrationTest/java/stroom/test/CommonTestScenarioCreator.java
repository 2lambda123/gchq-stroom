--- conflicted
+++ resolved
@@ -18,7 +18,6 @@
 package stroom.test;
 
 import org.junit.Assert;
-<<<<<<< HEAD
 import stroom.data.meta.api.Data;
 import stroom.data.meta.api.MetaDataSource;
 import stroom.data.meta.api.DataProperties;
@@ -26,10 +25,6 @@
 import stroom.data.store.api.StreamTarget;
 import stroom.data.store.api.StreamTargetUtil;
 import stroom.docref.DocRef;
-=======
-import stroom.docref.DocRef;
-import stroom.feed.FeedService;
->>>>>>> ced7ad52
 import stroom.feed.StroomHeaderArguments;
 import stroom.index.IndexStore;
 import stroom.index.IndexVolumeService;
@@ -39,13 +34,8 @@
 import stroom.node.NodeCache;
 import stroom.node.VolumeService;
 import stroom.node.shared.FindVolumeCriteria;
-<<<<<<< HEAD
 import stroom.node.shared.VolumeEntity;
 import stroom.node.shared.VolumeEntity.VolumeUseStatus;
-=======
-import stroom.node.shared.Volume;
-import stroom.node.shared.Volume.VolumeUseStatus;
->>>>>>> ced7ad52
 import stroom.query.api.v2.ExpressionOperator;
 import stroom.query.api.v2.ExpressionTerm;
 import stroom.streamstore.shared.QueryData;
@@ -92,15 +82,9 @@
         final QueryData findStreamQueryData = new QueryData.Builder()
                 .dataSource(MetaDataSource.STREAM_STORE_DOC_REF)
                 .expression(new ExpressionOperator.Builder(ExpressionOperator.Op.AND)
-<<<<<<< HEAD
-                        .addTerm(MetaDataSource.FEED, ExpressionTerm.Condition.EQUALS, feed)
-                        .addTerm(MetaDataSource.STREAM_TYPE, ExpressionTerm.Condition.EQUALS, StreamTypeNames.RAW_EVENTS)
+                        .addTerm(MetaDataSource.FEED_NAME, ExpressionTerm.Condition.EQUALS, feed)
+                        .addTerm(MetaDataSource.STREAM_TYPE_NAME, ExpressionTerm.Condition.EQUALS, StreamTypeNames.RAW_EVENTS)
                         .build())
-=======
-                    .addTerm(StreamDataSource.FEED_NAME, ExpressionTerm.Condition.EQUALS, feed.getName())
-                    .addTerm(StreamDataSource.STREAM_TYPE_NAME, ExpressionTerm.Condition.EQUALS, StreamType.RAW_EVENTS.getName())
-                    .build())
->>>>>>> ced7ad52
                 .build();
 
         createStreamProcessor(findStreamQueryData);

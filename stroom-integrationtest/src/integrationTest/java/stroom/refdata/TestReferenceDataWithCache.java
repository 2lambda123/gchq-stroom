/*
 * Copyright 2016 Crown Copyright
 *
 * Licensed under the Apache License, Version 2.0 (the "License");
 * you may not use this file except in compliance with the License.
 * You may obtain a copy of the License at
 *
 *     http://www.apache.org/licenses/LICENSE-2.0
 *
 * Unless required by applicable law or agreed to in writing, software
 * distributed under the License is distributed on an "AS IS" BASIS,
 * WITHOUT WARRANTIES OR CONDITIONS OF ANY KIND, either express or implied.
 * See the License for the specific language governing permissions and
 * limitations under the License.
 *
 */

package stroom.refdata;

import org.junit.Assert;
import org.junit.Test;
import org.slf4j.Logger;
import org.slf4j.LoggerFactory;
import org.xml.sax.SAXException;
import stroom.entity.shared.DocRefUtil;
import stroom.feed.FeedService;
import stroom.feed.shared.Feed;
import stroom.pipeline.PipelineService;
import stroom.pipeline.errorhandler.ErrorReceiver;
import stroom.pipeline.errorhandler.FatalErrorReceiver;
import stroom.pipeline.shared.PipelineEntity;
import stroom.pipeline.shared.data.PipelineReference;
import stroom.query.api.v2.DocRef;
import stroom.streamstore.shared.StreamType;
import stroom.test.AbstractCoreIntegrationTest;
import stroom.util.cache.CacheManager;
import stroom.util.date.DateUtil;
import stroom.guice.PipelineScopeRunnable;
import stroom.guice.StroomBeanStore;
import stroom.xml.event.EventList;
import stroom.xml.event.EventListBuilder;
import stroom.xml.event.EventListBuilderFactory;

import javax.inject.Inject;
import java.util.ArrayList;
import java.util.List;
import java.util.TreeSet;

public class TestReferenceDataWithCache extends AbstractCoreIntegrationTest {
    private static final Logger LOGGER = LoggerFactory.getLogger(TestReferenceDataWithCache.class);
    private static volatile DocRef folder;
    private final EventListBuilder builder = EventListBuilderFactory.createBuilder();

    @Inject
    private FeedService feedService;
    @Inject
    private PipelineService pipelineService;
    @Inject
    private StroomBeanStore beanStore;
    @Inject
    private PipelineScopeRunnable pipelineScopeRunnable;

    /**
     * Test.
     */
    @Test
    public void testSimple() {
<<<<<<< HEAD
        pipelineScopeRunnable.scopeRunnable(() -> {
            Feed feed1 = feedService.create("TEST_FEED_1");
            feed1.setReference(true);
            feed1 = feedService.save(feed1);

            Feed feed2 = feedService.create("TEST_FEED_2");
            feed2.setReference(true);
            feed2 = feedService.save(feed2);

            final PipelineEntity pipeline1 = pipelineService.create("TEST_PIPELINE_1");
            final PipelineEntity pipeline2 = pipelineService.create("TEST_PIPELINE_2");

            final PipelineReference pipelineReference1 = new PipelineReference(DocRefUtil.create(pipeline1),
                    DocRefUtil.create(feed1), StreamType.REFERENCE.getName());
            final PipelineReference pipelineReference2 = new PipelineReference(DocRefUtil.create(pipeline2),
                    DocRefUtil.create(feed2), StreamType.REFERENCE.getName());

            final List<PipelineReference> pipelineReferences = new ArrayList<>();
            pipelineReferences.add(pipelineReference1);
            pipelineReferences.add(pipelineReference2);

            final ReferenceData referenceData = createReferenceData();

            final TreeSet<EffectiveStream> streamSet = new TreeSet<>();
            streamSet.add(new EffectiveStream(1, DateUtil.parseNormalDateTimeString("2008-01-01T09:47:00.000Z")));
            streamSet.add(new EffectiveStream(2, DateUtil.parseNormalDateTimeString("2009-01-01T09:47:00.000Z")));
            streamSet.add(new EffectiveStream(3, DateUtil.parseNormalDateTimeString("2010-01-01T09:47:00.000Z")));

            try (final CacheManager cacheManager = new CacheManager()) {
                final EffectiveStreamCache effectiveStreamCache = new EffectiveStreamCache(cacheManager, null, null, null) {
                    @Override
                    public TreeSet<EffectiveStream> create(final EffectiveStreamKey key) {
                        return streamSet;
                    }
                };
                final ReferenceDataLoader referenceDataLoader = effectiveFeed -> new MapStoreImpl();
                final MapStoreCache mapStoreCache = new MapStoreCache(cacheManager, referenceDataLoader, null, null);
                referenceData.setEffectiveStreamCache(effectiveStreamCache);
                referenceData.setMapStorePool(mapStoreCache);

                final ErrorReceiver errorReceiver = new FatalErrorReceiver();

                // Add multiple reference data items to prove that looping over maps
                // works.
                addData(referenceData, pipeline1, new String[]{"SID_TO_PF_1", "SID_TO_PF_2"});
                addData(referenceData, pipeline2, new String[]{"SID_TO_PF_3", "SID_TO_PF_4"});
                checkData(referenceData, pipelineReferences, errorReceiver, "SID_TO_PF_1");
                checkData(referenceData, pipelineReferences, errorReceiver, "SID_TO_PF_2");
                checkData(referenceData, pipelineReferences, errorReceiver, "SID_TO_PF_3");
                checkData(referenceData, pipelineReferences, errorReceiver, "SID_TO_PF_4");
            } catch (final RuntimeException e) {
                throw new RuntimeException(e.getMessage(), e);
            }
        });
=======
        Feed feed1 = feedService.create("TEST_FEED_1");
        feed1.setReference(true);
        feed1 = feedService.save(feed1);

        Feed feed2 = feedService.create("TEST_FEED_2");
        feed2.setReference(true);
        feed2 = feedService.save(feed2);

        final PipelineEntity pipeline1 = pipelineService.create("TEST_PIPELINE_1");
        final PipelineEntity pipeline2 = pipelineService.create("TEST_PIPELINE_2");

        final PipelineReference pipelineReference1 = new PipelineReference(DocRefUtil.create(pipeline1),
                DocRefUtil.create(feed1), StreamType.REFERENCE.getName());
        final PipelineReference pipelineReference2 = new PipelineReference(DocRefUtil.create(pipeline2),
                DocRefUtil.create(feed2), StreamType.REFERENCE.getName());

        final List<PipelineReference> pipelineReferences = new ArrayList<>();
        pipelineReferences.add(pipelineReference1);
        pipelineReferences.add(pipelineReference2);

        final ReferenceData referenceData = createReferenceData();

        final TreeSet<EffectiveStream> streamSet = new TreeSet<>();
        streamSet.add(new EffectiveStream(1, DateUtil.parseNormalDateTimeString("2008-01-01T09:47:00.000Z")));
        streamSet.add(new EffectiveStream(2, DateUtil.parseNormalDateTimeString("2009-01-01T09:47:00.000Z")));
        streamSet.add(new EffectiveStream(3, DateUtil.parseNormalDateTimeString("2010-01-01T09:47:00.000Z")));

        try (final CacheManager cacheManager = new CacheManager()) {
            final EffectiveStreamCache effectiveStreamCache = new EffectiveStreamCache(cacheManager, null, null, null) {
                @Override
                public TreeSet<EffectiveStream> create(final EffectiveStreamKey key) {
                    return streamSet;
                }
            };
            final ReferenceDataLoader referenceDataLoader = effectiveFeed -> new MapStoreImpl();
            final MapStoreCache mapStoreCache = new MapStoreCache(cacheManager, referenceDataLoader, null, null);
            referenceData.setEffectiveStreamCache(effectiveStreamCache);
            referenceData.setMapStorePool(mapStoreCache);

            final ErrorReceiver errorReceiver = new FatalErrorReceiver();

            // Add multiple reference data items to prove that looping over maps
            // works.
            addData(referenceData, pipeline1, new String[]{"SID_TO_PF_1", "SID_TO_PF_2"});
            addData(referenceData, pipeline2, new String[]{"SID_TO_PF_3", "SID_TO_PF_4"});
            checkData(referenceData, pipelineReferences, "SID_TO_PF_1");
            checkData(referenceData, pipelineReferences, "SID_TO_PF_2");
            checkData(referenceData, pipelineReferences, "SID_TO_PF_3");
            checkData(referenceData, pipelineReferences, "SID_TO_PF_4");
        } catch (final Exception e) {
            throw new RuntimeException(e.getMessage(), e);
        }
>>>>>>> e31c87cd
    }

    private void addData(final ReferenceData referenceData, final PipelineEntity pipeline, final String[] mapNames) {
        MapStoreBuilder mapStoreBuilder = new MapStoreBuilderImpl(null);
        for (final String mapName : mapNames) {
            mapStoreBuilder.setEvents(mapName, "user1", getEventsFromString("1111"), false);
            mapStoreBuilder.setEvents(mapName, "user2", getEventsFromString("2222"), false);
        }
        referenceData.put(new MapStoreCacheKey(DocRefUtil.create(pipeline), 1), mapStoreBuilder.getMapStore());

        mapStoreBuilder = new MapStoreBuilderImpl(null);
        for (final String mapName : mapNames) {
            mapStoreBuilder.setEvents(mapName, "user1", getEventsFromString("A1111"), false);
            mapStoreBuilder.setEvents(mapName, "user2", getEventsFromString("A2222"), false);
        }
        referenceData.put(new MapStoreCacheKey(DocRefUtil.create(pipeline), 2), mapStoreBuilder.getMapStore());

        mapStoreBuilder = new MapStoreBuilderImpl(null);
        for (final String mapName : mapNames) {
            mapStoreBuilder.setEvents(mapName, "user1", getEventsFromString("B1111"), false);
            mapStoreBuilder.setEvents(mapName, "user2", getEventsFromString("B2222"), false);
        }
        referenceData.put(new MapStoreCacheKey(DocRefUtil.create(pipeline), 3), mapStoreBuilder.getMapStore());
    }

    private void checkData(final ReferenceData data, final List<PipelineReference> pipelineReferences, final String mapName) {
        Assert.assertEquals("B1111", lookup(data, pipelineReferences, "2010-01-01T09:47:00.111Z", mapName, "user1"));
        Assert.assertEquals("B1111", lookup(data, pipelineReferences, "2015-01-01T09:47:00.000Z", mapName, "user1"));
        Assert.assertEquals("A1111", lookup(data, pipelineReferences, "2009-10-01T09:47:00.000Z", mapName, "user1"));
        Assert.assertEquals("A1111", lookup(data, pipelineReferences, "2009-01-01T09:47:00.000Z", mapName, "user1"));
        Assert.assertEquals("1111", lookup(data, pipelineReferences, "2008-01-01T09:47:00.000Z", mapName, "user1"));

        Assert.assertNull(lookup(data, pipelineReferences, "2006-01-01T09:47:00.000Z", mapName, "user1"));
        Assert.assertNull(lookup(data, pipelineReferences, "2009-01-01T09:47:00.000Z", mapName, "user1_X"));
        Assert.assertNull(lookup(data, pipelineReferences, "2009-01-01T09:47:00.000Z", "SID_TO_PF_X", "user1"));
    }

    /**
     * Test.
     */
    @Test
    public void testNestedMaps() {
<<<<<<< HEAD
        pipelineScopeRunnable.scopeRunnable(() -> {
            Feed feed = feedService.create("TEST_FEED_V3");
            feed.setReference(true);
            feed = feedService.save(feed);

            final PipelineEntity pipelineEntity = new PipelineEntity();
            final PipelineReference pipelineReference = new PipelineReference(DocRefUtil.create(pipelineEntity),
                    DocRefUtil.create(feed), StreamType.REFERENCE.getName());
            final List<PipelineReference> pipelineReferences = new ArrayList<>();
            pipelineReferences.add(pipelineReference);

            final ReferenceData referenceData = createReferenceData();

            final TreeSet<EffectiveStream> streamSet = new TreeSet<>();
            streamSet.add(new EffectiveStream(0, 0L));

            try (final CacheManager cacheManager = new CacheManager()) {
                final EffectiveStreamCache effectiveStreamCache = new EffectiveStreamCache(cacheManager, null, null, null) {
                    @Override
                    public TreeSet<EffectiveStream> create(final EffectiveStreamKey key) {
                        return streamSet;
                    }
                };
                final ReferenceDataLoader referenceDataLoader = effectiveFeed -> new MapStoreImpl();
                final MapStoreCache mapStoreCache = new MapStoreCache(cacheManager, referenceDataLoader, null, null);
                referenceData.setEffectiveStreamCache(effectiveStreamCache);
                referenceData.setMapStorePool(mapStoreCache);

                final ErrorReceiver errorReceiver = new FatalErrorReceiver();

                final MapStoreBuilder mapStoreBuilder = new MapStoreBuilderImpl(null);
                mapStoreBuilder.setEvents("CARD_NUMBER_TO_PF_NUMBER", "011111", getEventsFromString("091111"), false);
                mapStoreBuilder.setEvents("NUMBER_TO_SID", "091111", getEventsFromString("user1"), false);
                referenceData.put(new MapStoreCacheKey(DocRefUtil.create(pipelineEntity), 0), mapStoreBuilder.getMapStore());

                Assert.assertEquals("091111", getStringFromEvents(referenceData.getValue(pipelineReferences, errorReceiver,
                        0, "CARD_NUMBER_TO_PF_NUMBER", "011111")));
                Assert.assertEquals("user1", getStringFromEvents(
                        referenceData.getValue(pipelineReferences, errorReceiver, 0, "NUMBER_TO_SID", "091111")));

                Assert.assertEquals("user1", getStringFromEvents(referenceData.getValue(pipelineReferences, errorReceiver,
                        0, "CARD_NUMBER_TO_PF_NUMBER/NUMBER_TO_SID", "011111")));
            } catch (final RuntimeException e) {
                throw new RuntimeException(e.getMessage(), e);
            }
        });
=======
        Feed feed = feedService.create("TEST_FEED_V3");
        feed.setReference(true);
        feed = feedService.save(feed);

        final PipelineEntity pipelineEntity = new PipelineEntity();
        final PipelineReference pipelineReference = new PipelineReference(DocRefUtil.create(pipelineEntity),
                DocRefUtil.create(feed), StreamType.REFERENCE.getName());
        final List<PipelineReference> pipelineReferences = new ArrayList<>();
        pipelineReferences.add(pipelineReference);

        final ReferenceData data = createReferenceData();

        final TreeSet<EffectiveStream> streamSet = new TreeSet<>();
        streamSet.add(new EffectiveStream(0, 0L));

        try (final CacheManager cacheManager = new CacheManager()) {
            final EffectiveStreamCache effectiveStreamCache = new EffectiveStreamCache(cacheManager, null, null, null) {
                @Override
                public TreeSet<EffectiveStream> create(final EffectiveStreamKey key) {
                    return streamSet;
                }
            };
            final ReferenceDataLoader referenceDataLoader = effectiveFeed -> new MapStoreImpl();
            final MapStoreCache mapStoreCache = new MapStoreCache(cacheManager, referenceDataLoader, null, null);
            data.setEffectiveStreamCache(effectiveStreamCache);
            data.setMapStorePool(mapStoreCache);

            final MapStoreBuilder mapStoreBuilder = new MapStoreBuilderImpl(null);
            mapStoreBuilder.setEvents("CARD_NUMBER_TO_PF_NUMBER", "011111", getEventsFromString("091111"), false);
            mapStoreBuilder.setEvents("NUMBER_TO_SID", "091111", getEventsFromString("user1"), false);
            data.put(new MapStoreCacheKey(DocRefUtil.create(pipelineEntity), 0), mapStoreBuilder.getMapStore());

            Assert.assertEquals("091111", lookup(data, pipelineReferences, 0, "CARD_NUMBER_TO_PF_NUMBER", "011111"));
            Assert.assertEquals("user1", lookup(data, pipelineReferences, 0, "NUMBER_TO_SID", "091111"));
            Assert.assertEquals("user1", lookup(data, pipelineReferences, 0, "CARD_NUMBER_TO_PF_NUMBER/NUMBER_TO_SID", "011111"));
        } catch (final Exception e) {
            throw new RuntimeException(e.getMessage(), e);
        }
>>>>>>> e31c87cd
    }

    private EventList getEventsFromString(final String string) {
        final char[] ch = string.toCharArray();
        try {
            builder.characters(ch, 0, ch.length);
        } catch (final SAXException e) {
            LOGGER.error(e.getMessage(), e);
        }
        final EventList eventList = builder.getEventList();
        builder.reset();

        return eventList;
    }

    private String lookup(final ReferenceData data,
                          final List<PipelineReference> pipelineReferences,
                          final String time,
                          final String mapName,
                          final String key) {
        return lookup(data, pipelineReferences, DateUtil.parseNormalDateTimeString(time), mapName, key);
    }

    private String lookup(final ReferenceData data,
                          final List<PipelineReference> pipelineReferences,
                          final long time,
                          final String mapName,
                          final String key) {
        final ReferenceDataResult result = new ReferenceDataResult();
        data.getValue(pipelineReferences, time, mapName, key, result);
        if (result.getEventList() != null) {
            return result.getEventList().toString();
        }

        return null;
    }

    private ReferenceData createReferenceData() {
        return beanStore.getInstance(ReferenceData.class);
    }
}<|MERGE_RESOLUTION|>--- conflicted
+++ resolved
@@ -65,7 +65,6 @@
      */
     @Test
     public void testSimple() {
-<<<<<<< HEAD
         pipelineScopeRunnable.scopeRunnable(() -> {
             Feed feed1 = feedService.create("TEST_FEED_1");
             feed1.setReference(true);
@@ -120,60 +119,6 @@
                 throw new RuntimeException(e.getMessage(), e);
             }
         });
-=======
-        Feed feed1 = feedService.create("TEST_FEED_1");
-        feed1.setReference(true);
-        feed1 = feedService.save(feed1);
-
-        Feed feed2 = feedService.create("TEST_FEED_2");
-        feed2.setReference(true);
-        feed2 = feedService.save(feed2);
-
-        final PipelineEntity pipeline1 = pipelineService.create("TEST_PIPELINE_1");
-        final PipelineEntity pipeline2 = pipelineService.create("TEST_PIPELINE_2");
-
-        final PipelineReference pipelineReference1 = new PipelineReference(DocRefUtil.create(pipeline1),
-                DocRefUtil.create(feed1), StreamType.REFERENCE.getName());
-        final PipelineReference pipelineReference2 = new PipelineReference(DocRefUtil.create(pipeline2),
-                DocRefUtil.create(feed2), StreamType.REFERENCE.getName());
-
-        final List<PipelineReference> pipelineReferences = new ArrayList<>();
-        pipelineReferences.add(pipelineReference1);
-        pipelineReferences.add(pipelineReference2);
-
-        final ReferenceData referenceData = createReferenceData();
-
-        final TreeSet<EffectiveStream> streamSet = new TreeSet<>();
-        streamSet.add(new EffectiveStream(1, DateUtil.parseNormalDateTimeString("2008-01-01T09:47:00.000Z")));
-        streamSet.add(new EffectiveStream(2, DateUtil.parseNormalDateTimeString("2009-01-01T09:47:00.000Z")));
-        streamSet.add(new EffectiveStream(3, DateUtil.parseNormalDateTimeString("2010-01-01T09:47:00.000Z")));
-
-        try (final CacheManager cacheManager = new CacheManager()) {
-            final EffectiveStreamCache effectiveStreamCache = new EffectiveStreamCache(cacheManager, null, null, null) {
-                @Override
-                public TreeSet<EffectiveStream> create(final EffectiveStreamKey key) {
-                    return streamSet;
-                }
-            };
-            final ReferenceDataLoader referenceDataLoader = effectiveFeed -> new MapStoreImpl();
-            final MapStoreCache mapStoreCache = new MapStoreCache(cacheManager, referenceDataLoader, null, null);
-            referenceData.setEffectiveStreamCache(effectiveStreamCache);
-            referenceData.setMapStorePool(mapStoreCache);
-
-            final ErrorReceiver errorReceiver = new FatalErrorReceiver();
-
-            // Add multiple reference data items to prove that looping over maps
-            // works.
-            addData(referenceData, pipeline1, new String[]{"SID_TO_PF_1", "SID_TO_PF_2"});
-            addData(referenceData, pipeline2, new String[]{"SID_TO_PF_3", "SID_TO_PF_4"});
-            checkData(referenceData, pipelineReferences, "SID_TO_PF_1");
-            checkData(referenceData, pipelineReferences, "SID_TO_PF_2");
-            checkData(referenceData, pipelineReferences, "SID_TO_PF_3");
-            checkData(referenceData, pipelineReferences, "SID_TO_PF_4");
-        } catch (final Exception e) {
-            throw new RuntimeException(e.getMessage(), e);
-        }
->>>>>>> e31c87cd
     }
 
     private void addData(final ReferenceData referenceData, final PipelineEntity pipeline, final String[] mapNames) {
@@ -216,7 +161,6 @@
      */
     @Test
     public void testNestedMaps() {
-<<<<<<< HEAD
         pipelineScopeRunnable.scopeRunnable(() -> {
             Feed feed = feedService.create("TEST_FEED_V3");
             feed.setReference(true);
@@ -228,7 +172,7 @@
             final List<PipelineReference> pipelineReferences = new ArrayList<>();
             pipelineReferences.add(pipelineReference);
 
-            final ReferenceData referenceData = createReferenceData();
+            final ReferenceData data = createReferenceData();
 
             final TreeSet<EffectiveStream> streamSet = new TreeSet<>();
             streamSet.add(new EffectiveStream(0, 0L));
@@ -242,67 +186,19 @@
                 };
                 final ReferenceDataLoader referenceDataLoader = effectiveFeed -> new MapStoreImpl();
                 final MapStoreCache mapStoreCache = new MapStoreCache(cacheManager, referenceDataLoader, null, null);
-                referenceData.setEffectiveStreamCache(effectiveStreamCache);
-                referenceData.setMapStorePool(mapStoreCache);
-
-                final ErrorReceiver errorReceiver = new FatalErrorReceiver();
+                data.setEffectiveStreamCache(effectiveStreamCache);
+                data.setMapStorePool(mapStoreCache);
 
                 final MapStoreBuilder mapStoreBuilder = new MapStoreBuilderImpl(null);
                 mapStoreBuilder.setEvents("CARD_NUMBER_TO_PF_NUMBER", "011111", getEventsFromString("091111"), false);
                 mapStoreBuilder.setEvents("NUMBER_TO_SID", "091111", getEventsFromString("user1"), false);
-                referenceData.put(new MapStoreCacheKey(DocRefUtil.create(pipelineEntity), 0), mapStoreBuilder.getMapStore());
-
-                Assert.assertEquals("091111", getStringFromEvents(referenceData.getValue(pipelineReferences, errorReceiver,
-                        0, "CARD_NUMBER_TO_PF_NUMBER", "011111")));
-                Assert.assertEquals("user1", getStringFromEvents(
-                        referenceData.getValue(pipelineReferences, errorReceiver, 0, "NUMBER_TO_SID", "091111")));
-
-                Assert.assertEquals("user1", getStringFromEvents(referenceData.getValue(pipelineReferences, errorReceiver,
-                        0, "CARD_NUMBER_TO_PF_NUMBER/NUMBER_TO_SID", "011111")));
-            } catch (final RuntimeException e) {
-                throw new RuntimeException(e.getMessage(), e);
+                data.put(new MapStoreCacheKey(DocRefUtil.create(pipelineEntity), 0), mapStoreBuilder.getMapStore());
+
+                Assert.assertEquals("091111", lookup(data, pipelineReferences, 0, "CARD_NUMBER_TO_PF_NUMBER", "011111"));
+                Assert.assertEquals("user1", lookup(data, pipelineReferences, 0, "NUMBER_TO_SID", "091111"));
+                Assert.assertEquals("user1", lookup(data, pipelineReferences, 0, "CARD_NUMBER_TO_PF_NUMBER/NUMBER_TO_SID", "011111"));
             }
         });
-=======
-        Feed feed = feedService.create("TEST_FEED_V3");
-        feed.setReference(true);
-        feed = feedService.save(feed);
-
-        final PipelineEntity pipelineEntity = new PipelineEntity();
-        final PipelineReference pipelineReference = new PipelineReference(DocRefUtil.create(pipelineEntity),
-                DocRefUtil.create(feed), StreamType.REFERENCE.getName());
-        final List<PipelineReference> pipelineReferences = new ArrayList<>();
-        pipelineReferences.add(pipelineReference);
-
-        final ReferenceData data = createReferenceData();
-
-        final TreeSet<EffectiveStream> streamSet = new TreeSet<>();
-        streamSet.add(new EffectiveStream(0, 0L));
-
-        try (final CacheManager cacheManager = new CacheManager()) {
-            final EffectiveStreamCache effectiveStreamCache = new EffectiveStreamCache(cacheManager, null, null, null) {
-                @Override
-                public TreeSet<EffectiveStream> create(final EffectiveStreamKey key) {
-                    return streamSet;
-                }
-            };
-            final ReferenceDataLoader referenceDataLoader = effectiveFeed -> new MapStoreImpl();
-            final MapStoreCache mapStoreCache = new MapStoreCache(cacheManager, referenceDataLoader, null, null);
-            data.setEffectiveStreamCache(effectiveStreamCache);
-            data.setMapStorePool(mapStoreCache);
-
-            final MapStoreBuilder mapStoreBuilder = new MapStoreBuilderImpl(null);
-            mapStoreBuilder.setEvents("CARD_NUMBER_TO_PF_NUMBER", "011111", getEventsFromString("091111"), false);
-            mapStoreBuilder.setEvents("NUMBER_TO_SID", "091111", getEventsFromString("user1"), false);
-            data.put(new MapStoreCacheKey(DocRefUtil.create(pipelineEntity), 0), mapStoreBuilder.getMapStore());
-
-            Assert.assertEquals("091111", lookup(data, pipelineReferences, 0, "CARD_NUMBER_TO_PF_NUMBER", "011111"));
-            Assert.assertEquals("user1", lookup(data, pipelineReferences, 0, "NUMBER_TO_SID", "091111"));
-            Assert.assertEquals("user1", lookup(data, pipelineReferences, 0, "CARD_NUMBER_TO_PF_NUMBER/NUMBER_TO_SID", "011111"));
-        } catch (final Exception e) {
-            throw new RuntimeException(e.getMessage(), e);
-        }
->>>>>>> e31c87cd
     }
 
     private EventList getEventsFromString(final String string) {

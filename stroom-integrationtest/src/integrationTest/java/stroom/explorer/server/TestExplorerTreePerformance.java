/*
 * Copyright 2016 Crown Copyright
 *
 * Licensed under the Apache License, Version 2.0 (the "License");
 * you may not use this file except in compliance with the License.
 * You may obtain a copy of the License at
 *
 *     http://www.apache.org/licenses/LICENSE-2.0
 *
 * Unless required by applicable law or agreed to in writing, software
 * distributed under the License is distributed on an "AS IS" BASIS,
 * WITHOUT WARRANTIES OR CONDITIONS OF ANY KIND, either express or implied.
 * See the License for the specific language governing permissions and
 * limitations under the License.
 */

package stroom.explorer.server;

import fri.util.database.jpa.tree.uniqueconstraints.UniqueConstraintViolationException;
import org.junit.Assert;
import org.junit.Ignore;
import org.junit.Test;
import org.springframework.test.context.ActiveProfiles;
import org.springframework.test.context.ContextConfiguration;
import stroom.dashboard.spring.DashboardConfiguration;
import stroom.dictionary.spring.DictionaryConfiguration;
import stroom.explorer.shared.ExplorerNode;
import stroom.explorer.shared.ExplorerTreeFilter;
import stroom.explorer.shared.FetchExplorerNodeResult;
import stroom.explorer.shared.FindExplorerNodeCriteria;
import stroom.index.spring.IndexConfiguration;
import stroom.logging.spring.EventLoggingConfiguration;
import stroom.pipeline.spring.PipelineConfiguration;
import stroom.ruleset.spring.RuleSetConfiguration;
import stroom.script.spring.ScriptConfiguration;
import stroom.search.solr.SolrIndexConfiguration;
import stroom.search.spring.SearchConfiguration;
import stroom.security.SecurityContext;
import stroom.security.SecurityHelper;
import stroom.security.UserTokenUtil;
import stroom.security.server.DocumentPermissionService;
import stroom.security.server.UserService;
import stroom.security.shared.DocumentPermissionNames;
import stroom.security.shared.UserRef;
import stroom.security.spring.SecurityConfiguration;
import stroom.spring.MetaDataStatisticConfiguration;
import stroom.spring.PersistenceConfiguration;
import stroom.spring.ScopeConfiguration;
import stroom.spring.ScopeTestConfiguration;
import stroom.spring.ServerComponentScanTestConfiguration;
import stroom.spring.ServerConfiguration;
import stroom.statistics.spring.StatisticsConfiguration;
import stroom.test.StroomIntegrationTest;
import stroom.util.logging.LambdaLogger;
import stroom.util.logging.LambdaLoggerFactory;
import stroom.util.spring.StroomSpringProfiles;
import stroom.visualisation.spring.VisualisationConfiguration;

import javax.annotation.Resource;
import java.util.Collections;
import java.util.HashSet;
import java.util.List;
import java.util.UUID;
import java.util.concurrent.atomic.AtomicInteger;
import java.util.concurrent.atomic.AtomicReference;

@ActiveProfiles(value = {
        StroomSpringProfiles.PROD,
        StroomSpringProfiles.IT,
        SecurityConfiguration.PROD_SECURITY})
@ContextConfiguration(classes = {
        DashboardConfiguration.class,
        EventLoggingConfiguration.class,
        IndexConfiguration.class,
        SolrIndexConfiguration.class,
        MetaDataStatisticConfiguration.class,
        PersistenceConfiguration.class,
        DictionaryConfiguration.class,
        PipelineConfiguration.class,
        RuleSetConfiguration.class,
        ScopeConfiguration.class,
        ScopeTestConfiguration.class,
        ScriptConfiguration.class,
        SearchConfiguration.class,
        SecurityConfiguration.class,
        ExplorerConfiguration.class,
        ServerComponentScanTestConfiguration.class,
        ServerConfiguration.class,
        StatisticsConfiguration.class,
        VisualisationConfiguration.class})
<<<<<<< HEAD
@Ignore
=======
@Ignore // A manual test for checking performance of the tree
>>>>>>> a1f09605
public class TestExplorerTreePerformance extends StroomIntegrationTest {
    private static final LambdaLogger LOGGER = LambdaLoggerFactory.getLogger(TestExplorerTreePerformance.class);
    private static final int MAX_CHILDREN = 200;
    private static final int MAX_TREE_DEPTH = 2;

    @Resource
    private ExplorerTreeDao explorerTreeDao;
    @Resource
    private ExplorerService explorerService;
    @Resource
    private UserService userService;
    @Resource
    private DocumentPermissionService documentPermissionService;
    @Resource
    private SecurityContext securityContext;

    @Test
    public void testLargeTreePerformance() {
        try (final SecurityHelper securityHelper = SecurityHelper.processingUser(securityContext)) {
            final FindExplorerNodeCriteria findExplorerNodeCriteria = new FindExplorerNodeCriteria(
                    new HashSet<>(),
                    new HashSet<>(),
                    new ExplorerTreeFilter(
                            Collections.singleton("test"),
                            null,
                            Collections.singleton(DocumentPermissionNames.READ),
                            null,
                            false),
                    Integer.MAX_VALUE,
                    new HashSet<>());

            LOGGER.logDurationIfInfoEnabled(() -> {
                explorerService.clear();
                FetchExplorerNodeResult result = explorerService.getData(findExplorerNodeCriteria);
                Assert.assertNull(result.getTreeStructure().getRoot());
            }, "Checked empty tree");

            final int count = (int) Math.pow(MAX_CHILDREN, MAX_TREE_DEPTH) + MAX_CHILDREN + 1;
            LOGGER.info(() -> "Creating " + count + " tree nodes");
            LOGGER.logDurationIfInfoEnabled(() -> {
                try {
                    ExplorerTreeNode root = explorerTreeDao.createRoot(newTreePojo("System"));
                    addChildren(root, 1, MAX_TREE_DEPTH);
                } catch (final UniqueConstraintViolationException e) {
                    throw new RuntimeException(e.getMessage(), e);
                }
            }, "Created " + count + " tree nodes");

            LOGGER.logDurationIfInfoEnabled(() -> {
                // Check create model.
                explorerTreeDao.createModel();
            }, "Create model");

            final AtomicReference<ExplorerNode> lastChild = new AtomicReference<>();
            LOGGER.logDurationIfInfoEnabled(() -> {
                lastChild.set(expandTree(findExplorerNodeCriteria, count));
            }, "Expand all");

            final UserRef user = userService.createUser("testuser");
            final UserRef userGroup = userService.createUserGroup("testusergroup");
            userService.addUserToGroup(user, userGroup);
            documentPermissionService.addPermission(user, lastChild.get().getDocRef(), DocumentPermissionNames.READ);
            documentPermissionService.addPermission(userGroup, lastChild.get().getDocRef(), DocumentPermissionNames.READ);

            LOGGER.logDurationIfInfoEnabled(() -> {
                try (final SecurityHelper sh = SecurityHelper.asUser(securityContext, UserTokenUtil.create(user.getName(), null))) {
                    // See what we get back with a user with limited permissions.
                    expandTree(findExplorerNodeCriteria, 3);
                }
            }, "Expand all as user with empty cache");

            LOGGER.logDurationIfInfoEnabled(() -> {
                try (final SecurityHelper sh = SecurityHelper.asUser(securityContext, UserTokenUtil.create(user.getName(), null))) {
                    // See what we get back with a user with limited permissions.
                    expandTree(findExplorerNodeCriteria, 3);
                }
            }, "Expand all as user with full cache");
        }
    }

    private ExplorerNode expandTree(final FindExplorerNodeCriteria findExplorerNodeCriteria, final int expected) {
        final AtomicInteger count = new AtomicInteger();
        final AtomicReference<ExplorerNode> lastChild = new AtomicReference<>();

        explorerService.clear();
        FetchExplorerNodeResult result = explorerService.getData(findExplorerNodeCriteria);
        count(result.getTreeStructure().getRoot(), result, count, lastChild);

        Assert.assertEquals(expected, count.get());

        return lastChild.get();
    }

    private void count(final ExplorerNode parent, final FetchExplorerNodeResult result, final AtomicInteger count, final AtomicReference<ExplorerNode> lastChild) {
        if (parent != null) {
            lastChild.set(parent);
            count.incrementAndGet();
            final List<ExplorerNode> children = result.getTreeStructure().getChildren(parent);
            if (children != null) {
                for (final ExplorerNode child : children) {
                    count(child, result, count, lastChild);
                }
            }
        }
    }

    private ExplorerNode openAll(final ExplorerNode parent, final FetchExplorerNodeResult result, final FindExplorerNodeCriteria findExplorerNodeCriteria) {
        ExplorerNode lastChild = null;

        final List<ExplorerNode> children = result.getTreeStructure().getChildren(parent);
        if (children != null && children.size() > 0) {
            findExplorerNodeCriteria.getOpenItems().addAll(children);
            for (final ExplorerNode child : children) {
                lastChild = openAll(child, result, findExplorerNodeCriteria);
                if (lastChild == null) {
                    lastChild = child;
                }
            }
        }

        return lastChild;
    }

    private void addChildren(final ExplorerTreeNode parent, final int depth, final int maxDepth) {
        try {
            for (int i = 1; i <= MAX_CHILDREN; i++) {
                final ExplorerTreeNode child = explorerTreeDao.addChild(parent, newTreePojo(parent.getName() + "-" + i));
                if (depth < maxDepth) {
                    addChildren(child, depth + 1, maxDepth);
                }
            }
        } catch (final UniqueConstraintViolationException e) {
            throw new RuntimeException(e.getMessage(), e);
        }
    }

    private ExplorerTreeNode newTreePojo(final String name) {
        final ExplorerTreeNode explorerTreeNode = new ExplorerTreeNode();
        explorerTreeNode.setName(name);
        explorerTreeNode.setType("test");
        explorerTreeNode.setUuid(UUID.randomUUID().toString());
        return explorerTreeNode;
    }
}<|MERGE_RESOLUTION|>--- conflicted
+++ resolved
@@ -88,11 +88,7 @@
         ServerConfiguration.class,
         StatisticsConfiguration.class,
         VisualisationConfiguration.class})
-<<<<<<< HEAD
-@Ignore
-=======
 @Ignore // A manual test for checking performance of the tree
->>>>>>> a1f09605
 public class TestExplorerTreePerformance extends StroomIntegrationTest {
     private static final LambdaLogger LOGGER = LambdaLoggerFactory.getLogger(TestExplorerTreePerformance.class);
     private static final int MAX_CHILDREN = 200;

/*
 * Copyright 2016 Crown Copyright
 *
 * Licensed under the Apache License, Version 2.0 (the "License");
 * you may not use this file except in compliance with the License.
 * You may obtain a copy of the License at
 *
 *     http://www.apache.org/licenses/LICENSE-2.0
 *
 * Unless required by applicable law or agreed to in writing, software
 * distributed under the License is distributed on an "AS IS" BASIS,
 * WITHOUT WARRANTIES OR CONDITIONS OF ANY KIND, either express or implied.
 * See the License for the specific language governing permissions and
 * limitations under the License.
 */

package stroom.streamtask;

import org.junit.Assert;
import org.junit.Test;
import stroom.node.NodeCache;
import stroom.node.shared.Node;
import stroom.query.api.v2.ExpressionOperator;
import stroom.query.api.v2.ExpressionTerm;
import stroom.streamstore.shared.QueryData;
import stroom.data.meta.api.MetaDataSource;
import stroom.streamstore.shared.StreamTypeNames;
import stroom.streamtask.shared.ProcessorFilterTask;
import stroom.task.SimpleTaskContext;
import stroom.test.AbstractCoreIntegrationTest;
import stroom.test.CommonTestControl;
import stroom.test.CommonTestScenarioCreator;
import stroom.util.config.StroomProperties;
import stroom.util.test.FileSystemTestUtil;

import javax.inject.Inject;
import java.util.List;

public class TestStreamTaskCreator extends AbstractCoreIntegrationTest {
    @Inject
    private CommonTestScenarioCreator commonTestScenarioCreator;
    @Inject
    private CommonTestControl commonTestControl;
    @Inject
    private StreamTaskCreator streamTaskCreator;
    @Inject
    private NodeCache nodeCache;

    @Test
    public void testBasic() {
        streamTaskCreator.shutdown();
        streamTaskCreator.startup();

        Assert.assertEquals(0, commonTestControl.countEntity(ProcessorFilterTask.class));

        final String feedName1 = FileSystemTestUtil.getUniqueTestString();
        final String feedName2 = FileSystemTestUtil.getUniqueTestString();

        commonTestScenarioCreator.createSample2LineRawFile(feedName1, StreamTypeNames.RAW_EVENTS);
        commonTestScenarioCreator.createSample2LineRawFile(feedName2, StreamTypeNames.RAW_EVENTS);

        Assert.assertEquals(0, commonTestControl.countEntity(ProcessorFilterTask.class));

//        Assert.assertNull(streamTaskCreator.getStreamTaskCreatorRecentStreamDetails());
        streamTaskCreator.createTasks(new SimpleTaskContext());
//        Assert.assertNotNull(streamTaskCreator.getStreamTaskCreatorRecentStreamDetails());
//        Assert.assertFalse(streamTaskCreator.getStreamTaskCreatorRecentStreamDetails().hasRecentDetail());

        Assert.assertEquals(0, commonTestControl.countEntity(ProcessorFilterTask.class));

        // Double up on some processors
        commonTestScenarioCreator.createBasicTranslateStreamProcessor(feedName1);
        commonTestScenarioCreator.createBasicTranslateStreamProcessor(feedName2);
        commonTestScenarioCreator.createBasicTranslateStreamProcessor(feedName1);
        commonTestScenarioCreator.createBasicTranslateStreamProcessor(feedName2);

        streamTaskCreator.createTasks(new SimpleTaskContext());
//        Assert.assertTrue(streamTaskCreator.getStreamTaskCreatorRecentStreamDetails().hasRecentDetail());
        Assert.assertEquals(4, commonTestControl.countEntity(ProcessorFilterTask.class));

        commonTestScenarioCreator.createSample2LineRawFile(feedName1, StreamTypeNames.RAW_EVENTS);
        streamTaskCreator.createTasks(new SimpleTaskContext());

        Assert.assertEquals(6, commonTestControl.countEntity(ProcessorFilterTask.class));

        streamTaskCreator.createTasks(new SimpleTaskContext());
        Assert.assertEquals(6, commonTestControl.countEntity(ProcessorFilterTask.class));
    }

    @Test
    public void testMultiFeedInitialCreate() {
        final Node node = nodeCache.getDefaultNode();

        streamTaskCreator.shutdown();
        streamTaskCreator.startup();

        Assert.assertEquals(0, commonTestControl.countEntity(ProcessorFilterTask.class));
        Assert.assertEquals(0, commonTestControl.countEntity(ProcessorFilterTask.class));

        final String feedName1 = FileSystemTestUtil.getUniqueTestString();
        final String feedName2 = FileSystemTestUtil.getUniqueTestString();

//        Assert.assertNull(streamTaskCreator.getStreamTaskCreatorRecentStreamDetails());
        streamTaskCreator.createTasks(new SimpleTaskContext());
//        Assert.assertNotNull(streamTaskCreator.getStreamTaskCreatorRecentStreamDetails());
//        Assert.assertFalse(streamTaskCreator.getStreamTaskCreatorRecentStreamDetails().hasRecentDetail());

        final QueryData findStreamQueryData = new QueryData.Builder()
                .dataSource(MetaDataSource.STREAM_STORE_DOC_REF)
                .expression(new ExpressionOperator.Builder(ExpressionOperator.Op.AND)
                        .addOperator(new ExpressionOperator.Builder(ExpressionOperator.Op.OR)
<<<<<<< HEAD
                                .addTerm(MetaDataSource.FEED, ExpressionTerm.Condition.EQUALS, feedName1)
                                .addTerm(MetaDataSource.FEED, ExpressionTerm.Condition.EQUALS, feedName2)
                                .build())
                        .addTerm(MetaDataSource.STREAM_TYPE, ExpressionTerm.Condition.EQUALS, StreamTypeNames.RAW_EVENTS)
=======
                                .addTerm(StreamDataSource.FEED_NAME, ExpressionTerm.Condition.EQUALS, feed1.getName())
                                .addTerm(StreamDataSource.FEED_NAME, ExpressionTerm.Condition.EQUALS, feed2.getName())
                                .build())
                        .addTerm(StreamDataSource.STREAM_TYPE_NAME, ExpressionTerm.Condition.EQUALS, StreamType.RAW_EVENTS.getName())
>>>>>>> ced7ad52
                        .build())
                .build();

        commonTestScenarioCreator.createStreamProcessor(findStreamQueryData);

        for (int i = 0; i < 1000; i++) {
            commonTestScenarioCreator.createSample2LineRawFile(feedName1, StreamTypeNames.RAW_EVENTS);
            commonTestScenarioCreator.createSample2LineRawFile(feedName2, StreamTypeNames.RAW_EVENTS);
        }

        final int initialQueueSize = StroomProperties.getIntProperty(StreamTaskCreatorImpl.STREAM_TASKS_QUEUE_SIZE_PROPERTY, 1000);
        StroomProperties.setIntProperty(StreamTaskCreatorImpl.STREAM_TASKS_QUEUE_SIZE_PROPERTY, 1000, StroomProperties.Source.TEST);
        StroomProperties.setBooleanProperty(StreamTaskCreatorImpl.STREAM_TASKS_FILL_TASK_QUEUE_PROPERTY, false, StroomProperties.Source.TEST);

        streamTaskCreator.createTasks(new SimpleTaskContext());

        // Because MySQL continues to create new incremental id's for streams this check will fail as Stroom thinks more
        // streams have been created so recreates recent stream info before this point which means that it doesn't have
        // recent stream info. This isn't a problem but this can't be checked in this test with MySql.
        // Assert.assertTrue(streamTaskCreator.getStreamTaskCreatorRecentStreamDetails().hasRecentDetail());

        Assert.assertEquals(1000, commonTestControl.countEntity(ProcessorFilterTask.class));
        List<ProcessorFilterTask> tasks = streamTaskCreator.assignStreamTasks(node, 1000);
        Assert.assertEquals(1000, tasks.size());

        streamTaskCreator.createTasks(new SimpleTaskContext());
//        Assert.assertTrue(streamTaskCreator.getStreamTaskCreatorRecentStreamDetails().hasRecentDetail());
        Assert.assertEquals(2000, commonTestControl.countEntity(ProcessorFilterTask.class));
        tasks = streamTaskCreator.assignStreamTasks(node, 1000);
        Assert.assertEquals(1000, tasks.size());

        StroomProperties.setBooleanProperty(StreamTaskCreatorImpl.STREAM_TASKS_FILL_TASK_QUEUE_PROPERTY, true, StroomProperties.Source.TEST);
        StroomProperties.setIntProperty(StreamTaskCreatorImpl.STREAM_TASKS_QUEUE_SIZE_PROPERTY, initialQueueSize, StroomProperties.Source.TEST);
    }

    @Test
    public void testLifecycle() {
        streamTaskCreator.shutdown();
        streamTaskCreator.startup();

        Assert.assertEquals(0, commonTestControl.countEntity(ProcessorFilterTask.class));

        final String feedName = FileSystemTestUtil.getUniqueTestString();
        commonTestScenarioCreator.createSample2LineRawFile(feedName, StreamTypeNames.RAW_EVENTS);
        commonTestScenarioCreator.createBasicTranslateStreamProcessor(feedName);

        Assert.assertEquals(0, streamTaskCreator.getStreamTaskQueueSize());

        streamTaskCreator.createTasks(new SimpleTaskContext());

        Assert.assertEquals(1, commonTestControl.countEntity(ProcessorFilterTask.class));
        Assert.assertEquals(1, streamTaskCreator.getStreamTaskQueueSize());

        streamTaskCreator.shutdown();

        Assert.assertEquals(1, commonTestControl.countEntity(ProcessorFilterTask.class));
        Assert.assertEquals(0, streamTaskCreator.getStreamTaskQueueSize());

        streamTaskCreator.startup();
        Assert.assertEquals(0, streamTaskCreator.getStreamTaskQueueSize());

        streamTaskCreator.createTasks(new SimpleTaskContext());
        Assert.assertEquals(1, streamTaskCreator.getStreamTaskQueueSize());
    }
}<|MERGE_RESOLUTION|>--- conflicted
+++ resolved
@@ -109,17 +109,10 @@
                 .dataSource(MetaDataSource.STREAM_STORE_DOC_REF)
                 .expression(new ExpressionOperator.Builder(ExpressionOperator.Op.AND)
                         .addOperator(new ExpressionOperator.Builder(ExpressionOperator.Op.OR)
-<<<<<<< HEAD
-                                .addTerm(MetaDataSource.FEED, ExpressionTerm.Condition.EQUALS, feedName1)
-                                .addTerm(MetaDataSource.FEED, ExpressionTerm.Condition.EQUALS, feedName2)
+                                .addTerm(MetaDataSource.FEED_NAME, ExpressionTerm.Condition.EQUALS, feedName1)
+                                .addTerm(MetaDataSource.FEED_NAME, ExpressionTerm.Condition.EQUALS, feedName2)
                                 .build())
-                        .addTerm(MetaDataSource.STREAM_TYPE, ExpressionTerm.Condition.EQUALS, StreamTypeNames.RAW_EVENTS)
-=======
-                                .addTerm(StreamDataSource.FEED_NAME, ExpressionTerm.Condition.EQUALS, feed1.getName())
-                                .addTerm(StreamDataSource.FEED_NAME, ExpressionTerm.Condition.EQUALS, feed2.getName())
-                                .build())
-                        .addTerm(StreamDataSource.STREAM_TYPE_NAME, ExpressionTerm.Condition.EQUALS, StreamType.RAW_EVENTS.getName())
->>>>>>> ced7ad52
+                        .addTerm(MetaDataSource.STREAM_TYPE_NAME, ExpressionTerm.Condition.EQUALS, StreamTypeNames.RAW_EVENTS)
                         .build())
                 .build();
 

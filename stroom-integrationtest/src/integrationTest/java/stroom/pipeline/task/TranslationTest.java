--- conflicted
+++ resolved
@@ -170,13 +170,8 @@
                 final QueryData findStreamQueryData = new QueryData.Builder()
                         .dataSource(MetaDataSource.STREAM_STORE_DOC_REF)
                         .expression(new ExpressionOperator.Builder(Op.AND)
-<<<<<<< HEAD
-                                .addTerm(MetaDataSource.FEED, ExpressionTerm.Condition.EQUALS, feedDoc.getName())
-                                .addTerm(MetaDataSource.STREAM_TYPE, ExpressionTerm.Condition.EQUALS, streamType)
-=======
-                                .addTerm(StreamDataSource.FEED_NAME, ExpressionTerm.Condition.EQUALS, feed.getName())
-                                .addTerm(StreamDataSource.STREAM_TYPE_NAME, ExpressionTerm.Condition.EQUALS, streamType)
->>>>>>> ced7ad52
+                                .addTerm(MetaDataSource.FEED_NAME, ExpressionTerm.Condition.EQUALS, feedDoc.getName())
+                                .addTerm(MetaDataSource.STREAM_TYPE_NAME, ExpressionTerm.Condition.EQUALS, streamType)
                                 .build())
                         .build();
 
@@ -363,17 +358,10 @@
         final FeedDoc feed = feeds.get();
 
         final ExpressionOperator expression = new ExpressionOperator.Builder(Op.AND)
-<<<<<<< HEAD
-                .addTerm(MetaDataSource.FEED, Condition.EQUALS, feedName)
+                .addTerm(MetaDataSource.FEED_NAME, Condition.EQUALS, feedName)
                 .addOperator(new ExpressionOperator.Builder(Op.OR)
-                        .addTerm(MetaDataSource.STREAM_TYPE, Condition.EQUALS, StreamTypeNames.RAW_REFERENCE)
-                        .addTerm(MetaDataSource.STREAM_TYPE, Condition.EQUALS, StreamTypeNames.RAW_EVENTS)
-=======
-                .addTerm(StreamDataSource.FEED_NAME, Condition.EQUALS, feedName)
-                .addOperator(new ExpressionOperator.Builder(Op.OR)
-                        .addTerm(StreamDataSource.STREAM_TYPE_NAME, Condition.EQUALS, StreamType.RAW_REFERENCE.getDisplayValue())
-                        .addTerm(StreamDataSource.STREAM_TYPE_NAME, Condition.EQUALS, StreamType.RAW_EVENTS.getDisplayValue())
->>>>>>> ced7ad52
+                        .addTerm(MetaDataSource.STREAM_TYPE_NAME, Condition.EQUALS, StreamTypeNames.RAW_REFERENCE)
+                        .addTerm(MetaDataSource.STREAM_TYPE_NAME, Condition.EQUALS, StreamTypeNames.RAW_EVENTS)
                         .build())
                 .build();
 

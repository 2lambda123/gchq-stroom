<?xml version="1.0" encoding="UTF-8" ?>
<!DOCTYPE log4j:configuration SYSTEM "log4j.dtd">

<log4j:configuration xmlns:log4j='http://jakarta.apache.org/log4j/'>
    <appender name="STDOUT" class="org.apache.log4j.ConsoleAppender">
        <layout class="org.apache.log4j.EnhancedPatternLayout">
            <param name="ConversionPattern" value="%d{yyyy-MM-dd'T'HH:mm:ss.SSS'Z'}{GMT+0} %-5p [%t] (%F:%L) - %m%n"/>
        </layout>
    </appender>
    <appender name="SCHEMA" class="org.apache.log4j.ConsoleAppender">
        <layout class="org.apache.log4j.EnhancedPatternLayout">
            <param name="ConversionPattern" value="%m;%n"/>
        </layout>
    </appender>

    <logger name="org.hibernate">
        <level value="fatal"/>
    </logger>

    <logger name="stroom">
        <level value="INFO"/>
    </logger>

    <logger name="stroom.search">
        <level value="info"/>
    </logger>

    <logger name="stroom.statistics">
<<<<<<< HEAD
        <level value="trace"/>
=======
        <level value="info"/>
>>>>>>> 72730367
    </logger>

    <logger name="org.springframework">
        <level value="INFO"/>
    </logger>

    <logger name="org.hibernate.tool.hbm2ddl.SchemaUpdate" additivity="false">
        <level value="debug"/>
        <appender-ref ref="SCHEMA"/>
    </logger>

    <root>
        <level value="error"/>
        <appender-ref ref="STDOUT"/>
    </root>
</log4j:configuration><|MERGE_RESOLUTION|>--- conflicted
+++ resolved
@@ -26,11 +26,7 @@
     </logger>
 
     <logger name="stroom.statistics">
-<<<<<<< HEAD
-        <level value="trace"/>
-=======
         <level value="info"/>
->>>>>>> 72730367
     </logger>
 
     <logger name="org.springframework">

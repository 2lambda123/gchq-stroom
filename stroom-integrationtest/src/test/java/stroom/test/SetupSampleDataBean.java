/*
 * Copyright 2016 Crown Copyright
 *
 * Licensed under the Apache License, Version 2.0 (the "License");
 * you may not use this file except in compliance with the License.
 * You may obtain a copy of the License at
 *
 *     http://www.apache.org/licenses/LICENSE-2.0
 *
 * Unless required by applicable law or agreed to in writing, software
 * distributed under the License is distributed on an "AS IS" BASIS,
 * WITHOUT WARRANTIES OR CONDITIONS OF ANY KIND, either express or implied.
 * See the License for the specific language governing permissions and
 * limitations under the License.
 */

package stroom.test;

<<<<<<< HEAD
import org.slf4j.Logger;
import org.slf4j.LoggerFactory;
=======
import org.joda.time.DateTime;
import org.joda.time.DateTimeZone;
import org.joda.time.format.DateTimeFormat;
import org.joda.time.format.DateTimeFormatter;
>>>>>>> 77deba40
import stroom.CommonTestControl;
import stroom.dashboard.shared.Dashboard;
import stroom.entity.shared.BaseResultList;
import stroom.entity.shared.DocRef;
import stroom.entity.shared.Folder;
import stroom.entity.shared.FolderService;
import stroom.entity.shared.ImportState.ImportMode;
import stroom.feed.shared.Feed;
import stroom.feed.shared.Feed.FeedStatus;
import stroom.feed.shared.FeedService;
import stroom.feed.shared.FindFeedCriteria;
import stroom.importexport.server.ImportExportSerializer;
import stroom.index.shared.FindIndexCriteria;
import stroom.index.shared.Index;
import stroom.index.shared.IndexService;
import stroom.jobsystem.shared.JobNodeService;
import stroom.jobsystem.shared.JobService;
import stroom.node.shared.FindVolumeCriteria;
import stroom.node.shared.Node;
import stroom.node.shared.Volume;
import stroom.node.shared.VolumeService;
import stroom.pipeline.shared.FindPipelineEntityCriteria;
import stroom.pipeline.shared.PipelineEntity;
import stroom.pipeline.shared.PipelineEntityService;
import stroom.security.server.DBRealm;
import stroom.statistics.common.FindStatisticsEntityCriteria;
import stroom.statistics.common.StatisticStoreEntityService;
import stroom.statistics.shared.StatisticStore;
import stroom.statistics.shared.StatisticStoreEntity;
import stroom.streamstore.server.StreamStore;
import stroom.streamstore.shared.FindStreamAttributeKeyCriteria;
import stroom.streamstore.shared.FindStreamCriteria;
import stroom.streamstore.shared.StreamAttributeConstants;
import stroom.streamstore.shared.StreamAttributeKey;
import stroom.streamstore.shared.StreamAttributeKeyService;
import stroom.streamstore.shared.StreamType;
import stroom.streamtask.shared.StreamProcessorFilterService;
import stroom.streamtask.shared.StreamProcessorService;
import stroom.util.io.StreamUtil;
<<<<<<< HEAD
=======
import stroom.util.logging.StroomLogger;
>>>>>>> 77deba40

import javax.annotation.Resource;
import java.io.IOException;
import java.nio.file.Files;
<<<<<<< HEAD
import java.nio.file.Paths;
import java.time.ZoneOffset;
import java.time.ZonedDateTime;
import java.time.format.DateTimeFormatter;
import java.time.temporal.ChronoUnit;
import java.time.temporal.TemporalUnit;
=======
import java.nio.file.Path;
import java.nio.file.Paths;
>>>>>>> 77deba40
import java.util.HashSet;
import java.util.List;
import java.util.Set;

/**
 * Script to create some base data for testing.
 */
public final class SetupSampleDataBean {
    private static final Logger LOGGER = LoggerFactory.getLogger(SetupSampleDataBean.class);

    private static final String ROOT_DIR_NAME = "samples";

    private static final String STATS_COUNT_FEED_NAME = "COUNT_FEED";
    private static final String STATS_VALUE_FEED_NAME = "VALUE_FEED";
    private static final String STATS_COUNT_API_FEED_NAME = "COUNT_V3";
    private static final String STATS_COUNT_API_DATA_FILE = "./stroom-integrationtest/src/test/resources/SetupSampleDataBean_COUNT_V3.xml";

    private static final int LOAD_CYCLES = 10;

    @Resource
    private DBRealm dbRealm;
    @Resource
    private FeedService feedService;
    @Resource
    private FolderService folderService;
    @Resource
    private StreamStore streamStore;
    @Resource
    private StreamAttributeKeyService streamAttributeKeyService;
    @Resource
    private CommonTestControl commonTestControl;
    @Resource
    private ImportExportSerializer importExportSerializer;
    @Resource
    private StreamProcessorFilterService streamProcessorFilterService;
    @Resource
    private StreamProcessorService streamProcessorService;
    @Resource
    private PipelineEntityService pipelineEntityService;
    @Resource
    private VolumeService volumeService;
    @Resource
    private IndexService indexService;
    @Resource
    private JobService jobService;
    @Resource
    private JobNodeService jobNodeService;

    @Resource
    private StatisticStoreEntityService statisticsDataSourceService;

    public SetupSampleDataBean() {
    }

    private void createStreamAttributes() {
        final BaseResultList<StreamAttributeKey> list = streamAttributeKeyService
                .find(new FindStreamAttributeKeyCriteria());
        final HashSet<String> existingItems = new HashSet<String>();
        for (final StreamAttributeKey streamAttributeKey : list) {
            existingItems.add(streamAttributeKey.getName());
        }
        for (final String name : StreamAttributeConstants.SYSTEM_ATTRIBUTE_FIELD_TYPE_MAP.keySet()) {
            if (!existingItems.contains(name)) {
                try {
                    streamAttributeKeyService.save(new StreamAttributeKey(name,
                            StreamAttributeConstants.SYSTEM_ATTRIBUTE_FIELD_TYPE_MAP.get(name)));
                } catch (final Exception ex) {
                    ex.printStackTrace();
                }
            }
        }
    }

    public void run(final boolean shutdown) throws IOException {
        // Ensure admin user exists.
        LOGGER.info("Creating admin user");
        dbRealm.createOrRefreshAdmin();

//        createRandomExplorerData(null, "", 0, 2);

        // Sample data/config can exist in many projects so here we define all
        // the root directories that we want to
        // process
        final Path[] rootDirs = new Path[]{StroomCoreServerTestFileUtil.getTestResourcesDir().toPath().resolve(ROOT_DIR_NAME),
                Paths.get("./stroom-statistics-server/src/test/resources").resolve(ROOT_DIR_NAME)};

        // process each root dir in turn
        for (final Path dir : rootDirs) {
            loadDirectory(shutdown, dir);
        }

        generateSampleStatisticsData();

        // code to check that the statisticsDataSource objects are stored
        // correctly
        final BaseResultList<StatisticStoreEntity> statisticsDataSources = statisticsDataSourceService
                .find(FindStatisticsEntityCriteria.instance());

        for (final StatisticStoreEntity statisticsDataSource : statisticsDataSources) {
            LOGGER.info(String.format("Retreiving statisticsDataSource with name: {}, engine: {} and type: {}",
                    statisticsDataSource.getName(), statisticsDataSource.getEngineName(),
                    statisticsDataSource.getStatisticType()));
        }

        // Add volumes to all indexes.
        final BaseResultList<Volume> volumeList = volumeService.find(new FindVolumeCriteria());
        final BaseResultList<Index> indexList = indexService.find(new FindIndexCriteria());
        final Set<Volume> volumeSet = new HashSet<Volume>(volumeList);

        for (final Index index : indexList) {
            index.setVolumes(volumeSet);
            indexService.save(index);

            // Find the pipeline for this index.
            final BaseResultList<PipelineEntity> pipelines = pipelineEntityService
                    .find(new FindPipelineEntityCriteria(index.getName()));

            if (pipelines == null || pipelines.size() == 0) {
                LOGGER.warn("No pipeline found for index '" + index.getName() + "'");
            } else if (pipelines.size() > 1) {
                LOGGER.warn("More than 1 pipeline found for index '" + index.getName() + "'");
            } else {
                final PipelineEntity pipeline = pipelines.getFirst();

                // Create a processor for this index.
                final FindStreamCriteria criteria = new FindStreamCriteria();
                criteria.obtainStreamTypeIdSet().add(StreamType.EVENTS);
                streamProcessorFilterService.createNewFilter(pipeline, criteria, true, 10);
                // final StreamProcessorFilter filter =
                // streamProcessorFilterService.createNewFilter(pipeline,
                // criteria, true, 10);
                //
                // // Enable the filter.
                // filter.setEnabled(true);
                // streamProcessorFilterService.save(filter);
                //
                // // Enable the processor.
                // final StreamProcessor streamProcessor =
                // filter.getStreamProcessor();
                // streamProcessor.setEnabled(true);
                // streamProcessorService.save(streamProcessor);
            }
        }

        final List<Feed> feeds = feedService.find(new FindFeedCriteria());

        // Create stream processors for all feeds.
        for (final Feed feed : feeds) {
            // Find the pipeline for this feed.
            final BaseResultList<PipelineEntity> pipelines = pipelineEntityService
                    .find(new FindPipelineEntityCriteria(feed.getName()));

            if (pipelines == null || pipelines.size() == 0) {
                LOGGER.warn("No pipeline found for feed '" + feed.getName() + "'");
            } else if (pipelines.size() > 1) {
                LOGGER.warn("More than 1 pipeline found for feed '" + feed.getName() + "'");
            } else {
                final PipelineEntity pipeline = pipelines.getFirst();

                // Create a processor for this feed.
                final FindStreamCriteria criteria = new FindStreamCriteria();
                criteria.obtainFeeds().obtainInclude().add(feed);
                criteria.obtainStreamTypeIdSet().add(StreamType.RAW_EVENTS);
                criteria.obtainStreamTypeIdSet().add(StreamType.RAW_REFERENCE);
                streamProcessorFilterService.createNewFilter(pipeline, criteria, true, 10);
                // final StreamProcessorFilter filter =
                // streamProcessorFilterService.createNewFilter(pipeline,
                // criteria, true, 10);
                //
                // // Enable the filter.
                // filter.setEnabled(true);
                // streamProcessorFilterService.save(filter);
                //
                // // Enable the processor.
                // final StreamProcessor streamProcessor =
                // filter.getStreamProcessor();
                // streamProcessor.setEnabled(true);
                // streamProcessorService.save(streamProcessor);
            }
        }

        if (shutdown) {
            commonTestControl.shutdown();
        }
    }

    public void loadDirectory(final boolean shutdown, final Path importRootDir) throws IOException {
        LOGGER.info("Loading sample data for directory: " + importRootDir.toAbsolutePath());

        final Path configDir = importRootDir.resolve("config");
        final Path dataDir = importRootDir.resolve("input");

        createStreamAttributes();

        if (Files.exists(configDir)) {
            // Load config.
            importExportSerializer.read(configDir, null, ImportMode.IGNORE_CONFIRMATION);

            // Enable all flags for all feeds.
            final List<Feed> feeds = feedService.find(new FindFeedCriteria());
            for (final Feed feed : feeds) {
                feed.setStatus(FeedStatus.RECEIVE);
                feedService.save(feed);
            }

            LOGGER.info("Node count = " + commonTestControl.countEntity(Node.class));
            LOGGER.info("Volume count = " + commonTestControl.countEntity(Volume.class));
            LOGGER.info("Feed count = " + commonTestControl.countEntity(Feed.class));
            LOGGER.info("StreamAttributeKey count = " + commonTestControl.countEntity(StreamAttributeKey.class));
            LOGGER.info("Dashboard count = " + commonTestControl.countEntity(Dashboard.class));
            LOGGER.info("Pipeline count = " + commonTestControl.countEntity(PipelineEntity.class));
            LOGGER.info("Index count = " + commonTestControl.countEntity(Index.class));
            LOGGER.info("StatisticDataSource count = " + commonTestControl.countEntity(StatisticStore.class));

        } else {
            LOGGER.info(String.format("Directory {} doesn't exist so skipping", configDir));
        }

        if (Files.exists(dataDir)) {
            // Load data.
            final DataLoader dataLoader = new DataLoader(feedService, streamStore);

            // We spread the received time over 10 min intervals to help test
            // repo
            // layout start 2 weeks ago.
            final long dayMs = 1000 * 60 * 60 * 24;
            final long tenMinMs = 1000 * 60 * 10;
            long startTime = System.currentTimeMillis() - (14 * dayMs);

            // Load each data item 10 times to create a reasonable amount to
            // test.
            final Feed fd = dataLoader.getFeed("DATA_SPLITTER-EVENTS");
            for (int i = 0; i < LOAD_CYCLES; i++) {
                // Load reference data first.
                dataLoader.read(dataDir, true, startTime);
                startTime += tenMinMs;

                // Then load event data.
                dataLoader.read(dataDir, false, startTime);
                startTime += tenMinMs;

                // Load some randomly generated data.
                final String randomData = createRandomData();
                dataLoader.loadInputStream(fd, "Gen data", StreamUtil.stringToStream(randomData), false, startTime);
                startTime += tenMinMs;
            }
        } else {
            LOGGER.info(String.format("Directory {} doesn't exist so skipping", dataDir));
        }

        // streamTaskCreator.doCreateTasks();

        // // Add an index.
        // final Index index = addIndex();
        // addUserSearch(index);
        // addDictionarySearch(index);

    }

    /**
     * Generates some sample statistics data in two feeds. If the feed doesn't
     * exist it will fail silently
     */
    private void generateSampleStatisticsData() {
        final DataLoader dataLoader = new DataLoader(feedService, streamStore);
        final long startTime = System.currentTimeMillis();

        // count stats data
        try {
            final Feed countFeed = dataLoader.getFeed(STATS_COUNT_FEED_NAME);

            dataLoader.loadInputStream(countFeed, "Auto generated statistics count data",
                    StreamUtil.stringToStream(GenerateSampleStatisticsData.generateCountData()), false, startTime);
        } catch (final RuntimeException e1) {
            LOGGER.warn(String.format("Feed {} does not exist so cannot load the sample count statistics data.",
                    STATS_COUNT_FEED_NAME));
        }

        // value stats data
        try {
            final Feed valueFeed = dataLoader.getFeed(STATS_VALUE_FEED_NAME);

            dataLoader.loadInputStream(valueFeed, "Auto generated statistics value data",
                    StreamUtil.stringToStream(GenerateSampleStatisticsData.generateValueData()), false, startTime);
        } catch (final RuntimeException e) {
            LOGGER.warn(String.format("Feed {} does not exist so cannot load the sample value statistics data.",
                    STATS_VALUE_FEED_NAME));
        }

        try{
            final Feed apiFeed = dataLoader.getFeed(STATS_COUNT_API_FEED_NAME);
            String sampleData = new String(Files.readAllBytes(Paths.get(STATS_COUNT_API_DATA_FILE)));

            dataLoader.loadInputStream(
                    apiFeed,
                    "Sample statistics count data for export to API",
                    StreamUtil.stringToStream(sampleData),
                    false,
                    startTime);
        } catch (final RuntimeException | IOException e) {
            LOGGER.warn(String.format("Feed {} does not exist so cannot load the sample count for export to API statistics data.",
                    STATS_COUNT_API_FEED_NAME));
        }

    }

    private String createRandomData() {
        final DateTimeFormatter formatter = DateTimeFormatter.ofPattern("dd/MM/yyyy,HH:mm:ss");
        final ZonedDateTime refDateTime =  ZonedDateTime.of(2010, 1, 1, 0, 0, 0, 0, ZoneOffset.UTC);

        final StringBuilder sb = new StringBuilder();
        sb.append("Date,Time,FileNo,LineNo,User,Message\n");

        for (int i = 0; i < 1000; i++) {
            final ZonedDateTime dateTime = refDateTime.plusSeconds((long) (Math.random() * 10000));
            sb.append(formatter.format(dateTime));
            sb.append(",");
            sb.append(createNum(4));
            sb.append(",");
            sb.append(createNum(10));
            sb.append(",user");
            sb.append(createNum(10));
            sb.append(",Some message ");
            sb.append(createNum(10));
            sb.append("\n");
        }
        return sb.toString();
    }

    private void createRandomExplorerData(final Folder parentFolder, final String path, final int depth, final int maxDepth) {
        for (int i = 0; i < 100; i++) {
            final String folderName = "TEST_FOLDER_" + path + i;
            LOGGER.info("Creating folder: " + folderName);
            final Folder folder = folderService.create(DocRef.create(parentFolder), folderName);

            for (int j = 0; j < 20; j++) {
                final String newPath = path + String.valueOf(i) + "_";
                final String feedName = "TEST_FEED_" + newPath + j;

                LOGGER.info("Creating feed: " + feedName);
                feedService.create(DocRef.create(folder), feedName);

                if (depth < maxDepth) {
                    createRandomExplorerData(folder, newPath, depth + 1, maxDepth);
                }
            }
        }
    }

    private String createNum(final int max) {
        return String.valueOf((int) (Math.random() * max) + 1);
    }

    // private Folder getOrCreate(String name) {
    // Folder parentGroup = null;
    // Folder folder = null;
    //
    // String[] parts = name.split("/");
    // for (String part : parts) {
    // parentGroup = folder;
    // folder = folderService.loadByName(parentGroup, part);
    // }
    // return folder;
    // }
    //
    // private Index addIndex() {
    // try {
    // final Folder folder = getOrCreate("Indexes/Example index");
    // final Pipeline indexTranslation = findTranslation("Example index");
    // return setupIndex(folder, "Example index", indexTranslation);
    //
    // } catch (final IOException e) {
    // throw new RuntimeException(e.getMessage(), e);
    // }
    // }
    //
    // private Pipeline findTranslation(final String name) {
    // final FindPipelineCriteria findTranslationCriteria = new
    // FindPipelineCriteria();
    // findTranslationCriteria.setName(name);
    // final BaseResultList<Pipeline> list = pipelineService
    // .find(findTranslationCriteria);
    // if (list != null && list.size() > 0) {
    // return list.getFirst();
    // }
    //
    // throw new RuntimeException("No translation found with name: " + name);
    // }
    //
    // private XSLT findXSLT(final String name) {
    // final FindXSLTCriteria findXSLTCriteria = new FindXSLTCriteria();
    // findXSLTCriteria.setName(name);
    // final BaseResultList<XSLT> list = xsltService.find(findXSLTCriteria);
    // if (list != null && list.size() > 0) {
    // return list.getFirst();
    // }
    //
    // throw new RuntimeException("No translation found with name: " + name);
    // }
    //
    // private Index setupIndex(final Folder folder,
    // final String indexName, final Pipeline indexTranslation)
    // throws IOException {
    // Index index = new Index();
    // index.setFolder(folder);
    // index.setName(indexName);
    //
    // index = indexService.save(index);
    //
    // return index;
    // }
    //
    // private void addUserSearch(final Index index) {
    // final Folder folder = getOrCreate(SEARCH + "/Search Examples");
    // final XSLT resultXSLT = findXSLT("Search Result Table - Show XML");
    //
    // final SearchExpressionTerm content1 = new SearchExpressionTerm();
    // content1.setField("UserId");
    // content1.setValue("userone");
    // final SearchExpressionOperator andOperator = new
    // SearchExpressionOperator(
    // true);
    // andOperator.addChild(content1);
    //
    // // FIXME : Set result pipeline.
    // final Search expression = new Search(index, null, andOperator);
    // expression.setName("User search");
    // expression.setFolder(folder);
    // searchExpressionService.save(expression);
    //
    // final Dictionary dictionary = new Dictionary();
    // dictionary.setName("User list");
    // dictionary.setWords("userone\nuser1");
    // }
    //
    // private void addDictionarySearch(final Index index) {
    // final Folder folder = getOrCreate(SEARCH + "/Search Examples");
    // final XSLT resultXSLT = findXSLT("Search Result Table - Show XML");
    //
    // final Dictionary dictionary = new Dictionary();
    // dictionary.setName("User list");
    // dictionary.setWords("userone\nuser1");
    // dictionary.setFolder(folder);
    //
    // dictionaryService.save(dictionary);
    //
    // final SearchExpressionTerm content1 = new SearchExpressionTerm();
    // content1.setField("UserId");
    // content1.setOperator(Operator.IN_DICTIONARY);
    // content1.setValue("User list");
    // final SearchExpressionOperator andOperator = new
    // SearchExpressionOperator(
    // true);
    // andOperator.addChild(content1);
    //
    // // FIXME : Set result pipeline.
    // final Search expression = new Search(index, null, andOperator);
    // expression.setName("Dictionary search");
    // expression.setFolder(folder);
    //
    // searchExpressionService.save(expression);
    // }
}<|MERGE_RESOLUTION|>--- conflicted
+++ resolved
@@ -16,19 +16,12 @@
 
 package stroom.test;
 
-<<<<<<< HEAD
 import org.slf4j.Logger;
 import org.slf4j.LoggerFactory;
-=======
-import org.joda.time.DateTime;
-import org.joda.time.DateTimeZone;
-import org.joda.time.format.DateTimeFormat;
-import org.joda.time.format.DateTimeFormatter;
->>>>>>> 77deba40
 import stroom.CommonTestControl;
 import stroom.dashboard.shared.Dashboard;
 import stroom.entity.shared.BaseResultList;
-import stroom.entity.shared.DocRef;
+import stroom.entity.shared.DocRefUtil;
 import stroom.entity.shared.Folder;
 import stroom.entity.shared.FolderService;
 import stroom.entity.shared.ImportState.ImportMode;
@@ -64,25 +57,15 @@
 import stroom.streamtask.shared.StreamProcessorFilterService;
 import stroom.streamtask.shared.StreamProcessorService;
 import stroom.util.io.StreamUtil;
-<<<<<<< HEAD
-=======
-import stroom.util.logging.StroomLogger;
->>>>>>> 77deba40
 
 import javax.annotation.Resource;
 import java.io.IOException;
 import java.nio.file.Files;
-<<<<<<< HEAD
+import java.nio.file.Path;
 import java.nio.file.Paths;
 import java.time.ZoneOffset;
 import java.time.ZonedDateTime;
 import java.time.format.DateTimeFormatter;
-import java.time.temporal.ChronoUnit;
-import java.time.temporal.TemporalUnit;
-=======
-import java.nio.file.Path;
-import java.nio.file.Paths;
->>>>>>> 77deba40
 import java.util.HashSet;
 import java.util.List;
 import java.util.Set;
@@ -372,7 +355,7 @@
                     STATS_VALUE_FEED_NAME));
         }
 
-        try{
+        try {
             final Feed apiFeed = dataLoader.getFeed(STATS_COUNT_API_FEED_NAME);
             String sampleData = new String(Files.readAllBytes(Paths.get(STATS_COUNT_API_DATA_FILE)));
 
@@ -391,7 +374,7 @@
 
     private String createRandomData() {
         final DateTimeFormatter formatter = DateTimeFormatter.ofPattern("dd/MM/yyyy,HH:mm:ss");
-        final ZonedDateTime refDateTime =  ZonedDateTime.of(2010, 1, 1, 0, 0, 0, 0, ZoneOffset.UTC);
+        final ZonedDateTime refDateTime = ZonedDateTime.of(2010, 1, 1, 0, 0, 0, 0, ZoneOffset.UTC);
 
         final StringBuilder sb = new StringBuilder();
         sb.append("Date,Time,FileNo,LineNo,User,Message\n");
@@ -416,14 +399,14 @@
         for (int i = 0; i < 100; i++) {
             final String folderName = "TEST_FOLDER_" + path + i;
             LOGGER.info("Creating folder: " + folderName);
-            final Folder folder = folderService.create(DocRef.create(parentFolder), folderName);
+            final Folder folder = folderService.create(DocRefUtil.create(parentFolder), folderName);
 
             for (int j = 0; j < 20; j++) {
                 final String newPath = path + String.valueOf(i) + "_";
                 final String feedName = "TEST_FEED_" + newPath + j;
 
                 LOGGER.info("Creating feed: " + feedName);
-                feedService.create(DocRef.create(folder), feedName);
+                feedService.create(DocRefUtil.create(folder), feedName);
 
                 if (depth < maxDepth) {
                     createRandomExplorerData(folder, newPath, depth + 1, maxDepth);

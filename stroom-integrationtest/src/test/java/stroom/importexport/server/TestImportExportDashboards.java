/*
 * Copyright 2017 Crown Copyright
 *
 * Licensed under the Apache License, Version 2.0 (the "License");
 * you may not use this file except in compliance with the License.
 * You may obtain a copy of the License at
 *
 *    http://www.apache.org/licenses/LICENSE-2.0
 *
 * Unless required by applicable law or agreed to in writing, software
 * distributed under the License is distributed on an "AS IS" BASIS,
 * WITHOUT WARRANTIES OR CONDITIONS OF ANY KIND, either express or implied.
 * See the License for the specific language governing permissions and
 * limitations under the License.
 */

package stroom.importexport.server;

import org.junit.Assert;
import org.junit.Test;
import stroom.AbstractCoreIntegrationTest;
import stroom.CommonTestControl;
import stroom.dashboard.shared.ComponentConfig;
import stroom.dashboard.shared.Dashboard;
import stroom.dashboard.shared.DashboardConfig;
import stroom.dashboard.shared.DashboardService;
import stroom.dashboard.shared.FindDashboardCriteria;
import stroom.dashboard.shared.QueryComponentSettings;
import stroom.dashboard.shared.TableComponentSettings;
import stroom.dashboard.shared.VisComponentSettings;
import stroom.dictionary.shared.Dictionary;
import stroom.dictionary.shared.DictionaryService;
import stroom.dictionary.shared.FindDictionaryCriteria;
<<<<<<< HEAD
=======
import stroom.entity.shared.DocRef;
>>>>>>> eec3e5f6
import stroom.entity.shared.DocRefUtil;
import stroom.entity.shared.DocRefs;
import stroom.entity.shared.FindFolderCriteria;
import stroom.entity.shared.Folder;
import stroom.entity.shared.FolderService;
import stroom.entity.shared.ImportState;
import stroom.entity.shared.Res;
import stroom.feed.shared.FeedService;
import stroom.index.shared.FindIndexCriteria;
import stroom.index.shared.Index;
import stroom.index.shared.IndexService;
import stroom.pipeline.shared.FindPipelineEntityCriteria;
import stroom.pipeline.shared.PipelineEntity;
import stroom.pipeline.shared.PipelineEntityService;
<<<<<<< HEAD
import stroom.query.api.v1.ExpressionBuilder;
import stroom.query.api.v1.ExpressionOperator.Op;
import stroom.query.api.v1.ExpressionTerm;
import stroom.query.api.v1.ExpressionTerm.Condition;
=======
import stroom.query.shared.ExpressionBuilder;
import stroom.query.shared.ExpressionTerm.Condition;
import stroom.query.shared.ExpressionOperator;
import stroom.query.shared.ExpressionOperator.Op;
import stroom.query.shared.ExpressionTerm;
import stroom.query.shared.QueryData;
import stroom.query.shared.TableSettings;
import stroom.query.shared.VisDashboardSettings;
>>>>>>> eec3e5f6
import stroom.resource.server.ResourceStore;
import stroom.script.shared.Script;
import stroom.script.shared.ScriptService;
import stroom.util.shared.ResourceKey;
import stroom.visualisation.shared.FindVisualisationCriteria;
import stroom.visualisation.shared.Visualisation;
import stroom.visualisation.shared.VisualisationService;

import javax.annotation.Resource;
import java.util.ArrayList;
import java.util.List;

public class TestImportExportDashboards extends AbstractCoreIntegrationTest {
    @Resource
    private ImportExportService importExportService;
    @Resource
    private ResourceStore resourceStore;
    @Resource
    private FolderService folderService;
    @Resource
    private PipelineEntityService pipelineEntityService;
    @Resource
    private FeedService feedService;
    @Resource
    private VisualisationService visualisationService;
    @Resource
    private ScriptService scriptService;
    @Resource
    private IndexService indexService;
    @Resource
    private DictionaryService dictionaryService;
    @Resource
    private DashboardService dashboardService;
    @Resource
    private CommonTestControl commonTestControl;

    @Test
    public void testComplete() {
        test(false, false, false);
    }

    @Test
    public void testUpdate() {
        test(false, false, true);
    }

    @Test
    public void testSkipVisCreation() {
        test(true, false, false);
    }

    @Test
    public void testSkipVisExport() {
        test(false, true, false);
    }

    @Test
    public void testSkipVisCreationAndExport() {
        test(true, true, false);
    }

    private void test(final boolean skipVisCreation, final boolean skipVisExport, final boolean update) {
        deleteAllAndCheck();

        final Folder folder1 = folderService.create(null, "Group1");
        final Folder folder2 = folderService.create(null, "Group2");

        Assert.assertEquals(2, commonTestControl.countEntity(Folder.class));

        Visualisation vis = null;
        if (!skipVisCreation) {
            final Res res = new Res();
            res.setData("Test Data");

            Script script = scriptService.create(DocRefUtil.create(folder2), "Test Script");
            script.setResource(res);
            script = scriptService.save(script);

            vis = visualisationService.create(DocRefUtil.create(folder2), "Test Vis");
            vis.setScriptRef(DocRefUtil.create(script));
            vis = visualisationService.save(vis);
            Assert.assertEquals(1, commonTestControl.countEntity(Visualisation.class));
        }

        PipelineEntity pipelineEntity = pipelineEntityService.create(DocRefUtil.create(folder1), "Test Pipeline");
        pipelineEntity = pipelineEntityService.save(pipelineEntity);
        Assert.assertEquals(1, commonTestControl.countEntity(PipelineEntity.class));

        Index index = indexService.create(DocRefUtil.create(folder1), "Test Index");
        index = indexService.save(index);
        Assert.assertEquals(1, commonTestControl.countEntity(Index.class));

        Dictionary dictionary = dictionaryService.create(DocRefUtil.create(folder1), "Test Dictionary");
        dictionary = dictionaryService.save(dictionary);
        Assert.assertEquals(1, commonTestControl.countEntity(Dictionary.class));

        // Create query.
<<<<<<< HEAD
        final QueryComponentSettings queryComponentSettings = new QueryComponentSettings();
        queryComponentSettings.setDataSource(DocRefUtil.create(index));
        queryComponentSettings.setExpression(createExpression(dictionary).build());
=======
        final QueryData queryData = new QueryData();
        queryData.setDataSource(DocRef.create(index));
        queryData.setExpression(createExpression(dictionary).build());
>>>>>>> eec3e5f6

        final ComponentConfig query = new ComponentConfig();
        query.setId("query-1234");
        query.setName("Query");
        query.setType("query");
        query.setSettings(queryComponentSettings);

        // Create table.
        final TableComponentSettings tableSettings = new TableComponentSettings();
        tableSettings.setExtractValues(true);
        tableSettings.setExtractionPipeline(DocRefUtil.create(pipelineEntity));

        final ComponentConfig table = new ComponentConfig();
        table.setId("table-1234");
        table.setName("Table");
        table.setType("table");
        table.setSettings(tableSettings);

        // Create visualisation.
        final VisComponentSettings visSettings = new VisComponentSettings();
        visSettings.setTableId("table-1234");
        visSettings.setTableSettings(tableSettings);
        visSettings.setVisualisation(DocRefUtil.create(vis));

        final ComponentConfig visualisation = new ComponentConfig();
        visualisation.setId("visualisation-1234");
        visualisation.setName("Visualisation");
        visualisation.setType("vis");
        visualisation.setSettings(visSettings);

        // Create component list.
        final List<ComponentConfig> components = new ArrayList<>();
        components.add(query);
        components.add(table);
        components.add(visualisation);

        // Create dashboard.
        final DashboardConfig dashboardData = new DashboardConfig();
        dashboardData.setComponents(components);

        Dashboard dashboard = dashboardService.create(DocRefUtil.create(folder1), "Test Dashboard");
        dashboard.setDashboardData(dashboardData);
        dashboard = dashboardService.save(dashboard);
        Assert.assertEquals(1, commonTestControl.countEntity(Dashboard.class));

        int startFolderSize = commonTestControl.countEntity(Folder.class);
        int startVisualisationSize = commonTestControl.countEntity(Visualisation.class);
        final int startPipelineSize = commonTestControl.countEntity(PipelineEntity.class);
        final int startIndexSize = commonTestControl.countEntity(Index.class);
        final int startDictionarySize = commonTestControl.countEntity(Dictionary.class);
        final int startDashboardSize = commonTestControl.countEntity(Dashboard.class);

        final ResourceKey file = resourceStore.createTempFile("Export.zip");
        final DocRefs docRefs = new DocRefs();
        docRefs.add(DocRefUtil.create(folder1));
        if (!skipVisExport) {
            docRefs.add(DocRefUtil.create(folder2));
        } else {
            startFolderSize = 1;
            startVisualisationSize = 0;
        }

        // Export all
        importExportService.exportConfig(docRefs, resourceStore.getTempFile(file), null);

        final ResourceKey exportConfig = resourceStore.createTempFile("ExportPlain.zip");

        importExportService.exportConfig(docRefs, resourceStore.getTempFile(exportConfig), null);

        if (!update) {
            // Delete everything.
            deleteAllAndCheck();
        }

        // Import All
        final List<ImportState> confirmations = importExportService
                .createImportConfirmationList(resourceStore.getTempFile(file));

        for (final ImportState confirmation : confirmations) {
            confirmation.setAction(true);
        }

        importExportService.performImportWithConfirmation(resourceStore.getTempFile(file), confirmations);

        Assert.assertEquals(startFolderSize, commonTestControl.countEntity(Folder.class));
        Assert.assertEquals(startVisualisationSize, commonTestControl.countEntity(Visualisation.class));
        Assert.assertEquals(startPipelineSize, commonTestControl.countEntity(PipelineEntity.class));
        Assert.assertEquals(startIndexSize, commonTestControl.countEntity(Index.class));
        Assert.assertEquals(startDictionarySize, commonTestControl.countEntity(Dictionary.class));
        Assert.assertEquals(startDashboardSize, commonTestControl.countEntity(Dashboard.class));

        // Load the dashboard.
        final Folder loadedFolder = folderService.find(new FindFolderCriteria()).getFirst();
        final Visualisation loadedVisualisation = visualisationService.find(new FindVisualisationCriteria()).getFirst();
        final PipelineEntity loadedPipeline = pipelineEntityService.find(new FindPipelineEntityCriteria()).getFirst();
        final Index loadedIndex = indexService.find(new FindIndexCriteria()).getFirst();
        final Dictionary loadedDictionary = dictionaryService.find(new FindDictionaryCriteria()).getFirst();
        final Dashboard loadedDashboard = dashboardService.find(new FindDashboardCriteria()).getFirst();
        final List<ComponentConfig> loadedComponents = loadedDashboard.getDashboardData().getComponents();
        final ComponentConfig loadedQuery = loadedComponents.get(0);
        final QueryComponentSettings loadedQueryData = (QueryComponentSettings) loadedQuery.getSettings();
        final ComponentConfig loadedTable = loadedComponents.get(1);
        final TableComponentSettings loadedTableSettings = (TableComponentSettings) loadedTable.getSettings();
        final ComponentConfig loadedVis = loadedComponents.get(2);
        final VisComponentSettings loadedVisSettings = (VisComponentSettings) loadedVis.getSettings();

        // Verify all entity references have been restored.
        Assert.assertEquals(DocRefUtil.create(loadedIndex), loadedQueryData.getDataSource());
        Assert.assertEquals(DocRefUtil.create(loadedDictionary),
                ((ExpressionTerm) loadedQueryData.getExpression().getChildren().get(1)).getDictionary());
        Assert.assertEquals(DocRefUtil.create(loadedPipeline), loadedTableSettings.getExtractionPipeline());

        if (!skipVisExport || skipVisCreation) {
            Assert.assertEquals(DocRefUtil.create(loadedVisualisation), loadedVisSettings.getVisualisation());
        } else {
            Assert.assertNotNull(loadedVisSettings.getVisualisation());
            Assert.assertNotNull(loadedVisSettings.getVisualisation().getType());
            Assert.assertNotNull(loadedVisSettings.getVisualisation().getUuid());
        }
    }

    private void deleteAllAndCheck() {
        clean(true);

        Assert.assertEquals(0, commonTestControl.countEntity(Folder.class));
        Assert.assertEquals(0, commonTestControl.countEntity(Visualisation.class));
        Assert.assertEquals(0, commonTestControl.countEntity(PipelineEntity.class));
        Assert.assertEquals(0, commonTestControl.countEntity(Index.class));
        Assert.assertEquals(0, commonTestControl.countEntity(Dictionary.class));
        Assert.assertEquals(0, commonTestControl.countEntity(Dashboard.class));
    }

    private ExpressionBuilder createExpression(final Dictionary dictionary) {
        final ExpressionBuilder root = new ExpressionBuilder(Op.AND);
        root.addTerm("EventTime", Condition.LESS_THAN, "2020-01-01T00:00:00.000Z");
        root.addTerm("User", Condition.IN_DICTIONARY, DocRefUtil.create(dictionary));
        return root;
    }
}<|MERGE_RESOLUTION|>--- conflicted
+++ resolved
@@ -5,7 +5,7 @@
  * you may not use this file except in compliance with the License.
  * You may obtain a copy of the License at
  *
- *    http://www.apache.org/licenses/LICENSE-2.0
+ *     http://www.apache.org/licenses/LICENSE-2.0
  *
  * Unless required by applicable law or agreed to in writing, software
  * distributed under the License is distributed on an "AS IS" BASIS,
@@ -31,10 +31,8 @@
 import stroom.dictionary.shared.Dictionary;
 import stroom.dictionary.shared.DictionaryService;
 import stroom.dictionary.shared.FindDictionaryCriteria;
-<<<<<<< HEAD
-=======
+import stroom.entity.shared.DocRefUtil;
 import stroom.entity.shared.DocRef;
->>>>>>> eec3e5f6
 import stroom.entity.shared.DocRefUtil;
 import stroom.entity.shared.DocRefs;
 import stroom.entity.shared.FindFolderCriteria;
@@ -49,21 +47,10 @@
 import stroom.pipeline.shared.FindPipelineEntityCriteria;
 import stroom.pipeline.shared.PipelineEntity;
 import stroom.pipeline.shared.PipelineEntityService;
-<<<<<<< HEAD
 import stroom.query.api.v1.ExpressionBuilder;
 import stroom.query.api.v1.ExpressionOperator.Op;
 import stroom.query.api.v1.ExpressionTerm;
 import stroom.query.api.v1.ExpressionTerm.Condition;
-=======
-import stroom.query.shared.ExpressionBuilder;
-import stroom.query.shared.ExpressionTerm.Condition;
-import stroom.query.shared.ExpressionOperator;
-import stroom.query.shared.ExpressionOperator.Op;
-import stroom.query.shared.ExpressionTerm;
-import stroom.query.shared.QueryData;
-import stroom.query.shared.TableSettings;
-import stroom.query.shared.VisDashboardSettings;
->>>>>>> eec3e5f6
 import stroom.resource.server.ResourceStore;
 import stroom.script.shared.Script;
 import stroom.script.shared.ScriptService;
@@ -161,15 +148,9 @@
         Assert.assertEquals(1, commonTestControl.countEntity(Dictionary.class));
 
         // Create query.
-<<<<<<< HEAD
         final QueryComponentSettings queryComponentSettings = new QueryComponentSettings();
         queryComponentSettings.setDataSource(DocRefUtil.create(index));
         queryComponentSettings.setExpression(createExpression(dictionary).build());
-=======
-        final QueryData queryData = new QueryData();
-        queryData.setDataSource(DocRef.create(index));
-        queryData.setExpression(createExpression(dictionary).build());
->>>>>>> eec3e5f6
 
         final ComponentConfig query = new ComponentConfig();
         query.setId("query-1234");

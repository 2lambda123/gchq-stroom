--- conflicted
+++ resolved
@@ -20,14 +20,8 @@
 import org.junit.Test;
 import stroom.AbstractCoreIntegrationTest;
 import stroom.CommonTestControl;
-<<<<<<< HEAD
 import stroom.entity.shared.DocRefUtil;
-import stroom.entity.shared.EntityActionConfirmation;
-import stroom.entity.shared.FindFolderCriteria;
-=======
-import stroom.entity.shared.DocRef;
 import stroom.entity.shared.DocRefs;
->>>>>>> 77deba40
 import stroom.entity.shared.Folder;
 import stroom.entity.shared.FolderService;
 import stroom.entity.shared.ImportState;
@@ -110,8 +104,8 @@
 
         final ResourceKey file = resourceStore.createTempFile("Export.zip");
         final DocRefs docRefs = new DocRefs();
-        docRefs.add(DocRef.create(folder1));
-        docRefs.add(DocRef.create(folder2));
+        docRefs.add(DocRefUtil.create(folder1));
+        docRefs.add(DocRefUtil.create(folder2));
 
         // Export
         importExportService.exportConfig(docRefs, resourceStore.getTempFile(file), null);
@@ -145,7 +139,7 @@
 
         final ResourceKey fileChild = resourceStore.createTempFile("ExportChild.zip");
         final DocRefs criteriaChild = new DocRefs();
-        criteriaChild.add(DocRef.create(folder2child2));
+        criteriaChild.add(DocRefUtil.create(folder2child2));
 
         // Export
         importExportService.exportConfig(criteriaChild, resourceStore.getTempFile(fileChild), null);

--- conflicted
+++ resolved
@@ -5,7 +5,7 @@
  * you may not use this file except in compliance with the License.
  * You may obtain a copy of the License at
  *
- *    http://www.apache.org/licenses/LICENSE-2.0
+ *     http://www.apache.org/licenses/LICENSE-2.0
  *
  * Unless required by applicable law or agreed to in writing, software
  * distributed under the License is distributed on an "AS IS" BASIS,
@@ -55,14 +55,9 @@
 import stroom.security.server.DocumentPermission;
 import stroom.security.server.Permission;
 import stroom.security.server.UserGroupUser;
-<<<<<<< HEAD
-import stroom.security.shared.User;
+import stroom.security.server.User;
 import stroom.statistics.shared.StatisticStoreEntity;
 import stroom.stats.shared.StroomStatsStoreEntity;
-=======
-import stroom.security.server.User;
-import stroom.statistics.shared.StatisticStore;
->>>>>>> eec3e5f6
 import stroom.streamstore.server.fs.FileSystemUtil;
 import stroom.streamstore.shared.FindStreamAttributeKeyCriteria;
 import stroom.streamstore.shared.Stream;
@@ -141,13 +136,9 @@
         deleteEntity(StreamAttributeValue.class);
         deleteEntity(Stream.class);
 
-<<<<<<< HEAD
+        deleteEntity(Policy.class);
+
         deleteEntity(QueryEntity.class);
-=======
-        deleteEntity(Policy.class);
-
-        deleteEntity(Query.class);
->>>>>>> eec3e5f6
         deleteEntity(Dashboard.class);
         deleteEntity(Visualisation.class);
         deleteEntity(Script.class);

/*
 * Copyright 2017 Crown Copyright
 *
 * Licensed under the Apache License, Version 2.0 (the "License");
 * you may not use this file except in compliance with the License.
 * You may obtain a copy of the License at
 *
 *     http://www.apache.org/licenses/LICENSE-2.0
 *
 * Unless required by applicable law or agreed to in writing, software
 * distributed under the License is distributed on an "AS IS" BASIS,
 * WITHOUT WARRANTIES OR CONDITIONS OF ANY KIND, either express or implied.
 * See the License for the specific language governing permissions and
 * limitations under the License.
 */

package stroom;

import net.sf.ehcache.CacheManager;
import org.springframework.beans.BeansException;
import org.springframework.context.ApplicationContext;
import org.springframework.context.ApplicationContextAware;
import org.springframework.stereotype.Component;
import stroom.dashboard.shared.Dashboard;
import stroom.dashboard.shared.QueryEntity;
import stroom.dictionary.shared.Dictionary;
import stroom.entity.shared.BaseResultList;
import stroom.entity.shared.Clearable;
import stroom.entity.shared.Folder;
import stroom.entity.shared.Res;
import stroom.feed.shared.Feed;
<<<<<<< HEAD
import stroom.importexport.server.ImportExportSerializer;
import stroom.index.server.IndexShardManager;
=======
import stroom.index.server.IndexShardWriterCache;
>>>>>>> cf1d2fd3
import stroom.index.server.IndexShardWriterImpl;
import stroom.index.shared.FindIndexShardCriteria;
import stroom.index.shared.Index;
import stroom.index.shared.IndexShard;
import stroom.index.shared.IndexShardService;
import stroom.jobsystem.shared.Job;
import stroom.jobsystem.shared.JobNode;
import stroom.lifecycle.LifecycleServiceImpl;
import stroom.node.server.NodeConfig;
import stroom.node.shared.FindVolumeCriteria;
import stroom.node.shared.Node;
import stroom.node.shared.Rack;
import stroom.node.shared.Volume;
import stroom.node.shared.VolumeService;
import stroom.node.shared.VolumeState;
import stroom.pipeline.shared.PipelineEntity;
import stroom.pipeline.shared.TextConverter;
import stroom.pipeline.shared.XSLT;
import stroom.policy.shared.Policy;
import stroom.script.shared.Script;
import stroom.security.server.DocumentPermission;
import stroom.security.server.Permission;
import stroom.security.server.UserGroupUser;
import stroom.security.server.User;
import stroom.statistics.shared.StatisticStoreEntity;
import stroom.stats.shared.StroomStatsStoreEntity;
import stroom.streamstore.server.fs.FileSystemUtil;
import stroom.streamstore.shared.FindStreamAttributeKeyCriteria;
import stroom.streamstore.shared.Stream;
import stroom.streamstore.shared.StreamAttributeConstants;
import stroom.streamstore.shared.StreamAttributeKey;
import stroom.streamstore.shared.StreamAttributeKeyService;
import stroom.streamstore.shared.StreamAttributeValue;
import stroom.streamstore.shared.StreamVolume;
import stroom.streamtask.server.StreamTaskCreator;
import stroom.streamtask.shared.StreamProcessor;
import stroom.streamtask.shared.StreamProcessorFilter;
import stroom.streamtask.shared.StreamProcessorFilterTracker;
import stroom.streamtask.shared.StreamTask;
import stroom.visualisation.shared.Visualisation;
import stroom.xmlschema.shared.XMLSchema;

import javax.annotation.Resource;
import java.util.HashSet;
import java.util.List;
import java.util.Map;

/**
 * <p>
 * Class to help with testing.
 * </p>
 */
@Component
public class DatabaseCommonTestControl implements CommonTestControl, ApplicationContextAware {

    @Resource
    private VolumeService volumeService;
    @Resource
    private IndexShardService indexShardService;
    @Resource
    private ContentImportService contentImportService;
    @Resource
    private StreamAttributeKeyService streamAttributeKeyService;
    @Resource
    private IndexShardManager indexShardManager;
    @Resource
    private DatabaseCommonTestControlTransactionHelper databaseCommonTestControlTransactionHelper;
    @Resource
    private NodeConfig nodeConfig;
    @Resource
    private StreamTaskCreator streamTaskCreator;
    @Resource
    private LifecycleServiceImpl lifecycleServiceImpl;
    @Resource
    private CacheManager cacheManager;

    private ApplicationContext applicationContext;

    @Override
    public void setApplicationContext(final ApplicationContext applicationContext) throws BeansException {
        this.applicationContext = applicationContext;
    }

    @Override
    public void setup() {
        nodeConfig.setup();
        createStreamAttributeKeys();

        // Ensure we can create tasks.
        streamTaskCreator.startup();
    }

    /**
     * Clear down the database.
     */
    @Override
    public void teardown() {
        deleteEntity(StreamTask.class);

        deleteEntity(StreamVolume.class);
        deleteEntity(StreamAttributeValue.class);
        deleteEntity(Stream.class);

        deleteEntity(Policy.class);

        deleteEntity(QueryEntity.class);
        deleteEntity(Dashboard.class);
        deleteEntity(Visualisation.class);
        deleteEntity(Script.class);
        deleteEntity(Res.class);
        deleteEntity(Dictionary.class);
        deleteEntity(StatisticStoreEntity.class);
        deleteEntity(StroomStatsStoreEntity.class);

        // Make sure we are no longer creating tasks.
        streamTaskCreator.shutdown();

        // Make sure we don't delete database entries without clearing the pool.
        indexShardManager.shutdown();

        for (final IndexShard indexShard : indexShardService.find(new FindIndexShardCriteria())) {
            final IndexShardWriterImpl writer = new IndexShardWriterImpl(indexShardService, null, indexShard.getIndex(),
                    indexShard);
            writer.delete();
            writer.deleteFromDisk();
        }
        deleteEntity(IndexShard.class);
        deleteEntity(Index.class);

        deleteEntity(Feed.class);

        deleteEntity(XMLSchema.class);
        deleteEntity(TextConverter.class);
        deleteEntity(XSLT.class);

        deleteEntity(StreamProcessorFilter.class);
        deleteEntity(StreamProcessorFilterTracker.class);
        deleteEntity(StreamProcessor.class);

        deleteEntity(PipelineEntity.class);

        deleteEntity(UserGroupUser.class);
        deleteEntity(DocumentPermission.class);
        deleteEntity(Permission.class);
        deleteEntity(User.class);

        // Delete folders last as they are the parent for many other entities.
        deleteEntity(Folder.class);

        // deleteTable("sys_user_role");
        // deleteTable("sys_user_group");
        // deleteTable("sys_user");
        // deleteTable("sys_group");

        // Delete the contents of all volumes.
        final List<Volume> volumes = volumeService.find(new FindVolumeCriteria());
        for (final Volume volume : volumes) {
            // The parent will also pick up the index shard (as well as the
            // store)
            FileSystemUtil.deleteContents(FileSystemUtil.createFileTypeRoot(volume).getParentFile());
        }

        // These are static
        deleteEntity(JobNode.class);
        deleteEntity(Job.class);

        deleteEntity(Volume.class);
        deleteEntity(VolumeState.class);
        deleteEntity(Node.class);
        deleteEntity(Rack.class);

        databaseCommonTestControlTransactionHelper.clearContext();
        cacheManager.clearAll();

        final Map<String, Clearable> clearableBeanMap = applicationContext.getBeansOfType(Clearable.class, false,
                false);
        for (final Clearable clearable : clearableBeanMap.values()) {
            clearable.clear();
        }
    }

    public void createStreamAttributeKeys() {
        final BaseResultList<StreamAttributeKey> list = streamAttributeKeyService
                .find(new FindStreamAttributeKeyCriteria());
        final HashSet<String> existingItems = new HashSet<String>();
        for (final StreamAttributeKey streamAttributeKey : list) {
            existingItems.add(streamAttributeKey.getName());
        }
        for (final String name : StreamAttributeConstants.SYSTEM_ATTRIBUTE_FIELD_TYPE_MAP.keySet()) {
            if (!existingItems.contains(name)) {
                try {
                    streamAttributeKeyService.save(new StreamAttributeKey(name,
                            StreamAttributeConstants.SYSTEM_ATTRIBUTE_FIELD_TYPE_MAP.get(name)));
                } catch (final Exception ex) {
                    ex.printStackTrace();
                }
            }
        }
    }

    @Override
    public int countEntity(final Class<?> clazz) {
        return databaseCommonTestControlTransactionHelper.countEntity(clazz);
    }

    @Override
    public void deleteEntity(final Class<?> clazz) {
        databaseCommonTestControlTransactionHelper.deleteClass(clazz);
    }

    @Override
    public void shutdown() {
        databaseCommonTestControlTransactionHelper.shutdown();
    }

    // @Override
    @Override
    public void createRequiredXMLSchemas() {
        contentImportService.importXmlSchemas();
    }
}<|MERGE_RESOLUTION|>--- conflicted
+++ resolved
@@ -5,7 +5,7 @@
  * you may not use this file except in compliance with the License.
  * You may obtain a copy of the License at
  *
- *     http://www.apache.org/licenses/LICENSE-2.0
+ *    http://www.apache.org/licenses/LICENSE-2.0
  *
  * Unless required by applicable law or agreed to in writing, software
  * distributed under the License is distributed on an "AS IS" BASIS,
@@ -29,12 +29,7 @@
 import stroom.entity.shared.Folder;
 import stroom.entity.shared.Res;
 import stroom.feed.shared.Feed;
-<<<<<<< HEAD
-import stroom.importexport.server.ImportExportSerializer;
 import stroom.index.server.IndexShardManager;
-=======
-import stroom.index.server.IndexShardWriterCache;
->>>>>>> cf1d2fd3
 import stroom.index.server.IndexShardWriterImpl;
 import stroom.index.shared.FindIndexShardCriteria;
 import stroom.index.shared.Index;
@@ -53,7 +48,6 @@
 import stroom.pipeline.shared.PipelineEntity;
 import stroom.pipeline.shared.TextConverter;
 import stroom.pipeline.shared.XSLT;
-import stroom.policy.shared.Policy;
 import stroom.script.shared.Script;
 import stroom.security.server.DocumentPermission;
 import stroom.security.server.Permission;
@@ -89,7 +83,6 @@
  */
 @Component
 public class DatabaseCommonTestControl implements CommonTestControl, ApplicationContextAware {
-
     @Resource
     private VolumeService volumeService;
     @Resource

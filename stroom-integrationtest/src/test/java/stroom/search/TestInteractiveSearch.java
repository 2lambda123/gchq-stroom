/*
 * Copyright 2017 Crown Copyright
 *
 * Licensed under the Apache License, Version 2.0 (the "License");
 * you may not use this file except in compliance with the License.
 * You may obtain a copy of the License at
 *
 *     http://www.apache.org/licenses/LICENSE-2.0
 *
 * Unless required by applicable law or agreed to in writing, software
 * distributed under the License is distributed on an "AS IS" BASIS,
 * WITHOUT WARRANTIES OR CONDITIONS OF ANY KIND, either express or implied.
 * See the License for the specific language governing permissions and
 * limitations under the License.
 */

package stroom.search;

import org.junit.Assert;
import org.junit.Test;
import stroom.CommonIndexingTest;
import stroom.dictionary.shared.Dictionary;
import stroom.dictionary.shared.DictionaryService;
import stroom.entity.shared.DocRefUtil;
import stroom.index.shared.FindIndexCriteria;
import stroom.index.shared.Index;
import stroom.index.shared.IndexService;
import stroom.pipeline.shared.PipelineEntity;
import stroom.query.api.DocRef;
import stroom.query.api.ExpressionBuilder;
import stroom.query.api.ExpressionOperator.Op;
import stroom.query.api.ExpressionTerm.Condition;
import stroom.query.api.Field;
import stroom.query.api.FieldBuilder;
import stroom.query.api.Format;
import stroom.query.api.Query;
import stroom.query.api.QueryKey;
import stroom.query.api.Result;
import stroom.query.api.ResultRequest;
import stroom.query.api.Row;
import stroom.query.api.SearchRequest;
import stroom.query.api.SearchResponse;
import stroom.query.api.TableResult;
import stroom.query.api.TableSettings;
import stroom.search.server.EventRef;
import stroom.search.server.EventRefs;
import stroom.search.server.EventSearchTask;
import stroom.streamstore.shared.FindStreamCriteria;
import stroom.task.server.TaskCallback;
import stroom.task.server.TaskManager;
import stroom.util.config.StroomProperties;
<<<<<<< HEAD
import stroom.util.shared.ParamUtil;
=======
import stroom.util.shared.OffsetRange;
import stroom.util.shared.SharedObject;
import stroom.util.task.ServerTask;
>>>>>>> 77deba40
import stroom.util.thread.ThreadUtil;

import javax.annotation.Resource;
import java.time.ZoneOffset;
import java.util.ArrayList;
import java.util.Arrays;
import java.util.HashMap;
import java.util.List;
import java.util.Map;
import java.util.UUID;
import java.util.concurrent.CountDownLatch;
import java.util.concurrent.atomic.AtomicReference;

public class TestInteractiveSearch extends AbstractSearchTest {
    @Resource
    private CommonIndexingTest commonIndexingTest;
    @Resource
    private IndexService indexService;
    @Resource
    private DictionaryService dictionaryService;
    @Resource
    private TaskManager taskManager;

    @Override
    protected boolean doSingleSetup() {
        commonIndexingTest.setup();
        return true;
    }

    /**
     * Positive case insensitive test.
     */
    @Test
    public void positiveCaseInsensitiveTest() {
        final ExpressionBuilder expression = buildExpression("UserId", "user5", "2000-01-01T00:00:00.000Z",
                "2016-01-02T00:00:00.000Z", "Description", "e0567");
        test(expression, 5);
    }

    @Test
    public void positiveCaseInsensitiveTestMultiComponent() {
        final ExpressionBuilder expression = buildExpression("UserId", "user5", "2000-01-01T00:00:00.000Z",
                "2016-01-02T00:00:00.000Z", "Description", "e0567");
        final List<String> componentIds = Arrays.asList("table-1", "table-2");
        test(expression, 5, componentIds, true);
    }

    /**
     * Positive case insensitive test.
     */
    @Test
    public void positiveCaseInsensitiveTestWithoutExtraction() {
        final ExpressionBuilder expression = buildExpression("UserId", "user5", "2000-01-01T00:00:00.000Z",
                "2016-01-02T00:00:00.000Z", "Description", "e0567");
        final List<String> componentIds = Arrays.asList("table-1");
        test(expression, 5, componentIds, false);
    }

    /**
     * Positive case insensitive test with wildcard.
     */
    @Test
    public void positiveCaseInsensitiveTest2() {
        final ExpressionBuilder expression = buildExpression("UserId", "user*", "2000-01-01T00:00:00.000Z",
                "2016-01-02T00:00:00.000Z", "Description", "e0567");
        test(expression, 25);
    }

    /**
     * Negative test for case sensitive field.
     */
    @Test
    public void negativeCaseSensitiveTest() {
        final ExpressionBuilder expression = buildExpression("UserId", "user*", "2000-01-01T00:00:00.000Z",
                "2016-01-02T00:00:00.000Z", "Description (Case Sensitive)", "e0567");
        test(expression, 0);
    }

    /**
     * Negative test for case sensitive field.
     */
    @Test
    public void negativeCaseSensitiveTest2() {
        final ExpressionBuilder expression = buildExpression("UserId", "user5", "2000-01-01T00:00:00.000Z",
                "2016-01-02T00:00:00.000Z", "Description (Case Sensitive)", "e0567");
        test(expression, 0);
    }

    /**
     * Positive test case sensitive field.
     */
    @Test
    public void positiveCaseSensitiveTest() {
        final ExpressionBuilder expression = buildExpression("UserId", "user*", "2000-01-01T00:00:00.000Z",
                "2016-01-02T00:00:00.000Z", "Description (Case Sensitive)", "E0567");
        test(expression, 25);
    }

    /**
     * Test case sensitive field plus other field.
     */
    @Test
    public void positiveCaseSensitiveTest2() {
        final ExpressionBuilder expression = buildExpression("UserId", "user5", "2000-01-01T00:00:00.000Z",
                "2016-01-02T00:00:00.000Z", "Description (Case Sensitive)", "E0567");
        test(expression, 5);
    }

    /**
     * Test case sensitive field plus other field.
     */
    @Test
    public void positiveCaseSensitiveTest3() {
        final ExpressionBuilder expression = buildExpression("UserId", "use*5", "2000-01-01T00:00:00.000Z",
                "2016-01-02T00:00:00.000Z", "Description (Case Sensitive)", "E0567");
        test(expression, 5);
    }

    /**
     * Test analysed field search.
     */
    @Test
    public void positiveAnalysedFieldTest() {
        final ExpressionBuilder expression = buildExpression("UserId", "use*5", "2000-01-01T00:00:00.000Z",
                "2016-01-02T00:00:00.000Z", "Command", "msg");
        test(expression, 4);
    }

    /**
     * Test analysed field search.
     */
    @Test
    public void positiveAnalysedFieldTestWithLeadingWildcard() {
        final ExpressionBuilder expression = buildExpression("UserId", "use*5", "2000-01-01T00:00:00.000Z",
                "2016-01-02T00:00:00.000Z", "Command", "*msg");
        test(expression, 4);
    }

    /**
     * Test analysed field search.
     */
    @Test
    public void negativeAnalysedFieldTest() {
        final ExpressionBuilder expression = buildExpression("UserId", "use*5", "2000-01-01T00:00:00.000Z",
                "2016-01-02T00:00:00.000Z", "Command", "msg foobar");
        test(expression, 0);
    }

    /**
     * Test analysed field search.
     */
    @Test
    public void positiveAnalysedFieldTestWithIn() {
        final ExpressionBuilder expression = buildInExpression("UserId", "use*5", "2000-01-01T00:00:00.000Z",
                "2016-01-02T00:00:00.000Z", "Command", "msg foo bar");
        test(expression, 4);
    }

    /**
     * Negative test on keyword field.
     */
    @Test
    public void negativeKeywordFieldTest() {
        final ExpressionBuilder expression = buildExpression("UserId", "use*5", "2000-01-01T00:00:00.000Z",
                "2016-01-02T00:00:00.000Z", "Command (Keyword)", "foo");
        test(expression, 0);
    }

    /**
     * Positive test on keyword field.
     */
    @Test
    public void positiveKeywordFieldTest() {
        final ExpressionBuilder expression = buildExpression("UserId", "use*5", "2000-01-01T00:00:00.000Z",
                "2016-01-02T00:00:00.000Z", "Command (Keyword)", "msg=foo bar");
        test(expression, 4);
    }

    /**
     * Positive test on keyword field.
     */
    @Test
    public void positiveKeywordFieldTestWithLeadingWildcard() {
        final ExpressionBuilder expression = buildExpression("UserId", "use*5", "2000-01-01T00:00:00.000Z",
                "2016-01-02T00:00:00.000Z", "Command (Keyword)", "*foo bar");
        test(expression, 4);
    }

    /**
     * Test not equals.
     */
    @Test
    public void notEqualsTest() {
        final ExpressionBuilder expression = buildExpression("UserId", "user*", "2000-01-01T00:00:00.000Z",
                "2016-01-02T00:00:00.000Z", "Description (Case Sensitive)", "E0567");
        expression.addOperator(Op.NOT).addTerm("EventTime", Condition.EQUALS, "2007-08-18T13:50:56.000Z");
        test(expression, 24);
    }

    /**
     * Test exclusion of multiple items.
     */
    @Test
    public void notEqualsTest2() {
        final ExpressionBuilder expression = buildExpression("UserId", "user*", "2000-01-01T00:00:00.000Z",
                "2016-01-02T00:00:00.000Z", "Description (Case Sensitive)", "E0567");
        final ExpressionBuilder not = expression.addOperator(Op.NOT);
        final ExpressionBuilder or = not.addOperator(Op.OR);
        or.addTerm("EventTime", Condition.EQUALS, "2007-08-18T13:50:56.000Z");
        or.addTerm("EventTime", Condition.EQUALS, "2007-01-18T13:56:42.000Z");
        test(expression, 23);
    }

    /**
     * Test exclusion of multiple items.
     */
    @Test
    public void notEqualsTest3() {
        final ExpressionBuilder expression = buildExpression("UserId", "user*", "2000-01-01T00:00:00.000Z",
                "2016-01-02T00:00:00.000Z", "Description (Case Sensitive)", "E0567");
        final ExpressionBuilder not = expression.addOperator(Op.NOT);
        final ExpressionBuilder and = not.addOperator(Op.AND);
        and.addTerm("EventTime", Condition.EQUALS, "2007-08-18T13:50:56.000Z");
        and.addTerm("UserId", Condition.EQUALS, "user4");
        test(expression, 24);
    }

    /**
     * Test more complex exclusion of multiple items.
     */
    @Test
    public void notEqualsTest4() {
        final ExpressionBuilder expression = buildExpression("UserId", "user*", "2000-01-01T00:00:00.000Z",
                "2016-01-02T00:00:00.000Z", "Description (Case Sensitive)", "E0567");
        final ExpressionBuilder not = expression.addOperator(Op.NOT);
        final ExpressionBuilder or = not.addOperator(Op.OR);
        final ExpressionBuilder and = or.addOperator(Op.AND);
        and.addTerm("EventTime", Condition.EQUALS, "2007-08-18T13:50:56.000Z");
        and.addTerm("UserId", Condition.EQUALS, "user4");
        or.addTerm("EventTime", Condition.EQUALS, "2007-01-18T13:56:42.000Z");
        test(expression, 23);
    }

    /**
     * Test the use of a dictionary.
     */
    @Test
    public void dictionaryTest1() {
        Dictionary dic = dictionaryService.create(null, "users");
        dic.setData("user1\nuser2\nuser5");
        dic = dictionaryService.save(dic);

        final ExpressionBuilder and = new ExpressionBuilder(Op.AND);
        and.addTerm("UserId", Condition.IN_DICTIONARY, DocRefUtil.create(dic));

        test(and, 15);

        dictionaryService.delete(dic);
    }

    /**
     * Test the use of a dictionary.
     */
    @Test
    public void dictionaryTest2() {
        Dictionary dic1 = dictionaryService.create(null, "users");
        dic1.setData("user1\nuser2\nuser5");
        dic1 = dictionaryService.save(dic1);

        Dictionary dic2 = dictionaryService.create(null, "command");
        dic2.setData("msg");
        dic2 = dictionaryService.save(dic2);

        final ExpressionBuilder and = new ExpressionBuilder(Op.AND);
        and.addTerm("UserId", Condition.IN_DICTIONARY, DocRefUtil.create(dic1));
        and.addTerm("Command", Condition.IN_DICTIONARY, DocRefUtil.create(dic2));

        test(and, 10);

        dictionaryService.delete(dic1);
        dictionaryService.delete(dic2);
    }

    /**
     * Test the use of a dictionary.
     */
    @Test
    public void dictionaryTest3() {
        Dictionary dic1 = dictionaryService.create(null, "users");
        dic1.setData("user1\nuser2\nuser5");
        dic1 = dictionaryService.save(dic1);

        Dictionary dic2 = dictionaryService.create(null, "command");
        dic2.setData("msg foo bar");
        dic2 = dictionaryService.save(dic2);

        final ExpressionBuilder and = new ExpressionBuilder(Op.AND);
        and.addTerm("UserId", Condition.IN_DICTIONARY, DocRefUtil.create(dic1));
        and.addTerm("Command", Condition.IN_DICTIONARY, DocRefUtil.create(dic2));

        test(and, 10);

        dictionaryService.delete(dic1);
        dictionaryService.delete(dic2);
    }

    /**
     * Test analysed field search.
     */
    @Test
    public void testBug173() {
        final ExpressionBuilder expression = buildExpression("UserId", "use*5", "2000-01-01T00:00:00.000Z",
                "2016-01-02T00:00:00.000Z", "Command", "!");
        test(expression, 5);
    }

    private void test(final ExpressionBuilder expressionIn, final int expectResultCount) {
        final List<String> componentIds = Arrays.asList("table-1");
        test(expressionIn, expectResultCount, componentIds, true);
    }

    private void test(final ExpressionBuilder expressionIn, final int expectResultCount, final List<String> componentIds,
                      final boolean extractValues) {
        testInteractive(expressionIn, expectResultCount, componentIds, extractValues);
        testEvents(expressionIn, expectResultCount);
    }

    private void testInteractive(final ExpressionBuilder expressionIn, final int expectResultCount,
                                 final List<String> componentIds, final boolean extractValues) {
        // ADDED THIS SECTION TO TEST SPRING VALUE INJECTION.
        StroomProperties.setOverrideProperty("stroom.search.shard.concurrentTasks", "1", StroomProperties.Source.TEST);
        StroomProperties.setOverrideProperty("stroom.search.extraction.concurrentTasks", "1", StroomProperties.Source.TEST);

        final Index index = indexService.find(new FindIndexCriteria()).getFirst();
        Assert.assertNotNull("Index is null", index);
        final DocRef dataSourceRef = DocRefUtil.create(index);

        final List<ResultRequest> resultRequests = new ArrayList<>(componentIds.size());

        for (final String componentId : componentIds) {
            final TableSettings tableSettings = createTableSettings(index, extractValues);

            final ResultRequest tableResultRequest = new ResultRequest(componentId, tableSettings);
            resultRequests.add(tableResultRequest);
        }

        final QueryKey queryKey = new QueryKey(UUID.randomUUID().toString());
        final Query query = new Query(dataSourceRef, expressionIn.build());
        final SearchRequest searchRequest = new SearchRequest(queryKey, query, resultRequests, ZoneOffset.UTC.getId(), false);
        final SearchResponse searchResponse = search(searchRequest);

<<<<<<< HEAD
        final Map<String, List<Row>> rows = new HashMap<>();
        if (searchResponse != null && searchResponse.getResults() != null) {
            for (final Result result : searchResponse.getResults()) {
                final String componentId = result.getComponentId();
                final TableResult tableResult = (TableResult) result;
=======
        final SearchDataSourceProvider dataSourceProvider = searchDataSourceProviderRegistry
                .getProvider(LuceneSearchDataSourceProvider.ENTITY_TYPE);
        final SearchResultCollector searchResultCollector = dataSourceProvider.createCollector(ServerTask.INTERNAL_PROCESSING_USER_TOKEN,
                new BasicQueryKey(query.getName()), searchRequest);
        final ActiveQuery activeQuery = new ActiveQuery(searchResultCollector);
>>>>>>> 77deba40

                if (tableResult.getResultRange() != null && tableResult.getRows() != null) {
                    final stroom.query.api.OffsetRange range = tableResult.getResultRange();

                    for (long i = range.getOffset(); i < range.getLength(); i++) {
                        final List<Row> values = rows.computeIfAbsent(componentId, k -> new ArrayList<>());
                        values.add(tableResult.getRows().get((int) i));
                    }
                }
            }
        }

        if (expectResultCount == 0) {
            Assert.assertEquals(0, rows.size());
        } else {
            Assert.assertEquals(componentIds.size(), rows.size());
        }

        for (final List<Row> values : rows.values()) {
            if (expectResultCount == 0) {
                Assert.assertEquals(0, values.size());

            } else {
                // Make sure we got what we expected.
                Row firstResult = null;
                if (values != null && values.size() > 0) {
                    firstResult = values.get(0);
                }
                Assert.assertNotNull("No results found", firstResult);

                if (extractValues) {
                    final String time = firstResult.getValues().get(1);
                    Assert.assertNotNull("Incorrect heading", time);
                    Assert.assertEquals("Incorrect number of hits found", expectResultCount, values.size());
                    boolean found = false;
                    for (final Row hit : values) {
                        final String str = hit.getValues().get(1);
                        if ("2007-03-18T14:34:41.000Z".equals(str)) {
                            found = true;
                        }
                    }
                    Assert.assertTrue("Unable to find expected hit", found);
                }
            }
        }
    }

    private void testEvents(final ExpressionBuilder expressionIn, final int expectResultCount) {
        // ADDED THIS SECTION TO TEST SPRING VALUE INJECTION.
        StroomProperties.setOverrideProperty("stroom.search.shard.concurrentTasks", "1", StroomProperties.Source.TEST);
        StroomProperties.setOverrideProperty("stroom.search.extraction.concurrentTasks", "1", StroomProperties.Source.TEST);

        final Index index = indexService.find(new FindIndexCriteria()).getFirst();
        Assert.assertNotNull("Index is null", index);
        final DocRef dataSourceRef = DocRefUtil.create(index);

        final Query query = new Query(dataSourceRef, expressionIn.build());

        final CountDownLatch complete = new CountDownLatch(1);

<<<<<<< HEAD
        final EventSearchTask eventSearchTask = new EventSearchTask(null, "test", new FindStreamCriteria(), query,
=======
        final EventSearchTask eventSearchTask = new EventSearchTask(ServerTask.INTERNAL_PROCESSING_USER_TOKEN, new FindStreamCriteria(), search,
>>>>>>> 77deba40
                new EventRef(1, 1), new EventRef(Long.MAX_VALUE, Long.MAX_VALUE), 1000, 1000, 1000, 100);
        final AtomicReference<EventRefs> results = new AtomicReference<>();
        taskManager.execAsync(eventSearchTask, new TaskCallback<EventRefs>() {
            @Override
            public void onSuccess(final EventRefs result) {
                results.set(result);
                complete.countDown();
            }

            @Override
            public void onFailure(final Throwable t) {
                complete.countDown();
            }
        });

        try {
            complete.await();
        } catch (final InterruptedException e) {
            throw new RuntimeException(e.getMessage(), e);
        }

        final EventRefs result = results.get();

        int count = 0;
        if (result != null) {
            count += result.size();
        }

        Assert.assertEquals(expectResultCount, count);
    }

    private TableSettings createTableSettings(final Index index, final boolean extractValues) {
        final Field idField = new FieldBuilder()
                .name("Id")
                .expression(ParamUtil.makeParam("StreamId"))
                .build();

        final Field timeField = new FieldBuilder()
                .name("Event Time")
                .expression(ParamUtil.makeParam("EventTime"))
                .format(Format.Type.DATE_TIME)
                .build();

        final PipelineEntity resultPipeline = commonIndexingTest.getSearchResultPipeline();
        return new TableSettings(null, Arrays.asList(idField, timeField), extractValues, DocRefUtil.create(resultPipeline), null, null);
    }

    private ExpressionBuilder buildExpression(final String userField, final String userTerm, final String from,
                                              final String to, final String wordsField, final String wordsTerm) {
        final ExpressionBuilder operator = new ExpressionBuilder();
        operator.addTerm(userField, Condition.CONTAINS, userTerm);
        operator.addTerm("EventTime", Condition.BETWEEN, from + "," + to);
        operator.addTerm(wordsField, Condition.CONTAINS, wordsTerm);
        return operator;
    }

    private ExpressionBuilder buildInExpression(final String userField, final String userTerm, final String from,
                                                final String to, final String wordsField, final String wordsTerm) {
        final ExpressionBuilder operator = new ExpressionBuilder();
        operator.addTerm(userField, Condition.CONTAINS, userTerm);
        operator.addTerm("EventTime", Condition.BETWEEN, from + "," + to);
        operator.addTerm(wordsField, Condition.IN, wordsTerm);

        return operator;
    }
}<|MERGE_RESOLUTION|>--- conflicted
+++ resolved
@@ -37,6 +37,7 @@
 import stroom.query.api.QueryKey;
 import stroom.query.api.Result;
 import stroom.query.api.ResultRequest;
+import stroom.query.api.ResultRequest.ResultStyle;
 import stroom.query.api.Row;
 import stroom.query.api.SearchRequest;
 import stroom.query.api.SearchResponse;
@@ -49,19 +50,14 @@
 import stroom.task.server.TaskCallback;
 import stroom.task.server.TaskManager;
 import stroom.util.config.StroomProperties;
-<<<<<<< HEAD
 import stroom.util.shared.ParamUtil;
-=======
-import stroom.util.shared.OffsetRange;
-import stroom.util.shared.SharedObject;
 import stroom.util.task.ServerTask;
->>>>>>> 77deba40
-import stroom.util.thread.ThreadUtil;
 
 import javax.annotation.Resource;
 import java.time.ZoneOffset;
 import java.util.ArrayList;
 import java.util.Arrays;
+import java.util.Collections;
 import java.util.HashMap;
 import java.util.List;
 import java.util.Map;
@@ -398,7 +394,7 @@
         for (final String componentId : componentIds) {
             final TableSettings tableSettings = createTableSettings(index, extractValues);
 
-            final ResultRequest tableResultRequest = new ResultRequest(componentId, tableSettings);
+            final ResultRequest tableResultRequest = new ResultRequest(componentId, Collections.singletonList(tableSettings), null, null, ResultStyle.TABLE, true);
             resultRequests.add(tableResultRequest);
         }
 
@@ -407,19 +403,11 @@
         final SearchRequest searchRequest = new SearchRequest(queryKey, query, resultRequests, ZoneOffset.UTC.getId(), false);
         final SearchResponse searchResponse = search(searchRequest);
 
-<<<<<<< HEAD
         final Map<String, List<Row>> rows = new HashMap<>();
         if (searchResponse != null && searchResponse.getResults() != null) {
             for (final Result result : searchResponse.getResults()) {
                 final String componentId = result.getComponentId();
                 final TableResult tableResult = (TableResult) result;
-=======
-        final SearchDataSourceProvider dataSourceProvider = searchDataSourceProviderRegistry
-                .getProvider(LuceneSearchDataSourceProvider.ENTITY_TYPE);
-        final SearchResultCollector searchResultCollector = dataSourceProvider.createCollector(ServerTask.INTERNAL_PROCESSING_USER_TOKEN,
-                new BasicQueryKey(query.getName()), searchRequest);
-        final ActiveQuery activeQuery = new ActiveQuery(searchResultCollector);
->>>>>>> 77deba40
 
                 if (tableResult.getResultRange() != null && tableResult.getRows() != null) {
                     final stroom.query.api.OffsetRange range = tableResult.getResultRange();
@@ -480,11 +468,7 @@
 
         final CountDownLatch complete = new CountDownLatch(1);
 
-<<<<<<< HEAD
-        final EventSearchTask eventSearchTask = new EventSearchTask(null, "test", new FindStreamCriteria(), query,
-=======
-        final EventSearchTask eventSearchTask = new EventSearchTask(ServerTask.INTERNAL_PROCESSING_USER_TOKEN, new FindStreamCriteria(), search,
->>>>>>> 77deba40
+        final EventSearchTask eventSearchTask = new EventSearchTask(ServerTask.INTERNAL_PROCESSING_USER_TOKEN, new FindStreamCriteria(), query,
                 new EventRef(1, 1), new EventRef(Long.MAX_VALUE, Long.MAX_VALUE), 1000, 1000, 1000, 100);
         final AtomicReference<EventRefs> results = new AtomicReference<>();
         taskManager.execAsync(eventSearchTask, new TaskCallback<EventRefs>() {

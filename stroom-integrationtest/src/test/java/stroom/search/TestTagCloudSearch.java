--- conflicted
+++ resolved
@@ -26,7 +26,6 @@
 import stroom.index.shared.Index;
 import stroom.index.shared.IndexService;
 import stroom.pipeline.shared.PipelineEntity;
-<<<<<<< HEAD
 import stroom.query.api.DocRef;
 import stroom.query.api.ExpressionBuilder;
 import stroom.query.api.ExpressionTerm.Condition;
@@ -37,35 +36,13 @@
 import stroom.query.api.Query;
 import stroom.query.api.QueryKey;
 import stroom.query.api.ResultRequest;
+import stroom.query.api.ResultRequest.ResultStyle;
 import stroom.query.api.Row;
 import stroom.query.api.SearchRequest;
 import stroom.query.api.SearchResponse;
 import stroom.query.api.TableResult;
 import stroom.query.api.TableSettings;
 import stroom.util.shared.ParamUtil;
-=======
-import stroom.query.SearchDataSourceProvider;
-import stroom.query.SearchResultCollector;
-import stroom.query.shared.ComponentResultRequest;
-import stroom.query.shared.ComponentSettings;
-import stroom.query.shared.Condition;
-import stroom.query.shared.ExpressionOperator;
-import stroom.query.shared.ExpressionTerm;
-import stroom.query.shared.Field;
-import stroom.query.shared.Format;
-import stroom.query.shared.QueryData;
-import stroom.query.shared.Search;
-import stroom.query.shared.SearchRequest;
-import stroom.query.shared.SearchResult;
-import stroom.query.shared.TableSettings;
-import stroom.search.server.LuceneSearchDataSourceProvider;
-import stroom.task.server.TaskManager;
-import stroom.util.logging.StroomLogger;
-import stroom.util.shared.OffsetRange;
-import stroom.util.shared.SharedObject;
-import stroom.util.task.ServerTask;
->>>>>>> 77deba40
-import stroom.util.thread.ThreadUtil;
 
 import javax.annotation.Resource;
 import java.time.ZoneOffset;
@@ -115,61 +92,12 @@
                 .build();
 
         final PipelineEntity resultPipeline = commonIndexingTest.getSearchResultTextPipeline();
-<<<<<<< HEAD
         final TableSettings tableSettings = new TableSettings(null, Arrays.asList(fldText, fldCount), true, DocRefUtil.create(resultPipeline), null, null);
-=======
-        tableSettings.setExtractionPipeline(DocRef.create(resultPipeline));
-
-        final Query query = buildQuery(dataSourceRef, "user5", "2000-01-01T00:00:00.000Z", "2016-01-02T00:00:00.000Z");
-        final QueryData searchData = query.getQueryData();
-        final ExpressionOperator expression = searchData.getExpression();
-
-        final Map<String, ComponentSettings> resultComponentMap = new HashMap<String, ComponentSettings>();
-        resultComponentMap.put(componentId, tableSettings);
-
-        final TableResultRequest tableResultRequest = new TableResultRequest();
-        tableResultRequest.setTableSettings(tableSettings);
-        tableResultRequest.setWantsData(true);
-        final Map<String, ComponentResultRequest> componentResultRequests = new HashMap<String, ComponentResultRequest>();
-        componentResultRequests.put(componentId, tableResultRequest);
-
-        SearchResult result = null;
-        boolean complete = false;
-        final Map<String, SharedObject> results = new HashMap<>();
-
-        final Search search = new Search(searchData.getDataSource(), expression, resultComponentMap);
-        final SearchRequest searchRequest = new SearchRequest(search, componentResultRequests);
-
-        final SearchDataSourceProvider dataSourceProvider = searchDataSourceProviderRegistry
-                .getProvider(LuceneSearchDataSourceProvider.ENTITY_TYPE);
-        final SearchResultCollector searchResultCollector = dataSourceProvider.createCollector(ServerTask.INTERNAL_PROCESSING_USER_TOKEN,
-                new BasicQueryKey(query.getName()), searchRequest);
-        final ActiveQuery activeQuery = new ActiveQuery(searchResultCollector);
-
-        // Start asynchronous search execution.
-        searchResultCollector.start();
-
-        try {
-            while (!complete) {
-                result = searchResultCreator.createResult(activeQuery, searchRequest);
-
-                // We need to remember results when they are returned as search
-                // will no longer return duplicate results to prevent us
-                // overwhelming the UI and transferring unnecessary data to the
-                // client.
-                if (result.getResults() != null) {
-                    for (final Entry<String, SharedObject> entry : result.getResults().entrySet()) {
-                        if (entry.getValue() != null) {
-                            results.put(entry.getKey(), entry.getValue());
-                        }
-                    }
-                }
->>>>>>> 77deba40
 
         final ExpressionBuilder expression = buildExpression("user5", "2000-01-01T00:00:00.000Z", "2016-01-02T00:00:00.000Z");
         final Query query = new Query(dataSourceRef, expression.build());
 
-        final ResultRequest tableResultRequest = new ResultRequest(componentId, tableSettings);
+        final ResultRequest tableResultRequest = new ResultRequest(componentId, Collections.singletonList(tableSettings), null, null, ResultStyle.TABLE, true);
 
         final List<ResultRequest> resultRequests = Collections.singletonList(tableResultRequest);
 

--- conflicted
+++ resolved
@@ -99,11 +99,7 @@
         for (final String componentId : componentIds) {
             final TableSettings tableSettings = createTableSettings(index, extractValues);
 
-<<<<<<< HEAD
             final ResultRequest tableResultRequest = new ResultRequest(componentId, Collections.singletonList(tableSettings), null, null, ResultRequest.ResultStyle.TABLE, true);
-=======
-            final ResultRequest tableResultRequest = new ResultRequest(componentId, Collections.singletonList(tableSettings), null, null, ResultStyle.TABLE, true);
->>>>>>> 5cc0386f
             resultRequests.add(tableResultRequest);
         }
 

/*
 * Copyright 2017 Crown Copyright
 *
 * Licensed under the Apache License, Version 2.0 (the "License");
 * you may not use this file except in compliance with the License.
 * You may obtain a copy of the License at
 *
 *     http://www.apache.org/licenses/LICENSE-2.0
 *
 * Unless required by applicable law or agreed to in writing, software
 * distributed under the License is distributed on an "AS IS" BASIS,
 * WITHOUT WARRANTIES OR CONDITIONS OF ANY KIND, either express or implied.
 * See the License for the specific language governing permissions and
 * limitations under the License.
 */

ext.moduleName = 'stroom.search.extraction'

dependencies {
<<<<<<< HEAD
//    compile project(':stroom-core-server')
    compile project(':stroom-core-shared')
//    compile project(':stroom-entity-shared')
//    compile project(':stroom-index-shared')
//    permitUnusedDeclared project(':stroom-index-shared') // not clear why it thinks this is unused
    compile project(':stroom-pipeline')
    compile project(':stroom-query:stroom-expression')
    compile project(':stroom-query:stroom-query-api')
    compile project(':stroom-query:stroom-query-common')
    compile project(':stroom-search:stroom-search-api')
    compile project(':stroom-security:stroom-security-api')
    compile project(':stroom-alert:stroom-alert-api')
    compile project(':stroom-task:stroom-task-api')
    compile project(':stroom-util')
    compile project(':stroom-util-shared')

    //For TableSettingsUtil - should be extracted into different package
    compile project(':stroom-dashboard:stroom-dashboard-impl')

    compile libs.javax_inject
    compile libs.slf4j_api
    compile libs.xml_apis

//    testCompile project(':stroom-test-common')
    testCompile libs.assertj_core
//    testCompile libs.dropwizard_testing
    testCompile libs.junit_jupiter_api
//    testCompile libs.mockito_core
//    testCompile libs.mockito_junit_jupiter
=======
    implementation project(':stroom-core-shared')
    implementation project(':stroom-data:stroom-data-store-api')
    implementation project(':stroom-docref')
    implementation project(':stroom-docstore:stroom-docstore-api')
    implementation project(':stroom-explorer:stroom-explorer-api')
    implementation project(':stroom-importexport:stroom-importexport-api')
    implementation project(':stroom-meta:stroom-meta-api')
    implementation project(':stroom-pipeline')
    implementation project(':stroom-query:stroom-expression')
    implementation project(':stroom-query:stroom-query-api')
    implementation project(':stroom-query:stroom-query-common')
    implementation project(':stroom-search:stroom-search-api')
    implementation project(':stroom-security:stroom-security-api')
    implementation project(':stroom-task:stroom-task-api')
    implementation project(':stroom-util')
    implementation project(':stroom-util-shared')

    implementation libs.guice5
    implementation libs.jackson_annotations
    implementation libs.javax_inject
    implementation libs.jaxb_api
    implementation libs.saxon_he
    implementation libs.slf4j_api
    implementation libs.xml_apis
>>>>>>> 1ff9e4a8

    testImplementation libs.assertj_core
    testImplementation libs.junit_jupiter_api

    // The following logging libs are needed when running junits outside dropwizard
    testRuntimeOnly libs.jakarta_activation
    testRuntimeOnly libs.jaxb_runtime
    testRuntimeOnly libs.jcl_over_slf4j
    testRuntimeOnly libs.jul_to_slf4j
    testRuntimeOnly libs.junit_jupiter_engine
    testRuntimeOnly libs.log4j_over_slf4j
    testRuntimeOnly libs.logback_classic
    testRuntimeOnly libs.logback_core
}<|MERGE_RESOLUTION|>--- conflicted
+++ resolved
@@ -17,37 +17,7 @@
 ext.moduleName = 'stroom.search.extraction'
 
 dependencies {
-<<<<<<< HEAD
-//    compile project(':stroom-core-server')
-    compile project(':stroom-core-shared')
-//    compile project(':stroom-entity-shared')
-//    compile project(':stroom-index-shared')
-//    permitUnusedDeclared project(':stroom-index-shared') // not clear why it thinks this is unused
-    compile project(':stroom-pipeline')
-    compile project(':stroom-query:stroom-expression')
-    compile project(':stroom-query:stroom-query-api')
-    compile project(':stroom-query:stroom-query-common')
-    compile project(':stroom-search:stroom-search-api')
-    compile project(':stroom-security:stroom-security-api')
-    compile project(':stroom-alert:stroom-alert-api')
-    compile project(':stroom-task:stroom-task-api')
-    compile project(':stroom-util')
-    compile project(':stroom-util-shared')
-
-    //For TableSettingsUtil - should be extracted into different package
-    compile project(':stroom-dashboard:stroom-dashboard-impl')
-
-    compile libs.javax_inject
-    compile libs.slf4j_api
-    compile libs.xml_apis
-
-//    testCompile project(':stroom-test-common')
-    testCompile libs.assertj_core
-//    testCompile libs.dropwizard_testing
-    testCompile libs.junit_jupiter_api
-//    testCompile libs.mockito_core
-//    testCompile libs.mockito_junit_jupiter
-=======
+    implementation project(':stroom-alert:stroom-alert-api')
     implementation project(':stroom-core-shared')
     implementation project(':stroom-data:stroom-data-store-api')
     implementation project(':stroom-docref')
@@ -72,7 +42,6 @@
     implementation libs.saxon_he
     implementation libs.slf4j_api
     implementation libs.xml_apis
->>>>>>> 1ff9e4a8
 
     testImplementation libs.assertj_core
     testImplementation libs.junit_jupiter_api

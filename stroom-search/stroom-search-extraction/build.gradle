--- conflicted
+++ resolved
@@ -21,6 +21,7 @@
 //    compile project(':stroom-index-shared')
 //    permitUnusedDeclared project(':stroom-index-shared') // not clear why it thinks this is unused
     compile project(':stroom-pipeline')
+    compile project(':stroom-search:stroom-search-api')
     compile project(':stroom-security:stroom-security-api')
     compile project(':stroom-util')
     compile project(':stroom-util-shared')
@@ -30,10 +31,5 @@
     compile libs.stroomExpression
     compile libs.javax_inject
     compile libs.slf4j_api
-<<<<<<< HEAD
-=======
-    compile libs.spring_beans
-    compile libs.spring_context
->>>>>>> 17eb1ddd
     compile libs.xml_apis
 }
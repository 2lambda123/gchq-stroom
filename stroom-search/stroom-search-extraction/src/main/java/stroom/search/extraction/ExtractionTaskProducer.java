--- conflicted
+++ resolved
@@ -83,8 +83,7 @@
         this.tracker = tracker;
 
         // Create a queue to receive values and store them for asynchronous processing.
-<<<<<<< HEAD
-        streamEventMap = new StreamEventMap(1000000);
+        streamEventMap = new StreamEventMap(maxStreamEventMapSize);
         storedDataQueue = new LinkedBlockingQueue<>(maxStoredDataQueueSize);
 
         // Start mapping streams.
@@ -94,10 +93,16 @@
                 LOGGER.debug("Starting extraction task producer");
                 try {
                     while (!streamMapCreatorCompletionState.isComplete() && !Thread.currentThread().isInterrupted()) {
+                        tc.info(() -> "" +
+                                "Creating extraction tasks - stored data queue size: " +
+                                storedDataQueue.size() +
+                                " stream event map size: " +
+                                streamEventMap.size());
+
+                        // Poll for the next set of values.
+                        final Optional<Values> optional = storedDataQueue.take();
+
                         try {
-                            // Poll for the next set of values.
-                            final Optional<Values> optional = storedDataQueue.take();
-
                             // We will have a value here unless index search has finished adding values in which case we
                             // will have an empty optional.
                             if (optional.isPresent()) {
@@ -111,52 +116,10 @@
                                             receiver.getErrorConsumer().accept(new Error(e.getMessage(), e)));
                                 }
                             } else {
-                                // We got no values from the topic so index search must have completed and we have also
-                                // completed mapping.
+                                // We got no values from the topic so if index search ois complete then we have finished
+                                // mapping too.
                                 streamMapCreatorCompletionState.complete();
-=======
-        streamEventMap = new StreamEventMap(tracker, maxStreamEventMapSize);
-        storedDataQueue = new LinkedBlockingQueue<>(maxStoredDataQueueSize);
-
-        // Start mapping streams.
-        final Executor executor = executorProvider.getExecutor(ExtractionTaskExecutor.THREAD_POOL);
-        final Runnable runnable = taskWrapperProvider.get().wrap(() -> {
-            LOGGER.debug("Starting extraction task producer");
-            taskContext.setName("Extraction Task Producer");
-
-            // Elevate permissions so users with only `Use` feed permission can `Read` streams.
-            try (final SecurityHelper securityHelper = SecurityHelper.elevate(securityContext)) {
-                while (!streamMapCreatorCompletionState.isComplete() && !tracker.isTerminated() && !Thread.currentThread().isInterrupted()) {
-                    taskContext.info("" +
-                            "Creating extraction tasks - stored data queue size: " +
-                            storedDataQueue.size() +
-                            " stream event map size: " +
-                            streamEventMap.size());
-
-                    // Find out if index searching is complete. If it is then we can assume no more items will be added
-                    // to the values topic.
-                    final boolean indexSearchComplete = indexSearchCompletionState.isComplete();
-
-                    try {
-                        // Poll for the next set of values.
-                        final Values values = storedDataQueue.poll(1, TimeUnit.SECONDS);
-                        if (values != null) {
-                            try {
-                                // If we have some values then map them.
-                                streamMapCreator.addEvent(streamEventMap, values.getValues());
-
-                            } catch (final RuntimeException e) {
-                                LOGGER.debug(e.getMessage(), e);
-                                receivers.values().forEach(receiver ->
-                                        receiver.getErrorConsumer().accept(new Error(e.getMessage(), e)));
->>>>>>> 17f1a2d1
                             }
-                        } catch (final InterruptedException e) {
-                            // Continue to interrupt.
-                            Thread.currentThread().interrupt();
-
-                            LOGGER.debug(e.getMessage(), e);
-                            throw new RuntimeException(e.getMessage(), e);
                         } catch (final RuntimeException e) {
                             LOGGER.debug(e.getMessage(), e);
                             throw e;
@@ -165,37 +128,24 @@
                             signalAvailable();
                         }
                     }
+                } catch (final InterruptedException e) {
+                    LOGGER.debug(e.getMessage(), e);
+                    // Continue to interrupt.
+                    Thread.currentThread().interrupt();
                 } catch (final RuntimeException e) {
                     LOGGER.error(e.getMessage(), e);
                 } finally {
                     streamMapCreatorCompletionState.complete();
-                    LOGGER.debug("Finished adding extraction tasks");
+                    tc.info(() -> "Finished creating extraction tasks");
+                    LOGGER.debug("Finished creating extraction tasks");
 
                     // Tell the supplied executor that we are ready to deliver final tasks.
                     signalAvailable();
                 }
-<<<<<<< HEAD
             });
         };
         final Runnable runnable = taskContextFactory.context(parentContext, "Extraction Task Mapper", consumer);
         final Executor executor = executorProvider.get(ExtractionTaskExecutor.THREAD_POOL);
-=======
-            } catch (final InterruptedException e) {
-                LOGGER.debug(e.getMessage(), e);
-                // Continue to interrupt.
-                Thread.currentThread().interrupt();
-            } catch (final RuntimeException e) {
-                LOGGER.error(e.getMessage(), e);
-            } finally {
-                streamMapCreatorCompletionState.complete();
-                taskContext.info("Finished creating extraction tasks");
-
-                // Tell the supplied executor that we are ready to deliver final tasks.
-                signalAvailable();
-            }
-        });
-
->>>>>>> 17f1a2d1
         CompletableFuture.runAsync(runnable, executor);
     }
 

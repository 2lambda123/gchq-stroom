/*
 * Copyright 2019 Crown Copyright
 *
 * Licensed under the Apache License, Version 2.0 (the "License");
 * you may not use this file except in compliance with the License.
 * You may obtain a copy of the License at
 *
 *     http://www.apache.org/licenses/LICENSE-2.0
 *
 * Unless required by applicable law or agreed to in writing, software
 * distributed under the License is distributed on an "AS IS" BASIS,
 * WITHOUT WARRANTIES OR CONDITIONS OF ANY KIND, either express or implied.
 * See the License for the specific language governing permissions and
 * limitations under the License.
 */

package stroom.search.extraction;

<<<<<<< HEAD
import stroom.alert.api.AlertDefinition;
import stroom.dashboard.expression.v1.FieldIndex;
import stroom.dashboard.expression.v1.Val;
import stroom.pipeline.filter.AbstractXMLFilter;

import java.util.List;
import java.util.Map;
import java.util.function.Consumer;

public abstract class AbstractSearchResultOutputFilter extends AbstractXMLFilter {
    List<AlertDefinition> alertDefinitions = null;
    Map<String, String> paramMapForAlerting = null;
    FieldIndex fieldIndexes;
    Consumer<Val[]> consumer;
=======
import stroom.pipeline.filter.AbstractXMLFilter;

public abstract class AbstractSearchResultOutputFilter extends AbstractXMLFilter {

    ExtractionReceiver receiver;
>>>>>>> 78a3ccc4
    int count;

    public void setup(final ExtractionReceiver receiver) {
        this.receiver = receiver;
    }

    public void setupForAlerting(final List<AlertDefinition> alertDefinitions, final Map<String, String> paramMap) {
        this.alertDefinitions = alertDefinitions;
        this.paramMapForAlerting = paramMap;
    }

    public int getCount() {
        return count;
    }
}<|MERGE_RESOLUTION|>--- conflicted
+++ resolved
@@ -16,35 +16,28 @@
 
 package stroom.search.extraction;
 
-<<<<<<< HEAD
 import stroom.alert.api.AlertDefinition;
 import stroom.dashboard.expression.v1.FieldIndex;
-import stroom.dashboard.expression.v1.Val;
 import stroom.pipeline.filter.AbstractXMLFilter;
 
 import java.util.List;
 import java.util.Map;
-import java.util.function.Consumer;
-
-public abstract class AbstractSearchResultOutputFilter extends AbstractXMLFilter {
-    List<AlertDefinition> alertDefinitions = null;
-    Map<String, String> paramMapForAlerting = null;
-    FieldIndex fieldIndexes;
-    Consumer<Val[]> consumer;
-=======
-import stroom.pipeline.filter.AbstractXMLFilter;
 
 public abstract class AbstractSearchResultOutputFilter extends AbstractXMLFilter {
 
+    List<AlertDefinition> alertDefinitions;
+    Map<String, String> paramMapForAlerting;
     ExtractionReceiver receiver;
->>>>>>> 78a3ccc4
+    FieldIndex fieldIndex;
     int count;
 
     public void setup(final ExtractionReceiver receiver) {
         this.receiver = receiver;
+        this.fieldIndex = receiver.getFieldIndex();
     }
 
-    public void setupForAlerting(final List<AlertDefinition> alertDefinitions, final Map<String, String> paramMap) {
+    public void setupForAlerting(final List<AlertDefinition> alertDefinitions,
+                                 final Map<String, String> paramMap) {
         this.alertDefinitions = alertDefinitions;
         this.paramMapForAlerting = paramMap;
     }

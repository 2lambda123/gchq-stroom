/*
 * Copyright 2016 Crown Copyright
 *
 * Licensed under the Apache License, Version 2.0 (the "License");
 * you may not use this file except in compliance with the License.
 * You may obtain a copy of the License at
 *
 *     http://www.apache.org/licenses/LICENSE-2.0
 *
 * Unless required by applicable law or agreed to in writing, software
 * distributed under the License is distributed on an "AS IS" BASIS,
 * WITHOUT WARRANTIES OR CONDITIONS OF ANY KIND, either express or implied.
 * See the License for the specific language governing permissions and
 * limitations under the License.
 */

package stroom.search.extraction;

import stroom.alert.api.AlertDefinition;
import stroom.alert.api.AlertManager;
import stroom.dashboard.expression.v1.Expression;
import stroom.dashboard.expression.v1.Generator;
import stroom.dashboard.expression.v1.Val;
import stroom.dashboard.expression.v1.ValString;
import stroom.dashboard.shared.TableComponentSettings;
import stroom.index.shared.IndexConstants;
import stroom.pipeline.LocationFactoryProxy;
import stroom.pipeline.errorhandler.ErrorReceiverProxy;
import stroom.pipeline.factory.ConfigurableElement;
import stroom.pipeline.shared.ElementIcons;
import stroom.pipeline.shared.data.PipelineElementType;
import stroom.pipeline.shared.data.PipelineElementType.Category;
import stroom.query.api.v2.DateTimeSettings;
import stroom.query.api.v2.Field;
import stroom.query.api.v2.TableSettings;
import stroom.query.common.v2.CompiledField;
import stroom.query.common.v2.CompiledFields;
import stroom.query.common.v2.SearchDebugUtil;
<<<<<<< HEAD
import stroom.query.common.v2.format.FieldFormatter;
import stroom.query.common.v2.format.FormatterFactory;
import stroom.util.shared.Severity;
=======
import stroom.util.logging.SearchProgressLog;
import stroom.util.logging.SearchProgressLog.SearchPhase;
>>>>>>> 6b3d6963

import org.slf4j.Logger;
import org.slf4j.LoggerFactory;
import org.xml.sax.Attributes;
import org.xml.sax.Locator;
import org.xml.sax.SAXException;
import org.xml.sax.helpers.AttributesImpl;

import java.text.SimpleDateFormat;
import java.time.ZoneId;
import java.util.ArrayList;
import java.util.Date;
import java.util.HashMap;
import java.util.List;
import java.util.Map;
import java.util.Set;
import java.util.TimeZone;
import javax.inject.Inject;

@ConfigurableElement(type = "SearchResultOutputFilter", category = Category.FILTER, roles = {
        PipelineElementType.ROLE_TARGET}, icon = ElementIcons.SEARCH)
public class SearchResultOutputFilter extends AbstractSearchResultOutputFilter {

    private static final Logger LOGGER = LoggerFactory.getLogger(SearchResultOutputFilter.class);

    private static final String RECORDS = "records";
    private static final String RECORD = "record";
    private static final String DATA = "data";
    private static final String NAME = "name";
    private static final String VALUE = "value";

    private final LocationFactoryProxy locationFactory;
    private final ErrorReceiverProxy errorReceiverProxy;
    private final String timeZoneId;
    private final String additionalFieldsPrefix;
    private final boolean outputIndexFields;

    private Locator locator;
    private final SimpleDateFormat isoFormat;

    private Val[] values;
    private Attributes recordAtts;
    private Map<String, String> indexVals = new HashMap<>();

    @Inject
    SearchResultOutputFilter(final AlertManager alertManager,
                             final LocationFactoryProxy locationFactory,
                             final ErrorReceiverProxy errorReceiverProxy) {
        this.locationFactory = locationFactory;
        this.errorReceiverProxy = errorReceiverProxy;
        this.timeZoneId = alertManager.getTimeZoneId();
        isoFormat = new SimpleDateFormat("YYYY-MM-dd'T'HH:mm:ss.SSS'Z'");
        isoFormat.setTimeZone(TimeZone.getTimeZone(ZoneId.of(timeZoneId)));
        additionalFieldsPrefix = alertManager.getAdditionalFieldsPrefix() != null
                ?
                alertManager.getAdditionalFieldsPrefix()
                : "";
        outputIndexFields = alertManager.isReportAllExtractedFieldsEnabled();

    }

    public boolean isConfiguredForAlerting() {
        return alertDefinitions != null;
    }

    @Override
    public void startElement(final String uri, final String localName, final String qName, final Attributes atts)
            throws SAXException {
        //Hold values for later use
        if (DATA.equals(localName) && values != null) {
            SearchProgressLog.increment(SearchPhase.SEARCH_RESULT_OUTPUT_FILTER_START_DATA);
            String name = atts.getValue(NAME);
            String value = atts.getValue(VALUE);
            if (name != null && value != null) {
                name = name.trim();
                value = value.trim();

                if (isConfiguredForAlerting()) {
                    indexVals.put(name, value);
                }

                if (name.length() > 0 && value.length() > 0) {
                    final Integer pos = fieldIndexes.getPos(name);
                    if (pos != null) {
                        values[pos] = ValString.create(value);
                    }
                }
            }
        } else if (RECORD.equals(localName)) {
            SearchProgressLog.increment(SearchPhase.SEARCH_RESULT_OUTPUT_FILTER_START_RECORD);
            values = new Val[fieldIndexes.size()];
            recordAtts = atts;
            indexVals.clear();
        } else if (isConfiguredForAlerting() && !DATA.equals(localName)) {
            super.startElement(uri, localName, qName, atts);
        }
    }

    @Override
    public void endElement(final String uri, final String localName, final String qName) throws SAXException {
        if (RECORD.equals(localName)) {
<<<<<<< HEAD
            if (isConfiguredForAlerting()) {
                //Alert generation search extraction - create records when filters match
                if (values == null || values.length == 0) {
                    log(Severity.WARNING, "No values to extract from ", null);
                    return;
                }

                Val[] vals = values;
                for (AlertDefinition rule : alertDefinitions) {
                    if (!rule.isDisabled()) {
                        CompiledFieldValue[] outputFields = extractAlert(rule, vals);
                        if (outputFields != null) {
                            writeRecord(uri, qName, rule, outputFields);
                        }
                    }
                }
            } else {
                //Standard (typically dashboard populating) search extraction, pass onto consumers (e.g. dashboards)
                SearchDebugUtil.writeExtractionData(values);

                consumer.accept(values);
                count++;
                values = null;
            }

        } else if (isConfiguredForAlerting() && !DATA.equals(localName)) {
            super.endElement(uri, localName, qName);
=======
            SearchProgressLog.increment(SearchPhase.SEARCH_RESULT_OUTPUT_FILTER_END_RECORD);
            SearchDebugUtil.writeExtractionData(values);
            consumer.accept(values);
            count++;
            values = null;
>>>>>>> 6b3d6963
        }

    }

    @Override
    public void characters(final char[] ch, final int start, final int length) throws SAXException {
        //Extraction pipeline ends at this element if not alerting (i.e. interactive searching)
        if (isConfiguredForAlerting()) {
            super.characters(ch, start, length);
        }
    }

    private void createDataElement(String nsUri, String name, String value) throws SAXException {
        AttributesImpl attrs = new AttributesImpl();
        attrs.addAttribute("", NAME, NAME, "xs:string", name);
        attrs.addAttribute("", VALUE, VALUE, "xs:string", value);
        super.startElement(nsUri, DATA, DATA, attrs);
        super.endElement(nsUri, DATA, DATA);
    }

    private void writeRecord(String nsUri, String recordsQName, AlertDefinition alertDefinition,
                             CompiledFieldValue[] fieldVals) throws SAXException {
        if (fieldVals == null || fieldVals.length == 0) {
            return;
        }

        if (fieldVals.length != alertDefinition.getTableComponentSettings().getFields().size()) {
            log(Severity.ERROR, "Incorrect number of fields extracted for alert! " +
                    "Need " + alertDefinition.getTableComponentSettings().getFields().size() +
                    " but got " + fieldVals.length, null);
            return;
        }


        super.startElement(nsUri, RECORD, recordsQName, recordAtts);

        createDataElement(nsUri, AlertManager.DETECT_TIME_DATA_ELEMENT_NAME_ATTR, isoFormat.format(new Date()));
        for (String attrName : alertDefinition.getAttributes().keySet()) {
            createDataElement(nsUri, attrName, alertDefinition.getAttributes().get(attrName));
        }

        //Output all the dashboard fields
        List<String> skipFields = new ArrayList<>();
        final DateTimeSettings dateTimeSettings = DateTimeSettings.builder().localZoneId(timeZoneId).build();
        final FieldFormatter fieldFormatter = new FieldFormatter(new FormatterFactory(dateTimeSettings));
        int index = 0;
        for (Field field : alertDefinition.getTableComponentSettings().getFields()) {
            if (field.isVisible()) {
                String fieldName = field.getDisplayValue();
                Val fieldVal = fieldVals[index].getVal();

                //Remember this field so not to output again
                skipFields.add(fieldName);
                if (fieldVal != null) {
                    String fieldValStr = fieldFormatter
                            .format(fieldVals[index].getCompiledField().getField(), fieldVal);
                    createDataElement(nsUri, fieldName, fieldValStr);
                }
            }
            index++;
        }


        //Output the standard index fields
        Set<String> toOutput = indexVals.keySet();
        toOutput.removeAll(skipFields);

        String streamId = "Unknown";
        String eventId = "Unknown";
        for (String fieldName : toOutput) {
            if (IndexConstants.STREAM_ID.equals(fieldName)) {
                streamId = indexVals.get(fieldName);
                createDataElement(nsUri, AlertManager.STREAM_ID_DATA_ELEMENT_NAME_ATTR, streamId);
            } else if (IndexConstants.EVENT_ID.equals(fieldName)) {
                eventId = indexVals.get(fieldName);
                createDataElement(nsUri, AlertManager.EVENT_ID_DATA_ELEMENT_NAME_ATTR, eventId);
            } else if (outputIndexFields) {
                createDataElement(nsUri, additionalFieldsPrefix + fieldName, indexVals.get(fieldName));
            }
        }

        LOGGER.debug("Creating an alert following filtering for event " + streamId + ":" + eventId);

        super.endElement(nsUri, RECORD, RECORD);
    }

    private CompiledFieldValue[] extractAlert(AlertDefinition rule, Val[] vals) {
        TableComponentSettings tableComponentSettings = rule.getTableComponentSettings();
        TableSettings tableSettings = TableSettings.builder()
                .queryId(tableComponentSettings.getQueryId())
                .addFields(tableComponentSettings.getFields())
                .extractValues(tableComponentSettings.extractValues())
                .extractionPipeline(tableComponentSettings.getExtractionPipeline())
                .addMaxResults(tableComponentSettings.getMaxResults())
                .showDetail(tableComponentSettings.getShowDetail())
                .build();

        final List<stroom.query.api.v2.Field> fields = tableSettings.getFields();
        final CompiledField[] compiledFields = CompiledFields.create(fields, fieldIndexes,
                paramMapForAlerting);

        final CompiledFieldValue[] output = new CompiledFieldValue[compiledFields.length];
        int index = 0;

        for (final CompiledField compiledField : compiledFields) {
            final Expression expression = compiledField.getExpression();

            if (expression != null) {
                if (expression.hasAggregate()) {
                    LOGGER.error("Rules error: Dashboard " +
                            rule.getAttributes().getOrDefault(AlertManager.DASHBOARD_NAME_KEY, "Unknown")
                            + " at " + rule.getAttributes().getOrDefault(AlertManager.RULES_FOLDER_KEY,
                            "Unknown location")
                            + " contains aggregate functions.  This is not supported.");
                    rule.setDisabled(true);
                    return null;
                } else {
                    final Generator generator = expression.createGenerator();

                    generator.set(vals);
                    Val value = generator.eval();
                    output[index] = new CompiledFieldValue(compiledField, value);

                    if (compiledField.getCompiledFilter() != null) {
                        // If we are filtering then we need to evaluate this field
                        // now so that we can filter the resultant value.

                        if (compiledField.getCompiledFilter() != null && value != null
                                && !compiledField.getCompiledFilter().match(value.toString())) {
                            // We want to exclude this item.
                            return null;
                        }
                    }
                }
            }

            index++;
        }

        return output;
    }

    /**
     * Sets the locator to use when reporting errors.
     *
     * @param locator The locator to use.
     */
    @Override
    public void setDocumentLocator(final Locator locator) {
        this.locator = locator;
        super.setDocumentLocator(locator);
    }

    private void log(final Severity severity, final String message, final Exception e) {
        LOGGER.error(message, e);
        errorReceiverProxy.log(severity, locationFactory.create(locator), getElementId(), message, e);
    }

    private static class CompiledFieldValue {

        private final CompiledField compiledField;
        private final Val val;

        public CompiledFieldValue(final CompiledField compiledField, final Val val) {
            this.compiledField = compiledField;
            this.val = val;
        }

        public CompiledField getCompiledField() {
            return compiledField;
        }

        public Val getVal() {
            return val;
        }
    }
}<|MERGE_RESOLUTION|>--- conflicted
+++ resolved
@@ -36,14 +36,11 @@
 import stroom.query.common.v2.CompiledField;
 import stroom.query.common.v2.CompiledFields;
 import stroom.query.common.v2.SearchDebugUtil;
-<<<<<<< HEAD
 import stroom.query.common.v2.format.FieldFormatter;
 import stroom.query.common.v2.format.FormatterFactory;
-import stroom.util.shared.Severity;
-=======
 import stroom.util.logging.SearchProgressLog;
 import stroom.util.logging.SearchProgressLog.SearchPhase;
->>>>>>> 6b3d6963
+import stroom.util.shared.Severity;
 
 import org.slf4j.Logger;
 import org.slf4j.LoggerFactory;
@@ -145,7 +142,6 @@
     @Override
     public void endElement(final String uri, final String localName, final String qName) throws SAXException {
         if (RECORD.equals(localName)) {
-<<<<<<< HEAD
             if (isConfiguredForAlerting()) {
                 //Alert generation search extraction - create records when filters match
                 if (values == null || values.length == 0) {
@@ -164,8 +160,8 @@
                 }
             } else {
                 //Standard (typically dashboard populating) search extraction, pass onto consumers (e.g. dashboards)
+                SearchProgressLog.increment(SearchPhase.SEARCH_RESULT_OUTPUT_FILTER_END_RECORD);
                 SearchDebugUtil.writeExtractionData(values);
-
                 consumer.accept(values);
                 count++;
                 values = null;
@@ -173,13 +169,6 @@
 
         } else if (isConfiguredForAlerting() && !DATA.equals(localName)) {
             super.endElement(uri, localName, qName);
-=======
-            SearchProgressLog.increment(SearchPhase.SEARCH_RESULT_OUTPUT_FILTER_END_RECORD);
-            SearchDebugUtil.writeExtractionData(values);
-            consumer.accept(values);
-            count++;
-            values = null;
->>>>>>> 6b3d6963
         }
 
     }

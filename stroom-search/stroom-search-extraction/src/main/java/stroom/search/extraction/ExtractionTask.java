--- conflicted
+++ resolved
@@ -29,12 +29,9 @@
     private final long[] eventIds;
     private final DocRef pipelineRef;
     private final ExtractionReceiver receiver;
-<<<<<<< HEAD
+    private final ErrorConsumer errorConsumer;
     private final List<AlertDefinition> alertDefinitions;
     private final Map<String, String> paramMapForAlerting;
-=======
-    private final ErrorConsumer errorConsumer;
->>>>>>> 78a3ccc4
 
     ExtractionTask(final long streamId,
                    final long[] eventIds,
@@ -45,7 +42,7 @@
         this.eventIds = eventIds;
         this.pipelineRef = pipelineRef;
         this.receiver = receiver;
-<<<<<<< HEAD
+        this.errorConsumer = errorConsumer;
         this.alertDefinitions = null;
         this.paramMapForAlerting = null;
     }
@@ -54,17 +51,16 @@
                           final long[] eventIds,
                           final DocRef pipelineRef,
                           final ExtractionReceiver receiver,
+                          final ErrorConsumer errorConsumer,
                           final List<AlertDefinition> alertTableSettings,
                           final Map<String, String> paramMap) {
         this.streamId = streamId;
         this.eventIds = eventIds;
         this.pipelineRef = pipelineRef;
         this.receiver = receiver;
+        this.errorConsumer = errorConsumer;
         this.alertDefinitions = alertTableSettings;
         this.paramMapForAlerting = paramMap;
-=======
-        this.errorConsumer = errorConsumer;
->>>>>>> 78a3ccc4
     }
 
     long getStreamId() {
@@ -83,7 +79,10 @@
         return receiver;
     }
 
-<<<<<<< HEAD
+    ErrorConsumer getErrorConsumer() {
+        return errorConsumer;
+    }
+
     boolean isAlerting() {
         return alertDefinitions != null;
     }
@@ -94,9 +93,5 @@
 
     final Map<String, String> getParamMapForAlerting() {
         return paramMapForAlerting;
-=======
-    ErrorConsumer getErrorConsumer() {
-        return errorConsumer;
->>>>>>> 78a3ccc4
     }
 }
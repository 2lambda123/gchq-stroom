package stroom.search.extraction;

import stroom.util.logging.LambdaLogger;
import stroom.util.logging.LambdaLoggerFactory;

import java.util.concurrent.atomic.AtomicBoolean;
import java.util.concurrent.atomic.AtomicInteger;

class ExtractionProgressTracker {
    private static final LambdaLogger LOGGER = LambdaLoggerFactory.getLogger(ExtractionProgressTracker.class);

    private final AtomicBoolean finishedAddingTasks = new AtomicBoolean();
    private final AtomicInteger tasksTotal = new AtomicInteger();
    private final AtomicInteger tasksCompleted = new AtomicInteger();

    boolean isComplete() {
        LOGGER.debug(this::toString);
<<<<<<< HEAD
        return finishedAddingTasks.get() && (tasksTotal.get() == tasksCompleted.get());
=======
        return isTerminated() || (finishedAddingTasks.get() && tasksTotal.get() == tasksCompleted.get());
>>>>>>> e1602c3c
    }

    void finishedAddingTasks() {
        finishedAddingTasks.set(true);
    }

    void incrementTasksTotal() {
        tasksTotal.incrementAndGet();
    }

    void incrementTasksCompleted() {
        tasksCompleted.incrementAndGet();
    }

    @Override
    public String toString() {
        return "ExtractionProgressTracker{" +
                "finishedAddingTasks=" + finishedAddingTasks +
                ", tasksTotal=" + tasksTotal +
                ", tasksCompleted=" + tasksCompleted +
                '}';
    }
}<|MERGE_RESOLUTION|>--- conflicted
+++ resolved
@@ -15,11 +15,7 @@
 
     boolean isComplete() {
         LOGGER.debug(this::toString);
-<<<<<<< HEAD
-        return finishedAddingTasks.get() && (tasksTotal.get() == tasksCompleted.get());
-=======
-        return isTerminated() || (finishedAddingTasks.get() && tasksTotal.get() == tasksCompleted.get());
->>>>>>> e1602c3c
+        return finishedAddingTasks.get() && tasksTotal.get() == tasksCompleted.get();
     }
 
     void finishedAddingTasks() {

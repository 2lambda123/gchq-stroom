--- conflicted
+++ resolved
@@ -102,27 +102,6 @@
             ExtractionReceiver receiver;
             if (coprocessorSet.size() == 1) {
                 final Coprocessor coprocessor = coprocessorSet.iterator().next();
-<<<<<<< HEAD
-                final FieldIndex fieldIndex = coprocessors.getFieldIndex();
-                final Consumer<Val[]> valuesConsumer = coprocessor.getValuesConsumer();
-                final Consumer<Throwable> errorConsumer = coprocessor.getErrorConsumer();
-                final Consumer<Long> completionConsumer = coprocessor.getCompletionConsumer();
-                receiver = new ExtractionReceiverImpl(valuesConsumer, errorConsumer, completionConsumer, fieldIndex);
-            } else {
-                // We assume all coprocessors for the same extraction use the same field index map.
-                // This is only the case at the moment as the CoprocessorsFactory creates field index maps this way.
-                final FieldIndex fieldIndex = coprocessors.getFieldIndex();
-                final Consumer<Val[]> valuesConsumer = values ->
-                        coprocessorSet.forEach(coprocessor ->
-                                coprocessor.getValuesConsumer().accept(values));
-                final Consumer<Throwable> errorConsumer = error ->
-                        coprocessorSet.forEach(coprocessor ->
-                                coprocessor.getErrorConsumer().accept(error));
-                final Consumer<Long> completionConsumer = delta ->
-                        coprocessorSet.forEach(coprocessor ->
-                                coprocessor.getCompletionConsumer().accept(delta));
-                receiver = new ExtractionReceiverImpl(valuesConsumer, errorConsumer, completionConsumer, fieldIndex);
-=======
                 receiver = new ExtractionReceiver() {
                     @Override
                     public void add(final Val[] values) {
@@ -130,7 +109,7 @@
                     }
 
                     @Override
-                    public FieldIndex getFieldMap() {
+                    public FieldIndex getFieldIndex() {
                         return fieldIndex;
                     }
                 };
@@ -142,11 +121,10 @@
                     }
 
                     @Override
-                    public FieldIndex getFieldMap() {
+                    public FieldIndex getFieldIndex() {
                         return fieldIndex;
                     }
                 };
->>>>>>> 78a3ccc4
             }
 
             // Decorate result with annotations.

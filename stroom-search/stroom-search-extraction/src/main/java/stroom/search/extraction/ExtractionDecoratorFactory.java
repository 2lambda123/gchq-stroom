package stroom.search.extraction;

import stroom.dashboard.expression.v1.FieldIndexMap;
import stroom.docref.DocRef;
import stroom.meta.api.MetaService;
import stroom.query.api.v2.Query;
import stroom.search.coprocessor.Coprocessors;
import stroom.search.coprocessor.Error;
import stroom.search.coprocessor.NewCoprocessor;
import stroom.search.coprocessor.Receiver;
import stroom.search.coprocessor.Values;
import stroom.security.api.SecurityContext;
import stroom.task.api.ExecutorProvider;
import stroom.task.api.TaskContext;
import stroom.task.api.TaskContextFactory;

import javax.inject.Inject;
import javax.inject.Provider;
import java.util.HashMap;
import java.util.HashSet;
import java.util.Map;
import java.util.Set;
import java.util.function.Consumer;

public class ExtractionDecoratorFactory {
    private final ExtractionTaskExecutor extractionTaskExecutor;
    private final ExtractionConfig extractionConfig;
    private final MetaService metaService;
    private final ExecutorProvider executorProvider;
    private final TaskContextFactory taskContextFactory;
    private final Provider<ExtractionTaskHandler> extractionTaskHandlerProvider;
    private final AnnotationsDecoratorFactory receiverDecoratorFactory;
    private final SecurityContext securityContext;

    @Inject
    ExtractionDecoratorFactory(final ExtractionTaskExecutor extractionTaskExecutor,
                               final ExtractionConfig extractionConfig,
                               final MetaService metaService,
                               final ExecutorProvider executorProvider,
                               final TaskContextFactory taskContextFactory,
                               final Provider<ExtractionTaskHandler> extractionTaskHandlerProvider,
                               final AnnotationsDecoratorFactory receiverDecoratorFactory,
                               final SecurityContext securityContext) {
        this.extractionTaskExecutor = extractionTaskExecutor;
        this.extractionConfig = extractionConfig;
        this.metaService = metaService;
        this.executorProvider = executorProvider;
        this.taskContextFactory = taskContextFactory;
        this.extractionTaskHandlerProvider = extractionTaskHandlerProvider;
        this.receiverDecoratorFactory = receiverDecoratorFactory;
        this.securityContext = securityContext;
    }

<<<<<<< HEAD
    public Receiver create(final TaskContext parentContext,
                           final Receiver parentReceiver,
                           final String[] storedFields,
                           final Coprocessors coprocessors,
                           final Query query) {
=======
    public Receiver create(final Consumer<Error> parentErrorConsumer,
                           final String[] storedFields,
                           final Coprocessors coprocessors,
                           final Query query,
                           final HasTerminate hasTerminate) {
>>>>>>> e1602c3c
        // Update config for extraction task executor.
        extractionTaskExecutor.setMaxThreads(extractionConfig.getMaxThreads());

        // Create an object to make event lists from raw index data.
        final StreamMapCreator streamMapCreator = new StreamMapCreator(
                storedFields,
                metaService);

        // Group coprocessors by extraction pipeline.
        final Map<DocRef, Set<NewCoprocessor>> map = new HashMap<>();
        coprocessors.getSet().forEach(coprocessor -> {
            DocRef extractionPipeline = null;
            if (coprocessor.getSettings().extractValues()) {
                extractionPipeline = coprocessor.getSettings().getExtractionPipeline();
            }
            map.computeIfAbsent(extractionPipeline, k -> new HashSet<>()).add(coprocessor);
        });

        final Map<DocRef, ExtractionReceiver> receivers = new HashMap<>();
        map.forEach((docRef, coprocessorSet) -> {
            // Create a receiver that will send data to all coprocessors.
            ExtractionReceiver receiver;
            if (coprocessorSet.size() == 1) {
                final NewCoprocessor coprocessor = coprocessorSet.iterator().next();
                final FieldIndexMap fieldIndexMap = coprocessor.getFieldIndexMap();
                final Consumer<Values> valuesConsumer = coprocessor.getValuesConsumer();
                final Consumer<Error> errorConsumer = coprocessor.getErrorConsumer();
                final Consumer<Long> completionConsumer = coprocessor.getCompletionConsumer();
                receiver = new ExtractionReceiver(valuesConsumer, errorConsumer, completionConsumer, fieldIndexMap);
            } else {
                // We assume all coprocessors for the same extraction use the same field index map.
                // This is only the case at the moment as the CoprocessorsFactory creates field index maps this way.
                final FieldIndexMap fieldIndexMap = coprocessorSet.iterator().next().getFieldIndexMap();
                final Consumer<Values> valuesConsumer = values -> coprocessorSet.forEach(coprocessor -> coprocessor.getValuesConsumer().accept(values));
                final Consumer<Error> errorConsumer = error -> coprocessorSet.forEach(coprocessor -> coprocessor.getErrorConsumer().accept(error));
                final Consumer<Long> completionConsumer = delta -> coprocessorSet.forEach(coprocessor -> coprocessor.getCompletionConsumer().accept(delta));
                receiver = new ExtractionReceiver(valuesConsumer, errorConsumer, completionConsumer, fieldIndexMap);
            }

            // Decorate result with annotations.
            receiver = receiverDecoratorFactory.create(receiver, query);

            receivers.put(docRef, receiver);
        });

        // Make a task producer that will create event data extraction tasks when requested by the executor.
        final ExtractionProgressTracker tracker = new ExtractionProgressTracker();
        final ExtractionTaskProducer extractionTaskProducer = new ExtractionTaskProducer(
                extractionTaskExecutor,
                streamMapCreator,
                parentErrorConsumer,
                receivers,
                extractionConfig.getMaxStoredDataQueueSize(),
                extractionConfig.getMaxThreadsPerTask(),
                executorProvider,
                taskContextFactory,
                parentContext,
                extractionTaskHandlerProvider,
                securityContext,
                tracker);

        // Begin processing.
        return extractionTaskProducer.process();
    }
}<|MERGE_RESOLUTION|>--- conflicted
+++ resolved
@@ -51,19 +51,11 @@
         this.securityContext = securityContext;
     }
 
-<<<<<<< HEAD
     public Receiver create(final TaskContext parentContext,
-                           final Receiver parentReceiver,
+                           final Consumer<Error> parentErrorConsumer,
                            final String[] storedFields,
                            final Coprocessors coprocessors,
                            final Query query) {
-=======
-    public Receiver create(final Consumer<Error> parentErrorConsumer,
-                           final String[] storedFields,
-                           final Coprocessors coprocessors,
-                           final Query query,
-                           final HasTerminate hasTerminate) {
->>>>>>> e1602c3c
         // Update config for extraction task executor.
         extractionTaskExecutor.setMaxThreads(extractionConfig.getMaxThreads());
 

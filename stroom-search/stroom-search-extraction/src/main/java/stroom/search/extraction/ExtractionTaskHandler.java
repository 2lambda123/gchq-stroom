--- conflicted
+++ resolved
@@ -17,6 +17,7 @@
 
 package stroom.search.extraction;
 
+import stroom.alert.api.AlertDefinition;
 import stroom.data.store.api.DataException;
 import stroom.data.store.api.InputStreamProvider;
 import stroom.data.store.api.SegmentInputStream;
@@ -57,6 +58,7 @@
 import java.io.UncheckedIOException;
 import java.nio.channels.ClosedByInterruptException;
 import java.util.List;
+import java.util.Map;
 import javax.inject.Inject;
 
 public class ExtractionTaskHandler {
@@ -103,7 +105,9 @@
                         final DocRef pipelineRef,
                         final ExtractionReceiver receiver,
                         final ErrorConsumer errorConsumer,
-                        final PipelineData pipelineData) throws DataException {
+                        final PipelineData pipelineData,
+                        final List<AlertDefinition> alertDefinitions,
+                        final Map<String, String> paramMapForAlerting) throws DataException {
         Meta meta = null;
 
         // Open the stream source.
@@ -144,15 +148,11 @@
                 final AbstractSearchResultOutputFilter searchResultOutputFilter = getFilter(pipeline,
                         AbstractSearchResultOutputFilter.class);
 
-<<<<<<< HEAD
-                searchResultOutputFilter.setup(task.getReceiver());
-                if (task.isAlerting()) {
-                    searchResultOutputFilter.setupForAlerting(task.getAlertTableSettings(),
-                            task.getParamMapForAlerting());
-                }
-=======
                 searchResultOutputFilter.setup(receiver);
->>>>>>> 31ae74f0
+                if (alertDefinitions != null) {
+                    searchResultOutputFilter.setupForAlerting(alertDefinitions,
+                            paramMapForAlerting);
+                }
 
                 // Process the stream segments.
                 processData(source, eventIds, pipelineRef, pipeline, errorConsumer);

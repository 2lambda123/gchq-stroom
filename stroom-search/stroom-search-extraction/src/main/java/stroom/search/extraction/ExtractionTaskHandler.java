--- conflicted
+++ resolved
@@ -132,34 +132,6 @@
                     throw new ExtractionException("Unable to create parser for pipeline: " + pipelineRef);
                 }
 
-<<<<<<< HEAD
-            // Setup the id enrichment filter to try and recreate the conditions
-            // present when the index was built. We need to do this because the
-            // input stream is now filtered to only include events matched by
-            // the search. This means that the event ids cannot be calculated by
-            // just counting events.
-            final String streamId = String.valueOf(task.getStreamId());
-            final IdEnrichmentFilter idEnrichmentFilter = getFilter(pipeline, IdEnrichmentFilter.class);
-            idEnrichmentFilter.setup(streamId, task.getEventIds());
-
-            // Setup the search result output filter to expect the same order of
-            // event ids and give it the result cache and stored data to write
-            // values to.
-            final AbstractSearchResultOutputFilter searchResultOutputFilter = getFilter(pipeline,
-                    AbstractSearchResultOutputFilter.class);
-
-            searchResultOutputFilter.setup(task.getReceiver());
-            if (task.isAlerting()) {
-                searchResultOutputFilter.setupForAlerting(task.getAlertTableSettings(), task.getParamMapForAlerting());
-            }
-
-            // Process the stream segments.
-            processData(task.getStreamId(), task.getEventIds(), pipelineRef, pipeline);
-
-            // Ensure count is the same.
-            if (task.getEventIds().length != searchResultOutputFilter.getCount()) {
-                LOGGER.debug("Extraction count mismatch");
-=======
                 // Set up the id enrichment filter to try and recreate the conditions
                 // present when the index was built. We need to do this because the
                 // input stream is now filtered to only include events matched by
@@ -176,6 +148,10 @@
                         AbstractSearchResultOutputFilter.class);
 
                 searchResultOutputFilter.setup(task.getReceiver());
+                if (task.isAlerting()) {
+                    searchResultOutputFilter.setupForAlerting(task.getAlertTableSettings(),
+                            task.getParamMapForAlerting());
+                }
 
                 // Process the stream segments.
                 processData(source, task.getEventIds(), pipelineRef, pipeline);
@@ -184,7 +160,6 @@
                 if (task.getEventIds().length != searchResultOutputFilter.getCount()) {
                     LOGGER.debug("Extraction count mismatch");
                 }
->>>>>>> 79dadedd
             }
         } catch (final IOException e) {
             throw new UncheckedIOException(e);

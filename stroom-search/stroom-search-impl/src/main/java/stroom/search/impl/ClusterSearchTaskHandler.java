/*
 * Copyright 2017 Crown Copyright
 *
 * Licensed under the Apache License, Version 2.0 (the "License");
 * you may not use this file except in compliance with the License.
 * You may obtain a copy of the License at
 *
 *     http://www.apache.org/licenses/LICENSE-2.0
 *
 * Unless required by applicable law or agreed to in writing, software
 * distributed under the License is distributed on an "AS IS" BASIS,
 * WITHOUT WARRANTIES OR CONDITIONS OF ANY KIND, either express or implied.
 * See the License for the specific language governing permissions and
 * limitations under the License.
 *
 */

package stroom.search.impl;

import stroom.annotation.api.AnnotationFields;
import stroom.query.api.v2.ExpressionOperator;
import stroom.query.api.v2.Query;
import stroom.query.common.v2.Coprocessor;
import stroom.query.common.v2.Coprocessors;
import stroom.query.common.v2.Receiver;
import stroom.search.extraction.ExpressionFilter;
import stroom.search.extraction.ExtractionDecoratorFactory;
import stroom.search.impl.shard.IndexShardSearchFactory;
import stroom.security.api.SecurityContext;
import stroom.task.api.TaskContext;
import stroom.util.logging.LambdaLogger;
import stroom.util.logging.LambdaLoggerFactory;

import java.util.concurrent.TimeUnit;
import java.util.concurrent.atomic.AtomicLong;
import javax.inject.Inject;

class ClusterSearchTaskHandler {

    private static final LambdaLogger LOGGER = LambdaLoggerFactory.getLogger(ClusterSearchTaskHandler.class);

    private final IndexShardSearchFactory indexShardSearchFactory;
    private final ExtractionDecoratorFactory extractionDecoratorFactory;
    private final SecurityContext securityContext;

    @Inject
    ClusterSearchTaskHandler(final IndexShardSearchFactory indexShardSearchFactory,
                             final ExtractionDecoratorFactory extractionDecoratorFactory,
                             final SecurityContext securityContext) {
        this.indexShardSearchFactory = indexShardSearchFactory;
        this.extractionDecoratorFactory = extractionDecoratorFactory;
        this.securityContext = securityContext;
    }

    public void exec(final TaskContext taskContext,
                     final ClusterSearchTask task,
                     final Coprocessors coprocessors) {
        securityContext.useAsRead(() -> {
            if (!Thread.currentThread().isInterrupted()) {
                taskContext.info(() -> "Initialising...");

                try {
                    if (coprocessors.size() > 0 && task.getShards().size() > 0) {
                        // Start searching.
                        search(taskContext, task, task.getQuery(), coprocessors);
                    }

                } catch (final RuntimeException e) {
                    coprocessors.getErrorConsumer().accept(e);
                } finally {
                    LOGGER.trace(() -> "Search is complete, setting searchComplete to true and " +
                            "counting down searchCompleteLatch");
                    // Tell the client that the search has completed.
                    coprocessors.getCompletionState().complete();
                }
            }
        });
    }

    public void search(final TaskContext taskContext,
                       final ClusterSearchTask task,
                       final Query query,
                       final Coprocessors coprocessors) {
        taskContext.info(() -> "Searching...");
        LOGGER.debug(() -> "Incoming search request:\n" + query.getExpression().toString());

        try {
<<<<<<< HEAD
            final Receiver extractionReceiver = extractionDecoratorFactory.create(
                    taskContext,
                    coprocessors,
                    query);

            // Search all index shards.
            final ExpressionFilter expressionFilter = ExpressionFilter.builder()
                    .addPrefixExcludeFilter(AnnotationFields.ANNOTATION_FIELD_PREFIX)
                    .build();
            final ExpressionOperator expression = expressionFilter.copy(query.getExpression());
            final AtomicLong hitCount = new AtomicLong();
            indexShardSearchFactory.search(
                    task,
                    expression,
                    coprocessors.getFieldIndex(),
                    extractionReceiver,
                    taskContext,
                    hitCount);

            // Wait for search completion.
            boolean allComplete = false;
            while (!allComplete) {
                allComplete = true;
                for (final Coprocessor coprocessor : coprocessors) {
                    if (!Thread.currentThread().isInterrupted()) {
                        taskContext.info(() -> "" +
                                "Searching... " +
                                "found " +
                                hitCount.get() +
                                " documents" +
                                " performed " +
                                coprocessor.getValuesCount().get() +
                                " extractions");

                        final boolean complete = coprocessor.getCompletionState()
                                .awaitCompletion(1, TimeUnit.SECONDS);
                        if (!complete) {
                            allComplete = false;
=======
            if (task.getShards().size() > 0) {
                final Receiver extractionReceiver = extractionDecoratorFactory.create(
                        taskContext,
                        coprocessors,
                        query);

                // Search all index shards.
                final ExpressionFilter expressionFilter = ExpressionFilter.builder()
                        .addPrefixExcludeFilter(AnnotationFields.ANNOTATION_FIELD_PREFIX)
                        .build();
                final ExpressionOperator expression = expressionFilter.copy(query.getExpression());
                final AtomicLong hitCount = new AtomicLong();
                indexShardSearchFactory.search(
                        task,
                        expression,
                        coprocessors.getFieldIndex(),
                        extractionReceiver,
                        taskContext,
                        hitCount);

                // Wait for search completion.
                boolean allComplete = false;
                while (!allComplete) {
                    allComplete = true;
                    for (final Coprocessor coprocessor : coprocessors) {
                        if (!Thread.currentThread().isInterrupted()) {
                            taskContext.info(() -> "" +
                                    "Searching... " +
                                    "found "
                                    + hitCount.get() +
                                    " documents" +
                                    " performed " +
                                    coprocessor.getValuesCount() +
                                    " extractions");

                            final boolean complete = coprocessor.getCompletionState().awaitCompletion(1,
                                    TimeUnit.SECONDS);
                            if (!complete) {
                                allComplete = false;
                            }
>>>>>>> bca84516
                        }
                    }
                }
            }

            LOGGER.debug(() -> "Complete");
        } catch (final RuntimeException e) {
            throw SearchException.wrap(e);
        } catch (final InterruptedException e) {
            // Continue to interrupt.
            Thread.currentThread().interrupt();
            LOGGER.debug(e::getMessage, e);
            throw SearchException.wrap(e);
        }
    }
}<|MERGE_RESOLUTION|>--- conflicted
+++ resolved
@@ -85,7 +85,6 @@
         LOGGER.debug(() -> "Incoming search request:\n" + query.getExpression().toString());
 
         try {
-<<<<<<< HEAD
             final Receiver extractionReceiver = extractionDecoratorFactory.create(
                     taskContext,
                     coprocessors,
@@ -117,55 +116,13 @@
                                 hitCount.get() +
                                 " documents" +
                                 " performed " +
-                                coprocessor.getValuesCount().get() +
+                                coprocessor.getValuesCount() +
                                 " extractions");
 
                         final boolean complete = coprocessor.getCompletionState()
                                 .awaitCompletion(1, TimeUnit.SECONDS);
                         if (!complete) {
                             allComplete = false;
-=======
-            if (task.getShards().size() > 0) {
-                final Receiver extractionReceiver = extractionDecoratorFactory.create(
-                        taskContext,
-                        coprocessors,
-                        query);
-
-                // Search all index shards.
-                final ExpressionFilter expressionFilter = ExpressionFilter.builder()
-                        .addPrefixExcludeFilter(AnnotationFields.ANNOTATION_FIELD_PREFIX)
-                        .build();
-                final ExpressionOperator expression = expressionFilter.copy(query.getExpression());
-                final AtomicLong hitCount = new AtomicLong();
-                indexShardSearchFactory.search(
-                        task,
-                        expression,
-                        coprocessors.getFieldIndex(),
-                        extractionReceiver,
-                        taskContext,
-                        hitCount);
-
-                // Wait for search completion.
-                boolean allComplete = false;
-                while (!allComplete) {
-                    allComplete = true;
-                    for (final Coprocessor coprocessor : coprocessors) {
-                        if (!Thread.currentThread().isInterrupted()) {
-                            taskContext.info(() -> "" +
-                                    "Searching... " +
-                                    "found "
-                                    + hitCount.get() +
-                                    " documents" +
-                                    " performed " +
-                                    coprocessor.getValuesCount() +
-                                    " extractions");
-
-                            final boolean complete = coprocessor.getCompletionState().awaitCompletion(1,
-                                    TimeUnit.SECONDS);
-                            if (!complete) {
-                                allComplete = false;
-                            }
->>>>>>> bca84516
                         }
                     }
                 }

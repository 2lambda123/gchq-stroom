--- conflicted
+++ resolved
@@ -133,17 +133,8 @@
                     findIndexShardCriteria.addSort(FindIndexShardCriteria.FIELD_PARTITION, true, false);
                     findIndexShardCriteria.addSort(FindIndexShardCriteria.FIELD_ID, true, false);
 
-<<<<<<< HEAD
-                    final TimeRange timeRange = query.getTimeRange();
-                    final Range<Long> range = DateExpressionParser.parse(
-                            timeRange,
-                            task.getDateTimeSettings(),
-                            task.getNow());
-                    findIndexShardCriteria.setPartitionTimeRange(range);
-=======
                     // Set the partition time range.
                     setPartitionTimeRange(findIndexShardCriteria, task, query);
->>>>>>> f5dcc7c1
 
                     final ResultPage<IndexShard> indexShards = indexShardService.find(findIndexShardCriteria);
 

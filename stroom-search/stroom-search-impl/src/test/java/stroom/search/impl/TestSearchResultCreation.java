package stroom.search.impl;

import stroom.dashboard.expression.v1.FieldIndex;
import stroom.dashboard.expression.v1.Val;
import stroom.dashboard.expression.v1.ValString;
import stroom.docref.DocRef;
import stroom.lmdb.LmdbEnvFactory;
import stroom.lmdb.LmdbLibraryConfig;
import stroom.query.api.v2.DateTimeSettings;
import stroom.query.api.v2.ExpressionOperator;
import stroom.query.api.v2.ExpressionTerm.Condition;
import stroom.query.api.v2.Field;
import stroom.query.api.v2.Format;
import stroom.query.api.v2.OffsetRange;
import stroom.query.api.v2.Query;
import stroom.query.api.v2.QueryKey;
import stroom.query.api.v2.ResultRequest;
import stroom.query.api.v2.ResultRequest.Fetch;
import stroom.query.api.v2.ResultRequest.ResultStyle;
import stroom.query.api.v2.SearchRequest;
import stroom.query.api.v2.SearchResponse;
import stroom.query.api.v2.Sort;
import stroom.query.api.v2.Sort.SortDirection;
import stroom.query.api.v2.TableSettings;
import stroom.query.common.v2.Coprocessor;
import stroom.query.common.v2.CoprocessorSettings;
import stroom.query.common.v2.Coprocessors;
import stroom.query.common.v2.CoprocessorsFactory;
import stroom.query.common.v2.DataStore;
import stroom.query.common.v2.DataStoreFactory;
import stroom.query.common.v2.Item;
import stroom.query.common.v2.Items;
import stroom.query.common.v2.LmdbDataStoreFactory;
import stroom.query.common.v2.ResultStoreConfig;
import stroom.query.common.v2.SearchDebugUtil;
import stroom.query.common.v2.SearchResponseCreator;
import stroom.query.common.v2.Sizes;
import stroom.query.common.v2.SizesProvider;
import stroom.search.extraction.ExtractionReceiver;
import stroom.search.extraction.ExtractionReceiverImpl;
import stroom.util.io.PathCreator;
import stroom.util.io.TempDirProvider;

import com.esotericsoftware.kryo.io.Input;
import com.esotericsoftware.kryo.io.Output;
import org.junit.jupiter.api.BeforeEach;
import org.junit.jupiter.api.Test;
import org.junit.jupiter.api.extension.ExtendWith;
import org.junit.jupiter.api.io.TempDir;
import org.mockito.junit.jupiter.MockitoExtension;

import java.io.ByteArrayInputStream;
import java.io.ByteArrayOutputStream;
import java.io.IOException;
import java.nio.file.Files;
import java.nio.file.Path;
import java.text.ParseException;
import java.util.HashMap;
import java.util.List;
import java.util.Map;
import java.util.UUID;
import java.util.concurrent.CompletableFuture;
import java.util.concurrent.CountDownLatch;
import java.util.concurrent.Executors;
import java.util.concurrent.TimeUnit;
import java.util.function.Consumer;

import static org.assertj.core.api.Assertions.assertThat;

@ExtendWith(MockitoExtension.class)
class TestSearchResultCreation {

    // Make sure the search request is the same as the one we expected to make.
    private final Path resourcesDir = SearchDebugUtil.initialise();

    private DataStoreFactory dataStoreFactory;

    @BeforeEach
    void setup(@TempDir final Path tempDir) {
        final ResultStoreConfig resultStoreConfig = new ResultStoreConfig();
        final LmdbLibraryConfig lmdbLibraryConfig = new LmdbLibraryConfig();
        final TempDirProvider tempDirProvider = () -> tempDir;
        final PathCreator pathCreator = new PathCreator(() -> tempDir, () -> tempDir);
        final LmdbEnvFactory lmdbEnvFactory = new LmdbEnvFactory(pathCreator, tempDirProvider, lmdbLibraryConfig);
        dataStoreFactory = new LmdbDataStoreFactory(
                lmdbEnvFactory,
<<<<<<< HEAD
                resultStoreConfig);
=======
                resultStoreConfig,
                Executors::newSingleThreadExecutor,
                pathCreator);
>>>>>>> 6b3d6963
    }

    @Test
    void test() throws Exception {
        final SearchRequest searchRequest = createSearchRequest();

        // Validate the search request.
        validateSearchRequest(searchRequest);

        // Get sizes.
        final SizesProvider sizesProvider = createSizesProvider();

        // Create coprocessors.
        final String queryKey = UUID.randomUUID().toString();
        final CoprocessorsFactory coprocessorsFactory = new CoprocessorsFactory(sizesProvider, dataStoreFactory);
        final List<CoprocessorSettings> coprocessorSettings = coprocessorsFactory.createSettings(searchRequest);
        final Coprocessors coprocessors = coprocessorsFactory.create(
                queryKey,
                coprocessorSettings,
                searchRequest.getQuery().getParams());
        final ExtractionReceiver consumer = createExtractionReceiver(coprocessors);

        // Reorder values if field mappings have changed.
        final int[] mappings = createMappings(consumer);

        // Add data to the consumer.
        final String[] lines = getLines();
        for (final String line : lines) {
            final String[] values = line.split(",");
            supplyValues(values, mappings, consumer);
        }

        // Tell the consumer we are finished receiving data.
        complete(coprocessors, lines.length);

        final ClusterSearchResultCollector collector = new ClusterSearchResultCollector(
                null,
                null,
                null,
                null,
                null,
                null,
                coprocessors);
        // Mark the collector as artificially complete.
        collector.complete();

        final SearchResponseCreator searchResponseCreator = new SearchResponseCreator(
                sizesProvider,
                collector);
        final SearchResponse searchResponse = searchResponseCreator.create(searchRequest);

        // Validate the search response.
        validateSearchResponse(searchResponse);
    }
//
//    @Test
//    void testSinglePayloadTransfer() throws Exception {
//        final SearchRequest searchRequest = createSingleSearchRequest();
//
//        // Validate the search request.
//        validateSearchRequest(searchRequest);
//
//        // Get sizes.
//        final SizesProvider sizesProvider = createSizesProvider();
//
//        // Create coprocessors.
//        final CoprocessorsFactory coprocessorsFactory = new CoprocessorsFactory(sizesProvider);
//        final List<CoprocessorSettings> coprocessorSettings = coprocessorsFactory.createSettings(searchRequest);
//        final Coprocessors coprocessors = coprocessorsFactory.create(
//        coprocessorSettings, searchRequest.getQuery().getParams());
//
//        final ExtractionReceiver consumer = createExtractionReceiver(coprocessors);
//
//        // Reorder values if field mappings have changed.
//        final int[] mappings = createMappings(consumer);
//
//        final Coprocessors coprocessors2 = coprocessorsFactory.create(
//        coprocessorSettings, searchRequest.getQuery().getParams());
//
//        // Add data to the consumer.
//        final String[] lines = getLines();
//        for (int i = 0; i < lines.length; i++) {
//            final String line = lines[i];
//            final String[] values = line.split(",");
//            supplyValues(values, mappings, consumer);
//        }
//        consumer.getCompletionConsumer().accept((long) lines.length);
//
//
//        transferPayloads(coprocessors, coprocessors2);
//
//
//        final ClusterSearchResultCollector collector = new ClusterSearchResultCollector(
//                null,
//                null,
//                null,
//                null,
//                null,
//                null,
//                coprocessors2);
//
//        collector.complete();
//
//        final SearchResponseCreator searchResponseCreator = new SearchResponseCreator(sizesProvider, collector);
//        final SearchResponse searchResponse = searchResponseCreator.create(searchRequest);
//
//        // Validate the search response.
//        validateSearchResponse(searchResponse);
//    }

    @Test
    void testPayloadTransfer() throws Exception {
        final SearchRequest searchRequest = createSearchRequest();

        // Validate the search request.
        validateSearchRequest(searchRequest);

        // Get sizes.
        final SizesProvider sizesProvider = createSizesProvider();

        // Create coprocessors.
        final String queryKey = UUID.randomUUID().toString();
        final CoprocessorsFactory coprocessorsFactory = new CoprocessorsFactory(sizesProvider, dataStoreFactory);
        final List<CoprocessorSettings> coprocessorSettings = coprocessorsFactory.createSettings(searchRequest);
        final Coprocessors coprocessors = coprocessorsFactory.create(
                queryKey,
                coprocessorSettings,
                searchRequest.getQuery().getParams());

        final ExtractionReceiver consumer = createExtractionReceiver(coprocessors);

        // Reorder values if field mappings have changed.
        final int[] mappings = createMappings(consumer);

        final String queryKey2 = UUID.randomUUID().toString();
        final Coprocessors coprocessors2 = coprocessorsFactory.create(
                queryKey2,
                coprocessorSettings,
                searchRequest.getQuery().getParams());

        // Add data to the consumer.
        final String[] lines = getLines();
        for (final String line : lines) {
            final String[] values = line.split(",");
            supplyValues(values, mappings, consumer);
        }

        // Tell the consumer we are finished receiving data.
        complete(coprocessors, lines.length);

        // Perform final payload transfer.
        transferPayloads(coprocessors, coprocessors2);

        // Ensure the target coprocessors get a chance to add the data from the payloads.
        complete(coprocessors2, lines.length);

        final ClusterSearchResultCollector collector = new ClusterSearchResultCollector(
                null,
                null,
                null,
                null,
                null,
                null,
                coprocessors2);
        // Mark the collector as artificially complete.
        collector.complete();

        final SearchResponseCreator searchResponseCreator = new SearchResponseCreator(sizesProvider, collector);
        final SearchResponse searchResponse = searchResponseCreator.create(searchRequest);

        // Validate the search response.
        validateSearchResponse(searchResponse);
    }

    @Test
    void testFrequentPayloadTransfer() throws Exception {
        final SearchRequest searchRequest = createSearchRequest();

        // Validate the search request.
        validateSearchRequest(searchRequest);

        // Get sizes.
        final SizesProvider sizesProvider = createSizesProvider();

        // Create coprocessors.
        final String queryKey = UUID.randomUUID().toString();
        final CoprocessorsFactory coprocessorsFactory = new CoprocessorsFactory(
                sizesProvider,
                dataStoreFactory);
        final List<CoprocessorSettings> coprocessorSettings = coprocessorsFactory.createSettings(searchRequest);
        final Coprocessors coprocessors = coprocessorsFactory.create(
                queryKey,
                coprocessorSettings,
                searchRequest.getQuery().getParams());

        final ExtractionReceiver consumer1 = createExtractionReceiver(coprocessors);

        // Reorder values if field mappings have changed.
        final int[] mappings = createMappings(consumer1);

        final String queryKey2 = UUID.randomUUID().toString();
        final Coprocessors coprocessors2 = coprocessorsFactory.create(
                queryKey2,
                coprocessorSettings,
                searchRequest.getQuery().getParams());

        // Add data to the consumer.
        final String[] lines = getLines();
        for (final String line : lines) {
            final String[] values = line.split(",");
            supplyValues(values, mappings, consumer1);

            transferPayloads(coprocessors, coprocessors2);
        }

        // Tell the consumer we are finished receiving data.
        complete(coprocessors, lines.length);

        // Perform final payload transfer.
        transferPayloads(coprocessors, coprocessors2);

        // Ensure the target coprocessors get a chance to add the data from the payloads.
        complete(coprocessors2, lines.length);

        final ClusterSearchResultCollector collector = new ClusterSearchResultCollector(
                null,
                null,
                null,
                null,
                null,
                null,
                coprocessors2);
        // Mark the collector as artificially complete.
        collector.complete();

        final SearchResponseCreator searchResponseCreator = new SearchResponseCreator(
                sizesProvider,
                collector);
        final SearchResponse searchResponse = searchResponseCreator.create(searchRequest);

        // Validate the search response.
        validateSearchResponse(searchResponse);
    }

    private void complete(final Coprocessors coprocessors, final int size) throws InterruptedException {
        // Tell the consumer we are finished receiving data.
        final ExtractionReceiver consumer = createExtractionReceiver(coprocessors);
        consumer.getCompletionConsumer().accept((long) size);
        // Wait for the coprocessors to finish processing data.
        coprocessors.getCompletionState().awaitCompletion();
    }

    //    @Test
    void testMultiAsyncPayloadTransfer() throws Exception {
        for (int i = 0; i < 1000; i++) {
            System.out.println("RUN " + i);
            testAsyncPayloadTransfer();
        }
    }

    //    @Test
    void testAsyncPayloadTransfer() throws Exception {
        final SearchRequest searchRequest = createSearchRequest();

        // Validate the search request.
        validateSearchRequest(searchRequest);

        // Get sizes.
        final SizesProvider sizesProvider = createSizesProvider();

        // Create coprocessors.
        final String queryKey = UUID.randomUUID().toString();
        final CoprocessorsFactory coprocessorsFactory = new CoprocessorsFactory(sizesProvider, dataStoreFactory);
        final List<CoprocessorSettings> coprocessorSettings = coprocessorsFactory.createSettings(searchRequest);
        final Coprocessors coprocessors = coprocessorsFactory.create(
                queryKey,
                coprocessorSettings,
                searchRequest.getQuery().getParams());

        final ExtractionReceiver consumer = createExtractionReceiver(coprocessors);

        // Reorder values if field mappings have changed.
        final int[] mappings = createMappings(consumer);

        final String queryKey2 = UUID.randomUUID().toString();
        final Coprocessors coprocessors2 = coprocessorsFactory.create(
                queryKey2,
                coprocessorSettings,
                searchRequest.getQuery().getParams());


        final CountDownLatch countDownLatch = new CountDownLatch(1);

        final String line = "2010-01-01T00:02:00.000Z,user3,694,3";
        final String[] values = line.split(",");
        final int count = 100000000;
        final int threads = 1000;
        final int perThread = count / threads;

        // Create value supply futures.
        final CompletableFuture<?>[] futures = new CompletableFuture[threads];
        int thread = 0;
        for (; thread < threads; thread++) {
            futures[thread] = CompletableFuture.runAsync(() -> {
                for (int i = 0; i < perThread; i++) {
                    supplyValues(values, mappings, consumer);
                }
            });
        }
        CompletableFuture.allOf(futures).thenRunAsync(countDownLatch::countDown);

        // Create payload transfer future.
        final CompletableFuture<?> completableFuture = CompletableFuture.runAsync(() -> {
            boolean complete = false;
            while (!complete) {
                try {
                    final long wait = (long) (Math.random() * 100);
                    complete = countDownLatch.await(wait, TimeUnit.MILLISECONDS);
                    transferPayloads(coprocessors, coprocessors2);
                } catch (final InterruptedException e) {
                    // Ignore.
                }
            }
        });
        completableFuture.join();

        // Tell the consumer we are finished receiving data.
        complete(coprocessors, count);

        // Perform final payload transfer.
        transferPayloads(coprocessors, coprocessors2);

        // Ensure the target coprocessors get a chance to add the data from the payloads.
        complete(coprocessors2, count);

        final ClusterSearchResultCollector collector = new ClusterSearchResultCollector(
                null,
                null,
                null,
                null,
                null,
                null,
                coprocessors2);
        // Mark the collector as artificially complete.
        collector.complete();

        final DataStore data = collector.getData("table-78LF4");
        final Items dataItems = data.get();
        final Item dataItem = dataItems.iterator().next();
        final Val val = dataItem.getValue(2);
        assertThat(val.toLong())
                .isEqualTo(count);


//        final SearchResponseCreator searchResponseCreator = new SearchResponseCreator(sizesProvider, collector);
//        final SearchResponse searchResponse = searchResponseCreator.create(searchRequest);
//        searchResponse.getResults().
    }

    private void supplyValues(final String[] values, final int[] mappings, final ExtractionReceiver receiver) {
        final Val[] vals = new Val[values.length];
        for (int j = 0; j < values.length; j++) {
            final String value = values[j];
            final int target = mappings[j];
            vals[target] = ValString.create(value);
        }
        receiver.getValuesConsumer().accept(vals);
    }

    private void transferPayloads(final Coprocessors source, final Coprocessors target) {
        final ByteArrayOutputStream outputStream = new ByteArrayOutputStream();
        try (final Output output = new Output(outputStream)) {
            source.writePayloads(output);
        }

        final byte[] bytes = outputStream.toByteArray();
        try (final Input input = new Input(new ByteArrayInputStream(bytes))) {
            target.readPayloads(input);
        }
    }

//    private Coprocessors transfer(final String[] lines,
//                                  final int[] mappings,
//                                  final ExtractionReceiver consumer,
//                                  final CoprocessorsFactory coprocessorsFactory,
//                                  final Coprocessors coprocessors) {
//        for (int i = 0; i < lines.length; i++) {
//            final String line = lines[i];
//            final String[] values = line.split(",");
//            final Val[] vals = new Val[values.length];
//            for (int j = 0; j < values.length; j++) {
//                final String value = values[j];
//                final int target = mappings[j];
//                vals[target] = ValString.create(value);
//            }
//            consumer.getValuesConsumer().accept(vals);
//        }
//        consumer.getCompletionConsumer().accept((long) lines.length);
//
//
//
//
//
//
//        final Coprocessors coprocessors2 = coprocessorsFactory.create(
//        coprocessorSettings, searchRequest.getQuery().getParams());
//
//        final ByteArrayOutputStream outputStream = new ByteArrayOutputStream();
//        try (final Output output = new Output(outputStream)) {
//            coprocessors.writePayloads(output);
//        }
//
//        try (final Input input = new Input(new ByteArrayInputStream(outputStream.toByteArray()))) {
//            coprocessors2.readPayloads(input);
//        }
//    }

    private int[] createMappings(ExtractionReceiver receiver) {
        final FieldIndex fieldIndex = receiver.getFieldMap();
        final int[] mappings = new int[4];
        mappings[0] = fieldIndex.getPos("EventTime");
        mappings[1] = fieldIndex.getPos("UserId");
        mappings[2] = fieldIndex.getPos("StreamId");
        mappings[3] = fieldIndex.getPos("EventId");
        return mappings;
    }

    private String[] getLines() throws IOException {
        // Add data to the consumer.
        final Path dataPath = resourcesDir.resolve("data.txt");
        final String data = Files.readString(dataPath);
        return data.split("\n");
    }

    private SizesProvider createSizesProvider() throws ParseException {
        final Sizes defaultMaxResultsSizes = Sizes.parse(null);
        final Sizes storeSize = Sizes.parse("1000000,100,10,1");
        return new SizesProvider() {
            @Override
            public Sizes getDefaultMaxResultsSizes() {
                return defaultMaxResultsSizes;
            }

            @Override
            public Sizes getStoreSizes() {
                return storeSize;
            }
        };
    }

    private ExtractionReceiver createExtractionReceiver(final Coprocessors coprocessors) {
        final Map<DocRef, ExtractionReceiver> receivers = new HashMap<>();
        coprocessors.forEachExtractionCoprocessor((docRef, coprocessorSet) -> {
            // Create a receiver that will send data to all coprocessors.
            ExtractionReceiver receiver;
            if (coprocessorSet.size() == 1) {
                final Coprocessor coprocessor = coprocessorSet.iterator().next();
                final FieldIndex fieldIndex = coprocessors.getFieldIndex();
                final Consumer<Val[]> valuesConsumer = coprocessor.getValuesConsumer();
                final Consumer<Throwable> errorConsumer = coprocessor.getErrorConsumer();
                final Consumer<Long> completionConsumer = coprocessor.getCompletionConsumer();
                receiver = new ExtractionReceiverImpl(valuesConsumer, errorConsumer, completionConsumer, fieldIndex);
            } else {
                // We assume all coprocessors for the same extraction use the same field index map.
                // This is only the case at the moment as the CoprocessorsFactory creates field index maps this way.
                final FieldIndex fieldIndex = coprocessors.getFieldIndex();
                final Consumer<Val[]> valuesConsumer = values ->
                        coprocessorSet.forEach(coprocessor ->
                                coprocessor.getValuesConsumer().accept(values));
                final Consumer<Throwable> errorConsumer = error ->
                        coprocessorSet.forEach(coprocessor ->
                                coprocessor.getErrorConsumer().accept(error));
                final Consumer<Long> completionConsumer = delta ->
                        coprocessorSet.forEach(coprocessor ->
                                coprocessor.getCompletionConsumer().accept(delta));
                receiver = new ExtractionReceiverImpl(valuesConsumer, errorConsumer, completionConsumer, fieldIndex);
            }

            receivers.put(docRef, receiver);
        });

        assertThat(receivers.size())
                .isEqualTo(1);

        return receivers.values().iterator().next();
    }

    private void validateSearchRequest(final SearchRequest searchRequest) {
        SearchDebugUtil.writeRequest(searchRequest, true);
        SearchDebugUtil.validateRequest();
    }

    private void validateSearchResponse(final SearchResponse searchResponse) {
        SearchDebugUtil.writeResponse(searchResponse, true);
        SearchDebugUtil.validateResponse();
    }

    private SearchRequest createSingleSearchRequest() {
        final QueryKey key = new QueryKey(
                "e177cf16-da6c-4c7d-a19c-09a201f5a2da|Test Dashboard|query-MRGPM|57UG_1605699732322");
        final DocRef dataSource = new DocRef(
                "Index",
                "57a35b9a-083c-4a93-a813-fc3ddfe1ff44",
                "Example index");
        final ExpressionOperator expression = ExpressionOperator.builder()
                .addTerm(
                        "EventTime",
                        Condition.BETWEEN,
                        "2010-01-01T00:00:00.000Z,2010-01-01T00:10:00.000Z")
                .build();
        final Query query = Query.builder()
                .dataSource(dataSource)
                .expression(expression)
                .addParam("currentUser()", "admin")
                .build();

        final DateTimeSettings dateTimeSettings = DateTimeSettings.builder().localZoneId("Europe/London").build();
        return SearchRequest.builder()
                .key(key)
                .query(query)
                .addResultRequests(createGroupedUserTableResultRequest())
                .dateTimeSettings(dateTimeSettings)
                .incremental(true)
                .build();
    }

    private SearchRequest createSearchRequest() {
        final QueryKey key = new QueryKey(
                "e177cf16-da6c-4c7d-a19c-09a201f5a2da|Test Dashboard|query-MRGPM|57UG_1605699732322");
        final DocRef dataSource = new DocRef(
                "Index",
                "57a35b9a-083c-4a93-a813-fc3ddfe1ff44",
                "Example index");
        final ExpressionOperator expression = ExpressionOperator.builder()
                .addTerm(
                        "EventTime",
                        Condition.BETWEEN,
                        "2010-01-01T00:00:00.000Z,2010-01-01T00:10:00.000Z")
                .build();
        final Query query = Query.builder()
                .dataSource(dataSource)
                .expression(expression)
                .addParam("currentUser()", "admin")
                .build();

        final DateTimeSettings dateTimeSettings = DateTimeSettings.builder().localZoneId("Europe/London").build();
        return SearchRequest.builder()
                .key(key)
                .query(query)
                .addResultRequests(createGroupedUserTableResultRequest())
                .addResultRequests(createDonutResultRequest())
                .addResultRequests(createGroupedUserAndEventTimeTableResultRequest())
                .addResultRequests(createBubbleResultRequest())
                .addResultRequests(createLineResultRequest())
                .dateTimeSettings(dateTimeSettings)
                .incremental(true)
                .build();
    }

    private ResultRequest createGroupedUserTableResultRequest() {
        return ResultRequest.builder()
                .componentId("table-BKJT6")
                .addMappings(createGroupedUserTableSettings())
                .requestedRange(OffsetRange.builder().offset(0L).length(100L).build())
                .resultStyle(ResultStyle.TABLE)
                .fetch(Fetch.CHANGES)
                .build();
    }

    private TableSettings createGroupedUserTableSettings() {
        return TableSettings.builder()
                .queryId("query-MRGPM")
                .addFields(Field.builder()
                        .id("table-BKJT6|RACJI")
                        .name("UserId")
                        .expression("${UserId}")
                        .format(Format.GENERAL)
                        .sort(new Sort(0, SortDirection.ASCENDING))
                        .group(0)
                        .build()
                )
                .addFields(Field.builder()
                        .id("table-BKJT6|89WRT")
                        .name("Count")
                        .expression("count()")
                        .format(Format.NUMBER)
                        .build()
                )
                .addFields(Field.builder()
                        .id("__stream_id__")
                        .name("__stream_id__")
                        .expression("${StreamId}")
                        .build()
                )
                .addFields(Field.builder()
                        .id("__event_id__")
                        .name("__event_id__")
                        .expression("${EventId}")
                        .build()
                )
                .extractValues(true)
                .extractionPipeline(new DocRef("Pipeline",
                        "e5ecdf93-d433-45ac-b14a-1f77f16ae4f7",
                        "Example extraction"))
                .addMaxResults(1000000)
                .build();
    }


    private ResultRequest createDonutResultRequest() {
        return ResultRequest.builder()
                .componentId("vis-QYG7H")
                .addMappings(createGroupedUserTableSettings())
                .addMappings(createDonutVisSettings())
                .resultStyle(ResultStyle.FLAT)
                .fetch(Fetch.CHANGES)
                .build();
    }

    private TableSettings createDonutVisSettings() {
        return TableSettings.builder()
                .addFields(Field.builder()
                        .sort(new Sort(null, SortDirection.ASCENDING))
                        .format(Format.GENERAL)
                        .group(0)
                        .build()
                )
                .addFields(Field.builder()
                        .expression("${UserId}")
                        .format(Format.GENERAL)
                        .build()
                )
                .addFields(Field.builder()
                        .expression("${Count}")
                        .format(Format.NUMBER)
                        .build()
                )
                .addMaxResults(20, 20)
                .showDetail(true)
                .build();
    }


    private ResultRequest createGroupedUserAndEventTimeTableResultRequest() {
        return ResultRequest.builder()
                .componentId("table-78LF4")
                .addMappings(createGroupedUserAndEventTimeTableSettings())
                .requestedRange(OffsetRange.builder().offset(0L).length(100L).build())
                .resultStyle(ResultStyle.TABLE)
                .fetch(Fetch.CHANGES)
                .build();
    }

    private TableSettings createGroupedUserAndEventTimeTableSettings() {
        return TableSettings.builder()
                .queryId("query-MRGPM")
                .addFields(Field.builder()
                        .id("table-78LF4|7JU9H")
                        .name("EventTime")
                        .expression("roundMinute(${EventTime})")
                        .format(Format.DATE_TIME)
                        .sort(new Sort(0, SortDirection.ASCENDING))
                        .group(0)
                        .build()
                )
                .addFields(Field.builder()
                        .id("table-78LF4|T5WYU")
                        .name("UserId")
                        .expression("${UserId}")
                        .format(Format.GENERAL)
                        .sort(new Sort(1, SortDirection.ASCENDING))
                        .group(0)
                        .build()
                )
                .addFields(Field.builder()
                        .id("table-78LF4|MT5IM")
                        .name("Count")
                        .expression("count()")
                        .format(Format.NUMBER)
                        .build()
                )
                .addFields(Field.builder()
                        .id("__stream_id__")
                        .name("__stream_id__")
                        .expression("${StreamId}")
                        .build()
                )
                .addFields(Field.builder()
                        .id("__event_id__")
                        .name("__event_id__")
                        .expression("${EventId}")
                        .build()
                )
                .extractValues(true)
                .extractionPipeline(new DocRef("Pipeline",
                        "e5ecdf93-d433-45ac-b14a-1f77f16ae4f7",
                        "Example extraction"))
                .addMaxResults(1000000)
                .build();
    }


    private ResultRequest createBubbleResultRequest() {
        return ResultRequest.builder()
                .componentId("vis-L1AL1")
                .addMappings(createGroupedUserAndEventTimeTableSettings())
                .addMappings(createBubbleVisSettings())
                .resultStyle(ResultStyle.FLAT)
                .fetch(Fetch.CHANGES)
                .build();
    }

    private TableSettings createBubbleVisSettings() {
        return TableSettings.builder()
                .addFields(Field.builder()
                        .expression("${EventTime}")
                        .sort(new Sort(0, SortDirection.ASCENDING))
                        .format(Format.DATE_TIME)
                        .group(0)
                        .build()
                )
                .addFields(Field.builder()
                        .expression("${UserId}")
                        .sort(new Sort(1, SortDirection.ASCENDING))
                        .format(Format.GENERAL)
                        .group(1)
                        .build()
                )
                .addFields(Field.builder()
                        .expression("${UserId}")
                        .sort(new Sort(2, SortDirection.ASCENDING))
                        .format(Format.GENERAL)
                        .build()
                )
                .addFields(Field.builder()
                        .expression("${Count}")
                        .format(Format.NUMBER)
                        .build()
                )
                .addMaxResults(20, 10, 500)
                .showDetail(true)
                .build();
    }


    private ResultRequest createLineResultRequest() {
        return ResultRequest.builder()
                .componentId("vis-SPSCW")
                .addMappings(createGroupedUserAndEventTimeTableSettings())
                .addMappings(createLineVisSettings())
                .resultStyle(ResultStyle.FLAT)
                .fetch(Fetch.CHANGES)
                .build();
    }

    private TableSettings createLineVisSettings() {
        return TableSettings.builder()
                .addFields(Field.builder()
                        .sort(new Sort(0, SortDirection.ASCENDING))
                        .format(Format.GENERAL)
                        .group(0)
                        .build()
                )
                .addFields(Field.builder()
                        .expression("${UserId}")
                        .sort(new Sort(1,
                                SortDirection.ASCENDING)) // TODO : The original was not sorted but this makes
                        //                                          the test results consistent
                        .format(Format.GENERAL)
                        .group(1)
                        .build()
                )
                .addFields(Field.builder()
                        .expression("${EventTime}")
                        .sort(new Sort(2, SortDirection.ASCENDING))
                        .format(Format.DATE_TIME)
                        .build()
                )
                .addFields(Field.builder()
                        .expression("${Count}")
                        .format(Format.NUMBER)
                        .build()
                )
                .addMaxResults(20, 100, 1000)
                .showDetail(true)
                .build();
    }
}<|MERGE_RESOLUTION|>--- conflicted
+++ resolved
@@ -84,13 +84,9 @@
         final LmdbEnvFactory lmdbEnvFactory = new LmdbEnvFactory(pathCreator, tempDirProvider, lmdbLibraryConfig);
         dataStoreFactory = new LmdbDataStoreFactory(
                 lmdbEnvFactory,
-<<<<<<< HEAD
-                resultStoreConfig);
-=======
                 resultStoreConfig,
                 Executors::newSingleThreadExecutor,
                 pathCreator);
->>>>>>> 6b3d6963
     }
 
     @Test

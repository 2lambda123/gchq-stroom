import stroom.datasource.api.v2.FieldType;
import stroom.docref.DocRef;
import stroom.expression.api.DateTimeSettings;
import stroom.query.api.v2.ExpressionOperator;
import stroom.query.api.v2.ExpressionOperator.Op;
import stroom.query.api.v2.ExpressionTerm.Condition;
import stroom.query.common.v2.DateExpressionParser;
import stroom.query.common.v2.MockIndexFieldCache;
import stroom.search.elastic.search.SearchExpressionQueryBuilder;
import stroom.search.elastic.shared.ElasticIndexField;

import co.elastic.clients.elasticsearch._types.mapping.Property.Kind;
import co.elastic.clients.elasticsearch._types.query_dsl.BoolQuery;
import co.elastic.clients.elasticsearch._types.query_dsl.Query;
import co.elastic.clients.elasticsearch._types.query_dsl.RangeQuery;
import co.elastic.clients.elasticsearch._types.query_dsl.TermQuery;
import org.junit.jupiter.api.Assertions;
import org.junit.jupiter.api.Test;

import java.time.ZonedDateTime;
import java.util.Optional;

public class TestSearchExpressionQueryBuilder {


    @Test
    public void testBuildQuery() {
        final ElasticIndexField answerField = ElasticIndexField
                .builder()
                .fldName("answer")
                .nativeType("long")
                .fldType(FieldType.LONG)
                .build();

        final MockIndexFieldCache indexFieldCache = new MockIndexFieldCache();
        final ExpressionOperator.Builder expressionBuilder = ExpressionOperator.builder().op(Op.AND);
        final SearchExpressionQueryBuilder builder = new SearchExpressionQueryBuilder(
                new DocRef("test", "test"),
                indexFieldCache,
                null,
                DateTimeSettings.builder().build()
        );

<<<<<<< HEAD
    @Test
    public void testBuildQuery() {
        ElasticIndexField answerField = new ElasticIndexField();
        answerField.setFieldName("answer");
        answerField.setFieldType(Kind.Long.jsonValue());
        answerField.setFieldUse(ElasticIndexFieldType.LONG);
        indexFieldsMap.put(answerField.getFieldName(), answerField);
        final long answerFieldValue = 42L;

        // Single numeric EQUALS condition contained within the default AND clause

        expressionBuilder.addTerm(answerField.getFieldName(), Condition.EQUALS, Long.toString(answerFieldValue));
        Query queryBuilder = builder.buildQuery(expressionBuilder.build());

        Assertions.assertTrue(queryBuilder.isBool(), "Is a `bool` query");
        BoolQuery boolQuery = queryBuilder.bool();
        Assertions.assertEquals(1, boolQuery.must().size(), "Bool query contains exactly one item");

        TermQuery termQuery = boolQuery.must().getFirst().term();
        Assertions.assertEquals(answerField.getFieldName(), termQuery.field(), "Field name is correct");
        Assertions.assertEquals(answerFieldValue, termQuery.value().longValue(), "Query value is correct");

        // Add a second text EQUALS condition

        ElasticIndexField nameField = new ElasticIndexField();
        nameField.setFieldName("name");
        nameField.setFieldType(Kind.Text.jsonValue());
        nameField.setFieldUse(ElasticIndexFieldType.TEXT);
        indexFieldsMap.put(nameField.getFieldName(), nameField);

        // Add a nested NOT GREATER THAN date condition

        ElasticIndexField dateField = new ElasticIndexField();
        dateField.setFieldName("date");
        dateField.setFieldType(Kind.Date.jsonValue());
        dateField.setFieldUse(ElasticIndexFieldType.DATE);
        indexFieldsMap.put(dateField.getFieldName(), dateField);
=======
        indexFieldCache.put(answerField.getFldName(), answerField);
        final Long answerFieldValue = 42L;

        // Single numeric EQUALS condition contained within the default AND clause

        expressionBuilder.addTerm(answerField.getFldName(), Condition.EQUALS, answerFieldValue.toString());
        QueryBuilder queryBuilder = builder.buildQuery(expressionBuilder.build());

        Assertions.assertInstanceOf(BoolQueryBuilder.class, queryBuilder, "Is a `bool` query");
        BoolQueryBuilder boolQuery = (BoolQueryBuilder) queryBuilder;
        Assertions.assertEquals(1, boolQuery.must().size(), "Bool query contains exactly one item");

        TermQueryBuilder termQuery = (TermQueryBuilder) boolQuery.must().getFirst();
        Assertions.assertEquals(answerField.getFldName(), termQuery.fieldName(), "Field name is correct");
        Assertions.assertEquals(answerFieldValue, termQuery.value(), "Query value is correct");

        // Add a second text EQUALS condition
        final ElasticIndexField nameField = ElasticIndexField
                .builder()
                .fldName("name")
                .nativeType("text")
                .fldType(FieldType.TEXT)
                .build();
        indexFieldCache.put(nameField.getFldName(), nameField);

        // Add a nested NOT GREATER THAN date condition
        final ElasticIndexField dateField = ElasticIndexField
                .builder()
                .fldName("date")
                .nativeType("date")
                .fldType(FieldType.DATE)
                .build();
        indexFieldCache.put(dateField.getFldName(), dateField);
>>>>>>> 78642aee
        final String nowStr = "2021-02-17T01:23:34.000";
        final long expectedParsedDateFieldValue = 1613525014000L;

        // Parse the date/time. Must specify UTC for `timeZoneId`, otherwise the local system timezone will be used
        final Optional<ZonedDateTime> expectedDate = DateExpressionParser.parse(nowStr);
        Assertions.assertTrue(expectedDate.isPresent(), "Date was parsed");
        final long dateFieldValue = expectedDate.get().toInstant().toEpochMilli();
        Assertions.assertEquals(expectedParsedDateFieldValue, dateFieldValue, "Parsed date value is correct");

        ExpressionOperator notOperator = ExpressionOperator.builder()
                .op(Op.NOT)
                .addTerm(dateField.getFldName(), Condition.GREATER_THAN, nowStr)
                .build();

        expressionBuilder.addOperator(notOperator);
        queryBuilder = builder.buildQuery(expressionBuilder.build());

        boolQuery = queryBuilder.bool();
        Assertions.assertEquals(2, boolQuery.must().size(), "Bool query contains exactly two items");
        BoolQuery innerBoolQuery = boolQuery.must().get(1).bool();
        Assertions.assertEquals(1, innerBoolQuery.mustNot().size(),
                "Inner bool query contains one item");

<<<<<<< HEAD
        RangeQuery firstRangeQuery = innerBoolQuery.mustNot().getFirst().range();
        Assertions.assertEquals(dateField.getFieldName(), firstRangeQuery.field(),
=======
        RangeQueryBuilder firstRangeQuery = (RangeQueryBuilder) innerBoolQuery.mustNot().getFirst();
        Assertions.assertEquals(dateField.getFldName(), firstRangeQuery.fieldName(),
>>>>>>> 78642aee
                "Field name of first range query is correct");
    }
}<|MERGE_RESOLUTION|>--- conflicted
+++ resolved
@@ -41,45 +41,6 @@
                 DateTimeSettings.builder().build()
         );
 
-<<<<<<< HEAD
-    @Test
-    public void testBuildQuery() {
-        ElasticIndexField answerField = new ElasticIndexField();
-        answerField.setFieldName("answer");
-        answerField.setFieldType(Kind.Long.jsonValue());
-        answerField.setFieldUse(ElasticIndexFieldType.LONG);
-        indexFieldsMap.put(answerField.getFieldName(), answerField);
-        final long answerFieldValue = 42L;
-
-        // Single numeric EQUALS condition contained within the default AND clause
-
-        expressionBuilder.addTerm(answerField.getFieldName(), Condition.EQUALS, Long.toString(answerFieldValue));
-        Query queryBuilder = builder.buildQuery(expressionBuilder.build());
-
-        Assertions.assertTrue(queryBuilder.isBool(), "Is a `bool` query");
-        BoolQuery boolQuery = queryBuilder.bool();
-        Assertions.assertEquals(1, boolQuery.must().size(), "Bool query contains exactly one item");
-
-        TermQuery termQuery = boolQuery.must().getFirst().term();
-        Assertions.assertEquals(answerField.getFieldName(), termQuery.field(), "Field name is correct");
-        Assertions.assertEquals(answerFieldValue, termQuery.value().longValue(), "Query value is correct");
-
-        // Add a second text EQUALS condition
-
-        ElasticIndexField nameField = new ElasticIndexField();
-        nameField.setFieldName("name");
-        nameField.setFieldType(Kind.Text.jsonValue());
-        nameField.setFieldUse(ElasticIndexFieldType.TEXT);
-        indexFieldsMap.put(nameField.getFieldName(), nameField);
-
-        // Add a nested NOT GREATER THAN date condition
-
-        ElasticIndexField dateField = new ElasticIndexField();
-        dateField.setFieldName("date");
-        dateField.setFieldType(Kind.Date.jsonValue());
-        dateField.setFieldUse(ElasticIndexFieldType.DATE);
-        indexFieldsMap.put(dateField.getFieldName(), dateField);
-=======
         indexFieldCache.put(answerField.getFldName(), answerField);
         final Long answerFieldValue = 42L;
 
@@ -88,19 +49,19 @@
         expressionBuilder.addTerm(answerField.getFldName(), Condition.EQUALS, answerFieldValue.toString());
         QueryBuilder queryBuilder = builder.buildQuery(expressionBuilder.build());
 
-        Assertions.assertInstanceOf(BoolQueryBuilder.class, queryBuilder, "Is a `bool` query");
-        BoolQueryBuilder boolQuery = (BoolQueryBuilder) queryBuilder;
+        Assertions.assertTrue(queryBuilder.isBool(), "Is a `bool` query");
+        BoolQuery boolQuery = queryBuilder.bool();
         Assertions.assertEquals(1, boolQuery.must().size(), "Bool query contains exactly one item");
 
-        TermQueryBuilder termQuery = (TermQueryBuilder) boolQuery.must().getFirst();
-        Assertions.assertEquals(answerField.getFldName(), termQuery.fieldName(), "Field name is correct");
-        Assertions.assertEquals(answerFieldValue, termQuery.value(), "Query value is correct");
+        TermQuery termQuery = boolQuery.must().getFirst().term();
+        Assertions.assertEquals(answerField.getFldName(), termQuery.field(), "Field name is correct");
+        Assertions.assertEquals(answerFieldValue, termQuery.value().longValue(), "Query value is correct");
 
         // Add a second text EQUALS condition
         final ElasticIndexField nameField = ElasticIndexField
                 .builder()
                 .fldName("name")
-                .nativeType("text")
+                .nativeType(Kind.Text.jsonValue())
                 .fldType(FieldType.TEXT)
                 .build();
         indexFieldCache.put(nameField.getFldName(), nameField);
@@ -109,11 +70,10 @@
         final ElasticIndexField dateField = ElasticIndexField
                 .builder()
                 .fldName("date")
-                .nativeType("date")
+                .nativeType(Kind.Date.jsonValue())
                 .fldType(FieldType.DATE)
                 .build();
         indexFieldCache.put(dateField.getFldName(), dateField);
->>>>>>> 78642aee
         final String nowStr = "2021-02-17T01:23:34.000";
         final long expectedParsedDateFieldValue = 1613525014000L;
 
@@ -137,13 +97,8 @@
         Assertions.assertEquals(1, innerBoolQuery.mustNot().size(),
                 "Inner bool query contains one item");
 
-<<<<<<< HEAD
         RangeQuery firstRangeQuery = innerBoolQuery.mustNot().getFirst().range();
-        Assertions.assertEquals(dateField.getFieldName(), firstRangeQuery.field(),
-=======
-        RangeQueryBuilder firstRangeQuery = (RangeQueryBuilder) innerBoolQuery.mustNot().getFirst();
-        Assertions.assertEquals(dateField.getFldName(), firstRangeQuery.fieldName(),
->>>>>>> 78642aee
+        Assertions.assertEquals(dateField.getFldName(), firstRangeQuery.field(),
                 "Field name of first range query is correct");
     }
 }
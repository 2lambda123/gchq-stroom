/*
 * Copyright 2017 Crown Copyright
 *
 * Licensed under the Apache License, Version 2.0 (the "License");
 * you may not use this file except in compliance with the License.
 * You may obtain a copy of the License at
 *
 *     http://www.apache.org/licenses/LICENSE-2.0
 *
 * Unless required by applicable law or agreed to in writing, software
 * distributed under the License is distributed on an "AS IS" BASIS,
 * WITHOUT WARRANTIES OR CONDITIONS OF ANY KIND, either express or implied.
 * See the License for the specific language governing permissions and
 * limitations under the License.
 *
 */

package stroom.search.elastic;

import stroom.docref.DocRef;
import stroom.docref.DocRefInfo;
import stroom.docstore.api.AuditFieldFilter;
import stroom.docstore.api.Store;
import stroom.docstore.api.StoreFactory;
import stroom.docstore.api.UniqueNameUtil;
import stroom.explorer.shared.DocumentType;
import stroom.explorer.shared.DocumentTypeGroup;
import stroom.importexport.shared.ImportState;
import stroom.importexport.shared.ImportState.ImportMode;
<<<<<<< HEAD
import stroom.search.elastic.shared.ElasticIndexDoc;
import stroom.util.shared.Message;

=======
import stroom.query.api.v2.DocRef;
import stroom.query.api.v2.DocRefInfo;
import stroom.search.elastic.shared.ElasticIndex;
import stroom.util.shared.Message;

import org.springframework.stereotype.Component;

import javax.inject.Inject;
import javax.inject.Singleton;
import java.io.IOException;
import java.io.OutputStream;
import java.util.Collections;
>>>>>>> 80b9b789
import java.util.List;
import java.util.Map;
import java.util.Set;
import javax.inject.Inject;
import javax.inject.Singleton;

@Singleton
public class ElasticIndexStoreImpl implements ElasticIndexStore {
<<<<<<< HEAD

    private final Store<ElasticIndexDoc> store;
=======
    private final Store<ElasticIndex> store;
>>>>>>> 80b9b789
    private final ElasticIndexService elasticIndexService;

    @Inject
    public ElasticIndexStoreImpl(
            final StoreFactory storeFactory,
            final ElasticIndexService elasticIndexService,
            final ElasticIndexSerialiser serialiser
    ) {
        this.store = storeFactory.createStore(serialiser, ElasticIndexDoc.DOCUMENT_TYPE, ElasticIndexDoc.class);
        this.elasticIndexService = elasticIndexService;
<<<<<<< HEAD
=======

        store.setType(ElasticIndex.ENTITY_TYPE, ElasticIndex.class);
        store.setSerialiser(new JsonSerialiser<ElasticIndex>() {
            @Override
            public void write(final OutputStream outputStream, final ElasticIndex document, final boolean export) throws IOException {
                // Do not include field mappings in the export
                if (export) {
                    document.setFields(Collections.emptyList());
                }

                super.write(outputStream, document, export);
            }
        });
>>>>>>> 80b9b789
    }

    ////////////////////////////////////////////////////////////////////////
    // START OF ExplorerActionHandler
    ////////////////////////////////////////////////////////////////////////

    @Override
    public DocRef createDocument(final String name) {
        return store.createDocument(name);
    }

    @Override
    public DocRef copyDocument(final DocRef docRef, final Set<String> existingNames) {
        final String newName = UniqueNameUtil.getCopyName(docRef.getName(), existingNames);
        return store.copyDocument(docRef.getUuid(), newName);
    }

    @Override
    public DocRef moveDocument(final String uuid) {
        return store.moveDocument(uuid);
    }

    @Override
    public DocRef renameDocument(final String uuid, final String name) {
        return store.renameDocument(uuid, name);
    }

    @Override
    public void deleteDocument(final String uuid) {
        store.deleteDocument(uuid);
    }

    @Override
    public DocRefInfo info(String uuid) {
        return store.info(uuid);
    }

    @Override
    public DocumentType getDocumentType() {
        return new DocumentType(DocumentTypeGroup.INDEXING, ElasticIndexDoc.DOCUMENT_TYPE, "Elastic Index");
    }

    ////////////////////////////////////////////////////////////////////////
    // END OF ExplorerActionHandler
    ////////////////////////////////////////////////////////////////////////

    ////////////////////////////////////////////////////////////////////////
    // START OF DocumentActionHandler
    ////////////////////////////////////////////////////////////////////////

    @Override
    public ElasticIndexDoc readDocument(final DocRef docRef) {
        return store.readDocument(docRef);
    }

    @Override
<<<<<<< HEAD
    public ElasticIndexDoc writeDocument(final ElasticIndexDoc document) {
        document.setDataSourceFields(elasticIndexService.getDataSourceFields(document));
=======
    public ElasticIndex writeDocument(final ElasticIndex document) {
>>>>>>> 80b9b789
        document.setFields(elasticIndexService.getFields(document));

        return store.writeDocument(document);
    }

    ////////////////////////////////////////////////////////////////////////
    // END OF DocumentActionHandler
    ////////////////////////////////////////////////////////////////////////

    ////////////////////////////////////////////////////////////////////////
    // START OF HasDependencies
    ////////////////////////////////////////////////////////////////////////

    @Override
    public Map<DocRef, Set<DocRef>> getDependencies() {
        return store.getDependencies(null);
    }

    @Override
    public Set<DocRef> getDependencies(final DocRef docRef) {
        return store.getDependencies(docRef, null);
    }

    @Override
    public void remapDependencies(final DocRef docRef,
                                  final Map<DocRef, DocRef> remappings) {
        store.remapDependencies(docRef, remappings, null);
    }

    ////////////////////////////////////////////////////////////////////////
    // END OF HasDependencies
    ////////////////////////////////////////////////////////////////////////

    ////////////////////////////////////////////////////////////////////////
    // START OF ImportExportActionHandler
    ////////////////////////////////////////////////////////////////////////

    @Override
    public Set<DocRef> listDocuments() {
        return store.listDocuments();
    }

    @Override
    public ImpexDetails importDocument(final DocRef docRef,
                                       final Map<String, byte[]> dataMap,
                                       final ImportState importState,
                                       final ImportMode importMode) {
        return store.importDocument(docRef, dataMap, importState, importMode);
    }

    @Override
    public Map<String, byte[]> exportDocument(final DocRef docRef,
                                              final boolean omitAuditFields,
                                              final List<Message> messageList) {
        if (omitAuditFields) {
            return store.exportDocument(docRef, messageList, new AuditFieldFilter<>());
        }
        return store.exportDocument(docRef, messageList, d -> d);
    }

    @Override
    public String getType() {
        return ElasticIndexDoc.DOCUMENT_TYPE;
    }

    @Override
    public Set<DocRef> findAssociatedNonExplorerDocRefs(DocRef docRef) {
        return null;
    }

    ////////////////////////////////////////////////////////////////////////
    // END OF ImportExportActionHandler
    ////////////////////////////////////////////////////////////////////////

    @Override
    public List<DocRef> list() {
        return store.list();
    }
}<|MERGE_RESOLUTION|>--- conflicted
+++ resolved
@@ -27,24 +27,9 @@
 import stroom.explorer.shared.DocumentTypeGroup;
 import stroom.importexport.shared.ImportState;
 import stroom.importexport.shared.ImportState.ImportMode;
-<<<<<<< HEAD
 import stroom.search.elastic.shared.ElasticIndexDoc;
 import stroom.util.shared.Message;
 
-=======
-import stroom.query.api.v2.DocRef;
-import stroom.query.api.v2.DocRefInfo;
-import stroom.search.elastic.shared.ElasticIndex;
-import stroom.util.shared.Message;
-
-import org.springframework.stereotype.Component;
-
-import javax.inject.Inject;
-import javax.inject.Singleton;
-import java.io.IOException;
-import java.io.OutputStream;
-import java.util.Collections;
->>>>>>> 80b9b789
 import java.util.List;
 import java.util.Map;
 import java.util.Set;
@@ -53,12 +38,8 @@
 
 @Singleton
 public class ElasticIndexStoreImpl implements ElasticIndexStore {
-<<<<<<< HEAD
 
     private final Store<ElasticIndexDoc> store;
-=======
-    private final Store<ElasticIndex> store;
->>>>>>> 80b9b789
     private final ElasticIndexService elasticIndexService;
 
     @Inject
@@ -69,22 +50,6 @@
     ) {
         this.store = storeFactory.createStore(serialiser, ElasticIndexDoc.DOCUMENT_TYPE, ElasticIndexDoc.class);
         this.elasticIndexService = elasticIndexService;
-<<<<<<< HEAD
-=======
-
-        store.setType(ElasticIndex.ENTITY_TYPE, ElasticIndex.class);
-        store.setSerialiser(new JsonSerialiser<ElasticIndex>() {
-            @Override
-            public void write(final OutputStream outputStream, final ElasticIndex document, final boolean export) throws IOException {
-                // Do not include field mappings in the export
-                if (export) {
-                    document.setFields(Collections.emptyList());
-                }
-
-                super.write(outputStream, document, export);
-            }
-        });
->>>>>>> 80b9b789
     }
 
     ////////////////////////////////////////////////////////////////////////
@@ -141,12 +106,7 @@
     }
 
     @Override
-<<<<<<< HEAD
     public ElasticIndexDoc writeDocument(final ElasticIndexDoc document) {
-        document.setDataSourceFields(elasticIndexService.getDataSourceFields(document));
-=======
-    public ElasticIndex writeDocument(final ElasticIndex document) {
->>>>>>> 80b9b789
         document.setFields(elasticIndexService.getFields(document));
 
         return store.writeDocument(document);

/*
 * Copyright 2017 Crown Copyright
 *
 * Licensed under the Apache License, Version 2.0 (the "License");
 * you may not use this file except in compliance with the License.
 * You may obtain a copy of the License at
 *
 *     http://www.apache.org/licenses/LICENSE-2.0
 *
 * Unless required by applicable law or agreed to in writing, software
 * distributed under the License is distributed on an "AS IS" BASIS,
 * WITHOUT WARRANTIES OR CONDITIONS OF ANY KIND, either express or implied.
 * See the License for the specific language governing permissions and
 * limitations under the License.
 */

package stroom.search.elastic.search;

import stroom.query.common.v2.Coprocessors;
import stroom.query.common.v2.DataStore;
import stroom.query.common.v2.Store;
import stroom.task.api.TaskContextFactory;
import stroom.task.api.TaskTerminatedException;

import org.slf4j.Logger;
import org.slf4j.LoggerFactory;

import java.util.ArrayList;
import java.util.Collections;
import java.util.List;
import java.util.Set;
import java.util.concurrent.CompletableFuture;
import java.util.concurrent.CompletionException;
import java.util.concurrent.ConcurrentHashMap;
import java.util.concurrent.Executor;
import java.util.concurrent.TimeUnit;
import javax.inject.Provider;

public class ElasticSearchResultCollector implements Store {
    private static final Logger LOGGER = LoggerFactory.getLogger(ElasticSearchResultCollector.class);
    private static final String TASK_NAME = "ElasticSearchTask";

    private final Set<String> errors = Collections.newSetFromMap(new ConcurrentHashMap<>());
<<<<<<< HEAD
    private final Executor executor;
    private final TaskContextFactory taskContextFactory;
    private final Provider<ElasticAsyncSearchTaskHandler> elasticAsyncSearchTaskHandlerProvider;
    private final ElasticAsyncSearchTask task;
    private final Coprocessors coprocessors;

    private ElasticSearchResultCollector(
            final Executor executor,
            final TaskContextFactory taskContextFactory,
            final Provider<ElasticAsyncSearchTaskHandler> elasticAsyncSearchTaskHandlerProvider,
            final ElasticAsyncSearchTask task,
            final Coprocessors coprocessors
    ) {
        this.executor = executor;
        this.taskContextFactory = taskContextFactory;
        this.elasticAsyncSearchTaskHandlerProvider = elasticAsyncSearchTaskHandlerProvider;
        this.task = task;
        this.coprocessors = coprocessors;
    }

    public static ElasticSearchResultCollector create(
            final Executor executor,
            final TaskContextFactory taskContextFactory,
            final Provider<ElasticAsyncSearchTaskHandler> elasticAsyncSearchTaskHandlerProvider,
            final ElasticAsyncSearchTask task,
            final Coprocessors coprocessors
    ) {
        return new ElasticSearchResultCollector(
                executor,
                taskContextFactory,
                elasticAsyncSearchTaskHandlerProvider,
                task,
                coprocessors);
=======
    private final CompletionState completionState = new CompletionState();
    private final TaskManager taskManager;
    private final Task<VoidResult> task;
    private final Set<String> highlights;
    private final ResultHandler resultHandler;
    private final Sizes defaultMaxResultsSizes;
    private final Sizes maxResultSizes;
    private final Sizes storeSize;

    private ElasticSearchResultCollector(final TaskManager taskManager,
                                         final Task<VoidResult> task,
                                         final Set<String> highlights,
                                         final ResultHandler resultHandler,
                                         final Sizes defaultMaxResultsSizes,
                                         final Sizes maxResultSizes,
                                         final Sizes storeSize) {
        this.taskManager = taskManager;
        this.task = task;
        this.highlights = highlights;
        this.resultHandler = resultHandler;
        this.defaultMaxResultsSizes = defaultMaxResultsSizes;
        this.maxResultSizes = maxResultSizes;
        this.storeSize = storeSize;
    }

    public static ElasticSearchResultCollector create(final TaskManager taskManager,
                                                      final Task<VoidResult> task,
                                                      final Set<String> highlights,
                                                      final ResultHandler resultHandler,
                                                      final Sizes defaultMaxResultsSizes,
                                                      final Sizes maxResultSizes,
                                                      final Sizes storeSize
    ) {
        return new ElasticSearchResultCollector(taskManager, task, highlights, resultHandler, defaultMaxResultsSizes, maxResultSizes, storeSize);
>>>>>>> 80b9b789
    }

    public void start() {
        // Start asynchronous search execution.
        final Runnable runnable = taskContextFactory.context(TASK_NAME, taskContext -> {
            // Don't begin execution if we have been asked to complete already.
            if (!coprocessors.getCompletionState().isComplete()) {
                final ElasticAsyncSearchTaskHandler searchHandler = elasticAsyncSearchTaskHandlerProvider.get();
                searchHandler.exec(taskContext, task, coprocessors, this);
            }
        });
        CompletableFuture
                .runAsync(runnable, executor)
                .whenComplete((result, t) -> {
                    if (t != null) {
                        while (t instanceof CompletionException) {
                            t = t.getCause();
                        }

                        // We can expect some tasks to throw a task terminated exception
                        // as they may be terminated before we even try to execute them.
                        if (!(t instanceof TaskTerminatedException)) {
                            LOGGER.error(t.getMessage(), t);
                            coprocessors.getErrorConsumer().accept(t);
                            coprocessors.getCompletionState().complete();
                            throw new RuntimeException(t.getMessage(), t);
                        }

                        coprocessors.getCompletionState().complete();
                    }
                });
    }

    @Override
    public void destroy() {
        coprocessors.clear();
    }

    public void complete() {
        coprocessors.getCompletionState().complete();
    }

    @Override
    public boolean isComplete() {
        return coprocessors.getCompletionState().isComplete();
    }

    @Override
    public void awaitCompletion() throws InterruptedException {
        coprocessors.getCompletionState().awaitCompletion();
    }

    @Override
    public boolean awaitCompletion(final long timeout, final TimeUnit unit) throws InterruptedException {
        return coprocessors.getCompletionState().awaitCompletion(timeout, unit);
    }

    @Override
    public List<String> getErrors() {
        if (errors.size() == 0) {
            return null;
        }

        final List<String> err = new ArrayList<>();
        for (final String error : errors) {
            err.add("\t" + error);
        }

        return err;
    }

    @Override
    public List<String> getHighlights() {
<<<<<<< HEAD
        return null;
=======
        if (highlights == null || highlights.size() == 0) {
            return null;
        }
        return new ArrayList<>(highlights);
    }

    @Override
    public Sizes getDefaultMaxResultsSizes() {
        return defaultMaxResultsSizes;
    }

    public Sizes getMaxResultSizes() {
        return maxResultSizes;
    }

    @Override
    public Sizes getStoreSize() {
        return storeSize;
>>>>>>> 80b9b789
    }

    @Override
    public DataStore getData(final String componentId) {
        return coprocessors.getData(componentId);
    }

    @Override
    public String toString() {
        return "ClusterSearchResultCollector{" +
                "task=" + task +
                ", complete=" + coprocessors.getCompletionState() +
                '}';
    }
}<|MERGE_RESOLUTION|>--- conflicted
+++ resolved
@@ -18,6 +18,7 @@
 
 import stroom.query.common.v2.Coprocessors;
 import stroom.query.common.v2.DataStore;
+import stroom.query.common.v2.Sizes;
 import stroom.query.common.v2.Store;
 import stroom.task.api.TaskContextFactory;
 import stroom.task.api.TaskTerminatedException;
@@ -41,25 +42,27 @@
     private static final String TASK_NAME = "ElasticSearchTask";
 
     private final Set<String> errors = Collections.newSetFromMap(new ConcurrentHashMap<>());
-<<<<<<< HEAD
     private final Executor executor;
     private final TaskContextFactory taskContextFactory;
     private final Provider<ElasticAsyncSearchTaskHandler> elasticAsyncSearchTaskHandlerProvider;
     private final ElasticAsyncSearchTask task;
     private final Coprocessors coprocessors;
+    private final Sizes maxResultSizes;
 
     private ElasticSearchResultCollector(
             final Executor executor,
             final TaskContextFactory taskContextFactory,
             final Provider<ElasticAsyncSearchTaskHandler> elasticAsyncSearchTaskHandlerProvider,
             final ElasticAsyncSearchTask task,
-            final Coprocessors coprocessors
+            final Coprocessors coprocessors,
+            final Sizes maxResultSizes
     ) {
         this.executor = executor;
         this.taskContextFactory = taskContextFactory;
         this.elasticAsyncSearchTaskHandlerProvider = elasticAsyncSearchTaskHandlerProvider;
         this.task = task;
         this.coprocessors = coprocessors;
+        this.maxResultSizes = maxResultSizes;
     }
 
     public static ElasticSearchResultCollector create(
@@ -67,50 +70,16 @@
             final TaskContextFactory taskContextFactory,
             final Provider<ElasticAsyncSearchTaskHandler> elasticAsyncSearchTaskHandlerProvider,
             final ElasticAsyncSearchTask task,
-            final Coprocessors coprocessors
+            final Coprocessors coprocessors,
+            final Sizes maxResultSizes
     ) {
         return new ElasticSearchResultCollector(
                 executor,
                 taskContextFactory,
                 elasticAsyncSearchTaskHandlerProvider,
                 task,
-                coprocessors);
-=======
-    private final CompletionState completionState = new CompletionState();
-    private final TaskManager taskManager;
-    private final Task<VoidResult> task;
-    private final Set<String> highlights;
-    private final ResultHandler resultHandler;
-    private final Sizes defaultMaxResultsSizes;
-    private final Sizes maxResultSizes;
-    private final Sizes storeSize;
-
-    private ElasticSearchResultCollector(final TaskManager taskManager,
-                                         final Task<VoidResult> task,
-                                         final Set<String> highlights,
-                                         final ResultHandler resultHandler,
-                                         final Sizes defaultMaxResultsSizes,
-                                         final Sizes maxResultSizes,
-                                         final Sizes storeSize) {
-        this.taskManager = taskManager;
-        this.task = task;
-        this.highlights = highlights;
-        this.resultHandler = resultHandler;
-        this.defaultMaxResultsSizes = defaultMaxResultsSizes;
-        this.maxResultSizes = maxResultSizes;
-        this.storeSize = storeSize;
-    }
-
-    public static ElasticSearchResultCollector create(final TaskManager taskManager,
-                                                      final Task<VoidResult> task,
-                                                      final Set<String> highlights,
-                                                      final ResultHandler resultHandler,
-                                                      final Sizes defaultMaxResultsSizes,
-                                                      final Sizes maxResultSizes,
-                                                      final Sizes storeSize
-    ) {
-        return new ElasticSearchResultCollector(taskManager, task, highlights, resultHandler, defaultMaxResultsSizes, maxResultSizes, storeSize);
->>>>>>> 80b9b789
+                coprocessors,
+                maxResultSizes);
     }
 
     public void start() {
@@ -184,28 +153,11 @@
 
     @Override
     public List<String> getHighlights() {
-<<<<<<< HEAD
         return null;
-=======
-        if (highlights == null || highlights.size() == 0) {
-            return null;
-        }
-        return new ArrayList<>(highlights);
-    }
-
-    @Override
-    public Sizes getDefaultMaxResultsSizes() {
-        return defaultMaxResultsSizes;
     }
 
     public Sizes getMaxResultSizes() {
         return maxResultSizes;
-    }
-
-    @Override
-    public Sizes getStoreSize() {
-        return storeSize;
->>>>>>> 80b9b789
     }
 
     @Override

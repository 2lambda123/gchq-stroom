--- conflicted
+++ resolved
@@ -45,16 +45,12 @@
 
 import com.fasterxml.jackson.core.JsonFactory;
 import com.fasterxml.jackson.core.JsonGenerator;
-<<<<<<< HEAD
 import org.elasticsearch.ElasticsearchStatusException;
 import org.elasticsearch.action.DocWriteRequest.OpType;
 import org.elasticsearch.action.bulk.BulkItemResponse.Failure;
 import org.elasticsearch.action.bulk.BulkRequest;
 import org.elasticsearch.action.bulk.BulkResponse;
 import org.elasticsearch.action.index.IndexRequest;
-=======
-import com.fasterxml.jackson.databind.ObjectMapper;
->>>>>>> 50ada256
 import org.elasticsearch.action.search.SearchRequest;
 import org.elasticsearch.action.search.SearchResponse;
 import org.elasticsearch.action.support.WriteRequest.RefreshPolicy;
@@ -550,7 +546,7 @@
             }
             return indexNames;
         } catch (IOException e) {
-            fatalError("Failed to list indices for reindex purge. Streams: " + streamId + ". " +
+            fatalError("Failed to list indices for reindex purge. StreamId: " + streamId + ". " +
                     "Base name: '" + indexBaseName + "'", e);
             return null;
         }

/*
 * Copyright 2017 Crown Copyright
 *
 * Licensed under the Apache License, Version 2.0 (the "License");
 * you may not use this file except in compliance with the License.
 * You may obtain a copy of the License at
 *
 *     http://www.apache.org/licenses/LICENSE-2.0
 *
 * Unless required by applicable law or agreed to in writing, software
 * distributed under the License is distributed on an "AS IS" BASIS,
 * WITHOUT WARRANTIES OR CONDITIONS OF ANY KIND, either express or implied.
 * See the License for the specific language governing permissions and
 * limitations under the License.
 *
 */

package stroom.search.elastic;

import stroom.cache.api.CacheManager;
import stroom.cache.api.ICache;
import stroom.docref.DocRef;
import stroom.search.elastic.shared.ElasticIndexDoc;
import stroom.util.entityevent.EntityAction;
import stroom.util.entityevent.EntityEvent;
import stroom.util.entityevent.EntityEventHandler;
import stroom.util.shared.Clearable;

import javax.inject.Inject;
import javax.inject.Singleton;

@Singleton
@EntityEventHandler(type = ElasticIndexDoc.DOCUMENT_TYPE, action = {
        EntityAction.CREATE,
        EntityAction.DELETE,
        EntityAction.UPDATE
})
public class ElasticIndexCacheImpl implements ElasticIndexCache, EntityEvent.Handler, Clearable {
    private static final String CACHE_NAME = "Elastic Index Cache";

    private final ElasticIndexStore elasticIndexStore;
    private final ElasticIndexService elasticIndexService;
    private final ICache<DocRef, ElasticIndexDoc> cache;

    @Inject
    ElasticIndexCacheImpl(final CacheManager cacheManager,
                          final ElasticIndexStore elasticIndexStore,
                          final ElasticConfig elasticConfig,
                          final ElasticIndexService elasticIndexService
    ) {
        this.elasticIndexStore = elasticIndexStore;
        this.elasticIndexService = elasticIndexService;
        this.cache = cacheManager.create(CACHE_NAME, elasticConfig::getIndexCache, this::create);
    }

    private ElasticIndexDoc create(final DocRef docRef) {
        if (docRef == null) {
            throw new NullPointerException("Null key supplied");
        }

        final ElasticIndexDoc index = elasticIndexStore.readDocument(docRef);

<<<<<<< HEAD
        if (index == null) {
            throw new NullPointerException("No Elasticsearch index can be found for: " + docRef);
        }
=======
            // Query field mappings and cache with the index
            index.setFields(elasticIndexService.getFields(index));
>>>>>>> 80b9b789

        // Query field mappings and cache with the index
        index.setFields(elasticIndexService.getFields(index));
        index.setDataSourceFields(elasticIndexService.getDataSourceFields(index));

        return index;
    }

    @Override
    public ElasticIndexDoc get(final DocRef key) {
        return cache.get(key);
    }

    @Override
    public void remove(final DocRef key) {
        cache.invalidate(key);
    }

    @Override
    public void onChange(final EntityEvent event) {
        if (ElasticIndexDoc.DOCUMENT_TYPE.equals(event.getDocRef().getType())) {
            cache.invalidate(event.getDocRef());
        }
    }

    @Override
    public void clear() {
        cache.clear();
    }
}<|MERGE_RESOLUTION|>--- conflicted
+++ resolved
@@ -60,18 +60,12 @@
 
         final ElasticIndexDoc index = elasticIndexStore.readDocument(docRef);
 
-<<<<<<< HEAD
         if (index == null) {
             throw new NullPointerException("No Elasticsearch index can be found for: " + docRef);
         }
-=======
-            // Query field mappings and cache with the index
-            index.setFields(elasticIndexService.getFields(index));
->>>>>>> 80b9b789
 
         // Query field mappings and cache with the index
         index.setFields(elasticIndexService.getFields(index));
-        index.setDataSourceFields(elasticIndexService.getDataSourceFields(index));
 
         return index;
     }

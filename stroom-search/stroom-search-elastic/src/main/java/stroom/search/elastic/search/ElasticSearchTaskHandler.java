--- conflicted
+++ resolved
@@ -39,12 +39,8 @@
 import org.elasticsearch.action.search.SearchResponse;
 import org.elasticsearch.action.search.SearchScrollRequest;
 import org.elasticsearch.client.RequestOptions;
-<<<<<<< HEAD
-import org.elasticsearch.common.unit.TimeValue;
+import org.elasticsearch.core.TimeValue;
 import org.elasticsearch.index.query.QueryBuilder;
-=======
-import org.elasticsearch.core.TimeValue;
->>>>>>> 227afdba
 import org.elasticsearch.search.Scroll;
 import org.elasticsearch.search.SearchHit;
 import org.elasticsearch.search.builder.SearchSourceBuilder;
@@ -68,15 +64,6 @@
      * Number of minutes to allow a scroll request to continue before being aborted
      */
     private static final long SCROLL_DURATION = 1L;
-
-<<<<<<< HEAD
-    /**
-     * Number of documents to return in a single search scroll request
-     */
-    private static final int SCROLL_SIZE = 1000;
-=======
-    private static final ThreadPool THREAD_POOL = new ThreadPoolImpl("Search Elasticsearch Index");
->>>>>>> 227afdba
 
     private final ElasticClientCache elasticClientCache;
     private final ElasticClusterStore elasticClusterStore;
@@ -155,20 +142,13 @@
         elasticClientCache.context(connectionConfig, elasticClient -> {
             try {
                 final Scroll scroll = new Scroll(TimeValue.timeValueMinutes(SCROLL_DURATION));
-
-<<<<<<< HEAD
-                SearchSourceBuilder searchSourceBuilder = new SearchSourceBuilder()
-                        .query(query)
-                        .size(SCROLL_SIZE);
-                searchRequest.source(searchSourceBuilder);
-=======
                 SearchRequest searchRequest = new SearchRequest(elasticIndex.getIndexName())
                         .scroll(scroll);
 
                 IntStream.range(0, elasticIndex.getSearchSlices()).parallel().forEach(slice -> {
                     try {
                         SearchSourceBuilder searchSourceBuilder = new SearchSourceBuilder()
-                                .query(task.getQuery())
+                                .query(query)
                                 .size(elasticIndex.getSearchScrollSize())
                                 .slice(new SliceBuilder(slice, elasticIndex.getSearchSlices()));
 
@@ -177,69 +157,39 @@
                         String scrollId = searchResponse.getScrollId();
 
                         SearchHit[] searchHits = searchResponse.getHits().getHits();
-                        processBatch(task, searchHits);
+                        processBatch(
+                                fieldIndex,
+                                valuesConsumer,
+                                errorConsumer,
+                                hitCount,
+                                searchHits);
 
                         // Continue requesting results until we have all results
-                        final int maxResultSize = task.getResultCollector().getMaxResultSizes().size(0);
-                        while (searchHits != null && searchHits.length > 0 &&
-                                task.getTracker().getHitCount() < maxResultSize) {
-                            if (task.getAsyncSearchTask().getResultCollector().isComplete()) {
-                                break;
-                            }
->>>>>>> 227afdba
-
+                        while (searchHits != null && searchHits.length > 0) {
                             SearchScrollRequest scrollRequest = new SearchScrollRequest(scrollId);
                             scrollRequest.scroll(scroll);
                             searchResponse = elasticClient.scroll(scrollRequest, RequestOptions.DEFAULT);
                             searchHits = searchResponse.getHits().getHits();
 
-<<<<<<< HEAD
-                SearchHit[] searchHits = searchResponse.getHits().getHits();
-                processBatch(
-                        fieldIndex,
-                        valuesConsumer,
-                        errorConsumer,
-                        hitCount,
-                        searchHits);
-
-                // Continue requesting results until we have all results
-                while (searchHits != null && searchHits.length > 0) {
-                    SearchScrollRequest scrollRequest = new SearchScrollRequest(scrollId);
-                    scrollRequest.scroll(scroll);
-                    searchResponse = elasticClient.scroll(scrollRequest, RequestOptions.DEFAULT);
-                    searchHits = searchResponse.getHits().getHits();
-
-                    processBatch(
-                            fieldIndex,
-                            valuesConsumer,
-                            errorConsumer,
-                            hitCount,
-                            searchHits);
-                }
-
-                ClearScrollRequest clearScrollRequest = new ClearScrollRequest();
-                clearScrollRequest.addScrollId(scrollId);
-                elasticClient.clearScroll(clearScrollRequest, RequestOptions.DEFAULT);
-
-                LOGGER.debug(() -> "Total hits: " + hitCount.get());
-            } catch (final IOException | RuntimeException e) {
-                error(errorConsumer, e);
-=======
-                            processBatch(task, searchHits);
+                            processBatch(
+                                    fieldIndex,
+                                    valuesConsumer,
+                                    errorConsumer,
+                                    hitCount,
+                                    searchHits);
                         }
 
                         ClearScrollRequest clearScrollRequest = new ClearScrollRequest();
                         clearScrollRequest.addScrollId(scrollId);
                         elasticClient.clearScroll(clearScrollRequest, RequestOptions.DEFAULT);
-                    } catch (final IOException e) {
-                        error(task, e.getMessage(), e);
+                    } catch (final IOException | RuntimeException e) {
+                        error(errorConsumer, e);
                     }
                 });
 
-                LOGGER.debug(() -> "Total hits: " + task.getTracker().getHitCount());
+                LOGGER.debug(() -> "Total hits: " + hitCount.get());
             } catch (final RuntimeException e) {
-                error(task, e.getMessage(), e);
->>>>>>> 227afdba
+                error(errorConsumer, e);
             }
         });
     }

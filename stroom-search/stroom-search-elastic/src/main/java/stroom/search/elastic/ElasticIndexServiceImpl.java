--- conflicted
+++ resolved
@@ -17,19 +17,11 @@
 
 package stroom.search.elastic;
 
-<<<<<<< HEAD
 import stroom.datasource.api.v2.AbstractField;
 import stroom.datasource.api.v2.DataSource;
 import stroom.docref.DocRef;
 import stroom.search.elastic.shared.ElasticClusterDoc;
 import stroom.search.elastic.shared.ElasticIndexDoc;
-=======
-import stroom.datasource.api.v2.DataSourceField;
-import stroom.datasource.api.v2.DataSourceField.DataSourceFieldType;
-import stroom.query.api.v2.ExpressionTerm.Condition;
-import stroom.search.elastic.shared.ElasticCluster;
-import stroom.search.elastic.shared.ElasticIndex;
->>>>>>> b81267ee
 import stroom.search.elastic.shared.ElasticIndexField;
 import stroom.search.elastic.shared.ElasticIndexFieldType;
 import stroom.security.api.SecurityContext;
@@ -90,7 +82,6 @@
     public List<AbstractField> getDataSourceFields(ElasticIndexDoc index) {
         final Map<String, FieldMappingMetadata> fieldMappings = getFieldMappings(index);
 
-<<<<<<< HEAD
         return fieldMappings.entrySet().stream().map(field -> {
             final Object properties = field.getValue().sourceAsMap().get(field.getKey());
 
@@ -101,8 +92,8 @@
 
                 try {
                     final String fieldName = field.getValue().fullName();
-                    final ElasticIndexFieldType elasticFieldType = ElasticIndexFieldType.fromNativeType(fieldName,
-                            nativeType);
+                    final ElasticIndexFieldType elasticFieldType =
+                            ElasticIndexFieldType.fromNativeType(field.getValue().fullName(), nativeType);
 
                     return elasticFieldType.toDataSourceField(fieldName, true);
                 } catch (IllegalArgumentException e) {
@@ -112,53 +103,12 @@
             } else {
                 LOGGER.debug(() ->
                         "Mapping properties for field '" + field.getKey() +
-                        "' were in an unrecognised format. Field ignored.");
+                                "' were in an unrecognised format. Field ignored.");
                 return null;
             }
         })
         .filter(Objects::nonNull)
         .collect(Collectors.toList());
-=======
-        return fieldMappings.entrySet().stream()
-                .map(field -> {
-                    final String fieldName = field.getKey();
-                    final FieldMappingMetadata fieldMeta = field.getValue();
-                    final Optional<Entry<String, Object>> firstFieldEntry = fieldMeta.sourceAsMap().entrySet().stream().findFirst();
-
-                    if (firstFieldEntry.isPresent()) {
-                        final Object properties = firstFieldEntry.get().getValue();
-                        final String fullName = fieldMeta.fullName();
-
-                        if (properties instanceof Map) {
-                            @SuppressWarnings("unchecked") // Need to get at the nested properties, which is always a map
-                            final Map<String, Object> propertiesMap = (Map<String, Object>) properties;
-                            final String nativeType = (String) propertiesMap.get("type");
-
-                            try {
-                                final ElasticIndexFieldType elasticFieldType = ElasticIndexFieldType.fromNativeType(fullName, nativeType);
-                                return new DataSourceField.Builder()
-                                        .type(elasticFieldType.getDataSourceFieldType())
-                                        .name(fullName)
-                                        .queryable(true)
-                                        .addConditions(elasticFieldType.getSupportedConditions().toArray(new Condition[0]))
-                                        .build();
-                            }
-                            catch (IllegalArgumentException e) {
-                                LOGGER.warn(e::getMessage);
-                                return null;
-                            }
-                        }
-                        else {
-                            LOGGER.debug(() -> "Mapping properties for field '" + field.getKey() + "' were in an unrecognised format. Field ignored.");
-                            return null;
-                        }
-                    }
-
-                    return null;
-                })
-                .filter(Objects::nonNull)
-                .collect(Collectors.toList());
->>>>>>> b81267ee
     }
 
     @Override
@@ -172,7 +122,8 @@
         final Map<String, ElasticIndexField> fieldsMap = new HashMap<>();
 
         fieldMappings.forEach((key, fieldMeta) -> {
-            final Optional<Entry<String, Object>> firstFieldEntry = fieldMeta.sourceAsMap().entrySet().stream().findFirst();
+            final Optional<Entry<String, Object>> firstFieldEntry =
+                    fieldMeta.sourceAsMap().entrySet().stream().findFirst();
             if (firstFieldEntry.isPresent()) {
                 final Object properties = firstFieldEntry.get().getValue();
                 if (properties instanceof Map) {
@@ -184,44 +135,20 @@
                         final boolean sourceFieldEnabled = sourceFieldIsEnabled(fieldMappings);
                         final boolean stored = fieldIsStored(key, fieldMeta);
 
-<<<<<<< HEAD
-            if (properties instanceof Map) {
-                try {
-                    @SuppressWarnings("unchecked") // Need to get at the nested properties, which is always a map
-                    final Map<String, Object> propertiesMap = (Map<String, Object>) properties;
-                    final String fieldName = value.fullName();
-                    final String fieldType = (String) propertiesMap.get("type");
-                    final boolean sourceFieldEnabled = sourceFieldIsEnabled(fieldMappings);
-                    final boolean stored = fieldIsStored(key, value);
-
-                    fieldsMap.put(fieldName, new ElasticIndexField(
-                            ElasticIndexFieldType.fromNativeType(fieldName, fieldType),
-                            fieldName,
-                            fieldType,
-                            sourceFieldEnabled || stored,
-                            true));
-                } catch (Exception e) {
-                    LOGGER.error(e::getMessage, e);
-                }
-            } else {
-                LOGGER.debug(() ->
-                        "Mapping properties for field '" + key + "' were in an unrecognised format. Field ignored.");
-=======
                         fieldsMap.put(fieldName, new ElasticIndexField(
                                 ElasticIndexFieldType.fromNativeType(fieldName, fieldType),
                                 fieldName,
                                 fieldType,
                                 sourceFieldEnabled || stored,
-                                true
-                        ));
-                    }
-                    catch (Exception e) {
+                                true));
+                    } catch (Exception e) {
                         LOGGER.error(e::getMessage, e);
                     }
                 } else {
-                    LOGGER.debug(() -> "Mapping properties for field '" + key + "' were in an unrecognised format. Field ignored.");
+                    LOGGER.debug(() ->
+                            "Mapping properties for field '" + key +
+                            "' were in an unrecognised format. Field ignored.");
                 }
->>>>>>> b81267ee
             }
         });
 
@@ -294,10 +221,6 @@
                             request, RequestOptions.DEFAULT);
                     final Map<String, Map<String, FieldMappingMetadata>> allMappings = response.mappings();
 
-<<<<<<< HEAD
-                    return allMappings.get(indexName);
-                } catch (final IOException e) {
-=======
                     // Flatten the mappings, which are keyed by index, into a deduplicated list
                     final TreeMap<String, FieldMappingMetadata> mappings = new TreeMap<>(new Comparator<String>() {
                         @Override
@@ -322,9 +245,7 @@
                     });
 
                     return mappings;
-                }
-                catch (final IOException e) {
->>>>>>> b81267ee
+                } catch (final IOException e) {
                     LOGGER.error(e::getMessage, e);
                 }
 

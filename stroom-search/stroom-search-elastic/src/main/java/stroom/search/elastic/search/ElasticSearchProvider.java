--- conflicted
+++ resolved
@@ -43,12 +43,8 @@
 import stroom.search.elastic.shared.ElasticClusterDoc;
 import stroom.search.elastic.shared.ElasticIndexDoc;
 import stroom.search.elastic.shared.ElasticIndexField;
-<<<<<<< HEAD
-import stroom.search.elastic.shared.ElasticIndexFieldType;
+import stroom.search.elastic.shared.ElasticNativeTypes;
 import stroom.search.elastic.shared.UnsupportedTypeException;
-=======
-import stroom.search.elastic.shared.ElasticNativeTypes;
->>>>>>> 78642aee
 import stroom.security.api.SecurityContext;
 import stroom.task.api.TaskContextFactory;
 import stroom.util.logging.LambdaLogger;
@@ -73,6 +69,7 @@
 import co.elastic.clients.elasticsearch.indices.get_field_mapping.TypeFieldMappings;
 import jakarta.inject.Inject;
 import jakarta.inject.Provider;
+import org.elasticsearch.client.indices.GetFieldMappingsResponse.FieldMappingMetadata;
 
 import java.io.IOException;
 import java.util.ArrayList;
@@ -226,69 +223,11 @@
         return fieldMappings
                 .entrySet()
                 .stream()
-<<<<<<< HEAD
-                .map(field -> {
-                    final String fieldName = field.getKey();
-                    final FieldMapping fieldMeta = field.getValue();
-                    String nativeType = getFieldTypeFromMapping(fieldName, field.getValue());
-
-                    if (nativeType == null) {
-                        // If field type is null, this is a system field, so ignore
-                        return null;
-                    } else if (Kind.Alias.jsonValue().equals(nativeType)) {
-                        // Determine the mapping type of the field the alias is referring to
-                        try {
-                            final String aliasPath = getAliasPathFromMapping(fieldName, field.getValue());
-                            final FieldMapping targetFieldMeta = fieldMappings.get(aliasPath);
-                            nativeType = getFieldTypeFromMapping(aliasPath, targetFieldMeta);
-                        } catch (Exception e) {
-                            LOGGER.error("Could not determine mapping type for alias field '{}'", fieldName);
-                        }
-                    }
-
-                    try {
-                        final String fullName = fieldMeta.fullName();
-                        final ElasticIndexFieldType elasticFieldType =
-                                ElasticIndexFieldType.fromNativeType(fullName, nativeType);
-
-                        return elasticFieldType.toDataSourceField(fieldName, fieldIsIndexed(field.getValue()));
-                    } catch (UnsupportedTypeException e) {
-                        LOGGER.debug(e::getMessage, e);
-                        return null;
-                    } catch (IllegalArgumentException e) {
-                        LOGGER.warn(e::getMessage, e);
-                        return null;
-                    }
-                })
-=======
                 .map(field -> createQueryField(fieldMappings, field.getKey(), field.getValue()))
->>>>>>> 78642aee
                 .filter(Objects::nonNull)
                 .collect(Collectors.toList());
     }
 
-<<<<<<< HEAD
-    private String getFieldTypeFromMapping(final String fieldName, final FieldMapping fieldMeta) {
-        final Optional<Property> firstFieldMapping = fieldMeta.mapping().values().stream().findFirst();
-
-        if (firstFieldMapping.isPresent()) {
-            return firstFieldMapping.get()._kind().jsonValue();
-        } else {
-            LOGGER.debug(() -> "Mapping properties for field '" + fieldName +
-                    "' were in an unrecognised format. Field ignored.");
-        }
-
-        return null;
-    }
-
-    private String getAliasPathFromMapping(final String fieldName, final FieldMapping fieldMeta) {
-        final Optional<Property> firstFieldMapping = fieldMeta.mapping().values().stream().findFirst();
-
-        if (firstFieldMapping.isPresent()) {
-            final Object fieldMappingInstance = firstFieldMapping.get()._get();
-            if (fieldMappingInstance instanceof FieldAliasProperty) {
-                return ((FieldAliasProperty) fieldMappingInstance).path();
-=======
     private QueryField createQueryField(final Map<String, FieldMappingMetadata> fieldMappings,
                                         final String fieldName,
                                         final FieldMappingMetadata fieldMeta) {
@@ -297,7 +236,7 @@
         if (nativeType == null) {
             // If field type is null, this is a system field, so ignore
             return null;
-        } else if (nativeType.equals("alias")) {
+        } else if (Kind.Alias.jsonValue().equals(nativeType)) {
             // Determine the mapping type of the field the alias is referring to
             try {
                 final String aliasPath = getFieldPropertyFromMapping(fieldName, fieldMeta, "path");
@@ -337,22 +276,26 @@
                 .build();
     }
 
-    private String getFieldPropertyFromMapping(final String fieldName, final FieldMappingMetadata fieldMeta,
-                                               final String propertyName) {
-        final Optional<Entry<String, Object>> firstFieldEntry =
-                fieldMeta.sourceAsMap().entrySet().stream().findFirst();
-
-        if (firstFieldEntry.isPresent()) {
-            final Object properties = firstFieldEntry.get().getValue();
-            if (properties instanceof Map) {
-                @SuppressWarnings("unchecked") // Need to get at the nested properties, which is always a map
-                final Map<String, Object> propertiesMap = (Map<String, Object>) properties;
-                return (String) propertiesMap.get(propertyName);
-            } else {
-                LOGGER.debug(() ->
-                        "Mapping properties for field '" + fieldName +
-                                "' were in an unrecognised format. Field ignored.");
->>>>>>> 78642aee
+    private String getFieldTypeFromMapping(final String fieldName, final FieldMapping fieldMeta) {
+        final Optional<Property> firstFieldMapping = fieldMeta.mapping().values().stream().findFirst();
+
+        if (firstFieldMapping.isPresent()) {
+            return firstFieldMapping.get()._kind().jsonValue();
+        } else {
+            LOGGER.debug(() -> "Mapping properties for field '" + fieldName +
+                    "' were in an unrecognised format. Field ignored.");
+        }
+
+        return null;
+    }
+
+    private String getAliasPathFromMapping(final String fieldName, final FieldMapping fieldMeta) {
+        final Optional<Property> firstFieldMapping = fieldMeta.mapping().values().stream().findFirst();
+
+        if (firstFieldMapping.isPresent()) {
+            final Object fieldMappingInstance = firstFieldMapping.get()._get();
+            if (fieldMappingInstance instanceof FieldAliasProperty) {
+                return ((FieldAliasProperty) fieldMappingInstance).path();
             }
         } else {
             LOGGER.debug(() -> "Mapping properties for field '" + fieldName +

--- conflicted
+++ resolved
@@ -50,15 +50,11 @@
 
         // Services
 
-<<<<<<< HEAD
-        bind(stroom.search.elastic.ElasticIndexService.class).to(ElasticSearchProvider.class);
-=======
-        bind(ElasticIndexService.class).to(ElasticIndexServiceImpl.class);
+        bind(ElasticIndexService.class).to(ElasticSearchProvider.class);
         bind(ElasticSuggestionsQueryHandler.class).to(ElasticSuggestionsQueryHandlerImpl.class);
 
         SuggestionsServiceBinder.create(binder())
                 .bind(ElasticIndexDoc.DOCUMENT_TYPE, ElasticSuggestionsQueryHandler.class);
->>>>>>> 887a423b
 
         // Caches
 

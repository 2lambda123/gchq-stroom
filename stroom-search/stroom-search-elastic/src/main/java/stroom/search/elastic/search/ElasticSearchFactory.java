--- conflicted
+++ resolved
@@ -112,17 +112,10 @@
                         }).run(), executor);
     }
 
-<<<<<<< HEAD
     private co.elastic.clients.elasticsearch._types.query_dsl.Query getQuery(
             final ExpressionOperator expression,
-            final Map<String, ElasticIndexField> indexFieldsMap,
+            final IndexFieldCache indexFieldCache,
             final DateTimeSettings dateTimeSettings) {
-=======
-    private QueryBuilder getQuery(final DocRef indexDocRef,
-                                  final IndexFieldCache indexFieldCache,
-                                  final ExpressionOperator expression,
-                                  final DateTimeSettings dateTimeSettings) {
->>>>>>> 78642aee
         final SearchExpressionQueryBuilder builder = new SearchExpressionQueryBuilder(
                 indexDocRef,
                 indexFieldCache,

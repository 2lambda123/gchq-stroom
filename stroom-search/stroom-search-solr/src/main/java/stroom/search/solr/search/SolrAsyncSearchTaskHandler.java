/*
 * Copyright 2017 Crown Copyright
 *
 * Licensed under the Apache License, Version 2.0 (the "License");
 * you may not use this file except in compliance with the License.
 * You may obtain a copy of the License at
 *
 *     http://www.apache.org/licenses/LICENSE-2.0
 *
 * Unless required by applicable law or agreed to in writing, software
 * distributed under the License is distributed on an "AS IS" BASIS,
 * WITHOUT WARRANTIES OR CONDITIONS OF ANY KIND, either express or implied.
 * See the License for the specific language governing permissions and
 * limitations under the License.
 *
 */

package stroom.search.solr.search;

import stroom.cluster.task.api.ClusterTaskTerminator;
import stroom.query.api.v2.Query;
import stroom.query.common.v2.Coprocessors;
import stroom.security.api.SecurityContext;
import stroom.task.api.ExecutorProvider;
import stroom.task.api.TaskContext;
import stroom.task.api.TaskManager;
import stroom.task.shared.TaskId;
import stroom.util.logging.LambdaLogger;
import stroom.util.logging.LambdaLoggerFactory;

import java.util.concurrent.CompletableFuture;
import javax.inject.Inject;

public class SolrAsyncSearchTaskHandler {

    private static final LambdaLogger LOGGER = LambdaLoggerFactory.getLogger(SolrAsyncSearchTaskHandler.class);

    private final SecurityContext securityContext;
    private final ExecutorProvider executorProvider;
    private final SolrClusterSearchTaskHandler clusterSearchTaskHandler;
    private final TaskManager taskManager;
    private final ClusterTaskTerminator clusterTaskTerminator;

    @Inject
    SolrAsyncSearchTaskHandler(final SecurityContext securityContext,
                               final ExecutorProvider executorProvider,
                               final SolrClusterSearchTaskHandler clusterSearchTaskHandler,
                               final TaskManager taskManager,
                               final ClusterTaskTerminator clusterTaskTerminator) {
        this.securityContext = securityContext;
        this.executorProvider = executorProvider;
        this.clusterSearchTaskHandler = clusterSearchTaskHandler;
        this.taskManager = taskManager;
        this.clusterTaskTerminator = clusterTaskTerminator;
    }

    public void exec(final TaskContext parentContext,
                     final SolrAsyncSearchTask task,
                     final Coprocessors coprocessors,
                     final SolrSearchResultCollector resultCollector) {
        securityContext.secure(() -> securityContext.useAsRead(() -> {
            if (!Thread.currentThread().isInterrupted()) {

                // Create an async call that will terminate the whole task if the coprocessors decide they have enough
                // data.
                CompletableFuture.runAsync(() -> awaitCompletionAndTerminate(resultCollector, parentContext, task),
                        executorProvider.get());

                try {
                    parentContext.info(() -> task.getSearchName() + " - initialising");
                    final Query query = task.getQuery();

<<<<<<< HEAD
                    // Reload the index.
                    final CachedSolrIndex index = solrIndexCache.get(query.getDataSource());

                    // Get an array of stored index fields that will be used for
                    // getting stored data.
                    // TODO : Specify stored fields based on the fields that all
                    // coprocessors will require. Also
                    // batch search only needs stream and event id stored fields.
                    final String[] storedFields = getStoredFields(index);
                    // Get the stored fields that search is hoping to use.
                    if (storedFields.length == 0) {
                        throw new SearchException("No stored fields have been requested");
                    }

                    clusterSearchTaskHandler.exec(taskContext,
                            index,
                            query,
                            task.getNow(),
                            task.getDateTimeSettings(),
                            coprocessors);

                    // Await completion.
                    taskContext.info(() -> task.getSearchName() + " - searching");
                    coprocessors.getCompletionState().signalComplete();
                    resultCollector.awaitCompletion();
=======
                    if (coprocessors != null && coprocessors.size() > 0) {
                        // Start searching.
                        clusterSearchTaskHandler.search(
                                parentContext,
                                query,
                                task.getNow(),
                                task.getDateTimeLocale(),
                                coprocessors);

                        // Await completion.
                        parentContext.info(() -> task.getSearchName() + " - searching");
                    }
>>>>>>> 31ae74f0

                } catch (final RuntimeException e) {
                    LOGGER.debug(e::getMessage, e);
                    coprocessors.getErrorConsumer().add(e);

                } finally {
                    parentContext.info(() -> task.getSearchName() + " - complete");
                    LOGGER.debug(() -> task.getSearchName() + " - complete");

                    // Ensure search is complete even if we had errors.
                    resultCollector.complete();

                    // Await final completion and terminate all tasks.
                    awaitCompletionAndTerminate(resultCollector, parentContext, task);

                    // We need to wait here for the client to keep getting results if
                    // this is an interactive search.
                    parentContext.info(() -> task.getSearchName() + " - staying alive for UI requests");
                }
            }
        }));
    }

    private void awaitCompletionAndTerminate(final SolrSearchResultCollector resultCollector,
                                             final TaskContext parentContext,
                                             final SolrAsyncSearchTask task) {
        // Wait for the result collector to complete.
        try {
            resultCollector.awaitCompletion();
        } catch (final InterruptedException e) {
            LOGGER.trace(e.getMessage(), e);
            // Keep interrupting this thread.
            Thread.currentThread().interrupt();
        } finally {
            // Make sure we try and terminate any child tasks on worker
            // nodes if we need to.
            terminateTasks(task, parentContext.getTaskId());
        }
    }

    public void terminateTasks(final SolrAsyncSearchTask task, final TaskId taskId) {
        securityContext.asProcessingUser(() -> {
            // Terminate this task.
            taskManager.terminate(taskId);

            // We have to wrap the cluster termination task in another task or
            // ClusterDispatchAsyncImpl
            // will not execute it if the parent task is terminated.
            clusterTaskTerminator.terminate(task.getSearchName(), taskId, "AsyncSearchTask");
        });
    }
}<|MERGE_RESOLUTION|>--- conflicted
+++ resolved
@@ -54,7 +54,7 @@
         this.clusterTaskTerminator = clusterTaskTerminator;
     }
 
-    public void exec(final TaskContext parentContext,
+    public void search(final TaskContext parentContext,
                      final SolrAsyncSearchTask task,
                      final Coprocessors coprocessors,
                      final SolrSearchResultCollector resultCollector) {
@@ -70,46 +70,18 @@
                     parentContext.info(() -> task.getSearchName() + " - initialising");
                     final Query query = task.getQuery();
 
-<<<<<<< HEAD
-                    // Reload the index.
-                    final CachedSolrIndex index = solrIndexCache.get(query.getDataSource());
-
-                    // Get an array of stored index fields that will be used for
-                    // getting stored data.
-                    // TODO : Specify stored fields based on the fields that all
-                    // coprocessors will require. Also
-                    // batch search only needs stream and event id stored fields.
-                    final String[] storedFields = getStoredFields(index);
-                    // Get the stored fields that search is hoping to use.
-                    if (storedFields.length == 0) {
-                        throw new SearchException("No stored fields have been requested");
-                    }
-
-                    clusterSearchTaskHandler.exec(taskContext,
-                            index,
-                            query,
-                            task.getNow(),
-                            task.getDateTimeSettings(),
-                            coprocessors);
-
-                    // Await completion.
-                    taskContext.info(() -> task.getSearchName() + " - searching");
-                    coprocessors.getCompletionState().signalComplete();
-                    resultCollector.awaitCompletion();
-=======
                     if (coprocessors != null && coprocessors.size() > 0) {
                         // Start searching.
                         clusterSearchTaskHandler.search(
                                 parentContext,
                                 query,
                                 task.getNow(),
-                                task.getDateTimeLocale(),
+                                task.getDateTimeSettings(),
                                 coprocessors);
 
                         // Await completion.
                         parentContext.info(() -> task.getSearchName() + " - searching");
                     }
->>>>>>> 31ae74f0
 
                 } catch (final RuntimeException e) {
                     LOGGER.debug(e::getMessage, e);
@@ -120,7 +92,7 @@
                     LOGGER.debug(() -> task.getSearchName() + " - complete");
 
                     // Ensure search is complete even if we had errors.
-                    resultCollector.complete();
+                    resultCollector.signalComplete();
 
                     // Await final completion and terminate all tasks.
                     awaitCompletionAndTerminate(resultCollector, parentContext, task);

--- conflicted
+++ resolved
@@ -34,102 +34,37 @@
     private volatile EventRefs eventRefs;
 
     @Override
-<<<<<<< HEAD
-    public void handle(final Map<CoprocessorKey, Payload> payloadMap) {
+    public boolean handle(final Map<CoprocessorKey, Payload> payloadMap) {
         try {
-            if (payloadMap != null) {
+            boolean partialSuccess = true;
+            if (payloadMap != null && payloadMap.size() > 0) {
+                partialSuccess = false;
                 for (final Entry<CoprocessorKey, Payload> entry : payloadMap.entrySet()) {
                     final Payload payload = entry.getValue();
                     if (payload instanceof EventRefsPayload) {
                         final EventRefsPayload eventRefsPayload = (EventRefsPayload) payload;
-                        add(eventRefsPayload.getEventRefs());
-=======
-    public boolean handle(final Map<CoprocessorKey, Payload> payloadMap, final HasTerminate hasTerminate) {
-        boolean partialSuccess = true;
-        if (payloadMap != null && payloadMap.size() > 0) {
-            partialSuccess = false;
-            for (final Entry<CoprocessorKey, Payload> entry : payloadMap.entrySet()) {
-                final Payload payload = entry.getValue();
-                if (payload instanceof EventRefsPayload) {
-                    final EventRefsPayload eventRefsPayload = (EventRefsPayload) payload;
-                    final boolean success = add(eventRefsPayload.getEventRefs(), hasTerminate);
-                    if (success) {
-                        partialSuccess = true;
->>>>>>> 17f1a2d1
+                        final boolean success = add(eventRefsPayload.getEventRefs());
+                        if (success) {
+                            partialSuccess = true;
+                        }
                     }
                 }
             }
+            return partialSuccess;
         } catch (final InterruptedException e) {
             // Continue to interrupt this thread.
             Thread.currentThread().interrupt();
 
             throw new RuntimeException(e.getMessage(), e);
         }
-        return partialSuccess;
     }
 
     // Non private for testing purposes.
-<<<<<<< HEAD
-    public void add(final EventRefs eventRefs) throws InterruptedException {
-        if (eventRefs != null) {
-            if (Thread.currentThread().isInterrupted()) {
-                pendingMerges.clear();
-                throw new InterruptedException();
-
-            } else {
-                // Add the new queue to the pending merge queue ready for merging.
-                try {
-                    pendingMerges.put(eventRefs);
-                } catch (final InterruptedException e) {
-                    LOGGER.error(e.getMessage(), e);
-
-                    // Continue to interrupt this thread.
-                    Thread.currentThread().interrupt();
-
-                    throw new RuntimeException(e.getMessage(), e);
-                } catch (final RuntimeException e) {
-                    LOGGER.error(e.getMessage(), e);
-                }
-
-                // Try and merge all of the items on the pending merge queue.
-                tryMergePending();
-            }
-=======
-    public boolean add(final EventRefs eventRefs, final HasTerminate hasTerminate) {
-        if (hasTerminate.isTerminated()) {
-            return false;
->>>>>>> 17f1a2d1
+    public boolean add(final EventRefs eventRefs) throws InterruptedException {
+        if (Thread.currentThread().isInterrupted()) {
+            throw new InterruptedException();
         }
 
-<<<<<<< HEAD
-    private void tryMergePending() throws InterruptedException {
-        // Only 1 thread will get to do a merge.
-        if (lock.tryLock()) {
-            try {
-                mergePending();
-            } finally {
-                lock.unlock();
-            }
-        } else {
-            LOGGER.trace("Another thread is busy merging, so will let it merge my items");
-        }
-    }
-
-    private void mergePending() throws InterruptedException {
-        EventRefs eventRefs = pendingMerges.poll();
-        while (eventRefs != null) {
-            if (Thread.currentThread().isInterrupted()) {
-                // Clear the queue if we are done.
-                pendingMerges.clear();
-                throw new InterruptedException();
-
-            } else {
-                try {
-                    mergeRefs(eventRefs);
-                } catch (final RuntimeException e) {
-                    LOGGER.error(e.getMessage(), e);
-                    throw e;
-=======
         if (eventRefs != null) {
             // Add the new queue to the pending merge queue ready for merging.
             try {
@@ -137,7 +72,6 @@
                     this.eventRefs = eventRefs;
                 } else {
                     this.eventRefs.add(eventRefs);
->>>>>>> 17f1a2d1
                 }
             } catch (final RuntimeException e) {
                 LOGGER.error(e.getMessage(), e);
@@ -155,20 +89,4 @@
     public Data getResultStore(final String componentId) {
         return null;
     }
-<<<<<<< HEAD
-
-    @Override
-    public void waitForPendingWork() throws InterruptedException {
-        // This assumes that when this method has been called, all calls to addQueue
-        // have been made, thus we will lock and perform a final merge.
-        lock.lock();
-        try {
-            // Perform final merge.
-            mergePending();
-        } finally {
-            lock.unlock();
-        }
-    }
-=======
->>>>>>> 17f1a2d1
 }
ext.moduleName = 'stroom.search.solr'

dependencies {
    implementation project(':stroom-annotation:stroom-annotation-api')
    implementation project(':stroom-cache:stroom-cache-api')
    implementation project(':stroom-cluster:stroom-cluster-lock-api')
    implementation project(':stroom-cluster:stroom-cluster-task-api')
    implementation project(':stroom-core-shared')
    implementation project(':stroom-dictionary:stroom-dictionary-api')
    implementation project(':stroom-docref')
    implementation project(':stroom-docstore:stroom-docstore-api')
    implementation project(':stroom-explorer:stroom-explorer-api')
    implementation project(':stroom-event-logging:stroom-event-logging-api')
    implementation project(':stroom-event-logging-rs:stroom-event-logging-rs-api')
    implementation project(':stroom-importexport:stroom-importexport-api')
    implementation project(':stroom-job:stroom-job-api')
    implementation project(':stroom-pipeline')
    implementation project(':stroom-query:stroom-query-language')
    implementation project(':stroom-query:stroom-query-language-api')
    implementation project(':stroom-query:stroom-query-api')
    implementation project(':stroom-query:stroom-query-common')
    implementation project(':stroom-search:stroom-search-extraction')
    implementation project(':stroom-search:stroom-search-api')
    implementation project(':stroom-security:stroom-security-api')
    implementation project(':stroom-task:stroom-task-api')
    implementation project(':stroom-util')
    implementation project(':stroom-util-shared')

    implementation libs.dropwizard_metrics_annotation
    implementation libs.dropwizard_metrics_healthchecks
    implementation libs.eventLogging
    implementation libs.guava
<<<<<<< HEAD
    implementation libs.guice7
=======
    implementation libs.guice
>>>>>>> d2116a58
    implementation libs.http_client
    implementation project(path: ":stroom-index:lucene553-shaded", configuration: 'shadow') // Use shadow JAR
    implementation libs.restygwt
    implementation libs.saxon_he
    implementation libs.slf4j_api
    implementation libs.solrj
    implementation libs.swagger_annotations
    implementation libs.jackson_annotations
    implementation libs.jakarta_inject
    implementation libs.jaxb_api
    implementation libs.ws_rs_api
    //implementation libs.xml_apis
}<|MERGE_RESOLUTION|>--- conflicted
+++ resolved
@@ -30,11 +30,7 @@
     implementation libs.dropwizard_metrics_healthchecks
     implementation libs.eventLogging
     implementation libs.guava
-<<<<<<< HEAD
-    implementation libs.guice7
-=======
     implementation libs.guice
->>>>>>> d2116a58
     implementation libs.http_client
     implementation project(path: ":stroom-index:lucene553-shaded", configuration: 'shadow') // Use shadow JAR
     implementation libs.restygwt

--- conflicted
+++ resolved
@@ -12,15 +12,10 @@
     compile project(':stroom-connectors')
 
     compile libs.eventLogging
-<<<<<<< HEAD
     compile libs.stroomQueryApi
     compile libs.stroomQueryCommon
     compile libs.stroomQueryAudit
     compile urlDependencies.get(urlLibs.stroomStatsSchema)
-=======
-    compile libs.stroomAuthApi
-    compile libs.stroomQueryApi
->>>>>>> 2b2616a1
 
     compile libs.curator_client
     compile libs.curator_framework

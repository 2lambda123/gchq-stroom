--- conflicted
+++ resolved
@@ -16,18 +16,15 @@
 
 package stroom.entity.server.util;
 
-<<<<<<< HEAD
 import org.hibernate.proxy.HibernateProxy;
 import org.slf4j.Logger;
 import org.slf4j.LoggerFactory;
 import org.springframework.beans.BeansException;
 import org.springframework.beans.factory.BeanFactory;
 import org.springframework.beans.factory.BeanFactoryAware;
+import org.springframework.context.annotation.Primary;
 import org.springframework.stereotype.Component;
 import org.springframework.transaction.annotation.Transactional;
-=======
-import org.springframework.context.annotation.Primary;
->>>>>>> 77deba40
 import stroom.entity.server.event.EntityEvent;
 import stroom.entity.server.event.EntityEventBus;
 import stroom.entity.shared.AuditedEntity;
@@ -144,11 +141,7 @@
 
         if (performChecksAndEvents) {
             final EntityEventBus eventBus = eventBusProvider.get();
-<<<<<<< HEAD
-            EntityEvent.fire(eventBus, DocRefUtil.create(entity), EntityAction.ADD);
-=======
-            EntityEvent.fire(eventBus, DocRef.create(entity), EntityAction.CREATE);
->>>>>>> 77deba40
+            EntityEvent.fire(eventBus, DocRefUtil.create(entity), EntityAction.CREATE);
         }
 
         return entity;

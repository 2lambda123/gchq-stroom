/*
 * Copyright 2017 Crown Copyright
 *
 * Licensed under the Apache License, Version 2.0 (the "License");
 * you may not use this file except in compliance with the License.
 * You may obtain a copy of the License at
 *
 *     http://www.apache.org/licenses/LICENSE-2.0
 *
 * Unless required by applicable law or agreed to in writing, software
 * distributed under the License is distributed on an "AS IS" BASIS,
 * WITHOUT WARRANTIES OR CONDITIONS OF ANY KIND, either express or implied.
 * See the License for the specific language governing permissions and
 * limitations under the License.
 */

package stroom.entity.server;

import com.google.common.base.Preconditions;
import event.logging.BaseAdvancedQueryItem;
import org.slf4j.Logger;
import org.slf4j.LoggerFactory;
import org.springframework.transaction.annotation.Transactional;
import stroom.entity.server.util.FieldMap;
import stroom.entity.server.util.HqlBuilder;
import stroom.entity.server.util.StroomEntityManager;
import stroom.entity.shared.BaseCriteria;
import stroom.entity.shared.BaseEntity;
import stroom.entity.shared.BaseResultList;
import stroom.entity.shared.DocRefUtil;
import stroom.entity.shared.DocumentEntity;
import stroom.entity.shared.DocumentEntityService;
import stroom.entity.shared.EntityServiceException;
import stroom.entity.shared.FindDocumentEntityCriteria;
import stroom.entity.shared.FindNamedEntityCriteria;
import stroom.entity.shared.FindService;
import stroom.entity.shared.Folder;
import stroom.entity.shared.FolderService;
import stroom.entity.shared.ImportState;
import stroom.entity.shared.ImportState.ImportMode;
import stroom.entity.shared.ImportState.State;
import stroom.entity.shared.NamedEntity;
import stroom.entity.shared.PageRequest;
import stroom.entity.shared.PermissionException;
import stroom.entity.shared.PermissionInheritance;
import stroom.importexport.server.Config;
import stroom.importexport.server.ImportExportHelper;
import stroom.importexport.server.ImportExportSerializerImpl;
import stroom.query.api.v2.DocRef;
import stroom.security.SecurityContext;
import stroom.security.shared.DocumentPermissionNames;
import stroom.util.config.StroomProperties;
import stroom.util.shared.EqualsUtil;
import stroom.util.shared.Message;
import stroom.util.shared.Severity;

import javax.annotation.Resource;
import javax.persistence.Transient;
import java.io.StringReader;
import java.util.ArrayList;
import java.util.Collections;
import java.util.List;
import java.util.Map;
import java.util.Set;
import java.util.UUID;
import java.util.stream.Collectors;

@Transactional
@AutoMarshal
public abstract class DocumentEntityServiceImpl<E extends DocumentEntity, C extends FindDocumentEntityCriteria> implements DocumentEntityService<E>, FindService<E, C>, SupportsCriteriaLogging<C> {

    protected static final Logger LOGGER = LoggerFactory.getLogger(ImportExportSerializerImpl.class);
    public static final String NAME_PATTERN_PROPERTY = "stroom.namePattern";
    public static final String NAME_PATTERN_VALUE = "^[a-zA-Z0-9_\\- \\.\\(\\)]{1,}$";
    public static final String ID = "@ID@";
    public static final String TYPE = "@TYPE@";
    public static final String NAME = "@NAME@";

    protected static final String[] STANDARD_PERMISSIONS = new String[]{DocumentPermissionNames.USE,
            DocumentPermissionNames.READ, DocumentPermissionNames.UPDATE, DocumentPermissionNames.DELETE, DocumentPermissionNames.OWNER};
    private final StroomEntityManager entityManager;
    private final SecurityContext securityContext;
    private final EntityServiceHelper<E> entityServiceHelper;
    private final FindServiceHelper<E, C> findServiceHelper;
    private final ImportExportHelper importExportHelper;

    private final QueryAppender<E, C> queryAppender;
    // TODO : REMOVE WHEN WE REMOVE FOLDER REFERENCES FROM ENTITIES.
    @Resource
    private FolderService folderService;
    private String entityType;
    private FieldMap sqlFieldMap;

    protected DocumentEntityServiceImpl(final StroomEntityManager entityManager, final ImportExportHelper importExportHelper, final SecurityContext securityContext) {
        this.entityManager = entityManager;
        this.importExportHelper = importExportHelper;
        this.securityContext = securityContext;
        this.queryAppender = createQueryAppender(entityManager);
        this.entityServiceHelper = new EntityServiceHelper<>(entityManager, getEntityClass(), queryAppender);
        this.findServiceHelper = new FindServiceHelper<>(entityManager, getEntityClass(), queryAppender);
    }

    public StroomEntityManager getEntityManager() {
        return entityManager;
    }

    public EntityServiceHelper<E> getEntityServiceHelper() {
        return entityServiceHelper;
    }

    @Override
    public E create(final DocRef folder, final String name) throws RuntimeException {
        return create(folder, name, PermissionInheritance.NONE);
    }

    @Override
    public E create(final DocRef folder, final String name, final PermissionInheritance permissionInheritance) throws RuntimeException {
        // Create a new entity instance.
        E entity;
        try {
            entity = getEntityClass().newInstance();
        } catch (final IllegalAccessException | InstantiationException e) {
            throw new EntityServiceException(e.getMessage());
        }

        entity.setName(name);
        setFolder(entity, folder);
        final E result = entityServiceHelper.create(entity);
        final DocRef dest = DocRefUtil.create(result);

        // Create the initial user permissions for this new document.
        switch (permissionInheritance) {
            case NONE:
                addDocumentPermissions(null, dest, true);
                break;
            case COMBINED:
                addDocumentPermissions(folder, dest, true);
                break;
            case INHERIT:
                addDocumentPermissions(folder, dest, true);
                break;
        }

        return result;
    }

    // TODO : Temporary for query service.
    protected E create(final E entity) {
        return entityServiceHelper.create(entity);
    }

    private void setFolder(final E entity, final DocRef folderRef) throws RuntimeException {
        if (entity.getUuid() == null) {
            entity.setUuid(UUID.randomUUID().toString());
        }

        // TODO : Remove this when document entities no longer reference a folder.
        Folder folder = null;
        if (folderRef != null && folderRef.getUuid() != null) {
            folder = folderService.loadByUuid(folderRef.getUuid());
        }
        entity.setFolder(folder);

        checkCreatePermission(entity, folderRef);
    }

    @Transactional(readOnly = true)
    @Override
    public E load(final E entity) throws RuntimeException {
        return load(entity, Collections.emptySet());
    }

    @Transactional(readOnly = true)
    @Override
    public E load(final E entity, final Set<String> fetchSet) throws RuntimeException {
        if (entity == null) {
            return null;
        }
        return loadById(entity.getId(), fetchSet);
    }

    @Transactional(readOnly = true)
    @Override
    public E loadById(final long id) throws RuntimeException {
        return loadById(id, Collections.emptySet());
    }

    @SuppressWarnings("unchecked")
    @Transactional(readOnly = true)
    @Override
    public E loadById(final long id, final Set<String> fetchSet) throws RuntimeException {
        E entity = null;

        final HqlBuilder sql = new HqlBuilder();
        sql.append("SELECT e");
        sql.append(" FROM ");
        sql.append(getEntityClass().getName());
        sql.append(" AS e");

        queryAppender.appendBasicJoin(sql, "e", fetchSet);

        sql.append(" WHERE e.id = ");
        sql.arg(id);

        final List<E> resultList = getEntityManager().executeQueryResultList(sql, null, true);
        if (resultList != null && resultList.size() > 0) {
            entity = resultList.get(0);
        }

        if (entity != null) {
            queryAppender.postLoad(entity);
            checkReadPermission(entity);
        }

        return entity;
    }

    // TODO : Remove this method when the explorer service is broken out as a separate micro service.
    @Transactional(readOnly = true)
    @Override
    public E loadByIdInsecure(final long id, final Set<String> fetchSet) throws RuntimeException {
        E entity = null;

        final HqlBuilder sql = new HqlBuilder();
        sql.append("SELECT e");
        sql.append(" FROM ");
        sql.append(getEntityClass().getName());
        sql.append(" AS e");

        queryAppender.appendBasicJoin(sql, "e", fetchSet);

        sql.append(" WHERE e.id = ");
        sql.arg(id);

        final List<E> resultList = getEntityManager().executeQueryResultList(sql, null, true);
        if (resultList != null && resultList.size() > 0) {
            entity = resultList.get(0);
        }

        if (entity != null) {
            queryAppender.postLoad(entity);
        }

        return entity;
    }

    @Transactional(readOnly = true)
    @Override
    public final E loadByUuid(final String uuid) throws RuntimeException {
        return loadByUuid(uuid, null);
    }

    @SuppressWarnings("unchecked")
    @Transactional(readOnly = true)
    @Override
    public final E loadByUuid(final String uuid, final Set<String> fetchSet) throws RuntimeException {
        final HqlBuilder sql = new HqlBuilder();
        sql.append("SELECT e FROM ");
        sql.append(getEntityClass().getName());
        sql.append(" AS e");
        queryAppender.appendBasicJoin(sql, "e", fetchSet);
        sql.append(" WHERE e.uuid = ");
        sql.arg(uuid);

        final BaseResultList<E> list = BaseResultList.createUnboundedList(entityManager.executeQueryResultList(sql, null, true));
        final E entity = list.getFirst();

        if (entity != null) {
            queryAppender.postLoad(entity);
            checkReadPermission(entity);
        }

        return entity;
    }

    // TODO : Remove this method when the explorer service is broken out as a separate micro service.
    @Transactional(readOnly = true)
    public final E loadByUuidInsecure(final String uuid, final Set<String> fetchSet) throws RuntimeException {
        final HqlBuilder sql = new HqlBuilder();
        sql.append("SELECT e FROM ");
        sql.append(getEntityClass().getName());
        sql.append(" AS e");
        queryAppender.appendBasicJoin(sql, "e", fetchSet);
        sql.append(" WHERE e.uuid = ");
        sql.arg(uuid);

        final BaseResultList<E> list = BaseResultList.createUnboundedList(entityManager.executeQueryResultList(sql, null, true));
        final E entity = list.getFirst();

        if (entity != null) {
            queryAppender.postLoad(entity);
        }

        return entity;
    }

    @Transactional(readOnly = true)
    @Override
    public final E loadByName(final DocRef folder, final String name) throws RuntimeException {
        return loadByName(folder, name, null);
    }

    @SuppressWarnings("unchecked")
    @Transactional(readOnly = true)
    @Override
    public final E loadByName(final DocRef folder, final String name, final Set<String> fetchSet) throws RuntimeException {
        final HqlBuilder sql = new HqlBuilder();
        sql.append("SELECT e FROM ");
        sql.append(getEntityClass().getName());
        sql.append(" AS e");
        queryAppender.appendBasicJoin(sql, "e", fetchSet);
        sql.append(" WHERE e.name = ");
        sql.arg(name);

        final Class<?> clazz = getEntityClass();
        if (DocumentEntity.class.isAssignableFrom(clazz)) {
            // For some reason this doesn't work on folders themselves?
            if (!getEntityClass().equals(Folder.class)) {
                if (folder == null) {
                    sql.append(" AND e.folder IS NULL");
                } else {
                    sql.append(" AND e.folder.uuid = ");
                    sql.arg(folder.getUuid());
                }
            }
        }

        final BaseResultList<E> list = BaseResultList.createUnboundedList(entityManager.executeQueryResultList(sql, null, true));

        // FIXME: Fix once folders have been removed from entities. For now filter by parent group id manually
        E entity = null;
        if (getEntityClass().equals(Folder.class)) {
            for (final E e : list) {
                if (folder == null) {
                    if (e.getFolder() == null) {
                        entity = e;
                        break;
                    }
                } else {
                    if (e.getFolder() != null && EqualsUtil.isEquals(folder.getUuid(), e.getFolder().getUuid())) {
                        entity = e;
                        break;
                    }
                }
            }
        } else {
            entity = list.getFirst();
        }

        if (entity != null) {
            queryAppender.postLoad(entity);
            checkReadPermission(entity);
        }

        return entity;
    }

    @Override
    public E save(final E entity) throws RuntimeException {
        checkUpdatePermission(entity);

        if (entity.getUuid() == null) {
            entity.setUuid(UUID.randomUUID().toString());
        }
        return entityServiceHelper.save(entity);
    }

    @Override
    public E copy(final E entity, final DocRef folder, final String name, final PermissionInheritance permissionInheritance) {
        final DocRef source = DocRefUtil.create(entity);

        // Check that we can read the entity that we are going to copy.
        checkReadPermission(entity);

        // This is going to be a copy so clear the persistence so save will create a new DB entry.
        entity.clearPersistence();

        entity.setName(name);

        setFolder(entity, folder);

        final E result = entityServiceHelper.create(entity);
        final DocRef dest = DocRefUtil.create(result);

        if (permissionInheritance != null) {
            switch (permissionInheritance) {
                case NONE:
                    addDocumentPermissions(source, dest, true);
                    break;
                case COMBINED:
                    addDocumentPermissions(source, dest, true);
                    addDocumentPermissions(folder, dest, true);
                    break;
                case INHERIT:
                    addDocumentPermissions(folder, dest, true);
                    break;
            }
        }

        return result;
    }

    @Override
    public E move(final E entity, final DocRef folder, final PermissionInheritance permissionInheritance) {
        // Check that we can read the entity that we are going to move.
        checkReadPermission(entity);

        setFolder(entity, folder);

        final E result = save(entity);
        final DocRef dest = DocRefUtil.create(result);

        if (permissionInheritance != null) {
            switch (permissionInheritance) {
                case NONE:
                    break;
                case COMBINED:
                    addDocumentPermissions(folder, dest, false);
                    break;
                case INHERIT:
                    clearDocumentPermissions(dest);
                    addDocumentPermissions(folder, dest, false);
                    break;
            }
        }

        return result;
    }

    @Override
    public Boolean delete(final E entity) throws RuntimeException {
        checkDeletePermission(entity);
        return entityManager.deleteEntity(entity);
    }

    @Override
    @Transactional(readOnly = true)
    @SuppressWarnings("unchecked")
    public List<E> findByFolder(final DocRef folder, final Set<String> fetchSet) throws RuntimeException {
        final HqlBuilder sql = new HqlBuilder();
        sql.append("SELECT e FROM ");
        sql.append(getEntityClass().getName());
        sql.append(" AS e");

        queryAppender.appendBasicJoin(sql, "e", fetchSet);

        sql.append(" WHERE 1=1");

        if (folder != null) {
            sql.append(" AND e.folder.uuid = ");
            sql.arg(folder.getUuid());
        }

        final List<E> list = entityManager.executeQueryResultList(sql);
        return filterResults(list, DocumentPermissionNames.READ);
    }

    @Transactional(readOnly = true)
    @Override
    public BaseResultList<E> find(final C criteria) throws RuntimeException {
        // Make sure the required permission is a valid one.
        String permission = criteria.getRequiredPermission();
        if (permission == null) {
            permission = DocumentPermissionNames.READ;
        } else if (!DocumentPermissionNames.isValidPermission(permission)) {
            throw new IllegalArgumentException("Unknown permission " + permission);
        }

        BaseResultList<E> result = null;

        // Find documents using the supplied criteria.
        // We do not want to limit the results by offset or length at this point as we will filter out results later based on user permissions.
        // We will only limit the returned number of results once we have applied permission filtering.
        final PageRequest pageRequest = criteria.getPageRequest();
        criteria.setPageRequest(null);
        final List<E> list = findServiceHelper.find(criteria, getSqlFieldMap());
        criteria.setPageRequest(pageRequest);

        // Filter the results to only include documents that the current user has permission to see.
        final List<E> filtered = filterResults(list, permission);

        if (pageRequest != null) {
            int offset = 0;
            int length = filtered.size();

            if (pageRequest.getOffset() != null) {
                offset = pageRequest.getOffset().intValue();
            }

            if (pageRequest.getLength() != null) {
                length = Math.min(length, pageRequest.getLength());
            }

            // If the page request will lead to a limited number of results then apply that limit here.
            if (offset != 0 || length < filtered.size()) {
                final List<E> limited = new ArrayList<>(length);
                for (int i = offset; i < offset + length; i++) {
                    limited.add(filtered.get(i));
                }
                result = new BaseResultList<>(limited, (long) offset, (long) filtered.size(), offset + length < filtered.size());
            }
        }

        if (result == null) {
            result = new BaseResultList<>(filtered, (long) 0, (long) filtered.size(), false);
        }

        return result;
    }

    // TODO : Remove this method when the explorer service is broken out as a separate micro service.
    @Transactional(readOnly = true)
    public BaseResultList<E> findInsecure(final C criteria) throws RuntimeException {
        final List<E> list = findServiceHelper.find(criteria, getSqlFieldMap());
        return BaseResultList.createCriterialBasedList(list, criteria);
    }

    private List<E> filterResults(final List<E> list, final String permission) {
        return list.stream().filter(e -> securityContext.hasDocumentPermission(e.getType(), e.getUuid(), permission)).collect(Collectors.toList());
    }

    protected List<EntityReferenceQuery> getReferenceTableList() {
        return Collections.emptyList();
    }

    @Override
    public DocRef importDocument(final Folder folder,
                                 final Map<String, String> dataMap,
                                 final ImportState importState,
                                 final ImportMode importMode) {

        LOGGER.debug("importDocument: folder [%s]",
                (folder != null ? folder.getName() + " - " + folder.getUuid() : "null"));
        E entity = null;

        try {
            // Get the main config data.
            String mainConfigPath = null;
            for (final String key : dataMap.keySet()) {
                if (key.endsWith(getEntityType() + ".xml")) {
                    mainConfigPath = key;
                }
            }

            if (mainConfigPath == null) {
                throw new RuntimeException("Unable to find config data");
            }

            final Config config = new Config();
            config.read(new StringReader(dataMap.get(mainConfigPath)));

            final String uuid = config.getString("uuid");
            if (uuid == null) {
                throw new RuntimeException("Unable to get UUID for item");
            }

            entity = loadByUuid(uuid, Collections.singleton("all"));

            if (entity == null) {
                entity = getEntityClass().newInstance();
                entity.setFolder(folder);

                if (importMode == ImportMode.CREATE_CONFIRMATION) {
                    importState.setState(State.NEW);
                }
            } else {
                if (importMode == ImportMode.CREATE_CONFIRMATION) {
                    importState.setState(State.UPDATE);
                }
            }
            if (LOGGER.isDebugEnabled()) {
                LOGGER.debug("Import state is %s for uuid %s", importState.getState(), uuid);
            }


            importExportHelper.performImport(entity, dataMap, mainConfigPath, importState, importMode);

            validateNameUniqueness(folder, importState, importMode, config, uuid);

            // We don't want to overwrite any marshaled data so disable marshalling on creation.
            setFolder(entity, DocRefUtil.create(folder));

            // Save directly so there is no marshalling of objects that would destroy imported data.
            if (importMode == ImportMode.IGNORE_CONFIRMATION
                    || (importMode == ImportMode.ACTION_CONFIRMATION && importState.isAction())) {
                entity = getEntityManager().saveEntity(entity);
            }

        } catch (final Exception e) {
            importState.addMessage(Severity.ERROR, e.getMessage());
            LOGGER.error("Error while importing document entity %s",
                    (entity != null ? entity.getName() : "null"), e);
        }

        return DocRefUtil.create(entity);
    }

    private void validateNameUniqueness(final Folder folder,
                                        final ImportState importState,
                                        final ImportMode importMode,
                                        final Config config,
                                        final String uuid) {
        if (folder == null) {
            //this is a root level folder so make sure the name is unique at this level
            //as mysql cannot enforce uniqueness at root level because the unique key
            //cannot enforce uniqueness on nulls
            String entityName = config.getString("name");
            Preconditions.checkNotNull(entityName, "Unable to get name from configuration");
            DocumentEntity existingEntity = loadByName(null, entityName);

            if (existingEntity != null && !uuid.equals(existingEntity.getUuid())) {
                String msg = String.format("A %s entity already exists at this level with the same name [%s], existing uuid [%s]. This entity cannot be imported",
                        existingEntity.getType(),
                        existingEntity.getName(),
                        existingEntity.getUuid());
                if (importMode == ImportMode.CREATE_CONFIRMATION) {
                    importState.addMessage(Severity.ERROR, msg);
                } else {
                    //must fail the import at this point
                    throw new RuntimeException(msg);
                }
            }
        }
    }

    @Override
    public Map<String, String> exportDocument(final DocRef docRef, final boolean omitAuditFields, final List<Message> messageList) {
        if (securityContext.hasDocumentPermission(docRef.getType(), docRef.getUuid(), DocumentPermissionNames.EXPORT)) {
            final E entity = entityServiceHelper.loadByUuid(docRef.getUuid());
            if (entity != null) {
                return importExportHelper.performExport(entity, omitAuditFields, messageList);
            }
        }

        return Collections.emptyMap();
    }

    @Transient
    @Override
    public String getNamePattern() {
        return StroomProperties.getProperty(NAME_PATTERN_PROPERTY, NAME_PATTERN_VALUE);
    }

    private String getDocReference(BaseEntity entity) {
<<<<<<< HEAD
        return "(" + DocRefUtil.create(entity).toString() + ")";
=======
        if (entity == null) {
            return "";
        }
        return "(" + DocRef.create(entity).toString() + ")";
>>>>>>> a8ef32d8
    }

    public abstract Class<E> getEntityClass();

    public String getEntityType() {
        if (entityType == null) {
            try {
                entityType = getEntityClass().newInstance().getType();
            } catch (final Exception e) {
                throw new RuntimeException(e);
            }
        }
        return entityType;
    }

    @Override
    public String[] getPermissions() {
        return STANDARD_PERMISSIONS;
    }

    protected QueryAppender<E, C> createQueryAppender(final StroomEntityManager entityManager) {
        return new QueryAppender(entityManager);
    }

    protected final QueryAppender<E, C> getQueryAppender() {
        return queryAppender;
    }

    @Override
    public void appendCriteria(final List<BaseAdvancedQueryItem> items, final C criteria) {
        CriteriaLoggingUtil.appendPageRequest(items, criteria.getPageRequest());
    }

    private void checkCreatePermission(final E entity, final DocRef folder) {
        // Only allow administrators to create documents with no folder.
        if (folder == null) {
            if (!securityContext.isAdmin()) {
                throw new PermissionException(securityContext.getUserId(), "Only administrators can create root level entries");
            }
        } else {
            if (!securityContext.hasDocumentPermission(Folder.ENTITY_TYPE, folder.getUuid(), DocumentPermissionNames.getDocumentCreatePermission(getEntityType()))) {
                throw new PermissionException(securityContext.getUserId(), "You do not have permission to create " + getDocReference(entity) + " in folder " + folder);
            }
        }
    }

    protected void checkUpdatePermission(final E entity) {
        if (!entity.isPersistent()) {
            throw new PermissionException(securityContext.getUserId(), "You cannot update an entity that has not been created " + getDocReference(entity));
        }

        if (!securityContext.hasDocumentPermission(entity.getType(), entity.getUuid(), DocumentPermissionNames.UPDATE)) {
            throw new PermissionException(securityContext.getUserId(), "You do not have permission to update " + getDocReference(entity));
        }
    }

    protected final void checkReadPermission(final E entity) {
        if (!securityContext.hasDocumentPermission(entity.getType(), entity.getUuid(), DocumentPermissionNames.READ)) {
            throw new PermissionException(securityContext.getUserId(), "You do not have permission to read " + getDocReference(entity));
        }
    }

    protected final void checkDeletePermission(final E entity) {
        if (!securityContext.hasDocumentPermission(entity.getType(), entity.getUuid(), DocumentPermissionNames.DELETE)) {
            throw new PermissionException(securityContext.getUserId(), "You do not have permission to delete " + getDocReference(entity));
        }
    }

    private void clearDocumentPermissions(final DocRef docRef) {
        String docType = null;
        String docUuid = null;

        if (docRef != null) {
            docType = docRef.getType();
            docUuid = docRef.getUuid();
        }

        securityContext.clearDocumentPermissions(docType, docUuid);
    }

    private void addDocumentPermissions(final DocRef source, final DocRef dest, final boolean owner) {
        String sourceType = null;
        String sourceUuid = null;
        String destType = null;
        String destUuid = null;

        if (source != null) {
            sourceType = source.getType();
            sourceUuid = source.getUuid();
        }

        if (dest != null) {
            destType = dest.getType();
            destUuid = dest.getUuid();
        }

        securityContext.addDocumentPermissions(sourceType, sourceUuid, destType, destUuid, owner);
    }

    protected FieldMap createFieldMap() {
        return new FieldMap()
                .add(BaseCriteria.FIELD_ID, BaseEntity.ID, "id")
                .add(FindNamedEntityCriteria.FIELD_NAME, NamedEntity.NAME, "name")
                .add(FindDocumentEntityCriteria.FIELD_FOLDER, Folder.FOREIGN_KEY, "folder.name");
    }

    final FieldMap getSqlFieldMap() {
        if (sqlFieldMap == null) {
            sqlFieldMap = createFieldMap();
        }
        return sqlFieldMap;
    }

    public static final class EntityReferenceQuery {
        private final String entityType;
        private final String tableName;
        private final String whereClause;

        public EntityReferenceQuery(final String entityType, final String tableName, final String whereClause) {
            this.entityType = entityType;
            this.tableName = tableName;
            this.whereClause = whereClause;
        }

        public String getEntityType() {
            return entityType;
        }

        public String getTableName() {
            return tableName;
        }

        public String getWhereClause() {
            return whereClause;
        }
    }
}<|MERGE_RESOLUTION|>--- conflicted
+++ resolved
@@ -78,6 +78,7 @@
 
     protected static final String[] STANDARD_PERMISSIONS = new String[]{DocumentPermissionNames.USE,
             DocumentPermissionNames.READ, DocumentPermissionNames.UPDATE, DocumentPermissionNames.DELETE, DocumentPermissionNames.OWNER};
+
     private final StroomEntityManager entityManager;
     private final SecurityContext securityContext;
     private final EntityServiceHelper<E> entityServiceHelper;
@@ -642,14 +643,10 @@
     }
 
     private String getDocReference(BaseEntity entity) {
-<<<<<<< HEAD
-        return "(" + DocRefUtil.create(entity).toString() + ")";
-=======
         if (entity == null) {
             return "";
         }
-        return "(" + DocRef.create(entity).toString() + ")";
->>>>>>> a8ef32d8
+        return "(" + DocRefUtil.create(entity).toString() + ")";
     }
 
     public abstract Class<E> getEntityClass();

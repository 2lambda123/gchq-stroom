--- conflicted
+++ resolved
@@ -17,23 +17,16 @@
 package stroom.jobsystem.server;
 
 import event.logging.BaseAdvancedQueryItem;
-<<<<<<< HEAD
 import org.slf4j.Logger;
 import org.slf4j.LoggerFactory;
-=======
->>>>>>> eec3e5f6
 import org.springframework.stereotype.Component;
 import org.springframework.transaction.annotation.Transactional;
 import stroom.entity.server.CriteriaLoggingUtil;
 import stroom.entity.server.QueryAppender;
 import stroom.entity.server.SystemEntityServiceImpl;
-<<<<<<< HEAD
-import stroom.entity.server.util.SQLBuilder;
-import stroom.entity.server.util.SQLUtil;
-=======
+import stroom.entity.server.util.StroomEntityManager;
 import stroom.entity.server.util.HqlBuilder;
 import stroom.entity.server.util.SqlBuilder;
->>>>>>> eec3e5f6
 import stroom.entity.server.util.StroomDatabaseInfo;
 import stroom.entity.server.util.StroomEntityManager;
 import stroom.entity.shared.BaseResultList;
@@ -187,14 +180,10 @@
                 newJobNode.setSchedule(stroomFrequencySchedule.value());
             }
 
-<<<<<<< HEAD
-                LOGGER.info("Adding JobNode '{}' for node '{}'", newJobNode.getJob().getName(),
-=======
             // Add the job node to the DB if it isn't there already.
             JobNode existingJobNode = existingJobMap.get(jobScheduleDescriptor.jobName());
             if (existingJobNode == null) {
-                LOGGER.info("Adding JobNode '%s' for node '%s'", newJobNode.getJob().getName(),
->>>>>>> eec3e5f6
+                LOGGER.info("Adding JobNode '{}' for node '{}'", newJobNode.getJob().getName(),
                         newJobNode.getNode().getName());
                 save(newJobNode);
                 existingJobMap.put(newJobNode.getJob().getName(), newJobNode);

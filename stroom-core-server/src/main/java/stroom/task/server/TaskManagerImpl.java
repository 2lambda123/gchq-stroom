/*
 * Copyright 2016 Crown Copyright
 *
 * Licensed under the Apache License, Version 2.0 (the "License");
 * you may not use this file except in compliance with the License.
 * You may obtain a copy of the License at
 *
 *     http://www.apache.org/licenses/LICENSE-2.0
 *
 * Unless required by applicable law or agreed to in writing, software
 * distributed under the License is distributed on an "AS IS" BASIS,
 * WITHOUT WARRANTIES OR CONDITIONS OF ANY KIND, either express or implied.
 * See the License for the specific language governing permissions and
 * limitations under the License.
 */

package stroom.task.server;

import event.logging.BaseAdvancedQueryItem;
import org.slf4j.Logger;
import org.slf4j.LoggerFactory;
import org.slf4j.MarkerFactory;
import org.springframework.stereotype.Component;
import stroom.entity.server.CriteriaLoggingUtil;
import stroom.entity.server.SupportsCriteriaLogging;
import stroom.entity.shared.BaseResultList;
import stroom.node.server.NodeCache;
import stroom.security.SecurityContext;
import stroom.task.shared.FindTaskCriteria;
import stroom.task.shared.FindTaskProgressCriteria;
import stroom.task.shared.TaskProgress;
import stroom.util.logging.LogExecutionTime;
import stroom.util.shared.Monitor;
import stroom.util.shared.SimpleThreadPool;
import stroom.util.shared.Task;
import stroom.util.shared.TaskId;
import stroom.util.shared.ThreadPool;
import stroom.util.shared.UserTokenUtil;
import stroom.util.spring.StroomBeanStore;
import stroom.util.task.ExternalShutdownController;
import stroom.util.task.HasMonitor;
import stroom.util.task.MonitorInfoUtil;
import stroom.util.task.TaskScopeContextHolder;
import stroom.util.task.TaskScopeRunnable;
import stroom.util.thread.CustomThreadFactory;
import stroom.util.thread.ThreadScopeRunnable;
import stroom.util.thread.ThreadUtil;

import javax.inject.Inject;
import java.util.ArrayList;
import java.util.Iterator;
import java.util.List;
import java.util.Map;
import java.util.concurrent.ConcurrentHashMap;
import java.util.concurrent.Executor;
import java.util.concurrent.SynchronousQueue;
import java.util.concurrent.ThreadPoolExecutor;
import java.util.concurrent.TimeUnit;
import java.util.concurrent.atomic.AtomicBoolean;
import java.util.concurrent.atomic.AtomicInteger;
import java.util.concurrent.locks.ReentrantLock;

/**
 * NB: we also define this in Spring XML so we can set some of the properties.
 */
@Component("taskManager")
public class TaskManagerImpl implements TaskManager, SupportsCriteriaLogging<FindTaskProgressCriteria> {
    private static final Logger LOGGER = LoggerFactory.getLogger(TaskManagerImpl.class);

    private static final ThreadPool DEFAULT_THREAD_POOL = new SimpleThreadPool("Default", 2);

    private final TaskHandlerBeanRegistry taskHandlerBeanRegistry;
    private final NodeCache nodeCache;
    private final StroomBeanStore beanStore;
    private final SecurityContext securityContext;
    private final AtomicInteger currentAsyncTaskCount = new AtomicInteger();
    private final Map<TaskId, TaskThread<?>> currentTasks = new ConcurrentHashMap<>(1024, 0.75F, 1024);
    private final AtomicBoolean stop = new AtomicBoolean();
    // The thread pools that will be used to execute tasks.
    private final ConcurrentHashMap<ThreadPool, ThreadPoolExecutor> threadPoolMap = new ConcurrentHashMap<>();
    private final ReentrantLock poolCreationLock = new ReentrantLock();

    @Inject
    TaskManagerImpl(final TaskHandlerBeanRegistry taskHandlerBeanRegistry, final NodeCache nodeCache, final StroomBeanStore beanStore, final SecurityContext securityContext) {
        this.taskHandlerBeanRegistry = taskHandlerBeanRegistry;
        this.nodeCache = nodeCache;
        this.beanStore = beanStore;
        this.securityContext = securityContext;

        // When we are running unit tests we need to make sure that all Stroom
        // threads complete and are shutdown between tests.
        ExternalShutdownController.addTerminateHandler(TaskManagerImpl.class, () -> shutdown());
    }

    private Executor getExecutor() {
        return getExecutor(DEFAULT_THREAD_POOL);
    }

    private Executor getExecutor(final ThreadPool threadPool) {
        ThreadPoolExecutor executor = threadPoolMap.get(threadPool);
        if (executor == null) {
            poolCreationLock.lock();
            try {
                // Don't create a thread pool if we are supposed to be stopping
                if (!stop.get()) {
                    executor = threadPoolMap.get(threadPool);
                    if (executor == null) {
                        // Create a thread factory for the thread pool
                        final ThreadGroup poolThreadGroup = new ThreadGroup(StroomThreadGroup.instance(),
                                threadPool.getName());
                        final CustomThreadFactory taskThreadFactory = new CustomThreadFactory(
                                threadPool.getName() + " #", poolThreadGroup, threadPool.getPriority());

                        // Create the new thread pool for this priority
                        executor = new ThreadPoolExecutor(threadPool.getCorePoolSize(), threadPool.getMaxPoolSize(),
                                60L, TimeUnit.SECONDS, new SynchronousQueue<>(), taskThreadFactory);
                        threadPoolMap.put(threadPool, executor);
                    }
                }
            } finally {
                poolCreationLock.unlock();
            }
        }
        return executor;
    }

    private void shutdownExecutors() {
        poolCreationLock.lock();
        try {
            final Iterator<ThreadPool> iter = threadPoolMap.keySet().iterator();
            while (iter.hasNext()) {
                final ThreadPool threadPool = iter.next();
                final ThreadPoolExecutor executor = threadPoolMap.get(threadPool);
                if (executor != null) {
                    executor.shutdown();
                    threadPoolMap.remove(threadPool);
                }
            }
        } finally {
            poolCreationLock.unlock();
        }
    }

    @Override
    public synchronized void startup() {
        LOGGER.info("startup()");
        stop.set(false);
    }

    /**
     * Tells tasks to terminate and waits for all tasks to terminate before
     * cleaning up the executors.
     */
    @Override
    public synchronized void shutdown() {
        LOGGER.info("shutdown()");
        stop.set(true);

        // Wait for all tasks to stop executing.
        boolean waiting = true;
        while (waiting) {
            // Stop all of the current tasks.
            currentTasks.values().forEach(TaskThread::terminate);

            final int currentCount = currentAsyncTaskCount.get();
            waiting = currentCount > 0;
            if (waiting) {
                final StringBuilder builder = new StringBuilder();
                for (final TaskThread<?> taskThread : currentTasks.values()) {
                    builder.append(taskThread.getTask().getTaskName());
                    builder.append(" ");
                }

                // Output some debug to list the tasks that are executing
                // and queued.
                LOGGER.info("shutdown() - Waiting for {} tasks to complete. {}", currentCount, builder);

                // Wait 1 second.
                ThreadUtil.sleep(1000);
            }
        }

        // Shut down all executors.
        shutdownExecutors();

        stop.set(false);
        LOGGER.info("shutdown() - Complete");
    }

    /**
     * Execute a task synchronously.
     *
     * @param task The task to execute.
     * @return The result of the task execution.
     */
    @Override
    public <R> R exec(final Task<R> task) {
        // Do not execute the task if we are no longer supposed to be running.
        if (stop.get() || task.isTerminated()) {
            throw new TaskTerminatedException(stop.get());
        }
        if (task.getId() == null) {
            throw new IllegalStateException("All tasks must have a pre-allocated id");
        }

        // We might need to be able to retrieve the associate task handler right
        // away so associate it here before we execute as the task will run
        // asynchronously.
        final TaskThread<R> taskThread = new TaskThread<>(task);

        final SyncTaskCallback<R> callback = new SyncTaskCallback<>();
        currentTasks.put(task.getId(), taskThread);
        try {
            TaskScopeContextHolder.addContext(task);
            try {
                doExec(task, callback);
            } catch (final Throwable t) {
                try {
                    callback.onFailure(t);
                } catch (final Throwable t2) {
                    // Ignore.
                }
            } finally {
                TaskScopeContextHolder.removeContext();
            }
        } finally {
            try {
                currentTasks.remove(task.getId());
            } catch (final Exception e) {
                LOGGER.error(e.getMessage(), e);
            }
        }

        if (callback.getThrowable() != null) {
            if (callback.getThrowable() instanceof RuntimeException) {
                throw (RuntimeException) callback.getThrowable();
            }
            throw new RuntimeException(callback.getThrowable().getMessage(), callback.getThrowable());
        }

        return callback.getResult();
    }

    /**
     * Execute a task asynchronously without expecting to handle any result via
     * a callback.
     *
     * @param task The task to execute asynchronously.
     */
    @Override
    public <R> void execAsync(final Task<R> task) {
        execAsync(task, null, task.getThreadPool());
    }

    @Override
    public <R> void execAsync(final Task<R> task, final ThreadPool threadPool) {
        execAsync(task, null, threadPool);
    }

    @Override
    public <R> void execAsync(final Task<R> task, final TaskCallback<R> callback) {
        execAsync(task, callback, task.getThreadPool());
    }

    /**
     * Execute a task asynchronously with a callback to receive results.
     *
     * @param task The task to execute asynchronously.
     * @param c    The callback that will receive results from the task
     *             execution.
     */
    @Override
    public <R> void execAsync(final Task<R> task, TaskCallback<R> c, final ThreadPool threadPool) {
        if (c == null) {
            c = new AsyncTaskCallback<>();
        }
        final TaskCallback<R> callback = c;

        try {
            final LogExecutionTime logExecutionTime = new LogExecutionTime();

            if (task.getId() == null) {
                throw new IllegalStateException("All tasks must have a pre-allocated id");
            }

            // We might need to be able to retrieve the associate task handler
            // right away so associate it here before we execute as the task
            // will run asynchronously.
            final TaskThread<R> taskThread = new TaskThread<>(task);

            // Create the task scope runnable object outside of the executing
            // thread so we can store a reference to the current task scope
            // context.
            // The reference to the current context is stored during
            // construction of this object.
            final TaskScopeRunnable taskScopeRunnable = new TaskScopeRunnable(task) {
                @Override
                protected void exec() {
                    try {
                        LOGGER.debug("execAsync()->exec() - {} {} took {}", new Object[]{
                                task.getClass().getSimpleName(),
                                task.getTaskName(),
                                logExecutionTime.toString()
                        });

                        taskThread.setThread(Thread.currentThread());

                        if (stop.get() || task.isTerminated()) {
                            throw new TaskTerminatedException(stop.get());
                        }

                        doExec(task, callback);

                    } catch (final Throwable t) {
                        try {
                            callback.onFailure(t);
                        } catch (final Throwable t2) {
                            // Ignore.
                        }

                        if (t instanceof ThreadDeath || t instanceof TaskTerminatedException) {
                            LOGGER.warn("exec() - Task killed! (" + task.getClass().getSimpleName() + ")");
                            LOGGER.debug("exec() (" + task.getClass().getSimpleName() + ")", t);
                        } else {
                            LOGGER.error(t.getMessage() + " (" + task.getClass().getSimpleName() + ")", t);
                        }

                    } finally {
                        taskThread.setThread(null);
                        // Decrease the count of the number of async tasks.
                        currentAsyncTaskCount.decrementAndGet();
                        currentTasks.remove(task.getId());
                    }
                }
            };

            // Now we have a task scoped runnable we will execute it in a new
            // thread.
            final Executor executor = getExecutor(threadPool);
            if (executor != null) {
                currentAsyncTaskCount.incrementAndGet();
                currentTasks.put(task.getId(), taskThread);

                try {
                    // We might run out of threads and get a can't fork
                    // exception from the thread pool.
                    executor.execute(new ThreadScopeRunnable() {
                        @Override
                        protected void exec() {
                            taskScopeRunnable.run();
                        }
                    });

                } catch (final Throwable t) {
                    try {
                        LOGGER.error(MarkerFactory.getMarker("FATAL"), "exec() - Unexpected Exception (" + task.getClass().getSimpleName() + ")", t);
                        throw new RuntimeException(t.getMessage(), t);

                    } finally {
                        taskThread.setThread(null);
                        // Decrease the count of the number of async tasks.
                        currentAsyncTaskCount.decrementAndGet();
                        currentTasks.remove(task.getId());
                    }
                }
            }

        } catch (final Throwable t) {
            try {
                callback.onFailure(t);
            } catch (final Throwable t2) {
                // Ignore.
            }
        }
    }

    private <R> void doExec(final Task<R> task, final TaskCallback<R> callback) {
        final Thread currentThread = Thread.currentThread();
        final String oldThreadName = currentThread.getName();

        currentThread.setName(oldThreadName + " - " + task.getClass().getSimpleName());
        try {
            String userToken = task.getUserToken();
            if (userToken == null) {
                if (LOGGER.isDebugEnabled()) {
                    LOGGER.debug("Task has null user token: " + task.getClass().getSimpleName());
                }
            }

            securityContext.pushUser(userToken);
            try {

                // Create a task monitor bean to be injected inside the handler.
                final TaskMonitorImpl taskMonitor = beanStore.getBean(TaskMonitorImpl.class);
                if (task instanceof HasMonitor) {
                    final HasMonitor hasMonitor = (HasMonitor) task;
                    taskMonitor.setMonitor(hasMonitor.getMonitor());
                }

                CurrentTaskState.pushState(task, taskMonitor);
                try {
                    // Get the task handler that will deal with this task.
                    final TaskHandler<Task<R>, R> taskHandler = taskHandlerBeanRegistry.findHandler(task);

<<<<<<< HEAD
                LOGGER.debug("doExec() - exec >> '{}' {}", task.getClass().getName(), task);
                taskHandler.exec(task, callback);
                LOGGER.debug("doExec() - exec << '{}' {}", task.getClass().getName(), task);
=======
                    LOGGER.debug("doExec() - exec >> '%s' %s", task.getClass().getName(), task);
                    taskHandler.exec(task, callback);
                    LOGGER.debug("doExec() - exec << '%s' %s", task.getClass().getName(), task);

                } finally {
                    CurrentTaskState.popState();
                }
>>>>>>> 3ea46282

            } finally {
                securityContext.popUser();
            }

        } finally {
            currentThread.setName(oldThreadName);
        }
    }

    @Override
    public BaseResultList<TaskProgress> terminate(final FindTaskCriteria criteria, final boolean kill) {
        // This can change a little between servers
        final long timeNowMs = System.currentTimeMillis();

        final List<TaskProgress> taskProgressList = new ArrayList<>();

        if (criteria != null && criteria.isConstrained()) {
            final Iterator<TaskThread<?>> iter = currentTasks.values().iterator();

            final List<TaskThread<?>> terminateList = new ArrayList<>();

            // Loop over all of the tasks that this node knows about and see if
            // it should be terminated.
            while (iter.hasNext()) {
                final TaskThread<?> taskThread = iter.next();
                final Task<?> task = taskThread.getTask();

                // Terminate it?
                if (kill || !task.isTerminated()) {
                    if (criteria.isMatch(task)) {
                        terminateList.add(taskThread);
                    }
                }
            }

            // Now terminate the relevant tasks.
            doTerminated(kill, timeNowMs, taskProgressList, terminateList);
        }

        return BaseResultList.createUnboundedList(taskProgressList);
    }

    private void doTerminated(final boolean kill, final long timeNowMs, final List<TaskProgress> taskProgressList,
                              final List<TaskThread<?>> itemsToKill) {
        for (final TaskThread<?> taskThread : itemsToKill) {
            final Task<?> task = taskThread.getTask();
            LOGGER.info("doTerminated() 1 - {}", taskThread.getTask());
            // First try and terminate the task.
            if (!task.isTerminated()) {
                taskThread.terminate();
            }

            // If we are forced to kill then kill the associated thread.
            if (kill) {
                taskThread.kill();
            }
            final TaskProgress taskProgress = buildTaskProgress(timeNowMs, taskThread, taskThread.getTask());
            taskProgressList.add(taskProgress);
        }
    }

    @Override
    public int getCurrentTaskCount() {
        return currentAsyncTaskCount.get();
    }

    @Override
    public BaseResultList<TaskProgress> find(final FindTaskProgressCriteria findTaskProgressCriteria) {
        LOGGER.debug("getTaskProgressMap()");
        // This can change a little between servers.
        final long timeNowMs = System.currentTimeMillis();

        final List<TaskProgress> taskProgressList = new ArrayList<>();

        final Iterator<TaskThread<?>> iter = currentTasks.values().iterator();
        while (iter.hasNext()) {
            final TaskThread<?> taskThread = iter.next();
            final Task<?> task = taskThread.getTask();

            final TaskProgress taskProgress = buildTaskProgress(timeNowMs, taskThread, task);

            // Only add this task progress if it matches the supplied criteria.
            if (findTaskProgressCriteria == null || findTaskProgressCriteria.matches(taskProgress)) {
                taskProgressList.add(taskProgress);
            }
        }

        return BaseResultList.createUnboundedList(taskProgressList);
    }

    private TaskProgress buildTaskProgress(final long timeNowMs, final TaskThread<?> taskThread, final Task<?> task) {
        final TaskProgress taskProgress = new TaskProgress();
        taskProgress.setId(task.getId());
        taskProgress.setTaskName(taskThread.getName());
        taskProgress.setSessionId(UserTokenUtil.getSessionId(task.getUserToken()));
        taskProgress.setUserName(UserTokenUtil.getUserId(task.getUserToken()));
        taskProgress.setThreadName(taskThread.getThreadName());
        taskProgress.setTaskInfo(taskThread.getInfo());
        taskProgress.setSubmitTimeMs(taskThread.getSubmitTimeMs());
        taskProgress.setTimeNowMs(timeNowMs);
        taskProgress.setNode(nodeCache.getDefaultNode());
        return taskProgress;
    }

    @Override
    public Task<?> getTaskById(final TaskId taskId) {
        final TaskThread<?> taskThread = currentTasks.get(taskId);
        if (taskThread != null) {
            return taskThread.getTask();
        }
        return null;
    }

    @Override
    public String toString() {
        final StringBuilder nonServerTasksSb = new StringBuilder();
        final List<Monitor> monitorList = new ArrayList<>();
        final Iterator<TaskThread<?>> iter = currentTasks.values().iterator();
        while (iter.hasNext()) {
            final TaskThread<?> taskThread = iter.next();
            final Task<?> task = taskThread.getTask();

            if (task instanceof HasMonitor) {
                final HasMonitor hasMonitor = (HasMonitor) task;
                monitorList.add(hasMonitor.getMonitor());
            } else {
                nonServerTasksSb.append(task.getTaskName());
                nonServerTasksSb.append(" ");
                nonServerTasksSb.append(task.getId().toString());
                nonServerTasksSb.append("\n");
            }
        }

        final String nonServerTasks = nonServerTasksSb.toString();
        final String serverTasks = MonitorInfoUtil.getInfo(monitorList);

        final StringBuilder sb = new StringBuilder();
        if (serverTasks != null && serverTasks.length() > 0) {
            sb.append("Server Tasks:\n");
            sb.append(serverTasks);
            sb.append("\n");
        }

        if (nonServerTasks != null && nonServerTasks.length() > 0) {
            sb.append("Non server Tasks:\n");
            sb.append(nonServerTasks);
            sb.append("\n");
        }

        return sb.toString();
    }

    @Override
    public FindTaskProgressCriteria createCriteria() {
        return new FindTaskProgressCriteria();
    }

    @Override
    public void appendCriteria(final List<BaseAdvancedQueryItem> items, final FindTaskProgressCriteria criteria) {
        CriteriaLoggingUtil.appendStringTerm(items, "sessionId", criteria.getSessionId());
    }

    private static class AsyncTaskCallback<R> extends TaskCallbackAdaptor<R> {
    }

    private static class SyncTaskCallback<R> extends TaskCallbackAdaptor<R> {
        private R result;
        private Throwable throwable;

        @Override
        public void onSuccess(final R result) {
            this.result = result;
        }

        @Override
        public void onFailure(final Throwable throwable) {
            this.throwable = throwable;
        }

        public R getResult() {
            return result;
        }

        public Throwable getThrowable() {
            return throwable;
        }
    }
}<|MERGE_RESOLUTION|>--- conflicted
+++ resolved
@@ -31,7 +31,6 @@
 import stroom.task.shared.TaskProgress;
 import stroom.util.logging.LogExecutionTime;
 import stroom.util.shared.Monitor;
-import stroom.util.shared.SimpleThreadPool;
 import stroom.util.shared.Task;
 import stroom.util.shared.TaskId;
 import stroom.util.shared.ThreadPool;
@@ -64,10 +63,8 @@
  * NB: we also define this in Spring XML so we can set some of the properties.
  */
 @Component("taskManager")
-public class TaskManagerImpl implements TaskManager, SupportsCriteriaLogging<FindTaskProgressCriteria> {
+class TaskManagerImpl implements TaskManager, SupportsCriteriaLogging<FindTaskProgressCriteria> {
     private static final Logger LOGGER = LoggerFactory.getLogger(TaskManagerImpl.class);
-
-    private static final ThreadPool DEFAULT_THREAD_POOL = new SimpleThreadPool("Default", 2);
 
     private final TaskHandlerBeanRegistry taskHandlerBeanRegistry;
     private final NodeCache nodeCache;
@@ -89,11 +86,7 @@
 
         // When we are running unit tests we need to make sure that all Stroom
         // threads complete and are shutdown between tests.
-        ExternalShutdownController.addTerminateHandler(TaskManagerImpl.class, () -> shutdown());
-    }
-
-    private Executor getExecutor() {
-        return getExecutor(DEFAULT_THREAD_POOL);
+        ExternalShutdownController.addTerminateHandler(TaskManagerImpl.class, this::shutdown);
     }
 
     private Executor getExecutor(final ThreadPool threadPool) {
@@ -128,14 +121,13 @@
         poolCreationLock.lock();
         try {
             final Iterator<ThreadPool> iter = threadPoolMap.keySet().iterator();
-            while (iter.hasNext()) {
-                final ThreadPool threadPool = iter.next();
+            iter.forEachRemaining(threadPool -> {
                 final ThreadPoolExecutor executor = threadPoolMap.get(threadPool);
                 if (executor != null) {
                     executor.shutdown();
                     threadPoolMap.remove(threadPool);
                 }
-            }
+            });
         } finally {
             poolCreationLock.unlock();
         }
@@ -297,11 +289,11 @@
                 @Override
                 protected void exec() {
                     try {
-                        LOGGER.debug("execAsync()->exec() - {} {} took {}", new Object[]{
+                        LOGGER.debug("execAsync()->exec() - {} {} took {}",
                                 task.getClass().getSimpleName(),
                                 task.getTaskName(),
                                 logExecutionTime.toString()
-                        });
+                        );
 
                         taskThread.setThread(Thread.currentThread());
 
@@ -402,19 +394,13 @@
                     // Get the task handler that will deal with this task.
                     final TaskHandler<Task<R>, R> taskHandler = taskHandlerBeanRegistry.findHandler(task);
 
-<<<<<<< HEAD
-                LOGGER.debug("doExec() - exec >> '{}' {}", task.getClass().getName(), task);
-                taskHandler.exec(task, callback);
-                LOGGER.debug("doExec() - exec << '{}' {}", task.getClass().getName(), task);
-=======
-                    LOGGER.debug("doExec() - exec >> '%s' %s", task.getClass().getName(), task);
+                    LOGGER.debug("doExec() - exec >> '{}' {}", task.getClass().getName(), task);
                     taskHandler.exec(task, callback);
-                    LOGGER.debug("doExec() - exec << '%s' %s", task.getClass().getName(), task);
+                    LOGGER.debug("doExec() - exec << '{}' {}", task.getClass().getName(), task);
 
                 } finally {
                     CurrentTaskState.popState();
                 }
->>>>>>> 3ea46282
 
             } finally {
                 securityContext.popUser();
@@ -439,8 +425,7 @@
 
             // Loop over all of the tasks that this node knows about and see if
             // it should be terminated.
-            while (iter.hasNext()) {
-                final TaskThread<?> taskThread = iter.next();
+            iter.forEachRemaining(taskThread -> {
                 final Task<?> task = taskThread.getTask();
 
                 // Terminate it?
@@ -449,7 +434,7 @@
                         terminateList.add(taskThread);
                     }
                 }
-            }
+            });
 
             // Now terminate the relevant tasks.
             doTerminated(kill, timeNowMs, taskProgressList, terminateList);
@@ -491,8 +476,7 @@
         final List<TaskProgress> taskProgressList = new ArrayList<>();
 
         final Iterator<TaskThread<?>> iter = currentTasks.values().iterator();
-        while (iter.hasNext()) {
-            final TaskThread<?> taskThread = iter.next();
+        iter.forEachRemaining(taskThread -> {
             final Task<?> task = taskThread.getTask();
 
             final TaskProgress taskProgress = buildTaskProgress(timeNowMs, taskThread, task);
@@ -501,7 +485,7 @@
             if (findTaskProgressCriteria == null || findTaskProgressCriteria.matches(taskProgress)) {
                 taskProgressList.add(taskProgress);
             }
-        }
+        });
 
         return BaseResultList.createUnboundedList(taskProgressList);
     }
@@ -534,8 +518,7 @@
         final StringBuilder nonServerTasksSb = new StringBuilder();
         final List<Monitor> monitorList = new ArrayList<>();
         final Iterator<TaskThread<?>> iter = currentTasks.values().iterator();
-        while (iter.hasNext()) {
-            final TaskThread<?> taskThread = iter.next();
+        iter.forEachRemaining(taskThread -> {
             final Task<?> task = taskThread.getTask();
 
             if (task instanceof HasMonitor) {
@@ -547,19 +530,19 @@
                 nonServerTasksSb.append(task.getId().toString());
                 nonServerTasksSb.append("\n");
             }
-        }
+        });
 
         final String nonServerTasks = nonServerTasksSb.toString();
         final String serverTasks = MonitorInfoUtil.getInfo(monitorList);
 
         final StringBuilder sb = new StringBuilder();
-        if (serverTasks != null && serverTasks.length() > 0) {
+        if (serverTasks.length() > 0) {
             sb.append("Server Tasks:\n");
             sb.append(serverTasks);
             sb.append("\n");
         }
 
-        if (nonServerTasks != null && nonServerTasks.length() > 0) {
+        if (nonServerTasks.length() > 0) {
             sb.append("Non server Tasks:\n");
             sb.append(nonServerTasks);
             sb.append("\n");

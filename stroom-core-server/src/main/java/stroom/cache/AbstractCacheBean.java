--- conflicted
+++ resolved
@@ -34,7 +34,6 @@
 import java.util.function.Function;
 
 public abstract class AbstractCacheBean<K, V> implements CacheBean<K, V> {
-<<<<<<< HEAD
     public interface Destroyable {
         void destroy();
     }
@@ -92,9 +91,6 @@
 
     private static final Logger LOGGER = LoggerFactory.getLogger(AbstractCacheBean.class);
 
-=======
-    private static final StroomLogger LOGGER = StroomLogger.getLogger(AbstractCacheBean.class);
->>>>>>> eec3e5f6
     private final Ehcache cache;
 
     public AbstractCacheBean(final CacheManager cacheManager, final String name, final int maxCacheEntries) {
@@ -241,55 +237,4 @@
     public interface Destroyable {
         void destroy();
     }
-
-    private static class CacheListener extends CacheEventListenerAdapter {
-        private static final StroomLogger LOGGER = StroomLogger.getLogger(CacheListener.class);
-
-        private final AbstractCacheBean<?, ?> parent;
-
-        public CacheListener(final AbstractCacheBean<?, ?> parent) {
-            this.parent = parent;
-        }
-
-        @Override
-        public void notifyRemoveAll(final Ehcache cache) {
-            // Hopefully clear will not be called.
-            LOGGER.trace("notifyRemoveAll()");
-            parent.destroyAll(cache);
-        }
-
-        @Override
-        public void notifyElementUpdated(final Ehcache cache, final Element element) throws CacheException {
-            LOGGER.trace("notifyElementUpdated()");
-        }
-
-        @Override
-        public void notifyElementRemoved(final Ehcache cache, final Element element) throws CacheException {
-            LOGGER.trace("notifyElementRemoved()");
-            parent.destroy(element);
-        }
-
-        @Override
-        public void notifyElementPut(final Ehcache cache, final Element element) throws CacheException {
-            LOGGER.trace("notifyElementPut()");
-        }
-
-        @Override
-        public void notifyElementExpired(final Ehcache cache, final Element element) {
-            LOGGER.trace("notifyElementExpired()");
-            parent.destroy(element);
-        }
-
-        @Override
-        public void notifyElementEvicted(final Ehcache cache, final Element element) {
-            LOGGER.trace("notifyElementEvicted()");
-            parent.destroy(element);
-        }
-
-        @Override
-        public void dispose() {
-            LOGGER.trace("dispose()");
-            // Do nothing.
-        }
-    }
 }
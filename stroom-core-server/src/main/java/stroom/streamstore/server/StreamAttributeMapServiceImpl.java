/*
 *
 *  * Copyright 2017 Crown Copyright
 *  *
 *  * Licensed under the Apache License, Version 2.0 (the "License");
 *  * you may not use this file except in compliance with the License.
 *  * You may obtain a copy of the License at
 *  *
 *  *     http://www.apache.org/licenses/LICENSE-2.0
 *  *
 *  * Unless required by applicable law or agreed to in writing, software
 *  * distributed under the License is distributed on an "AS IS" BASIS,
 *  * WITHOUT WARRANTIES OR CONDITIONS OF ANY KIND, either express or implied.
 *  * See the License for the specific language governing permissions and
 *  * limitations under the License.
 *
 */

package stroom.streamstore.server;

import event.logging.BaseAdvancedQueryItem;
import org.springframework.stereotype.Component;
import stroom.dictionary.shared.DictionaryService;
import stroom.entity.server.SupportsCriteriaLogging;
import stroom.entity.server.util.SqlBuilder;
import stroom.entity.server.util.StroomEntityManager;
import stroom.entity.shared.BaseResultList;
import stroom.entity.shared.PermissionException;
import stroom.entity.shared.Sort.Direction;
import stroom.feed.shared.Feed;
import stroom.feed.shared.FeedService;
import stroom.node.shared.Volume;
import stroom.pipeline.shared.PipelineEntity;
import stroom.pipeline.shared.PipelineEntityService;
import stroom.policy.server.DataRetentionService;
import stroom.security.SecurityContext;
import stroom.streamstore.server.fs.FileSystemStreamTypeUtil;
import stroom.policy.shared.DataRetentionPolicy;
import stroom.policy.shared.DataRetentionRule;
import stroom.streamstore.shared.FindStreamAttributeMapCriteria;
import stroom.streamstore.shared.FindStreamCriteria;
import stroom.streamstore.shared.Stream;
import stroom.streamstore.shared.StreamAttributeKey;
import stroom.streamstore.shared.StreamAttributeKeyService;
import stroom.streamstore.shared.StreamAttributeMap;
import stroom.streamstore.shared.StreamAttributeMapService;
import stroom.streamstore.shared.StreamAttributeValue;
import stroom.streamstore.shared.StreamType;
import stroom.streamstore.shared.StreamTypeService;
import stroom.streamstore.shared.StreamVolume;
import stroom.streamtask.shared.StreamProcessor;
import stroom.streamtask.shared.StreamProcessorService;
import stroom.util.logging.StroomLogger;
import stroom.feed.MetaMap;

import javax.inject.Inject;
import javax.inject.Named;
import javax.inject.Provider;
import java.io.File;
import java.io.FileInputStream;
import java.io.IOException;
import java.util.ArrayList;
import java.util.Collections;
import java.util.HashMap;
import java.util.HashSet;
import java.util.List;
import java.util.Map;

@Component
public class StreamAttributeMapServiceImpl
        implements StreamAttributeMapService, SupportsCriteriaLogging<FindStreamAttributeMapCriteria> {
    private static StroomLogger LOGGER = StroomLogger.getLogger(StreamAttributeMapServiceImpl.class);

    private final FeedService feedService;
    private final PipelineEntityService pipelineEntityService;
    private final StreamTypeService streamTypeService;
    private final StreamProcessorService streamProcessorService;
    private final StreamStore streamStore;
    private final Provider<DataRetentionService> dataRetentionServiceProvider;
    private final DictionaryService dictionaryService;
    private final StroomEntityManager entityManager;
    private final StreamAttributeKeyService streamAttributeKeyService;
    private final StreamMaintenanceService streamMaintenanceService;
    private final SecurityContext securityContext;

    @Inject
    StreamAttributeMapServiceImpl(@Named("cachedFeedService") final FeedService feedService,
                                  @Named("cachedPipelineEntityService") final PipelineEntityService pipelineEntityService,
                                  @Named("cachedStreamTypeService") final StreamTypeService streamTypeService,
                                  @Named("cachedStreamProcessorService") final StreamProcessorService streamProcessorService,
                                  final StreamStore streamStore,
                                  final Provider<DataRetentionService> dataRetentionServiceProvider,
                                  final DictionaryService dictionaryService,
                                  final StroomEntityManager entityManager,
                                  final StreamAttributeKeyService streamAttributeKeyService,
                                  final StreamMaintenanceService streamMaintenanceService,
                                  final SecurityContext securityContext) {
        this.feedService = feedService;
        this.pipelineEntityService = pipelineEntityService;
        this.streamTypeService = streamTypeService;
        this.streamProcessorService = streamProcessorService;
        this.streamStore = streamStore;
        this.dataRetentionServiceProvider = dataRetentionServiceProvider;
        this.dictionaryService = dictionaryService;
        this.entityManager = entityManager;
        this.streamAttributeKeyService = streamAttributeKeyService;
        this.streamMaintenanceService = streamMaintenanceService;
        this.securityContext = securityContext;
    }

    @Override
    public BaseResultList<StreamAttributeMap> find(final FindStreamAttributeMapCriteria criteria)
            throws RuntimeException {
        BaseResultList<StreamAttributeMap> result;

        securityContext.elevatePermissions();
        try {
            // Cache Call
            final List<StreamAttributeMap> streamMDList = new ArrayList<>();

            final FindStreamCriteria streamCriteria = new FindStreamCriteria();
            streamCriteria.copyFrom(criteria.getFindStreamCriteria());
            streamCriteria.setSort(FindStreamCriteria.FIELD_CREATE_MS, Direction.DESCENDING, false);

            final boolean includeRelations = streamCriteria.getFetchSet().contains(Stream.ENTITY_TYPE);
            streamCriteria.setFetchSet(new HashSet<>());
            if (includeRelations) {
                streamCriteria.getFetchSet().add(Stream.ENTITY_TYPE);
            }
            streamCriteria.getFetchSet().add(StreamType.ENTITY_TYPE);
            // Share the page criteria
            final BaseResultList<Stream> streamList = streamStore.find(streamCriteria);

            if (streamList.size() > 0) {
<<<<<<< HEAD
                // Create a data retention rule decorator for adding data retention information to returned stream attribute maps.
                List<DataRetentionRule> rules = Collections.emptyList();

                final DataRetentionService dataRetentionService = dataRetentionServiceProvider.get();
                if (dataRetentionService != null) {
                    final DataRetentionPolicy dataRetentionPolicy = dataRetentionService.load();
                    if (dataRetentionPolicy != null && dataRetentionPolicy.getRules() != null) {
                        rules = dataRetentionPolicy.getRules();
                    }
                    final StreamAttributeMapRetentionRuleDecorator ruleDecorator = new StreamAttributeMapRetentionRuleDecorator(dictionaryService, rules);

                    // Query the database for the attribute values
                    if (criteria.isUseCache()) {
                        loadAttributeMapFromDatabase(criteria, streamMDList, streamList, ruleDecorator);
                    } else {
                        loadAttributeMapFromFileSystem(criteria, streamMDList, streamList, ruleDecorator);
                    }
=======
                // Query the database for the attribute values
                if (criteria.isUseCache()) {
                    LOGGER.info("Loading attribute map from DB");
                    loadAttributeMapFromDatabase(criteria, streamMDList, streamList);
                } else {
                    LOGGER.info("Loading attribute map from filesystem");
                    loadAttributeMapFromFileSystem(criteria, streamMDList, streamList);
>>>>>>> 8cab9d84
                }
            }

            result = new BaseResultList<>(streamMDList, streamList.getPageResponse().getOffset(),
                    streamList.getPageResponse().getTotal(), streamList.getPageResponse().isMore());
        } finally {
            securityContext.restorePermissions();
        }

        return result;
    }

    /**
     * Load attributes from database
     */
    private void loadAttributeMapFromDatabase(final FindStreamAttributeMapCriteria criteria,
                                              final List<StreamAttributeMap> streamMDList, final BaseResultList<Stream> streamList, final StreamAttributeMapRetentionRuleDecorator ruleDecorator) {
        final Map<Long, StreamAttributeMap> streamMap = new HashMap<>();

        // Get a list of valid stream ids.
        final StringBuilder streamIds = new StringBuilder();
        for (final Stream stream : streamList) {
            try {
                // Resolve Relations
                resolveRelations(criteria, stream);

                final StreamAttributeMap streamAttributeMap = new StreamAttributeMap(stream);
                streamMDList.add(streamAttributeMap);
                streamMap.put(stream.getId(), streamAttributeMap);

                streamIds.append(stream.getId());
                streamIds.append(",");

            } catch (final PermissionException e) {
                // The current user might not have permission to see this
                // stream.
                LOGGER.debug(e.getMessage());
            }
        }
        if (streamIds.length() > 0) {
            streamIds.setLength(streamIds.length() - 1);
        }

        if (streamMap.size() == 0) {
            return;
        }

        final List<StreamAttributeKey> allKeys = streamAttributeKeyService.findAll();
        final Map<Long, StreamAttributeKey> keyMap = new HashMap<>();
        for (final StreamAttributeKey key : allKeys) {
            keyMap.put(key.getId(), key);
        }

        final SqlBuilder sql = new SqlBuilder();
        sql.append("SELECT ");
        sql.append(StreamAttributeValue.STREAM_ID);
        sql.append(", ");
        sql.append(StreamAttributeValue.STREAM_ATTRIBUTE_KEY_ID);
        sql.append(", ");
        sql.append(StreamAttributeValue.VALUE_NUMBER);
        sql.append(", ");
        sql.append(StreamAttributeValue.VALUE_STRING);
        sql.append(" FROM ");
        sql.append(StreamAttributeValue.TABLE_NAME);
        sql.append(" WHERE ");
        sql.append(StreamAttributeValue.STREAM_ID);
        sql.append(" in (");
        sql.append(streamIds.toString());
        sql.append(")");

        // Status is a mandatory search

        @SuppressWarnings("unchecked") final List<Object[]> list = entityManager.executeNativeQueryResultList(sql);

        for (final Object[] row : list) {
            final long streamId = ((Number) row[0]).longValue();
            final String key = String.valueOf(row[1]);
            String value = String.valueOf(row[2]);
            if (row[3] != null) {
                value = String.valueOf(row[3]);
            }

            final StreamAttributeKey streamAttributeKey = keyMap.get(Long.parseLong(key));
            if (streamAttributeKey != null) {
                streamMap.get(streamId).addAttribute(streamAttributeKey, value);
            }
        }

        // Add additional data retention information.
        streamMap.values().parallelStream().forEach(ruleDecorator::addMatchingRetentionRuleInfo);
    }

    private void resolveRelations(final FindStreamAttributeMapCriteria criteria, final Stream stream) throws PermissionException {
        if (criteria.getFetchSet().contains(Feed.ENTITY_TYPE) && stream.getFeed() != null) {
            stream.setFeed(feedService.loadById(stream.getFeed().getId()));
        }

        if (criteria.getFetchSet().contains(StreamType.ENTITY_TYPE) && stream.getStreamType() != null) {
            stream.setStreamType(streamTypeService.loadById(stream.getStreamType().getId()));
        }

        StreamProcessor streamProcessor = null;
        if (criteria.getFetchSet().contains(StreamProcessor.ENTITY_TYPE) && stream.getStreamProcessor() != null) {
            // We will try and load the stream processor but will ignore
            // permission failures as we don't mind users seeing streams even if
            // they do not have visibility of the processor that created the
            // stream.
            try {
                streamProcessor = streamProcessorService.loadByIdInsecure(stream.getStreamProcessor().getId());
                stream.setStreamProcessor(streamProcessor);
            } catch (final PermissionException e) {
                // The current user might not have permission to see this stream
                // processor.
                LOGGER.debug(e.getMessage());
            }
        }

        if (streamProcessor != null && criteria.getFetchSet().contains(PipelineEntity.ENTITY_TYPE)) {
            // We will try and load the pipeline but will ignore permission
            // failures as we don't mind users seeing streams even if they do
            // not have visibility of the pipeline that created the stream.
            try {
                streamProcessor.setPipeline(pipelineEntityService.load(streamProcessor.getPipeline()));
            } catch (final PermissionException e) {
                streamProcessor.setPipeline(null);

                // The current user might not have permission to see this
                // pipeline.
                LOGGER.debug(e.getMessage());
                throw e;
            }
        }
    }

    private void loadAttributeMapFromFileSystem(final FindStreamAttributeMapCriteria criteria,
                                                final List<StreamAttributeMap> streamMDList, final BaseResultList<Stream> streamList, final StreamAttributeMapRetentionRuleDecorator ruleDecorator) {
        final List<StreamAttributeKey> allKeys = streamAttributeKeyService.findAll();
        final Map<String, StreamAttributeKey> keyMap = new HashMap<>();
        for (final StreamAttributeKey key : allKeys) {
            keyMap.put(key.getName(), key);
        }

        final Map<Stream, StreamAttributeMap> streamMap = new HashMap<>();

        final FindStreamVolumeCriteria findStreamVolumeCriteria = new FindStreamVolumeCriteria();
        for (final Stream stream : streamList) {
            findStreamVolumeCriteria.obtainStreamIdSet().add(stream);
        }
        findStreamVolumeCriteria.getFetchSet().add(Stream.ENTITY_TYPE);
        final BaseResultList<StreamVolume> volumeList = streamMaintenanceService.find(findStreamVolumeCriteria);

        for (final StreamVolume streamVolume : volumeList) {
            StreamAttributeMap streamAttributeMap = streamMap.get(streamVolume.getStream());
            if (streamAttributeMap == null) {
                try {
                    final Stream stream = streamVolume.getStream();
                    // Resolve Relations
                    resolveRelations(criteria, stream);

                    streamAttributeMap = new StreamAttributeMap(stream);
                    streamMDList.add(streamAttributeMap);
                    streamMap.put(stream, streamAttributeMap);
                } catch (final PermissionException e) {
                    // The current user might not have permission to see this
                    // stream.
                    LOGGER.debug(e.getMessage());
                }
            }

            final File manifest = FileSystemStreamTypeUtil.createChildStreamFile(streamVolume, StreamType.MANIFEST);

            if (manifest.isFile()) {
                final MetaMap metaMap = new MetaMap();
                try {
                    metaMap.read(new FileInputStream(manifest), true);
                } catch (final IOException ioException) {
                    LOGGER.error("loadAttributeMapFromFileSystem() %s", manifest, ioException);
                }

                for (final String name : metaMap.keySet()) {
                    final StreamAttributeKey key = keyMap.get(name);
                    final String value = metaMap.get(name);
                    if (key == null) {
                        streamAttributeMap.addAttribute(name, value);
                    } else {
                        streamAttributeMap.addAttribute(key, value);
                    }
                }
            }
            if (criteria.getFetchSet().contains(Volume.ENTITY_TYPE)) {
                try {
                    final File rootFile = FileSystemStreamTypeUtil.createRootStreamFile(streamVolume.getVolume(),
                            streamVolume.getStream(), streamVolume.getStream().getStreamType());

                    final List<File> allFiles = FileSystemStreamTypeUtil.findAllDescendantStreamFileList(rootFile);
                    streamAttributeMap.setFileNameList(new ArrayList<>());
                    streamAttributeMap.getFileNameList().add(rootFile.getPath());
                    for (final File file : allFiles) {
                        streamAttributeMap.getFileNameList().add(file.getPath());
                    }
                } catch (final Exception e) {
                    LOGGER.error("loadAttributeMapFromFileSystem() ", e);
                }
            }

            // Add additional data retention information.
            ruleDecorator.addMatchingRetentionRuleInfo(streamAttributeMap);
        }
    }

    @Override
    public FindStreamAttributeMapCriteria createCriteria() {
        return new FindStreamAttributeMapCriteria();
    }

    @Override
    public void appendCriteria(final List<BaseAdvancedQueryItem> items, final FindStreamAttributeMapCriteria criteria) {
        streamStore.appendCriteria(items, criteria.getFindStreamCriteria());
    }
}<|MERGE_RESOLUTION|>--- conflicted
+++ resolved
@@ -132,7 +132,6 @@
             final BaseResultList<Stream> streamList = streamStore.find(streamCriteria);
 
             if (streamList.size() > 0) {
-<<<<<<< HEAD
                 // Create a data retention rule decorator for adding data retention information to returned stream attribute maps.
                 List<DataRetentionRule> rules = Collections.emptyList();
 
@@ -146,19 +145,12 @@
 
                     // Query the database for the attribute values
                     if (criteria.isUseCache()) {
+                        LOGGER.info("Loading attribute map from DB");
                         loadAttributeMapFromDatabase(criteria, streamMDList, streamList, ruleDecorator);
                     } else {
+                        LOGGER.info("Loading attribute map from filesystem");
                         loadAttributeMapFromFileSystem(criteria, streamMDList, streamList, ruleDecorator);
                     }
-=======
-                // Query the database for the attribute values
-                if (criteria.isUseCache()) {
-                    LOGGER.info("Loading attribute map from DB");
-                    loadAttributeMapFromDatabase(criteria, streamMDList, streamList);
-                } else {
-                    LOGGER.info("Loading attribute map from filesystem");
-                    loadAttributeMapFromFileSystem(criteria, streamMDList, streamList);
->>>>>>> 8cab9d84
                 }
             }
 

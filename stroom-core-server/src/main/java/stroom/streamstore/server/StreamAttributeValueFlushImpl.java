--- conflicted
+++ resolved
@@ -16,11 +16,8 @@
 
 package stroom.streamstore.server;
 
-<<<<<<< HEAD
 import org.slf4j.Logger;
 import org.slf4j.LoggerFactory;
-=======
->>>>>>> f21cc34e
 import org.springframework.stereotype.Component;
 import org.springframework.transaction.annotation.Propagation;
 import org.springframework.transaction.annotation.Transactional;
@@ -34,7 +31,6 @@
 import stroom.streamstore.shared.StreamAttributeValue;
 import stroom.util.date.DateUtil;
 import stroom.util.logging.LogExecutionTime;
-import stroom.util.logging.StroomLogger;
 import stroom.util.shared.ModelStringUtil;
 import stroom.util.spring.StroomFrequencySchedule;
 import stroom.util.spring.StroomShutdown;
@@ -49,10 +45,12 @@
 
 @Component
 public class StreamAttributeValueFlushImpl implements StreamAttributeValueFlush {
+    private static final Logger LOGGER = LoggerFactory.getLogger(StreamAttributeValueFlushImpl.class);
+
     public static final String LOCK_NAME = "StreamAttributeDelete";
     public static final int MONTH_OLD_MS = 1000 * 60 * 60 * 24 * 30;
     public static final int BATCH_SIZE = 1000;
-    private static final Logger LOGGER = LoggerFactory.getLogger(StreamAttributeValueFlushImpl.class);
+
     final Queue<AsyncFlush> queue = new ConcurrentLinkedQueue<>();
     @Resource
     private StreamAttributeKeyService streamAttributeKeyService;
@@ -65,37 +63,6 @@
     @Resource
     private ClusterLockService clusterLockService;
 
-<<<<<<< HEAD
-=======
-    public static final String LOCK_NAME = "StreamAttributeDelete";
-
-    public static class AsyncFlush {
-        private final Stream stream;
-        private final boolean append;
-        private final MetaMap metaMap;
-
-        AsyncFlush(final Stream stream, final boolean append, final MetaMap metaMap) {
-            this.stream = stream;
-            this.append = append;
-            this.metaMap = metaMap;
-        }
-
-        public Stream getStream() {
-            return stream;
-        }
-
-        public boolean isAppend() {
-            return append;
-        }
-
-        public MetaMap getMetaMap() {
-            return metaMap;
-        }
-    }
-
-    final Queue<AsyncFlush> queue = new ConcurrentLinkedQueue<>();
-
->>>>>>> f21cc34e
     @Override
     public void persitAttributes(final Stream stream, final boolean append, final MetaMap metaMap) {
         queue.add(new AsyncFlush(stream, append, metaMap));
@@ -141,11 +108,7 @@
             final FindStreamAttributeValueCriteria criteria = new FindStreamAttributeValueCriteria();
 
             final ArrayList<AsyncFlush> batchInsert = new ArrayList<>();
-<<<<<<< HEAD
-            AsyncFlush item = null;
-=======
             AsyncFlush item;
->>>>>>> f21cc34e
             while ((item = queue.poll()) != null && batchInsert.size() < BATCH_SIZE) {
                 batchInsert.add(item);
                 criteria.obtainStreamIdSet().add(item.getStream());

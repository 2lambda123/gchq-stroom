--- conflicted
+++ resolved
@@ -17,7 +17,7 @@
 package stroom.streamstore.server.fs;
 
 import stroom.io.StreamCloser;
-<<<<<<< HEAD
+import stroom.util.io.FileUtil;
 
 import java.io.IOException;
 import java.io.InputStream;
@@ -26,15 +26,6 @@
 import java.nio.file.Path;
 import java.nio.file.Paths;
 import java.nio.file.StandardOpenOption;
-=======
-import stroom.util.io.FileUtil;
-
-import javax.annotation.Nonnull;
-import java.io.File;
-import java.io.IOException;
-import java.io.InputStream;
-import java.io.RandomAccessFile;
->>>>>>> 0c0fcd5e
 
 /**
  * @see BlockGZIPConstants
@@ -48,53 +39,18 @@
 
     private final StreamCloser streamCloser = new StreamCloser();
 
-<<<<<<< HEAD
     /**
      * Constructor to open a Block GZIP File.
      */
     public BlockGZIPInputFile(final Path bgz) throws IOException {
         this.raFile = FileChannel.open(bgz, StandardOpenOption.READ);
-        this.file = bgz;
-
-        raFile.position(0);
-        init();
-=======
-    RandomAccessFile getRaFile() {
-        return raFile;
-    }
-
-    /**
-     * Class to interface a stream to a random access file.
-     */
-    class RAInputStreamBufferAdaptor extends InputStream {
-        @Override
-        public int read() throws IOException {
-            return getRaFile().read();
-        }
-
-        @Override
-        public int read(@Nonnull final byte[] b) throws IOException {
-            return getRaFile().read(b);
-        }
-
-        @Override
-        public int read(@Nonnull final byte[] b, final int off, final int len) throws IOException {
-            return getRaFile().read(b, off, len);
-        }
-    }
-
-    /**
-     * Constructor to open a Block GZIP File.
-     */
-    public BlockGZIPInputFile(final File bgz) throws IOException {
-        this.raFile = new RandomAccessFile(bgz, BlockGZIPConstants.READ_ONLY);
         try {
             this.file = bgz;
-            raFile.seek(0);
+            raFile.position(0);
             init();
+
             // Make sure the streams are closed.
             streamCloser.add(raFile);
->>>>>>> 0c0fcd5e
 
         } catch (final IOException e) {
             streamCloser.close();
@@ -108,21 +64,15 @@
      */
     public BlockGZIPInputFile(final Path bgz, final int rawBufferSize) throws IOException {
         super(rawBufferSize);
-<<<<<<< HEAD
         this.raFile = FileChannel.open(bgz, StandardOpenOption.READ);
-        this.file = bgz;
-
-        raFile.position(0);
-        init();
-=======
-        this.raFile = new RandomAccessFile(bgz, BlockGZIPConstants.READ_ONLY);
         try {
             this.file = bgz;
-            raFile.seek(0);
+
+            raFile.position(0);
             init();
+
             // Make sure the streams are closed.
             streamCloser.add(raFile);
->>>>>>> 0c0fcd5e
 
         } catch (final IOException e) {
             streamCloser.close();
@@ -283,31 +233,13 @@
         return position;
     }
 
-<<<<<<< HEAD
-=======
-    public static void main(final String[] args) throws IOException {
-        final BlockGZIPInputFile is = new BlockGZIPInputFile(new File(args[0]));
-
-        final byte[] buffer = new byte[1024];
-        int len;
-        while ((len = is.read(buffer)) != -1) {
-            System.out.write(buffer, 0, len);
-        }
-
-        System.out.flush();
-    }
-
->>>>>>> 0c0fcd5e
     @Override
     protected InputStream getRawStream() {
         return Channels.newInputStream(raFile);
     }
-<<<<<<< HEAD
-=======
 
     @Override
     void invalid() throws IOException {
         throw new IOException("Does not look like a Block GZIP V1 Stream \"" + FileUtil.getCanonicalPath(file) + "\"");
     }
->>>>>>> 0c0fcd5e
 }
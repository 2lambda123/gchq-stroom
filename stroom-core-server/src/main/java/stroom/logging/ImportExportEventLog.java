--- conflicted
+++ resolved
@@ -33,11 +33,7 @@
 import stroom.importexport.shared.ExportConfigAction;
 import stroom.importexport.shared.ImportConfigAction;
 import stroom.importexport.shared.ImportState;
-<<<<<<< HEAD
 import stroom.security.Security;
-=======
-import stroom.security.Insecure;
->>>>>>> aafacff5
 
 import javax.inject.Inject;
 import java.util.List;
@@ -80,7 +76,6 @@
     }
 
     public void _import(final ImportConfigAction importDataAction) {
-<<<<<<< HEAD
         security.insecure(() -> {
             try {
                 final List<ImportState> confirmList = importDataAction.getConfirmList();
@@ -89,12 +84,16 @@
                         try {
                             final Event event = eventLoggingService.createAction("ImportConfig", "Importing Configuration");
 
+                            String state = "Error";
+                            if (confirmation.getState() != null) {
+                                state = confirmation.getState().getDisplayValue();
+                            }
+
                             final event.logging.Object object = new event.logging.Object();
                             object.setType(confirmation.getDocRef().getType());
                             object.setId(confirmation.getDocRef().getUuid());
                             object.setName(confirmation.getSourcePath());
-                            object.getData().add(EventLoggingUtil.createData("ImportAction",
-                                    confirmation.getState().getDisplayValue()));
+                            object.getData().add(EventLoggingUtil.createData("ImportAction", state));
 
                             final MultiObject multiObject = new MultiObject();
                             multiObject.getObjects().add(object);
@@ -108,37 +107,6 @@
                         } catch (final RuntimeException e) {
                             LOGGER.error("Unable to import event!", e);
                         }
-=======
-        try {
-            final List<ImportState> confirmList = importDataAction.getConfirmList();
-            if (confirmList != null && confirmList.size() > 0) {
-                for (final ImportState confirmation : confirmList) {
-                    try {
-                        final Event event = eventLoggingService.createAction("ImportConfig", "Importing Configuration");
-
-                        String state = "Error";
-                        if (confirmation.getState() != null) {
-                            state = confirmation.getState().getDisplayValue();
-                        }
-
-                        final event.logging.Object object = new event.logging.Object();
-                        object.setType(confirmation.getDocRef().getType());
-                        object.setId(confirmation.getDocRef().getUuid());
-                        object.setName(confirmation.getSourcePath());
-                        object.getData().add(EventLoggingUtil.createData("ImportAction", state));
-
-                        final MultiObject multiObject = new MultiObject();
-                        multiObject.getObjects().add(object);
-
-                        final Import imp = new Import();
-                        imp.setSource(multiObject);
-
-                        event.getEventDetail().setImport(imp);
-
-                        eventLoggingService.log(event);
-                    } catch (final Exception e) {
-                        LOGGER.error("Unable to import event!", e);
->>>>>>> aafacff5
                     }
                 }
             } catch (final RuntimeException e) {

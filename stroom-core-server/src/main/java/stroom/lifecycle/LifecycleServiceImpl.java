/*
 * Copyright 2016 Crown Copyright
 *
 * Licensed under the Apache License, Version 2.0 (the "License");
 * you may not use this file except in compliance with the License.
 * You may obtain a copy of the License at
 *
 *     http://www.apache.org/licenses/LICENSE-2.0
 *
 * Unless required by applicable law or agreed to in writing, software
 * distributed under the License is distributed on an "AS IS" BASIS,
 * WITHOUT WARRANTIES OR CONDITIONS OF ANY KIND, either express or implied.
 * See the License for the specific language governing permissions and
 * limitations under the License.
 */

package stroom.lifecycle;

import org.slf4j.Logger;
import org.slf4j.LoggerFactory;
import org.springframework.beans.factory.annotation.Value;
import org.springframework.stereotype.Component;
import stroom.entity.server.util.StroomEntityManager;
import stroom.jobsystem.server.ScheduledTaskExecutor;
import stroom.pool.SecurityHelper;
import stroom.security.SecurityContext;
import stroom.task.server.StroomThreadGroup;
import stroom.task.server.TaskCallbackAdaptor;
import stroom.task.server.TaskManager;
import stroom.util.config.PropertyUtil;
import stroom.util.logging.LogExecutionTime;
import stroom.util.shared.ModelStringUtil;
import stroom.util.shared.VoidResult;
import stroom.util.spring.StroomBeanLifeCycle;
import stroom.util.spring.StroomBeanMethodExecutable;
import stroom.util.task.ServerTask;
import stroom.util.thread.CustomThreadFactory;
import stroom.util.thread.ThreadScopeRunnable;
import stroom.util.thread.ThreadUtil;

import javax.inject.Inject;
import java.util.concurrent.Executors;
import java.util.concurrent.ScheduledExecutorService;
import java.util.concurrent.TimeUnit;
import java.util.concurrent.atomic.AtomicBoolean;
import java.util.concurrent.atomic.AtomicInteger;
import java.util.concurrent.atomic.AtomicReference;
import java.util.concurrent.locks.ReentrantLock;

@Component
public class LifecycleServiceImpl implements LifecycleService {
    private static final Logger LOGGER = LoggerFactory.getLogger(LifecycleServiceImpl.class);
    private static final String STROOM_LIFECYCLE_THREAD_POOL = "Stroom Lifecycle#";

    private static final int ONE_SECOND = 1000;
    private static final long DEFAULT_INTERVAL = 10 * ONE_SECOND;

    private final TaskManager taskManager;
    private final StroomBeanLifeCycle stroomBeanLifeCycle;
    private final StroomEntityManager entityManager;
    private final ScheduledTaskExecutor scheduledTaskExecutor;
    private final SecurityContext securityContext;
    private final AtomicInteger startingBeanCount = new AtomicInteger();
    private final AtomicInteger stoppingBeanCount = new AtomicInteger();
    // The scheduled executor that executes executable beans.
    private final AtomicReference<ScheduledExecutorService> scheduledExecutorService = new AtomicReference<>();
    private final AtomicBoolean startingUp = new AtomicBoolean();
    private final AtomicBoolean  running = new AtomicBoolean();
    private final AtomicBoolean  enabled = new AtomicBoolean();
    private final long executionInterval;

    @Inject
    public LifecycleServiceImpl(final TaskManager taskManager,
                                final StroomBeanLifeCycle stroomBeanLifeCycle,
                                final StroomEntityManager entityManager,
                                final ScheduledTaskExecutor scheduledTaskExecutor,
                                final SecurityContext securityContext,
                                @Value("#{propertyConfigurer.getProperty('stroom.lifecycle.enabled')}") final String enabled,
                                @Value("#{propertyConfigurer.getProperty('stroom.lifecycle.executionInterval')}") final String executionIntervalString) {
        this.taskManager = taskManager;
        this.stroomBeanLifeCycle = stroomBeanLifeCycle;
        this.entityManager = entityManager;
        this.scheduledTaskExecutor = scheduledTaskExecutor;
        this.securityContext = securityContext;
        this.enabled.set(PropertyUtil.toBoolean(enabled, false));

        Long executionInterval;
        try {
            executionInterval = ModelStringUtil.parseDurationString(executionIntervalString);
            if (executionInterval == null) {
                executionInterval = DEFAULT_INTERVAL;
            }
        } catch (final NumberFormatException e) {
            LOGGER.error("Unable to parse property 'stroom.lifecycle.executionInterval' value '" + executionIntervalString
                    + "', using default of '10s' instead", e);
            executionInterval = DEFAULT_INTERVAL;
        }
        this.executionInterval = executionInterval;
    }

    /**
     * Called when the application context is initialised.
     */
    @Override
    public void start() throws Exception {
        if (enabled.get()) {
            // Do this async so that we don't delay starting the web app up
            new Thread(() -> {
                final LogExecutionTime logExecutionTime = new LogExecutionTime();
                LOGGER.info("init() - Starting up in background");
                startup();
                LOGGER.info("init() - Started in {}", logExecutionTime);
            }).start();
        }
    }

    /**
     * Called when the application context is destroyed.
     */
    @Override
    public void stop() throws Exception {
        LOGGER.debug("contextDestroyed()");
        if (enabled.get()) {
            shutdown();
        }
    }

    public void startup() {
        LOGGER.info("Starting Stroom Lifecycle service");
        try {
            startingUp.set(true);

            taskManager.startup();

<<<<<<< HEAD
            startNext();
            // Wait for startup to complete.
            while (startingBeanCount.get() > 0) {
                ThreadUtil.sleep(500);
=======
        startNext();
        // Wait for startup to complete.
        while (startingBeanCount.get() > 0) {
            ThreadUtil.sleep(500);
        }

        // Create the runnable object that will perform execution on all
        // scheduled services.
        final Runnable runnable = new ThreadScopeRunnable() {
            private final ReentrantLock lock = new ReentrantLock();

            @Override
            protected void exec() {
                if (lock.tryLock()) {
                    try (SecurityHelper securityHelper = SecurityHelper.elevate(securityContext)) {
                        Thread.currentThread().setName("Stroom Lifecycle - ScheduledExecutor");
                        scheduledTaskExecutor.execute();
                    } catch (final Throwable t) {
                        LOGGER.error(t.getMessage(), t);
                    } finally {
                        lock.unlock();
                    }
                } else {
                    LOGGER.warn("Still trying to execute tasks");
                }
>>>>>>> 0511c40c
            }

            // Create the runnable object that will perform execution on all
            // scheduled services.
            final Runnable runnable = new ThreadScopeRunnable() {
                private final ReentrantLock lock = new ReentrantLock();

                @Override
                protected void exec() {
                    if (lock.tryLock()) {

                        securityContext.pushUser(ServerTask.INTERNAL_PROCESSING_USER_TOKEN);
                        try {
                            Thread.currentThread().setName("Stroom Lifecycle - ScheduledExecutor");
                            scheduledTaskExecutor.execute();
                        } catch (final Throwable t) {
                            LOGGER.error(t.getMessage(), t);
                        } finally {
                            securityContext.popUser();
                            lock.unlock();
                        }
                    } else {
                        LOGGER.warn("Still trying to execute tasks");
                    }
                }
            };

            // Create the thread pool that we will use to startup, shutdown and
            // execute lifecycle beans asynchronously.
            final CustomThreadFactory threadFactory = new CustomThreadFactory(STROOM_LIFECYCLE_THREAD_POOL,
                    StroomThreadGroup.instance(), Thread.MIN_PRIORITY + 1);

            // Create the executor service that will execute scheduled
            // services.
            final ScheduledExecutorService scheduledExecutorService = Executors.newScheduledThreadPool(1, threadFactory);
            scheduledExecutorService.scheduleWithFixedDelay(runnable, 0, executionInterval, TimeUnit.MILLISECONDS);
            this.scheduledExecutorService.set(scheduledExecutorService);

            LOGGER.info("Started Stroom Lifecycle service");
            running.set(true);
        } finally {
            startingUp.set(false);
        }
    }

    private void startNext() {
        final StroomBeanMethodExecutable executable = stroomBeanLifeCycle.getStartExecutable();
        if (executable != null) {
            startingBeanCount.getAndIncrement();
            taskManager.execAsync(new LifecycleTask(executable), new TaskCallbackAdaptor<VoidResult>() {
                @Override
                public void onSuccess(final VoidResult result) {
                    startNext();
                    startingBeanCount.getAndDecrement();
                }
            });
        }
    }

    public void shutdown() {
        try {
            // Wait for startup to finish.
            while (startingUp.get()) {
                LOGGER.info("Waiting for startup to finish before shutting down");
                ThreadUtil.sleep(ONE_SECOND);
            }

            LOGGER.info("Stopping Stroom Lifecycle service");
            final ScheduledExecutorService scheduledExecutorService = this.scheduledExecutorService.get();
            if (scheduledExecutorService != null) {
                // Stop the scheduled executor.
                scheduledExecutorService.shutdown();
                try {
                    scheduledExecutorService.awaitTermination(1, TimeUnit.MINUTES);
                } catch (final InterruptedException e) {
                    LOGGER.error("Waiting termination interrupted!", e);
                }
            }

            stopNext();
            // Wait for stop to complete.
            while (stoppingBeanCount.get() > 0) {
                ThreadUtil.sleep(500);
            }

            taskManager.shutdown();

            // Finally shutdown the entity manager.
            if (entityManager != null) {
                entityManager.shutdown();
            }

            LOGGER.info("Stopped Stroom Lifecycle service");
        } finally {
            running.set(false);
        }
    }

    private void stopNext() {
        final StroomBeanMethodExecutable executable = stroomBeanLifeCycle.getStopExecutable();
        if (executable != null) {
            stoppingBeanCount.getAndIncrement();
            taskManager.execAsync(new LifecycleTask(executable), new TaskCallbackAdaptor<VoidResult>() {
                @Override
                public void onSuccess(final VoidResult result) {
                    stopNext();
                    stoppingBeanCount.getAndDecrement();
                }
            });
        }
    }

    public boolean isRunning() {
        return running.get();
    }
}<|MERGE_RESOLUTION|>--- conflicted
+++ resolved
@@ -132,22 +132,16 @@
 
             taskManager.startup();
 
-<<<<<<< HEAD
             startNext();
             // Wait for startup to complete.
             while (startingBeanCount.get() > 0) {
                 ThreadUtil.sleep(500);
-=======
-        startNext();
-        // Wait for startup to complete.
-        while (startingBeanCount.get() > 0) {
-            ThreadUtil.sleep(500);
-        }
-
-        // Create the runnable object that will perform execution on all
-        // scheduled services.
-        final Runnable runnable = new ThreadScopeRunnable() {
-            private final ReentrantLock lock = new ReentrantLock();
+            }
+
+            // Create the runnable object that will perform execution on all
+            // scheduled services.
+            final Runnable runnable = new ThreadScopeRunnable() {
+                private final ReentrantLock lock = new ReentrantLock();
 
             @Override
             protected void exec() {
@@ -158,38 +152,14 @@
                     } catch (final Throwable t) {
                         LOGGER.error(t.getMessage(), t);
                     } finally {
+
                         lock.unlock();
                     }
                 } else {
                     LOGGER.warn("Still trying to execute tasks");
                 }
->>>>>>> 0511c40c
-            }
-
-            // Create the runnable object that will perform execution on all
-            // scheduled services.
-            final Runnable runnable = new ThreadScopeRunnable() {
-                private final ReentrantLock lock = new ReentrantLock();
-
-                @Override
-                protected void exec() {
-                    if (lock.tryLock()) {
-
-                        securityContext.pushUser(ServerTask.INTERNAL_PROCESSING_USER_TOKEN);
-                        try {
-                            Thread.currentThread().setName("Stroom Lifecycle - ScheduledExecutor");
-                            scheduledTaskExecutor.execute();
-                        } catch (final Throwable t) {
-                            LOGGER.error(t.getMessage(), t);
-                        } finally {
-                            securityContext.popUser();
-                            lock.unlock();
-                        }
-                    } else {
-                        LOGGER.warn("Still trying to execute tasks");
-                    }
-                }
-            };
+            }
+        };
 
             // Create the thread pool that we will use to startup, shutdown and
             // execute lifecycle beans asynchronously.

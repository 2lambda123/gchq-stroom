--- conflicted
+++ resolved
@@ -54,11 +54,6 @@
     private List<String> buildTableColumns(final Connection connection) throws SQLException {
         final List<String> rtnList = new ArrayList<>();
         final DatabaseMetaData databaseMetaData = connection.getMetaData();
-<<<<<<< HEAD
-        final ResultSet tableRs = databaseMetaData.getTables(null, null, null, new String[]{"TABLE"});
-        final HashSet<String> tables = new HashSet<>();
-=======
->>>>>>> f7cdd083
 
         final HashSet<String> tables = new HashSet<>();
         String cat = null;

--- conflicted
+++ resolved
@@ -16,13 +16,9 @@
 
 package stroom.util;
 
-<<<<<<< HEAD
 import org.slf4j.Logger;
 import org.slf4j.LoggerFactory;
 import stroom.entity.server.util.ConnectionUtil;
-=======
-import stroom.util.logging.StroomLogger;
->>>>>>> f7cdd083
 
 import java.sql.Connection;
 import java.sql.DriverManager;
@@ -65,22 +61,10 @@
         }
         try {
             connection = DriverManager.getConnection(jdbcDriverUrl, jdbcDriverUsername, jdbcDriverPassword);
-<<<<<<< HEAD
-            LOGGER.info("getConnection() - Connected !! ({},{})", jdbcDriverClassName, jdbcDriverUrl);
-        }
-        return connection;
-    }
-
-    protected void closeConnection() {
-        if (connection != null) {
-            ConnectionUtil.close(connection);
-            connection = null;
-=======
             LOGGER.info("getConnection() - Connected !! (%s,%s)", jdbcDriverClassName, jdbcDriverUrl);
             return connection;
         } catch (final SQLException e) {
             throw new RuntimeException(e.getMessage(), e);
->>>>>>> f7cdd083
         }
     }
 

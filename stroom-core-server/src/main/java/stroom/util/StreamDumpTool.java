--- conflicted
+++ resolved
@@ -21,50 +21,27 @@
 import org.springframework.context.annotation.AnnotationConfigApplicationContext;
 import stroom.feed.server.FeedService;
 import stroom.feed.shared.Feed;
-<<<<<<< HEAD
+import stroom.feed.shared.FindFeedCriteria;
 import stroom.headless.HeadlessConfiguration;
 import stroom.query.api.v2.ExpressionOperator;
 import stroom.query.api.v2.ExpressionOperator.Op;
 import stroom.query.api.v2.ExpressionTerm.Condition;
+import stroom.security.UserTokenUtil;
 import stroom.spring.PersistenceConfiguration;
 import stroom.spring.ScopeConfiguration;
 import stroom.spring.ServerConfiguration;
-import stroom.streamstore.server.StreamSource;
-import stroom.streamstore.server.StreamStore;
 import stroom.streamstore.server.StreamTypeService;
-import stroom.streamstore.shared.FindStreamCriteria;
-import stroom.streamstore.shared.Stream;
-import stroom.streamstore.shared.StreamDataSource;
-import stroom.streamstore.shared.StreamType;
-import stroom.util.io.FileUtil;
-import stroom.util.io.StreamUtil;
-import stroom.util.spring.StroomSpringProfiles;
-
-import java.io.IOException;
-import java.io.InputStream;
-import java.io.UncheckedIOException;
-=======
-import stroom.feed.shared.FeedService;
-import stroom.feed.shared.FindFeedCriteria;
-import stroom.headless.spring.HeadlessConfiguration;
-import stroom.spring.PersistenceConfiguration;
-import stroom.spring.ScopeConfiguration;
-import stroom.spring.ServerConfiguration;
 import stroom.streamstore.server.udload.StreamDownloadSettings;
 import stroom.streamstore.server.udload.StreamDownloadTask;
 import stroom.streamstore.server.udload.StreamDownloadTaskHandler;
 import stroom.streamstore.shared.FindStreamCriteria;
+import stroom.streamstore.shared.StreamDataSource;
 import stroom.streamstore.shared.StreamType;
-import stroom.streamstore.shared.StreamTypeService;
-import stroom.util.date.DateUtil;
 import stroom.util.shared.ModelStringUtil;
 import stroom.util.spring.StroomSpringProfiles;
-import stroom.util.task.ServerTask;
 import stroom.util.task.TaskScopeRunnable;
-import stroom.util.thread.ThreadScopeRunnable;
 
 import java.io.IOException;
->>>>>>> 065fc229
 import java.nio.file.Files;
 import java.nio.file.Path;
 import java.nio.file.Paths;
@@ -146,37 +123,22 @@
         final FeedService feedService = (FeedService) appContext.getBean("cachedFeedService");
         final StreamTypeService streamTypeService = (StreamTypeService) appContext.getBean("cachedStreamTypeService");
 
-<<<<<<< HEAD
-        final ExpressionOperator.Builder builder = new ExpressionOperator.Builder(Op.AND);
-
-        if (StringUtils.isNotBlank(createPeriodFrom) && StringUtils.isNotBlank(createPeriodTo)) {
-            builder.addTerm(StreamDataSource.CREATE_TIME, Condition.BETWEEN, createPeriodFrom + "," + createPeriodTo);
-        } else if (StringUtils.isNotBlank(createPeriodFrom)) {
-            builder.addTerm(StreamDataSource.CREATE_TIME, Condition.GREATER_THAN_OR_EQUAL_TO, createPeriodFrom);
-        } else if (StringUtils.isNotBlank(createPeriodTo)) {
-            builder.addTerm(StreamDataSource.CREATE_TIME, Condition.LESS_THAN_OR_EQUAL_TO, createPeriodTo);
-=======
-        new ThreadScopeRunnable() {
+        new TaskScopeRunnable(new StreamDownloadTask(UserTokenUtil.INTERNAL_PROCESSING_USER_TOKEN, null, null, null, null)) {
             @Override
             protected void exec() {
-                new TaskScopeRunnable(new StreamDownloadTask(ServerTask.INTERNAL_PROCESSING_USER_TOKEN, null, null, null, null)) {
-                    @Override
-                    protected void exec() {
-                        final StreamDownloadTaskHandler streamDownloadTaskHandler = appContext.getBean(StreamDownloadTaskHandler.class);
-
-                        if (feed == null || feed.trim().length() == 0) {
-                            final FindFeedCriteria findFeedCriteria = new FindFeedCriteria();
-                            findFeedCriteria.setPageRequest(null);
-                            findFeedCriteria.setSort(FindFeedCriteria.FIELD_NAME);
-                            final List<Feed> feedList = feedService.find(findFeedCriteria);
-                            for (final Feed f : feedList) {
-                                download(feedService, streamTypeService, f.getName(), streamType, createPeriodFrom, createPeriodTo, dir, format, streamDownloadTaskHandler);
-                            }
-                        } else {
-                            download(feedService, streamTypeService, feed, streamType, createPeriodFrom, createPeriodTo, dir, format, streamDownloadTaskHandler);
-                        }
+                final StreamDownloadTaskHandler streamDownloadTaskHandler = appContext.getBean(StreamDownloadTaskHandler.class);
+
+                if (feed == null || feed.trim().length() == 0) {
+                    final FindFeedCriteria findFeedCriteria = new FindFeedCriteria();
+                    findFeedCriteria.setPageRequest(null);
+                    findFeedCriteria.setSort(FindFeedCriteria.FIELD_NAME);
+                    final List<Feed> feedList = feedService.find(findFeedCriteria);
+                    for (final Feed f : feedList) {
+                        download(feedService, streamTypeService, f.getName(), streamType, createPeriodFrom, createPeriodTo, dir, format, streamDownloadTaskHandler);
                     }
-                }.run();
+                } else {
+                    download(feedService, streamTypeService, feed, streamType, createPeriodFrom, createPeriodTo, dir, format, streamDownloadTaskHandler);
+                }
             }
         }.run();
     }
@@ -192,94 +154,48 @@
                           final StreamDownloadTaskHandler streamDownloadTaskHandler) {
         System.out.println("Dumping data for " + feedName);
 
-        final FindStreamCriteria criteria = new FindStreamCriteria();
-        Long createPeriodFromMs = null;
-        if (StringUtils.isNotBlank(createPeriodFrom)) {
-            createPeriodFromMs = DateUtil.parseNormalDateTimeString(createPeriodFrom);
-        }
-        Long createPeriodToMs = null;
-        if (StringUtils.isNotBlank(createPeriodTo)) {
-            createPeriodToMs = DateUtil.parseNormalDateTimeString(createPeriodTo);
->>>>>>> 065fc229
-        }
-        criteria.setCreatePeriod(new Period(createPeriodFromMs, createPeriodToMs));
+        final ExpressionOperator.Builder builder = new ExpressionOperator.Builder(Op.AND);
+
+        if (StringUtils.isNotBlank(createPeriodFrom) && StringUtils.isNotBlank(createPeriodTo)) {
+            builder.addTerm(StreamDataSource.CREATE_TIME, Condition.BETWEEN, createPeriodFrom + "," + createPeriodTo);
+        } else if (StringUtils.isNotBlank(createPeriodFrom)) {
+            builder.addTerm(StreamDataSource.CREATE_TIME, Condition.GREATER_THAN_OR_EQUAL_TO, createPeriodFrom);
+        } else if (StringUtils.isNotBlank(createPeriodTo)) {
+            builder.addTerm(StreamDataSource.CREATE_TIME, Condition.LESS_THAN_OR_EQUAL_TO, createPeriodTo);
+        }
 
         Feed definition;
-        if (feedName != null) {
-            definition = feedService.loadByName(feedName);
+        if (feed != null) {
+            definition = feedService.loadByName(feed);
             if (definition == null) {
-                throw new RuntimeException("Unable to locate Feed " + feedName);
-            }
-            criteria.obtainFeeds().obtainInclude().add(definition.getId());
-        }
-
-<<<<<<< HEAD
-        final Path dir = Paths.get(outputDir);
-        if (!Files.isDirectory(dir)) {
-            System.out.println("Creating directory '" + outputDir + "'");
-            try {
-                Files.createDirectories(dir);
-            } catch (final IOException e) {
-                throw new UncheckedIOException(e);
-=======
+                throw new RuntimeException("Unable to locate Feed " + feed);
+            }
+            builder.addTerm(StreamDataSource.FEED_NAME, Condition.EQUALS, definition.getName());
+        }
+
         if (streamType != null) {
             final StreamType type = streamTypeService.loadByName(streamType);
             if (type == null) {
                 throw new RuntimeException("Unable to locate stream type " + streamType);
->>>>>>> 065fc229
-            }
-            criteria.obtainStreamTypeIdSet().add(type.getId());
+            }
+            builder.addTerm(StreamDataSource.STREAM_TYPE_NAME, Condition.EQUALS, type.getDisplayValue());
         }
 //        else {
-//            criteria.obtainStreamTypeIdSet().add(StreamType.RAW_EVENTS.getId());
-//            criteria.obtainStreamTypeIdSet().add(StreamType.RAW_REFERENCE.getId());
+//            builder.addTerm(StreamDataSource.STREAM_TYPE_NAME, Condition.EQUALS, StreamType.RAW_EVENTS.getDisplayValue());
 //        }
 
-<<<<<<< HEAD
-        final StreamStore streamStore = appContext.getBean(StreamStore.class);
-        final FeedService feedService = (FeedService) appContext.getBean("cachedFeedService");
-        final StreamTypeService streamTypeService = (StreamTypeService) appContext.getBean("cachedStreamTypeService");
-
-        Feed definition = null;
-        if (feed != null) {
-            definition = feedService.loadByName(feed);
-            if (definition == null) {
-                throw new RuntimeException("Unable to locate Feed " + feed);
-            }
-            builder.addTerm(StreamDataSource.FEED_NAME, Condition.EQUALS, definition.getName());
-        }
-
-        if (streamType != null) {
-            final StreamType type = streamTypeService.loadByName(streamType);
-            if (type == null) {
-                throw new RuntimeException("Unable to locate stream type " + streamType);
-            }
-            builder.addTerm(StreamDataSource.STREAM_TYPE_NAME, Condition.EQUALS, type.getDisplayValue());
-        } else {
-            builder.addTerm(StreamDataSource.STREAM_TYPE_NAME, Condition.EQUALS, StreamType.RAW_EVENTS.getDisplayValue());
-        }
-
-        // Query the stream store
         final FindStreamCriteria criteria = new FindStreamCriteria();
         criteria.setExpression(builder.build());
-        final List<Stream> results = streamStore.find(criteria);
-        System.out.println("Starting dump of " + results.size() + " streams");
-
-        int count = 0;
-        for (final Stream stream : results) {
-            count++;
-            processFile(count, results.size(), streamStore, stream.getId(), dir);
-        }
-
-        System.out.println("Finished dumping " + results.size() + " streams");
-=======
+
         final StreamDownloadSettings streamDownloadSettings = new StreamDownloadSettings();
         streamDownloadSettings.setMultipleFiles(true);
         streamDownloadSettings.setMaxFileSize(ModelStringUtil.parseIECByteSizeString("2G"));
         streamDownloadSettings.setMaxFileParts(10000L);
 
-        final StreamDownloadTask streamDownloadTask = new StreamDownloadTask(ServerTask.INTERNAL_PROCESSING_USER_TOKEN, criteria, dir, format, streamDownloadSettings);
+        final StreamDownloadTask streamDownloadTask = new StreamDownloadTask(UserTokenUtil.INTERNAL_PROCESSING_USER_TOKEN, criteria, dir, format, streamDownloadSettings);
         streamDownloadTaskHandler.exec(streamDownloadTask);
+
+        System.out.println("Finished dumping streams");
 
 
 //        final StreamStore streamStore = appContext.getBean(StreamStore.class);
@@ -321,7 +237,6 @@
 //                System.out.println("Finished dumping " + results.size() + " streams");
 //            }
 //        }.run();
->>>>>>> 065fc229
     }
 
     private ApplicationContext getAppContext() {
@@ -338,38 +253,6 @@
                 ServerConfiguration.class, HeadlessConfiguration.class);
     }
 
-<<<<<<< HEAD
-    /**
-     * Scan a file
-     */
-    private void processFile(final int count, final int total, final StreamStore streamStore, final long streamId,
-                             final Path outputDir) {
-        StreamSource streamSource = null;
-        try {
-            streamSource = streamStore.openStreamSource(streamId);
-            if (streamSource != null) {
-                InputStream inputStream = null;
-                try {
-                    inputStream = streamSource.getInputStream();
-                    final Path outputFile = outputDir.resolve(streamId + ".dat");
-                    System.out.println(
-                            "Dumping stream " + count + " of " + total + " to file '" + FileUtil.getCanonicalPath(outputFile) + "'");
-                    StreamUtil.streamToFile(inputStream, outputFile);
-                } catch (final Exception ex) {
-                    ex.printStackTrace();
-                } finally {
-                    inputStream.close();
-                }
-            }
-        } catch (final Exception ex) {
-            ex.printStackTrace();
-        } finally {
-            if (streamSource != null) {
-                streamStore.closeStreamSource(streamSource);
-            }
-        }
-    }
-=======
 //    /**
 //     * Scan a file
 //     */
@@ -417,5 +300,4 @@
 //            }
 //        }
 //    }
->>>>>>> 065fc229
 }
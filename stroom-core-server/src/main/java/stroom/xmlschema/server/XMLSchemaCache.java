--- conflicted
+++ resolved
@@ -36,78 +36,15 @@
 @Component
 @EntityEventHandler(type = XMLSchema.ENTITY_TYPE)
 public class XMLSchemaCache implements EntityEvent.Handler {
-<<<<<<< HEAD
     private static final Logger LOGGER = LoggerFactory.getLogger(XMLSchemaCache.class);
     private static final long TEN_MINUTES = 1000 * 60 * 10;
-    private static final FindXMLSchemaCriteria ALL = new FindXMLSchemaCriteria();
+
+
     private final XMLSchemaService xmlSchemaService;
     private final List<ClearHandler> clearHandlers = new ArrayList<>();
     private final Map<FindXMLSchemaCriteria, SchemaSet> schemaSets = new ConcurrentHashMap<>();
     private volatile long lastClearTime;
-=======
-    public interface ClearHandler {
-        void onClear();
-    }
-
-    public static class SchemaSet {
-        private final Map<String, List<XMLSchema>> schemaNameMap;
-        private final Map<String, List<XMLSchema>> schemaNamespaceURIMap;
-        private final Map<String, List<XMLSchema>> schemaSystemIdMap;
-        private final String locations;
-
-        private SchemaSet(final Map<String, List<XMLSchema>> schemaNameMap,
-                final Map<String, List<XMLSchema>> schemaNamespaceURIMap,
-                final Map<String, List<XMLSchema>> schemaSystemIdMap, final String locations) {
-            this.schemaNameMap = schemaNameMap;
-            this.schemaNamespaceURIMap = schemaNamespaceURIMap;
-            this.schemaSystemIdMap = schemaSystemIdMap;
-            this.locations = locations;
-        }
-
-        public String getLocations() {
-            return locations;
-        }
-
-        public List<XMLSchema> getSchemaByName(final String name) {
-            return schemaNameMap.get(name);
-        }
-
-        public List<XMLSchema> getSchemaBySystemId(final String systemId) {
-            return schemaSystemIdMap.get(systemId);
-        }
-
-        public List<XMLSchema> getSchemaByNamespaceURI(final String namespaceURI) {
-            return schemaNamespaceURIMap.get(namespaceURI);
-        }
-
-        public XMLSchema getBestMatch(final String systemId, final String namespaceURI) {
-            // Try and find a matching schema by system id.
-            List<XMLSchema> matches = schemaSystemIdMap.get(systemId);
-            if (matches != null && matches.size() > 0) {
-                return matches.get(0);
-            }
-
-            // If not found try and match with namespace URI.
-            matches = schemaNamespaceURIMap.get(namespaceURI);
-            if (matches != null && matches.size() > 0) {
-                return matches.get(0);
-            }
-
-            return null;
-        }
-    }
-
-    private static final StroomLogger LOGGER = StroomLogger.getLogger(XMLSchemaCache.class);
-    private static final long TEN_MINUTES = 1000 * 60 * 10;
-
-    private final XMLSchemaService xmlSchemaService;
-
-    private final List<ClearHandler> clearHandlers = new ArrayList<>();
-    private volatile long lastClearTime;
-
-    private final Map<FindXMLSchemaCriteria, SchemaSet> schemaSets = new ConcurrentHashMap<>();
-
->>>>>>> 3ea46282
+
     @Inject
     public XMLSchemaCache(final XMLSchemaService xmlSchemaService) {
         this.xmlSchemaService = xmlSchemaService;
@@ -202,12 +139,7 @@
     }
 
     private void addToMap(final Map<String, List<XMLSchema>> map, final String name, final XMLSchema xmlSchema) {
-        List<XMLSchema> list = map.get(name);
-        if (list == null) {
-            list = new ArrayList<>();
-            map.put(name, list);
-        }
-        list.add(xmlSchema);
+        map.computeIfAbsent(name, k -> new ArrayList<>()).add(xmlSchema);
     }
 
     private void clearIfOld() {
@@ -233,9 +165,9 @@
         private final Map<String, List<XMLSchema>> schemaSystemIdMap;
         private final String locations;
 
-        public SchemaSet(final Map<String, List<XMLSchema>> schemaNameMap,
-                         final Map<String, List<XMLSchema>> schemaNamespaceURIMap,
-                         final Map<String, List<XMLSchema>> schemaSystemIdMap, final String locations) {
+        SchemaSet(final Map<String, List<XMLSchema>> schemaNameMap,
+                  final Map<String, List<XMLSchema>> schemaNamespaceURIMap,
+                  final Map<String, List<XMLSchema>> schemaSystemIdMap, final String locations) {
             this.schemaNameMap = schemaNameMap;
             this.schemaNamespaceURIMap = schemaNamespaceURIMap;
             this.schemaSystemIdMap = schemaSystemIdMap;

--- conflicted
+++ resolved
@@ -50,18 +50,6 @@
             <property name="requireUiRestart" value="false"/>
         </bean>
         <bean class="stroom.node.shared.GlobalProperty">
-<<<<<<< HEAD
-=======
-            <property name="name" value="stroom.proxy.zipFilenameDelimiter"/>
-            <property name="value" value="%"/>
-            <property name="description"
-                      value="The char or string to delimit the id part of the zip file name from the templated part (see zipFilenameTemplate) if a template is provided."/>
-            <property name="editable" value="true"/>
-            <property name="requireRestart" value="false"/>
-            <property name="requireUiRestart" value="false"/>
-        </bean>
-        <bean class="stroom.node.shared.GlobalProperty">
->>>>>>> 1862c846
             <property name="name" value="stroom.maxAggregation"/>
             <property name="value" value="10000"/>
             <property name="description"

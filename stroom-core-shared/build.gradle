--- conflicted
+++ resolved
@@ -17,12 +17,9 @@
 dependencies {
     compile project(':stroom-entity-shared')
     compile project(':stroom-util-shared')
-<<<<<<< HEAD
     compile project(':stroom-docstore-shared')
     compile project(':stroom-explorer-api')
-=======
 
->>>>>>> 2b2616a1
     compile libs.stroomQueryApi
 
     compile libs.gwt_servlet

ext.moduleName = 'stroom.core.shared'

dependencies {
    implementation project(':stroom-docref')
    implementation project(':stroom-query:stroom-expression-api')
    implementation project(':stroom-query:stroom-query-api')
    implementation project(':stroom-util-shared')

    // For logging in junits
    testImplementation project(':stroom-util')

    implementation libs.jackson_annotations
    implementation libs.jakarta_validation_api
    implementation libs.javax_inject
    implementation libs.jaxb_api
    implementation libs.restygwt
    implementation libs.swagger_annotations
    implementation libs.ws_rs_api

    testImplementation project(':stroom-test-common')

    testImplementation libs.assertj_core
<<<<<<< HEAD
    testImplementation libs.guice5 // For TypeLiteral in DynamicTestBuilder
=======
    testImplementation libs.guice5 // For DynamicTestFactory
>>>>>>> 87388043
    testImplementation libs.jackson_core
    testImplementation libs.junit_jupiter_api
    testImplementation libs.slf4j_api
    testImplementation libs.vavr

    // The following logging libs are needed when running junits outside dropwizard
    testRuntimeOnly libs.jakarta_activation
    testRuntimeOnly libs.jaxb_impl
    testRuntimeOnly libs.jcl_over_slf4j
    testRuntimeOnly libs.jul_to_slf4j
    testRuntimeOnly libs.junit_jupiter_engine
    testRuntimeOnly libs.log4j_over_slf4j
    testRuntimeOnly libs.logback_classic
    testRuntimeOnly libs.logback_core
}<|MERGE_RESOLUTION|>--- conflicted
+++ resolved
@@ -20,11 +20,7 @@
     testImplementation project(':stroom-test-common')
 
     testImplementation libs.assertj_core
-<<<<<<< HEAD
     testImplementation libs.guice5 // For TypeLiteral in DynamicTestBuilder
-=======
-    testImplementation libs.guice5 // For DynamicTestFactory
->>>>>>> 87388043
     testImplementation libs.jackson_core
     testImplementation libs.junit_jupiter_api
     testImplementation libs.slf4j_api

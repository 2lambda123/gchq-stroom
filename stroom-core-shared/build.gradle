--- conflicted
+++ resolved
@@ -1,27 +1,22 @@
 ext.moduleName = 'stroom.core.shared'
 
 dependencies {
-    implementation project(':stroom-data-meta:stroom-data-meta-api')
     implementation project(':stroom-docstore:stroom-docstore-shared')
     implementation project(':stroom-entity-shared')
     implementation project(':stroom-explorer:stroom-explorer-api')
     implementation project(':stroom-importexport:stroom-importexport-api')
-<<<<<<< HEAD
+    implementation project(':stroom-meta:stroom-meta-api')
     implementation project(':stroom-processor:stroom-processor-shared')
-=======
-    implementation project(':stroom-meta:stroom-meta-api')
->>>>>>> 259d3f1e
     implementation project(':stroom-task:stroom-task-shared')
     implementation project(':stroom-util-shared')
-
-    implementation libs.stroomDocRef
-    implementation libs.stroomQueryApi
 
     implementation libs.gwt_servlet
     implementation libs.hibernate_jpa_api
     implementation libs.jackson_annotations
     implementation libs.javax_inject;
     implementation libs.jaxb_api
+    implementation libs.stroomDocRef
+    implementation libs.stroomQueryApi
     implementation libs.validation_api
 
     testRuntimeOnly libs.javax_activation

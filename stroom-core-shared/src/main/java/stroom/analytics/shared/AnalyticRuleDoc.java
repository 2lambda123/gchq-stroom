--- conflicted
+++ resolved
@@ -76,7 +76,6 @@
 
     @SuppressWarnings("checkstyle:linelength")
     @JsonCreator
-<<<<<<< HEAD
     public AnalyticRuleDoc(@JsonProperty("type") final String type,
                            @JsonProperty("uuid") final String uuid,
                            @JsonProperty("name") final String name,
@@ -93,24 +92,6 @@
                            @JsonProperty("analyticProcessType") AnalyticProcessType analyticProcessType,
                            @JsonProperty("analyticProcessConfig") final AnalyticProcessConfig analyticProcessConfig,
                            @JsonProperty("analyticNotificationConfig") final AnalyticNotificationConfig analyticNotificationConfig) {
-=======
-    public AnalyticRuleDoc(
-            @JsonProperty("type") final String type,
-            @JsonProperty("uuid") final String uuid,
-            @JsonProperty("name") final String name,
-            @JsonProperty("version") final String version,
-            @JsonProperty("createTimeMs") final Long createTimeMs,
-            @JsonProperty("updateTimeMs") final Long updateTimeMs,
-            @JsonProperty("createUser") final String createUser,
-            @JsonProperty("updateUser") final String updateUser,
-            @JsonProperty("description") final String description,
-            @JsonProperty("languageVersion") final QueryLanguageVersion languageVersion,
-            @JsonProperty("query") final String query,
-            @JsonProperty("analyticProcessType") AnalyticProcessType analyticProcessType,
-            @JsonProperty("analyticProcessConfig") final AnalyticProcessConfig analyticProcessConfig,
-            @JsonProperty("analyticNotificationConfig") final AnalyticNotificationConfig analyticNotificationConfig) {
-
->>>>>>> 9d3ad608
         super(type, uuid, name, version, createTimeMs, updateTimeMs, createUser, updateUser);
         this.description = description;
         this.languageVersion = languageVersion;

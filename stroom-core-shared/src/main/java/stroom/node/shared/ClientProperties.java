--- conflicted
+++ resolved
@@ -41,17 +41,6 @@
     public static final String QUERY_INFO_POPUP_ENABLED = "stroom.query.infoPopup.enabled";
     public static final String QUERY_INFO_POPUP_TITLE = "stroom.query.infoPopup.title";
     public static final String QUERY_INFO_POPUP_VALIDATION_REGEX = "stroom.query.infoPopup.validationRegex";
-<<<<<<< HEAD
-    public static final String AUTHENTICATION_SERVICE_URL = "stroom.auth.authentication.service.url";
-    public static final String USERS_UI_URL = "stroom.users.ui.url";
-    public static final String API_KEYS_UI_URL = "stroom.apikeys.ui.url";
-    public static final String CHANGE_PASSWORD_UI_URL = "stroom.changepassword.url";
-    public static final String ADVERTISED_HOST_URL = "stroom.advertisedUrl";
-
-    public static final String URL_KIBANA_UI = "stroom.url.kibana-ui";
-    public static final String AUTH_SERVICE_URL = "stroom.auth.service.url";
-    public static final String AUTH_UI_URL = "stroom.auth.ui.url";
-=======
     public static final String ACTIVITY_ENABLED = "stroom.activity.enabled";
     public static final String ACTIVITY_CHOOSE_ON_STARTUP = "stroom.activity.chooseOnStartup";
     public static final String ACTIVITY_MANAGER_TITLE = "stroom.activity.managerTitle";
@@ -62,7 +51,16 @@
     public static final String SPLASH_TITLE = "stroom.splash.title";
     public static final String SPLASH_BODY = "stroom.splash.body";
     public static final String SPLASH_VERSION = "stroom.splash.version";
->>>>>>> 878a0318
+
+    public static final String AUTHENTICATION_SERVICE_URL = "stroom.auth.authentication.service.url";
+    public static final String USERS_UI_URL = "stroom.users.ui.url";
+    public static final String API_KEYS_UI_URL = "stroom.apikeys.ui.url";
+    public static final String CHANGE_PASSWORD_UI_URL = "stroom.changepassword.url";
+    public static final String ADVERTISED_HOST_URL = "stroom.advertisedUrl";
+
+    public static final String URL_KIBANA_UI = "stroom.url.kibana-ui";
+    public static final String AUTH_SERVICE_URL = "stroom.auth.service.url";
+    public static final String AUTH_UI_URL = "stroom.auth.ui.url";
 
     public static final String URL_LIST = "stroom.url.list";
     public static final String URL_BASE = "stroom.url.";

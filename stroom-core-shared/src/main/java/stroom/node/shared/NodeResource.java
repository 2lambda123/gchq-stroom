--- conflicted
+++ resolved
@@ -38,69 +38,52 @@
 public interface NodeResource extends RestResource, DirectRestService {
     String BASE_PATH = "/node" + ResourcePaths.V1;
     String PING_PATH_PART = "/ping";
+    String INFO_PATH_PART = "/info";
     String PRIORITY_PATH_PART = "/priority";
     String ENABLED_PATH_PART = "/enabled";
+    String NODE_NAME_PATH_PARAM = "/{nodeName}";
 
     @GET
-    @Path("/{nodeName}")
+    @Path(INFO_PATH_PART + NODE_NAME_PATH_PARAM)
     @ApiOperation(
             value = "Gets detailed information about a node",
             response = Long.class)
     ClusterNodeInfo info(@PathParam("nodeName") String nodeName);
 
     @GET
-    @Path("/listAllNodes")
+    @Path("/all")
     @ApiOperation(
             value = "Lists all nodes",
             response = List.class)
     List<String> listAllNodes();
 
     @GET
-    @Path("/listEnabledNodes")
+    @Path("/enabled")
     @ApiOperation(
             value = "Lists enabled nodes",
             response = List.class)
     List<String> listEnabledNodes();
 
     @GET
-    @Path("/find")
     @ApiOperation(
-        value = "Lists nodes",
-        response = FetchNodeStatusResponse.class)
+            value = "Lists nodes",
+            response = FetchNodeStatusResponse.class)
     FetchNodeStatusResponse find();
 
     @GET
-<<<<<<< HEAD
-    @Path("/{nodeName}/ping")
-=======
-    @Path("/{nodeName}" + PING_PATH_PART)
-    @Consumes(MediaType.APPLICATION_JSON)
-    @Produces(MediaType.APPLICATION_JSON)
->>>>>>> 4e93f17d
+    @Path(PING_PATH_PART + NODE_NAME_PATH_PARAM)
     @ApiOperation(
             value = "Gets a ping time for a node",
             response = Long.class)
     Long ping(@PathParam("nodeName") String nodeName);
 
     @PUT
-<<<<<<< HEAD
-    @Path("/{nodeName}/priority")
-=======
-    @Path("/{nodeName}" + PRIORITY_PATH_PART)
-    @Consumes(MediaType.APPLICATION_JSON)
-    @Produces(MediaType.APPLICATION_JSON)
->>>>>>> 4e93f17d
+    @Path(PRIORITY_PATH_PART + NODE_NAME_PATH_PARAM)
     @ApiOperation(value = "Sets the priority of a node")
     void setPriority(@PathParam("nodeName") String nodeName, Integer priority);
 
     @PUT
-<<<<<<< HEAD
-    @Path("/{nodeName}/enabled")
-=======
-    @Path("/{nodeName}" + ENABLED_PATH_PART)
-    @Consumes(MediaType.APPLICATION_JSON)
-    @Produces(MediaType.APPLICATION_JSON)
->>>>>>> 4e93f17d
+    @Path(ENABLED_PATH_PART + NODE_NAME_PATH_PARAM)
     @ApiOperation(value = "Sets whether a node is enabled")
     void setEnabled(@PathParam("nodeName") String nodeName, Boolean enabled);
 }
--- conflicted
+++ resolved
@@ -1,18 +1,17 @@
 /*
  * Copyright 2016 Crown Copyright
  *
- *
+ * Licensed under the Apache License, Version 2.0 (the "License");
+ * you may not use this file except in compliance with the License.
+ * You may obtain a copy of the License at
  *
  *     http://www.apache.org/licenses/LICENSE-2.0
- * Licensed under the Apache License, Version 2.0 (the "License");
+ *
+ * Unless required by applicable law or agreed to in writing, software
+ * distributed under the License is distributed on an "AS IS" BASIS,
+ * WITHOUT WARRANTIES OR CONDITIONS OF ANY KIND, either express or implied.
  * See the License for the specific language governing permissions and
- * Unless required by applicable law or agreed to in writing, software
- * WITHOUT WARRANTIES OR CONDITIONS OF ANY KIND, either express or implied.
- * You may obtain a copy of the License at
- * distributed under the License is distributed on an "AS IS" BASIS,
- * import stroom.util.shared.IsStroomConfig;
  * limitations under the License.
- * you may not use this file except in compliance with the License.
  */
 
 package stroom.ui.config.shared;
@@ -91,14 +90,7 @@
     private final ActivityConfig activity;
 
     @JsonProperty
-<<<<<<< HEAD
-    private SourceConfig source;
-=======
-    private final UiPreferences uiPreferences;
-
-    @JsonProperty
     private final SourceConfig source;
->>>>>>> 8d849d62
 
     @JsonProperty
     @JsonPropertyDescription("The Stroom GWT UI is now wrapped in a new React UI that provides some additional " +
@@ -123,7 +115,6 @@
         oncontextmenu = "return false;";
         splash = new SplashConfig();
         activity = new ActivityConfig();
-        uiPreferences = new UiPreferences();
         source = new SourceConfig();
         requireReactWrapper = true;
     }
@@ -159,56 +150,6 @@
         this.activity = activity;
         this.source = source;
         this.requireReactWrapper = requireReactWrapper;
-<<<<<<< HEAD
-
-        setDefaults();
-    }
-
-    private void setDefaults() {
-        if (welcomeHtml == null) {
-            welcomeHtml = "<h1>About Stroom</h1><p>Stroom is designed to receive data from multiple systems.</p>";
-        }
-        if (aboutHtml == null) {
-            aboutHtml = "<h1>About Stroom</h1><p>Stroom is designed to receive data from multiple systems.</p>";
-        }
-        if (defaultMaxResults == null) {
-            defaultMaxResults = "1000000,100,10,1";
-        }
-        if (process == null) {
-            process = new ProcessConfig();
-        }
-        if (helpUrl == null) {
-            helpUrl = "https://gchq.github.io/stroom-docs";
-        }
-        if (theme == null) {
-            theme = new ThemeConfig();
-        }
-        if (query == null) {
-            query = new QueryConfig();
-        }
-        if (namePattern == null) {
-            namePattern = "^[a-zA-Z0-9_\\- \\.\\(\\)]{1,}$";
-        }
-        if (htmlTitle == null) {
-            htmlTitle = "Stroom";
-        }
-        if (oncontextmenu == null) {
-            oncontextmenu = "return false;";
-        }
-        if (splash == null) {
-            splash = new SplashConfig();
-        }
-        if (activity == null) {
-            activity = new ActivityConfig();
-        }
-        if (source == null) {
-            source = new SourceConfig();
-        }
-        if (requireReactWrapper == null) {
-            requireReactWrapper = true;
-        }
-=======
->>>>>>> 8d849d62
     }
 
     public String getWelcomeHtml() {
@@ -261,15 +202,6 @@
 
     public String getOncontextmenu() {
         return oncontextmenu;
-    }
-
-<<<<<<< HEAD
-    public void setOncontextmenu(final String oncontextmenu) {
-        this.oncontextmenu = oncontextmenu;
-=======
-    public UiPreferences getUiPreferences() {
-        return uiPreferences;
->>>>>>> 8d849d62
     }
 
     public SourceConfig getSource() {

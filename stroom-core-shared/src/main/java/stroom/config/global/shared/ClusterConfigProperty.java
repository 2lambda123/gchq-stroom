package stroom.config.global.shared;

<<<<<<< HEAD

=======
import com.fasterxml.jackson.annotation.JsonIgnore;
import com.fasterxml.jackson.annotation.JsonProperty;
import stroom.docref.SharedObject;
import stroom.util.shared.PropertyPath;
>>>>>>> aa167574

import java.util.AbstractMap;
import java.util.HashMap;
import java.util.Map;
import java.util.Objects;
import java.util.Optional;
import java.util.stream.Collectors;

public class ClusterConfigProperty {
    private ConfigProperty configProperty;
    private Map<String, OverrideValue<String>> nodeToOverrideMap = new HashMap<>();

    @SuppressWarnings("unused") // for gwt serialisation
    ClusterConfigProperty() {
    }

    public ClusterConfigProperty(final ConfigProperty configProperty) {
        this.configProperty = configProperty;
    }

    public ClusterConfigProperty(final ConfigProperty configProperty, final String nodeName) {
        this.configProperty = configProperty;
        this.nodeToOverrideMap.put(nodeName, configProperty.getYamlOverrideValue());
    }

    public ClusterConfigProperty(final ConfigProperty configProperty,
                                 final Map<String, OverrideValue<String>> nodeToOverrideMap) {
        Objects.requireNonNull(configProperty);
        Objects.requireNonNull(nodeToOverrideMap);
        this.configProperty = configProperty;
        this.nodeToOverrideMap.putAll(nodeToOverrideMap);
    }

    public void putYamlOverrideValue(final String nodeName, final OverrideValue<String> yamOverrideValue) {
        nodeToOverrideMap.put(nodeName, yamOverrideValue);
    }

    public Map<String, String> getYamlOverrideValues() {
        return nodeToOverrideMap.entrySet().stream()
                .filter(entry -> entry.getValue().isHasOverride())
                .collect(Collectors.toMap(
                        Map.Entry::getKey,
<<<<<<< HEAD
                        entry -> entry.getValue().getVal().orElse(null)));
=======
                        entry -> entry.getValue().getValueAsOptional().orElse(null)));
    }

    @JsonProperty("id")
    public Integer getId() {
        return configProperty.getId();
    }

    @JsonProperty("version")
    public Integer getVersion() {
        return configProperty.getVersion();
    }

    @JsonProperty("createTimeMs")
    public Long getCreateTimeMs() {
        return configProperty.getCreateTimeMs();
    }

    @JsonProperty("createUser")
    public String getCreateUser() {
        return configProperty.getCreateUser();
    }

    @JsonProperty("updateTimeMs")
    public Long getUpdateTimeMs() {
        return configProperty.getUpdateTimeMs();
    }

    @JsonProperty("updateUser")
    public String getUpdateUser() {
        return configProperty.getUpdateUser();
    }

    @JsonProperty("name")
    public String getNameAsString() {
        return configProperty.getNameAsString();
    }

    @JsonIgnore
    public PropertyPath getName() {
        return configProperty.getName();
    }

    @JsonIgnore
    public Optional<String> getEffectiveValue() {
        return configProperty.getEffectiveValue();
    }

    public Optional<String> getEffectiveValue(final String nodeName) {
        return Optional.ofNullable(nodeToOverrideMap.get(nodeName))
            .flatMap(yamlOverride ->
                ConfigProperty.getEffectiveValue(
                    this.getDefaultValue().orElse(null),
                    this.getDatabaseOverrideValue(),
                    yamlOverride));
    }

    @JsonIgnore
    public Optional<String> getEffectiveValueMasked() {
        return configProperty.getEffectiveValueMasked();
    }

    @JsonProperty("databaseOverrideValue")
    public OverrideValue<String> getDatabaseOverrideValue() {
        return configProperty.getDatabaseOverrideValue();
    }

    @JsonIgnore
    public boolean hasDatabaseOverride() {
        return configProperty.hasDatabaseOverride();
    }

    @JsonIgnore
    public Optional<String> getDefaultValue() {
        return configProperty.getDefaultValue();
    }

    public String getDescription() {
        return configProperty.getDescription();
    }

    @JsonProperty("isEditable")
    public boolean isEditable() {
        return configProperty.isEditable();
    }

    @JsonProperty("requireRestart")
    public boolean isRequireRestart() {
        return configProperty.isRequireRestart();
    }

    public boolean isRequireUiRestart() {
        return configProperty.isRequireUiRestart();
    }

    @JsonProperty("isPassword")
    public boolean isPassword() {
        return configProperty.isPassword();
    }

    @JsonProperty("source")
    public ConfigProperty.SourceType getSource() {
        return configProperty.getSource();
    }

    @JsonProperty("dataTypeName")
    public String getDataTypeName() {
        return configProperty.getDataTypeName();
>>>>>>> aa167574
    }

    public Map<String, String> getEffectiveValues() {
        return nodeToOverrideMap.entrySet().stream()
                .map(entry -> {
                    Optional<String> effectiveValue = ConfigProperty.getEffectiveValue(
                            configProperty.getDefaultValue().orElse(null),
                            configProperty.getDatabaseOverrideValue(),
                            entry.getValue());
                    return new AbstractMap.SimpleEntry<>(entry.getKey(), effectiveValue);
                })
                .filter(entry -> entry.getValue().isPresent())
                .collect(Collectors.toMap(
                        AbstractMap.SimpleEntry::getKey,
                        entry -> entry.getValue().get()));
    }

    public static ClusterConfigProperty merge(final ClusterConfigProperty prop1, final ClusterConfigProperty prop2) {
        Objects.requireNonNull(prop1);
        Objects.requireNonNull(prop2);
        if (!prop1.configProperty.getName().equals(prop2.configProperty.getName())) {
            throw new RuntimeException("Cannot merge two properties with different names, " +
                prop1.configProperty.getName() + " & " + prop2.configProperty.getName());
        }
        final Map<String, OverrideValue<String>> nodeToOverrideMap = new HashMap<>(prop1.nodeToOverrideMap);
        nodeToOverrideMap.putAll(prop2.nodeToOverrideMap);
        return new ClusterConfigProperty(prop1.configProperty, nodeToOverrideMap);
    }
}<|MERGE_RESOLUTION|>--- conflicted
+++ resolved
@@ -1,13 +1,8 @@
 package stroom.config.global.shared;
 
-<<<<<<< HEAD
-
-=======
 import com.fasterxml.jackson.annotation.JsonIgnore;
 import com.fasterxml.jackson.annotation.JsonProperty;
-import stroom.docref.SharedObject;
 import stroom.util.shared.PropertyPath;
->>>>>>> aa167574
 
 import java.util.AbstractMap;
 import java.util.HashMap;
@@ -20,7 +15,8 @@
     private ConfigProperty configProperty;
     private Map<String, OverrideValue<String>> nodeToOverrideMap = new HashMap<>();
 
-    @SuppressWarnings("unused") // for gwt serialisation
+    @SuppressWarnings("unused")
+        // for gwt serialisation
     ClusterConfigProperty() {
     }
 
@@ -50,9 +46,6 @@
                 .filter(entry -> entry.getValue().isHasOverride())
                 .collect(Collectors.toMap(
                         Map.Entry::getKey,
-<<<<<<< HEAD
-                        entry -> entry.getValue().getVal().orElse(null)));
-=======
                         entry -> entry.getValue().getValueAsOptional().orElse(null)));
     }
 
@@ -103,11 +96,11 @@
 
     public Optional<String> getEffectiveValue(final String nodeName) {
         return Optional.ofNullable(nodeToOverrideMap.get(nodeName))
-            .flatMap(yamlOverride ->
-                ConfigProperty.getEffectiveValue(
-                    this.getDefaultValue().orElse(null),
-                    this.getDatabaseOverrideValue(),
-                    yamlOverride));
+                .flatMap(yamlOverride ->
+                        ConfigProperty.getEffectiveValue(
+                                this.getDefaultValue().orElse(null),
+                                this.getDatabaseOverrideValue(),
+                                yamlOverride));
     }
 
     @JsonIgnore
@@ -161,7 +154,6 @@
     @JsonProperty("dataTypeName")
     public String getDataTypeName() {
         return configProperty.getDataTypeName();
->>>>>>> aa167574
     }
 
     public Map<String, String> getEffectiveValues() {
@@ -184,7 +176,7 @@
         Objects.requireNonNull(prop2);
         if (!prop1.configProperty.getName().equals(prop2.configProperty.getName())) {
             throw new RuntimeException("Cannot merge two properties with different names, " +
-                prop1.configProperty.getName() + " & " + prop2.configProperty.getName());
+                    prop1.configProperty.getName() + " & " + prop2.configProperty.getName());
         }
         final Map<String, OverrideValue<String>> nodeToOverrideMap = new HashMap<>(prop1.nodeToOverrideMap);
         nodeToOverrideMap.putAll(prop2.nodeToOverrideMap);

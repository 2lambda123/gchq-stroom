--- conflicted
+++ resolved
@@ -51,74 +51,38 @@
             FIELD_DEF_SOURCE,
             FIELD_DEF_DESCRIPTION);
 
-<<<<<<< HEAD
-
-    // TODO do we need this if the method returns a type?
-    @ApiOperation(
-            value = "TODO",
-            response = ListConfigResponse.class)
-    @POST
-    @Path(PROPERTIES_SUB_PATH)
-    ListConfigResponse list(@ApiParam("criteria") final GlobalConfigCriteria criteria);
-=======
     @POST
     @Path(PROPERTIES_SUB_PATH)
     @ApiOperation(value = "List all properties matching the criteria on the current node.")
     ListConfigResponse list(final @ApiParam("criteria") GlobalConfigCriteria criteria);
->>>>>>> d7801b45
 
     @POST
     @Path(NODE_PROPERTIES_SUB_PATH + NODE_NAME_PATH_PARAM)
     @ApiOperation(value = "List all properties matching the criteria on the requested node.")
     ListConfigResponse listByNode(
-            @PathParam("nodeName") final String nodeName,
-            @ApiParam("criteria") final GlobalConfigCriteria criteria);
+            final @PathParam("nodeName") String nodeName,
+            final @ApiParam("criteria") GlobalConfigCriteria criteria);
 
     @GET
     @Path(PROPERTIES_SUB_PATH + PROP_NAME_PATH_PARAM)
-<<<<<<< HEAD
-    ConfigProperty getPropertyByName(@PathParam("propertyName") final String propertyName);
-=======
     @ApiOperation(value = "Fetch a property by its name, e.g. 'stroom.path.home'")
     ConfigProperty getPropertyByName(final @PathParam("propertyName") String propertyName);
->>>>>>> d7801b45
 
     @GET
     @Path(CLUSTER_PROPERTIES_SUB_PATH + PROP_NAME_PATH_PARAM + YAML_OVERRIDE_VALUE_SUB_PATH + NODE_NAME_PATH_PARAM)
-<<<<<<< HEAD
-    OverrideValue<String> getYamlValueByNodeAndName(@PathParam("propertyName") final String propertyName,
-                                                    @PathParam("nodeName") final String nodeName);
-
-//    @POST
-//    @Path("/find")
-//    @ApiOperation(
-//            value = "Get global config properties",
-//            response = ResultPage.class)
-//    ResultPage<ConfigProperty> find(FindGlobalConfigCriteria criteria);
-
-=======
     @ApiOperation(value = "Get the property value from the YAML configuration in the specified node.")
     OverrideValue<String> getYamlValueByNodeAndName(final @PathParam("propertyName") String propertyName,
                                                     final @PathParam("nodeName") String nodeName);
->>>>>>> d7801b45
+
     @POST
     @ApiOperation(value = "Create a configuration property")
     ConfigProperty create(@ApiParam("configProperty") final ConfigProperty configProperty);
 
     @PUT
-<<<<<<< HEAD
-    @Path(CLUSTER_PROPERTIES_SUB_PATH + "/{propertyName}" + DB_OVERRIDE_VALUE_SUB_PATH)
-    @ApiOperation(
-            value = "Update a ConfigProperty",
-            response = ConfigProperty.class)
-    ConfigProperty update(@PathParam("propertyName") final String propertyName,
-                          @ApiParam("configProperty") final ConfigProperty configProperty);
-=======
     @Path(CLUSTER_PROPERTIES_SUB_PATH + "/{propertyName}")
     @ApiOperation(value = "Update a configuration property")
     ConfigProperty update(final @PathParam("propertyName") String propertyName,
                           final @ApiParam("configProperty") ConfigProperty configProperty);
->>>>>>> d7801b45
 
     @GET
     @Path(FETCH_UI_CONFIG_SUB_PATH)

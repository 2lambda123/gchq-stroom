--- conflicted
+++ resolved
@@ -26,10 +26,7 @@
 import io.swagger.annotations.ApiParam;
 import org.fusesource.restygwt.client.DirectRestService;
 
-<<<<<<< HEAD
 import java.util.List;
-=======
->>>>>>> d7801b45
 import javax.ws.rs.Consumes;
 import javax.ws.rs.GET;
 import javax.ws.rs.POST;
@@ -51,15 +48,8 @@
 
     @PUT
     @Path("/update")
-<<<<<<< HEAD
-    @ApiOperation(
-            value = "Update a pipeline doc",
-            response = PipelineDoc.class)
+    @ApiOperation("Update a pipeline doc")
     PipelineDoc update(@ApiParam("PipelineDoc") PipelineDoc pipelineDoc);
-=======
-    @ApiOperation("Update a pipeline doc")
-    PipelineDoc update(@ApiParam("PipelineDoc") PipelineDoc PipelineDoc);
->>>>>>> d7801b45
 
     @PUT
     @Path("/savePipelineXml")

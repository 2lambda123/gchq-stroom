/*
 * Copyright 2017 Crown Copyright
 *
 * Licensed under the Apache License, Version 2.0 (the "License");
 * you may not use this file except in compliance with the License.
 * You may obtain a copy of the License at
 *
 *     http://www.apache.org/licenses/LICENSE-2.0
 *
 * Unless required by applicable law or agreed to in writing, software
 * distributed under the License is distributed on an "AS IS" BASIS,
 * WITHOUT WARRANTIES OR CONDITIONS OF ANY KIND, either express or implied.
 * See the License for the specific language governing permissions and
 * limitations under the License.
 */

package stroom.pipeline.shared.data;

import stroom.entity.shared.Copyable;
import stroom.query.api.v2.DocRef;
import stroom.util.shared.CompareBuilder;
import stroom.util.shared.SharedObject;

import javax.xml.bind.annotation.XmlAccessType;
import javax.xml.bind.annotation.XmlAccessorType;
import javax.xml.bind.annotation.XmlElement;
import javax.xml.bind.annotation.XmlTransient;
import javax.xml.bind.annotation.XmlType;
import java.util.Objects;

/**
 * <p>
 * Java class for PipelineReference complex type.
 * <p>
 * <p>
 * The following schema fragment specifies the expected content contained within
 * this class.
 * <p>
 * <pre>
 * &lt;complexType name="PipelineReference">
 *   &lt;complexContent>
 *     &lt;restriction base="{http://www.w3.org/2001/XMLSchema}anyType">
 *       &lt;sequence>
 *         &lt;element name="element" type="{http://www.w3.org/2001/XMLSchema}string"/>
 *         &lt;element name="name" type="{http://www.w3.org/2001/XMLSchema}string"/>
 *         &lt;element name="pipeline" type="{http://www.example.org/pipeline-data}EntityReference"/>
 *         &lt;element name="feed" type="{http://www.example.org/pipeline-data}EntityReference"/>
 *         &lt;element name="streamType" type="{http://www.example.org/pipeline-data}EntityReference"/>
 *       &lt;/sequence>
 *     &lt;/restriction>
 *   &lt;/complexContent>
 * &lt;/complexType>
 * </pre>
 */
@XmlAccessorType(XmlAccessType.FIELD)
@XmlType(name = "PipelineReference", propOrder = {"element", "name", "pipeline", "feed", "streamType"})
<<<<<<< HEAD
public class PipelineReference implements Comparable<PipelineReference>, SharedObject, Copyable<PipelineReference> {
=======
public final class PipelineReference implements Comparable<PipelineReference>, SharedObject, Copyable<PipelineReference> {
>>>>>>> b377c289
    private static final long serialVersionUID = -8037614920682819123L;
    @XmlElement(name = "element", required = true)
    protected String element;
    @XmlElement(name = "name", required = true)
    protected String name;
    @XmlElement(name = "pipeline", required = true)
    protected DocRef pipeline;
    @XmlElement(name = "feed", required = true)
    protected DocRef feed;
    @XmlElement(name = "streamType", required = true)
    protected String streamType;

    @XmlTransient
    private SourcePipeline source;

    public PipelineReference() {
        // Default constructor necessary for GWT serialisation.
    }

    public PipelineReference(final DocRef pipeline, final DocRef feed,
                             final String streamType) {
        this(null, null, pipeline, feed, streamType);
    }

    public PipelineReference(final String element, final String name, final DocRef pipeline,
                             final DocRef feed, final String streamType) {
        this.element = element;
        this.name = name;
        this.pipeline = pipeline;
        this.feed = feed;
        this.streamType = streamType;
    }

    public String getElement() {
        return element;
    }

    public void setElement(final String value) {
        this.element = value;
    }

    public String getName() {
        return name;
    }

    public void setName(final String value) {
        this.name = value;
    }

    public DocRef getPipeline() {
        return pipeline;
    }

    public void setPipeline(final DocRef value) {
        this.pipeline = value;
    }

    public DocRef getFeed() {
        return feed;
    }

    public void setFeed(final DocRef value) {
        this.feed = value;
    }

    public String getStreamType() {
        return streamType;
    }

    public void setStreamType(final String value) {
        this.streamType = value;
    }

    public SourcePipeline getSource() {
        return source;
    }

    public void setSource(final SourcePipeline source) {
        this.source = source;
    }

    @Override
    public boolean equals(final Object o) {
        if (this == o) return true;
        if (o == null || getClass() != o.getClass()) return false;
        final PipelineReference that = (PipelineReference) o;
        return Objects.equals(element, that.element) &&
                Objects.equals(name, that.name) &&
                Objects.equals(pipeline, that.pipeline) &&
                Objects.equals(feed, that.feed) &&
                Objects.equals(streamType, that.streamType);
    }

    @Override
    public int hashCode() {
        return Objects.hash(element, name, pipeline, feed, streamType);
    }

    @Override
    public int compareTo(final PipelineReference o) {
        final CompareBuilder builder = new CompareBuilder();
        builder.append(element, o.element);
        builder.append(name, o.name);
        builder.append(pipeline, o.pipeline);
        builder.append(feed, o.feed);
        builder.append(streamType, o.streamType);
        return builder.toComparison();
    }

    @Override
    public String toString() {
        return "element=" + element + ", name=" + name + ", pipeline=" + pipeline + ", feed=" + feed + ", streamType="
                + streamType;
    }

    @Override
    public void copyFrom(final PipelineReference other) {
        this.source = other.source;
        this.element = other.element;
        this.name = other.name;
        this.pipeline = other.pipeline;
        this.feed = other.feed;
        this.streamType = other.streamType;
    }
}<|MERGE_RESOLUTION|>--- conflicted
+++ resolved
@@ -54,11 +54,7 @@
  */
 @XmlAccessorType(XmlAccessType.FIELD)
 @XmlType(name = "PipelineReference", propOrder = {"element", "name", "pipeline", "feed", "streamType"})
-<<<<<<< HEAD
-public class PipelineReference implements Comparable<PipelineReference>, SharedObject, Copyable<PipelineReference> {
-=======
 public final class PipelineReference implements Comparable<PipelineReference>, SharedObject, Copyable<PipelineReference> {
->>>>>>> b377c289
     private static final long serialVersionUID = -8037614920682819123L;
     @XmlElement(name = "element", required = true)
     protected String element;

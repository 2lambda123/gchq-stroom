/*
 * Copyright 2017 Crown Copyright
 *
 * Licensed under the Apache License, Version 2.0 (the "License");
 * you may not use this file except in compliance with the License.
 * You may obtain a copy of the License at
 *
 *     http://www.apache.org/licenses/LICENSE-2.0
 *
 * Unless required by applicable law or agreed to in writing, software
 * distributed under the License is distributed on an "AS IS" BASIS,
 * WITHOUT WARRANTIES OR CONDITIONS OF ANY KIND, either express or implied.
 * See the License for the specific language governing permissions and
 * limitations under the License.
 */

package stroom.pipeline.shared.data;

import stroom.entity.shared.BaseEntity;
import stroom.entity.shared.DocRefUtil;
import stroom.feed.shared.Feed;
import stroom.pipeline.shared.PipelineEntity;
import stroom.query.api.v2.DocRef;

import java.util.Collections;

public class PipelineDataUtil {
    public static PipelineElement createElement(final String id, final String type) {
        final PipelineElement element = new PipelineElement();
        element.setId(id);
        element.setType(type);
        return element;
    }

    public static PipelineProperty createProperty(final String element, final String name, final BaseEntity entity) {
        final PipelinePropertyValue value = new PipelinePropertyValue(DocRefUtil.create(entity));
        final PipelineProperty property = new PipelineProperty();
        property.setElement(element);
        property.setName(name);
        property.setValue(value);
        return property;
    }

    public static PipelineProperty createProperty(final String element, final String name,
                                                  final DocRef docRef) {
        final PipelinePropertyValue value = new PipelinePropertyValue(docRef);
        final PipelineProperty property = new PipelineProperty();
        property.setElement(element);
        property.setName(name);
        property.setValue(value);
        return property;
    }

    public static PipelineProperty createProperty(final String element, final String name, final String string) {
        final PipelinePropertyValue value = new PipelinePropertyValue(string);
        final PipelineProperty property = new PipelineProperty();
        property.setElement(element);
        property.setName(name);
        property.setValue(value);
        return property;
    }

    public static PipelineProperty createProperty(final String element, final String name, final boolean b) {
        final PipelinePropertyValue value = new PipelinePropertyValue(b);
        final PipelineProperty property = new PipelineProperty();
        property.setElement(element);
        property.setName(name);
        property.setValue(value);
        return property;
    }

    public static PipelineReference createReference(final String element,
                                                    final String name,
                                                    final DocRef pipeline,
                                                    final DocRef feed,
                                                    final String streamType) {
        return new PipelineReference(element, name, pipeline, feed, streamType);
    }

<<<<<<< HEAD
    public static PipelineReference createReference(final String element, final String name,
                                                    final PipelineEntity pipeline, final Feed feed, final String streamType) {
        final PipelineReference pipelineReference = new PipelineReference();
        pipelineReference.setElement(element);
        pipelineReference.setName(name);
        pipelineReference.setPipeline(DocRefUtil.create(pipeline));
        pipelineReference.setFeed(DocRefUtil.create(feed));
        pipelineReference.setStreamType(streamType);
        return pipelineReference;
=======
    public static PipelineReference createReference(final String element,
                                                    final String name,
                                                    final PipelineEntity pipeline,
                                                    final Feed feed,
                                                    final String streamType) {
        return new PipelineReference(element, name, DocRef.create(pipeline), DocRef.create(feed), streamType);
>>>>>>> b377c289
    }

    public static PipelineLink createLink(final String from, final String to) {
        final PipelineLink link = new PipelineLink();
        link.setFrom(from);
        link.setTo(to);
        return link;
    }

    public static void normalise(final PipelineData pipelineData) {
        Collections.sort(pipelineData.getElements().getAdd());
        Collections.sort(pipelineData.getProperties().getAdd());
        Collections.sort(pipelineData.getPipelineReferences().getAdd());
        Collections.sort(pipelineData.getLinks().getAdd());
    }
}<|MERGE_RESOLUTION|>--- conflicted
+++ resolved
@@ -77,24 +77,12 @@
         return new PipelineReference(element, name, pipeline, feed, streamType);
     }
 
-<<<<<<< HEAD
-    public static PipelineReference createReference(final String element, final String name,
-                                                    final PipelineEntity pipeline, final Feed feed, final String streamType) {
-        final PipelineReference pipelineReference = new PipelineReference();
-        pipelineReference.setElement(element);
-        pipelineReference.setName(name);
-        pipelineReference.setPipeline(DocRefUtil.create(pipeline));
-        pipelineReference.setFeed(DocRefUtil.create(feed));
-        pipelineReference.setStreamType(streamType);
-        return pipelineReference;
-=======
     public static PipelineReference createReference(final String element,
                                                     final String name,
                                                     final PipelineEntity pipeline,
                                                     final Feed feed,
                                                     final String streamType) {
-        return new PipelineReference(element, name, DocRef.create(pipeline), DocRef.create(feed), streamType);
->>>>>>> b377c289
+        return new PipelineReference(element, name, DocRefUtil.create(pipeline), DocRefUtil.create(feed), streamType);
     }
 
     public static PipelineLink createLink(final String from, final String to) {

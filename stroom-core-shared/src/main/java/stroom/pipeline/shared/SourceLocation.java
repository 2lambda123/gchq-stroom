--- conflicted
+++ resolved
@@ -47,11 +47,7 @@
     // TODO @AT Change to an OffsetRange to support error segments
     @JsonProperty
     private final long segmentNo; // optional for segmented data only (segment aka record), zero based
-<<<<<<< HEAD
-    //    private final OffsetRange<Long> segmentNoRange;
-=======
-//    private final OffsetRange segmentNoRange;
->>>>>>> f213cfd3
+    //    private final OffsetRange segmentNoRange;
     @JsonProperty
     private final DataRange dataRange; // The optional specified range of the character data which may be a subset
     @JsonProperty

package stroom.pipeline.shared;

import stroom.docref.DocRef;
import stroom.util.shared.HasUuid;

import com.fasterxml.jackson.annotation.JsonCreator;
import com.fasterxml.jackson.annotation.JsonInclude;
import com.fasterxml.jackson.annotation.JsonProperty;

@JsonInclude(JsonInclude.Include.NON_NULL)
<<<<<<< HEAD
public class XsltDTO extends DocRef {

=======
public class XsltDTO extends DocRef implements HasUuid {
>>>>>>> d7801b45
    @JsonProperty
    private final String description;
    @JsonProperty
    private final String data;

    public XsltDTO(final XsltDoc doc) {
        super(XsltDoc.DOCUMENT_TYPE, doc.getUuid(), doc.getName());
        data = doc.getData();
        description = doc.getDescription();
    }

    @JsonCreator
    public XsltDTO(@JsonProperty("type") final String type,
                   @JsonProperty("uuid") final String uuid,
                   @JsonProperty("name") final String name,
                   @JsonProperty("description") final String description,
                   @JsonProperty("data") final String data) {
        super(type, uuid, name);
        this.description = description;
        this.data = data;
    }

    public String getDescription() {
        return description;
    }

    public String getData() {
        return data;
    }
}<|MERGE_RESOLUTION|>--- conflicted
+++ resolved
@@ -8,12 +8,7 @@
 import com.fasterxml.jackson.annotation.JsonProperty;
 
 @JsonInclude(JsonInclude.Include.NON_NULL)
-<<<<<<< HEAD
-public class XsltDTO extends DocRef {
-
-=======
 public class XsltDTO extends DocRef implements HasUuid {
->>>>>>> d7801b45
     @JsonProperty
     private final String description;
     @JsonProperty

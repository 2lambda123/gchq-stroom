--- conflicted
+++ resolved
@@ -29,12 +29,7 @@
         // Default constructor necessary for GWT serialisation.
     }
 
-<<<<<<< HEAD
-    public JobNodeInfo(final Integer currentTaskCount, final Long scheduleReferenceTime, final Long lastExecutedTime,
-                       final Integer currentCache) {
-=======
     public JobNodeInfo(final Integer currentTaskCount, final Long scheduleReferenceTime, final Long lastExecutedTime) {
->>>>>>> 0511c40c
         this.currentTaskCount = currentTaskCount;
         this.scheduleReferenceTime = scheduleReferenceTime;
         this.lastExecutedTime = lastExecutedTime;

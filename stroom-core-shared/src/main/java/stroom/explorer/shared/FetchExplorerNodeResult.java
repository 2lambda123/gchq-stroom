/*
 * Copyright 2016 Crown Copyright
 *
 * Licensed under the Apache License, Version 2.0 (the "License");
 * you may not use this file except in compliance with the License.
 * You may obtain a copy of the License at
 *
 *     http://www.apache.org/licenses/LICENSE-2.0
 *
 * Unless required by applicable law or agreed to in writing, software
 * distributed under the License is distributed on an "AS IS" BASIS,
 * WITHOUT WARRANTIES OR CONDITIONS OF ANY KIND, either express or implied.
 * See the License for the specific language governing permissions and
 * limitations under the License.
 */

package stroom.explorer.shared;

import com.fasterxml.jackson.annotation.JsonCreator;
import com.fasterxml.jackson.annotation.JsonInclude;
import com.fasterxml.jackson.annotation.JsonInclude.Include;
import com.fasterxml.jackson.annotation.JsonProperty;

import java.util.List;
import java.util.Objects;
import java.util.Set;

@JsonInclude(Include.NON_NULL)
public class FetchExplorerNodeResult {

    @JsonProperty
    private final List<ExplorerNode> rootNodes;
    @JsonProperty
    private final List<String> openedItems;
    @JsonProperty
<<<<<<< HEAD
    private final Set<String> temporaryOpenedItems;
=======
    private Set<String> temporaryOpenedItems;
    @JsonProperty
    private final String qualifiedFilterInput;


    public FetchExplorerNodeResult(final String qualifiedFilterInput) {
        rootNodes = new ArrayList<>();
        openedItems = new ArrayList<>();
        this.qualifiedFilterInput = qualifiedFilterInput;
    }
>>>>>>> 6b3d6963

    @JsonCreator
    public FetchExplorerNodeResult(@JsonProperty("rootNodes") final List<ExplorerNode> rootNodes,
                                   @JsonProperty("openedItems") final List<String> openedItems,
                                   @JsonProperty("temporaryOpenedItems") final Set<String> temporaryOpenedItems,
                                   @JsonProperty("qualifiedFilterInput") final String qualifiedFilterInput) {
        this.rootNodes = rootNodes;
        this.openedItems = openedItems;
        this.temporaryOpenedItems = temporaryOpenedItems;
        this.qualifiedFilterInput = qualifiedFilterInput;
    }

    public List<ExplorerNode> getRootNodes() {
        return rootNodes;
    }

    public List<String> getOpenedItems() {
        return openedItems;
    }

    public Set<String> getTemporaryOpenedItems() {
        return temporaryOpenedItems;
    }

<<<<<<< HEAD
=======
    public String getQualifiedFilterInput() {
        return qualifiedFilterInput;
    }

    public void setTemporaryOpenedItems(final Set<String> temporaryOpenedItems) {
        this.temporaryOpenedItems = temporaryOpenedItems;
    }

>>>>>>> 6b3d6963
    @Override
    public boolean equals(final Object o) {
        if (this == o) {
            return true;
        }
        if (o == null || getClass() != o.getClass()) {
            return false;
        }
        final FetchExplorerNodeResult that = (FetchExplorerNodeResult) o;
        return Objects.equals(rootNodes, that.rootNodes)
                && Objects.equals(openedItems, that.openedItems)
                && Objects.equals(temporaryOpenedItems, that.temporaryOpenedItems)
                && Objects.equals(qualifiedFilterInput, that.qualifiedFilterInput);
    }

    @Override
    public int hashCode() {
        return Objects.hash(rootNodes, openedItems, temporaryOpenedItems, qualifiedFilterInput);
    }
}<|MERGE_RESOLUTION|>--- conflicted
+++ resolved
@@ -33,20 +33,9 @@
     @JsonProperty
     private final List<String> openedItems;
     @JsonProperty
-<<<<<<< HEAD
-    private final Set<String> temporaryOpenedItems;
-=======
     private Set<String> temporaryOpenedItems;
     @JsonProperty
     private final String qualifiedFilterInput;
-
-
-    public FetchExplorerNodeResult(final String qualifiedFilterInput) {
-        rootNodes = new ArrayList<>();
-        openedItems = new ArrayList<>();
-        this.qualifiedFilterInput = qualifiedFilterInput;
-    }
->>>>>>> 6b3d6963
 
     @JsonCreator
     public FetchExplorerNodeResult(@JsonProperty("rootNodes") final List<ExplorerNode> rootNodes,
@@ -71,8 +60,6 @@
         return temporaryOpenedItems;
     }
 
-<<<<<<< HEAD
-=======
     public String getQualifiedFilterInput() {
         return qualifiedFilterInput;
     }
@@ -81,7 +68,6 @@
         this.temporaryOpenedItems = temporaryOpenedItems;
     }
 
->>>>>>> 6b3d6963
     @Override
     public boolean equals(final Object o) {
         if (this == o) {

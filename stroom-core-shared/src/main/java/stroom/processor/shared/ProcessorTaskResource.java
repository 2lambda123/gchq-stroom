--- conflicted
+++ resolved
@@ -56,25 +56,13 @@
 
     @POST
     @Path(ASSIGN_TASKS_PATH_PART + NODE_NAME_PATH_PARAM)
-<<<<<<< HEAD
-    @ApiOperation(value = "Assign some tasks",
-            response = ProcessorTaskList.class)
+    @ApiOperation("Assign some tasks")
     ProcessorTaskList assignTasks(@PathParam("nodeName") String nodeName,
-=======
-    @ApiOperation("Assign some tasks")
-    ProcessorTaskList assignTasks(@PathParam("nodeName") String nodeName, 
->>>>>>> d7801b45
                                   @ApiParam("request") AssignTasksRequest request);
 
     @POST
     @Path(ABANDON_TASKS_PATH_PART + NODE_NAME_PATH_PARAM)
-<<<<<<< HEAD
-    @ApiOperation(value = "Abandon some tasks",
-            response = Boolean.class)
+    @ApiOperation("Abandon some tasks")
     Boolean abandonTasks(@PathParam("nodeName") String nodeName,
-=======
-    @ApiOperation("Abandon some tasks")
-    Boolean abandonTasks(@PathParam("nodeName") String nodeName, 
->>>>>>> d7801b45
                          @ApiParam("request") ProcessorTaskList request);
 }
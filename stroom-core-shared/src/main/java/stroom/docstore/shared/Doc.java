--- conflicted
+++ resolved
@@ -18,14 +18,7 @@
 package stroom.docstore.shared;
 
 import stroom.docref.DocRef;
-<<<<<<< HEAD
-import stroom.docref.HasDocRef;
-import stroom.docref.HasType;
-import stroom.docref.HasUuid;
-import stroom.util.shared.HasAuditInfo;
-=======
 import stroom.util.shared.Document;
->>>>>>> ae1e6022
 
 import com.fasterxml.jackson.annotation.JsonCreator;
 import com.fasterxml.jackson.annotation.JsonInclude;
@@ -45,12 +38,8 @@
         "createUser",
         "updateUser"})
 @JsonInclude(Include.NON_NULL)
-<<<<<<< HEAD
-public abstract class Doc implements HasAuditInfo, HasUuid, HasType, HasDocRef {
-=======
 // TODO Ought to be renamed AbstractDoc, job for master branch
 public abstract class Doc implements Document {
->>>>>>> ae1e6022
 
     @JsonProperty
     private String type;

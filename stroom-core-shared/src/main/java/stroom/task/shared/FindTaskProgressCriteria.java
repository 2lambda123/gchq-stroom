/*
 * Copyright 2016 Crown Copyright
 *
 * Licensed under the Apache License, Version 2.0 (the "License");
 * you may not use this file except in compliance with the License.
 * You may obtain a copy of the License at
 *
 *     http://www.apache.org/licenses/LICENSE-2.0
 *
 * Unless required by applicable law or agreed to in writing, software
 * distributed under the License is distributed on an "AS IS" BASIS,
 * WITHOUT WARRANTIES OR CONDITIONS OF ANY KIND, either express or implied.
 * See the License for the specific language governing permissions and
 * limitations under the License.
 */

package stroom.task.shared;

import stroom.entity.shared.FindNamedEntityCriteria;
import stroom.entity.shared.Sort;
import stroom.entity.shared.Sort.Direction;
import stroom.util.shared.CompareUtil;

import java.util.Arrays;
import java.util.Comparator;
import java.util.HashSet;
import java.util.Set;

public class FindTaskProgressCriteria extends FindNamedEntityCriteria implements Comparator<TaskProgress> {
<<<<<<< HEAD
    public static final String FIELD_USER = "User";
    public static final String FIELD_SUBMIT_TIME = "Submit Time";
    public static final String FIELD_AGE = "Age";
    private static final long serialVersionUID = 2014515855795611224L;
=======
    private static final long serialVersionUID = 2014515855795611224L;

    public static final String FIELD_NODE = "Node";
    public static final String FIELD_NAME = "Name";
    public static final String FIELD_USER = "User";
    public static final String FIELD_SUBMIT_TIME = "Submit Time";
    public static final String FIELD_AGE = "Age";
    public static final String FIELD_INFO = "Info";

>>>>>>> cd146f8b
    private FindTaskCriteria findTaskCriteria = new FindTaskCriteria();
    private String sessionId;
    private Set<TaskProgress> expandedTasks;

    public String getSessionId() {
        return sessionId;
    }

    public void setSessionId(final String sessionId) {
        this.sessionId = sessionId;
    }

    public FindTaskCriteria getFindTaskCriteria() {
        return findTaskCriteria;
    }

    public boolean matches(final TaskProgress taskProgress) {
        boolean match = true;
        if (sessionId != null) {
            if (!sessionId.equals(taskProgress.getSessionId())) {
                match = false;
            }
        }
        return match;
    }

    @Override
    public int compare(final TaskProgress o1, final TaskProgress o2) {
        if (getSortList() != null) {
            for (final Sort sort : getSortList()) {
                final String field = sort.getField();

                int compare = 0;
                switch (field) {
                    case FIELD_NAME:
                        compare = CompareUtil.compareString(o1.getTaskName(), o2.getTaskName());
                        break;
                    case FIELD_USER:
                        compare = CompareUtil.compareString(o1.getUserName(), o2.getUserName());
                        break;
                    case FIELD_SUBMIT_TIME:
                        compare = CompareUtil.compareLong(o1.getSubmitTimeMs(), o2.getSubmitTimeMs());
                        break;
                    case FIELD_AGE:
                        compare = CompareUtil.compareLong(o1.getAgeMs(), o2.getAgeMs());
                        break;
                    case FIELD_INFO:
                        compare = CompareUtil.compareString(o1.getTaskInfo(), o2.getTaskInfo());
                        break;
                    case FIELD_NODE:
                        compare = CompareUtil.compareString(o1.getNode().getName(), o2.getNode().getName());
                        break;
                }

                if (Direction.DESCENDING.equals(sort.getDirection())) {
                    compare = compare * -1;
                }

                if (compare != 0) {
                    return compare;
                }
            }
        }

        return 0;
    }

    public void setExpanded(final TaskProgress taskProgress, final boolean expanded) {
        if (expanded) {
            if (expandedTasks == null) {
                expandedTasks = new HashSet<>();
            }
            expandedTasks.add(taskProgress);
        } else {
            if (expandedTasks != null) {
                expandedTasks.remove(taskProgress);
                if (expandedTasks.size() == 0) {
                    expandedTasks = null;
                }
            }
        }
    }

    public boolean isExpanded(final TaskProgress taskProgress) {
        if (expandedTasks != null) {
            return expandedTasks.contains(taskProgress);
        }
        return false;
    }

    public void validateSortField() {
        if (this.getSortList().isEmpty()) {
            Sort defaultSort = new Sort(FindTaskProgressCriteria.FIELD_SUBMIT_TIME, Direction.ASCENDING, true);
            this.getSortList().add(defaultSort);
        } else {
            for (Sort sort : this.getSortList()) {
                if (!Arrays.asList(
                        FindTaskProgressCriteria.FIELD_AGE,
                        FindTaskProgressCriteria.FIELD_INFO,
                        FindTaskProgressCriteria.FIELD_NAME,
                        FindTaskProgressCriteria.FIELD_NODE,
                        FindTaskProgressCriteria.FIELD_SUBMIT_TIME,
                        FindTaskProgressCriteria.FIELD_USER).contains(sort.getField())) {
                    throw new IllegalArgumentException(
                            "A sort field of " + sort.getField() + " is not valid! It must be one of FindTaskProgressCriteria.FIELD_xxx");
                }
            }
        }
    }
}<|MERGE_RESOLUTION|>--- conflicted
+++ resolved
@@ -27,12 +27,6 @@
 import java.util.Set;
 
 public class FindTaskProgressCriteria extends FindNamedEntityCriteria implements Comparator<TaskProgress> {
-<<<<<<< HEAD
-    public static final String FIELD_USER = "User";
-    public static final String FIELD_SUBMIT_TIME = "Submit Time";
-    public static final String FIELD_AGE = "Age";
-    private static final long serialVersionUID = 2014515855795611224L;
-=======
     private static final long serialVersionUID = 2014515855795611224L;
 
     public static final String FIELD_NODE = "Node";
@@ -42,7 +36,6 @@
     public static final String FIELD_AGE = "Age";
     public static final String FIELD_INFO = "Info";
 
->>>>>>> cd146f8b
     private FindTaskCriteria findTaskCriteria = new FindTaskCriteria();
     private String sessionId;
     private Set<TaskProgress> expandedTasks;

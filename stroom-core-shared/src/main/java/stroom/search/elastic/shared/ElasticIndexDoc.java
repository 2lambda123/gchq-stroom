--- conflicted
+++ resolved
@@ -57,12 +57,8 @@
     public static final int DEFAULT_SEARCH_SLICES = 1;
     public static final int DEFAULT_SEARCH_SCROLL_SIZE = 1000;
     public static final String DOCUMENT_TYPE = "ElasticIndex";
-<<<<<<< HEAD
+    public static final SvgImage ICON = SvgImage.DOCUMENT_ELASTIC_INDEX;
     private static final String DEFAULT_TIME_FIELD = "@timestamp";
-=======
-    public static final SvgImage ICON = SvgImage.DOCUMENT_ELASTIC_INDEX;
-    private static final String DEFAULT_TIME_FIELD = "EventTime";
->>>>>>> fedebb5c
 
     /**
      * Reference to the `ElasticCluster` containing common Elasticsearch cluster connection properties

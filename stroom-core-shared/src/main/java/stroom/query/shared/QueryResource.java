--- conflicted
+++ resolved
@@ -75,14 +75,6 @@
             @Parameter(description = "query", required = true) String query);
 
     @POST
-    @Path(DOWNLOAD_SEARCH_RESULTS_PATH_PATH)
-    @Operation(
-            summary = "Download search results",
-            operationId = "downloadQuerySearchResults")
-    ResourceGeneration downloadSearchResults(
-            @Parameter(description = "request", required = true) DownloadQueryResultsRequest request);
-
-    @POST
     @Path(DOWNLOAD_SEARCH_RESULTS_PATH_PATH + NODE_NAME_PATH_PARAM)
     @Operation(
             summary = "Download search results",
@@ -92,14 +84,6 @@
             @Parameter(description = "request", required = true) DownloadQueryResultsRequest request);
 
     @POST
-<<<<<<< HEAD
-    @Path(SEARCH_PATH_PART)
-    @Operation(
-            summary = "Perform a new search or get new results",
-            operationId = "querySearch")
-    DashboardSearchResponse search(
-            @Parameter(description = "request", required = true) QuerySearchRequest request);
-=======
     @Path(DOWNLOAD_SEARCH_RESULTS_PATH_PATH)
     @Operation(
             summary = "Download search results",
@@ -108,7 +92,6 @@
             @Parameter(description = "request", required = true) DownloadQueryResultsRequest request) {
         return downloadSearchResults(null, request);
     }
->>>>>>> e9fcd218
 
     @POST
     @Path(SEARCH_PATH_PART + NODE_NAME_PATH_PARAM)

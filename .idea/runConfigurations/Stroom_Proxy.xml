--- conflicted
+++ resolved
@@ -1,13 +1,8 @@
 <component name="ProjectRunConfigurationManager">
   <configuration default="false" name="Stroom Proxy" type="Application" factoryName="Application">
-<<<<<<< HEAD
-=======
-    <option name="ALTERNATIVE_JRE_PATH" value="15" />
-    <option name="ALTERNATIVE_JRE_PATH_ENABLED" value="true" />
     <envs>
       <env name="STROOM_RESOURCES_REPO_DIR" value="$PROJECT_DIR$/../stroom-resources" />
     </envs>
->>>>>>> 5be1eb0b
     <option name="MAIN_CLASS_NAME" value="stroom.proxy.app.App" />
     <module name="stroom.stroom-proxy.stroom-proxy-app.main" />
     <option name="PROGRAM_PARAMETERS" value="server proxy-dev.yml" />

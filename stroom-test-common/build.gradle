ext.moduleName = 'stroom.test.common'

dependencies {
    implementation project(':stroom-config:stroom-config-common')
    implementation project(':stroom-core-shared')
    implementation project(':stroom-db-util')
    implementation project(':stroom-util')
    implementation project(':stroom-util-shared')

    implementation libs.assertj_core
    implementation libs.commons_lang
    implementation libs.data_faker
    implementation libs.dropwizard_jersey
    implementation libs.dropwizard_testing
    implementation libs.dropwizard_validation
    implementation libs.flyway_core
    implementation libs.flyway_mysql
    implementation libs.guava
<<<<<<< HEAD
    implementation libs.guice7
=======
    implementation libs.guice
>>>>>>> d2116a58
    implementation libs.hikari
    implementation libs.jgit
    implementation libs.jooq
    implementation libs.junit_jupiter_api
    implementation libs.junit_platform_launcher
    implementation libs.mockito_core
    implementation libs.mockito_junit_jupiter
    implementation libs.slf4j_api
    implementation libs.vavr
    implementation libs.wix_embedded_mysql


    // The following logging libs are needed when running junits outside dropwizard
    runtimeOnly libs.jcl_over_slf4j
    runtimeOnly libs.jul_to_slf4j
    runtimeOnly libs.log4j_over_slf4j
    runtimeOnly libs.logback_classic
    runtimeOnly libs.logback_core

    runtimeOnly libs.junit_jupiter_engine
    runtimeOnly libs.jersey_test_framework_grizzly2
}<|MERGE_RESOLUTION|>--- conflicted
+++ resolved
@@ -16,11 +16,7 @@
     implementation libs.flyway_core
     implementation libs.flyway_mysql
     implementation libs.guava
-<<<<<<< HEAD
-    implementation libs.guice7
-=======
     implementation libs.guice
->>>>>>> d2116a58
     implementation libs.hikari
     implementation libs.jgit
     implementation libs.jooq

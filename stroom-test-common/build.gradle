ext.moduleName = 'stroom.test.common'

dependencies {
    compile project(':stroom-util')

<<<<<<< HEAD
    implementation libs.assertj_core
    implementation libs.commons_lang
    implementation libs.google_findbugs
    implementation libs.guava
    implementation libs.guice4
    implementation libs.junit_jupiter_api
    implementation libs.slf4j_api
=======
    compile libs.assertj_core
    compile libs.google_findbugs
    compile libs.guava
    compile libs.junit_jupiter_api
    compile libs.slf4j_api
>>>>>>> 2103a69e


    // The following logging libs are needed when running junits outside dropwizard
    runtimeOnly libs.jcl_over_slf4j
    runtimeOnly libs.jul_to_slf4j
    testRuntimeOnly libs.junit_jupiter_engine
    runtimeOnly libs.log4j_over_slf4j
    runtimeOnly libs.logback_classic
    runtimeOnly libs.logback_core
}<|MERGE_RESOLUTION|>--- conflicted
+++ resolved
@@ -3,21 +3,13 @@
 dependencies {
     compile project(':stroom-util')
 
-<<<<<<< HEAD
-    implementation libs.assertj_core
-    implementation libs.commons_lang
-    implementation libs.google_findbugs
-    implementation libs.guava
-    implementation libs.guice4
-    implementation libs.junit_jupiter_api
-    implementation libs.slf4j_api
-=======
     compile libs.assertj_core
+    compile libs.commons_lang
     compile libs.google_findbugs
     compile libs.guava
+    compile libs.guice4
     compile libs.junit_jupiter_api
     compile libs.slf4j_api
->>>>>>> 2103a69e
 
 
     // The following logging libs are needed when running junits outside dropwizard

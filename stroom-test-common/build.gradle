--- conflicted
+++ resolved
@@ -9,11 +9,8 @@
 
     implementation libs.assertj_core
     implementation libs.commons_lang
-<<<<<<< HEAD
+    implementation libs.data_faker
     implementation libs.dropwizard_jersey
-=======
-    implementation libs.data_faker
->>>>>>> c04ea53c
     implementation libs.dropwizard_testing
     implementation libs.flyway_core
     implementation libs.guava

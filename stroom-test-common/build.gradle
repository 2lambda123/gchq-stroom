--- conflicted
+++ resolved
@@ -7,7 +7,6 @@
     implementation project(':stroom-util')
     implementation project(':stroom-util-shared')
 
-<<<<<<< HEAD
     implementation libs.assertj_core
     implementation libs.commons_lang
     implementation libs.dropwizard_testing
@@ -15,24 +14,11 @@
     implementation libs.guice5
     implementation libs.hikari
     implementation libs.junit_jupiter_api
+    implementation libs.junit_platform_launcher
     implementation libs.mockito_core
     implementation libs.mockito_junit_jupiter
     implementation libs.slf4j_api
     implementation libs.wix_embedded_mysql
-=======
-    compile libs.assertj_core
-    compile libs.commons_lang
-    compile libs.dropwizard_testing
-    compile libs.google_findbugs
-    compile libs.guava
-    compile libs.guice5
-    compile libs.junit_jupiter_api
-    compile libs.mockito_core
-    compile libs.mockito_junit_jupiter
-    compile libs.slf4j_api
-    compile libs.wix_embedded_mysql
-    compile libs.junit_platform_launcher
->>>>>>> 2543aa9f
 
     // The following logging libs are needed when running junits outside dropwizard
     runtimeOnly libs.jcl_over_slf4j

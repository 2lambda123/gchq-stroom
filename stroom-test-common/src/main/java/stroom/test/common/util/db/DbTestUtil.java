package stroom.test.common.util.db;

import stroom.config.common.CommonDbConfig;
import stroom.config.common.ConnectionConfig;
import stroom.config.common.DbConfig;
import stroom.config.common.HasDbConfig;
import stroom.db.util.AbstractFlyWayDbModule;
import stroom.db.util.DataSourceKey;
import stroom.db.util.DbUrl;
import stroom.db.util.HikariUtil;
import stroom.util.ConsoleColour;
import stroom.util.db.ForceLegacyMigration;
import stroom.util.io.FileUtil;
import stroom.util.logging.LambdaLogger;
import stroom.util.logging.LambdaLoggerFactory;
import stroom.util.logging.LogUtil;

import com.wix.mysql.EmbeddedMysql;
import com.wix.mysql.config.Charset;
import com.wix.mysql.config.DownloadConfig;
import com.wix.mysql.config.MysqldConfig;
import com.wix.mysql.distribution.Version;
import com.zaxxer.hikari.HikariConfig;
import com.zaxxer.hikari.HikariDataSource;

import java.io.IOException;
import java.io.UncheckedIOException;
import java.nio.file.Files;
import java.nio.file.Path;
import java.nio.file.Paths;
import java.sql.Connection;
import java.sql.DriverManager;
import java.sql.PreparedStatement;
import java.sql.ResultSet;
import java.sql.SQLException;
import java.sql.Statement;
import java.util.ArrayList;
import java.util.Arrays;
import java.util.HashSet;
import java.util.List;
import java.util.Optional;
import java.util.Properties;
import java.util.Set;
import java.util.UUID;
import java.util.concurrent.ConcurrentHashMap;
import java.util.concurrent.ConcurrentMap;
import java.util.concurrent.TimeUnit;
import java.util.function.Function;
import java.util.function.Supplier;
import java.util.regex.Pattern;
import java.util.stream.Collectors;
import javax.sql.DataSource;

public class DbTestUtil {

    private static final LambdaLogger LOGGER = LambdaLoggerFactory.getLogger(DbTestUtil.class);

    private static final String DEFAULT_JDBC_DRIVER_CLASS_NAME = "com.mysql.cj.jdbc.Driver";
    private static final String USE_EMBEDDED_MYSQL_PROP_NAME = "useEmbeddedMySql";
    private static final String EMBEDDED_MYSQL_DB_PASSWORD = "test";
    private static final String EMBEDDED_MYSQL_DB_USERNAME = "test";
    private static final String FIND_TABLES = "" +
            "SELECT TABLE_NAME " +
            "FROM INFORMATION_SCHEMA.TABLES " +
            "WHERE TABLE_SCHEMA = database() " +
            "AND TABLE_TYPE LIKE '%BASE TABLE%' " +
            "AND TABLE_NAME NOT LIKE '%schema%';";
    private static final ThreadLocal<DbConfig> THREAD_LOCAL = new ThreadLocal<>();
    private static final ThreadLocal<Set<DataSource>> LOCAL_DATA_SOURCES = new ThreadLocal<>();
    private static final ConcurrentMap<DataSourceKey, DataSource> DATA_SOURCE_MAP = new ConcurrentHashMap<>();
    private static volatile EmbeddedMysql EMBEDDED_MYSQL;
    private static volatile boolean HAVE_ALREADY_SHOWN_DB_MSG = false;

    private DbTestUtil() {
    }

    /**
     * Gets an embedded DB datasource for use in tests that don't use guice injection
     */
    public static <T_CONFIG extends HasDbConfig, T_CONN_PROV extends DataSource> T_CONN_PROV getTestDbDatasource(
            final AbstractFlyWayDbModule<T_CONFIG, T_CONN_PROV> dbModule,
            final T_CONFIG config) {

        // We are only running one module so just pass in any empty ForceCoreMigration
        return dbModule.getConnectionProvider(
                () -> config,
                new TestDataSourceFactory(new CommonDbConfig()),
                new ForceLegacyMigration() {
                });
    }

    private static String createTestDbName() {
        String uuid = UUID.randomUUID().toString();
        int index = uuid.indexOf("-");
        if (index != -1) {
            uuid = uuid.substring(0, index);
        }

        return "test_" + Thread.currentThread().getId() + "_" + uuid;
    }

    public static DataSource createTestDataSource() {
        return createTestDataSource(new CommonDbConfig(), "test", false);
    }

    private static <T> T getValueOrOverride(final String envVarName,
                                            final String propName,
                                            final Supplier<T> valueSupplier,
                                            final Function<String, T> typeMapper) {
        return Optional.ofNullable(System.getenv(envVarName))
                .map(envVarVal -> {
                    LOGGER.info("Overriding prop {} with value [{}] from {}",
                            propName,
                            envVarVal,
                            envVarName);
                    return typeMapper.apply(envVarVal);
                })
                .orElseGet(valueSupplier);
    }

<<<<<<< HEAD
    public static DataSource createTestDataSource(final DbConfig dbConfig) {
        if ("org.sqlite.JDBC".equals(dbConfig.getConnectionConfig().getClassName())) {
            final HikariConfig hikariConfig = HikariUtil.createConfig(dbConfig);
            return new HikariDataSource(hikariConfig);
        }

=======
    public static DataSource createTestDataSource(final DbConfig dbConfig, final String name, final boolean unique) {
>>>>>>> e6261c18
        // See if we have a local data source.
        DbConfig testDbConfig = THREAD_LOCAL.get();
        if (testDbConfig == null) {
            // Create a merged config using the common db config as a base.
            ConnectionConfig connectionConfig = dbConfig.getConnectionConfig();
            ConnectionConfig rootConnectionConfig;

            if (isUseEmbeddedDb()) {
                connectionConfig = DbTestUtil.createEmbeddedMySqlInstance();

                rootConnectionConfig = connectionConfig
                        .copy()
                        .user("root")
                        .password("")
                        .build();

            } else {
                final DbUrl dbUrl = DbUrl.parse(connectionConfig.getUrl());

                // Allow the db conn details to be overridden with env vars, e.g. when we want to run tests
                // from within a container so we need a different host to localhost
                final String effectiveHost = getValueOrOverride(
                        "STROOM_JDBC_DRIVER_HOST",
                        "JDBC hostname",
                        dbUrl::getHost,
                        Function.identity());
                final int effectivePort = getValueOrOverride(
                        "STROOM_JDBC_DRIVER_PORT",
                        "JDBC port",
                        dbUrl::getPort,
                        Integer::parseInt);

                final String url = DbUrl
                        .builder()
                        .scheme(dbUrl.getScheme())
                        .host(effectiveHost)
                        .port(effectivePort)
                        .build()
                        .toString();

                rootConnectionConfig = connectionConfig
                        .copy()
                        .url(url)
                        .user("root")
                        .password("my-secret-pw")
                        .build();
            }

            // Create new db.
            final Properties connectionProps = new Properties();
            connectionProps.put("user", rootConnectionConfig.getUser());
            connectionProps.put("password", rootConnectionConfig.getPassword());

            LOGGER.info("Connecting to DB as root connection with URL: " + rootConnectionConfig.getUrl());

            final String dbName = DbTestUtil.createTestDbName();
            try (final Connection connection = DriverManager.getConnection(rootConnectionConfig.getUrl(),
                    connectionProps)) {
                try (final Statement statement = connection.createStatement()) {
                    int result = 0;
                    result = statement.executeUpdate("CREATE DATABASE `" + dbName +
                            "` CHARACTER SET = utf8mb4 COLLATE = utf8mb4_unicode_ci;");
                    result = statement.executeUpdate("CREATE USER IF NOT EXISTS '" +
                            connectionConfig.getUser() + "'@'%' IDENTIFIED BY '" +
                            connectionConfig.getPassword() + "';");
                    result = statement.executeUpdate("GRANT ALL PRIVILEGES ON *.* TO '" +
                            connectionConfig.getUser() + "'@'%' WITH GRANT OPTION;");
                }
            } catch (final SQLException e) {
                throw new RuntimeException(e.getMessage(), e);
            }

            // Create a URL for connecting to the new DB.
            final String url = DbUrl
                    .builder()
                    .parse(rootConnectionConfig.getUrl())
                    .dbName(dbName)
                    .build()
                    .toString();

            final ConnectionConfig newConnectionConfig = connectionConfig
                    .copy()
                    .url(url)
                    .build();
            LOGGER.info("Using DB connection url: {}", url);
            testDbConfig = new DbConfig(newConnectionConfig, dbConfig.getConnectionPoolConfig());
            THREAD_LOCAL.set(testDbConfig);
        }

<<<<<<< HEAD
            final HikariConfig hikariConfig = HikariUtil.createConfig(dbConfig);
            dataSource = new HikariDataSource(hikariConfig);

            THREAD_LOCAL.set(dataSource);
=======
        // Get a data source from a map to limit connections where connection details are common.
        final DataSourceKey dataSourceKey = new DataSourceKey(testDbConfig, name, unique);
        final DataSource dataSource = DATA_SOURCE_MAP.computeIfAbsent(dataSourceKey, k -> {
            final HikariConfig hikariConfig = HikariUtil.createConfig(
                    k.getConfig(), null, null, null);
            return new HikariDataSource(hikariConfig);
        });

        Set<DataSource> dataSources = LOCAL_DATA_SOURCES.get();
        if (dataSources == null) {
            dataSources = new HashSet<>();
            LOCAL_DATA_SOURCES.set(dataSources);
>>>>>>> e6261c18
        }
        dataSources.add(dataSource);

        return dataSource;
    }

    private static boolean isUseEmbeddedDb() {
        String useTestContainersEnvVarVal = System.getProperty(USE_EMBEDDED_MYSQL_PROP_NAME);
        // This system prop allows a dev to use their own stroom-resources DB instead of test containers.
        // This is useful when debugging a test that needs to access the DB as the embedded DB has to
        // migrate the DB from scratch on each run which is very time consuming
        boolean useEmbeddedDb = (useTestContainersEnvVarVal != null
                && useTestContainersEnvVarVal.equalsIgnoreCase("true"));

        if (!HAVE_ALREADY_SHOWN_DB_MSG) {
            if (useEmbeddedDb) {
                String msg = "" +
                        "\n---------------------------------------------------------------" +
                        "\n                    Using embedded MySQL" +
                        "\n To use an external DB for better performance add the following" +
                        "\n   -D{}=false" +
                        "\n to Run Configurations -> Templates -> Junit -> VM Options" +
                        "\n You many need to restart IntelliJ for this to work" +
                        "\n---------------------------------------------------------------";
                LOGGER.info(ConsoleColour.green(msg), USE_EMBEDDED_MYSQL_PROP_NAME);
            } else {
                String msg = "" +
                        "\n---------------------------------------------------------------" +
                        "\n                    Using external MySQL" +
                        "\n---------------------------------------------------------------";
                LOGGER.info(ConsoleColour.cyan(msg));
            }
            HAVE_ALREADY_SHOWN_DB_MSG = true;
        }
        return useEmbeddedDb;
    }

    public static ConnectionConfig createEmbeddedMySqlInstance() {
        EmbeddedMysql embeddedMysql = EMBEDDED_MYSQL;
        if (embeddedMysql == null) {
            embeddedMysql = createEmbeddedMysql();
        }

        final MysqldConfig mysqlConfig = embeddedMysql.getConfig();
        final String url = DbUrl
                .builder()
                .port(mysqlConfig.getPort())
                .query("useUnicode=yes&characterEncoding=UTF-8")
                .build()
                .toString();

        final ConnectionConfig connectionConfig = new ConnectionConfig();
        connectionConfig.setClassName(DEFAULT_JDBC_DRIVER_CLASS_NAME);
        connectionConfig.setUrl(url);
        connectionConfig.setUser(mysqlConfig.getUsername());
        connectionConfig.setPassword(mysqlConfig.getPassword());

        return connectionConfig;


//        Properties connectionProps = new Properties();
//        connectionProps.put("user", EMBEDDED_MYSQL_DB_USERNAME);
//        connectionProps.put("password", EMBEDDED_MYSQL_DB_PASSWORD);
//
//        // Try and create a new schema.
//        try (final Connection connection = DriverManager.getConnection(url, connectionProps)) {
//            try (final Statement statement = connection.createStatement()) {
//                int result = 0;
//                result = statement.executeUpdate("CREATE DATABASE `" + dbName +
//                "` CHARACTER SET = utf8mb4 COLLATE = utf8mb4_unicode_ci;");
////                        result = statement.executeUpdate("CREATE USER IF NOT EXISTS '" +
// connectionConfig.getJdbcDriverUsername() + "'@'%';");// IDENTIFIED BY '" +
// connectionConfig.getJdbcDriverUsername() + "';");
//                result = statement.executeUpdate("GRANT ALL PRIVILEGES ON *.* TO '" +
//                EMBEDDED_MYSQL_DB_USERNAME + "'@'%' WITH GRANT OPTION;");
//            }
//        } catch (final SQLException e) {
//            throw new RuntimeException(e.getMessage(), e);
//        }
//
//
//
////        final SchemaConfig schemaConfig = SchemaConfig.aSchemaConfig(dbName).build();
////        embeddedMysql.addSchema(schemaConfig);
//
//
//        return createConnectionConfig(dbName, mysqlConfig);
    }

    private static ConnectionConfig createConnectionConfig(final String dbName, final MysqldConfig mysqlConfig) {
        final String url = DbUrl
                .builder()
                .port(mysqlConfig.getPort())
                .dbName(dbName)
                .query("useUnicode=yes&characterEncoding=UTF-8")
                .build()
                .toString();

        final ConnectionConfig connectionConfig = new ConnectionConfig();
        connectionConfig.setUrl(url);
        connectionConfig.setUser(mysqlConfig.getUsername());
        connectionConfig.setPassword(mysqlConfig.getPassword());

        return connectionConfig;
    }

    private static synchronized EmbeddedMysql createEmbeddedMysql() {
        final String systemTempDir = System.getProperty("java.io.tmpdir");
        final Path parentDir = Paths.get(systemTempDir);
        final Path lockFile = parentDir.resolve("embedmysql.lock");
        final Path cacheDir = parentDir.resolve("embedmysql");

        EmbeddedMysql embeddedMysql = EMBEDDED_MYSQL;

        if (embeddedMysql == null) {
            embeddedMysql = FileUtil.getUnderFileLock(lockFile, () -> {
                try {
                    return doCreateEmbeddedMysql(cacheDir);
                } catch (Exception e) {
                    throw new RuntimeException("Error creating embedded mysql", e);
                }
            });
        }

        EMBEDDED_MYSQL = embeddedMysql;

        return embeddedMysql;
    }

    private static EmbeddedMysql doCreateEmbeddedMysql(final Path cacheDir) {
        try {
            final Path tempDir = Files.createTempDirectory("embedmysql_");

            LOGGER.info(() -> LogUtil.message("Embedded MySQL cache dir = {}", cacheDir.toString()));
            LOGGER.info(() -> LogUtil.message("Embedded MySQL temp dir = {}", tempDir.toString()));

            final DownloadConfig downloadConfig = DownloadConfig.aDownloadConfig()
//                        .withProxy(aHttpProxy("remote.host", 8080))
                    .withCacheDir(cacheDir.toString())
                    .build();

            final MysqldConfig config = MysqldConfig.aMysqldConfig(Version.v8_0_17)
                    .withCharset(Charset.UTF8)
                    .withFreePort()
                    .withUser(EMBEDDED_MYSQL_DB_USERNAME, EMBEDDED_MYSQL_DB_PASSWORD)
                    .withTimeZone("Europe/London")
                    .withTimeout(2, TimeUnit.MINUTES)
                    .withServerVariable("max_connect_errors", 666)
                    .withTempDir(tempDir.toAbsolutePath().toString())
                    .build();

            final EmbeddedMysql embeddedMysql = EmbeddedMysql.anEmbeddedMysql(config, downloadConfig)
//                        .addSchema("aschema", ScriptResolver.classPathScript("db/001_init.sql"))
//                        .addSchema("aschema2", ScriptResolver.classPathScripts("db/*.sql"))
//                    .addSchema(schemaConfig)
                    .start();

            return embeddedMysql;

        } catch (final IOException e) {
            LOGGER.error(e::getMessage, e);
            throw new UncheckedIOException(e);
        } catch (final RuntimeException e) {
            LOGGER.error(e::getMessage, e);
            throw e;
        }
    }

    private static String getClassContainer(Class c) {
        if (c == null) {
            throw new NullPointerException("The Class passed to this method may not be null");
        }
        try {
            while (c.isMemberClass() || c.isAnonymousClass()) {
                c = c.getEnclosingClass();
            }
            if (c.getProtectionDomain().getCodeSource() == null) {
                return null;
            }
            String packageRoot;
            try {
                final String thisClass = c.getResource(c.getSimpleName() + ".class").toString();
                final String classPath = Pattern.quote(c.getName()
                        .replaceAll("\\.", "/") + ".class");
                packageRoot = thisClass.replaceAll(classPath, "");
                packageRoot = packageRoot.replaceAll("!/$", "");
                packageRoot = packageRoot.replaceAll("[^/\\\\]*$", "");
                packageRoot = packageRoot.replaceAll("^[^/\\\\]*", "");
            } catch (Exception e) {
                packageRoot = Paths.get(c.getProtectionDomain().getCodeSource().getLocation().toURI())
                        .toAbsolutePath().toString();
            }
            return packageRoot;
        } catch (final Exception e) {
            throw new RuntimeException("While interrogating " + c.getName() + ", an unexpected exception was thrown.",
                    e);
        }
    }

    public static void clear() {
        final Set<DataSource> dataSources = LOCAL_DATA_SOURCES.get();
        if (dataSources != null) {
            for (final DataSource dataSource : dataSources) {
                // Clear the database.
                try (final Connection connection = dataSource.getConnection()) {
                    DbTestUtil.clearAllTables(connection);
                } catch (final SQLException e) {
                    throw new RuntimeException(e.getMessage(), e);
                }
            }
        }
    }

    private static void clearAllTables(final Connection connection) {
        final List<String> tables = new ArrayList<>();

        try (final PreparedStatement statement = connection.prepareStatement(FIND_TABLES)) {
            try (final ResultSet resultSet = statement.executeQuery()) {
                while (resultSet.next()) {
                    final String name = resultSet.getString(1);
                    tables.add(name);
                }
            }
        } catch (final SQLException e) {
            throw new RuntimeException(e.getMessage(), e);
        }

        clearTables(connection, tables);
    }

    private static void clearTables(final Connection connection, final List<String> tableNames) {
        List<String> deleteStatements = tableNames.stream()
                .map(tableName -> "DELETE FROM " + tableName)
                .collect(Collectors.toList());

        executeStatementsWithNoConstraints(connection, deleteStatements);
    }

    private static void executeStatementsWithNoConstraints(final Connection connection,
                                                           final List<String> statements) {
        final List<String> allStatements = new ArrayList<>();
        allStatements.add("SET FOREIGN_KEY_CHECKS=0");
        allStatements.addAll(statements);
        allStatements.add("SET FOREIGN_KEY_CHECKS=1");

        executeStatements(connection, allStatements);
    }

    private static void executeStatements(final Connection connection, final List<String> sqlStatements) {
        LOGGER.debug(() -> ">>> " + sqlStatements);
//        final LogExecutionTime logExecutionTime = new LogExecutionTime();
        try (final Statement statement = connection.createStatement()) {
            sqlStatements.forEach(sql -> {
                try {
                    statement.addBatch(sql);
                } catch (SQLException e) {
                    throw new RuntimeException(String.format("Error adding sql [%s] to batch", sql), e);
                }
            });
            int[] results = statement.executeBatch();
            boolean isFailure = Arrays.stream(results)
                    .anyMatch(val -> val == Statement.EXECUTE_FAILED);

            if (isFailure) {
                throw new RuntimeException(String.format("Got error code for batch %s", sqlStatements));
            }

//            log(logExecutionTime,
//                    () -> Arrays.stream(results)
//                            .mapToObj(Integer::toString)
//                            .collect(Collectors.joining(",")),
//                    sqlStatements::toString,
//                    Collections.emptyList());

        } catch (final SQLException e) {
            LOGGER.error(() -> "executeStatement() - " + sqlStatements, e);
            throw new RuntimeException(e.getMessage(), e);
        }
    }
}<|MERGE_RESOLUTION|>--- conflicted
+++ resolved
@@ -118,16 +118,12 @@
                 .orElseGet(valueSupplier);
     }
 
-<<<<<<< HEAD
-    public static DataSource createTestDataSource(final DbConfig dbConfig) {
+    public static DataSource createTestDataSource(final DbConfig dbConfig, final String name, final boolean unique) {
         if ("org.sqlite.JDBC".equals(dbConfig.getConnectionConfig().getClassName())) {
             final HikariConfig hikariConfig = HikariUtil.createConfig(dbConfig);
             return new HikariDataSource(hikariConfig);
         }
 
-=======
-    public static DataSource createTestDataSource(final DbConfig dbConfig, final String name, final boolean unique) {
->>>>>>> e6261c18
         // See if we have a local data source.
         DbConfig testDbConfig = THREAD_LOCAL.get();
         if (testDbConfig == null) {
@@ -217,12 +213,6 @@
             THREAD_LOCAL.set(testDbConfig);
         }
 
-<<<<<<< HEAD
-            final HikariConfig hikariConfig = HikariUtil.createConfig(dbConfig);
-            dataSource = new HikariDataSource(hikariConfig);
-
-            THREAD_LOCAL.set(dataSource);
-=======
         // Get a data source from a map to limit connections where connection details are common.
         final DataSourceKey dataSourceKey = new DataSourceKey(testDbConfig, name, unique);
         final DataSource dataSource = DATA_SOURCE_MAP.computeIfAbsent(dataSourceKey, k -> {
@@ -235,7 +225,6 @@
         if (dataSources == null) {
             dataSources = new HashSet<>();
             LOCAL_DATA_SOURCES.set(dataSources);
->>>>>>> e6261c18
         }
         dataSources.add(dataSource);
 

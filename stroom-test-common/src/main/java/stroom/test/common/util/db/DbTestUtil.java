package stroom.test.common.util.db;

import stroom.config.common.AbstractDbConfig;
import stroom.config.common.CommonDbConfig;
import stroom.config.common.ConnectionConfig;
import stroom.config.common.ConnectionPoolConfig;
import stroom.db.util.AbstractFlyWayDbModule;
import stroom.db.util.DataSourceKey;
import stroom.db.util.DbUrl;
import stroom.db.util.HikariUtil;
import stroom.util.ConsoleColour;
import stroom.util.db.ForceLegacyMigration;
import stroom.util.io.FileUtil;
import stroom.util.logging.LambdaLogger;
import stroom.util.logging.LambdaLoggerFactory;
import stroom.util.logging.LogUtil;

import com.wix.mysql.EmbeddedMysql;
import com.wix.mysql.config.Charset;
import com.wix.mysql.config.DownloadConfig;
import com.wix.mysql.config.MysqldConfig;
import com.wix.mysql.distribution.Version;
import com.zaxxer.hikari.HikariConfig;
import com.zaxxer.hikari.HikariDataSource;

import java.io.IOException;
import java.io.UncheckedIOException;
import java.nio.file.Files;
import java.nio.file.Path;
import java.nio.file.Paths;
import java.sql.Connection;
import java.sql.DriverManager;
import java.sql.PreparedStatement;
import java.sql.ResultSet;
import java.sql.SQLException;
import java.sql.Statement;
import java.util.ArrayList;
import java.util.Arrays;
import java.util.HashSet;
import java.util.List;
import java.util.Optional;
import java.util.Properties;
import java.util.Set;
import java.util.UUID;
import java.util.concurrent.ConcurrentHashMap;
import java.util.concurrent.ConcurrentMap;
import java.util.concurrent.TimeUnit;
import java.util.function.Function;
import java.util.function.Supplier;
import java.util.regex.Pattern;
import java.util.stream.Collectors;
import javax.sql.DataSource;

public class DbTestUtil {

    private static final LambdaLogger LOGGER = LambdaLoggerFactory.getLogger(DbTestUtil.class);

    private static final String DEFAULT_JDBC_DRIVER_CLASS_NAME = "com.mysql.cj.jdbc.Driver";
    private static final String USE_EMBEDDED_MYSQL_PROP_NAME = "useEmbeddedMySql";
    private static final String EMBEDDED_MYSQL_DB_PASSWORD = "test";
    private static final String EMBEDDED_MYSQL_DB_USERNAME = "test";
    private static final String FIND_TABLES = "" +
            "SELECT TABLE_NAME " +
            "FROM INFORMATION_SCHEMA.TABLES " +
            "WHERE TABLE_SCHEMA = database() " +
            "AND TABLE_TYPE LIKE '%BASE TABLE%' " +
            "AND TABLE_NAME NOT LIKE '%schema%';";
    private static final ThreadLocal<AbstractDbConfig> THREAD_LOCAL = new ThreadLocal<>();
    private static final ThreadLocal<Set<DataSource>> LOCAL_DATA_SOURCES = new ThreadLocal<>();
    private static final ConcurrentMap<DataSourceKey, DataSource> DATA_SOURCE_MAP = new ConcurrentHashMap<>();
    private static volatile EmbeddedMysql EMBEDDED_MYSQL;
    private static volatile boolean HAVE_ALREADY_SHOWN_DB_MSG = false;

    private DbTestUtil() {
    }

    /**
     * Gets an embedded DB datasource for use in tests that don't use guice injection
     */
    public static <T_CONFIG extends AbstractDbConfig, T_CONN_PROV extends DataSource> T_CONN_PROV getTestDbDatasource(
            final AbstractFlyWayDbModule<T_CONFIG, T_CONN_PROV> dbModule,
            final T_CONFIG config) {

        // We are only running one module so just pass in any empty ForceCoreMigration
        return dbModule.getConnectionProvider(
                () -> config,
                new TestDataSourceFactory(CommonDbConfig::new),
                new ForceLegacyMigration() {
                });
    }

    private static String createTestDbName() {
        String uuid = UUID.randomUUID().toString();
        int index = uuid.indexOf("-");
        if (index != -1) {
            uuid = uuid.substring(0, index);
        }

        return "test_" + Thread.currentThread().getId() + "_" + uuid;
    }

    public static DataSource createTestDataSource() {
        return createTestDataSource(new CommonDbConfig(), "test", false);
    }

    private static <T> T getValueOrOverride(final String envVarName,
                                            final String propName,
                                            final Supplier<T> valueSupplier,
                                            final Function<String, T> typeMapper) {
        return Optional.ofNullable(System.getenv(envVarName))
                .map(envVarVal -> {
                    LOGGER.info("Overriding prop {} with value [{}] from {}",
                            propName,
                            envVarVal,
                            envVarName);
                    return typeMapper.apply(envVarVal);
                })
                .orElseGet(valueSupplier);
    }

<<<<<<< HEAD
    public static DataSource createTestDataSource(final DbConfig dbConfig, final String name, final boolean unique) {
        if ("org.sqlite.JDBC".equals(dbConfig.getConnectionConfig().getClassName())) {
            final HikariConfig hikariConfig = HikariUtil.createConfig(dbConfig);
            return new HikariDataSource(hikariConfig);
        }

=======
    public static DataSource createTestDataSource(final AbstractDbConfig dbConfig,
                                                  final String name,
                                                  final boolean unique) {
>>>>>>> 8d849d62
        // See if we have a local data source.
        AbstractDbConfig testDbConfig = THREAD_LOCAL.get();
        if (testDbConfig == null) {
            // Create a merged config using the common db config as a base.
            ConnectionConfig connectionConfig = dbConfig.getConnectionConfig();
            ConnectionConfig rootConnectionConfig;

            if (isUseEmbeddedDb()) {
                connectionConfig = DbTestUtil.createEmbeddedMySqlInstance();

                rootConnectionConfig = connectionConfig
                        .copy()
                        .user("root")
                        .password("")
                        .build();

            } else {
                final DbUrl dbUrl = DbUrl.parse(connectionConfig.getUrl());

                // Allow the db conn details to be overridden with env vars, e.g. when we want to run tests
                // from within a container so we need a different host to localhost
                final String effectiveHost = getValueOrOverride(
                        "STROOM_JDBC_DRIVER_HOST",
                        "JDBC hostname",
                        dbUrl::getHost,
                        Function.identity());
                final int effectivePort = getValueOrOverride(
                        "STROOM_JDBC_DRIVER_PORT",
                        "JDBC port",
                        dbUrl::getPort,
                        Integer::parseInt);

                final String url = DbUrl
                        .builder()
                        .scheme(dbUrl.getScheme())
                        .host(effectiveHost)
                        .port(effectivePort)
                        .build()
                        .toString();

                rootConnectionConfig = connectionConfig
                        .copy()
                        .url(url)
                        .user("root")
                        .password("my-secret-pw")
                        .build();
            }

            // Create new db.
            final Properties connectionProps = new Properties();
            connectionProps.put("user", rootConnectionConfig.getUser());
            connectionProps.put("password", rootConnectionConfig.getPassword());

            LOGGER.info("Connecting to DB as root connection with URL: " + rootConnectionConfig.getUrl());

            final String dbName = DbTestUtil.createTestDbName();
            try (final Connection connection = DriverManager.getConnection(rootConnectionConfig.getUrl(),
                    connectionProps)) {
                try (final Statement statement = connection.createStatement()) {
                    int result = 0;
                    result = statement.executeUpdate("CREATE DATABASE `" + dbName +
                            "` CHARACTER SET = utf8mb4 COLLATE = utf8mb4_unicode_ci;");
                    result = statement.executeUpdate("CREATE USER IF NOT EXISTS '" +
                            connectionConfig.getUser() + "'@'%' IDENTIFIED BY '" +
                            connectionConfig.getPassword() + "';");
                    result = statement.executeUpdate("GRANT ALL PRIVILEGES ON *.* TO '" +
                            connectionConfig.getUser() + "'@'%' WITH GRANT OPTION;");
                }
            } catch (final SQLException e) {
                throw new RuntimeException(e.getMessage(), e);
            }

            // Create a URL for connecting to the new DB.
            final String url = DbUrl
                    .builder()
                    .parse(rootConnectionConfig.getUrl())
                    .dbName(dbName)
                    .build()
                    .toString();

            final ConnectionConfig newConnectionConfig = connectionConfig
                    .copy()
                    .url(url)
                    .build();
            LOGGER.info("Using DB connection url: {}", url);
            testDbConfig = new AbstractDbConfig() {
                @Override
                public ConnectionConfig getConnectionConfig() {
                    return newConnectionConfig;
                }

                @Override
                public ConnectionPoolConfig getConnectionPoolConfig() {
                    return dbConfig.getConnectionPoolConfig();
                }
            };

            THREAD_LOCAL.set(testDbConfig);
        }

        // Get a data source from a map to limit connections where connection details are common.
        final DataSourceKey dataSourceKey = new DataSourceKey(testDbConfig, name, unique);
        final DataSource dataSource = DATA_SOURCE_MAP.computeIfAbsent(dataSourceKey, k -> {
            final HikariConfig hikariConfig = HikariUtil.createConfig(
                    k.getConfig(), null, null, null);
            return new HikariDataSource(hikariConfig);
        });

        Set<DataSource> dataSources = LOCAL_DATA_SOURCES.get();
        if (dataSources == null) {
            dataSources = new HashSet<>();
            LOCAL_DATA_SOURCES.set(dataSources);
        }
        dataSources.add(dataSource);

        return dataSource;
    }

    private static boolean isUseEmbeddedDb() {
        String useTestContainersEnvVarVal = System.getProperty(USE_EMBEDDED_MYSQL_PROP_NAME);
        // This system prop allows a dev to use their own stroom-resources DB instead of test containers.
        // This is useful when debugging a test that needs to access the DB as the embedded DB has to
        // migrate the DB from scratch on each run which is very time consuming
        boolean useEmbeddedDb = (useTestContainersEnvVarVal != null
                && useTestContainersEnvVarVal.equalsIgnoreCase("true"));

        if (!HAVE_ALREADY_SHOWN_DB_MSG) {
            if (useEmbeddedDb) {
                String msg = "" +
                        "\n---------------------------------------------------------------" +
                        "\n                    Using embedded MySQL" +
                        "\n To use an external DB for better performance add the following" +
                        "\n   -D{}=false" +
                        "\n to Run Configurations -> Templates -> Junit -> VM Options" +
                        "\n You many need to restart IntelliJ for this to work" +
                        "\n---------------------------------------------------------------";
                LOGGER.info(ConsoleColour.green(msg), USE_EMBEDDED_MYSQL_PROP_NAME);
            } else {
                String msg = "" +
                        "\n---------------------------------------------------------------" +
                        "\n                    Using external MySQL" +
                        "\n---------------------------------------------------------------";
                LOGGER.info(ConsoleColour.cyan(msg));
            }
            HAVE_ALREADY_SHOWN_DB_MSG = true;
        }
        return useEmbeddedDb;
    }

    public static ConnectionConfig createEmbeddedMySqlInstance() {
        EmbeddedMysql embeddedMysql = EMBEDDED_MYSQL;
        if (embeddedMysql == null) {
            embeddedMysql = createEmbeddedMysql();
        }

        final MysqldConfig mysqlConfig = embeddedMysql.getConfig();
        final String url = DbUrl
                .builder()
                .port(mysqlConfig.getPort())
                .query("useUnicode=yes&characterEncoding=UTF-8")
                .build()
                .toString();

        final ConnectionConfig connectionConfig = new ConnectionConfig(
                DEFAULT_JDBC_DRIVER_CLASS_NAME,
                url,
                mysqlConfig.getUsername(),
                mysqlConfig.getPassword());

        return connectionConfig;


//        Properties connectionProps = new Properties();
//        connectionProps.put("user", EMBEDDED_MYSQL_DB_USERNAME);
//        connectionProps.put("password", EMBEDDED_MYSQL_DB_PASSWORD);
//
//        // Try and create a new schema.
//        try (final Connection connection = DriverManager.getConnection(url, connectionProps)) {
//            try (final Statement statement = connection.createStatement()) {
//                int result = 0;
//                result = statement.executeUpdate("CREATE DATABASE `" + dbName +
//                "` CHARACTER SET = utf8mb4 COLLATE = utf8mb4_unicode_ci;");
////                        result = statement.executeUpdate("CREATE USER IF NOT EXISTS '" +
// connectionConfig.getJdbcDriverUsername() + "'@'%';");// IDENTIFIED BY '" +
// connectionConfig.getJdbcDriverUsername() + "';");
//                result = statement.executeUpdate("GRANT ALL PRIVILEGES ON *.* TO '" +
//                EMBEDDED_MYSQL_DB_USERNAME + "'@'%' WITH GRANT OPTION;");
//            }
//        } catch (final SQLException e) {
//            throw new RuntimeException(e.getMessage(), e);
//        }
//
//
//
////        final SchemaConfig schemaConfig = SchemaConfig.aSchemaConfig(dbName).build();
////        embeddedMysql.addSchema(schemaConfig);
//
//
//        return createConnectionConfig(dbName, mysqlConfig);
    }

    private static synchronized EmbeddedMysql createEmbeddedMysql() {
        final String systemTempDir = System.getProperty("java.io.tmpdir");
        final Path parentDir = Paths.get(systemTempDir);
        final Path lockFile = parentDir.resolve("embedmysql.lock");
        final Path cacheDir = parentDir.resolve("embedmysql");

        EmbeddedMysql embeddedMysql = EMBEDDED_MYSQL;

        if (embeddedMysql == null) {
            embeddedMysql = FileUtil.getUnderFileLock(lockFile, () -> {
                try {
                    return doCreateEmbeddedMysql(cacheDir);
                } catch (Exception e) {
                    throw new RuntimeException("Error creating embedded mysql", e);
                }
            });
        }

        EMBEDDED_MYSQL = embeddedMysql;

        return embeddedMysql;
    }

    private static EmbeddedMysql doCreateEmbeddedMysql(final Path cacheDir) {
        try {
            final Path tempDir = Files.createTempDirectory("embedmysql_");

            LOGGER.info(() -> LogUtil.message("Embedded MySQL cache dir = {}", cacheDir.toString()));
            LOGGER.info(() -> LogUtil.message("Embedded MySQL temp dir = {}", tempDir.toString()));

            final DownloadConfig downloadConfig = DownloadConfig.aDownloadConfig()
//                        .withProxy(aHttpProxy("remote.host", 8080))
                    .withCacheDir(cacheDir.toString())
                    .build();

            final MysqldConfig config = MysqldConfig.aMysqldConfig(Version.v8_0_17)
                    .withCharset(Charset.UTF8)
                    .withFreePort()
                    .withUser(EMBEDDED_MYSQL_DB_USERNAME, EMBEDDED_MYSQL_DB_PASSWORD)
                    .withTimeZone("Europe/London")
                    .withTimeout(2, TimeUnit.MINUTES)
                    .withServerVariable("max_connect_errors", 666)
                    .withTempDir(tempDir.toAbsolutePath().toString())
                    .build();

            final EmbeddedMysql embeddedMysql = EmbeddedMysql.anEmbeddedMysql(config, downloadConfig)
//                        .addSchema("aschema", ScriptResolver.classPathScript("db/001_init.sql"))
//                        .addSchema("aschema2", ScriptResolver.classPathScripts("db/*.sql"))
//                    .addSchema(schemaConfig)
                    .start();

            return embeddedMysql;

        } catch (final IOException e) {
            LOGGER.error(e::getMessage, e);
            throw new UncheckedIOException(e);
        } catch (final RuntimeException e) {
            LOGGER.error(e::getMessage, e);
            throw e;
        }
    }

    private static String getClassContainer(Class c) {
        if (c == null) {
            throw new NullPointerException("The Class passed to this method may not be null");
        }
        try {
            while (c.isMemberClass() || c.isAnonymousClass()) {
                c = c.getEnclosingClass();
            }
            if (c.getProtectionDomain().getCodeSource() == null) {
                return null;
            }
            String packageRoot;
            try {
                final String thisClass = c.getResource(c.getSimpleName() + ".class").toString();
                final String classPath = Pattern.quote(c.getName()
                        .replaceAll("\\.", "/") + ".class");
                packageRoot = thisClass.replaceAll(classPath, "");
                packageRoot = packageRoot.replaceAll("!/$", "");
                packageRoot = packageRoot.replaceAll("[^/\\\\]*$", "");
                packageRoot = packageRoot.replaceAll("^[^/\\\\]*", "");
            } catch (Exception e) {
                packageRoot = Paths.get(c.getProtectionDomain().getCodeSource().getLocation().toURI())
                        .toAbsolutePath().toString();
            }
            return packageRoot;
        } catch (final Exception e) {
            throw new RuntimeException("While interrogating " + c.getName() + ", an unexpected exception was thrown.",
                    e);
        }
    }

    public static void clear() {
        final Set<DataSource> dataSources = LOCAL_DATA_SOURCES.get();
        if (dataSources != null) {
            for (final DataSource dataSource : dataSources) {
                // Clear the database.
                try (final Connection connection = dataSource.getConnection()) {
                    DbTestUtil.clearAllTables(connection);
                } catch (final SQLException e) {
                    throw new RuntimeException(e.getMessage(), e);
                }
            }
        }
    }

    private static void clearAllTables(final Connection connection) {
        final List<String> tables = new ArrayList<>();

        try (final PreparedStatement statement = connection.prepareStatement(FIND_TABLES)) {
            try (final ResultSet resultSet = statement.executeQuery()) {
                while (resultSet.next()) {
                    final String name = resultSet.getString(1);
                    tables.add(name);
                }
            }
        } catch (final SQLException e) {
            throw new RuntimeException(e.getMessage(), e);
        }

        clearTables(connection, tables);
    }

    private static void clearTables(final Connection connection, final List<String> tableNames) {
        List<String> deleteStatements = tableNames.stream()
                .map(tableName -> "DELETE FROM " + tableName)
                .collect(Collectors.toList());

        executeStatementsWithNoConstraints(connection, deleteStatements);
    }

    private static void executeStatementsWithNoConstraints(final Connection connection,
                                                           final List<String> statements) {
        final List<String> allStatements = new ArrayList<>();
        allStatements.add("SET FOREIGN_KEY_CHECKS=0");
        allStatements.addAll(statements);
        allStatements.add("SET FOREIGN_KEY_CHECKS=1");

        executeStatements(connection, allStatements);
    }

    private static void executeStatements(final Connection connection, final List<String> sqlStatements) {
        LOGGER.debug(() -> ">>> " + sqlStatements);
//        final LogExecutionTime logExecutionTime = new LogExecutionTime();
        try (final Statement statement = connection.createStatement()) {
            sqlStatements.forEach(sql -> {
                try {
                    statement.addBatch(sql);
                } catch (SQLException e) {
                    throw new RuntimeException(String.format("Error adding sql [%s] to batch", sql), e);
                }
            });
            int[] results = statement.executeBatch();
            boolean isFailure = Arrays.stream(results)
                    .anyMatch(val -> val == Statement.EXECUTE_FAILED);

            if (isFailure) {
                throw new RuntimeException(String.format("Got error code for batch %s", sqlStatements));
            }

//            log(logExecutionTime,
//                    () -> Arrays.stream(results)
//                            .mapToObj(Integer::toString)
//                            .collect(Collectors.joining(",")),
//                    sqlStatements::toString,
//                    Collections.emptyList());

        } catch (final SQLException e) {
            LOGGER.error(() -> "executeStatement() - " + sqlStatements, e);
            throw new RuntimeException(e.getMessage(), e);
        }
    }
}<|MERGE_RESOLUTION|>--- conflicted
+++ resolved
@@ -118,18 +118,15 @@
                 .orElseGet(valueSupplier);
     }
 
-<<<<<<< HEAD
-    public static DataSource createTestDataSource(final DbConfig dbConfig, final String name, final boolean unique) {
+    public static DataSource createTestDataSource(final AbstractDbConfig dbConfig,
+                                                  final String name,
+                                                  final boolean unique) {
+
         if ("org.sqlite.JDBC".equals(dbConfig.getConnectionConfig().getClassName())) {
             final HikariConfig hikariConfig = HikariUtil.createConfig(dbConfig);
             return new HikariDataSource(hikariConfig);
         }
 
-=======
-    public static DataSource createTestDataSource(final AbstractDbConfig dbConfig,
-                                                  final String name,
-                                                  final boolean unique) {
->>>>>>> 8d849d62
         // See if we have a local data source.
         AbstractDbConfig testDbConfig = THREAD_LOCAL.get();
         if (testDbConfig == null) {

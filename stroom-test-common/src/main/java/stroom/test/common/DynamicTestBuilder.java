package stroom.test.common;

import stroom.util.NullSafe;
import stroom.util.logging.LambdaLogger;
import stroom.util.logging.LambdaLoggerFactory;
import stroom.util.logging.LogUtil;
import stroom.util.shared.ModelStringUtil;

import com.google.common.base.Strings;
import com.google.inject.TypeLiteral;
import io.vavr.Tuple;
import io.vavr.Tuple2;
import io.vavr.Tuple3;
import org.assertj.core.api.Assertions;
import org.junit.jupiter.api.DynamicTest;

import java.util.ArrayList;
import java.util.Arrays;
import java.util.Collection;
import java.util.HashSet;
import java.util.List;
import java.util.Objects;
import java.util.Set;
import java.util.concurrent.atomic.AtomicInteger;
import java.util.function.Consumer;
import java.util.function.Function;
import java.util.stream.Collectors;
import java.util.stream.Stream;

class DynamicTestBuilder {

    private static final LambdaLogger LOGGER = LambdaLoggerFactory.getLogger(TestUtil.class);

    private DynamicTestBuilder() {
        // Just a class to bundle up all the builder classes below
    }


    // ~~~~~~~~~~~~~~~~~~~~~~~~~~~~~~~~~~~~~~~~~~~~~~~~~~~~~~~~~~~~~~~~~~~~~~~~~~~~~~~~


    public static class InitialBuilder {

        InitialBuilder() {
        }

        /**
         * Define the type of the input for the dynamic tests, e.g.
         * <pre>{@code withInputType(String.class)}</pre>
         */
        @SuppressWarnings("unused")
        public <I> InputBuilder<I> withInputType(final Class<I> inputType) {
            final TypeLiteral<I> typeLiteral = new TypeLiteral<I>() {
            };
            return new InputBuilder<>(typeLiteral);
        }

        /**
         * Define the type of both the input and expected for the dynamic tests,
         * <pre>{@code withInputAndOutputType(String.class)}</pre>
         */
        @SuppressWarnings("unused")
        public <T> OutputBuilder<T, T> withInputAndOutputType(final Class<T> type) {
            final InputBuilder<T> inputBuilder = new InputBuilder<>(type);
            final TypeLiteral<T> typeLiteral = new TypeLiteral<T>() {
            };
            return new OutputBuilder<T, T>(inputBuilder, typeLiteral);
        }

        /**
         * Define the type of the input for the dynamic tests where the type uses generics,
         * e.g. a {@link Collection <?>} or a {@link io.vavr.Tuple}. Specify the type using a
         * {@link TypeLiteral}, e.g.
         * <pre>{@code withWrappedInputType(new TypeLiteral<List<String>>(){})}</pre>
         * <pre>{@code withWrappedInputType(new TypeLiteral<Tuple2<Integer, String>>(){})}</pre>
         * If you have multiple inputs (at least one of which is a generic type) then wrap them
         * in a {@link io.vavr.Tuple} or similar.
         */
        @SuppressWarnings("unused")
        public <I> InputBuilder<I> withWrappedInputType(final TypeLiteral<I> inputType) {
            return new InputBuilder<>(inputType);
        }

        /**
         * Define the type of both the input and output for the dynamic tests, where the type uses generics,
         * e.g. a {@link Collection <?>} or a {@link io.vavr.Tuple}. Specify the type using a
         * {@link TypeLiteral}, e.g.
         * <pre>{@code withWrappedInputAndOutputType(new TypeLiteral<List<String>>(){})}</pre>
         * <pre>{@code withWrappedInputAndOutputType(new TypeLiteral<Tuple2<Integer, String>>(){})}</pre>
         * If you have multiple inputs/outputs (at least one of which is a generic type) then wrap them
         * in a {@link io.vavr.Tuple} or similar.
         */
        @SuppressWarnings("unused")
        public <T> OutputBuilder<T, T> withWrappedInputAndOutputType(final TypeLiteral<T> inputType) {
            final InputBuilder<T> inputBuilder = new InputBuilder<>(inputType);
            final TypeLiteral<T> typeLiteral = new TypeLiteral<T>() {
            };
            return new OutputBuilder<T, T>(inputBuilder, typeLiteral);
        }

        /**
         * Define the types of the two inputs for the dynamic tests, e.g.
         * <pre>{@code withInputTypes(Integer.class, String.class)}</pre>
         */
        @SuppressWarnings("unused")
        public <I extends Tuple2<I1, I2>, I1, I2> InputBuilder<I> withInputTypes(
                @SuppressWarnings("unused") final Class<I1> input1Type,
                @SuppressWarnings("unused") final Class<I2> input2Type) {

            @SuppressWarnings("unchecked") final TypeLiteral<I> typeLiteral =
                    (TypeLiteral<I>) new TypeLiteral<Tuple2<I1, I2>>() {
                    };

            return new InputBuilder<>(typeLiteral);
        }

        /**
         * Define the types of the three inputs for the dynamic tests, e.g.
         * <pre>{@code withInputTypes(Integer.class, String.class, Long.class)}</pre>
         */
        @SuppressWarnings("unused")
        public <I extends Tuple3<I1, I2, I3>, I1, I2, I3> InputBuilder<I> withInputTypes(
                @SuppressWarnings("unused") final Class<I1> input1Type,
                @SuppressWarnings("unused") final Class<I2> input2Type,
                @SuppressWarnings("unused") final Class<I3> input3Type) {

            @SuppressWarnings("unchecked") final TypeLiteral<I> typeLiteral =
                    (TypeLiteral<I>) new TypeLiteral<Tuple3<I1, I2, I3>>() {
                    };

            return new InputBuilder<I>(typeLiteral);
        }
    }


    // ~~~~~~~~~~~~~~~~~~~~~~~~~~~~~~~~~~~~~~~~~~~~~~~~~~~~~~~~~~~~~~~~~~~~~~~~~~~~~~~~


    public static class InputBuilder<I> {

        private InputBuilder(@SuppressWarnings("unused") final Class<I> input1Type) {
        }

        private InputBuilder(@SuppressWarnings("unused") final TypeLiteral<I> input1Type) {
        }

        /**
         * Define the type of the output for the dynamic tests, e.g.
         * <pre>{@code withOutputType(String.class)}</pre>
         */
        @SuppressWarnings("unused")
        public <O> OutputBuilder<I, O> withOutputType(final Class<O> outputType) {
            final TypeLiteral<O> typeLiteral = new TypeLiteral<O>() {
            };
            return new OutputBuilder<>(this, typeLiteral);
        }

        /**
         * Define the type of the output for the dynamic tests where the type uses generics,
         * e.g. a {@link Collection<?>} or a {@link io.vavr.Tuple}. Specify the type using a
         * {@link TypeLiteral}, e.g.
         * <pre>{@code withWrappedOutputType(new TypeLiteral<List<String>>(){})}</pre>
         * <pre>{@code withWrappedOutputType(new TypeLiteral<Tuple2<Integer, String>>(){})}</pre>
         * If you have multiple wrapped outputs then wrap them in a {@link io.vavr.Tuple} or similar.
         */
        @SuppressWarnings("unused")
        public <O> OutputBuilder<I, O> withWrappedOutputType(final TypeLiteral<O> outputType) {
            return new OutputBuilder<>(this, outputType);
        }

        /**
         * Define the types of the two outputs for the dynamic tests, e.g.
         * <pre>{@code withOutputTypes(Integer.class, String.class)}</pre>
         */
        @SuppressWarnings("unused")
        public <O extends Tuple2<O1, O2>, O1, O2> OutputBuilder<I, O> withOutputTypes(
                @SuppressWarnings("unused") final Class<O1> output1Type,
                @SuppressWarnings("unused") final Class<O2> output2Type) {

            @SuppressWarnings("unchecked") final TypeLiteral<O> typeLiteral =
                    (TypeLiteral<O>) new TypeLiteral<Tuple2<O1, O2>>() {
                    };

            return new OutputBuilder<>(this, typeLiteral);
        }

        /**
         * Define the types of the three outputs for the dynamic tests, e.g.
         * <pre>{@code withOutputTypes(Integer.class, String.class, Long.class)}</pre>
         */
        @SuppressWarnings("unused")
        public <O extends Tuple3<O1, O2, O3>, O1, O2, O3> OutputBuilder<I, O> withOutputTypes(
                @SuppressWarnings("unused") final Class<O1> output1Type,
                @SuppressWarnings("unused") final Class<O2> output2Type,
                @SuppressWarnings("unused") final Class<O3> output3Type) {

            @SuppressWarnings("unchecked") final TypeLiteral<O> typeLiteral =
                    (TypeLiteral<O>) new TypeLiteral<Tuple3<O1, O2, O3>>() {
                    };

            return new OutputBuilder<>(this, typeLiteral);
        }
    }


    // ~~~~~~~~~~~~~~~~~~~~~~~~~~~~~~~~~~~~~~~~~~~~~~~~~~~~~~~~~~~~~~~~~~~~~~~~~~~~~~~~


    public static class OutputBuilder<I, O> {

        private OutputBuilder(@SuppressWarnings("unused") final InputBuilder<I> inputBuilder,
                              @SuppressWarnings("unused") final TypeLiteral<O> outputType) {
        }

        /**
         * Define the action for the dynamic test lambda, where the action
         * uses {@link TestCase#getInput()} to produce some output.
         * Test assertions are added later with {@link AssertionsBuilder#withAssertions(Consumer)}.
         */
        @SuppressWarnings("unused")
        public AssertionsBuilder<I, O> withTestFunction(final Function<TestCase<I, O>, O> testFunction) {
            Objects.requireNonNull(testFunction);
            return new AssertionsBuilder<>(testFunction);
        }

        /**
         * Define the action for the dynamic test lambda, where the test input
         * uses {@link TestCase#getInput()} to produce some output.
         * Test assertions are added later with {@link AssertionsBuilder#withAssertions(Consumer)}.
         */
        @SuppressWarnings("unused")
        public AssertionsBuilder<I, O> withSingleArgTestFunction(final Function<I, O> testFunction) {
            Objects.requireNonNull(testFunction);
            return new AssertionsBuilder<>(testCase ->
                    testFunction.apply(testCase.getInput()));
        }
    }


    // ~~~~~~~~~~~~~~~~~~~~~~~~~~~~~~~~~~~~~~~~~~~~~~~~~~~~~~~~~~~~~~~~~~~~~~~~~~~~~~~~


    public static class AssertionsBuilder<I, O> {

        private final Function<TestCase<I, O>, O> testAction;

        private AssertionsBuilder(final Function<TestCase<I, O>, O> testAction) {
            this.testAction = testAction;
        }

        /**
         * Define the assertions to run for this test.
         * If the {@link TestCase} includes an expected {@link Throwable} type then any exceptions will
         * be intercepted and asserted automatically. The consumer will not be called if an exception is
         * expected.
         *
         * @param testOutcomeConsumer A consumer of a {@link TestOutcome} that should run assertions
         *                            using the expected and actual outputs available in the {@link TestOutcome}.
         */
        public CasesBuilder<I, O> withAssertions(final Consumer<TestOutcome<I, O>> testOutcomeConsumer) {
            Objects.requireNonNull(testOutcomeConsumer);
            final Consumer<TestOutcome<I, O>> wrappedConsumer = wrapTestOutcomeConsumer(testOutcomeConsumer);
            return new CasesBuilder<>(testAction, wrappedConsumer);
        }

        /**
         * A pre-canned simple test action that just asserts that the actual output is equal to
         * the expected output.
         * If the {@link TestCase} includes an expected {@link Throwable} type then any exceptions will
         * be intercepted and asserted automatically. The consumer will not be called if an exception is
         * expected.
         */
        public CasesBuilder<I, O> withSimpleEqualityAssertion() {
            final Consumer<TestOutcome<I, O>> wrappedConsumer = wrapTestOutcomeConsumer(testOutcome -> {
<<<<<<< HEAD
                if (testOutcome.getExpectedOutput() instanceof Set
                        && testOutcome.getActualOutput() instanceof Set) {
                    // Using contains will give a better error message
                    Assertions.assertThat((Set<O>) testOutcome.getActualOutput())
                            .containsExactlyInAnyOrderElementsOf((Set<O>) testOutcome.getExpectedOutput());
                } else if (testOutcome.getExpectedOutput() instanceof Collection
                    && testOutcome.getActualOutput() instanceof Collection) {
=======
                if (testOutcome.getExpectedOutput() instanceof Set<?>
                        && testOutcome.getActualOutput() instanceof Set<?>) {
                    Assertions.assertThat((Set<O>) testOutcome.getActualOutput())
                            .containsExactlyInAnyOrderElementsOf((Set<O>) testOutcome.getExpectedOutput());
                } else if (testOutcome.getExpectedOutput() instanceof Collection
                        && testOutcome.getActualOutput() instanceof Collection) {
>>>>>>> 87388043
                    // Using contains will give a better error message
                    Assertions.assertThat((Collection<O>) testOutcome.getActualOutput())
                            .containsExactlyElementsOf((Collection<O>) testOutcome.getExpectedOutput());
                } else {
                    Assertions.assertThat(testOutcome.getActualOutput())
                            .withFailMessage(testOutcome::buildFailMessage)
                            .isEqualTo(testOutcome.getExpectedOutput());
                }
            });
            return new CasesBuilder<>(testAction, wrappedConsumer);
        }

        private Consumer<TestOutcome<I, O>> wrapTestOutcomeConsumer(
                final Consumer<TestOutcome<I, O>> testOutcomeConsumer) {

            // Intercept the testOutcome before testOutcomeConsumer sees it, so we can
            // assert for a thrown exception if the test case expected it.
            return testOutcome -> {
                if (testOutcome.isExpectedToThrow()) {
                    final Class<? extends Throwable> expectedThrowableType = testOutcome.getExpectedThrowableType();

                    if (testOutcome.getActualThrowable().isPresent()) {
                        final Throwable actualThrowable = testOutcome.getActualThrowable().get();
                        LOGGER.debug("Test threw exception: '{}' (expecting: {}), message: '{}'",
                                actualThrowable.getClass().getSimpleName(),
                                expectedThrowableType.getSimpleName(),
                                actualThrowable.getMessage());
                        Assertions.assertThat(actualThrowable)
                                .isInstanceOf(expectedThrowableType);
                    } else {
                        LOGGER.debug("Test did not throw an exception but we were expecting it to throw: {}. " +
                                        "Actual output: '{}'",
                                expectedThrowableType.getSimpleName(),
                                testOutcome.getActualOutput());
                        Assertions.fail("Expecting test to throw "
                                + expectedThrowableType.getSimpleName());
                    }
                } else {
                    LOGGER.debug("Actual output: '{}'", testOutcome.getActualOutput());
                    testOutcomeConsumer.accept(testOutcome);
                }
            };
        }
    }


    // ~~~~~~~~~~~~~~~~~~~~~~~~~~~~~~~~~~~~~~~~~~~~~~~~~~~~~~~~~~~~~~~~~~~~~~~~~~~~~~~~


    public static class CasesBuilder<I, O> {

        private final Function<TestCase<I, O>, O> testAction;
        private final Consumer<TestOutcome<I, O>> testOutcomeConsumer;
        private final List<TestCase<I, O>> testCases = new ArrayList<>();
        // Use a default name function but let the user override it
        // TestCase.name takes precedence though.
        private Function<TestCase<I, O>, String> nameFunction = null;
        private Runnable beforeCaseAction = null;
        private Runnable afterCaseAction = null;

        private CasesBuilder(final Function<TestCase<I, O>, O> testAction,
                             final Consumer<TestOutcome<I, O>> testOutcomeConsumer) {
            this.testAction = Objects.requireNonNull(testAction);
            this.testOutcomeConsumer = Objects.requireNonNull(testOutcomeConsumer);
        }

        /**
         * Add a test case to the {@link DynamicTest} {@link Stream}.
         */
        @SuppressWarnings("unused")
        public CasesBuilder<I, O> addCase(final TestCase<I, O> testCase) {
            Objects.requireNonNull(testCase);
            this.testCases.add(testCase);
            return this;
        }

        /**
         * Add a {@link Collection} of test cases to the {@link DynamicTest} {@link Stream}.
         */
        @SuppressWarnings("unused")
        public CasesBuilder<I, O> addCases(final Collection<TestCase<I, O>> testCases) {
            Objects.requireNonNull(testCases);
            this.testCases.addAll(testCases);
            return this;
        }

        /**
         * Add a test case to the {@link DynamicTest} {@link Stream} by specifying the input
         * and expected output of the test.
         *
         * @param input          The input to the test case.
         * @param expectedOutput The expected output of the test case.
         */
        @SuppressWarnings("unused")
        public CasesBuilder<I, O> addCase(final I input,
                                          final O expectedOutput) {
            addCase(TestCase.of(input, expectedOutput));
            return this;
        }

        /**
         * Add a test case to the {@link DynamicTest} {@link Stream} by specifying the input
         * and expected output of the test.
         *
         * @param name           The name of the test case.
         * @param input          The input to the test case.
         * @param expectedOutput The expected output of the test case.
         */
        @SuppressWarnings("unused")
        public CasesBuilder<I, O> addNamedCase(final String name,
                                               final I input,
                                               final O expectedOutput) {
            addCase(TestCase.of(name, input, expectedOutput));
            return this;
        }

        /**
         * Add a test case to the {@link DynamicTest} {@link Stream} that is expected to throw
         * an exception with type expectedThrowableType. The exception assertion will be done for
         * you and any with*Assertion* steps will not be called.
         *
         * @param input                 The input to the test case.
         * @param expectedThrowableType The expected class of the exception that will be thrown.
         */
        @SuppressWarnings("unused")
        public CasesBuilder<I, O> addThrowsCase(final I input,
                                                final Class<? extends Throwable> expectedThrowableType) {

            final TestCase<I, O> testCase = (TestCase<I, O>) TestCase.throwing(input, expectedThrowableType);
            addCase(testCase);
            return this;
        }

        /**
         * Add a test case to the {@link DynamicTest} {@link Stream} that is expected to throw
         * an exception with type expectedThrowableType. The exception assertion will be done for
         * you and any with*Assertion* steps will not be called.
         *
         * @param name                  The name of the test case.
         * @param input                 The input to the test case.
         * @param expectedThrowableType The expected class of the exception that will be thrown.
         */
        @SuppressWarnings("unused")
        public CasesBuilder<I, O> addNamedThrowsCase(final String name,
                                                     final I input,
                                                     final Class<? extends Throwable> expectedThrowableType) {

            final TestCase<I, O> testCase = (TestCase<I, O>) TestCase.throwing(name, input, expectedThrowableType);
            addCase(testCase);
            return this;
        }

        /**
         * Replace the default test case naming function with the supplied {@code nameFunction}
         * that generates a name from a {@link TestCase}. The default name function basically
         * does a toString() on {@link TestCase#getInput()}.
         * A name explicitly set on {@link TestCase} will override any name function.
         */
        @SuppressWarnings("unused")
        public CasesBuilder<I, O> withNameFunction(final Function<TestCase<I, O>, String> nameFunction) {
            this.nameFunction = Objects.requireNonNull(nameFunction);
            return this;
        }

        /**
         * Set an action to run before each test case. Note {@link org.junit.jupiter.api.BeforeEach}
         * is NOT called before
         * each case in a dynamic test, so this is an alternative. Note also that the same instance of the test
         * class is used for each test case.
         */
        public CasesBuilder<I, O> withBeforeTestCaseAction(final Runnable action) {
            this.beforeCaseAction = action;
            return this;
        }

        /**
         * Set an action to run after each test case. Note {@link org.junit.jupiter.api.AfterEach}
         * is NOT called after
         * each case in a dynamic test, so this is an alternative. Note also that the same instance of the test
         * class is used for each test case.
         */
        public CasesBuilder<I, O> withAfterTestCaseAction(final Runnable action) {
            this.afterCaseAction = action;
            return this;
        }

        /**
         * Build the {@link Stream} of {@link DynamicTest} with all the added test cases.
         */
        @SuppressWarnings("unused")
        public Stream<DynamicTest> build() {
            if (NullSafe.isEmptyCollection(testCases)) {
                Assertions.fail("No test cases provided");
            }
            final Set<I> inputs = new HashSet<>();
            for (int i = 0; i < testCases.size(); i++) {
                final TestCase<I, O> testCase = testCases.get(i);
                final I input = testCase.getInput();
                if (inputs.contains(input)) {
                    Assertions.fail(LogUtil.message("Test case {} has the same input has another case: {}",
                            (i + 1), valueToStr(input)));
                }
                inputs.add(input);
            }
            return createDynamicTestStream();
        }

        private String buildTestNameFromInput(final TestCase<I, O> testCase) {
            return NullSafe.getOrElseGet(
                    testCase,
                    TestCase::getName,
                    () -> "Input: " + valueToStr(testCase.getInput()));
        }

        private String valueToStr(final Object value) {
            final StringBuilder stringBuilder = new StringBuilder();

            if (value == null) {
                stringBuilder.append("null");
            } else if (value instanceof final Double valDbl) {
                stringBuilder.append(ModelStringUtil.formatCsv(valDbl, 5, true))
                        .append("D");
            } else if (value instanceof final Integer valInt) {
                stringBuilder.append(ModelStringUtil.formatCsv(valInt.longValue()));
            } else if (value instanceof final Long valLong) {
                stringBuilder.append(ModelStringUtil.formatCsv(valLong))
                        .append("L");
            } else if (value instanceof final Tuple valTuple) {
                final String tupleContentsStr = valTuple.toSeq()
                        .toStream()
                        .map(this::valueToStr)
                        .collect(Collectors.joining(", "));

                stringBuilder.append("(")
                        .append(tupleContentsStr)
                        .append(")");
            } else if (value instanceof final Object[] arr) {
                stringBuilder.append("[")
                        .append(Arrays.stream(arr)
                                .map(this::valueToStr)
                                .collect(Collectors.joining(", ")))
                        .append("]");
            } else if (value.toString().contains("$$Lambda")) {
                // Not sure if there is anything useful we can show for the lambda so just do this
                stringBuilder.append("lambda");
            } else {
                String valStr = value.toString();
                // No point outputting the lambda reference as it doesn't help
                if (valStr.contains("$$Lambda")) {
                    valStr = "lambda";
                }

                stringBuilder.append("'")
                        .append(valStr)
                        .append("'");
            }
            return stringBuilder.toString();
        }

        private void runAction(final Runnable action, final String name) {
            LOGGER.debug("Running action: {}", name);
            try {
                action.run();
            } catch (Exception e) {
                throw new RuntimeException(
                        LogUtil.message("Error running action: " + name + ". " + e.getMessage()), e);
            }
        }

        private Stream<DynamicTest> createDynamicTestStream() {

            AtomicInteger caseCounter = new AtomicInteger();

            return testCases.stream()
                    .sequential()
                    .map(testCase -> {

                        // Name defined in the testCase overrides the name function
                        final String testName = buildTestName(
                                testCase,
                                caseCounter.incrementAndGet(),
                                testCases.size());

                        return DynamicTest.dynamicTest(testName, () -> {
                            NullSafe.consume(beforeCaseAction, action ->
                                    runAction(action, "Before Test Case"));

                            if (LOGGER.isDebugEnabled()) {
                                logCaseToDebug(testCase);
                            }
                            O actualOutput = null;
                            Throwable actualThrowable = null;
                            try {
                                actualOutput = testAction.apply(testCase);
                            } catch (Throwable t) {
                                actualThrowable = t;
                                if (!testCase.isExpectedToThrow()) {
                                    Assertions.fail(LogUtil.message(
                                            "Not expecting test to throw an exception but it threw {} '{}'",
                                            t, t.getMessage()), t);
                                }
                            }

                            final TestOutcome<I, O> testOutcome = new TestOutcome<>(
                                    testCase, actualOutput, actualThrowable);

                            testOutcomeConsumer.accept(testOutcome);

                            NullSafe.consume(afterCaseAction, action ->
                                    runAction(action, "After Test Case"));
                        });
                    });
        }

        private String buildTestName(final TestCase<I, O> testCase,
                                     final int caseNo,
                                     final int casesCount) {

            final Function<TestCase<I, O>, String> nameFunc;
            if (!NullSafe.isBlankString(testCase.getName())) {
                nameFunc = TestCase::getName;
            } else if (nameFunction != null) {
                nameFunc = nameFunction;
            } else {
                // No name or namefunc provided so build a name from the case number and the input
                // Case number may help in linking a failed test to the source
                final int padLen = Integer.toString(casesCount).length();
                final String paddedCaseNo = Strings.padStart(Integer.toString(caseNo), padLen, '0');
                nameFunc = testCase2 -> paddedCaseNo + " " + buildTestNameFromInput(testCase2);
            }
            return nameFunc.apply(testCase);
        }

        private void logCaseToDebug(final TestCase<I, O> testCase) {
            if (testCase.isExpectedToThrow()) {
                LOGGER.debug(() -> LogUtil.message(
                        "Running test case - {}, expected to throw: '{}'",
                        TestCase.valueToString("input", testCase.getInput()),
                        testCase.getExpectedThrowableType().getSimpleName()));
            } else {
                LOGGER.debug(() -> LogUtil.message("Running test case - {}, expected {}",
                        TestCase.valueToString("input", testCase.getInput()),
                        TestCase.valueToString("output", testCase.getExpectedOutput())));
            }
        }
    }
}<|MERGE_RESOLUTION|>--- conflicted
+++ resolved
@@ -272,29 +272,21 @@
          */
         public CasesBuilder<I, O> withSimpleEqualityAssertion() {
             final Consumer<TestOutcome<I, O>> wrappedConsumer = wrapTestOutcomeConsumer(testOutcome -> {
-<<<<<<< HEAD
-                if (testOutcome.getExpectedOutput() instanceof Set
-                        && testOutcome.getActualOutput() instanceof Set) {
+                final O expectedOutput = testOutcome.getExpectedOutput();
+                final O actualOutput = testOutcome.getActualOutput();
+                if (expectedOutput instanceof Set<?>
+                        && actualOutput instanceof Set<?>) {
+                    Assertions.assertThat((Set<O>) actualOutput)
+                            .containsExactlyInAnyOrderElementsOf((Set<O>) expectedOutput);
+                } else if (expectedOutput instanceof Collection<?>
+                        && actualOutput instanceof Collection<?>) {
                     // Using contains will give a better error message
-                    Assertions.assertThat((Set<O>) testOutcome.getActualOutput())
-                            .containsExactlyInAnyOrderElementsOf((Set<O>) testOutcome.getExpectedOutput());
-                } else if (testOutcome.getExpectedOutput() instanceof Collection
-                    && testOutcome.getActualOutput() instanceof Collection) {
-=======
-                if (testOutcome.getExpectedOutput() instanceof Set<?>
-                        && testOutcome.getActualOutput() instanceof Set<?>) {
-                    Assertions.assertThat((Set<O>) testOutcome.getActualOutput())
-                            .containsExactlyInAnyOrderElementsOf((Set<O>) testOutcome.getExpectedOutput());
-                } else if (testOutcome.getExpectedOutput() instanceof Collection
-                        && testOutcome.getActualOutput() instanceof Collection) {
->>>>>>> 87388043
-                    // Using contains will give a better error message
-                    Assertions.assertThat((Collection<O>) testOutcome.getActualOutput())
-                            .containsExactlyElementsOf((Collection<O>) testOutcome.getExpectedOutput());
+                    Assertions.assertThat((Collection<O>) actualOutput)
+                            .containsExactlyElementsOf((Collection<O>) expectedOutput);
                 } else {
-                    Assertions.assertThat(testOutcome.getActualOutput())
+                    Assertions.assertThat(actualOutput)
                             .withFailMessage(testOutcome::buildFailMessage)
-                            .isEqualTo(testOutcome.getExpectedOutput());
+                            .isEqualTo(expectedOutput);
                 }
             });
             return new CasesBuilder<>(testAction, wrappedConsumer);

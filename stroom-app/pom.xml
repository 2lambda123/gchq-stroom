--- conflicted
+++ resolved
@@ -17,19 +17,11 @@
     -->
     <modelVersion>4.0.0</modelVersion>
 
-<<<<<<< HEAD
-    <parent>
-        <groupId>stroom</groupId>
-        <artifactId>stroom</artifactId>
-        <version>5.0-beta.6-SNAPSHOT</version>
-    </parent>
-=======
   <parent>
     <groupId>stroom</groupId>
     <artifactId>stroom</artifactId>
     <version>5.0-beta.7-SNAPSHOT</version>
   </parent>
->>>>>>> 40b09d0c
 
     <artifactId>stroom-app</artifactId>
     <name>stroom-app</name>

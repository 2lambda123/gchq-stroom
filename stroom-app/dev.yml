server:
  applicationContextPath: ${APPLICATION_CONTEXT_PATH:- /}
  adminContextPath: ${ADMIN_CONTEXT_PATH:- /admin}
  applicationConnectors:
    - type: http
      port: ${STROOM_APP_PORT:-8080}
  adminConnectors:
    - type: http
      port: ${STROOM_ADMIN_PORT:-8081}

  requestLog:
    appenders:
    - type: file
      currentLogFilename: ${HOME}/.stroom/logs/access.log
      threshold: ALL
      queueSize: 256
      discardingThreshold: 0
      archive: true
      archivedLogFilenamePattern: ${HOME}/.stroom/logs/access-%d{yyyy-MM-dd'T'HH:mm}.log
      archivedFileCount: 10
      timeZone: UTC

logging:
  level: ${STROOM_LOGGING_LEVEL:- ERROR}
  loggers:
    stroom: INFO
    io.dropwizard: INFO
    org.eclipse.jetty: INFO
    org.flywaydb: INFO
    "event-logger":
      level: INFO
      additive: false
      appenders:
      - type: file
        currentLogFilename: ${HOME}/.stroom/logs/event.log
        threshold: ALL
        queueSize: 256
        discardingThreshold: 0
        archive: true
        archivedLogFilenamePattern: ${HOME}/.stroom/logs/event-%d{yyyy-MM-dd'T'HH:mm}.log
        archivedFileCount: 10
        timeZone: UTC
        logFormat: "%msg%n"

  appenders:
  - type: console
    logFormat: "%highlight(%-5level) %d{\"yyyy-MM-dd'T'HH:mm:ss.SSS'Z'\",UTC} %yellow(%thread) %cyan(%-30logger{25}) %msg %n"
    timeZone: UTC
  - type: file
    currentLogFilename: ${HOME}/.stroom/logs/app.log
    threshold: ALL
    queueSize: 256
    discardingThreshold: 0
    archive: true
    archivedLogFilenamePattern: ${HOME}/.stroom/logs/app-%d{yyyy-MM-dd'T'HH:mm}.log
    archivedFileCount: 10
    timeZone: UTC
    logFormat: "%-6level [%d{\"yyyy-MM-dd'T'HH:mm:ss.SSS'Z'\",UTC}] [%t] %logger - %X{code} %msg %n"

appConfig:
  commonDbDetails:
    connection:
      jdbcDriverClassName: ${STROOM_JDBC_DRIVER_CLASS_NAME:-com.mysql.cj.jdbc.Driver}
      jdbcDriverUrl: ${STROOM_JDBC_DRIVER_URL:-jdbc:mysql://localhost:3307/stroom?useUnicode=yes&characterEncoding=UTF-8}
      jdbcDriverUsername: ${STROOM_JDBC_DRIVER_USERNAME:-stroomuser}
      jdbcDriverPassword: ${STROOM_JDBC_DRIVER_PASSWORD:-stroompassword1}
  contentPackImport:
    enabled: true
  job:
    enabled: true
    executionInterval: "10s"
  node:
    name: node1a
  path:
    temp: "/tmp/stroom"
  serviceDiscovery:
    zookeeperUrl: ${STROOM_SERVICE_DISCOVERY_ZOOKEEPER_URL:-localhost:2181}
<<<<<<< HEAD
    servicesHostNameOrIpAddress: ${STROOM_ADVERTISED_URL:-localhost}
  sessionCookie:
    secure: false
  statistics:
    hbase:
      # UUID of the Kafka Config Doc that is created by Setup Sample Data
      # Debatable if the doc should be added to a content pack or not
      kafkaConfigUuid: 7cbf9153-869c-43bb-a316-1c652673e680
  ui:
    # nodeName is set to appConfig.node.name in FetchUiConfigHandler
    nodeName: null
    url:
      ui: ${STROOM_ADVERTISED_URL:-https://<<<IP_ADDRESS>>>}
      authenticationService: ${STROOM_AUTHENTICATION_SERVICE_URL:-https://<<<IP_ADDRESS>>>/api/authentication/v1}
      users: ${STROOM_UI_URL:-https://<<<IP_ADDRESS>>>}/s/users
      apiKeys: ${STROOM_UI_URL:-https://<<<IP_ADDRESS>>>}/s/apiKeys
      changepassword: ${STROOM_UI_URL:-https://<<<IP_ADDRESS>>>}/s/changepassword
=======
>>>>>>> 990b4835
  volumes:
    createDefaultOnStart: false
<|MERGE_RESOLUTION|>--- conflicted
+++ resolved
@@ -75,25 +75,11 @@
     temp: "/tmp/stroom"
   serviceDiscovery:
     zookeeperUrl: ${STROOM_SERVICE_DISCOVERY_ZOOKEEPER_URL:-localhost:2181}
-<<<<<<< HEAD
     servicesHostNameOrIpAddress: ${STROOM_ADVERTISED_URL:-localhost}
-  sessionCookie:
-    secure: false
   statistics:
     hbase:
       # UUID of the Kafka Config Doc that is created by Setup Sample Data
       # Debatable if the doc should be added to a content pack or not
       kafkaConfigUuid: 7cbf9153-869c-43bb-a316-1c652673e680
-  ui:
-    # nodeName is set to appConfig.node.name in FetchUiConfigHandler
-    nodeName: null
-    url:
-      ui: ${STROOM_ADVERTISED_URL:-https://<<<IP_ADDRESS>>>}
-      authenticationService: ${STROOM_AUTHENTICATION_SERVICE_URL:-https://<<<IP_ADDRESS>>>/api/authentication/v1}
-      users: ${STROOM_UI_URL:-https://<<<IP_ADDRESS>>>}/s/users
-      apiKeys: ${STROOM_UI_URL:-https://<<<IP_ADDRESS>>>}/s/apiKeys
-      changepassword: ${STROOM_UI_URL:-https://<<<IP_ADDRESS>>>}/s/changepassword
-=======
->>>>>>> 990b4835
   volumes:
     createDefaultOnStart: false

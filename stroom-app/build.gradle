--- conflicted
+++ resolved
@@ -2,13 +2,9 @@
     id 'com.github.johnrengelman.shadow' version '1.2.4'
 }
 
-<<<<<<< HEAD
-=======
-def swaggerDir = "${projectDir}/src/main/resources/swagger"
 def jarName = 'stroom-app.jar'
 def fatJarName = 'stroom-app-all.jar'
 
->>>>>>> 6fb78adc
 apply plugin: 'application'
 apply plugin: 'java'
 mainClassName = 'stroom.startup.App'
@@ -21,17 +17,7 @@
                 "Main-Class" : "stroom.startup.App"
         )
     }
-<<<<<<< HEAD
-    archiveName 'stroom-app.jar'
-=======
     archiveName jarName
-
-    //explicitly add in the swagger spec files as they won't be in the source set as they
-    //were generated after processResources
-    from ("${project.buildDir}/swagger") {
-        into ("ui")
-    }
->>>>>>> 6fb78adc
 }
 
 import com.github.jengelman.gradle.plugins.shadow.transformers.ServiceFileTransformer
@@ -47,17 +33,7 @@
     transform(ServiceFileTransformer) {
         include 'META-INF/spring.*'
     }
-<<<<<<< HEAD
-    archiveName 'stroom-app-all.jar'
-=======
     archiveName fatJarName
-
-    //explicitly add in the swagger spec files as they won't be in the source set as they
-    //were generated after processResources
-    from ("${project.buildDir}/swagger") {
-        into ("ui")
-    }
->>>>>>> 6fb78adc
 }
 
 
@@ -110,40 +86,6 @@
 processResources.mustRunAfter(':stroom-dashboard-gwt:gwtCompile')
 processResources.mustRunAfter(':stroom-core-module:generateSwaggerDocumentation')
 
-<<<<<<< HEAD
-=======
-swagger {
-    apiSource {
-        springmvc = false //makes it search for jersey annotations
-        outputFormats = 'json,yaml'
-        locations = [ 
-            'stroom.resources.query.v2.SqlStatisticsQueryResource',
-            'stroom.resources.query.v2.StroomIndexQueryResource',
-            'stroom.resources.authorisation.v1.AuthorisationResource' ]
-        schemes = [ 
-            'http',
-            'https' ]
-        host = 'localhost:8080'
-        basePath = '/api'
-        info {
-            title = 'stroom API'
-            version = 'v1'
-            description = 'Various APIs for interacting with stroom and its data'
-            contact {
-                name = 'GCHQ'
-                url = 'https://github.com/gchq/stroom'
-            }
-            license {
-                url = 'http://www.apache.org/licenses/LICENSE-2.0.html'
-                name = 'Apache 2.0'
-            }
-        }
-        outputPath = "${project.buildDir}/generated/document.html"
-        swaggerDirectory = "${project.buildDir}/swagger"
-    }
-}
-
-
 def dockerBuildDir = "${projectDir}/docker/build"
 
 clean{
@@ -178,8 +120,4 @@
 }
 
 tasks.build.dependsOn copyFilesForDockerBuild
-
-//make generateSwaggerDocumentation and shadowJar happen as part of a build
-tasks.build.dependsOn generateSwaggerDocumentation
->>>>>>> 6fb78adc
 tasks.build.dependsOn shadowJar
buildscript {
    repositories {
        mavenLocal()
        mavenCentral()
    }
    dependencies {
        classpath libs.mysql_connector_java
        classpath 'org.reflections:reflections:0.9.12'
    }
}

plugins {
//    id "com.benjaminsproule.swagger" version "1.0.14"
    //id "io.swagger.core.v3.swagger-gradle-plugin" version "2.1.1"
    id "io.swagger.core.v3.swagger-gradle-plugin" version "2.1.7"
    id "java"
}

configurations {
    swagger {
        extendsFrom runtimeClasspath
        resolutionStrategy {
            // The swagger plugin seems to need a particular version of jackson wich is more recent
            // than ours so force it here.
            force "com.fasterxml.jackson.core:jackson-annotations:${versions.jackson_swagger}"
            force "com.fasterxml.jackson.core:jackson-core:${versions.jackson_swagger}"
            force "com.fasterxml.jackson.core:jackson-databind:${versions.jackson_swagger}"
            force "com.fasterxml.jackson.core:jackson-dataformat-yaml:${versions.jackson_swagger}"
            force "com.fasterxml.jackson.core:jackson-datatype-jsr310:${versions.jackson_swagger}"

            //dependencySubstitution {
                //// for some reason the DEBUG logging in the swagger plugin is being
                //// output as part of the gradle build. This is a very crude hack to stop it
                //// accepting that you will get no logging at all, even errors.
                //substitute
                    //module("ch.qos.logback:logback-classic")
                    //using module("org.slf4j:slf4j-nop:1.7.30")
                    //because "We don't want all the debug"
            //}
        }
    }
}

ext.moduleName = 'stroom.app'

def uiDir = project.file('src/main/resources/ui')
//def swaggerDir = "${uiDir}/noauth/swagger"
//def restResourceClassNames = []
//def jarName = 'stroom-app.jar'
def fatJarName = 'stroom-app-all.jar'
def sendToStroomScriptVersion = 'send-to-stroom-v3.1.0'
def releaseBuildDir = "${projectDir}/build/release"
def configDefaultsFile = "${releaseBuildDir}/config/config-defaults.yml"
def configSchemaFile = "${releaseBuildDir}/config/config-schema.yml"
def stroomZipDistContentPacksDir = "${releaseBuildDir}/content_packs"
def stroomDockerBuildDir = "${projectDir}/docker/build"
def stroomDockerContentPacksDir = "${stroomDockerBuildDir}/content_packs"

apply plugin: 'application'
apply plugin: 'com.github.johnrengelman.shadow'
apply plugin: "io.swagger.core.v3.swagger-gradle-plugin"
apply plugin: "java"

mainClassName = 'stroom.app.App'

dependencies {
<<<<<<< HEAD
    implementation project(':stroom-activity:stroom-activity-api')
    implementation project(':stroom-activity:stroom-activity-impl')
    implementation project(':stroom-activity:stroom-activity-impl-db')
    implementation project(':stroom-activity:stroom-activity-impl-db-jooq')
    implementation project(':stroom-alert:stroom-alert-impl')
    implementation project(':stroom-annotation:stroom-annotation-api')
    implementation project(':stroom-annotation:stroom-annotation-impl')
    implementation project(':stroom-annotation:stroom-annotation-impl-db')
    implementation project(':stroom-annotation:stroom-annotation-impl-db-jooq')
    implementation project(':stroom-annotation:stroom-annotation-pipeline')
    implementation project(':stroom-cache:stroom-cache-api')
    implementation project(':stroom-cache:stroom-cache-impl')
    implementation project(':stroom-cluster:stroom-cluster-api')
    implementation project(':stroom-cluster:stroom-cluster-impl')
    implementation project(':stroom-cluster:stroom-cluster-lock-api')
    implementation project(':stroom-cluster:stroom-cluster-lock-impl-db')
    implementation project(':stroom-cluster:stroom-cluster-lock-impl-db-jooq')
    implementation project(':stroom-cluster:stroom-cluster-task-api')
    implementation project(':stroom-cluster:stroom-cluster-task-impl')
    implementation project(':stroom-config:stroom-config-app')
    implementation project(':stroom-config:stroom-config-common')
    implementation project(':stroom-config:stroom-config-global-impl')
    implementation project(':stroom-config:stroom-config-global-impl-db')
    implementation project(':stroom-config:stroom-config-global-impl-db-jooq')
    implementation project(':stroom-core')
    implementation project(':stroom-core-shared')
    implementation project(':stroom-dashboard:stroom-dashboard-impl')
    implementation project(':stroom-dashboard:stroom-storedquery-api')
    implementation project(':stroom-dashboard:stroom-storedquery-impl')
    implementation project(':stroom-dashboard:stroom-storedquery-impl-db')
    implementation project(':stroom-dashboard:stroom-storedquery-impl-db-jooq')
    implementation project(':stroom-data:stroom-data-retention-api')
    implementation project(':stroom-data:stroom-data-retention-impl')
    implementation project(':stroom-data:stroom-data-store-api')
    implementation project(':stroom-data:stroom-data-store-impl')
    implementation project(':stroom-data:stroom-data-store-impl-fs')
    implementation project(':stroom-data:stroom-data-store-impl-fs-db')
    implementation project(':stroom-data:stroom-data-store-impl-fs-db-jooq')
    implementation project(':stroom-data:stroom-data-store-util')
    implementation project(':stroom-data:stroom-data-zip')
    implementation project(':stroom-db-util')
    implementation project(':stroom-dictionary:stroom-dictionary-api')
    implementation project(':stroom-dictionary:stroom-dictionary-impl')
    implementation project(':stroom-docref')
    implementation project(':stroom-docstore:stroom-docstore-api')
    implementation project(':stroom-docstore:stroom-docstore-impl')
    implementation project(':stroom-docstore:stroom-docstore-impl-db')
    implementation project(':stroom-docstore:stroom-docstore-impl-fs')
    implementation project(':stroom-docstore:stroom-docstore-impl-memory')
    implementation project(':stroom-dropwizard-common')
//    implementation project(':stroom-elastic:stroom-elastic-impl')
//    implementation project(':stroom-elastic:stroom-elastic-impl-http')
    implementation project(':stroom-event-logging:stroom-event-logging-api')
    implementation project(':stroom-event-logging:stroom-event-logging-impl')
    implementation project(':stroom-event-logging-rs:stroom-event-logging-rs-api')
    implementation project(':stroom-event-logging-rs:stroom-event-logging-rs-impl')
    implementation project(':stroom-explorer:stroom-collection-api')
    implementation project(':stroom-explorer:stroom-docrefinfo-api')
    implementation project(':stroom-explorer:stroom-explorer-api')
    implementation project(':stroom-explorer:stroom-explorer-impl')
    implementation project(':stroom-explorer:stroom-explorer-impl-db')
    implementation project(':stroom-explorer:stroom-explorer-impl-db-jooq')
    implementation project(':stroom-feed:stroom-feed-api')
    implementation project(':stroom-feed:stroom-feed-impl')
    implementation project(':stroom-importexport:stroom-importexport-api')
    implementation project(':stroom-importexport:stroom-importexport-impl')
    implementation project(':stroom-index:stroom-index-impl')
    implementation project(':stroom-index:stroom-index-impl-db')
    implementation project(':stroom-index:stroom-index-impl-db-jooq')
    implementation project(':stroom-job:stroom-job-api')
    implementation project(':stroom-job:stroom-job-impl')
    implementation project(':stroom-job:stroom-job-impl-db')
    implementation project(':stroom-job:stroom-job-impl-db-jooq')
    implementation project(':stroom-kafka:stroom-kafka-api')
    implementation project(':stroom-kafka:stroom-kafka-impl')
    implementation project(':stroom-legacy:stroom-legacy-db-migration')
    implementation project(':stroom-legacy:stroom-legacy-impex_6_1')
    implementation project(':stroom-legacy:stroom-legacy-model_6_1')
    implementation project(':stroom-lifecycle:stroom-lifecycle-api')
    implementation project(':stroom-lifecycle:stroom-lifecycle-impl')
    implementation project(':stroom-lmdb')
    implementation project(':stroom-meta:stroom-meta-api')
    implementation project(':stroom-meta:stroom-meta-impl')
    implementation project(':stroom-meta:stroom-meta-impl-db')
    implementation project(':stroom-meta:stroom-meta-impl-db-jooq')
    implementation project(':stroom-meta:stroom-meta-statistics-api')
    implementation project(':stroom-meta:stroom-meta-statistics-impl')
    implementation project(':stroom-node:stroom-node-api')
    implementation project(':stroom-node:stroom-node-impl')
    implementation project(':stroom-node:stroom-node-impl-db')
    implementation project(':stroom-node:stroom-node-impl-db-jooq')
    implementation project(':stroom-pipeline')
    implementation project(':stroom-processor:stroom-processor-api')
    implementation project(':stroom-processor:stroom-processor-impl')
    implementation project(':stroom-processor:stroom-processor-impl-db')
    implementation project(':stroom-processor:stroom-processor-impl-db-jooq')
    implementation project(':stroom-proxy:stroom-proxy-repo')
    implementation project(':stroom-query:stroom-expression')
    implementation project(':stroom-query:stroom-query-api')
    implementation project(':stroom-query:stroom-query-common')
    implementation project(':stroom-receive:stroom-receive-common')
    implementation project(':stroom-receive:stroom-receive-rules-impl')
    implementation project(':stroom-resource:stroom-resource-api')
    implementation project(':stroom-resource:stroom-resource-impl')
    implementation project(':stroom-search:stroom-expression-matcher')
    implementation project(':stroom-search:stroom-search-elastic')
    implementation project(':stroom-search:stroom-search-extraction')
    implementation project(':stroom-search:stroom-search-impl')
    implementation project(':stroom-search:stroom-search-solr')
    implementation project(':stroom-search:stroom-searchable-api')
    implementation project(':stroom-search:stroom-searchable-impl')
    implementation project(':stroom-security:stroom-security-api')
    implementation project(':stroom-security:stroom-security-identity')
    implementation project(':stroom-security:stroom-security-identity-db')
    implementation project(':stroom-security:stroom-security-identity-db-jooq')
    implementation project(':stroom-security:stroom-security-impl')
    implementation project(':stroom-security:stroom-security-impl-db')
    implementation project(':stroom-security:stroom-security-impl-db-jooq')
    implementation project(':stroom-security:stroom-security-openid-api')
    implementation project(':stroom-servicediscovery:stroom-servicediscovery-api')
    implementation project(':stroom-servicediscovery:stroom-servicediscovery-impl')
    implementation project(':stroom-statistics:stroom-statistics-api')
    implementation project(':stroom-statistics:stroom-statistics-impl')
    implementation project(':stroom-statistics:stroom-statistics-impl-hbase')
    implementation project(':stroom-statistics:stroom-statistics-impl-sql')
    implementation project(':stroom-task:stroom-task-api')
    implementation project(':stroom-task:stroom-task-impl')
    implementation project(':stroom-util')
    implementation project(':stroom-util-shared')

    implementation libs.dropwizard_assets
    implementation libs.dropwizard_client
    implementation libs.dropwizard_configuration
    implementation libs.dropwizard_core
    implementation libs.dropwizard_jersey
    implementation libs.dropwizard_jetty
    implementation libs.dropwizard_lifecycle
    implementation libs.dropwizard_metrics_annotation
    implementation libs.dropwizard_metrics_core
    implementation libs.dropwizard_metrics_healthchecks
    implementation libs.dropwizard_servlets
    implementation libs.dropwizard_validation
    implementation libs.eventLogging
    implementation libs.flyway_core
    implementation libs.guava
    implementation libs.guice5
    implementation libs.jakarta_servlet_api
    implementation libs.jakarta_validation_api
    implementation libs.javax_inject
    implementation libs.jaxb_api
    implementation libs.jcommander
    implementation libs.jersey_common
    implementation libs.jetty_server
    implementation libs.jetty_servlet
    implementation libs.jetty_servlets
    implementation libs.jooq
    implementation libs.jose4j
    implementation libs.logback_classic
    implementation libs.restygwt
    implementation libs.slf4j_api
    implementation project(':stroom-docref')
    implementation libs.ws_rs_api

    runtimeOnly libs.jakarta_el
=======
    compile project(':stroom-activity:stroom-activity-impl-db')
    compile project(':stroom-annotation:stroom-annotation-impl-db')
    compile project(':stroom-annotation:stroom-annotation-pipeline')
    compile project(':stroom-cache:stroom-cache-impl')
    compile project(':stroom-cluster:stroom-cluster-impl')
    compile project(':stroom-cluster:stroom-cluster-lock-impl-db')
    compile project(':stroom-cluster:stroom-cluster-task-impl')
    compile project(':stroom-config:stroom-config-app')
    compile project(':stroom-config:stroom-config-global-impl')
    compile project(':stroom-config:stroom-config-global-impl-db')
    compile project(':stroom-core')
    compile project(':stroom-core-shared')
    compile project(':stroom-dashboard:stroom-dashboard-impl')
    compile project(':stroom-dashboard:stroom-storedquery-impl-db')
    compile project(':stroom-data:stroom-data-retention-impl')
    compile project(':stroom-data:stroom-data-store-impl')
    compile project(':stroom-data:stroom-data-store-impl-fs')
    compile project(':stroom-data:stroom-data-store-impl-fs-db')
    compile project(':stroom-data:stroom-data-zip')
    compile project(':stroom-db-util')
    compile project(':stroom-dictionary:stroom-dictionary-impl')
    compile project(':stroom-dictionary:stroom-dictionary-mock')
    compile project(':stroom-docstore:stroom-docstore-impl')
    compile project(':stroom-docstore:stroom-docstore-impl-db')
    compile project(':stroom-dropwizard-common')
//    compile project(':stroom-elastic:stroom-elastic-impl')
//    compile project(':stroom-elastic:stroom-elastic-impl-http')
    compile project(':stroom-event-logging:stroom-event-logging-impl')
    compile project(':stroom-event-logging-rs:stroom-event-logging-rs-api')
    compile project(':stroom-event-logging-rs:stroom-event-logging-rs-impl')
    compile project(':stroom-explorer:stroom-explorer-impl')
    compile project(':stroom-feed:stroom-feed-impl')
    compile project(':stroom-importexport:stroom-importexport-impl')
    compile project(':stroom-index:stroom-index-impl')
    compile project(':stroom-index:stroom-index-impl-db')
    compile project(':stroom-job:stroom-job-impl')
    compile project(':stroom-job:stroom-job-impl-db')
    compile project(':stroom-kafka:stroom-kafka-api')
    compile project(':stroom-kafka:stroom-kafka-impl')
    compile project(':stroom-legacy:stroom-legacy-db-migration')
    compile project(':stroom-lifecycle:stroom-lifecycle-impl')
    compile project(':stroom-meta:stroom-meta-impl-db')
    compile project(':stroom-meta:stroom-meta-statistics-impl')
    compile project(':stroom-node:stroom-node-impl-db')
    compile project(':stroom-pipeline')
    compile project(':stroom-processor:stroom-processor-impl-db')
    compile project(':stroom-proxy:stroom-proxy-repo')
    compile project(':stroom-query:stroom-query-api')
    compile project(':stroom-query:stroom-query-common')
    compile project(':stroom-receive:stroom-receive-common')
    compile project(':stroom-receive:stroom-receive-rules-impl')
    compile project(':stroom-resource:stroom-resource-impl')
    compile project(':stroom-search:stroom-search-extraction')
    compile project(':stroom-search:stroom-search-solr')
    compile project(':stroom-search:stroom-searchable-impl')
    compile project(':stroom-security:stroom-security-identity')
    compile project(':stroom-security:stroom-security-identity-db')
    compile project(':stroom-security:stroom-security-impl-db')
    compile project(':stroom-servicediscovery:stroom-servicediscovery-impl')
    compile project(':stroom-statistics:stroom-statistics-impl')
    compile project(':stroom-statistics:stroom-statistics-impl-hbase')
    compile project(':stroom-statistics:stroom-statistics-impl-sql')
    compile project(':stroom-task:stroom-task-impl')
    compile project(':stroom-util')
    compile project(':stroom-util-shared')

    compile libs.dropwizard_client
    compile(libs.dropwizard_assets) {
        exclude(group: "org.glassfish.web", module: "javax.el")
    }
    compile(libs.dropwizard_core) {
        exclude(group: "org.glassfish.web", module: "javax.el")
    }
    compile libs.dropwizard_configuration
    compile libs.dropwizard_jersey
    compile libs.dropwizard_jetty
    compile libs.dropwizard_lifecycle
    compile libs.dropwizard_metrics_annotation
    compile libs.dropwizard_metrics_core
    compile libs.dropwizard_metrics_healthchecks
    compile libs.dropwizard_servlets
    compile libs.dropwizard_validation
    compile libs.dropwizard_websockets
    compile libs.flyway_core
    compile libs.guava
    compile libs.guice5
    compile libs.javax_inject
    compile libs.javax_servlet_api
    compile libs.jaxb_api
    compile libs.jcommander
    compile libs.jersey_common
    compile libs.jetty_server
    compile libs.jetty_servlet
    compile libs.jetty_servlets
    compile libs.logback_classic
    compile libs.slf4j_api
    compile project(':stroom-docref')
    compile libs.validation_api
    compile libs.ws_rs_api

    runtimeOnly libs.javax_el
    runtimeOnly libs.javax_el_api

    testCompile project(':stroom-app')
    // Use default DB config.
>>>>>>> 387dd449

    // Use default DB config.
    testImplementation project(':stroom-activity:stroom-activity-api')
    testImplementation project(':stroom-activity:stroom-activity-mock')
    testImplementation project(':stroom-alert:stroom-alert-mock')
    testImplementation project(':stroom-config:stroom-config-app')
    testImplementation project(':stroom-config:stroom-config-global-impl')
    testImplementation project(':stroom-core')
    testImplementation project(':stroom-core-shared')
    testImplementation project(':stroom-dashboard:stroom-dashboard-impl')
    testImplementation project(':stroom-data:stroom-data-store-api')
    testImplementation project(':stroom-data:stroom-data-store-impl-fs')
    testImplementation project(':stroom-data:stroom-data-store-mock')
    testImplementation project(':stroom-dictionary:stroom-dictionary-mock')
    testImplementation project(':stroom-docstore:stroom-docstore-api')
    testImplementation project(':stroom-docstore:stroom-docstore-impl')
    testImplementation project(':stroom-docstore:stroom-docstore-impl-memory')
    testImplementation project(':stroom-event-logging:stroom-event-logging-api')
    testImplementation project(':stroom-event-logging:stroom-event-logging-impl')
    testImplementation project(':stroom-event-logging:stroom-event-logging-mock')
    testImplementation project(':stroom-explorer:stroom-collection-mock')
    testImplementation project(':stroom-explorer:stroom-explorer-api')
    testImplementation project(':stroom-explorer:stroom-explorer-impl')
    testImplementation project(':stroom-explorer:stroom-explorer-impl-db')
    testImplementation project(':stroom-headless')
    testImplementation project(':stroom-importexport:stroom-importexport-api')
    testImplementation project(':stroom-index:stroom-index-impl')
    testImplementation project(':stroom-index:stroom-index-mock')
    testImplementation project(':stroom-meta:stroom-meta-api')
    testImplementation project(':stroom-meta:stroom-meta-mock')
    testImplementation project(':stroom-node:stroom-node-mock')
    testImplementation project(':stroom-pipeline')
    testImplementation project(':stroom-processor:stroom-processor-mock')
    testImplementation project(':stroom-receive:stroom-receive-rules-impl')
    testImplementation project(':stroom-security:stroom-security-identity')
    testImplementation project(':stroom-security:stroom-security-api')
    testImplementation project(':stroom-security:stroom-security-impl')
    testImplementation project(':stroom-security:stroom-security-mock')
    testImplementation project(':stroom-statistics:stroom-statistics-api')
    testImplementation project(':stroom-statistics:stroom-statistics-impl')
    testImplementation project(':stroom-statistics:stroom-statistics-impl-hbase')
    testImplementation project(':stroom-statistics:stroom-statistics-impl-sql')
    testImplementation project(':stroom-statistics:stroom-statistics-mock')
    testImplementation project(':stroom-task:stroom-task-api')
    testImplementation project(':stroom-test-common')
    testImplementation project(':stroom-util')
    testImplementation project(':stroom-util-shared')

    testImplementation libs.commons_io
    testImplementation libs.classgraph
    testImplementation libs.guice5
    testImplementation libs.guice_extension
    testImplementation libs.guice_grapher
    testImplementation libs.hibernate_jpa
    testImplementation libs.hikari
    testImplementation libs.jinjava
    testImplementation libs.junit_jupiter_api
    testImplementation libs.lmdbjava
    testImplementation libs.lucene_core
    testImplementation libs.saxon_he
    testImplementation libs.slf4j_api
    testImplementation libs.stroomTestData
    testImplementation libs.swagger_annotations
    testImplementation libs.vavr

    testRuntimeOnly libs.jakarta_activation
    testRuntimeOnly libs.jakarta_el
    testRuntimeOnly libs.jaxb_impl
    testRuntimeOnly libs.junit_jupiter_engine

    // The following logging libs are needed when running junits outside dropwizard
    testRuntimeOnly libs.jcl_over_slf4j
    testRuntimeOnly libs.jul_to_slf4j
    testRuntimeOnly libs.log4j_over_slf4j
    testRuntimeOnly libs.logback_classic
    testRuntimeOnly libs.logback_core

    testImplementation libs.assertj_core
    testImplementation libs.dropwizard_client
    testImplementation libs.dropwizard_testing
    testImplementation libs.mockito_core
    testImplementation libs.mockito_junit_jupiter
}

jar {
    manifest {
        attributes(
                "Implementation-Title": "Stroom",
                "Implementation-Version": versions.stroom,
                "Main-Class": "stroom.app.App"
        )
    }
//    archiveFileName jarName
    exclude '**/gwt-unitCache'
}

//// We often run out of memory when running the UI builds in parallel so create tasks that will build them one after another.
//task buildUiPart1(dependsOn: ":stroom-ui:copyYarnBuild") {}
//task buildUiPart2(dependsOn: ":stroom-app-gwt:gwtCompile") {}
//task buildUiPart3(dependsOn: ":stroom-dashboard-gwt:gwtCompile") {}
//buildUiPart1.mustRunAfter  ":stroom-ui:jar"
//buildUiPart2.mustRunAfter  ":stroom-app-gwt:jar"
//buildUiPart3.mustRunAfter  ":stroom-dashboard-gwt:jar"
//buildUiPart2.mustRunAfter buildUiPart1
//buildUiPart3.mustRunAfter buildUiPart2
//
// Make sure GWT compilation doesn't run before tests.
//tasks.getByPath(':stroom-app-gwt:gwtClean').mustRunAfter test
//tasks.getByPath(':stroom-dashboard-gwt:gwtClean').mustRunAfter test
//tasks.getByPath(':stroom-ui:removeYarnBuild').mustRunAfter test

shadowJar {
    // We want to run the tests before we build the fat jar.
    dependsOn test
    // We want to compile all GWT and React content before we build the fat jar.
    dependsOn ":stroom-ui:copyYarnBuild"
    dependsOn ":stroom-app-gwt:gwtCompile"
    dependsOn ":stroom-dashboard-gwt:gwtCompile"
    // The jar needs to include the swagger.(json|yaml) files that swagger gen produces
    dependsOn resolve

    // Allows us to build fat jars with lots of files
    zip64 true

    // Ensure we include the GWT and Rest generated resources.
    from './src/main/resources'

    // A transformer to merges files in META-INF/services
    mergeServiceFiles()

    archiveFileName = fatJarName
    exclude '**/gwt-unitCache'
}

run {
    //Ensure we have the latest kafka plugin jar available for runtime
    args 'server', '../local.yml'
}

runShadow {
    //Ensure we have the latest kafka plugin jar available for runtime
    args 'server', '../local.yml'
}

// Run the DB migrations then exit
task migrate(type: JavaExec) {
    dependsOn ':stroom-config:stroom-config-app:compileJava'

    classpath = sourceSets.main.runtimeClasspath
    mainClass = mainClassName
    args 'migrate', '../local.yml'
}


clean {
    delete stroomDockerBuildDir
    delete releaseBuildDir
}

// Generate the confi.yml files for the zip and docker distributions
task generateConfigFiles(type: JavaExec) {
    classpath = sourceSets.test.runtimeClasspath
    mainClass = "stroom.dist.GenerateDistributionConfig"
}

task downloadStroomContentForDocker(type: JavaExec) {
    println "Downloading/copying content packs to ${stroomDockerContentPacksDir}"

    dependsOn this: compileJava
    dependsOn this: compileTestJava
    // We need to set the working directory as the stroom root
    workingDir '../'
    classpath = sourceSets.test.runtimeClasspath
    mainClass = 'stroom.test.DownloadStroomContentApp'

    args = [contentPackDefinitionFile, contentPackDownloadDir, stroomDockerContentPacksDir]
}

task downloadStroomContentForZipDist(type: JavaExec) {
    println "Downloading/copying content packs to ${stroomZipDistContentPacksDir}"

    dependsOn this: compileJava
    dependsOn this: compileTestJava
    // We need to set the working directory as the stroom root
    workingDir '../'
    classpath = sourceSets.test.runtimeClasspath
    mainClass = 'stroom.test.DownloadStroomContentApp'

    args = [contentPackDefinitionFile, contentPackDownloadDir, stroomZipDistContentPacksDir]
}

// Copy all the files needed by the stroom docker build into stroom-app/docker/build
task copyFilesForStroomDockerBuild() {
    dependsOn shadowJar
    //dependsOn parent.downloadStroomContent
    dependsOn generateConfigFiles
    dependsOn downloadStroomContentForDocker

    doFirst {

        // Copy the stroom app fat jar
        copy {
            from "${project.buildDir}/libs/${fatJarName}"
            into stroomDockerBuildDir
        }

        // The config.yml will be put in place by generateConfigFiles

        //Copy the downloaded content packs
        //copy {
            //from "${contentPackDownloadDir}"
            //into stroomDockerContentPacksDir
        //}
    }
}

//// Generate the swagger spec files from the resource classes
//// For configuration see https://github.com/gigaSproule/swagger-gradle-plugin
////
//// If you see big stack traces like:
////   could not create Dir using jarFile from url file:/home/dev/git_work/stroom/stroom-task/stroom-task-api/build/libs/stroom-task-api-v9.9.9.jar. skipping.
////   java.lang.NullPointerException
////   could not create Vfs.Dir from url. ignoring the exception and continuing
////   org.reflections.ReflectionsException: Could not open url connection
//// it may be caused by running a versioned build (-Pversion=v9.9.9) and then a non-versioned
//// or vice versa.  The gradle daemon seems to hold references to jars from previous builds
//// somewhere so swagger then looks for classes that don't exist. You can either do
//// ./gradlew --stop to stop the daemon or run a build with --no-daemon
//swagger {
//    apiSource {
//        springmvc = false
//        outputFormats = ['json', 'yaml']
//        // See prepareSwaggerClasses task
//        locations = restResourceClassNames
//        schemes = ['https']
//        basePath = '/api'
//        info {
//            title = 'Stroom API'
//            version = 'v1/v2'
//            description = 'Various APIs for interacting with Stroom and its data'
//            contact {
//                name = 'Stroom'
//                url = 'https://github.com/gchq/stroom'
//            }
//            license {
//                url = 'http://www.apache.org/licenses/LICENSE-2.0.html'
//                name = 'Apache 2.0'
//            }
//        }
//        // Define the security definitions that are available
//        securityDefinition {
//            // `name` can be used refer to this security schemes from elsewhere
//            name = 'ApiKeyAuth'
//            type = 'apiKey'
//            // The location of the API key. Valid values are "query" or "header".
//            keyLocation = 'header'
//            // The name of the header
//            keyName = 'Authorization'
//        }
//        // Defing the named security definition to use for the whole API
//        security = [[ApiKeyAuth: []]]
//        swaggerDirectory = "${swaggerDir}"
//    }
//}

resolve {
    outputFileName = 'stroom'
    outputFormat = 'JSONANDYAML'
    prettyPrint = 'TRUE'
    sortOutput = 'TRUE'
    openApiFile = file('openapi.yaml')
    // As we are pulling in the whole classpath, that includes stroom-app and all the dropwiz
    // deps which includes logback-classic.  In the absence of a logback.xml logback will output
    // DEBUG which makes for a LOT of output. Thus provide it with a logback.xml to use
    // so we have control.
    classpath = configurations.swagger + files("../config/swagger-plugin")
    resourcePackages = ['stroom']
    outputDir = file('src/main/resources/ui/noauth/swagger')
}

//// A task to fix the classpath for running the swagger plugin and
//// to scan the classpath to find all the REST resource classes to pass to
//// the plugin to generate documentation for.
//// It is a chicken/egg problem as we can't really use the stroom-app jar as
//// that is where we need to put the generated swagger.json file. Thus
//// abuse the build classpath so we can see all the sub projects.
//task prepareSwaggerClasses {
//    doLast {
//        // Get all jars from the compile classpath
//        def urls = project.configurations.compileClasspath.resolve()
//                .collect {
//                    it.toURI().toURL()
//                }
//
//        // Add each one to the gradle build script classpath
//        // so the swagger plugin can see them all.
//        // https://github.com/gigaSproule/swagger-gradle-plugin/issues/158#issuecomment-585823379
//        urls.each {
//            //println "classpath url ${it}"
//            buildscript.classLoader.addURL it
//        }
//
//        // Now filter down to just our stroom jars
//        def stroomUrls = urls
//                .findAll {
//                    // We need the version in there as jars are versioned
//                    // when we set an explicit build version
//                    boolean isStroomJar = it.toString() =~ /.*stroom[a-z-]+(-${versions.stroom})?.jar$/
//                    //if (isStroomJar) {
//                    //println it.toString()
//                    //}
//                    return isStroomJar
//                }
//                .findAll {
//                    // ensure it exists - it should really
//                    Files.isRegularFile(Paths.get(it.toURI()))
//                }
//                .sort {
//                    it.toString()
//                }
//                .unique();
//
//        // Scan all the stroom pkgs in the stroom jars
//        // Filter should be redundant if we only look in stroom jars, but what the heck
//        ConfigurationBuilder configBuilder = new ConfigurationBuilder()
//                .filterInputsBy(new FilterBuilder().includePackage("stroom"))
//                .setUrls(stroomUrls)
//                .setScanners(
//                        new TypeAnnotationsScanner(),
//                        new SubTypesScanner()
//                );
//
//        // Find all the @Api classes
//        Reflections reflections = new Reflections(configBuilder);
//        Set<Class<?>> restClasses = reflections
//                .getTypesAnnotatedWith(io.swagger.annotations.Api.class)
//
//        logger.info("Adding API classes to Swagger spec")
//
//        // Add them to a list for swagger to scan over
//        restClasses
//                .sort { it.name }
//                .each {
//                    restResourceClassNames.add(it.name)
//                    logger.info it.name
//                }
//        print "Using swagger directory ${swaggerDir}"
//    }
//}
//generateSwaggerDocumentation.dependsOn prepareSwaggerClasses

task copyJar(type: Copy) {
    dependsOn shadowJar
    from shadowJar.outputs.files
    into "${releaseBuildDir}/bin"
}

task copyCommonSupportingFiles(type: Copy) {
    from '../dist'
    into releaseBuildDir
}

task copySupportingFiles(type: Copy) {
    dependsOn copyCommonSupportingFiles

    from 'src/main/resources/banner.txt'
    from 'src/dist'
    from('..') {
        include 'scripts/**'
    }
    into releaseBuildDir

    doLast {
        exec {
            // Move the banner.txt into bin where it is expected
            commandLine 'mv', "${releaseBuildDir}/banner.txt", "${releaseBuildDir}/bin/banner.txt"
        }
        // This is a sym-link so it seems to go into the zip with +x perms
        // which we don't want
        //exec {
        //commandLine 'chmod', '644', "${releaseBuildDir}/config/config.yml"
        //}
    }
}

task downloadSend(type: Download) {
    dependsOn copySupportingFiles
    src "https://github.com/gchq/stroom-clients/releases/download/${sendToStroomScriptVersion}/send_to_stroom.sh"
    dest "${releaseBuildDir}/bin/"
}

task downloadSendArgs(type: Download) {
    dependsOn copySupportingFiles
    src "https://github.com/gchq/stroom-clients/releases/download/${sendToStroomScriptVersion}/send_to_stroom_args.sh"
    dest "${releaseBuildDir}/bin/"
}

task makeSendExecutable {
    dependsOn downloadSend
    doLast {
        // The args script is sourced so doesn't need execute perms
        exec {
            commandLine 'chmod', '+x', "${releaseBuildDir}/bin/send_to_stroom.sh"
        }
    }
}

//task copyContentPackToDistribution(type: Copy) {
    //from contentPackDownloadDir
    //into "${releaseBuildDir}/contentPacks"
//}

// Create an example yaml config file from the compile-time defaults
task generateConfigDefaultsYamlFile(type: JavaExec) {
    dependsOn ':stroom-config:stroom-config-app:compileJava'
    dependsOn ':stroom-config:stroom-config-app:compileTestJava'

    classpath = project(':stroom-config:stroom-config-app').sourceSets.test.runtimeClasspath
    mainClass = 'stroom.config.app.GenerateExpectedYaml'
    args = [configDefaultsFile, configSchemaFile]
}

// Build the release distribution zip for stroom
task buildDistribution(type: Zip) {

    // run all the tasks that produce content for the zip
    dependsOn copyJar
    dependsOn copySupportingFiles
    dependsOn downloadSend
    dependsOn downloadSendArgs
    dependsOn makeSendExecutable
    dependsOn downloadStroomContentForZipDist
    dependsOn generateConfigFiles
    dependsOn generateConfigDefaultsYamlFile

    from releaseBuildDir
}

// Ensure that the test task for this project runs after all other test tasks as
// this project has all the lengthy int tests so we want it to fail fast
def thisProject = project
rootProject.subprojects { subProj ->
    //println "subProj ${subProj.name} project ${thisProject.name}"
    if (!subProj.name.equals(thisProject.name)) {
        subProj.tasks.withType(Test) { otherTestTask ->
            //println "subProj ${subProj}, task ${it.name} thisProject.tasks.test ${thisProject.tasks.test}"
            thisProject.tasks.test.mustRunAfter otherTestTask.path
            thisProject.tasks.jar.mustRunAfter otherTestTask.path
            thisProject.tasks.shadowJar.mustRunAfter otherTestTask.path
        }
    }
}

//// Ensure all projects have built their jars so swagger can see them
//tasks.prepareSwaggerClasses.dependsOn rootProject.getTasksByName('jar', true)

//tasks.build.dependsOn resolve
//tasks.build.dependsOn copyFilesForStroomDockerBuild
//tasks.build.dependsOn buildDistribution

// The gradle application plugin enables the distribution plugin
// which creates .zip/tar archives by default, as does the shadow plugin
// We have our own buildDistribution task so disable the standard ones to avoid confusion
distZip.enabled = false
distTar.enabled = false
shadowDistZip.enabled = false
shadowDistTar.enabled = false

//commented out in case we decide to use this plugin
//honker {
//// Your project license
//license 'Apache 2'

//// Your project information, used to generate NOTICE files
//projectName 'Stroom'
//projectTimespan '2016-2017'
//projectOrganization 'GCHQ'

//// For dependencies that contains no licensing information (pom, manifest etc..)
//// you can define your licensing strategy, for example:
////licenseOverride { candidate ->
////if( candidate.group == 'something' && candidate.module == 'whatever' ) {
////candidate.license = 'BSD 3-Clause'
////}
////}
//}

task setupSampleDataApplication(type: JavaExec) {
    dependsOn this: compileJava
    dependsOn this: compileTestJava
    // We need to set the working directory as the stroom root otherwise
    // setupSampleData won't find 'samples' directories in other modules.
    workingDir '../'
    classpath = sourceSets.test.runtimeClasspath
    mainClass = 'stroom.test.SetupSampleData'

    args = ['local.yml']
}

// Make sure GWT compilation doesn't run before processResources.
tasks.getByPath(':stroom-app-gwt:gwtClean').mustRunAfter processResources
tasks.getByPath(':stroom-dashboard-gwt:gwtClean').mustRunAfter processResources
tasks.getByPath(':stroom-ui:removeYarnBuild').mustRunAfter processResources

// We often run out of memory when running the UI builds in parallel so create tasks that will build them one after another.
//tasks.getByPath(':stroom-ui:yarnBuild').mustRunAfter test
//tasks.getByPath(':stroom-ui:yarnBuild').mustRunAfter analyzeClassesDependencies
//tasks.getByPath(':stroom-ui:yarnBuild').mustRunAfter analyzeTestClassesDependencies
//tasks.getByPath(':stroom-ui:yarnBuild').mustRunAfter generateConfigDefaultsYamlFile
//tasks.getByPath(':stroom-ui:yarnBuild').mustRunAfter makeSendExecutable
//tasks.getByPath(':stroom-app-gwt:gwtCompile').mustRunAfter ':stroom-ui:yarnBuild'
//tasks.getByPath(':stroom-dashboard-gwt:gwtCompile').mustRunAfter ':stroom-app-gwt:gwtCompile'

// Make the build command create the full distribution
tasks.build.dependsOn resolve
tasks.build.dependsOn copyFilesForStroomDockerBuild
tasks.build.dependsOn shadowJar
tasks.build.dependsOn buildDistribution

// vim: set tabstop=4 shiftwidth=4 expandtab:<|MERGE_RESOLUTION|>--- conflicted
+++ resolved
@@ -64,7 +64,6 @@
 mainClassName = 'stroom.app.App'
 
 dependencies {
-<<<<<<< HEAD
     implementation project(':stroom-activity:stroom-activity-api')
     implementation project(':stroom-activity:stroom-activity-impl')
     implementation project(':stroom-activity:stroom-activity-impl-db')
@@ -207,6 +206,7 @@
     implementation libs.dropwizard_metrics_healthchecks
     implementation libs.dropwizard_servlets
     implementation libs.dropwizard_validation
+    implementation libs.dropwizard_websockets
     implementation libs.eventLogging
     implementation libs.flyway_core
     implementation libs.guava
@@ -229,113 +229,6 @@
     implementation libs.ws_rs_api
 
     runtimeOnly libs.jakarta_el
-=======
-    compile project(':stroom-activity:stroom-activity-impl-db')
-    compile project(':stroom-annotation:stroom-annotation-impl-db')
-    compile project(':stroom-annotation:stroom-annotation-pipeline')
-    compile project(':stroom-cache:stroom-cache-impl')
-    compile project(':stroom-cluster:stroom-cluster-impl')
-    compile project(':stroom-cluster:stroom-cluster-lock-impl-db')
-    compile project(':stroom-cluster:stroom-cluster-task-impl')
-    compile project(':stroom-config:stroom-config-app')
-    compile project(':stroom-config:stroom-config-global-impl')
-    compile project(':stroom-config:stroom-config-global-impl-db')
-    compile project(':stroom-core')
-    compile project(':stroom-core-shared')
-    compile project(':stroom-dashboard:stroom-dashboard-impl')
-    compile project(':stroom-dashboard:stroom-storedquery-impl-db')
-    compile project(':stroom-data:stroom-data-retention-impl')
-    compile project(':stroom-data:stroom-data-store-impl')
-    compile project(':stroom-data:stroom-data-store-impl-fs')
-    compile project(':stroom-data:stroom-data-store-impl-fs-db')
-    compile project(':stroom-data:stroom-data-zip')
-    compile project(':stroom-db-util')
-    compile project(':stroom-dictionary:stroom-dictionary-impl')
-    compile project(':stroom-dictionary:stroom-dictionary-mock')
-    compile project(':stroom-docstore:stroom-docstore-impl')
-    compile project(':stroom-docstore:stroom-docstore-impl-db')
-    compile project(':stroom-dropwizard-common')
-//    compile project(':stroom-elastic:stroom-elastic-impl')
-//    compile project(':stroom-elastic:stroom-elastic-impl-http')
-    compile project(':stroom-event-logging:stroom-event-logging-impl')
-    compile project(':stroom-event-logging-rs:stroom-event-logging-rs-api')
-    compile project(':stroom-event-logging-rs:stroom-event-logging-rs-impl')
-    compile project(':stroom-explorer:stroom-explorer-impl')
-    compile project(':stroom-feed:stroom-feed-impl')
-    compile project(':stroom-importexport:stroom-importexport-impl')
-    compile project(':stroom-index:stroom-index-impl')
-    compile project(':stroom-index:stroom-index-impl-db')
-    compile project(':stroom-job:stroom-job-impl')
-    compile project(':stroom-job:stroom-job-impl-db')
-    compile project(':stroom-kafka:stroom-kafka-api')
-    compile project(':stroom-kafka:stroom-kafka-impl')
-    compile project(':stroom-legacy:stroom-legacy-db-migration')
-    compile project(':stroom-lifecycle:stroom-lifecycle-impl')
-    compile project(':stroom-meta:stroom-meta-impl-db')
-    compile project(':stroom-meta:stroom-meta-statistics-impl')
-    compile project(':stroom-node:stroom-node-impl-db')
-    compile project(':stroom-pipeline')
-    compile project(':stroom-processor:stroom-processor-impl-db')
-    compile project(':stroom-proxy:stroom-proxy-repo')
-    compile project(':stroom-query:stroom-query-api')
-    compile project(':stroom-query:stroom-query-common')
-    compile project(':stroom-receive:stroom-receive-common')
-    compile project(':stroom-receive:stroom-receive-rules-impl')
-    compile project(':stroom-resource:stroom-resource-impl')
-    compile project(':stroom-search:stroom-search-extraction')
-    compile project(':stroom-search:stroom-search-solr')
-    compile project(':stroom-search:stroom-searchable-impl')
-    compile project(':stroom-security:stroom-security-identity')
-    compile project(':stroom-security:stroom-security-identity-db')
-    compile project(':stroom-security:stroom-security-impl-db')
-    compile project(':stroom-servicediscovery:stroom-servicediscovery-impl')
-    compile project(':stroom-statistics:stroom-statistics-impl')
-    compile project(':stroom-statistics:stroom-statistics-impl-hbase')
-    compile project(':stroom-statistics:stroom-statistics-impl-sql')
-    compile project(':stroom-task:stroom-task-impl')
-    compile project(':stroom-util')
-    compile project(':stroom-util-shared')
-
-    compile libs.dropwizard_client
-    compile(libs.dropwizard_assets) {
-        exclude(group: "org.glassfish.web", module: "javax.el")
-    }
-    compile(libs.dropwizard_core) {
-        exclude(group: "org.glassfish.web", module: "javax.el")
-    }
-    compile libs.dropwizard_configuration
-    compile libs.dropwizard_jersey
-    compile libs.dropwizard_jetty
-    compile libs.dropwizard_lifecycle
-    compile libs.dropwizard_metrics_annotation
-    compile libs.dropwizard_metrics_core
-    compile libs.dropwizard_metrics_healthchecks
-    compile libs.dropwizard_servlets
-    compile libs.dropwizard_validation
-    compile libs.dropwizard_websockets
-    compile libs.flyway_core
-    compile libs.guava
-    compile libs.guice5
-    compile libs.javax_inject
-    compile libs.javax_servlet_api
-    compile libs.jaxb_api
-    compile libs.jcommander
-    compile libs.jersey_common
-    compile libs.jetty_server
-    compile libs.jetty_servlet
-    compile libs.jetty_servlets
-    compile libs.logback_classic
-    compile libs.slf4j_api
-    compile project(':stroom-docref')
-    compile libs.validation_api
-    compile libs.ws_rs_api
-
-    runtimeOnly libs.javax_el
-    runtimeOnly libs.javax_el_api
-
-    testCompile project(':stroom-app')
-    // Use default DB config.
->>>>>>> 387dd449
 
     // Use default DB config.
     testImplementation project(':stroom-activity:stroom-activity-api')

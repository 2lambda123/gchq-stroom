buildscript {
    repositories {
        mavenLocal()
        jcenter()
    }
    dependencies {
        classpath libs.mysql_connector_java
    }
}

plugins {
<<<<<<< HEAD
    //id 'com.github.johnrengelman.shadow' version '2.0.0'
    id "com.benjaminsproule.swagger" version "0.1.9"

    //plugin to generate a list of licennces for all deps and to check for incompatibilities
    //usage: honkerCheck honkerGenNotice honkerGenDependencies
    //search for NOTICE.txt and DEPENDENCIES.txt
    //id "org.nosphere.honker" version "0.3.0"
=======
    id "com.benjaminsproule.swagger" version "1.0.6"
>>>>>>> e14e317a
}

ext.moduleName = 'stroom.app'

def uiDir = project.file('src/main/resources/ui')
def swaggerDir = "${uiDir}/swagger"
def jarName = 'stroom-app.jar'
def fatJarName = 'stroom-app-all.jar'
def sendToStroomScriptVersion = 'send-to-stroom-v2.0'

apply plugin: 'application'
apply plugin: 'com.github.johnrengelman.shadow'
mainClassName = 'stroom.startup.App'

jar {
    //we need to first generate the swagger spec files so they can be added in to the jar
    mustRunAfter generateSwaggerDocumentation
    manifest {
        attributes(
                "Implementation-Title": "Stroom",
                "Implementation-Version": versions.stroom,
                "Main-Class": "stroom.startup.App"
        )
    }
    archiveName jarName
    exclude '**/gwt-unitCache'
}

shadowJar {
    // Allows us to build fat jars with lots of files
    zip64 true

    // A transformer to merges files in META-INF/services
    mergeServiceFiles()

    archiveName fatJarName
    exclude '**/gwt-unitCache'
}

dependencies {
    compile project(':stroom-config:stroom-config-app')
    compile project(':stroom-config:stroom-config-global-impl-db')
    compile project(':stroom-core-server')
    compile project(':stroom-core-shared')
    compile project(':stroom-dashboard:stroom-dashboard-server')
    compile project(':stroom-data-meta:stroom-data-meta-impl-db')
    compile project(':stroom-data-store:stroom-data-store-impl-fs')
    compile project(':stroom-docstore:stroom-docstore-impl')
    compile project(':stroom-elastic:stroom-elastic-impl')
    compile project(':stroom-elastic:stroom-elastic-impl-http')
    compile project(':stroom-entity-shared')
    compile project(':stroom-explorer:stroom-explorer-impl')
    compile project(':stroom-importexport:stroom-importexport-api')
    compile project(':stroom-index:stroom-index-server')
    compile project(':stroom-kafka:stroom-kafka-impl')
    compile project(':stroom-kafka:stroom-kafka-pipeline')
    compile project(':stroom-pipeline')
    compile project(':stroom-proxy')
    compile project(':stroom-ruleset:stroom-ruleset-server')
    compile project(':stroom-ruleset:stroom-ruleset-shared')
    compile project(':stroom-security:stroom-security-server')
    compile project(':stroom-statistics:stroom-statistics-server')
    compile project(':stroom-util')

    compile libs.stroomDocRef

    compile libs.dropwizard_lifecycle
    compile libs.guava
    compile libs.guice4
    // permitUnusedDeclared libs.guice4
    //compile libs.jackson_annotations
    compile libs.javax_inject
    //compile libs.javax_activation
    //compile libs.javax_activation_impl
    //compile libs.jaxb_api
    //compile libs.jaxb_core
    //compile libs.jaxb_impl
    compile libs.jcommander
    compile libs.jetty_servlet

    compile(libs.dropwizard_assets) {
        exclude(group: "org.glassfish.web", module: "javax.el")
    }
    compile(libs.dropwizard_core) {
        exclude(group: "org.glassfish.web", module: "javax.el")
    }
    compile libs.dropwizard_jersey
    compile libs.dropwizard_jetty
    compile libs.dropwizard_metrics_healthchecks
    compile libs.dropwizard_servlets
    compile libs.dropwizard_metrics_core
    compile libs.dropwizard_metrics_annotation
    compile libs.dropwizard_configuration
    compile libs.flyway_core
    compile libs.guava
    compile libs.javax_inject
    compile libs.javax_servlet_api
    compile libs.jetty_server
    compile libs.jetty_servlets
    compile libs.logback_classic
    compile libs.slf4j_api
    compile libs.ws_rs_api

    runtime libs.javax_el
    runtime libs.javax_el_api
}

run {
//    //Ensure we have the latest kafka plugin jar available for runtime
//    dependsOn ':stroom-kafka:stroom-kafka-client-impl_0_10_0_1:copyPluginJar'
    args 'server', '../local.yml'
}

runShadow {
//    //Ensure we have the latest kafka plugin jar available for runtime
//    dependsOn ':stroom-kafka:stroom-kafka-client-impl_0_10_0_1:copyPluginJar'
    args 'server', '../local.yml'
}

//The gwtCompile tasks create files in stroom-app/src/main/resources/ui
//so those tasks MUST be run before processResource else this jar and 
//the fat jar will be missing all the GWT generated files and the UI will fail to start
processResources.mustRunAfter(':stroom-app-gwt:gwtCompile')
processResources.mustRunAfter(':stroom-dashboard-gwt:gwtCompile')

def stroomDockerBuildDir = "${projectDir}/docker/build"
def proxyDockerBuildDir = "${projectDir}/proxy-docker/build"

clean {
    delete stroomDockerBuildDir
    delete proxyDockerBuildDir
}

//Copy all the files needed by the stroom docker build into stroom-app/docker/build
task copyFilesForStroomDockerBuild() {
    dependsOn shadowJar
//    dependsOn tasks.getByPath(':stroom-kafka:stroom-kafka-client-impl_0_10_0_1:shadowJar')
//    dependsOn tasks.getByPath(':stroom-elastic:stroom-elastic-client-impl_5_6_4:shadowJar')
    doFirst {
        new File(stroomPluginsDir).mkdirs()
        def stroomDockerContentPacksDir = "${stroomDockerBuildDir}/contentPacks"
        def stroomDockerPluginsDir = "${stroomDockerBuildDir}/plugins"
        new File(stroomPluginsDir).mkdirs()

        // Copy the stroom app fat jar
        copy {
            from "${project.buildDir}/libs/${fatJarName}"
            into stroomDockerBuildDir
        }

//        // Copy the kafka client fat jar
//        copy {
//            from project(':stroom-kafka:stroom-kafka-client-impl_0_10_0_1').file('build/libs/stroom-kafka-client-impl_0_10_0_1-all.jar')
//            into dockerBuildDir
//        }
//
//        // Copy the elastic client fat jar
//        copy {
//            from project(':stroom-elastic:stroom-elastic-impl-http').file('build/libs/stroom-elastic-impl-http.jar')
//            into dockerBuildDir
//        }

        // Copy the dropwizard yml configuration
        copy {
            from "${projectDir}/prod.yml"
            into stroomDockerBuildDir
        }

        //Copy the downloaded content packs
        copy {
            from "${contentPackDownloadDir}"
            into stroomDockerContentPacksDir
        }
    }
}

//Copy all the files needed by the stroom-proxy docker build into stroom-app/proxy-docker/build
task copyFilesForProxyDockerBuild() {
    dependsOn shadowJar
    doFirst {
        //Copy the stroom app fat jar
        copy {
            from "${project.buildDir}/libs/${fatJarName}"
            into proxyDockerBuildDir
        }

        //Copy the dropwizard yml configuration
        copy {
            from "${projectDir}/proxy-prod.yml"
            into proxyDockerBuildDir
        }
    }
}

swagger {
    apiSource {
        outputFormats = ['json', 'yaml']
        locations = [
                'stroom.statistics.sql.search.SqlStatisticsQueryResource',
                'stroom.index.StroomIndexQueryResource',
                'stroom.security.AuthorisationResource']
        schemes = ['http', 'https']
        host = 'localhost:8080'
        basePath = '/api'
        info {
            title = 'stroom API'
            version = 'v1'
            description = 'Various APIs for interacting with stroom and its data'
            contact {
                name = 'GCHQ'
                url = 'https://github.com/gchq/stroom'
            }
            license {
                url = 'http://www.apache.org/licenses/LICENSE-2.0.html'
                name = 'Apache 2.0'
            }
        }
        outputPath = "${swaggerDir}/document.html"
        swaggerDirectory = "${swaggerDir}"
    }
}


def releaseBuildDir= 'build/release'

task copyJar(type: Copy) {
    from shadowJar.outputs.files
    into "${releaseBuildDir}/bin"
}

task copySupportingFiles(type: Copy) {
    from 'src/dist'
    into releaseBuildDir 
}

import de.undercouch.gradle.tasks.download.Download

task downloadSend(type: Download) {
    src "http://raw.githubusercontent.com/gchq/stroom-clients/${sendToStroomScriptVersion}/bash/send_to_stroom.sh"
    dest "${releaseBuildDir}/bin"
}

task downloadSendArgs(type: Download) {
    src "https://raw.githubusercontent.com/gchq/stroom-clients/${sendToStroomScriptVersion}/bash/send_to_stroom_args.sh"
    dest "${releaseBuildDir}/bin"
}

task makeSendExecutable {
    dependsOn copySupportingFiles
    doLast{
        exec {
            commandLine 'chmod', '+x', "${releaseBuildDir}/bin/send_to_stroom.sh"
        }
        exec {
            commandLine 'chmod', '+x', "${releaseBuildDir}/bin/send_to_stroom_args.sh"
        }
    }
}

task copyContentPackToDistribution(type: Copy) {
    from contentPackDownloadDir
    into "${releaseBuildDir}/contentPacks"
}

task buildDistribution(type: Zip) {
    dependsOn copyJar
    dependsOn copySupportingFiles
    dependsOn downloadSend
    dependsOn downloadSendArgs
    dependsOn makeSendExecutable
    dependsOn parent.downloadStroomContent
    dependsOn copyContentPackToDistribution
    from releaseBuildDir
}



tasks.build.dependsOn generateSwaggerDocumentation
tasks.build.dependsOn copyFilesForStroomDockerBuild
tasks.build.dependsOn copyFilesForProxyDockerBuild
tasks.build.dependsOn shadowJar
tasks.build.dependsOn buildDistribution

//commented out in case we decide to use this plugin
//honker {
//// Your project license
//license 'Apache 2'

//// Your project information, used to generate NOTICE files
//projectName 'Stroom'
//projectTimespan '2016-2017'
//projectOrganization 'GCHQ'

//// For dependencies that contains no licensing information (pom, manifest etc..)
//// you can define your licensing strategy, for example:
////licenseOverride { candidate ->
////if( candidate.group == 'something' && candidate.module == 'whatever' ) {
////candidate.license = 'BSD 3-Clause'
////}
////}
//}<|MERGE_RESOLUTION|>--- conflicted
+++ resolved
@@ -9,17 +9,7 @@
 }
 
 plugins {
-<<<<<<< HEAD
-    //id 'com.github.johnrengelman.shadow' version '2.0.0'
-    id "com.benjaminsproule.swagger" version "0.1.9"
-
-    //plugin to generate a list of licennces for all deps and to check for incompatibilities
-    //usage: honkerCheck honkerGenNotice honkerGenDependencies
-    //search for NOTICE.txt and DEPENDENCIES.txt
-    //id "org.nosphere.honker" version "0.3.0"
-=======
     id "com.benjaminsproule.swagger" version "1.0.6"
->>>>>>> e14e317a
 }
 
 ext.moduleName = 'stroom.app'

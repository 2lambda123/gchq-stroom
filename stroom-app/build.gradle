buildscript {
    repositories {
        mavenLocal()
        jcenter()
    }
    dependencies {
        classpath libs.mysql_connector_java
    }
}

plugins {
    id "com.benjaminsproule.swagger" version "1.0.6"
}

ext.moduleName = 'stroom.app'

def uiDir = project.file('src/main/resources/ui')
def swaggerDir = "${uiDir}/swagger"
def jarName = 'stroom-app.jar'
def fatJarName = 'stroom-app-all.jar'
def sendToStroomScriptVersion = 'send-to-stroom-v2.0'

apply plugin: 'application'
apply plugin: 'com.github.johnrengelman.shadow'
mainClassName = 'stroom.app.App'

dependencies {
<<<<<<< HEAD
    implementation project(':stroom-activity:stroom-activity-impl-db')
    implementation project(':stroom-cache:stroom-cache-api')
    implementation project(':stroom-cache:stroom-cache-impl')
    implementation project(':stroom-cluster-lock:stroom-cluster-lock-api')
    implementation project(':stroom-cluster-lock:stroom-cluster-lock-impl-db')
    implementation project(':stroom-config:stroom-config-app')
    implementation project(':stroom-config:stroom-config-global-impl-db')
    implementation project(':stroom-core-server')
    implementation project(':stroom-core-shared')
    implementation project(':stroom-dashboard:stroom-dashboard-server')
    implementation project(':stroom-data-store:stroom-data-store-impl-fs')
    implementation project(':stroom-db-util')
    implementation project(':stroom-dictionary:stroom-dictionary-api')
    implementation project(':stroom-dictionary:stroom-dictionary-impl')
    implementation project(':stroom-docstore:stroom-docstore-api')
    implementation project(':stroom-docstore:stroom-docstore-impl')
    implementation project(':stroom-docstore:stroom-docstore-impl-db')
    implementation project(':stroom-elastic:stroom-elastic-impl')
    implementation project(':stroom-elastic:stroom-elastic-impl-http')
    implementation project(':stroom-entity-shared')
    implementation project(':stroom-event-logging:stroom-event-logging-impl')
    implementation project(':stroom-explorer:stroom-explorer-api')
    implementation project(':stroom-explorer:stroom-explorer-impl')
    implementation project(':stroom-importexport:stroom-importexport-api')
    implementation project(':stroom-importexport:stroom-importexport-impl')
    implementation project(':stroom-index:stroom-index-server')
    implementation project(':stroom-job:stroom-job-api')
    implementation project(':stroom-job:stroom-job-impl')
    implementation project(':stroom-job:stroom-job-impl-db')
    implementation project(':stroom-job:stroom-job-shared')
    implementation project(':stroom-kafka:stroom-kafka-impl')
    implementation project(':stroom-kafka:stroom-kafka-pipeline')
    implementation project(':stroom-lifecycle:stroom-lifecycle-api')
    implementation project(':stroom-lifecycle:stroom-lifecycle-impl')
    implementation project(':stroom-meta:stroom-meta-impl-db')
    implementation project(':stroom-node:stroom-node-api')
    implementation project(':stroom-node:stroom-node-impl')
    implementation project(':stroom-pipeline')
    implementation project(':stroom-processor:stroom-processor-impl-db')
    implementation project(':stroom-proxy')
    implementation project(':stroom-resourcestore:stroom-resourcestore-api')
    implementation project(':stroom-resourcestore:stroom-resourcestore-impl')
    implementation project(':stroom-ruleset:stroom-ruleset-server')
    implementation project(':stroom-ruleset:stroom-ruleset-shared')
    implementation project(':stroom-security:stroom-security-api')
    implementation project(':stroom-security:stroom-security-impl')
    implementation project(':stroom-security:stroom-security-server')
    implementation project(':stroom-statistics:stroom-statistics-server')
    implementation project(':stroom-task:stroom-task-api')
    implementation project(':stroom-task:stroom-task-shared')
    implementation project(':stroom-util')
    implementation project(':stroom-util-shared')

    implementation libs.stroomDocRef

    implementation libs.dropwizard_lifecycle // if this goes after dropwizard_assets then IJ can't find org.eclipse.jetty.server.session.SessionHandler
=======
    compile project(':stroom-activity:stroom-activity-impl-db')
    compile project(':stroom-cache:stroom-cache-api')
    compile project(':stroom-cache:stroom-cache-impl')
    compile project(':stroom-cluster:stroom-cluster-impl')
    compile project(':stroom-cluster:stroom-cluster-lock-api')
    compile project(':stroom-cluster:stroom-cluster-lock-impl-db')
    compile project(':stroom-cluster:stroom-cluster-task-impl')
    compile project(':stroom-config:stroom-config-app')
    compile project(':stroom-config:stroom-config-global-impl-db')
    compile project(':stroom-core-server')
    compile project(':stroom-core-shared')
    compile project(':stroom-dashboard:stroom-dashboard-impl')
    compile project(':stroom-dashboard:stroom-storedquery-api')
    compile project(':stroom-dashboard:stroom-storedquery-impl-db')
    compile project(':stroom-data:stroom-data-retention-impl')
    compile project(':stroom-meta:stroom-meta-impl-db')
    compile project(':stroom-data:stroom-data-store-impl')
    compile project(':stroom-data:stroom-data-store-impl-fs')
    compile project(':stroom-data:stroom-data-zip')
    compile project(':stroom-db-util')
    compile project(':stroom-dictionary:stroom-dictionary-api')
    compile project(':stroom-dictionary:stroom-dictionary-impl')
    compile project(':stroom-docstore:stroom-docstore-api')
    compile project(':stroom-docstore:stroom-docstore-impl')
    compile project(':stroom-docstore:stroom-docstore-impl-db')
    compile project(':stroom-elastic:stroom-elastic-impl')
    compile project(':stroom-elastic:stroom-elastic-impl-http')
    compile project(':stroom-event-logging:stroom-event-logging-impl')
    compile project(':stroom-explorer:stroom-explorer-api')
    compile project(':stroom-explorer:stroom-explorer-impl')
    compile project(':stroom-feed:stroom-feed-api')
    compile project(':stroom-feed:stroom-feed-impl')
    compile project(':stroom-importexport:stroom-importexport-api')
    compile project(':stroom-importexport:stroom-importexport-impl')
    compile project(':stroom-index:stroom-index-server')
    compile project(':stroom-job:stroom-job-api')
    compile project(':stroom-job:stroom-job-impl')
    compile project(':stroom-job:stroom-job-impl-db')
    compile project(':stroom-kafka:stroom-kafka-impl')
    compile project(':stroom-kafka:stroom-kafka-pipeline')
    compile project(':stroom-lifecycle:stroom-lifecycle-api')
    compile project(':stroom-lifecycle:stroom-lifecycle-impl')
    compile project(':stroom-meta:stroom-meta-impl-db')
    compile project(':stroom-meta:stroom-meta-statistics-api')
    compile project(':stroom-meta:stroom-meta-statistics-impl')
    compile project(':stroom-node:stroom-node-api')
    compile project(':stroom-node:stroom-node-impl')
    compile project(':stroom-pipeline')
    compile project(':stroom-proxy:stroom-proxy-repo')
    compile project(':stroom-resource:stroom-resource-api')
    compile project(':stroom-resource:stroom-resource-impl')
    compile project(':stroom-receive:stroom-receive-common')
    compile project(':stroom-receive:stroom-receive-rules-impl')
    compile project(':stroom-security:stroom-security-api')
    compile project(':stroom-security:stroom-security-impl')
    compile project(':stroom-security:stroom-security-impl-db')
    compile project(':stroom-statistics:stroom-statistics-api')
    compile project(':stroom-statistics:stroom-statistics-impl')
    compile project(':stroom-statistics:stroom-statistics-impl-hbase')
    compile project(':stroom-statistics:stroom-statistics-impl-sql')
    compile project(':stroom-task:stroom-task-api')
    compile project(':stroom-task:stroom-task-impl')
    compile project(':stroom-util')
    compile project(':stroom-util-shared')

    compile libs.stroomDocRef

    compile libs.dropwizard_lifecycle
    compile libs.guava
    compile libs.guice4
    compile libs.javax_inject
    compile libs.jcommander

>>>>>>> c4a52ac3
    implementation(libs.dropwizard_assets) {
        exclude(group: "org.glassfish.web", module: "javax.el")
    }
    implementation(libs.dropwizard_core) {
        exclude(group: "org.glassfish.web", module: "javax.el")
    }
<<<<<<< HEAD
    implementation libs.dropwizard_configuration
    implementation libs.dropwizard_jersey
    implementation libs.dropwizard_jetty
    implementation libs.dropwizard_metrics_annotation
    implementation libs.dropwizard_metrics_core
    implementation libs.dropwizard_metrics_healthchecks
    implementation libs.dropwizard_servlets
    implementation libs.flyway_core
    implementation libs.guava
    implementation libs.guice4
    implementation libs.javax_inject
    implementation libs.javax_servlet_api
    implementation libs.jcommander
    implementation libs.jetty_server
    implementation libs.jetty_servlet
    implementation libs.jetty_servlets
    implementation libs.logback_classic
    implementation libs.slf4j_api
    implementation libs.ws_rs_api
=======
    compile libs.jetty_servlet
    compile libs.dropwizard_jersey
    compile libs.dropwizard_jetty
    compile libs.dropwizard_metrics_healthchecks
    compile libs.dropwizard_servlets
    compile libs.dropwizard_metrics_core
    compile libs.dropwizard_metrics_annotation
    compile libs.dropwizard_configuration
    compile libs.flyway_core
    compile libs.guava
    compile libs.javax_inject
    compile libs.javax_servlet_api
    compile libs.jaxb_api
    compile libs.jetty_server
    compile libs.jetty_servlets
    compile libs.logback_classic
    compile libs.slf4j_api
    compile libs.ws_rs_api
>>>>>>> c4a52ac3

    runtimeOnly libs.javax_el
    runtimeOnly libs.javax_el_api

    testCompile project(':stroom-app')
    // Use default DB config.
<<<<<<< HEAD
    testImplementation project(':stroom-activity:stroom-activity-api')
    testImplementation project(':stroom-activity:stroom-activity-impl-mock')
    testImplementation project(':stroom-config:stroom-config-app')
    testImplementation project(':stroom-core-server')
    testImplementation project(':stroom-core-shared')
    testImplementation project(':stroom-dashboard:stroom-dashboard-server')
    testImplementation project(':stroom-dashboard:stroom-dashboard-shared')
    testImplementation project(':stroom-data-store:stroom-data-store-api')
    testImplementation project(':stroom-data-store:stroom-data-store-impl-fs')
    testImplementation project(':stroom-data-store:stroom-data-store-impl-mock')
    testImplementation project(':stroom-docstore:stroom-docstore-api')
    testImplementation project(':stroom-docstore:stroom-docstore-impl')
    testImplementation project(':stroom-docstore:stroom-docstore-impl-memory')
    testImplementation project(':stroom-docstore:stroom-docstore-shared')
    testImplementation project(':stroom-elastic:stroom-elastic-impl')
    testImplementation project(':stroom-entity-shared')
    testImplementation project(':stroom-event-logging:stroom-event-logging-api')
    testImplementation project(':stroom-event-logging:stroom-event-logging-impl')
    testImplementation project(':stroom-explorer:stroom-explorer-api')
    testImplementation project(':stroom-explorer:stroom-explorer-impl')
    testImplementation project(':stroom-explorer:stroom-explorer-impl-db')
    testImplementation project(':stroom-headless')
    testImplementation project(':stroom-importexport:stroom-importexport-api')
    testImplementation project(':stroom-index:stroom-index-server')
    testImplementation project(':stroom-index:stroom-index-shared')
    testImplementation project(':stroom-meta:stroom-meta-api')
    testImplementation project(':stroom-meta:stroom-meta-impl-db')
    testImplementation project(':stroom-meta:stroom-meta-impl-mock')
    testImplementation project(':stroom-node:stroom-node-impl-mock')
    testImplementation project(':stroom-pipeline')
    testImplementation project(':stroom-ruleset:stroom-ruleset-server')
    testImplementation project(':stroom-security:stroom-security-api')
    testImplementation project(':stroom-security:stroom-security-impl-mock')
    testImplementation project(':stroom-security:stroom-security-server')
    testImplementation project(':stroom-security:stroom-security-shared')
    testImplementation project(':stroom-statistics:stroom-statistics-api')
    testImplementation project(':stroom-statistics:stroom-statistics-server')
    testImplementation project(':stroom-statistics:stroom-statistics-shared')
    testImplementation project(':stroom-task:stroom-task-api')
    testImplementation project(':stroom-test-common')
    testImplementation project(':stroom-util')
    testImplementation project(':stroom-util-shared')

//    testImplementation project(path: ':stroom-core-server', configuration: 'testArtifacts')
//    testImplementation project(path: ':stroom-dashboard:stroom-dashboard-server', configuration: 'testArtifacts')
//    testImplementation project(path: ':stroom-index:stroom-index-server', configuration: 'testArtifacts')
//    testImplementation project(path: ':stroom-pipeline', configuration: 'testArtifacts')
//    testImplementation project(path: ':stroom-security:stroom-security-server', configuration: 'testArtifacts')

    testImplementation libs.commons_io
    testImplementation libs.guice4
    testImplementation libs.hibernate_core
    testImplementation libs.hibernate_jpa_api
    testImplementation libs.hikari
    testImplementation libs.junit_jupiter_api
    testImplementation libs.lmdbjava
    testImplementation libs.lucene_core
    testImplementation libs.saxon_he
    testImplementation libs.slf4j_api
    testImplementation libs.stroomQueryApi
    testImplementation libs.stroomQueryCommon
    testImplementation libs.vavr
=======

    testCompile project(':stroom-activity:stroom-activity-api')
    testCompile project(':stroom-activity:stroom-activity-impl-mock')
    testCompile project(':stroom-config:stroom-config-app')
    testCompile project(':stroom-core-server')
    testCompile project(':stroom-core-shared')
    testCompile project(':stroom-dashboard:stroom-dashboard-impl')
    testCompile project(':stroom-meta:stroom-meta-api')
    testCompile project(':stroom-meta:stroom-meta-impl-db')
    testCompile project(':stroom-meta:stroom-meta-impl-mock')
    testCompile project(':stroom-data:stroom-data-store-api')
    testCompile project(':stroom-data:stroom-data-store-impl-fs')
    testCompile project(':stroom-data:stroom-data-store-impl-mock')
    testCompile project(':stroom-docstore:stroom-docstore-api')
    testCompile project(':stroom-docstore:stroom-docstore-impl')
    testCompile project(':stroom-docstore:stroom-docstore-impl-memory')
    testCompile project(':stroom-elastic:stroom-elastic-impl')
    testCompile project(':stroom-event-logging:stroom-event-logging-api')
    testCompile project(':stroom-event-logging:stroom-event-logging-impl')
    testCompile project(':stroom-explorer:stroom-explorer-api')
    testCompile project(':stroom-explorer:stroom-explorer-impl')
    testCompile project(':stroom-explorer:stroom-explorer-impl-db')
    testCompile project(':stroom-headless')
    testCompile project(':stroom-importexport:stroom-importexport-api')
    testCompile project(':stroom-index:stroom-index-server')
    testCompile project(':stroom-index:stroom-index-impl-mock')
    testCompile project(':stroom-node:stroom-node-impl-mock')
    testCompile project(':stroom-pipeline')
    testCompile project(':stroom-receive:stroom-receive-rules-impl')
    testCompile project(':stroom-security:stroom-security-api')
    testCompile project(':stroom-security:stroom-security-impl-mock')
    testCompile project(':stroom-security:stroom-security-impl')
    testCompile project(':stroom-statistics:stroom-statistics-api')
    testCompile project(':stroom-statistics:stroom-statistics-impl')
    testCompile project(':stroom-statistics:stroom-statistics-impl-hbase')
    testCompile project(':stroom-statistics:stroom-statistics-impl-mock')
    testCompile project(':stroom-statistics:stroom-statistics-impl-sql')
    testCompile project(':stroom-task:stroom-task-api')
    testCompile project(':stroom-test-common')
    testCompile project(':stroom-util')
    testCompile project(':stroom-util-shared')

    testCompile libs.commons_io
    testCompile libs.guice4
    testCompile libs.hibernate_core
    testCompile libs.hibernate_jpa_api
    testCompile libs.hikari
    testCompile libs.junit_jupiter_api
    testCompile libs.lmdbjava
    testCompile libs.lucene_core
    testCompile libs.saxon_he
    testCompile libs.slf4j_api
    testCompile libs.stroomQueryCommon
    testCompile libs.vavr
>>>>>>> c4a52ac3

    testRuntimeOnly libs.javax_activation
    testRuntimeOnly libs.javax_el
    testRuntimeOnly libs.jaxb_runtime
    testRuntimeOnly libs.junit_jupiter_engine

    //the following logging libs are needed when running junits outside dropwizard
    testRuntimeOnly libs.jcl_over_slf4j
    testRuntimeOnly libs.jul_to_slf4j
    testRuntimeOnly libs.log4j_over_slf4j
    testRuntimeOnly libs.logback_classic
    testRuntimeOnly libs.logback_core

    testCompile libs.assertj_core
    testCompile libs.dropwizard_client
    testCompile libs.dropwizard_testing
    testCompile libs.mockito_core
    testCompile libs.mockito_junit_jupiter
}

jar {
    //we need to first generate the swagger spec files so they can be added in to the jar
//    mustRunAfter generateSwaggerDocumentation
    manifest {
        attributes(
                "Implementation-Title": "Stroom",
                "Implementation-Version": versions.stroom,
                "Main-Class": "stroom.app.App"
        )
    }
    archiveName jarName
    exclude '**/gwt-unitCache'
}

shadowJar {
    // We want to run the tests before we build the fat jar. 
    dependsOn test
    // We want to compile all GWT content before we build the fat jar. 
    dependsOn ':stroom-app-gwt:gwtCompile'
    dependsOn ':stroom-dashboard-gwt:gwtCompile'

    // Allows us to build fat jars with lots of files
    zip64 true

    // Ensure we include the GWT generated resources.
    from './src/main/resources'

    // A transformer to merges files in META-INF/services
    mergeServiceFiles()

    archiveName fatJarName
    exclude '**/gwt-unitCache'
}
// Make sure GWT compilation doesn't run before tests.
tasks.getByPath(':stroom-app-gwt:gwtCompile').mustRunAfter test
tasks.getByPath(':stroom-dashboard-gwt:gwtCompile').mustRunAfter test

run {
//    //Ensure we have the latest kafka plugin jar available for runtime
//    dependsOn ':stroom-kafka:stroom-kafka-client-impl_0_10_0_1:copyPluginJar'
    args 'server', '../local.yml'
}

runShadow {
//    //Ensure we have the latest kafka plugin jar available for runtime
//    dependsOn ':stroom-kafka:stroom-kafka-client-impl_0_10_0_1:copyPluginJar'
    args 'server', '../local.yml'
}

test {
    // Tests in stroom-app are quite slow so output progress for each test to keep travis alive
    afterTest { desc, result -> 
        println "Executed test ${desc.className} ${desc.name} with result: ${result.resultType}"
    }
}

def stroomDockerBuildDir = "${projectDir}/docker/build"
def proxyDockerBuildDir = "${projectDir}/proxy-docker/build"

clean {
    delete stroomDockerBuildDir
    delete proxyDockerBuildDir
}


// Copy all the files needed by the stroom docker build into stroom-app/docker/build
task copyFilesForStroomDockerBuild() {
    dependsOn shadowJar
//    dependsOn tasks.getByPath(':stroom-kafka:stroom-kafka-client-impl_0_10_0_1:shadowJar')
//    dependsOn tasks.getByPath(':stroom-elastic:stroom-elastic-client-impl_5_6_4:shadowJar')
    doFirst {
        new File(stroomPluginsDir).mkdirs()
        def stroomDockerContentPacksDir = "${stroomDockerBuildDir}/contentPacks"
        def stroomDockerPluginsDir = "${stroomDockerBuildDir}/plugins"
        new File(stroomPluginsDir).mkdirs()

        // Copy the stroom app fat jar
        copy {
            from "${project.buildDir}/libs/${fatJarName}"
            into stroomDockerBuildDir
        }

//        // Copy the kafka client fat jar
//        copy {
//            from project(':stroom-kafka:stroom-kafka-client-impl_0_10_0_1').file('build/libs/stroom-kafka-client-impl_0_10_0_1-all.jar')
//            into dockerBuildDir
//        }
//
//        // Copy the elastic client fat jar
//        copy {
//            from project(':stroom-elastic:stroom-elastic-impl-http').file('build/libs/stroom-elastic-impl-http.jar')
//            into dockerBuildDir
//        }

        // Copy the dropwizard yml configuration
        copy {
            from "${projectDir}/prod.yml"
            into stroomDockerBuildDir
        }

        //Copy the downloaded content packs
        copy {
            from "${contentPackDownloadDir}"
            into stroomDockerContentPacksDir
        }
    }
}

// Copy all the files needed by the stroom-proxy docker build into stroom-app/proxy-docker/build
task copyFilesForProxyDockerBuild() {
    dependsOn shadowJar
    doFirst {
        // Copy the stroom app fat jar
        copy {
            from "${project.buildDir}/libs/${fatJarName}"
            into proxyDockerBuildDir
        }

        // Copy the dropwizard yml configuration
        copy {
            from "${projectDir}/proxy-prod.yml"
            into proxyDockerBuildDir
        }
    }
}

swagger {
    apiSource {
        outputFormats = ['json', 'yaml']
        // TODO need to decide if we want all of our resource classes added to swagger and if so,
        // they need annotating with @Api/@ApiOperation/etc.
        locations = [
                'stroom.statistics.impl.sql.search.SqlStatisticsQueryResource',
                'stroom.index.StroomIndexQueryResource',
                //'stroom.dictionary.DictionaryResource',
                //'stroom.dictionary.DictionaryResource2',
                //'stroom.ruleset.RuleSetResource',
                //'stroom.ruleset.RuleSetResource2',
                'stroom.security.AuthorisationResource',
                'stroom.util.RestResource'
        ]
        schemes = ['http', 'https']
        host = 'localhost:8080'
        basePath = '/api'
        info {
            title = 'stroom API'
            version = 'v1'
            description = 'Various APIs for interacting with stroom and its data'
            contact {
                name = 'GCHQ'
                url = 'https://github.com/gchq/stroom'
            }
            license {
                url = 'http://www.apache.org/licenses/LICENSE-2.0.html'
                name = 'Apache 2.0'
            }
        }
        outputPath = "${swaggerDir}/document.html"
        swaggerDirectory = "${swaggerDir}"
    }
}


def releaseBuildDir= 'build/release'

task copyJar(type: Copy) {
    from shadowJar.outputs.files
    into "${releaseBuildDir}/bin"
}

task copySupportingFiles(type: Copy) {
    from 'src/dist'
    into releaseBuildDir 

//    doLast {
//        // stroom.conf is a sym-link so it seems to go into the zip with +x perms
//        // which we don't want
//        exec {
//            commandLine 'chmod', '644', "${releaseBuildDir}/config/stroom.conf"
//        }
//    }
}

import de.undercouch.gradle.tasks.download.Download

task downloadSend(type: Download) {
    src "http://raw.githubusercontent.com/gchq/stroom-clients/${sendToStroomScriptVersion}/bash/send_to_stroom.sh"
    dest "${releaseBuildDir}/bin"
}

task downloadSendArgs(type: Download) {
    src "https://raw.githubusercontent.com/gchq/stroom-clients/${sendToStroomScriptVersion}/bash/send_to_stroom_args.sh"
    dest "${releaseBuildDir}/bin"
}

task makeSendExecutable {
    dependsOn copySupportingFiles
    doLast{
        // The args script is sourced so doesn't need execute perms
        exec {
            commandLine 'chmod', '+x', "${releaseBuildDir}/bin/send_to_stroom.sh"
        }
    }
}

task copyContentPackToDistribution(type: Copy) {
    from contentPackDownloadDir
    into "${releaseBuildDir}/contentPacks"
}

task buildDistribution(type: Zip) {
    dependsOn copyJar
    dependsOn copySupportingFiles
    dependsOn downloadSend
    dependsOn downloadSendArgs
    dependsOn makeSendExecutable
    dependsOn parent.downloadStroomContent
    dependsOn copyContentPackToDistribution
    from releaseBuildDir
}

// Ensure that the test task for this project runs after all other test tasks as 
// this project has all the lengthy int tests so we want it to fail fast
def thisProject = project;
rootProject.subprojects { subProj ->
    //println "subProj ${subProj.name} project ${thisProject.name}"
    if (!subProj.name.equals(thisProject.name)) {
        subProj.tasks.withType(Test) { otherTestTask ->
            //println "subProj ${subProj}, task ${it.name} thisProject.tasks.test ${thisProject.tasks.test}"
            thisProject.tasks.test.mustRunAfter otherTestTask.path
            thisProject.tasks.jar.mustRunAfter otherTestTask.path
            thisProject.tasks.shadowJar.mustRunAfter otherTestTask.path
        }
    }
}

// Ensure all projects have built their jars so swagger can see them
tasks.generateSwaggerDocumentation.dependsOn rootProject.getTasksByName('jar', true)

tasks.build.dependsOn generateSwaggerDocumentation
tasks.build.dependsOn copyFilesForStroomDockerBuild
tasks.build.dependsOn copyFilesForProxyDockerBuild
tasks.build.dependsOn shadowJar
tasks.build.dependsOn buildDistribution

// The gradle application plugin enables the distribution plugin
// which creates .zip/tar archives by default, as does the shadow plugin
// We have our own buildDistribution task so disable the standard ones to avoid confusion
distZip.enabled = false
distTar.enabled = false
shadowDistZip.enabled = false
shadowDistTar.enabled = false

//commented out in case we decide to use this plugin
//honker {
//// Your project license
//license 'Apache 2'

//// Your project information, used to generate NOTICE files
//projectName 'Stroom'
//projectTimespan '2016-2017'
//projectOrganization 'GCHQ'

//// For dependencies that contains no licensing information (pom, manifest etc..)
//// you can define your licensing strategy, for example:
////licenseOverride { candidate ->
////if( candidate.group == 'something' && candidate.module == 'whatever' ) {
////candidate.license = 'BSD 3-Clause'
////}
////}
//}































task setupSampleDataApplication(type: JavaExec) {
    dependsOn this:compileJava
    dependsOn this:compileTestJava
    // We need to set the working directory as the stroom root otherwise
    // setupSampleData won't find 'samples' directories in other modules.
    workingDir '../'
    classpath = sourceSets.test.runtimeClasspath
    main = 'stroom.test.SetupSampleData'
}

////TODO This specific dep is needed to ensure TestKafkaExternalLoader has the jar available
////for its test. This is a TODO as stroom-connectors needs a big refactor once we
////decide what we are doing with plugable client libs and pipeline elements.
//tasks.test.dependsOn ':stroom-kafka:stroom-kafka-client-impl_0_10_0_1:copyPluginJar'
<|MERGE_RESOLUTION|>--- conflicted
+++ resolved
@@ -25,64 +25,6 @@
 mainClassName = 'stroom.app.App'
 
 dependencies {
-<<<<<<< HEAD
-    implementation project(':stroom-activity:stroom-activity-impl-db')
-    implementation project(':stroom-cache:stroom-cache-api')
-    implementation project(':stroom-cache:stroom-cache-impl')
-    implementation project(':stroom-cluster-lock:stroom-cluster-lock-api')
-    implementation project(':stroom-cluster-lock:stroom-cluster-lock-impl-db')
-    implementation project(':stroom-config:stroom-config-app')
-    implementation project(':stroom-config:stroom-config-global-impl-db')
-    implementation project(':stroom-core-server')
-    implementation project(':stroom-core-shared')
-    implementation project(':stroom-dashboard:stroom-dashboard-server')
-    implementation project(':stroom-data-store:stroom-data-store-impl-fs')
-    implementation project(':stroom-db-util')
-    implementation project(':stroom-dictionary:stroom-dictionary-api')
-    implementation project(':stroom-dictionary:stroom-dictionary-impl')
-    implementation project(':stroom-docstore:stroom-docstore-api')
-    implementation project(':stroom-docstore:stroom-docstore-impl')
-    implementation project(':stroom-docstore:stroom-docstore-impl-db')
-    implementation project(':stroom-elastic:stroom-elastic-impl')
-    implementation project(':stroom-elastic:stroom-elastic-impl-http')
-    implementation project(':stroom-entity-shared')
-    implementation project(':stroom-event-logging:stroom-event-logging-impl')
-    implementation project(':stroom-explorer:stroom-explorer-api')
-    implementation project(':stroom-explorer:stroom-explorer-impl')
-    implementation project(':stroom-importexport:stroom-importexport-api')
-    implementation project(':stroom-importexport:stroom-importexport-impl')
-    implementation project(':stroom-index:stroom-index-server')
-    implementation project(':stroom-job:stroom-job-api')
-    implementation project(':stroom-job:stroom-job-impl')
-    implementation project(':stroom-job:stroom-job-impl-db')
-    implementation project(':stroom-job:stroom-job-shared')
-    implementation project(':stroom-kafka:stroom-kafka-impl')
-    implementation project(':stroom-kafka:stroom-kafka-pipeline')
-    implementation project(':stroom-lifecycle:stroom-lifecycle-api')
-    implementation project(':stroom-lifecycle:stroom-lifecycle-impl')
-    implementation project(':stroom-meta:stroom-meta-impl-db')
-    implementation project(':stroom-node:stroom-node-api')
-    implementation project(':stroom-node:stroom-node-impl')
-    implementation project(':stroom-pipeline')
-    implementation project(':stroom-processor:stroom-processor-impl-db')
-    implementation project(':stroom-proxy')
-    implementation project(':stroom-resourcestore:stroom-resourcestore-api')
-    implementation project(':stroom-resourcestore:stroom-resourcestore-impl')
-    implementation project(':stroom-ruleset:stroom-ruleset-server')
-    implementation project(':stroom-ruleset:stroom-ruleset-shared')
-    implementation project(':stroom-security:stroom-security-api')
-    implementation project(':stroom-security:stroom-security-impl')
-    implementation project(':stroom-security:stroom-security-server')
-    implementation project(':stroom-statistics:stroom-statistics-server')
-    implementation project(':stroom-task:stroom-task-api')
-    implementation project(':stroom-task:stroom-task-shared')
-    implementation project(':stroom-util')
-    implementation project(':stroom-util-shared')
-
-    implementation libs.stroomDocRef
-
-    implementation libs.dropwizard_lifecycle // if this goes after dropwizard_assets then IJ can't find org.eclipse.jetty.server.session.SessionHandler
-=======
     compile project(':stroom-activity:stroom-activity-impl-db')
     compile project(':stroom-cache:stroom-cache-api')
     compile project(':stroom-cache:stroom-cache-impl')
@@ -131,6 +73,7 @@
     compile project(':stroom-node:stroom-node-api')
     compile project(':stroom-node:stroom-node-impl')
     compile project(':stroom-pipeline')
+    compile project(':stroom-processor:stroom-processor-impl-db')
     compile project(':stroom-proxy:stroom-proxy-repo')
     compile project(':stroom-resource:stroom-resource-api')
     compile project(':stroom-resource:stroom-resource-impl')
@@ -147,46 +90,17 @@
     compile project(':stroom-task:stroom-task-impl')
     compile project(':stroom-util')
     compile project(':stroom-util-shared')
-
-    compile libs.stroomDocRef
-
-    compile libs.dropwizard_lifecycle
-    compile libs.guava
-    compile libs.guice4
-    compile libs.javax_inject
-    compile libs.jcommander
-
->>>>>>> c4a52ac3
-    implementation(libs.dropwizard_assets) {
+    
+    compile(libs.dropwizard_assets) {
         exclude(group: "org.glassfish.web", module: "javax.el")
     }
-    implementation(libs.dropwizard_core) {
+    compile(libs.dropwizard_core) {
         exclude(group: "org.glassfish.web", module: "javax.el")
     }
-<<<<<<< HEAD
-    implementation libs.dropwizard_configuration
-    implementation libs.dropwizard_jersey
-    implementation libs.dropwizard_jetty
-    implementation libs.dropwizard_metrics_annotation
-    implementation libs.dropwizard_metrics_core
-    implementation libs.dropwizard_metrics_healthchecks
-    implementation libs.dropwizard_servlets
-    implementation libs.flyway_core
-    implementation libs.guava
-    implementation libs.guice4
-    implementation libs.javax_inject
-    implementation libs.javax_servlet_api
-    implementation libs.jcommander
-    implementation libs.jetty_server
-    implementation libs.jetty_servlet
-    implementation libs.jetty_servlets
-    implementation libs.logback_classic
-    implementation libs.slf4j_api
-    implementation libs.ws_rs_api
-=======
     compile libs.jetty_servlet
     compile libs.dropwizard_jersey
     compile libs.dropwizard_jetty
+    compile libs.dropwizard_lifecycle
     compile libs.dropwizard_metrics_healthchecks
     compile libs.dropwizard_servlets
     compile libs.dropwizard_metrics_core
@@ -194,85 +108,23 @@
     compile libs.dropwizard_configuration
     compile libs.flyway_core
     compile libs.guava
+    compile libs.guice4
     compile libs.javax_inject
     compile libs.javax_servlet_api
     compile libs.jaxb_api
+    compile libs.jcommander
     compile libs.jetty_server
     compile libs.jetty_servlets
     compile libs.logback_classic
     compile libs.slf4j_api
+    compile libs.stroomDocRef
     compile libs.ws_rs_api
->>>>>>> c4a52ac3
 
     runtimeOnly libs.javax_el
     runtimeOnly libs.javax_el_api
 
     testCompile project(':stroom-app')
     // Use default DB config.
-<<<<<<< HEAD
-    testImplementation project(':stroom-activity:stroom-activity-api')
-    testImplementation project(':stroom-activity:stroom-activity-impl-mock')
-    testImplementation project(':stroom-config:stroom-config-app')
-    testImplementation project(':stroom-core-server')
-    testImplementation project(':stroom-core-shared')
-    testImplementation project(':stroom-dashboard:stroom-dashboard-server')
-    testImplementation project(':stroom-dashboard:stroom-dashboard-shared')
-    testImplementation project(':stroom-data-store:stroom-data-store-api')
-    testImplementation project(':stroom-data-store:stroom-data-store-impl-fs')
-    testImplementation project(':stroom-data-store:stroom-data-store-impl-mock')
-    testImplementation project(':stroom-docstore:stroom-docstore-api')
-    testImplementation project(':stroom-docstore:stroom-docstore-impl')
-    testImplementation project(':stroom-docstore:stroom-docstore-impl-memory')
-    testImplementation project(':stroom-docstore:stroom-docstore-shared')
-    testImplementation project(':stroom-elastic:stroom-elastic-impl')
-    testImplementation project(':stroom-entity-shared')
-    testImplementation project(':stroom-event-logging:stroom-event-logging-api')
-    testImplementation project(':stroom-event-logging:stroom-event-logging-impl')
-    testImplementation project(':stroom-explorer:stroom-explorer-api')
-    testImplementation project(':stroom-explorer:stroom-explorer-impl')
-    testImplementation project(':stroom-explorer:stroom-explorer-impl-db')
-    testImplementation project(':stroom-headless')
-    testImplementation project(':stroom-importexport:stroom-importexport-api')
-    testImplementation project(':stroom-index:stroom-index-server')
-    testImplementation project(':stroom-index:stroom-index-shared')
-    testImplementation project(':stroom-meta:stroom-meta-api')
-    testImplementation project(':stroom-meta:stroom-meta-impl-db')
-    testImplementation project(':stroom-meta:stroom-meta-impl-mock')
-    testImplementation project(':stroom-node:stroom-node-impl-mock')
-    testImplementation project(':stroom-pipeline')
-    testImplementation project(':stroom-ruleset:stroom-ruleset-server')
-    testImplementation project(':stroom-security:stroom-security-api')
-    testImplementation project(':stroom-security:stroom-security-impl-mock')
-    testImplementation project(':stroom-security:stroom-security-server')
-    testImplementation project(':stroom-security:stroom-security-shared')
-    testImplementation project(':stroom-statistics:stroom-statistics-api')
-    testImplementation project(':stroom-statistics:stroom-statistics-server')
-    testImplementation project(':stroom-statistics:stroom-statistics-shared')
-    testImplementation project(':stroom-task:stroom-task-api')
-    testImplementation project(':stroom-test-common')
-    testImplementation project(':stroom-util')
-    testImplementation project(':stroom-util-shared')
-
-//    testImplementation project(path: ':stroom-core-server', configuration: 'testArtifacts')
-//    testImplementation project(path: ':stroom-dashboard:stroom-dashboard-server', configuration: 'testArtifacts')
-//    testImplementation project(path: ':stroom-index:stroom-index-server', configuration: 'testArtifacts')
-//    testImplementation project(path: ':stroom-pipeline', configuration: 'testArtifacts')
-//    testImplementation project(path: ':stroom-security:stroom-security-server', configuration: 'testArtifacts')
-
-    testImplementation libs.commons_io
-    testImplementation libs.guice4
-    testImplementation libs.hibernate_core
-    testImplementation libs.hibernate_jpa_api
-    testImplementation libs.hikari
-    testImplementation libs.junit_jupiter_api
-    testImplementation libs.lmdbjava
-    testImplementation libs.lucene_core
-    testImplementation libs.saxon_he
-    testImplementation libs.slf4j_api
-    testImplementation libs.stroomQueryApi
-    testImplementation libs.stroomQueryCommon
-    testImplementation libs.vavr
-=======
 
     testCompile project(':stroom-activity:stroom-activity-api')
     testCompile project(':stroom-activity:stroom-activity-impl-mock')
@@ -327,7 +179,6 @@
     testCompile libs.slf4j_api
     testCompile libs.stroomQueryCommon
     testCompile libs.vavr
->>>>>>> c4a52ac3
 
     testRuntimeOnly libs.javax_activation
     testRuntimeOnly libs.javax_el

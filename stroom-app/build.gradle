--- conflicted
+++ resolved
@@ -10,7 +10,6 @@
 }
 
 plugins {
-<<<<<<< HEAD
 //    id "com.benjaminsproule.swagger" version "1.0.14"
     //id "io.swagger.core.v3.swagger-gradle-plugin" version "2.1.1"
     id "io.swagger.core.v3.swagger-gradle-plugin" version "2.1.7"
@@ -32,9 +31,9 @@
                 //// for some reason the DEBUG logging in the swagger plugin is being
                 //// output as part of the gradle build. This is a very crude hack to stop it
                 //// accepting that you will get no logging at all, even errors.
-                //substitute 
-                    //module("ch.qos.logback:logback-classic") 
-                    //using module("org.slf4j:slf4j-nop:1.7.30") 
+                //substitute
+                    //module("ch.qos.logback:logback-classic")
+                    //using module("org.slf4j:slf4j-nop:1.7.30")
                     //because "We don't want all the debug"
             //}
         }
@@ -55,63 +54,6 @@
 def stroomZipDistContentPacksDir = "${releaseBuildDir}/content_packs"
 def stroomDockerBuildDir = "${projectDir}/docker/build"
 def stroomDockerContentPacksDir = "${stroomDockerBuildDir}/content_packs"
-=======
-    //id 'com.github.johnrengelman.shadow' version '2.0.0'
-    id "com.benjaminsproule.swagger" version "0.1.9"
-
-    //plugin to generate a list of licennces for all deps and to check for incompatibilities
-    //usage: honkerCheck honkerGenNotice honkerGenDependencies
-    //search for NOTICE.txt and DEPENDENCIES.txt
-    //id "org.nosphere.honker" version "0.3.0"
-//    id 'org.flywaydb.flyway' version '5.0.7'
-    id "de.undercouch.download"
-
-    id 'java'
-}
-
-def uiDir = project.file('src/main/resources/ui')
-def swaggerDir = "${uiDir}/swagger"
-def jarName = 'stroom-app.jar'
-def fatJarName = 'stroom-app-all.jar'
-def sendToStroomScriptVersion = 'send-to-stroom-v2.0'
-
-apply plugin: 'application'
-apply plugin: 'com.github.johnrengelman.shadow'
-apply plugin: 'java'
-
-mainClassName = 'stroom.startup.App'
-
-jar {
-    //we need to first generate the swagger spec files so they can be added in to the jar
-    mustRunAfter generateSwaggerDocumentation
-
-    manifest {
-        attributes(
-                "Implementation-Title": "Stroom",
-                "Implementation-Version": versions.stroom,
-                "Main-Class" : "stroom.startup.App"
-        )
-    }
-
-    archiveName jarName
-
-    exclude '**/gwt-unitCache'
-}
-
-shadowJar {
-    // Allows us to build fat jars with lots of files
-    zip64 true
-
-    // A transformer to merges files in META-INF/services
-    mergeServiceFiles()
-
-    // A transformer to merge spring's generated config files, e.g. spring.handlers and spring.schemas
-    mergeServiceFiles {
-        path = 'META-INF/spring.*'
-    }
-
-    archiveName fatJarName
->>>>>>> cccafe2f
 
 apply plugin: 'application'
 apply plugin: 'com.github.johnrengelman.shadow'
@@ -172,7 +114,7 @@
     compile project(':stroom-receive:stroom-receive-rules-impl')
     compile project(':stroom-resource:stroom-resource-impl')
     compile project(':stroom-search:stroom-search-extraction')
-<<<<<<< HEAD
+    compile project(':stroom-search:stroom-search-elastic', configuration: 'shadow')
     compile project(':stroom-search:stroom-search-solr')
     compile project(':stroom-search:stroom-searchable-impl')
     compile project(':stroom-security:stroom-security-identity')
@@ -185,32 +127,6 @@
     compile project(':stroom-task:stroom-task-impl')
     compile project(':stroom-util')
     compile project(':stroom-util-shared')
-=======
-    permitUnusedDeclared project(':stroom-search:stroom-search-extraction') // picked up by DI
-    compile project(':stroom-search:stroom-searchable-impl')
-    permitUnusedDeclared project(':stroom-search:stroom-searchable-impl') // picked up by DI
-    compile project(path: ':stroom-search:stroom-search-elastic', configuration: 'shadow')
-    compile project(':stroom-search:stroom-search-solr')
-    compile project(':stroom-statistics-server')
-    compile project(':stroom-ruleset-server')
-    compile project(':stroom-ruleset-shared')
-
-    compile libs.stroomQueryApi
-
-    compile libs.dropwizard_lifecycle
-    compile libs.guava
-    compile libs.guice3
-    compile libs.jackson_annotations
-    permitUnusedDeclared libs.jackson_annotations_sources
-    compile libs.javax_inject
-    compile libs.jcommander
-    compile libs.jetty_servlet
-    compile libs.spring_core
-    compile libs.spring_beans
-    compile libs.spring_context
-    permitUnusedDeclared libs.spring_aspects
-    compile libs.spring_aspects
->>>>>>> cccafe2f
 
     compile libs.dropwizard_client
     compile(libs.dropwizard_assets) {

--- conflicted
+++ resolved
@@ -23,16 +23,10 @@
   local java_opts="${JAVA_OPTS:- -Xms50m -Xmx2g}"
 
   echo "Starting stroom"
-<<<<<<< HEAD
-  echo "Command:     [${dropwizard_command}]"
-  echo "Config file: [${config_file}]"
-  echo "JAVA_OPTS:   [${java_opts}]"
-=======
   echo "Command:      [${dropwizard_command}]"
   echo "Command args: [${dropwizard_command_args[*]}]"
   echo "Config file:  [${config_file}]"
   echo "JAVA_OPTS:    [${JAVA_OPTS}]"
->>>>>>> 2be9d3cf
 
   #shellcheck disable=2086
   java \

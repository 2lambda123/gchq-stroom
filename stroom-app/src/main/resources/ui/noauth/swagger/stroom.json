{
  "openapi" : "3.0.1",
  "info" : {
    "contact" : {
      "name" : "stroom",
      "url" : "https://github.com/gchq/stroom"
    },
    "description" : "Various APIs for interacting with Stroom and its data",
    "license" : {
      "name" : "Apache 2.0",
      "url" : "http://www.apache.org/licenses/LICENSE-2.0.html"
    },
    "title" : "Stroom API",
    "version" : "v1/v2"
  },
  "servers" : [ {
    "url" : "/api"
  } ],
  "security" : [ {
    "ApiKeyAuth" : [ ]
  } ],
  "paths" : {
    "/account/v1" : {
      "get" : {
        "operationId" : "listAccounts",
        "responses" : {
          "default" : {
            "content" : {
              "application/json" : {
                "schema" : {
                  "$ref" : "#/components/schemas/AccountResultPage"
                }
              }
            },
            "description" : "default response"
          }
        },
        "summary" : "Get all accounts.",
        "tags" : [ "Account" ]
      },
      "post" : {
        "operationId" : "createAccount",
        "requestBody" : {
          "content" : {
            "application/json" : {
              "schema" : {
                "$ref" : "#/components/schemas/CreateAccountRequest"
              }
            }
          },
          "description" : "account",
          "required" : true
        },
        "responses" : {
          "default" : {
            "content" : {
              "application/json" : {
                "schema" : {
                  "type" : "integer",
                  "format" : "int32"
                }
              }
            },
            "description" : "default response"
          }
        },
        "summary" : "Create an account.",
        "tags" : [ "Account" ]
      }
    },
    "/account/v1/search" : {
      "post" : {
        "operationId" : "searchAccounts",
        "requestBody" : {
          "content" : {
            "application/json" : {
              "schema" : {
                "$ref" : "#/components/schemas/SearchAccountRequest"
              }
            }
          },
          "description" : "account",
          "required" : true
        },
        "responses" : {
          "default" : {
            "content" : {
              "application/json" : {
                "schema" : {
                  "$ref" : "#/components/schemas/AccountResultPage"
                }
              }
            },
            "description" : "default response"
          }
        },
        "summary" : "Search for an account by email.",
        "tags" : [ "Account" ]
      }
    },
    "/account/v1/{id}" : {
      "delete" : {
        "operationId" : "deleteAccount",
        "parameters" : [ {
          "in" : "path",
          "name" : "id",
          "required" : true,
          "schema" : {
            "type" : "integer",
            "format" : "int32"
          }
        } ],
        "responses" : {
          "default" : {
            "content" : {
              "application/json" : {
                "schema" : {
                  "type" : "boolean"
                }
              }
            },
            "description" : "default response"
          }
        },
        "summary" : "Delete an account by ID.",
        "tags" : [ "Account" ]
      },
      "get" : {
        "operationId" : "fetchAccount",
        "parameters" : [ {
          "in" : "path",
          "name" : "id",
          "required" : true,
          "schema" : {
            "type" : "integer",
            "format" : "int32"
          }
        } ],
        "responses" : {
          "default" : {
            "content" : {
              "application/json" : {
                "schema" : {
                  "$ref" : "#/components/schemas/Account"
                }
              }
            },
            "description" : "default response"
          }
        },
        "summary" : "Get an account by ID.",
        "tags" : [ "Account" ]
      },
      "put" : {
        "operationId" : "updateAccount",
        "parameters" : [ {
          "in" : "path",
          "name" : "id",
          "required" : true,
          "schema" : {
            "type" : "integer",
            "format" : "int32"
          }
        } ],
        "requestBody" : {
          "content" : {
            "application/json" : {
              "schema" : {
                "$ref" : "#/components/schemas/UpdateAccountRequest"
              }
            }
          },
          "description" : "account",
          "required" : true
        },
        "responses" : {
          "default" : {
            "content" : {
              "application/json" : {
                "schema" : {
                  "type" : "boolean"
                }
              }
            },
            "description" : "default response"
          }
        },
        "summary" : "Update an account.",
        "tags" : [ "Account" ]
      }
    },
    "/activity/v1" : {
      "get" : {
        "operationId" : "listActivities",
        "parameters" : [ {
          "in" : "query",
          "name" : "filter",
          "schema" : {
            "type" : "string"
          }
        } ],
        "responses" : {
          "default" : {
            "content" : {
              "application/json" : {
                "schema" : {
                  "$ref" : "#/components/schemas/ResultPageActivity"
                }
              }
            },
            "description" : "default response"
          }
        },
        "summary" : "Lists activities",
        "tags" : [ "Activities" ]
      },
      "post" : {
        "operationId" : "createActivity",
        "responses" : {
          "default" : {
            "content" : {
              "application/json" : {
                "schema" : {
                  "$ref" : "#/components/schemas/Activity"
                }
              }
            },
            "description" : "default response"
          }
        },
        "summary" : "Create an Activity",
        "tags" : [ "Activities" ]
      }
    },
    "/activity/v1/acknowledge" : {
      "post" : {
        "operationId" : "acknowledgeSplash",
        "requestBody" : {
          "content" : {
            "application/json" : {
              "schema" : {
                "$ref" : "#/components/schemas/AcknowledgeSplashRequest"
              }
            }
          },
          "description" : "request",
          "required" : true
        },
        "responses" : {
          "default" : {
            "content" : {
              "application/json" : {
                "schema" : {
                  "type" : "boolean"
                }
              }
            },
            "description" : "default response"
          }
        },
        "summary" : "Acknowledge the slash screen",
        "tags" : [ "Activities" ]
      }
    },
    "/activity/v1/current" : {
      "get" : {
        "operationId" : "getCurrentActivity",
        "responses" : {
          "default" : {
            "content" : {
              "application/json" : {
                "schema" : {
                  "$ref" : "#/components/schemas/Activity"
                }
              }
            },
            "description" : "default response"
          }
        },
        "summary" : "Gets the current activity",
        "tags" : [ "Activities" ]
      },
      "put" : {
        "operationId" : "setCurrentActivity",
        "requestBody" : {
          "content" : {
            "application/json" : {
              "schema" : {
                "$ref" : "#/components/schemas/Activity"
              }
            }
          }
        },
        "responses" : {
          "default" : {
            "content" : {
              "application/json" : {
                "schema" : {
                  "$ref" : "#/components/schemas/Activity"
                }
              }
            },
            "description" : "default response"
          }
        },
        "summary" : "Gets the current activity",
        "tags" : [ "Activities" ]
      }
    },
    "/activity/v1/fields" : {
      "get" : {
        "operationId" : "listActivityFieldDefinitions",
        "responses" : {
          "default" : {
            "content" : {
              "application/json" : {
                "schema" : {
                  "type" : "array",
                  "items" : {
                    "$ref" : "#/components/schemas/FilterFieldDefinition"
                  }
                }
              }
            },
            "description" : "default response"
          }
        },
        "summary" : "Lists activity field definitions",
        "tags" : [ "Activities" ]
      }
    },
    "/activity/v1/validate" : {
      "post" : {
        "operationId" : "validateActivity",
        "requestBody" : {
          "content" : {
            "application/json" : {
              "schema" : {
                "$ref" : "#/components/schemas/Activity"
              }
            }
          },
          "description" : "activity",
          "required" : true
        },
        "responses" : {
          "default" : {
            "content" : {
              "application/json" : {
                "schema" : {
                  "$ref" : "#/components/schemas/ActivityValidationResult"
                }
              }
            },
            "description" : "default response"
          }
        },
        "summary" : "Create an Activity",
        "tags" : [ "Activities" ]
      }
    },
    "/activity/v1/{id}" : {
      "delete" : {
        "operationId" : "deleteActivity",
        "parameters" : [ {
          "in" : "path",
          "name" : "id",
          "required" : true,
          "schema" : {
            "type" : "integer",
            "format" : "int32"
          }
        } ],
        "responses" : {
          "default" : {
            "content" : {
              "application/json" : {
                "schema" : {
                  "type" : "boolean"
                }
              }
            },
            "description" : "default response"
          }
        },
        "summary" : "Delete an activity",
        "tags" : [ "Activities" ]
      },
      "get" : {
        "operationId" : "fetchActivity",
        "parameters" : [ {
          "in" : "path",
          "name" : "id",
          "required" : true,
          "schema" : {
            "type" : "integer",
            "format" : "int32"
          }
        } ],
        "responses" : {
          "default" : {
            "content" : {
              "application/json" : {
                "schema" : {
                  "$ref" : "#/components/schemas/Activity"
                }
              }
            },
            "description" : "default response"
          }
        },
        "summary" : "Fetch an Activity",
        "tags" : [ "Activities" ]
      },
      "put" : {
        "operationId" : "updateActivity",
        "parameters" : [ {
          "in" : "path",
          "name" : "id",
          "required" : true,
          "schema" : {
            "type" : "integer",
            "format" : "int32"
          }
        } ],
        "requestBody" : {
          "content" : {
            "application/json" : {
              "schema" : {
                "$ref" : "#/components/schemas/Activity"
              }
            }
          }
        },
        "responses" : {
          "default" : {
            "content" : {
              "application/json" : {
                "schema" : {
                  "$ref" : "#/components/schemas/Activity"
                }
              }
            },
            "description" : "default response"
          }
        },
        "summary" : "Update an Activity",
        "tags" : [ "Activities" ]
      }
    },
    "/annotation/v1" : {
      "get" : {
        "operationId" : "getAnnotationDetail",
        "parameters" : [ {
          "in" : "query",
          "name" : "annotationId",
          "schema" : {
            "type" : "integer",
            "format" : "int64"
          }
        } ],
        "responses" : {
          "default" : {
            "content" : {
              "application/json" : {
                "schema" : {
                  "$ref" : "#/components/schemas/AnnotationDetail"
                }
              }
            },
            "description" : "default response"
          }
        },
        "summary" : "Gets an annotation",
        "tags" : [ "Annotations" ]
      },
      "post" : {
        "operationId" : "createAnnotationEntry",
        "requestBody" : {
          "content" : {
            "application/json" : {
              "schema" : {
                "$ref" : "#/components/schemas/CreateEntryRequest"
              }
            }
          },
          "description" : "request",
          "required" : true
        },
        "responses" : {
          "default" : {
            "content" : {
              "application/json" : {
                "schema" : {
                  "$ref" : "#/components/schemas/AnnotationDetail"
                }
              }
            },
            "description" : "default response"
          }
        },
        "summary" : "Gets an annotation",
        "tags" : [ "Annotations" ]
      }
    },
    "/annotation/v1/comment" : {
      "get" : {
        "operationId" : "getAnnotationComments",
        "parameters" : [ {
          "in" : "query",
          "name" : "filter",
          "schema" : {
            "type" : "string"
          }
        } ],
        "responses" : {
          "default" : {
            "content" : {
              "application/json" : {
                "schema" : {
                  "type" : "array",
                  "items" : {
                    "type" : "string"
                  }
                }
              }
            },
            "description" : "default response"
          }
        },
        "summary" : "Gets a list of predefined comments",
        "tags" : [ "Annotations" ]
      }
    },
    "/annotation/v1/link" : {
      "post" : {
        "operationId" : "linkAnnotationEvents",
        "requestBody" : {
          "content" : {
            "application/json" : {
              "schema" : {
                "$ref" : "#/components/schemas/EventLink"
              }
            }
          },
          "description" : "eventLink",
          "required" : true
        },
        "responses" : {
          "default" : {
            "content" : {
              "application/json" : {
                "schema" : {
                  "type" : "array",
                  "items" : {
                    "$ref" : "#/components/schemas/EventId"
                  }
                }
              }
            },
            "description" : "default response"
          }
        },
        "summary" : "Links an annotation to an event",
        "tags" : [ "Annotations" ]
      }
    },
    "/annotation/v1/linkedEvents" : {
      "get" : {
        "operationId" : "getAnnotationLinkedEvents",
        "parameters" : [ {
          "in" : "query",
          "name" : "annotationId",
          "schema" : {
            "type" : "integer",
            "format" : "int64"
          }
        } ],
        "responses" : {
          "default" : {
            "content" : {
              "application/json" : {
                "schema" : {
                  "type" : "array",
                  "items" : {
                    "$ref" : "#/components/schemas/EventId"
                  }
                }
              }
            },
            "description" : "default response"
          }
        },
        "summary" : "Gets a list of events linked to this annotation",
        "tags" : [ "Annotations" ]
      }
    },
    "/annotation/v1/setAssignedTo" : {
      "post" : {
        "operationId" : "setAnnotationAssignedTo",
        "requestBody" : {
          "content" : {
            "application/json" : {
              "schema" : {
                "$ref" : "#/components/schemas/SetAssignedToRequest"
              }
            }
          },
          "description" : "request",
          "required" : true
        },
        "responses" : {
          "default" : {
            "content" : {
              "application/json" : {
                "schema" : {
                  "type" : "integer",
                  "format" : "int32"
                }
              }
            },
            "description" : "default response"
          }
        },
        "summary" : "Bulk action to set the assignment for several annotations",
        "tags" : [ "Annotations" ]
      }
    },
    "/annotation/v1/setStatus" : {
      "post" : {
        "operationId" : "setAnnotationStatus",
        "requestBody" : {
          "content" : {
            "application/json" : {
              "schema" : {
                "$ref" : "#/components/schemas/SetStatusRequest"
              }
            }
          },
          "description" : "request",
          "required" : true
        },
        "responses" : {
          "default" : {
            "content" : {
              "application/json" : {
                "schema" : {
                  "type" : "integer",
                  "format" : "int32"
                }
              }
            },
            "description" : "default response"
          }
        },
        "summary" : "Bulk action to set the status for several annotations",
        "tags" : [ "Annotations" ]
      }
    },
    "/annotation/v1/status" : {
      "get" : {
        "operationId" : "getAnnotationDStatus",
        "parameters" : [ {
          "in" : "query",
          "name" : "filter",
          "schema" : {
            "type" : "string"
          }
        } ],
        "responses" : {
          "default" : {
            "content" : {
              "application/json" : {
                "schema" : {
                  "type" : "array",
                  "items" : {
                    "type" : "string"
                  }
                }
              }
            },
            "description" : "default response"
          }
        },
        "summary" : "Gets a list of allowed statuses",
        "tags" : [ "Annotations" ]
      }
    },
    "/annotation/v1/unlink" : {
      "post" : {
        "operationId" : "unlinkAnnotationEvents",
        "requestBody" : {
          "content" : {
            "application/json" : {
              "schema" : {
                "$ref" : "#/components/schemas/EventLink"
              }
            }
          },
          "description" : "eventLink",
          "required" : true
        },
        "responses" : {
          "default" : {
            "content" : {
              "application/json" : {
                "schema" : {
                  "type" : "array",
                  "items" : {
                    "$ref" : "#/components/schemas/EventId"
                  }
                }
              }
            },
            "description" : "default response"
          }
        },
        "summary" : "Unlinks an annotation from an event",
        "tags" : [ "Annotations" ]
      }
    },
<<<<<<< HEAD
    "/apikey/v1" : {
      "delete" : {
        "operationId" : "deleteAllApiKeys",
        "responses" : {
          "default" : {
            "content" : {
              "application/json" : {
                "schema" : {
                  "type" : "integer",
                  "format" : "int32"
                }
              }
            },
            "description" : "default response"
          }
        },
        "summary" : "Delete all API keys.",
        "tags" : [ "Api Keys" ]
      },
      "post" : {
        "operationId" : "createApiKey",
=======
    "/application-instance/v1/keepAlive" : {
      "post" : {
        "operationId" : "applicationInstanceKeepAlive",
>>>>>>> 4e186eae
        "requestBody" : {
          "content" : {
            "application/json" : {
              "schema" : {
<<<<<<< HEAD
                "$ref" : "#/components/schemas/CreateApiKeyRequest"
              }
            }
          },
          "description" : "CreateApiKeyRequest",
=======
                "$ref" : "#/components/schemas/ApplicationInstanceInfo"
              }
            }
          },
          "description" : "applicationInstanceInfo",
>>>>>>> 4e186eae
          "required" : true
        },
        "responses" : {
          "default" : {
            "content" : {
              "application/json" : {
                "schema" : {
<<<<<<< HEAD
                  "$ref" : "#/components/schemas/ApiKey"
=======
                  "type" : "boolean"
>>>>>>> 4e186eae
                }
              }
            },
            "description" : "default response"
          }
        },
<<<<<<< HEAD
        "summary" : "Create a new API key.",
        "tags" : [ "Api Keys" ]
      }
    },
    "/apikey/v1/byData/{data}" : {
      "delete" : {
        "operationId" : "deleteApiKeyByData",
        "parameters" : [ {
          "in" : "path",
          "name" : "data",
          "required" : true,
          "schema" : {
            "type" : "string"
          }
        } ],
        "responses" : {
          "default" : {
            "content" : {
              "application/json" : {
                "schema" : {
                  "type" : "integer",
                  "format" : "int32"
                }
              }
            },
            "description" : "default response"
          }
        },
        "summary" : "Delete an API key by the data itself.",
        "tags" : [ "Api Keys" ]
      },
      "get" : {
        "operationId" : "fetchApiKeyByData",
        "parameters" : [ {
          "in" : "path",
          "name" : "data",
          "required" : true,
          "schema" : {
            "type" : "string"
          }
        } ],
        "responses" : {
          "default" : {
            "content" : {
              "application/json" : {
                "schema" : {
                  "$ref" : "#/components/schemas/ApiKey"
                }
              }
            },
            "description" : "default response"
          }
        },
        "summary" : "Read a API key by the data itself.",
        "tags" : [ "Api Keys" ]
      }
    },
    "/apikey/v1/noauth/getDefaultApiKeyExpirySeconds" : {
      "get" : {
        "operationId" : "getDefaultApiKeyExpirySeconds",
=======
        "summary" : "Keep an application instance alive",
        "tags" : [ "Application" ]
      }
    },
    "/application-instance/v1/register" : {
      "get" : {
        "operationId" : "applicationInstanceRegister",
>>>>>>> 4e186eae
        "responses" : {
          "default" : {
            "content" : {
              "application/json" : {
                "schema" : {
<<<<<<< HEAD
                  "type" : "integer",
                  "format" : "int64"
=======
                  "$ref" : "#/components/schemas/ApplicationInstanceInfo"
>>>>>>> 4e186eae
                }
              }
            },
            "description" : "default response"
          }
        },
<<<<<<< HEAD
        "summary" : "Get the default time taken for API keys to expire",
        "tags" : [ "Api Keys" ]
      }
    },
    "/apikey/v1/search" : {
      "post" : {
        "operationId" : "searchApiKeys",
=======
        "summary" : "Register a new application instance",
        "tags" : [ "Application" ]
      }
    },
    "/application-instance/v1/remove" : {
      "post" : {
        "operationId" : "applicationInstanceRemove",
>>>>>>> 4e186eae
        "requestBody" : {
          "content" : {
            "application/json" : {
              "schema" : {
<<<<<<< HEAD
                "$ref" : "#/components/schemas/SearchApiKeyRequest"
              }
            }
          },
          "description" : "SearchRequest",
=======
                "$ref" : "#/components/schemas/ApplicationInstanceInfo"
              }
            }
          },
          "description" : "applicationInstanceInfo",
>>>>>>> 4e186eae
          "required" : true
        },
        "responses" : {
          "default" : {
            "content" : {
              "application/json" : {
                "schema" : {
<<<<<<< HEAD
                  "$ref" : "#/components/schemas/ApiKeyResultPage"
                }
              }
            },
            "description" : "default response"
          }
        },
        "summary" : "Submit a search request for API keys",
        "tags" : [ "Api Keys" ]
      }
    },
    "/apikey/v1/{id}" : {
      "delete" : {
        "operationId" : "deleteApiKey",
        "parameters" : [ {
          "in" : "path",
          "name" : "id",
          "required" : true,
          "schema" : {
            "type" : "integer",
            "format" : "int32"
          }
        } ],
        "responses" : {
          "default" : {
            "content" : {
              "application/json" : {
                "schema" : {
                  "type" : "integer",
                  "format" : "int32"
                }
              }
            },
            "description" : "default response"
          }
        },
        "summary" : "Delete a API key by ID.",
        "tags" : [ "Api Keys" ]
      },
      "get" : {
        "operationId" : "fetchApiKey",
        "parameters" : [ {
          "in" : "path",
          "name" : "id",
          "required" : true,
          "schema" : {
            "type" : "integer",
            "format" : "int32"
          }
        } ],
        "responses" : {
          "default" : {
            "content" : {
              "application/json" : {
                "schema" : {
                  "$ref" : "#/components/schemas/ApiKey"
                }
              }
            },
            "description" : "default response"
          }
        },
        "summary" : "Read a API key by ID.",
        "tags" : [ "Api Keys" ]
      }
    },
    "/apikey/v1/{id}/enabled" : {
      "get" : {
        "operationId" : "toggleApiKeyEnabled",
        "parameters" : [ {
          "in" : "path",
          "name" : "id",
          "required" : true,
          "schema" : {
            "type" : "integer",
            "format" : "int32"
          }
        }, {
          "in" : "query",
          "name" : "enabled",
          "required" : true,
          "schema" : {
            "type" : "boolean"
          }
        } ],
        "responses" : {
          "default" : {
            "content" : {
              "application/json" : {
                "schema" : {
                  "type" : "integer",
                  "format" : "int32"
=======
                  "type" : "boolean"
>>>>>>> 4e186eae
                }
              }
            },
            "description" : "default response"
          }
        },
<<<<<<< HEAD
        "summary" : "Enable or disable the state of an API key.",
        "tags" : [ "Api Keys" ]
=======
        "summary" : "Remove an application instance",
        "tags" : [ "Application" ]
>>>>>>> 4e186eae
      }
    },
    "/authentication/v1/needsPasswordChange" : {
      "get" : {
        "operationId" : "needsPasswordChange",
        "parameters" : [ {
          "in" : "query",
          "name" : "email",
          "schema" : {
            "type" : "string"
          }
        } ],
        "responses" : {
          "default" : {
            "content" : {
              "application/json" : {
                "schema" : {
                  "type" : "boolean"
                }
              }
            },
            "description" : "default response"
          }
        },
        "summary" : "Check if a user's password needs changing.",
        "tags" : [ "Authentication" ]
      }
    },
    "/authentication/v1/noauth/changePassword" : {
      "post" : {
        "operationId" : "changePassword",
        "requestBody" : {
          "content" : {
            "application/json" : {
              "schema" : {
                "$ref" : "#/components/schemas/ChangePasswordRequest"
              }
            }
          },
          "description" : "changePasswordRequest",
          "required" : true
        },
        "responses" : {
          "default" : {
            "content" : {
              "application/json" : {
                "schema" : {
                  "$ref" : "#/components/schemas/ChangePasswordResponse"
                }
              }
            },
            "description" : "default response"
          }
        },
        "summary" : "Change a user's password.",
        "tags" : [ "Authentication" ]
      }
    },
    "/authentication/v1/noauth/confirmPassword" : {
      "post" : {
        "operationId" : "confirmPassword",
        "requestBody" : {
          "content" : {
            "application/json" : {
              "schema" : {
                "$ref" : "#/components/schemas/ConfirmPasswordRequest"
              }
            }
          },
          "description" : "confirmPasswordRequest",
          "required" : true
        },
        "responses" : {
          "default" : {
            "content" : {
              "application/json" : {
                "schema" : {
                  "$ref" : "#/components/schemas/ConfirmPasswordResponse"
                }
              }
            },
            "description" : "default response"
          }
        },
        "summary" : "Confirm an authenticated user's current password.",
        "tags" : [ "Authentication" ]
      }
    },
    "/authentication/v1/noauth/fetchPasswordPolicy" : {
      "get" : {
        "operationId" : "fetchPasswordPolicy",
        "responses" : {
          "default" : {
            "content" : {
              "application/json" : {
                "schema" : {
                  "$ref" : "#/components/schemas/PasswordPolicyConfig"
                }
              }
            },
            "description" : "default response"
          }
        },
        "summary" : "Get the password policy",
        "tags" : [ "Authentication" ]
      }
    },
    "/authentication/v1/noauth/getAuthenticationState" : {
      "get" : {
        "operationId" : "getAuthenticationState",
        "responses" : {
          "default" : {
            "content" : {
              "application/json" : {
                "schema" : {
                  "$ref" : "#/components/schemas/AuthenticationState"
                }
              }
            },
            "description" : "default response"
          }
        },
        "summary" : "Get the current authentication state",
        "tags" : [ "Authentication" ]
      }
    },
    "/authentication/v1/noauth/login" : {
      "post" : {
        "operationId" : "login",
        "requestBody" : {
          "content" : {
            "application/json" : {
              "schema" : {
                "$ref" : "#/components/schemas/LoginRequest"
              }
            }
          },
          "description" : "Credentials",
          "required" : true
        },
        "responses" : {
          "default" : {
            "content" : {
              "application/json" : {
                "schema" : {
                  "$ref" : "#/components/schemas/LoginResponse"
                }
              }
            },
            "description" : "default response"
          }
        },
        "summary" : "Handle a login request made using username and password credentials.",
        "tags" : [ "Authentication" ]
      }
    },
    "/authentication/v1/noauth/logout" : {
      "get" : {
        "operationId" : "logout",
        "parameters" : [ {
          "in" : "query",
          "name" : "redirect_uri",
          "required" : true,
          "schema" : {
            "type" : "string"
          }
        } ],
        "responses" : {
          "default" : {
            "content" : {
              "application/json" : {
                "schema" : {
                  "type" : "boolean"
                }
              }
            },
            "description" : "default response"
          }
        },
        "summary" : "Log a user out of their session",
        "tags" : [ "Authentication" ]
      }
    },
    "/authentication/v1/noauth/reset/{email}" : {
      "get" : {
        "operationId" : "resetEmail",
        "parameters" : [ {
          "in" : "path",
          "name" : "email",
          "required" : true,
          "schema" : {
            "type" : "string"
          }
        } ],
        "responses" : {
          "default" : {
            "content" : {
              "application/json" : {
                "schema" : {
                  "type" : "boolean"
                }
              }
            },
            "description" : "default response"
          }
        },
        "summary" : "Reset a user account using an email address.",
        "tags" : [ "Authentication" ]
      }
    },
    "/authentication/v1/resetPassword" : {
      "post" : {
        "operationId" : "resetPassword",
        "requestBody" : {
          "content" : {
            "application/json" : {
              "schema" : {
                "$ref" : "#/components/schemas/ResetPasswordRequest"
              }
            }
          },
          "description" : "changePasswordRequest",
          "required" : true
        },
        "responses" : {
          "default" : {
            "content" : {
              "application/json" : {
                "schema" : {
                  "$ref" : "#/components/schemas/ChangePasswordResponse"
                }
              }
            },
            "description" : "default response"
          }
        },
        "summary" : "Reset an authenticated user's password.",
        "tags" : [ "Authentication" ]
      }
    },
    "/cache/v1" : {
      "delete" : {
        "operationId" : "clearCache",
        "parameters" : [ {
          "in" : "query",
          "name" : "cacheName",
          "schema" : {
            "type" : "string"
          }
        }, {
          "in" : "query",
          "name" : "nodeName",
          "schema" : {
            "type" : "string"
          }
        } ],
        "responses" : {
          "default" : {
            "content" : {
              "application/json" : {
                "schema" : {
                  "type" : "integer",
                  "format" : "int64"
                }
              }
            },
            "description" : "default response"
          }
        },
        "summary" : "Clears a cache",
        "tags" : [ "Caches" ]
      }
    },
    "/cache/v1/info" : {
      "get" : {
        "operationId" : "getCacheInfo",
        "parameters" : [ {
          "in" : "query",
          "name" : "cacheName",
          "schema" : {
            "type" : "string"
          }
        }, {
          "in" : "query",
          "name" : "nodeName",
          "schema" : {
            "type" : "string"
          }
        } ],
        "responses" : {
          "default" : {
            "content" : {
              "application/json" : {
                "schema" : {
                  "$ref" : "#/components/schemas/CacheInfoResponse"
                }
              }
            },
            "description" : "default response"
          }
        },
        "summary" : "Gets cache info",
        "tags" : [ "Caches" ]
      }
    },
    "/cache/v1/list" : {
      "get" : {
        "operationId" : "listCaches",
        "parameters" : [ {
          "in" : "query",
          "name" : "nodeName",
          "schema" : {
            "type" : "string"
          }
        } ],
        "responses" : {
          "default" : {
            "content" : {
              "application/json" : {
                "schema" : {
                  "$ref" : "#/components/schemas/CacheNamesResponse"
                }
              }
            },
            "description" : "default response"
          }
        },
        "summary" : "Lists caches",
        "tags" : [ "Caches" ]
      }
    },
    "/cluster/lock/v1/keepALive/{nodeName}" : {
      "put" : {
        "operationId" : "keepClusterLockAlive",
        "parameters" : [ {
          "in" : "path",
          "name" : "nodeName",
          "required" : true,
          "schema" : {
            "type" : "string"
          }
        } ],
        "requestBody" : {
          "content" : {
            "application/json" : {
              "schema" : {
                "$ref" : "#/components/schemas/ClusterLockKey"
              }
            }
          },
          "description" : "key",
          "required" : true
        },
        "responses" : {
          "default" : {
            "content" : {
              "application/json" : {
                "schema" : {
                  "type" : "boolean"
                }
              }
            },
            "description" : "default response"
          }
        },
        "summary" : "Keep a lock alive",
        "tags" : [ "Cluster lock" ]
      }
    },
    "/cluster/lock/v1/release/{nodeName}" : {
      "put" : {
        "operationId" : "releaseClusterLock",
        "parameters" : [ {
          "in" : "path",
          "name" : "nodeName",
          "required" : true,
          "schema" : {
            "type" : "string"
          }
        } ],
        "requestBody" : {
          "content" : {
            "application/json" : {
              "schema" : {
                "$ref" : "#/components/schemas/ClusterLockKey"
              }
            }
          },
          "description" : "key",
          "required" : true
        },
        "responses" : {
          "default" : {
            "content" : {
              "application/json" : {
                "schema" : {
                  "type" : "boolean"
                }
              }
            },
            "description" : "default response"
          }
        },
        "summary" : "Release a lock",
        "tags" : [ "Cluster lock" ]
      }
    },
    "/cluster/lock/v1/try/{nodeName}" : {
      "put" : {
        "operationId" : "tryClusterLock",
        "parameters" : [ {
          "in" : "path",
          "name" : "nodeName",
          "required" : true,
          "schema" : {
            "type" : "string"
          }
        } ],
        "requestBody" : {
          "content" : {
            "application/json" : {
              "schema" : {
                "$ref" : "#/components/schemas/ClusterLockKey"
              }
            }
          },
          "description" : "key",
          "required" : true
        },
        "responses" : {
          "default" : {
            "content" : {
              "application/json" : {
                "schema" : {
                  "type" : "boolean"
                }
              }
            },
            "description" : "default response"
          }
        },
        "summary" : "Try to lock",
        "tags" : [ "Cluster lock" ]
      }
    },
    "/config/v1" : {
      "post" : {
        "operationId" : "createConfigProperty",
        "requestBody" : {
          "content" : {
            "application/json" : {
              "schema" : {
                "$ref" : "#/components/schemas/ConfigProperty"
              }
            }
          },
          "description" : "configProperty",
          "required" : true
        },
        "responses" : {
          "default" : {
            "content" : {
              "application/json" : {
                "schema" : {
                  "$ref" : "#/components/schemas/ConfigProperty"
                }
              }
            },
            "description" : "default response"
          }
        },
        "summary" : "Create a configuration property",
        "tags" : [ "Global Config" ]
      }
    },
    "/config/v1/clusterProperties/{propertyName}" : {
      "put" : {
        "operationId" : "updateConfigProperty",
        "parameters" : [ {
          "in" : "path",
          "name" : "propertyName",
          "required" : true,
          "schema" : {
            "type" : "string"
          }
        } ],
        "requestBody" : {
          "content" : {
            "application/json" : {
              "schema" : {
                "$ref" : "#/components/schemas/ConfigProperty"
              }
            }
          },
          "description" : "configProperty",
          "required" : true
        },
        "responses" : {
          "default" : {
            "content" : {
              "application/json" : {
                "schema" : {
                  "$ref" : "#/components/schemas/ConfigProperty"
                }
              }
            },
            "description" : "default response"
          }
        },
        "summary" : "Update a configuration property",
        "tags" : [ "Global Config" ]
      }
    },
    "/config/v1/clusterProperties/{propertyName}/yamlOverrideValue/{nodeName}" : {
      "get" : {
        "operationId" : "getConfigYamlValueByNodeAndName",
        "parameters" : [ {
          "in" : "path",
          "name" : "propertyName",
          "required" : true,
          "schema" : {
            "type" : "string"
          }
        }, {
          "in" : "path",
          "name" : "nodeName",
          "required" : true,
          "schema" : {
            "type" : "string"
          }
        } ],
        "responses" : {
          "default" : {
            "content" : {
              "application/json" : {
                "schema" : {
                  "$ref" : "#/components/schemas/OverrideValueString"
                }
              }
            },
            "description" : "default response"
          }
        },
        "summary" : "Get the property value from the YAML configuration in the specified node.",
        "tags" : [ "Global Config" ]
      }
    },
    "/config/v1/noauth/fetchUiConfig" : {
      "get" : {
        "operationId" : "fetchUiConfig",
        "responses" : {
          "default" : {
            "content" : {
              "application/json" : {
                "schema" : {
                  "$ref" : "#/components/schemas/UiConfig"
                }
              }
            },
            "description" : "default response"
          }
        },
        "summary" : "Fetch the UI configuration",
        "tags" : [ "Global Config" ]
      }
    },
    "/config/v1/nodeProperties/{nodeName}" : {
      "post" : {
        "operationId" : "listConfigPropertiesByNode",
        "parameters" : [ {
          "in" : "path",
          "name" : "nodeName",
          "required" : true,
          "schema" : {
            "type" : "string"
          }
        } ],
        "requestBody" : {
          "content" : {
            "application/json" : {
              "schema" : {
                "$ref" : "#/components/schemas/GlobalConfigCriteria"
              }
            }
          },
          "description" : "criteria",
          "required" : true
        },
        "responses" : {
          "default" : {
            "content" : {
              "application/json" : {
                "schema" : {
                  "$ref" : "#/components/schemas/ListConfigResponse"
                }
              }
            },
            "description" : "default response"
          }
        },
        "summary" : "List all properties matching the criteria on the requested node.",
        "tags" : [ "Global Config" ]
      }
    },
    "/config/v1/properties" : {
      "post" : {
        "operationId" : "listConfigProperties",
        "requestBody" : {
          "content" : {
            "application/json" : {
              "schema" : {
                "$ref" : "#/components/schemas/GlobalConfigCriteria"
              }
            }
          },
          "description" : "criteria",
          "required" : true
        },
        "responses" : {
          "default" : {
            "content" : {
              "application/json" : {
                "schema" : {
                  "$ref" : "#/components/schemas/ListConfigResponse"
                }
              }
            },
            "description" : "default response"
          }
        },
        "summary" : "List all properties matching the criteria on the current node.",
        "tags" : [ "Global Config" ]
      }
    },
    "/config/v1/properties/{propertyName}" : {
      "get" : {
        "operationId" : "getConfigPropertyByName",
        "parameters" : [ {
          "in" : "path",
          "name" : "propertyName",
          "required" : true,
          "schema" : {
            "type" : "string"
          }
        } ],
        "responses" : {
          "default" : {
            "content" : {
              "application/json" : {
                "schema" : {
                  "$ref" : "#/components/schemas/ConfigProperty"
                }
              }
            },
            "description" : "default response"
          }
        },
        "summary" : "Fetch a property by its name, e.g. 'stroom.path.home'",
        "tags" : [ "Global Config" ]
      }
    },
    "/content/v1/confirmImport" : {
      "post" : {
        "operationId" : "confirmContentImport",
        "requestBody" : {
          "content" : {
            "application/json" : {
              "schema" : {
                "$ref" : "#/components/schemas/ResourceKey"
              }
            }
          },
          "description" : "resourceKey",
          "required" : true
        },
        "responses" : {
          "default" : {
            "content" : {
              "application/json" : {
                "schema" : {
                  "type" : "array",
                  "items" : {
                    "$ref" : "#/components/schemas/ImportState"
                  }
                }
              }
            },
            "description" : "default response"
          }
        },
        "summary" : "Get import confirmation state",
        "tags" : [ "Content" ]
      }
    },
    "/content/v1/export" : {
      "post" : {
        "operationId" : "exportContent",
        "requestBody" : {
          "content" : {
            "application/json" : {
              "schema" : {
                "$ref" : "#/components/schemas/DocRefs"
              }
            }
          },
          "description" : "docRefs",
          "required" : true
        },
        "responses" : {
          "default" : {
            "content" : {
              "application/json" : {
                "schema" : {
                  "$ref" : "#/components/schemas/ResourceGeneration"
                }
              }
            },
            "description" : "default response"
          }
        },
        "summary" : "Export content",
        "tags" : [ "Content" ]
      }
    },
    "/content/v1/fetchDependencies" : {
      "post" : {
        "operationId" : "fetchContentDependencies",
        "requestBody" : {
          "content" : {
            "application/json" : {
              "schema" : {
                "$ref" : "#/components/schemas/DependencyCriteria"
              }
            }
          },
          "description" : "criteria",
          "required" : true
        },
        "responses" : {
          "default" : {
            "content" : {
              "application/json" : {
                "schema" : {
                  "$ref" : "#/components/schemas/ResultPageDependency"
                }
              }
            },
            "description" : "default response"
          }
        },
        "summary" : "Fetch content dependencies",
        "tags" : [ "Content" ]
      }
    },
    "/content/v1/import" : {
      "post" : {
        "operationId" : "importContent",
        "requestBody" : {
          "content" : {
            "application/json" : {
              "schema" : {
                "$ref" : "#/components/schemas/ImportConfigRequest"
              }
            }
          },
          "description" : "request",
          "required" : true
        },
        "responses" : {
          "default" : {
            "content" : {
              "application/json" : {
                "schema" : {
                  "$ref" : "#/components/schemas/ResourceKey"
                }
              }
            },
            "description" : "default response"
          }
        },
        "summary" : "Import content",
        "tags" : [ "Content" ]
      }
    },
    "/dashboard/v1/destroy" : {
      "post" : {
        "operationId" : "dashboardDestroySearch",
        "requestBody" : {
          "content" : {
            "application/json" : {
              "schema" : {
                "$ref" : "#/components/schemas/DestroySearchRequest"
              }
            }
          },
          "description" : "request",
          "required" : true
        },
        "responses" : {
          "default" : {
            "content" : {
              "application/json" : {
                "schema" : {
                  "type" : "boolean"
                }
              }
            },
            "description" : "default response"
          }
        },
        "summary" : "Destroy a running search",
        "tags" : [ "Dashboards" ]
      }
    },
    "/dashboard/v1/downloadQuery" : {
      "post" : {
        "operationId" : "downloadDashboardQuery",
        "requestBody" : {
          "content" : {
            "application/json" : {
              "schema" : {
                "$ref" : "#/components/schemas/DashboardSearchRequest"
              }
            }
          },
          "description" : "downloadQueryRequest",
          "required" : true
        },
        "responses" : {
          "default" : {
            "content" : {
              "application/json" : {
                "schema" : {
                  "$ref" : "#/components/schemas/ResourceGeneration"
                }
              }
            },
            "description" : "default response"
          }
        },
        "summary" : "Download a query",
        "tags" : [ "Dashboards" ]
      }
    },
    "/dashboard/v1/downloadSearchResults" : {
      "post" : {
        "operationId" : "downloadDashboardSearchResults",
        "requestBody" : {
          "content" : {
            "application/json" : {
              "schema" : {
                "$ref" : "#/components/schemas/DownloadSearchResultsRequest"
              }
            }
          },
          "description" : "request",
          "required" : true
        },
        "responses" : {
          "default" : {
            "content" : {
              "application/json" : {
                "schema" : {
                  "$ref" : "#/components/schemas/ResourceGeneration"
                }
              }
            },
            "description" : "default response"
          }
        },
        "summary" : "Download search results",
        "tags" : [ "Dashboards" ]
      }
    },
    "/dashboard/v1/fetchTimeZones" : {
      "get" : {
        "operationId" : "fetchTimeZones",
        "responses" : {
          "default" : {
            "content" : {
              "application/json" : {
                "schema" : {
                  "type" : "array",
                  "items" : {
                    "type" : "string"
                  }
                }
              }
            },
            "description" : "default response"
          }
        },
        "summary" : "Fetch time zone data from the server",
        "tags" : [ "Dashboards" ]
      }
    },
    "/dashboard/v1/functions" : {
      "get" : {
        "operationId" : "fetchDashboardFunctions",
        "responses" : {
          "default" : {
            "content" : {
              "application/json" : {
                "schema" : {
                  "type" : "array",
                  "items" : {
                    "$ref" : "#/components/schemas/FunctionSignature"
                  }
                }
              }
            },
            "description" : "default response"
          }
        },
        "summary" : "Fetch all expression functions",
        "tags" : [ "Dashboards" ]
      }
    },
    "/dashboard/v1/search" : {
      "post" : {
        "operationId" : "dashboardSearch",
        "requestBody" : {
          "content" : {
            "application/json" : {
              "schema" : {
                "$ref" : "#/components/schemas/DashboardSearchRequest"
              }
            }
          },
          "description" : "request",
          "required" : true
        },
        "responses" : {
          "default" : {
            "content" : {
              "application/json" : {
                "schema" : {
                  "$ref" : "#/components/schemas/DashboardSearchResponse"
                }
              }
            },
            "description" : "default response"
          }
        },
        "summary" : "Perform a new search or get new results",
        "tags" : [ "Dashboards" ]
      }
    },
    "/dashboard/v1/validateExpression" : {
      "post" : {
        "operationId" : "validateDashboardExpression",
        "requestBody" : {
          "content" : {
            "application/json" : {
              "schema" : {
                "type" : "string"
              }
            }
          },
          "description" : "expression",
          "required" : true
        },
        "responses" : {
          "default" : {
            "content" : {
              "application/json" : {
                "schema" : {
                  "$ref" : "#/components/schemas/ValidateExpressionResult"
                }
              }
            },
            "description" : "default response"
          }
        },
        "summary" : "Validate an expression",
        "tags" : [ "Dashboards" ]
      }
    },
    "/dashboard/v1/{uuid}" : {
      "get" : {
        "operationId" : "fetchDashboard",
        "parameters" : [ {
          "in" : "path",
          "name" : "uuid",
          "required" : true,
          "schema" : {
            "type" : "string"
          }
        } ],
        "responses" : {
          "default" : {
            "content" : {
              "application/json" : {
                "schema" : {
                  "$ref" : "#/components/schemas/DashboardDoc"
                }
              }
            },
            "description" : "default response"
          }
        },
        "summary" : "Fetch a dashboard doc by its UUID",
        "tags" : [ "Dashboards" ]
      },
      "put" : {
        "operationId" : "updateDashboard",
        "parameters" : [ {
          "in" : "path",
          "name" : "uuid",
          "required" : true,
          "schema" : {
            "type" : "string"
          }
        } ],
        "requestBody" : {
          "content" : {
            "application/json" : {
              "schema" : {
                "$ref" : "#/components/schemas/DashboardDoc"
              }
            }
          },
          "description" : "doc",
          "required" : true
        },
        "responses" : {
          "default" : {
            "content" : {
              "application/json" : {
                "schema" : {
                  "$ref" : "#/components/schemas/DashboardDoc"
                }
              }
            },
            "description" : "default response"
          }
        },
        "summary" : "Update a dashboard doc",
        "tags" : [ "Dashboards" ]
      }
    },
    "/data/v1/download" : {
      "post" : {
        "operationId" : "downloadData",
        "requestBody" : {
          "content" : {
            "application/json" : {
              "schema" : {
                "$ref" : "#/components/schemas/FindMetaCriteria"
              }
            }
          },
          "description" : "criteria",
          "required" : true
        },
        "responses" : {
          "default" : {
            "content" : {
              "application/json" : {
                "schema" : {
                  "$ref" : "#/components/schemas/ResourceGeneration"
                }
              }
            },
            "description" : "default response"
          }
        },
        "summary" : "Download matching data",
        "tags" : [ "Data" ]
      }
    },
    "/data/v1/fetch" : {
      "post" : {
        "operationId" : "fetchData",
        "requestBody" : {
          "content" : {
            "application/json" : {
              "schema" : {
                "$ref" : "#/components/schemas/FetchDataRequest"
              }
            }
          },
          "description" : "request",
          "required" : true
        },
        "responses" : {
          "default" : {
            "content" : {
              "application/json" : {
                "schema" : {
                  "$ref" : "#/components/schemas/AbstractFetchDataResult"
                }
              }
            },
            "description" : "default response"
          }
        },
        "summary" : "Fetch matching data",
        "tags" : [ "Data" ]
      }
    },
    "/data/v1/upload" : {
      "post" : {
        "operationId" : "uploadData",
        "requestBody" : {
          "content" : {
            "application/json" : {
              "schema" : {
                "$ref" : "#/components/schemas/UploadDataRequest"
              }
            }
          },
          "description" : "request",
          "required" : true
        },
        "responses" : {
          "default" : {
            "content" : {
              "application/json" : {
                "schema" : {
                  "$ref" : "#/components/schemas/ResourceKey"
                }
              }
            },
            "description" : "default response"
          }
        },
        "summary" : "Upload data",
        "tags" : [ "Data" ]
      }
    },
    "/data/v1/{id}/info" : {
      "get" : {
        "operationId" : "viewDataInfo",
        "parameters" : [ {
          "in" : "path",
          "name" : "id",
          "required" : true,
          "schema" : {
            "type" : "integer",
            "format" : "int64"
          }
        } ],
        "responses" : {
          "default" : {
            "content" : {
              "application/json" : {
                "schema" : {
                  "type" : "array",
                  "items" : {
                    "$ref" : "#/components/schemas/DataInfoSection"
                  }
                }
              }
            },
            "description" : "default response"
          }
        },
        "summary" : "Find full info about a data item",
        "tags" : [ "Data" ]
      }
    },
    "/data/v1/{id}/parts/{partNo}/child-types" : {
      "get" : {
        "operationId" : "getChildStreamTypes",
        "parameters" : [ {
          "in" : "path",
          "name" : "id",
          "required" : true,
          "schema" : {
            "type" : "integer",
            "format" : "int64"
          }
        }, {
          "in" : "path",
          "name" : "partNo",
          "required" : true,
          "schema" : {
            "type" : "integer",
            "format" : "int64"
          }
        } ],
        "responses" : {
          "default" : {
            "content" : {
              "application/json" : {
                "schema" : {
                  "type" : "array",
                  "items" : {
                    "type" : "string"
                  },
                  "uniqueItems" : true
                }
              }
            },
            "description" : "default response"
          }
        },
        "summary" : "List child types for a stream",
        "tags" : [ "Data" ]
      }
    },
    "/dataRetentionRules/v1" : {
      "get" : {
        "operationId" : "fetchDataRetentionRules",
        "responses" : {
          "default" : {
            "content" : {
              "application/json" : {
                "schema" : {
                  "$ref" : "#/components/schemas/DataRetentionRules"
                }
              }
            },
            "description" : "default response"
          }
        },
        "summary" : "Get data retention rules",
        "tags" : [ "Data Retention Rules" ]
      },
      "put" : {
        "operationId" : "updateDataRetentionRules",
        "requestBody" : {
          "content" : {
            "application/json" : {
              "schema" : {
                "$ref" : "#/components/schemas/DataRetentionRules"
              }
            }
          },
          "description" : "dataRetentionRules",
          "required" : true
        },
        "responses" : {
          "default" : {
            "content" : {
              "application/json" : {
                "schema" : {
                  "$ref" : "#/components/schemas/DataRetentionRules"
                }
              }
            },
            "description" : "default response"
          }
        },
        "summary" : "Update data retention rules",
        "tags" : [ "Data Retention Rules" ]
      }
    },
    "/dataRetentionRules/v1/impactSummary" : {
      "post" : {
        "operationId" : "getDataRetentionImpactSummary",
        "requestBody" : {
          "content" : {
            "application/json" : {
              "schema" : {
                "$ref" : "#/components/schemas/DataRetentionDeleteSummaryRequest"
              }
            }
          },
          "description" : "request",
          "required" : true
        },
        "responses" : {
          "default" : {
            "content" : {
              "application/json" : {
                "schema" : {
                  "$ref" : "#/components/schemas/DataRetentionDeleteSummaryResponse"
                }
              }
            },
            "description" : "default response"
          }
        },
        "summary" : "Get a summary of meta deletions with the passed data retention rules",
        "tags" : [ "Data Retention Rules" ]
      }
    },
    "/dataRetentionRules/v1/impactSummary/{queryId}" : {
      "delete" : {
        "operationId" : "stopDataRetentionImpactSummary",
        "parameters" : [ {
          "in" : "path",
          "name" : "queryId",
          "required" : true,
          "schema" : {
            "type" : "string"
          }
        } ],
        "responses" : {
          "default" : {
            "content" : {
              "application/json" : {
                "schema" : {
                  "type" : "boolean"
                }
              }
            },
            "description" : "default response"
          }
        },
        "summary" : "Stop a running query",
        "tags" : [ "Data Retention Rules" ]
      }
    },
    "/dataSource/v1/fetchFields" : {
      "post" : {
        "operationId" : "fetchDataSourceFields",
        "requestBody" : {
          "content" : {
            "application/json" : {
              "schema" : {
                "$ref" : "#/components/schemas/DocRef"
              }
            }
          },
          "description" : "dataSourceRef",
          "required" : true
        },
        "responses" : {
          "default" : {
            "content" : {
              "application/json" : {
                "schema" : {
                  "type" : "array",
                  "items" : {
                    "$ref" : "#/components/schemas/AbstractField"
                  }
                }
              }
            },
            "description" : "default response"
          }
        },
        "summary" : "Fetch data source fields",
        "tags" : [ "Data Sources" ]
      }
    },
    "/dbStatus/v1" : {
      "get" : {
        "operationId" : "getDbSystemTableStatus",
        "responses" : {
          "default" : {
            "content" : {
              "application/json" : {
                "schema" : {
                  "$ref" : "#/components/schemas/ResultPageDBTableStatus"
                }
              }
            },
            "description" : "default response"
          }
        },
        "summary" : "Find status of the DB",
        "tags" : [ "Database Status" ]
      },
      "post" : {
        "operationId" : "findDbSystemTableStatus",
        "requestBody" : {
          "content" : {
            "application/json" : {
              "schema" : {
                "$ref" : "#/components/schemas/FindDBTableCriteria"
              }
            }
          },
          "description" : "criteria",
          "required" : true
        },
        "responses" : {
          "default" : {
            "content" : {
              "application/json" : {
                "schema" : {
                  "$ref" : "#/components/schemas/ResultPageDBTableStatus"
                }
              }
            },
            "description" : "default response"
          }
        },
        "summary" : "Find status of the DB",
        "tags" : [ "Database Status" ]
      }
    },
    "/dictionary/v1/download" : {
      "post" : {
        "operationId" : "downloadDictionary",
        "requestBody" : {
          "content" : {
            "application/json" : {
              "schema" : {
                "$ref" : "#/components/schemas/DocRef"
              }
            }
          }
        },
        "responses" : {
          "default" : {
            "content" : {
              "application/json" : {
                "schema" : {
                  "$ref" : "#/components/schemas/ResourceGeneration"
                }
              }
            },
            "description" : "default response"
          }
        },
        "summary" : "Download a dictionary doc",
        "tags" : [ "Dictionaries (v1)" ]
      }
    },
    "/dictionary/v1/{uuid}" : {
      "get" : {
        "operationId" : "fetchDictionary",
        "parameters" : [ {
          "in" : "path",
          "name" : "uuid",
          "required" : true,
          "schema" : {
            "type" : "string"
          }
        } ],
        "responses" : {
          "default" : {
            "content" : {
              "application/json" : {
                "schema" : {
                  "$ref" : "#/components/schemas/DictionaryDoc"
                }
              }
            },
            "description" : "default response"
          }
        },
        "summary" : "Fetch a dictionary doc by its UUID",
        "tags" : [ "Dictionaries (v1)" ]
      },
      "put" : {
        "operationId" : "updateDictionary",
        "parameters" : [ {
          "in" : "path",
          "name" : "uuid",
          "required" : true,
          "schema" : {
            "type" : "string"
          }
        } ],
        "requestBody" : {
          "content" : {
            "application/json" : {
              "schema" : {
                "$ref" : "#/components/schemas/DictionaryDoc"
              }
            }
          },
          "description" : "doc",
          "required" : true
        },
        "responses" : {
          "default" : {
            "content" : {
              "application/json" : {
                "schema" : {
                  "$ref" : "#/components/schemas/DictionaryDoc"
                }
              }
            },
            "description" : "default response"
          }
        },
        "summary" : "Update a dictionary doc",
        "tags" : [ "Dictionaries (v1)" ]
      }
    },
    "/elasticCluster/v1/testCluster" : {
      "post" : {
        "operationId" : "testElasticCluster",
        "requestBody" : {
          "content" : {
            "application/json" : {
              "schema" : {
                "$ref" : "#/components/schemas/ElasticClusterDoc"
              }
            }
          },
          "description" : "elasticClusterDoc",
          "required" : true
        },
        "responses" : {
          "default" : {
            "content" : {
              "application/json" : {
                "schema" : {
                  "$ref" : "#/components/schemas/ElasticClusterTestResponse"
                }
              }
            },
            "description" : "default response"
          }
        },
        "summary" : "Test connection to the Elasticsearch cluster",
        "tags" : [ "Elastic Clusters" ]
      }
    },
    "/elasticCluster/v1/{uuid}" : {
      "get" : {
        "operationId" : "fetchElasticCluster",
        "parameters" : [ {
          "in" : "path",
          "name" : "uuid",
          "required" : true,
          "schema" : {
            "type" : "string"
          }
        } ],
        "responses" : {
          "default" : {
            "content" : {
              "application/json" : {
                "schema" : {
                  "$ref" : "#/components/schemas/ElasticClusterDoc"
                }
              }
            },
            "description" : "default response"
          }
        },
        "summary" : "Fetch an Elasticsearch cluster doc by its UUID",
        "tags" : [ "Elastic Clusters" ]
      },
      "put" : {
        "operationId" : "updateElasticCluster",
        "parameters" : [ {
          "in" : "path",
          "name" : "uuid",
          "required" : true,
          "schema" : {
            "type" : "string"
          }
        } ],
        "requestBody" : {
          "content" : {
            "application/json" : {
              "schema" : {
                "$ref" : "#/components/schemas/ElasticClusterDoc"
              }
            }
          },
          "description" : "doc",
          "required" : true
        },
        "responses" : {
          "default" : {
            "content" : {
              "application/json" : {
                "schema" : {
                  "$ref" : "#/components/schemas/ElasticClusterDoc"
                }
              }
            },
            "description" : "default response"
          }
        },
        "summary" : "Update an Elasticsearch cluster doc",
        "tags" : [ "Elastic Clusters" ]
      }
    },
    "/elasticIndex/v1/testIndex" : {
      "post" : {
        "operationId" : "testElasticIndex",
        "requestBody" : {
          "content" : {
            "application/json" : {
              "schema" : {
                "$ref" : "#/components/schemas/ElasticIndexDoc"
              }
            }
          },
          "description" : "elasticIndexDoc",
          "required" : true
        },
        "responses" : {
          "default" : {
            "content" : {
              "application/json" : {
                "schema" : {
                  "$ref" : "#/components/schemas/ElasticIndexTestResponse"
                }
              }
            },
            "description" : "default response"
          }
        },
        "summary" : "Test the Elasticsearch index",
        "tags" : [ "Elastic Indices" ]
      }
    },
    "/elasticIndex/v1/{uuid}" : {
      "get" : {
        "operationId" : "fetchElasticIndex",
        "parameters" : [ {
          "in" : "path",
          "name" : "uuid",
          "required" : true,
          "schema" : {
            "type" : "string"
          }
        } ],
        "responses" : {
          "default" : {
            "content" : {
              "application/json" : {
                "schema" : {
                  "$ref" : "#/components/schemas/ElasticIndexDoc"
                }
              }
            },
            "description" : "default response"
          }
        },
        "summary" : "Fetch an Elasticsearch index doc by its UUID",
        "tags" : [ "Elastic Indices" ]
      },
      "put" : {
        "operationId" : "updateElasticIndex",
        "parameters" : [ {
          "in" : "path",
          "name" : "uuid",
          "required" : true,
          "schema" : {
            "type" : "string"
          }
        } ],
        "requestBody" : {
          "content" : {
            "application/json" : {
              "schema" : {
                "$ref" : "#/components/schemas/ElasticIndexDoc"
              }
            }
          },
          "description" : "doc",
          "required" : true
        },
        "responses" : {
          "default" : {
            "content" : {
              "application/json" : {
                "schema" : {
                  "$ref" : "#/components/schemas/ElasticIndexDoc"
                }
              }
            },
            "description" : "default response"
          }
        },
        "summary" : "Update an Elasticsearch index doc",
        "tags" : [ "Elastic Indices" ]
      }
    },
    "/entityEvent/v1/{nodeName}" : {
      "put" : {
        "operationId" : "fireEntityEvent",
        "parameters" : [ {
          "in" : "path",
          "name" : "nodeName",
          "required" : true,
          "schema" : {
            "type" : "string"
          }
        } ],
        "requestBody" : {
          "content" : {
            "application/json" : {
              "schema" : {
                "$ref" : "#/components/schemas/EntityEvent"
              }
            }
          },
          "description" : "entityevent",
          "required" : true
        },
        "responses" : {
          "default" : {
            "content" : {
              "application/json" : {
                "schema" : {
                  "type" : "boolean"
                }
              }
            },
            "description" : "default response"
          }
        },
        "summary" : "Sends an entity event",
        "tags" : [ "Entity Events" ]
      }
    },
    "/explorer/v2/copy" : {
      "post" : {
        "operationId" : "copyExplorerItems",
        "requestBody" : {
          "content" : {
            "application/json" : {
              "schema" : {
                "$ref" : "#/components/schemas/ExplorerServiceCopyRequest"
              }
            }
          },
          "description" : "request",
          "required" : true
        },
        "responses" : {
          "default" : {
            "content" : {
              "application/json" : {
                "schema" : {
                  "$ref" : "#/components/schemas/BulkActionResult"
                }
              }
            },
            "description" : "default response"
          }
        },
        "summary" : "Copy explorer items",
        "tags" : [ "Explorer (v2)" ]
      }
    },
    "/explorer/v2/create" : {
      "post" : {
        "operationId" : "createExplorerItem",
        "requestBody" : {
          "content" : {
            "application/json" : {
              "schema" : {
                "$ref" : "#/components/schemas/ExplorerServiceCreateRequest"
              }
            }
          },
          "description" : "request",
          "required" : true
        },
        "responses" : {
          "default" : {
            "content" : {
              "application/json" : {
                "schema" : {
                  "$ref" : "#/components/schemas/DocRef"
                }
              }
            },
            "description" : "default response"
          }
        },
        "summary" : "Create explorer item",
        "tags" : [ "Explorer (v2)" ]
      }
    },
    "/explorer/v2/delete" : {
      "delete" : {
        "operationId" : "deleteExplorerItems",
        "requestBody" : {
          "content" : {
            "application/json" : {
              "schema" : {
                "$ref" : "#/components/schemas/ExplorerServiceDeleteRequest"
              }
            }
          },
          "description" : "request",
          "required" : true
        },
        "responses" : {
          "default" : {
            "content" : {
              "application/json" : {
                "schema" : {
                  "$ref" : "#/components/schemas/BulkActionResult"
                }
              }
            },
            "description" : "default response"
          }
        },
        "summary" : "Delete explorer items",
        "tags" : [ "Explorer (v2)" ]
      }
    },
    "/explorer/v2/fetchDocRefs" : {
      "post" : {
        "operationId" : "fetchExplorerDocRefs",
        "requestBody" : {
          "content" : {
            "application/json" : {
              "schema" : {
                "type" : "array",
                "items" : {
                  "$ref" : "#/components/schemas/DocRef"
                },
                "uniqueItems" : true
              }
            }
          },
          "description" : "docRefs",
          "required" : true
        },
        "responses" : {
          "default" : {
            "content" : {
              "application/json" : {
                "schema" : {
                  "type" : "array",
                  "items" : {
                    "$ref" : "#/components/schemas/DocRef"
                  },
                  "uniqueItems" : true
                }
              }
            },
            "description" : "default response"
          }
        },
        "summary" : "Fetch document references",
        "tags" : [ "Explorer (v2)" ]
      }
    },
    "/explorer/v2/fetchDocumentTypes" : {
      "get" : {
        "operationId" : "fetchExplorerDocumentTypes",
        "responses" : {
          "default" : {
            "content" : {
              "application/json" : {
                "schema" : {
                  "$ref" : "#/components/schemas/DocumentTypes"
                }
              }
            },
            "description" : "default response"
          }
        },
        "summary" : "Fetch document types",
        "tags" : [ "Explorer (v2)" ]
      }
    },
    "/explorer/v2/fetchExplorerNodes" : {
      "post" : {
        "operationId" : "fetchExplorerNodes",
        "requestBody" : {
          "content" : {
            "application/json" : {
              "schema" : {
                "$ref" : "#/components/schemas/FindExplorerNodeCriteria"
              }
            }
          },
          "description" : "request",
          "required" : true
        },
        "responses" : {
          "default" : {
            "content" : {
              "application/json" : {
                "schema" : {
                  "$ref" : "#/components/schemas/FetchExplorerNodeResult"
                }
              }
            },
            "description" : "default response"
          }
        },
        "summary" : "Fetch explorer nodes",
        "tags" : [ "Explorer (v2)" ]
      }
    },
    "/explorer/v2/fetchExplorerPermissions" : {
      "post" : {
        "operationId" : "fetchExplorerPermissions",
        "requestBody" : {
          "content" : {
            "application/json" : {
              "schema" : {
                "type" : "array",
                "items" : {
                  "$ref" : "#/components/schemas/ExplorerNode"
                }
              }
            }
          },
          "description" : "explorerNodes",
          "required" : true
        },
        "responses" : {
          "default" : {
            "content" : {
              "application/json" : {
                "schema" : {
                  "type" : "array",
                  "items" : {
                    "$ref" : "#/components/schemas/ExplorerNodePermissions"
                  },
                  "uniqueItems" : true
                }
              }
            },
            "description" : "default response"
          }
        },
        "summary" : "Fetch permissions for explorer items",
        "tags" : [ "Explorer (v2)" ]
      }
    },
    "/explorer/v2/info" : {
      "post" : {
        "operationId" : "fetchExplorerItemInfo",
        "requestBody" : {
          "content" : {
            "application/json" : {
              "schema" : {
                "$ref" : "#/components/schemas/DocRef"
              }
            }
          },
          "description" : "docRef",
          "required" : true
        },
        "responses" : {
          "default" : {
            "content" : {
              "application/json" : {
                "schema" : {
                  "$ref" : "#/components/schemas/DocRefInfo"
                }
              }
            },
            "description" : "default response"
          }
        },
        "summary" : "Get document info",
        "tags" : [ "Explorer (v2)" ]
      }
    },
    "/explorer/v2/move" : {
      "put" : {
        "operationId" : "moveExplorerItems",
        "requestBody" : {
          "content" : {
            "application/json" : {
              "schema" : {
                "$ref" : "#/components/schemas/ExplorerServiceMoveRequest"
              }
            }
          },
          "description" : "request",
          "required" : true
        },
        "responses" : {
          "default" : {
            "content" : {
              "application/json" : {
                "schema" : {
                  "$ref" : "#/components/schemas/BulkActionResult"
                }
              }
            },
            "description" : "default response"
          }
        },
        "summary" : "Move explorer items",
        "tags" : [ "Explorer (v2)" ]
      }
    },
    "/explorer/v2/rename" : {
      "put" : {
        "operationId" : "renameExplorerItems",
        "requestBody" : {
          "content" : {
            "application/json" : {
              "schema" : {
                "$ref" : "#/components/schemas/ExplorerServiceRenameRequest"
              }
            }
          },
          "description" : "request",
          "required" : true
        },
        "responses" : {
          "default" : {
            "content" : {
              "application/json" : {
                "schema" : {
                  "$ref" : "#/components/schemas/DocRef"
                }
              }
            },
            "description" : "default response"
          }
        },
        "summary" : "Rename explorer items",
        "tags" : [ "Explorer (v2)" ]
      }
    },
    "/export/v1" : {
      "get" : {
        "operationId" : "exportAllContent",
        "responses" : {
          "default" : {
            "description" : "Returns Stroom content data in a zip file"
          }
        },
        "summary" : "Exports all configuration to a file.",
        "tags" : [ "Export" ]
      }
    },
    "/feed/v1/fetchSupportedEncodings" : {
      "get" : {
        "operationId" : "fetchSupportedEncodings",
        "responses" : {
          "default" : {
            "content" : {
              "application/json" : {
                "schema" : {
                  "type" : "array",
                  "items" : {
                    "type" : "string"
                  }
                }
              }
            },
            "description" : "default response"
          }
        },
        "summary" : "Fetch supported encodings",
        "tags" : [ "Feeds" ]
      }
    },
    "/feed/v1/{uuid}" : {
      "get" : {
        "operationId" : "fetchFeed",
        "parameters" : [ {
          "in" : "path",
          "name" : "uuid",
          "required" : true,
          "schema" : {
            "type" : "string"
          }
        } ],
        "responses" : {
          "default" : {
            "content" : {
              "application/json" : {
                "schema" : {
                  "$ref" : "#/components/schemas/FeedDoc"
                }
              }
            },
            "description" : "default response"
          }
        },
        "summary" : "Fetch a feed doc by its UUID",
        "tags" : [ "Feeds" ]
      },
      "put" : {
        "operationId" : "updateFeed",
        "parameters" : [ {
          "in" : "path",
          "name" : "uuid",
          "required" : true,
          "schema" : {
            "type" : "string"
          }
        } ],
        "requestBody" : {
          "content" : {
            "application/json" : {
              "schema" : {
                "$ref" : "#/components/schemas/FeedDoc"
              }
            }
          },
          "description" : "doc",
          "required" : true
        },
        "responses" : {
          "default" : {
            "content" : {
              "application/json" : {
                "schema" : {
                  "$ref" : "#/components/schemas/FeedDoc"
                }
              }
            },
            "description" : "default response"
          }
        },
        "summary" : "Update a feed doc",
        "tags" : [ "Feeds" ]
      }
    },
    "/feedStatus/v1/getFeedStatus" : {
      "post" : {
        "operationId" : "getFeedStatus",
        "requestBody" : {
          "content" : {
            "application/json" : {
              "schema" : {
                "$ref" : "#/components/schemas/GetFeedStatusRequest"
              }
            }
          },
          "description" : "GetFeedStatusRequest",
          "required" : true
        },
        "responses" : {
          "default" : {
            "content" : {
              "application/json" : {
                "schema" : {
                  "$ref" : "#/components/schemas/GetFeedStatusResponse"
                }
              }
            },
            "description" : "default response"
          }
        },
        "summary" : "Submit a request to get the status of a feed",
        "tags" : [ "Feed Status" ]
      }
    },
    "/fsVolume/v1" : {
      "post" : {
        "operationId" : "createFsVolume",
        "requestBody" : {
          "content" : {
            "application/json" : {
              "schema" : {
                "$ref" : "#/components/schemas/FsVolume"
              }
            }
          }
        },
        "responses" : {
          "default" : {
            "content" : {
              "application/json" : {
                "schema" : {
                  "$ref" : "#/components/schemas/FsVolume"
                }
              }
            },
            "description" : "default response"
          }
        },
        "summary" : "Create a volume",
        "tags" : [ "Filesystem Volumes" ]
      }
    },
    "/fsVolume/v1/find" : {
      "post" : {
        "operationId" : "findFsVolumes",
        "requestBody" : {
          "content" : {
            "application/json" : {
              "schema" : {
                "$ref" : "#/components/schemas/FindFsVolumeCriteria"
              }
            }
          },
          "description" : "criteria",
          "required" : true
        },
        "responses" : {
          "default" : {
            "content" : {
              "application/json" : {
                "schema" : {
                  "$ref" : "#/components/schemas/ResultPageFsVolume"
                }
              }
            },
            "description" : "default response"
          }
        },
        "summary" : "Finds volumes",
        "tags" : [ "Filesystem Volumes" ]
      }
    },
    "/fsVolume/v1/rescan" : {
      "get" : {
        "operationId" : "rescanFsVolumes",
        "responses" : {
          "default" : {
            "content" : {
              "application/json" : {
                "schema" : {
                  "type" : "boolean"
                }
              }
            },
            "description" : "default response"
          }
        },
        "summary" : "Rescans volumes",
        "tags" : [ "Filesystem Volumes" ]
      }
    },
    "/fsVolume/v1/{id}" : {
      "delete" : {
        "operationId" : "deleteFsVolume",
        "parameters" : [ {
          "in" : "path",
          "name" : "id",
          "required" : true,
          "schema" : {
            "type" : "integer",
            "format" : "int32"
          }
        } ],
        "responses" : {
          "default" : {
            "content" : {
              "application/json" : {
                "schema" : {
                  "type" : "boolean"
                }
              }
            },
            "description" : "default response"
          }
        },
        "summary" : "Delete a volume",
        "tags" : [ "Filesystem Volumes" ]
      },
      "get" : {
        "operationId" : "fetchFsVolume",
        "parameters" : [ {
          "in" : "path",
          "name" : "id",
          "required" : true,
          "schema" : {
            "type" : "integer",
            "format" : "int32"
          }
        } ],
        "responses" : {
          "default" : {
            "content" : {
              "application/json" : {
                "schema" : {
                  "$ref" : "#/components/schemas/FsVolume"
                }
              }
            },
            "description" : "default response"
          }
        },
        "summary" : "Get a volume",
        "tags" : [ "Filesystem Volumes" ]
      },
      "put" : {
        "operationId" : "updateFsVolume",
        "parameters" : [ {
          "in" : "path",
          "name" : "id",
          "required" : true,
          "schema" : {
            "type" : "integer",
            "format" : "int32"
          }
        } ],
        "requestBody" : {
          "content" : {
            "application/json" : {
              "schema" : {
                "$ref" : "#/components/schemas/FsVolume"
              }
            }
          },
          "description" : "volume",
          "required" : true
        },
        "responses" : {
          "default" : {
            "content" : {
              "application/json" : {
                "schema" : {
                  "$ref" : "#/components/schemas/FsVolume"
                }
              }
            },
            "description" : "default response"
          }
        },
        "summary" : "Update a volume",
        "tags" : [ "Filesystem Volumes" ]
      }
    },
    "/index/v2/shard/delete" : {
      "post" : {
        "operationId" : "deleteIndexShards",
        "parameters" : [ {
          "in" : "query",
          "name" : "nodeName",
          "schema" : {
            "type" : "string"
          }
        } ],
        "requestBody" : {
          "content" : {
            "application/json" : {
              "schema" : {
                "$ref" : "#/components/schemas/FindIndexShardCriteria"
              }
            }
          },
          "description" : "criteria",
          "required" : true
        },
        "responses" : {
          "default" : {
            "content" : {
              "application/json" : {
                "schema" : {
                  "type" : "integer",
                  "format" : "int64"
                }
              }
            },
            "description" : "default response"
          }
        },
        "summary" : "Delete matching index shards",
        "tags" : [ "Indexes (v2)" ]
      }
    },
    "/index/v2/shard/find" : {
      "post" : {
        "operationId" : "findIndexShards",
        "requestBody" : {
          "content" : {
            "application/json" : {
              "schema" : {
                "$ref" : "#/components/schemas/FindIndexShardCriteria"
              }
            }
          },
          "description" : "criteria",
          "required" : true
        },
        "responses" : {
          "default" : {
            "content" : {
              "application/json" : {
                "schema" : {
                  "$ref" : "#/components/schemas/ResultPageIndexShard"
                }
              }
            },
            "description" : "default response"
          }
        },
        "summary" : "Find matching index shards",
        "tags" : [ "Indexes (v2)" ]
      }
    },
    "/index/v2/shard/flush" : {
      "post" : {
        "operationId" : "flushIndexShards",
        "parameters" : [ {
          "in" : "query",
          "name" : "nodeName",
          "schema" : {
            "type" : "string"
          }
        } ],
        "requestBody" : {
          "content" : {
            "application/json" : {
              "schema" : {
                "$ref" : "#/components/schemas/FindIndexShardCriteria"
              }
            }
          },
          "description" : "criteria",
          "required" : true
        },
        "responses" : {
          "default" : {
            "content" : {
              "application/json" : {
                "schema" : {
                  "type" : "integer",
                  "format" : "int64"
                }
              }
            },
            "description" : "default response"
          }
        },
        "summary" : "Flush matching index shards",
        "tags" : [ "Indexes (v2)" ]
      }
    },
    "/index/v2/{uuid}" : {
      "get" : {
        "operationId" : "fetchIndex",
        "parameters" : [ {
          "in" : "path",
          "name" : "uuid",
          "required" : true,
          "schema" : {
            "type" : "string"
          }
        } ],
        "responses" : {
          "default" : {
            "content" : {
              "application/json" : {
                "schema" : {
                  "$ref" : "#/components/schemas/IndexDoc"
                }
              }
            },
            "description" : "default response"
          }
        },
        "summary" : "Fetch a index doc by its UUID",
        "tags" : [ "Indexes (v2)" ]
      },
      "put" : {
        "operationId" : "updateIndex",
        "parameters" : [ {
          "in" : "path",
          "name" : "uuid",
          "required" : true,
          "schema" : {
            "type" : "string"
          }
        } ],
        "requestBody" : {
          "content" : {
            "application/json" : {
              "schema" : {
                "$ref" : "#/components/schemas/IndexDoc"
              }
            }
          },
          "description" : "doc",
          "required" : true
        },
        "responses" : {
          "default" : {
            "content" : {
              "application/json" : {
                "schema" : {
                  "$ref" : "#/components/schemas/IndexDoc"
                }
              }
            },
            "description" : "default response"
          }
        },
        "summary" : "Update an index doc",
        "tags" : [ "Indexes (v2)" ]
      }
    },
    "/index/volume/v2" : {
      "post" : {
        "operationId" : "createIndexVolume",
        "requestBody" : {
          "content" : {
            "application/json" : {
              "schema" : {
                "$ref" : "#/components/schemas/IndexVolume"
              }
            }
          },
          "description" : "request",
          "required" : true
        },
        "responses" : {
          "default" : {
            "content" : {
              "application/json" : {
                "schema" : {
                  "$ref" : "#/components/schemas/IndexVolume"
                }
              }
            },
            "description" : "default response"
          }
        },
        "summary" : "Creates an index volume",
        "tags" : [ "Index Volumes" ]
      }
    },
    "/index/volume/v2/find" : {
      "post" : {
        "operationId" : "findIndexVolumes",
        "requestBody" : {
          "content" : {
            "application/json" : {
              "schema" : {
                "$ref" : "#/components/schemas/ExpressionCriteria"
              }
            }
          },
          "description" : "request",
          "required" : true
        },
        "responses" : {
          "default" : {
            "content" : {
              "application/json" : {
                "schema" : {
                  "$ref" : "#/components/schemas/ResultPageIndexVolume"
                }
              }
            },
            "description" : "default response"
          }
        },
        "summary" : "Finds index volumes matching request",
        "tags" : [ "Index Volumes" ]
      }
    },
    "/index/volume/v2/rescan" : {
      "delete" : {
        "operationId" : "rescanIndexVolumes",
        "parameters" : [ {
          "in" : "query",
          "name" : "nodeName",
          "schema" : {
            "type" : "string"
          }
        } ],
        "responses" : {
          "default" : {
            "content" : {
              "application/json" : {
                "schema" : {
                  "type" : "boolean"
                }
              }
            },
            "description" : "default response"
          }
        },
        "summary" : "Rescans index volumes",
        "tags" : [ "Index Volumes" ]
      }
    },
    "/index/volume/v2/{id}" : {
      "delete" : {
        "operationId" : "deleteIndexVolume",
        "parameters" : [ {
          "in" : "path",
          "name" : "id",
          "required" : true,
          "schema" : {
            "type" : "integer",
            "format" : "int32"
          }
        } ],
        "responses" : {
          "default" : {
            "content" : {
              "application/json" : {
                "schema" : {
                  "type" : "boolean"
                }
              }
            },
            "description" : "default response"
          }
        },
        "summary" : "Deletes an index volume",
        "tags" : [ "Index Volumes" ]
      },
      "get" : {
        "operationId" : "fetchIndexVolume",
        "parameters" : [ {
          "in" : "path",
          "name" : "id",
          "required" : true,
          "schema" : {
            "type" : "integer",
            "format" : "int32"
          }
        } ],
        "responses" : {
          "default" : {
            "content" : {
              "application/json" : {
                "schema" : {
                  "$ref" : "#/components/schemas/IndexVolume"
                }
              }
            },
            "description" : "default response"
          }
        },
        "summary" : "Fetch an index volume",
        "tags" : [ "Index Volumes" ]
      },
      "put" : {
        "operationId" : "updateIndexVolume",
        "parameters" : [ {
          "in" : "path",
          "name" : "id",
          "required" : true,
          "schema" : {
            "type" : "integer",
            "format" : "int32"
          }
        } ],
        "requestBody" : {
          "content" : {
            "application/json" : {
              "schema" : {
                "$ref" : "#/components/schemas/IndexVolume"
              }
            }
          },
          "description" : "indexVolume",
          "required" : true
        },
        "responses" : {
          "default" : {
            "content" : {
              "application/json" : {
                "schema" : {
                  "$ref" : "#/components/schemas/IndexVolume"
                }
              }
            },
            "description" : "default response"
          }
        },
        "summary" : "Updates an index volume",
        "tags" : [ "Index Volumes" ]
      }
    },
    "/index/volumeGroup/v2" : {
      "post" : {
        "operationId" : "createIndexVolumeGroup",
        "requestBody" : {
          "content" : {
            "application/json" : {
              "schema" : {
                "type" : "string"
              }
            }
          },
          "description" : "name",
          "required" : true
        },
        "responses" : {
          "default" : {
            "content" : {
              "application/json" : {
                "schema" : {
                  "$ref" : "#/components/schemas/IndexVolumeGroup"
                }
              }
            },
            "description" : "default response"
          }
        },
        "summary" : "Creates an index volume group",
        "tags" : [ "Index Volume Groups" ]
      }
    },
    "/index/volumeGroup/v2/find" : {
      "post" : {
        "operationId" : "findIndexVolumeGroups",
        "requestBody" : {
          "content" : {
            "application/json" : {
              "schema" : {
                "$ref" : "#/components/schemas/ExpressionCriteria"
              }
            }
          },
          "description" : "request",
          "required" : true
        },
        "responses" : {
          "default" : {
            "content" : {
              "application/json" : {
                "schema" : {
                  "$ref" : "#/components/schemas/ResultPageIndexVolumeGroup"
                }
              }
            },
            "description" : "default response"
          }
        },
        "summary" : "Finds index volume groups matching request",
        "tags" : [ "Index Volume Groups" ]
      }
    },
    "/index/volumeGroup/v2/{id}" : {
      "delete" : {
        "operationId" : "deleteIndexVolumeGroup",
        "parameters" : [ {
          "in" : "path",
          "name" : "id",
          "required" : true,
          "schema" : {
            "type" : "integer",
            "format" : "int32"
          }
        } ],
        "responses" : {
          "default" : {
            "content" : {
              "application/json" : {
                "schema" : {
                  "type" : "boolean"
                }
              }
            },
            "description" : "default response"
          }
        },
        "summary" : "Deletes an index volume group",
        "tags" : [ "Index Volume Groups" ]
      },
      "get" : {
        "operationId" : "fetchIndexVolumeGroup",
        "parameters" : [ {
          "in" : "path",
          "name" : "id",
          "required" : true,
          "schema" : {
            "type" : "integer",
            "format" : "int32"
          }
        } ],
        "responses" : {
          "default" : {
            "content" : {
              "application/json" : {
                "schema" : {
                  "$ref" : "#/components/schemas/IndexVolumeGroup"
                }
              }
            },
            "description" : "default response"
          }
        },
        "summary" : "Gets an index volume group",
        "tags" : [ "Index Volume Groups" ]
      },
      "put" : {
        "operationId" : "updateIndexVolumeGroup",
        "parameters" : [ {
          "in" : "path",
          "name" : "id",
          "required" : true,
          "schema" : {
            "type" : "integer",
            "format" : "int32"
          }
        } ],
        "requestBody" : {
          "content" : {
            "application/json" : {
              "schema" : {
                "$ref" : "#/components/schemas/IndexVolumeGroup"
              }
            }
          }
        },
        "responses" : {
          "default" : {
            "content" : {
              "application/json" : {
                "schema" : {
                  "$ref" : "#/components/schemas/IndexVolumeGroup"
                }
              }
            },
            "description" : "default response"
          }
        },
        "summary" : "Updates an index volume group",
        "tags" : [ "Index Volume Groups" ]
      }
    },
    "/job/v1" : {
      "get" : {
        "operationId" : "listJobs",
        "responses" : {
          "default" : {
            "content" : {
              "application/json" : {
                "schema" : {
                  "$ref" : "#/components/schemas/ResultPageJob"
                }
              }
            },
            "description" : "default response"
          }
        },
        "summary" : "Lists jobs",
        "tags" : [ "Jobs" ]
      }
    },
    "/job/v1/setJobsEnabled/{nodeName}" : {
      "put" : {
        "operationId" : "setNodeJobsEnabled",
        "parameters" : [ {
          "in" : "path",
          "name" : "nodeName",
          "required" : true,
          "schema" : {
            "type" : "string"
          }
        } ],
        "requestBody" : {
          "content" : {
            "application/json" : {
              "schema" : {
                "$ref" : "#/components/schemas/NodeSetJobsEnabledRequest"
              }
            }
          },
          "description" : "Request parameters",
          "required" : true
        },
        "responses" : {
          "default" : {
            "content" : {
              "application/json" : {
                "schema" : {
                  "$ref" : "#/components/schemas/NodeSetJobsEnabledResponse"
                }
              }
            },
            "description" : "default response"
          }
        },
        "summary" : "Sets the enabled state of jobs for the selected node. If both `includeJobs` and `excludeJobs` are unspecified or empty, this action will apply to ALL jobs.",
        "tags" : [ "Jobs" ]
      }
    },
    "/job/v1/{id}/enabled" : {
      "put" : {
        "operationId" : "setJobEnabled",
        "parameters" : [ {
          "in" : "path",
          "name" : "id",
          "required" : true,
          "schema" : {
            "type" : "integer",
            "format" : "int32"
          }
        } ],
        "requestBody" : {
          "content" : {
            "application/json" : {
              "schema" : {
                "type" : "boolean"
              }
            }
          },
          "description" : "enabled",
          "required" : true
        },
        "responses" : {
          "default" : {
            "content" : {
              "application/json" : { }
            },
            "description" : "default response"
          }
        },
        "summary" : "Sets the enabled status of the job",
        "tags" : [ "Jobs" ]
      }
    },
    "/jobNode/v1" : {
      "get" : {
        "operationId" : "listJobsNodes",
        "parameters" : [ {
          "in" : "query",
          "name" : "jobName",
          "schema" : {
            "type" : "string"
          }
        }, {
          "in" : "query",
          "name" : "nodeName",
          "schema" : {
            "type" : "string"
          }
        } ],
        "responses" : {
          "default" : {
            "content" : {
              "application/json" : {
                "schema" : {
                  "$ref" : "#/components/schemas/ResultPageJobNode"
                }
              }
            },
            "description" : "default response"
          }
        },
        "summary" : "Lists job nodes",
        "tags" : [ "Jobs (Node)" ]
      }
    },
    "/jobNode/v1/info" : {
      "get" : {
        "operationId" : "fetchJobNodeInfo",
        "parameters" : [ {
          "in" : "query",
          "name" : "jobName",
          "schema" : {
            "type" : "string"
          }
        }, {
          "in" : "query",
          "name" : "nodeName",
          "schema" : {
            "type" : "string"
          }
        } ],
        "responses" : {
          "default" : {
            "content" : {
              "application/json" : {
                "schema" : {
                  "$ref" : "#/components/schemas/JobNodeInfo"
                }
              }
            },
            "description" : "default response"
          }
        },
        "summary" : "Gets current info for a job node",
        "tags" : [ "Jobs (Node)" ]
      }
    },
    "/jobNode/v1/{id}/enabled" : {
      "put" : {
        "operationId" : "setJobNodeEnabled",
        "parameters" : [ {
          "in" : "path",
          "name" : "id",
          "required" : true,
          "schema" : {
            "type" : "integer",
            "format" : "int32"
          }
        } ],
        "requestBody" : {
          "content" : {
            "application/json" : {
              "schema" : {
                "type" : "boolean"
              }
            }
          },
          "description" : "enabled",
          "required" : true
        },
        "responses" : {
          "default" : {
            "content" : {
              "application/json" : { }
            },
            "description" : "default response"
          }
        },
        "summary" : "Sets the enabled status of the job node",
        "tags" : [ "Jobs (Node)" ]
      }
    },
    "/jobNode/v1/{id}/schedule" : {
      "put" : {
        "operationId" : "setJobNodeSchedule",
        "parameters" : [ {
          "in" : "path",
          "name" : "id",
          "required" : true,
          "schema" : {
            "type" : "integer",
            "format" : "int32"
          }
        } ],
        "requestBody" : {
          "content" : {
            "application/json" : {
              "schema" : {
                "type" : "string"
              }
            }
          },
          "description" : "schedule",
          "required" : true
        },
        "responses" : {
          "default" : {
            "content" : {
              "application/json" : { }
            },
            "description" : "default response"
          }
        },
        "summary" : "Sets the schedule job node",
        "tags" : [ "Jobs (Node)" ]
      }
    },
    "/jobNode/v1/{id}/taskLimit" : {
      "put" : {
        "operationId" : "setJobNodeTaskLimit",
        "parameters" : [ {
          "in" : "path",
          "name" : "id",
          "required" : true,
          "schema" : {
            "type" : "integer",
            "format" : "int32"
          }
        } ],
        "requestBody" : {
          "content" : {
            "application/json" : {
              "schema" : {
                "type" : "integer",
                "format" : "int32"
              }
            }
          },
          "description" : "taskLimit",
          "required" : true
        },
        "responses" : {
          "default" : {
            "content" : {
              "application/json" : { }
            },
            "description" : "default response"
          }
        },
        "summary" : "Sets the task limit for the job node",
        "tags" : [ "Jobs (Node)" ]
      }
    },
    "/kafkaConfig/v1/download" : {
      "post" : {
        "operationId" : "downloadKafkaConfig",
        "requestBody" : {
          "content" : {
            "application/json" : {
              "schema" : {
                "$ref" : "#/components/schemas/DocRef"
              }
            }
          },
          "description" : "docRef",
          "required" : true
        },
        "responses" : {
          "default" : {
            "content" : {
              "application/json" : {
                "schema" : {
                  "$ref" : "#/components/schemas/ResourceGeneration"
                }
              }
            },
            "description" : "default response"
          }
        },
        "summary" : "Download a kafkaConfig doc",
        "tags" : [ "Kafka Config" ]
      }
    },
    "/kafkaConfig/v1/{uuid}" : {
      "get" : {
        "operationId" : "fetchKafkaConfig",
        "parameters" : [ {
          "in" : "path",
          "name" : "uuid",
          "required" : true,
          "schema" : {
            "type" : "string"
          }
        } ],
        "responses" : {
          "default" : {
            "content" : {
              "application/json" : {
                "schema" : {
                  "$ref" : "#/components/schemas/KafkaConfigDoc"
                }
              }
            },
            "description" : "default response"
          }
        },
        "summary" : "Fetch a kafkaConfig doc by its UUID",
        "tags" : [ "Kafka Config" ]
      },
      "put" : {
        "operationId" : "updateKafkaConfig",
        "parameters" : [ {
          "in" : "path",
          "name" : "uuid",
          "required" : true,
          "schema" : {
            "type" : "string"
          }
        } ],
        "requestBody" : {
          "content" : {
            "application/json" : {
              "schema" : {
                "$ref" : "#/components/schemas/KafkaConfigDoc"
              }
            }
          },
          "description" : "doc",
          "required" : true
        },
        "responses" : {
          "default" : {
            "content" : {
              "application/json" : {
                "schema" : {
                  "$ref" : "#/components/schemas/KafkaConfigDoc"
                }
              }
            },
            "description" : "default response"
          }
        },
        "summary" : "Update a kafkaConfig doc",
        "tags" : [ "Kafka Config" ]
      }
    },
    "/meta/v1/find" : {
      "post" : {
        "operationId" : "findMetaRow",
        "requestBody" : {
          "content" : {
            "application/json" : {
              "schema" : {
                "$ref" : "#/components/schemas/FindMetaCriteria"
              }
            }
          },
          "description" : "criteria",
          "required" : true
        },
        "responses" : {
          "default" : {
            "content" : {
              "application/json" : {
                "schema" : {
                  "$ref" : "#/components/schemas/ResultPageMetaRow"
                }
              }
            },
            "description" : "default response"
          }
        },
        "summary" : "Find matching meta data",
        "tags" : [ "Meta" ]
      }
    },
    "/meta/v1/getReprocessSelectionSummary" : {
      "post" : {
        "operationId" : "getMetaReprocessSelectionSummary",
        "requestBody" : {
          "content" : {
            "application/json" : {
              "schema" : {
                "$ref" : "#/components/schemas/FindMetaCriteria"
              }
            }
          },
          "description" : "criteria",
          "required" : true
        },
        "responses" : {
          "default" : {
            "content" : {
              "application/json" : {
                "schema" : {
                  "$ref" : "#/components/schemas/SelectionSummary"
                }
              }
            },
            "description" : "default response"
          }
        },
        "summary" : "Get a summary of the parent items of the selected meta data",
        "tags" : [ "Meta" ]
      }
    },
    "/meta/v1/getSelectionSummary" : {
      "post" : {
        "operationId" : "getMetaSelectionSummary",
        "requestBody" : {
          "content" : {
            "application/json" : {
              "schema" : {
                "$ref" : "#/components/schemas/FindMetaCriteria"
              }
            }
          },
          "description" : "criteria",
          "required" : true
        },
        "responses" : {
          "default" : {
            "content" : {
              "application/json" : {
                "schema" : {
                  "$ref" : "#/components/schemas/SelectionSummary"
                }
              }
            },
            "description" : "default response"
          }
        },
        "summary" : "Get a summary of the selected meta data",
        "tags" : [ "Meta" ]
      }
    },
    "/meta/v1/getTypes" : {
      "get" : {
        "operationId" : "getStreamTypes",
        "responses" : {
          "default" : {
            "content" : {
              "application/json" : {
                "schema" : {
                  "type" : "array",
                  "items" : {
                    "type" : "string"
                  }
                }
              }
            },
            "description" : "default response"
          }
        },
        "summary" : "Get a list of possible stream types",
        "tags" : [ "Meta" ]
      }
    },
    "/meta/v1/update/status" : {
      "put" : {
        "operationId" : "updateMetaStatus",
        "requestBody" : {
          "content" : {
            "application/json" : {
              "schema" : {
                "$ref" : "#/components/schemas/UpdateStatusRequest"
              }
            }
          }
        },
        "responses" : {
          "default" : {
            "content" : {
              "application/json" : {
                "schema" : {
                  "type" : "integer",
                  "format" : "int32"
                }
              }
            },
            "description" : "default response"
          }
        },
        "summary" : "Update status on matching meta data",
        "tags" : [ "Meta" ]
      }
    },
    "/meta/v1/{id}" : {
      "get" : {
        "operationId" : "fetch",
        "parameters" : [ {
          "in" : "path",
          "name" : "id",
          "required" : true,
          "schema" : {
            "type" : "integer",
            "format" : "int64"
          }
        } ],
        "responses" : {
          "default" : {
            "content" : {
              "application/json" : {
                "schema" : {
                  "$ref" : "#/components/schemas/Meta"
                }
              }
            },
            "description" : "default response"
          }
        },
        "summary" : "Get a meta record for a given id, if permitted.",
        "tags" : [ "Meta" ]
      }
    },
    "/node/v1" : {
      "get" : {
        "operationId" : "findNodes",
        "responses" : {
          "default" : {
            "content" : {
              "application/json" : {
                "schema" : {
                  "$ref" : "#/components/schemas/FetchNodeStatusResponse"
                }
              }
            },
            "description" : "default response"
          }
        },
        "summary" : "Lists nodes",
        "tags" : [ "Nodes" ]
      }
    },
    "/node/v1/all" : {
      "get" : {
        "operationId" : "listAllNodes",
        "responses" : {
          "default" : {
            "content" : {
              "application/json" : {
                "schema" : {
                  "type" : "array",
                  "items" : {
                    "type" : "string"
                  }
                }
              }
            },
            "description" : "default response"
          }
        },
        "summary" : "Lists all nodes",
        "tags" : [ "Nodes" ]
      }
    },
    "/node/v1/enabled" : {
      "get" : {
        "operationId" : "listEnabledNodes",
        "responses" : {
          "default" : {
            "content" : {
              "application/json" : {
                "schema" : {
                  "type" : "array",
                  "items" : {
                    "type" : "string"
                  }
                }
              }
            },
            "description" : "default response"
          }
        },
        "summary" : "Lists enabled nodes",
        "tags" : [ "Nodes" ]
      }
    },
    "/node/v1/enabled/{nodeName}" : {
      "put" : {
        "operationId" : "setNodeEnabled",
        "parameters" : [ {
          "in" : "path",
          "name" : "nodeName",
          "required" : true,
          "schema" : {
            "type" : "string"
          }
        } ],
        "requestBody" : {
          "content" : {
            "application/json" : {
              "schema" : {
                "type" : "boolean"
              }
            }
          },
          "description" : "enabled",
          "required" : true
        },
        "responses" : {
          "default" : {
            "content" : {
              "application/json" : {
                "schema" : {
                  "type" : "boolean"
                }
              }
            },
            "description" : "default response"
          }
        },
        "summary" : "Sets whether a node is enabled",
        "tags" : [ "Nodes" ]
      }
    },
    "/node/v1/info/{nodeName}" : {
      "get" : {
        "operationId" : "fetchNodeInfo",
        "parameters" : [ {
          "in" : "path",
          "name" : "nodeName",
          "required" : true,
          "schema" : {
            "type" : "string"
          }
        } ],
        "responses" : {
          "default" : {
            "content" : {
              "application/json" : {
                "schema" : {
                  "$ref" : "#/components/schemas/ClusterNodeInfo"
                }
              }
            },
            "description" : "default response"
          }
        },
        "summary" : "Gets detailed information about a node",
        "tags" : [ "Nodes" ]
      }
    },
    "/node/v1/ping/{nodeName}" : {
      "get" : {
        "operationId" : "pingNode",
        "parameters" : [ {
          "in" : "path",
          "name" : "nodeName",
          "required" : true,
          "schema" : {
            "type" : "string"
          }
        } ],
        "responses" : {
          "default" : {
            "content" : {
              "application/json" : {
                "schema" : {
                  "type" : "integer",
                  "format" : "int64"
                }
              }
            },
            "description" : "default response"
          }
        },
        "summary" : "Gets a ping time for a node",
        "tags" : [ "Nodes" ]
      }
    },
    "/node/v1/priority/{nodeName}" : {
      "put" : {
        "operationId" : "setNodePriority",
        "parameters" : [ {
          "in" : "path",
          "name" : "nodeName",
          "required" : true,
          "schema" : {
            "type" : "string"
          }
        } ],
        "requestBody" : {
          "content" : {
            "application/json" : {
              "schema" : {
                "type" : "integer",
                "format" : "int32"
              }
            }
          },
          "description" : "nodeName",
          "required" : true
        },
        "responses" : {
          "default" : {
            "content" : {
              "application/json" : {
                "schema" : {
                  "type" : "boolean"
                }
              }
            },
            "description" : "default response"
          }
        },
        "summary" : "Sets the priority of a node",
        "tags" : [ "Nodes" ]
      }
    },
    "/oauth2/v1/noauth/.well-known/openid-configuration" : {
      "get" : {
        "operationId" : "openIdConfiguration",
        "responses" : {
          "default" : {
            "content" : {
              "application/json" : {
                "schema" : {
                  "type" : "string"
                }
              }
            },
            "description" : "default response"
          }
        },
        "summary" : "Provides discovery for openid configuration",
        "tags" : [ "API Keys", "Authentication" ]
      }
    },
    "/oauth2/v1/noauth/auth" : {
      "get" : {
        "operationId" : "openIdAuth",
        "parameters" : [ {
          "in" : "query",
          "name" : "scope",
          "required" : true,
          "schema" : {
            "type" : "string"
          }
        }, {
          "in" : "query",
          "name" : "response_type",
          "required" : true,
          "schema" : {
            "type" : "string"
          }
        }, {
          "in" : "query",
          "name" : "client_id",
          "required" : true,
          "schema" : {
            "type" : "string"
          }
        }, {
          "in" : "query",
          "name" : "redirect_uri",
          "required" : true,
          "schema" : {
            "type" : "string"
          }
        }, {
          "in" : "query",
          "name" : "nonce",
          "schema" : {
            "type" : "string"
          }
        }, {
          "in" : "query",
          "name" : "state",
          "schema" : {
            "type" : "string"
          }
        }, {
          "in" : "query",
          "name" : "prompt",
          "schema" : {
            "type" : "string"
          }
        } ],
        "responses" : {
          "default" : {
            "content" : {
              "application/json" : { }
            },
            "description" : "default response"
          }
        },
        "summary" : "Submit an OpenId AuthenticationRequest.",
        "tags" : [ "Authentication" ]
      }
    },
    "/oauth2/v1/noauth/certs" : {
      "get" : {
        "operationId" : "openIdCerts",
        "responses" : {
          "default" : {
            "content" : {
              "application/json" : {
                "schema" : {
                  "type" : "object",
                  "additionalProperties" : {
                    "type" : "array",
                    "items" : {
                      "type" : "object",
                      "additionalProperties" : {
                        "type" : "object"
                      }
                    }
                  }
                }
              }
            },
            "description" : "default response"
          }
        },
        "summary" : "Provides access to this service's current public key. A client may use these keys to verify JWTs issued by this service.",
        "tags" : [ "API Keys", "Authentication" ]
      }
    },
    "/oauth2/v1/noauth/token" : {
      "post" : {
        "operationId" : "openIdToken",
        "responses" : {
          "default" : {
            "content" : {
              "application/json" : {
                "schema" : {
                  "$ref" : "#/components/schemas/TokenResponse"
                }
              }
            },
            "description" : "default response"
          }
        },
        "summary" : "Get a token from an access code or refresh token",
        "tags" : [ "Authentication" ]
      }
    },
    "/permission/app/v1" : {
      "get" : {
        "operationId" : "getUserAndPermissions",
        "responses" : {
          "default" : {
            "content" : {
              "application/json" : {
                "schema" : {
                  "$ref" : "#/components/schemas/UserAndPermissions"
                }
              }
            },
            "description" : "default response"
          }
        },
        "summary" : "User and app permissions for the current session",
        "tags" : [ "Application Permissions" ]
      }
    },
    "/permission/app/v1/changeUser" : {
      "post" : {
        "operationId" : "changeUserPermissions",
        "requestBody" : {
          "content" : {
            "application/json" : {
              "schema" : {
                "$ref" : "#/components/schemas/ChangeUserRequest"
              }
            }
          },
          "description" : "changeUserRequest",
          "required" : true
        },
        "responses" : {
          "default" : {
            "content" : {
              "application/json" : {
                "schema" : {
                  "type" : "boolean"
                }
              }
            },
            "description" : "default response"
          }
        },
        "summary" : "User and app permissions for the current session",
        "tags" : [ "Application Permissions" ]
      }
    },
    "/permission/app/v1/fetchAllPermissions" : {
      "get" : {
        "operationId" : "fetchAllPermissions",
        "responses" : {
          "default" : {
            "content" : {
              "application/json" : {
                "schema" : {
                  "type" : "array",
                  "items" : {
                    "type" : "string"
                  }
                }
              }
            },
            "description" : "default response"
          }
        },
        "summary" : "Get all possible permissions",
        "tags" : [ "Application Permissions" ]
      }
    },
    "/permission/app/v1/fetchUserAppPermissions" : {
      "post" : {
        "operationId" : "fetchUserAppPermissions",
        "requestBody" : {
          "content" : {
            "application/json" : {
              "schema" : {
                "$ref" : "#/components/schemas/User"
              }
            }
          },
          "description" : "user",
          "required" : true
        },
        "responses" : {
          "default" : {
            "content" : {
              "application/json" : {
                "schema" : {
                  "$ref" : "#/components/schemas/UserAndPermissions"
                }
              }
            },
            "description" : "default response"
          }
        },
        "summary" : "User and app permissions for the specified user",
        "tags" : [ "Application Permissions" ]
      }
    },
    "/permission/changeEvent/v1/fireChange/{nodeName}" : {
      "post" : {
        "operationId" : "firePermissionChangeEvent",
        "parameters" : [ {
          "in" : "path",
          "name" : "nodeName",
          "required" : true,
          "schema" : {
            "type" : "string"
          }
        } ],
        "requestBody" : {
          "content" : {
            "application/json" : {
              "schema" : {
                "$ref" : "#/components/schemas/PermissionChangeRequest"
              }
            }
          },
          "description" : "request",
          "required" : true
        },
        "responses" : {
          "default" : {
            "content" : {
              "application/json" : {
                "schema" : {
                  "type" : "boolean"
                }
              }
            },
            "description" : "default response"
          }
        },
        "summary" : "Fires a permission change event",
        "tags" : [ "Application Permissions" ]
      }
    },
    "/permission/doc/v1/changeDocumentPermissions" : {
      "post" : {
        "operationId" : "changeDocumentPermissions",
        "requestBody" : {
          "content" : {
            "application/json" : {
              "schema" : {
                "$ref" : "#/components/schemas/ChangeDocumentPermissionsRequest"
              }
            }
          },
          "description" : "request",
          "required" : true
        },
        "responses" : {
          "default" : {
            "content" : {
              "application/json" : {
                "schema" : {
                  "type" : "boolean"
                }
              }
            },
            "description" : "default response"
          }
        },
        "summary" : "Change document permissions",
        "tags" : [ "Doc Permissions" ]
      }
    },
    "/permission/doc/v1/checkDocumentPermission" : {
      "post" : {
        "operationId" : "checkDocumentPermission",
        "requestBody" : {
          "content" : {
            "application/json" : {
              "schema" : {
                "$ref" : "#/components/schemas/CheckDocumentPermissionRequest"
              }
            }
          },
          "description" : "request",
          "required" : true
        },
        "responses" : {
          "default" : {
            "content" : {
              "application/json" : {
                "schema" : {
                  "type" : "boolean"
                }
              }
            },
            "description" : "default response"
          }
        },
        "summary" : "Check document permission",
        "tags" : [ "Doc Permissions" ]
      }
    },
    "/permission/doc/v1/copyPermissionsFromParent" : {
      "post" : {
        "operationId" : "copyPermissionFromParent",
        "requestBody" : {
          "content" : {
            "application/json" : {
              "schema" : {
                "$ref" : "#/components/schemas/CopyPermissionsFromParentRequest"
              }
            }
          },
          "description" : "request",
          "required" : true
        },
        "responses" : {
          "default" : {
            "content" : {
              "application/json" : {
                "schema" : {
                  "$ref" : "#/components/schemas/DocumentPermissions"
                }
              }
            },
            "description" : "default response"
          }
        },
        "summary" : "Copy permissions from parent",
        "tags" : [ "Doc Permissions" ]
      }
    },
    "/permission/doc/v1/fetchAllDocumentPermissions" : {
      "post" : {
        "operationId" : "fetchAllDocumentPermissions",
        "requestBody" : {
          "content" : {
            "application/json" : {
              "schema" : {
                "$ref" : "#/components/schemas/FetchAllDocumentPermissionsRequest"
              }
            }
          },
          "description" : "request",
          "required" : true
        },
        "responses" : {
          "default" : {
            "content" : {
              "application/json" : {
                "schema" : {
                  "$ref" : "#/components/schemas/DocumentPermissions"
                }
              }
            },
            "description" : "default response"
          }
        },
        "summary" : "Fetch document permissions",
        "tags" : [ "Doc Permissions" ]
      }
    },
    "/permission/doc/v1/filterUsers" : {
      "post" : {
        "operationId" : "filterUsers",
        "requestBody" : {
          "content" : {
            "application/json" : {
              "schema" : {
                "$ref" : "#/components/schemas/FilterUsersRequest"
              }
            }
          }
        },
        "responses" : {
          "default" : {
            "content" : {
              "application/json" : {
                "schema" : {
                  "type" : "array",
                  "items" : {
                    "$ref" : "#/components/schemas/SimpleUser"
                  }
                }
              }
            },
            "description" : "default response"
          }
        },
        "summary" : "Get all permissions for a given document type",
        "tags" : [ "Doc Permissions" ]
      }
    },
    "/permission/doc/v1/getPermissionForDocType/${docType}" : {
      "get" : {
        "operationId" : "getPermissionForDocType",
        "parameters" : [ {
          "in" : "path",
          "name" : "docType",
          "required" : true,
          "schema" : {
            "type" : "string"
          }
        } ],
        "responses" : {
          "default" : {
            "content" : {
              "application/json" : {
                "schema" : {
                  "type" : "array",
                  "items" : {
                    "type" : "string"
                  }
                }
              }
            },
            "description" : "default response"
          }
        },
        "summary" : "Get all permissions for a given document type",
        "tags" : [ "Doc Permissions" ]
      }
    },
    "/pipeline/v1/fetchPipelineData" : {
      "post" : {
        "operationId" : "fetchPipelineData",
        "requestBody" : {
          "content" : {
            "application/json" : {
              "schema" : {
                "$ref" : "#/components/schemas/DocRef"
              }
            }
          },
          "description" : "pipeline",
          "required" : true
        },
        "responses" : {
          "default" : {
            "content" : {
              "application/json" : {
                "schema" : {
                  "type" : "array",
                  "items" : {
                    "$ref" : "#/components/schemas/PipelineData"
                  }
                }
              }
            },
            "description" : "default response"
          }
        },
        "summary" : "Fetch data for a pipeline",
        "tags" : [ "Pipelines" ]
      }
    },
    "/pipeline/v1/fetchPipelineXml" : {
      "post" : {
        "operationId" : "fetchPipelineXml",
        "requestBody" : {
          "content" : {
            "application/json" : {
              "schema" : {
                "$ref" : "#/components/schemas/DocRef"
              }
            }
          },
          "description" : "pipeline",
          "required" : true
        },
        "responses" : {
          "default" : {
            "content" : {
              "application/json" : {
                "schema" : {
                  "$ref" : "#/components/schemas/FetchPipelineXmlResponse"
                }
              }
            },
            "description" : "default response"
          }
        },
        "summary" : "Fetch the XML for a pipeline",
        "tags" : [ "Pipelines" ]
      }
    },
    "/pipeline/v1/propertyTypes" : {
      "get" : {
        "operationId" : "getPipelinePropertyTypes",
        "responses" : {
          "default" : {
            "content" : {
              "application/json" : {
                "schema" : {
                  "type" : "array",
                  "items" : {
                    "$ref" : "#/components/schemas/FetchPropertyTypesResult"
                  }
                }
              }
            },
            "description" : "default response"
          }
        },
        "summary" : "Get pipeline property types",
        "tags" : [ "Pipelines" ]
      }
    },
    "/pipeline/v1/savePipelineXml" : {
      "put" : {
        "operationId" : "savePipelineXml",
        "requestBody" : {
          "content" : {
            "application/json" : {
              "schema" : {
                "$ref" : "#/components/schemas/SavePipelineXmlRequest"
              }
            }
          },
          "description" : "request",
          "required" : true
        },
        "responses" : {
          "default" : {
            "content" : {
              "application/json" : {
                "schema" : {
                  "type" : "boolean"
                }
              }
            },
            "description" : "default response"
          }
        },
        "summary" : "Update a pipeline doc with XML directly",
        "tags" : [ "Pipelines" ]
      }
    },
    "/pipeline/v1/{uuid}" : {
      "get" : {
        "operationId" : "fetchPipeline",
        "parameters" : [ {
          "in" : "path",
          "name" : "uuid",
          "required" : true,
          "schema" : {
            "type" : "string"
          }
        } ],
        "responses" : {
          "default" : {
            "content" : {
              "application/json" : {
                "schema" : {
                  "$ref" : "#/components/schemas/PipelineDoc"
                }
              }
            },
            "description" : "default response"
          }
        },
        "summary" : "Fetch a pipeline doc by its UUID",
        "tags" : [ "Pipelines" ]
      },
      "put" : {
        "operationId" : "updatePipeline",
        "parameters" : [ {
          "in" : "path",
          "name" : "uuid",
          "required" : true,
          "schema" : {
            "type" : "string"
          }
        } ],
        "requestBody" : {
          "content" : {
            "application/json" : {
              "schema" : {
                "$ref" : "#/components/schemas/PipelineDoc"
              }
            }
          },
          "description" : "doc",
          "required" : true
        },
        "responses" : {
          "default" : {
            "content" : {
              "application/json" : {
                "schema" : {
                  "$ref" : "#/components/schemas/PipelineDoc"
                }
              }
            },
            "description" : "default response"
          }
        },
        "summary" : "Update a pipeline doc",
        "tags" : [ "Pipelines" ]
      }
    },
    "/preferences/v1" : {
      "get" : {
        "operationId" : "fetchUserPreferences",
        "responses" : {
          "default" : {
            "content" : {
              "application/json" : {
                "schema" : {
                  "$ref" : "#/components/schemas/UserPreferences"
                }
              }
            },
            "description" : "default response"
          }
        },
        "summary" : "Fetch user preferences.",
        "tags" : [ "Preferences" ]
      },
      "post" : {
        "operationId" : "updateUserPreferences",
        "requestBody" : {
          "content" : {
            "application/json" : {
              "schema" : {
                "$ref" : "#/components/schemas/UserPreferences"
              }
            }
          }
        },
        "responses" : {
          "default" : {
            "content" : {
              "application/json" : {
                "schema" : {
                  "type" : "boolean"
                }
              }
            },
            "description" : "default response"
          }
        },
        "summary" : "Update user preferences",
        "tags" : [ "Preferences" ]
      }
    },
    "/preferences/v1/resetToDefaultUserPreferences" : {
      "post" : {
        "operationId" : "resetToDefaultUserPreferences",
        "responses" : {
          "default" : {
            "content" : {
              "application/json" : {
                "schema" : {
                  "$ref" : "#/components/schemas/UserPreferences"
                }
              }
            },
            "description" : "default response"
          }
        },
        "summary" : "Resets preferences to the defaults",
        "tags" : [ "Preferences" ]
      }
    },
    "/preferences/v1/setDefaultUserPreferences" : {
      "post" : {
        "operationId" : "setDefaultUserPreferences",
        "requestBody" : {
          "content" : {
            "application/json" : {
              "schema" : {
                "$ref" : "#/components/schemas/UserPreferences"
              }
            }
          }
        },
        "responses" : {
          "default" : {
            "content" : {
              "application/json" : {
                "schema" : {
                  "$ref" : "#/components/schemas/UserPreferences"
                }
              }
            },
            "description" : "default response"
          }
        },
        "summary" : "Sets the default preferences for all users",
        "tags" : [ "Preferences" ]
      }
    },
    "/processor/v1/{id}" : {
      "delete" : {
        "operationId" : "deleteProcessor",
        "parameters" : [ {
          "in" : "path",
          "name" : "id",
          "required" : true,
          "schema" : {
            "type" : "integer",
            "format" : "int32"
          }
        } ],
        "responses" : {
          "default" : {
            "content" : {
              "application/json" : {
                "schema" : {
                  "type" : "boolean"
                }
              }
            },
            "description" : "default response"
          }
        },
        "summary" : "Deletes a processor",
        "tags" : [ "Processors" ]
      },
      "get" : {
        "operationId" : "fetchProcessor",
        "parameters" : [ {
          "in" : "path",
          "name" : "id",
          "required" : true,
          "schema" : {
            "type" : "integer",
            "format" : "int32"
          }
        } ],
        "responses" : {
          "default" : {
            "content" : {
              "application/json" : {
                "schema" : {
                  "$ref" : "#/components/schemas/Processor"
                }
              }
            },
            "description" : "default response"
          }
        },
        "summary" : "Fetch a processor",
        "tags" : [ "Processors" ]
      }
    },
    "/processor/v1/{id}/enabled" : {
      "put" : {
        "operationId" : "setProcessorEnabled",
        "parameters" : [ {
          "in" : "path",
          "name" : "id",
          "required" : true,
          "schema" : {
            "type" : "integer",
            "format" : "int32"
          }
        } ],
        "requestBody" : {
          "content" : {
            "application/json" : {
              "schema" : {
                "type" : "boolean"
              }
            }
          },
          "description" : "enabled",
          "required" : true
        },
        "responses" : {
          "default" : {
            "content" : {
              "application/json" : {
                "schema" : {
                  "type" : "boolean"
                }
              }
            },
            "description" : "default response"
          }
        },
        "summary" : "Sets the enabled/disabled state for a processor",
        "tags" : [ "Processors" ]
      }
    },
    "/processorFilter/v1" : {
      "post" : {
        "operationId" : "createProcessorFilter",
        "requestBody" : {
          "content" : {
            "application/json" : {
              "schema" : {
                "$ref" : "#/components/schemas/CreateProcessFilterRequest"
              }
            }
          },
          "description" : "request",
          "required" : true
        },
        "responses" : {
          "default" : {
            "content" : {
              "application/json" : {
                "schema" : {
                  "$ref" : "#/components/schemas/ProcessorFilter"
                }
              }
            },
            "description" : "default response"
          }
        },
        "summary" : "Creates a filter",
        "tags" : [ "Processor Filters" ]
      }
    },
    "/processorFilter/v1/find" : {
      "post" : {
        "operationId" : "findProcessorFilters",
        "requestBody" : {
          "content" : {
            "application/json" : {
              "schema" : {
                "$ref" : "#/components/schemas/FetchProcessorRequest"
              }
            }
          },
          "description" : "request",
          "required" : true
        },
        "responses" : {
          "default" : {
            "content" : {
              "application/json" : {
                "schema" : {
                  "$ref" : "#/components/schemas/ProcessorListRowResultPage"
                }
              }
            },
            "description" : "default response"
          }
        },
        "summary" : "Finds processors and filters matching request",
        "tags" : [ "Processor Filters" ]
      }
    },
    "/processorFilter/v1/reprocess" : {
      "post" : {
        "operationId" : "reprocessData",
        "requestBody" : {
          "content" : {
            "application/json" : {
              "schema" : {
                "$ref" : "#/components/schemas/CreateProcessFilterRequest"
              }
            }
          },
          "description" : "criteria",
          "required" : true
        },
        "responses" : {
          "default" : {
            "content" : {
              "application/json" : {
                "schema" : {
                  "type" : "array",
                  "items" : {
                    "$ref" : "#/components/schemas/ReprocessDataInfo"
                  }
                }
              }
            },
            "description" : "default response"
          }
        },
        "summary" : "Create filters to reprocess data",
        "tags" : [ "Processor Filters" ]
      }
    },
    "/processorFilter/v1/{id}" : {
      "delete" : {
        "operationId" : "deleteProcessorFilter",
        "parameters" : [ {
          "in" : "path",
          "name" : "id",
          "required" : true,
          "schema" : {
            "type" : "integer",
            "format" : "int32"
          }
        } ],
        "responses" : {
          "default" : {
            "content" : {
              "application/json" : {
                "schema" : {
                  "type" : "boolean"
                }
              }
            },
            "description" : "default response"
          }
        },
        "summary" : "Deletes a filter",
        "tags" : [ "Processor Filters" ]
      },
      "get" : {
        "operationId" : "fetchProcessorFilter",
        "parameters" : [ {
          "in" : "path",
          "name" : "id",
          "required" : true,
          "schema" : {
            "type" : "integer",
            "format" : "int32"
          }
        } ],
        "responses" : {
          "default" : {
            "content" : {
              "application/json" : {
                "schema" : {
                  "$ref" : "#/components/schemas/ProcessorFilter"
                }
              }
            },
            "description" : "default response"
          }
        },
        "summary" : "Fetch a filter",
        "tags" : [ "Processor Filters" ]
      },
      "put" : {
        "operationId" : "updateProcessorFilter",
        "parameters" : [ {
          "in" : "path",
          "name" : "id",
          "required" : true,
          "schema" : {
            "type" : "integer",
            "format" : "int32"
          }
        } ],
        "requestBody" : {
          "content" : {
            "application/json" : {
              "schema" : {
                "$ref" : "#/components/schemas/ProcessorFilter"
              }
            }
          }
        },
        "responses" : {
          "default" : {
            "content" : {
              "application/json" : {
                "schema" : {
                  "$ref" : "#/components/schemas/ProcessorFilter"
                }
              }
            },
            "description" : "default response"
          }
        },
        "summary" : "Updates a filter",
        "tags" : [ "Processor Filters" ]
      }
    },
    "/processorFilter/v1/{id}/enabled" : {
      "put" : {
        "operationId" : "setProcessorFilterEnabled",
        "parameters" : [ {
          "in" : "path",
          "name" : "id",
          "required" : true,
          "schema" : {
            "type" : "integer",
            "format" : "int32"
          }
        } ],
        "requestBody" : {
          "content" : {
            "application/json" : {
              "schema" : {
                "type" : "boolean"
              }
            }
          }
        },
        "responses" : {
          "default" : {
            "content" : {
              "application/json" : {
                "schema" : {
                  "type" : "boolean"
                }
              }
            },
            "description" : "default response"
          }
        },
        "summary" : "Sets the enabled/disabled state for a filter",
        "tags" : [ "Processor Filters" ]
      }
    },
    "/processorFilter/v1/{id}/priority" : {
      "put" : {
        "operationId" : "setProcessorFilterPriority",
        "parameters" : [ {
          "in" : "path",
          "name" : "id",
          "required" : true,
          "schema" : {
            "type" : "integer",
            "format" : "int32"
          }
        } ],
        "requestBody" : {
          "content" : {
            "application/json" : {
              "schema" : {
                "type" : "integer",
                "format" : "int32"
              }
            }
          }
        },
        "responses" : {
          "default" : {
            "content" : {
              "application/json" : {
                "schema" : {
                  "type" : "boolean"
                }
              }
            },
            "description" : "default response"
          }
        },
        "summary" : "Sets the priority for a filter",
        "tags" : [ "Processor Filters" ]
      }
    },
    "/processorTask/v1/abandon/{nodeName}" : {
      "post" : {
        "operationId" : "abandonProcessorTasks",
        "parameters" : [ {
          "in" : "path",
          "name" : "nodeName",
          "required" : true,
          "schema" : {
            "type" : "string"
          }
        } ],
        "requestBody" : {
          "content" : {
            "application/json" : {
              "schema" : {
                "$ref" : "#/components/schemas/ProcessorTaskList"
              }
            }
          },
          "description" : "request",
          "required" : true
        },
        "responses" : {
          "default" : {
            "content" : {
              "application/json" : {
                "schema" : {
                  "type" : "boolean"
                }
              }
            },
            "description" : "default response"
          }
        },
        "summary" : "Abandon some tasks",
        "tags" : [ "Processor Tasks" ]
      }
    },
    "/processorTask/v1/assign/{nodeName}" : {
      "post" : {
        "operationId" : "assignProcessorTasks",
        "parameters" : [ {
          "in" : "path",
          "name" : "nodeName",
          "required" : true,
          "schema" : {
            "type" : "string"
          }
        } ],
        "requestBody" : {
          "content" : {
            "application/json" : {
              "schema" : {
                "$ref" : "#/components/schemas/AssignTasksRequest"
              }
            }
          },
          "description" : "request",
          "required" : true
        },
        "responses" : {
          "default" : {
            "content" : {
              "application/json" : {
                "schema" : {
                  "$ref" : "#/components/schemas/ProcessorTaskList"
                }
              }
            },
            "description" : "default response"
          }
        },
        "summary" : "Assign some tasks",
        "tags" : [ "Processor Tasks" ]
      }
    },
    "/processorTask/v1/find" : {
      "post" : {
        "operationId" : "findProcessorTasks",
        "requestBody" : {
          "content" : {
            "application/json" : {
              "schema" : {
                "$ref" : "#/components/schemas/ExpressionCriteria"
              }
            }
          },
          "description" : "expressionCriteria",
          "required" : true
        },
        "responses" : {
          "default" : {
            "content" : {
              "application/json" : {
                "schema" : {
                  "$ref" : "#/components/schemas/ResultPageProcessorTask"
                }
              }
            },
            "description" : "default response"
          }
        },
        "summary" : "Finds processors tasks",
        "tags" : [ "Processor Tasks" ]
      }
    },
    "/processorTask/v1/summary" : {
      "post" : {
        "operationId" : "findProcessorTaskSummary",
        "requestBody" : {
          "content" : {
            "application/json" : {
              "schema" : {
                "$ref" : "#/components/schemas/ExpressionCriteria"
              }
            }
          },
          "description" : "expressionCriteria",
          "required" : true
        },
        "responses" : {
          "default" : {
            "content" : {
              "application/json" : {
                "schema" : {
                  "$ref" : "#/components/schemas/ResultPageProcessorTaskSummary"
                }
              }
            },
            "description" : "default response"
          }
        },
        "summary" : "Finds processor task summaries",
        "tags" : [ "Processor Tasks" ]
      }
    },
    "/refData/v1/clearBufferPool" : {
      "delete" : {
        "operationId" : "clearBufferPool",
        "parameters" : [ {
          "in" : "query",
          "name" : "nodeName",
          "schema" : {
            "type" : "string"
          }
        } ],
        "responses" : {
          "default" : {
            "content" : {
              "application/json" : { }
            },
            "description" : "default response"
          }
        },
        "summary" : "Clear all buffers currently available in the buffer pool to reclaim memory. Performed on the named node or all nodes if null.",
        "tags" : [ "Reference Data" ]
      }
    },
    "/refData/v1/entries" : {
      "get" : {
        "description" : "This is primarily intended  for small scale debugging in non-production environments. If no limit is set a default limit is applied else the results will be limited to limit entries.",
        "operationId" : "getReferenceStoreEntries",
        "parameters" : [ {
          "in" : "query",
          "name" : "limit",
          "schema" : {
            "type" : "integer",
            "format" : "int32"
          }
        }, {
          "in" : "query",
          "name" : "refStreamId",
          "schema" : {
            "type" : "integer",
            "format" : "int64"
          }
        }, {
          "in" : "query",
          "name" : "mapName",
          "schema" : {
            "type" : "string"
          }
        } ],
        "responses" : {
          "default" : {
            "content" : {
              "application/json" : {
                "schema" : {
                  "type" : "array",
                  "items" : {
                    "$ref" : "#/components/schemas/RefStoreEntry"
                  }
                }
              }
            },
            "description" : "default response"
          }
        },
        "summary" : "List entries from the reference data store on the node called.",
        "tags" : [ "Reference Data" ]
      }
    },
    "/refData/v1/lookup" : {
      "post" : {
        "operationId" : "lookupReferenceData",
        "requestBody" : {
          "content" : {
            "application/json" : {
              "schema" : {
                "$ref" : "#/components/schemas/RefDataLookupRequest"
              }
            }
          },
          "required" : true
        },
        "responses" : {
          "default" : {
            "content" : {
              "application/json" : {
                "schema" : {
                  "type" : "string"
                }
              }
            },
            "description" : "default response"
          }
        },
        "summary" : "Perform a reference data lookup using the supplied lookup request. Reference data will be loaded if required using the supplied reference pipeline. Performed on this node only.",
        "tags" : [ "Reference Data" ]
      }
    },
    "/refData/v1/purgeByAge/{purgeAge}" : {
      "delete" : {
        "operationId" : "purgeReferenceDataByAge",
        "parameters" : [ {
          "in" : "path",
          "name" : "purgeAge",
          "required" : true,
          "schema" : {
            "type" : "string"
          }
        }, {
          "in" : "query",
          "name" : "nodeName",
          "schema" : {
            "type" : "string"
          }
        } ],
        "responses" : {
          "default" : {
            "content" : {
              "application/json" : {
                "schema" : {
                  "type" : "boolean"
                }
              }
            },
            "description" : "default response"
          }
        },
        "summary" : "Explicitly delete all entries that are older than purgeAge. Performed on the named node, or all nodes if null.",
        "tags" : [ "Reference Data" ]
      }
    },
    "/refData/v1/purgeByStream/{refStreamId}" : {
      "delete" : {
        "operationId" : "purgeReferenceDataByStream",
        "parameters" : [ {
          "in" : "path",
          "name" : "refStreamId",
          "required" : true,
          "schema" : {
            "type" : "integer",
            "format" : "int64",
            "minimum" : 1
          }
        }, {
          "in" : "query",
          "name" : "nodeName",
          "schema" : {
            "type" : "string"
          }
        } ],
        "responses" : {
          "default" : {
            "content" : {
              "application/json" : {
                "schema" : {
                  "type" : "boolean"
                }
              }
            },
            "description" : "default response"
          }
        },
        "summary" : "Delete all entries for a reference stream. Performed on the named node or all nodes if null.",
        "tags" : [ "Reference Data" ]
      }
    },
    "/refData/v1/refStreamInfo" : {
      "get" : {
        "description" : "This is primarily intended  for small scale debugging in non-production environments. If no limit is set a default limit is applied else the results will be limited to limit entries. Performed on this node only.",
        "operationId" : "getReferenceStreamProcessingInfoEntries",
        "parameters" : [ {
          "in" : "query",
          "name" : "limit",
          "schema" : {
            "type" : "integer",
            "format" : "int32"
          }
        }, {
          "in" : "query",
          "name" : "refStreamId",
          "schema" : {
            "type" : "integer",
            "format" : "int64"
          }
        }, {
          "in" : "query",
          "name" : "mapName",
          "schema" : {
            "type" : "string"
          }
        } ],
        "responses" : {
          "default" : {
            "content" : {
              "application/json" : {
                "schema" : {
                  "type" : "array",
                  "items" : {
                    "$ref" : "#/components/schemas/ProcessingInfoResponse"
                  }
                }
              }
            },
            "description" : "default response"
          }
        },
        "summary" : "List processing info entries for all ref streams",
        "tags" : [ "Reference Data" ]
      }
    },
    "/remoteSearch/v1/destroy" : {
      "get" : {
        "operationId" : "destroyRemoteSearch",
        "parameters" : [ {
          "in" : "query",
          "name" : "queryKey",
          "schema" : {
            "type" : "string"
          }
        } ],
        "responses" : {
          "default" : {
            "content" : {
              "application/json" : {
                "schema" : {
                  "type" : "boolean"
                }
              }
            },
            "description" : "default response"
          }
        },
        "summary" : "Destroy search results",
        "tags" : [ "Remote Search" ]
      }
    },
    "/remoteSearch/v1/poll" : {
      "get" : {
        "operationId" : "pollRemoteSearch",
        "parameters" : [ {
          "in" : "query",
          "name" : "queryKey",
          "schema" : {
            "type" : "string"
          }
        } ],
        "responses" : {
          "default" : {
            "content" : {
              "application/octet-stream" : { }
            },
            "description" : "default response"
          }
        },
        "summary" : "Poll the server for search results for the supplied queryKey",
        "tags" : [ "Remote Search" ]
      }
    },
    "/remoteSearch/v1/start" : {
      "post" : {
        "operationId" : "startRemoteSearch",
        "requestBody" : {
          "content" : {
            "application/json" : {
              "schema" : {
                "$ref" : "#/components/schemas/ClusterSearchTask"
              }
            }
          }
        },
        "responses" : {
          "default" : {
            "content" : {
              "application/json" : {
                "schema" : {
                  "type" : "boolean"
                }
              }
            },
            "description" : "default response"
          }
        },
        "summary" : "Start a search",
        "tags" : [ "Remote Search" ]
      }
    },
    "/ruleset/v2/export" : {
      "post" : {
        "operationId" : "exportReceiveDataRules",
        "requestBody" : {
          "content" : {
            "application/json" : {
              "schema" : {
                "$ref" : "#/components/schemas/DocRef"
              }
            }
          },
          "description" : "DocRef",
          "required" : true
        },
        "responses" : {
          "default" : {
            "content" : {
              "application/json" : {
                "schema" : {
                  "$ref" : "#/components/schemas/Base64EncodedDocumentData"
                }
              }
            },
            "description" : "default response"
          }
        },
        "summary" : "Submit an export request",
        "tags" : [ "Rule Set" ]
      }
    },
    "/ruleset/v2/import" : {
      "post" : {
        "operationId" : "importReceiveDataRules",
        "requestBody" : {
          "content" : {
            "application/json" : {
              "schema" : {
                "$ref" : "#/components/schemas/Base64EncodedDocumentData"
              }
            }
          },
          "description" : "DocumentData",
          "required" : true
        },
        "responses" : {
          "default" : {
            "content" : {
              "application/json" : {
                "schema" : {
                  "$ref" : "#/components/schemas/DocRef"
                }
              }
            },
            "description" : "default response"
          }
        },
        "summary" : "Submit an import request",
        "tags" : [ "Rule Set" ]
      }
    },
    "/ruleset/v2/list" : {
      "get" : {
        "operationId" : "listReceiveDataRules",
        "responses" : {
          "default" : {
            "content" : {
              "application/json" : {
                "schema" : {
                  "type" : "array",
                  "items" : {
                    "$ref" : "#/components/schemas/DocRef"
                  },
                  "uniqueItems" : true
                }
              }
            },
            "description" : "default response"
          }
        },
        "summary" : "Submit a request for a list of doc refs held by this service",
        "tags" : [ "Rule Set" ]
      }
    },
    "/ruleset/v2/{uuid}" : {
      "get" : {
        "operationId" : "fetchReceiveDataRules",
        "parameters" : [ {
          "in" : "path",
          "name" : "uuid",
          "required" : true,
          "schema" : {
            "type" : "string"
          }
        } ],
        "responses" : {
          "default" : {
            "content" : {
              "application/json" : {
                "schema" : {
                  "$ref" : "#/components/schemas/ReceiveDataRules"
                }
              }
            },
            "description" : "default response"
          }
        },
        "summary" : "Fetch a rules doc by its UUID",
        "tags" : [ "Rule Set" ]
      },
      "put" : {
        "operationId" : "updateReceiveDataRules",
        "parameters" : [ {
          "in" : "path",
          "name" : "uuid",
          "required" : true,
          "schema" : {
            "type" : "string"
          }
        } ],
        "requestBody" : {
          "content" : {
            "application/json" : {
              "schema" : {
                "$ref" : "#/components/schemas/ReceiveDataRules"
              }
            }
          },
          "description" : "doc",
          "required" : true
        },
        "responses" : {
          "default" : {
            "content" : {
              "application/json" : {
                "schema" : {
                  "$ref" : "#/components/schemas/ReceiveDataRules"
                }
              }
            },
            "description" : "default response"
          }
        },
        "summary" : "Update a rules doc",
        "tags" : [ "Rule Set" ]
      }
    },
    "/scheduledTime/v1" : {
      "post" : {
        "operationId" : "getScheduledTimes",
        "requestBody" : {
          "content" : {
            "application/json" : {
              "schema" : {
                "$ref" : "#/components/schemas/GetScheduledTimesRequest"
              }
            }
          },
          "description" : "request",
          "required" : true
        },
        "responses" : {
          "default" : {
            "content" : {
              "application/json" : {
                "schema" : {
                  "$ref" : "#/components/schemas/ScheduledTimes"
                }
              }
            },
            "description" : "default response"
          }
        },
        "summary" : "Gets scheduled time info",
        "tags" : [ "Scheduled Time" ]
      }
    },
    "/script/v1/fetchLinkedScripts" : {
      "post" : {
        "operationId" : "fetchLinkedScripts",
        "requestBody" : {
          "content" : {
            "application/json" : {
              "schema" : {
                "$ref" : "#/components/schemas/FetchLinkedScriptRequest"
              }
            }
          },
          "description" : "request",
          "required" : true
        },
        "responses" : {
          "default" : {
            "content" : {
              "application/json" : {
                "schema" : {
                  "type" : "array",
                  "items" : {
                    "$ref" : "#/components/schemas/ScriptDoc"
                  }
                }
              }
            },
            "description" : "default response"
          }
        },
        "summary" : "Fetch related scripts",
        "tags" : [ "Scripts" ]
      }
    },
    "/script/v1/{uuid}" : {
      "get" : {
        "operationId" : "fetchScript",
        "parameters" : [ {
          "in" : "path",
          "name" : "uuid",
          "required" : true,
          "schema" : {
            "type" : "string"
          }
        } ],
        "responses" : {
          "default" : {
            "content" : {
              "application/json" : {
                "schema" : {
                  "$ref" : "#/components/schemas/ScriptDoc"
                }
              }
            },
            "description" : "default response"
          }
        },
        "summary" : "Fetch a script doc by its UUID",
        "tags" : [ "Scripts" ]
      },
      "put" : {
        "operationId" : "updateScript",
        "parameters" : [ {
          "in" : "path",
          "name" : "uuid",
          "required" : true,
          "schema" : {
            "type" : "string"
          }
        } ],
        "requestBody" : {
          "content" : {
            "application/json" : {
              "schema" : {
                "$ref" : "#/components/schemas/ScriptDoc"
              }
            }
          },
          "description" : "doc",
          "required" : true
        },
        "responses" : {
          "default" : {
            "content" : {
              "application/json" : {
                "schema" : {
                  "$ref" : "#/components/schemas/ScriptDoc"
                }
              }
            },
            "description" : "default response"
          }
        },
        "summary" : "Update a script doc",
        "tags" : [ "Scripts" ]
      }
    },
    "/searchable/v2/dataSource" : {
      "post" : {
        "operationId" : "getSearchableDataSource",
        "requestBody" : {
          "content" : {
            "application/json" : {
              "schema" : {
                "$ref" : "#/components/schemas/DocRef"
              }
            }
          },
          "description" : "DocRef",
          "required" : true
        },
        "responses" : {
          "default" : {
            "content" : {
              "application/json" : {
                "schema" : {
                  "$ref" : "#/components/schemas/DataSource"
                }
              }
            },
            "description" : "default response"
          }
        },
        "summary" : "Submit a request for a data source definition, supplying the DocRef for the data source",
        "tags" : [ "Searchable" ]
      }
    },
    "/searchable/v2/destroy" : {
      "post" : {
        "operationId" : "destroySearchableQuery",
        "requestBody" : {
          "content" : {
            "application/json" : {
              "schema" : {
                "$ref" : "#/components/schemas/QueryKey"
              }
            }
          },
          "description" : "QueryKey",
          "required" : true
        },
        "responses" : {
          "default" : {
            "content" : {
              "application/json" : {
                "schema" : {
                  "type" : "boolean"
                }
              }
            },
            "description" : "default response"
          }
        },
        "summary" : "Destroy a running query",
        "tags" : [ "Searchable" ]
      }
    },
    "/searchable/v2/keepAlive" : {
      "post" : {
        "operationId" : "keepAliveSearchableQuery",
        "requestBody" : {
          "content" : {
            "application/json" : {
              "schema" : {
                "$ref" : "#/components/schemas/QueryKey"
              }
            }
          },
          "description" : "QueryKey",
          "required" : true
        },
        "responses" : {
          "default" : {
            "content" : {
              "application/json" : {
                "schema" : {
                  "type" : "boolean"
                }
              }
            },
            "description" : "default response"
          }
        },
        "summary" : "Keep a running query alive",
        "tags" : [ "Searchable" ]
      }
    },
    "/searchable/v2/search" : {
      "post" : {
        "operationId" : "startSearchableQuery",
        "requestBody" : {
          "content" : {
            "application/json" : {
              "schema" : {
                "$ref" : "#/components/schemas/SearchRequest"
              }
            }
          },
          "description" : "SearchRequest",
          "required" : true
        },
        "responses" : {
          "default" : {
            "content" : {
              "application/json" : {
                "schema" : {
                  "$ref" : "#/components/schemas/SearchResponse"
                }
              }
            },
            "description" : "default response"
          }
        },
        "summary" : "Submit a search request",
        "tags" : [ "Searchable" ]
      }
    },
    "/session/v1/list" : {
      "get" : {
        "operationId" : "listSessions",
        "parameters" : [ {
          "in" : "query",
          "name" : "nodeName",
          "schema" : {
            "type" : "string"
          }
        } ],
        "responses" : {
          "default" : {
            "content" : {
              "application/json" : {
                "schema" : {
                  "$ref" : "#/components/schemas/SessionListResponse"
                }
              }
            },
            "description" : "default response"
          }
        },
        "summary" : "Lists user sessions for a node, or all nodes in the cluster if nodeName is null",
        "tags" : [ "Sessions" ]
      }
    },
    "/session/v1/logout" : {
      "get" : {
        "operationId" : "stroomLogout",
        "parameters" : [ {
          "in" : "query",
          "name" : "redirect_uri",
          "required" : true,
          "schema" : {
            "type" : "string"
          }
        } ],
        "responses" : {
          "default" : {
            "content" : {
              "application/json" : {
                "schema" : {
                  "$ref" : "#/components/schemas/UrlResponse"
                }
              }
            },
            "description" : "default response"
          }
        },
        "summary" : "Logout of Stroom session",
        "tags" : [ "Sessions" ]
      }
    },
    "/session/v1/noauth/validateSession" : {
      "get" : {
        "operationId" : "validateStroomSession",
        "parameters" : [ {
          "in" : "query",
          "name" : "redirect_uri",
          "required" : true,
          "schema" : {
            "type" : "string"
          }
        } ],
        "responses" : {
          "default" : {
            "content" : {
              "application/json" : {
                "schema" : {
                  "$ref" : "#/components/schemas/ValidateSessionResponse"
                }
              }
            },
            "description" : "default response"
          }
        },
        "summary" : "Validate the current session, return a redirect Uri if invalid.",
        "tags" : [ "Sessions" ]
      }
    },
    "/sessionInfo/v1" : {
      "get" : {
        "operationId" : "getSessionInfo",
        "responses" : {
          "default" : {
            "content" : {
              "application/json" : {
                "schema" : {
                  "$ref" : "#/components/schemas/SessionInfo"
                }
              }
            },
            "description" : "default response"
          }
        },
        "summary" : "Get information for the current session",
        "tags" : [ "Session Info" ]
      }
    },
    "/solrIndex/v1/fetchSolrTypes" : {
      "post" : {
        "operationId" : "fetchSolrTypes",
        "requestBody" : {
          "content" : {
            "application/json" : {
              "schema" : {
                "$ref" : "#/components/schemas/SolrIndexDoc"
              }
            }
          },
          "description" : "solrIndexDoc",
          "required" : true
        },
        "responses" : {
          "default" : {
            "content" : {
              "application/json" : {
                "schema" : {
                  "type" : "array",
                  "items" : {
                    "type" : "string"
                  }
                }
              }
            },
            "description" : "default response"
          }
        },
        "summary" : "Fetch Solr types",
        "tags" : [ "Solr Indices" ]
      }
    },
    "/solrIndex/v1/solrConnectionTest" : {
      "post" : {
        "operationId" : "solrConnectionTest",
        "requestBody" : {
          "content" : {
            "application/json" : {
              "schema" : {
                "$ref" : "#/components/schemas/SolrIndexDoc"
              }
            }
          },
          "description" : "solrIndexDoc",
          "required" : true
        },
        "responses" : {
          "default" : {
            "content" : {
              "application/json" : {
                "schema" : {
                  "$ref" : "#/components/schemas/SolrConnectionTestResponse"
                }
              }
            },
            "description" : "default response"
          }
        },
        "summary" : "Test connection to Solr",
        "tags" : [ "Solr Indices" ]
      }
    },
    "/solrIndex/v1/{uuid}" : {
      "get" : {
        "operationId" : "fetchSolrIndex",
        "parameters" : [ {
          "in" : "path",
          "name" : "uuid",
          "required" : true,
          "schema" : {
            "type" : "string"
          }
        } ],
        "responses" : {
          "default" : {
            "content" : {
              "application/json" : {
                "schema" : {
                  "$ref" : "#/components/schemas/SolrIndexDoc"
                }
              }
            },
            "description" : "default response"
          }
        },
        "summary" : "Fetch a solr index doc by its UUID",
        "tags" : [ "Solr Indices" ]
      },
      "put" : {
        "operationId" : "updateSolrIndex",
        "parameters" : [ {
          "in" : "path",
          "name" : "uuid",
          "required" : true,
          "schema" : {
            "type" : "string"
          }
        } ],
        "requestBody" : {
          "content" : {
            "application/json" : {
              "schema" : {
                "$ref" : "#/components/schemas/SolrIndexDoc"
              }
            }
          },
          "description" : "doc",
          "required" : true
        },
        "responses" : {
          "default" : {
            "content" : {
              "application/json" : {
                "schema" : {
                  "$ref" : "#/components/schemas/SolrIndexDoc"
                }
              }
            },
            "description" : "default response"
          }
        },
        "summary" : "Update a solr index doc",
        "tags" : [ "Solr Indices" ]
      }
    },
    "/sqlstatistics/v2/dataSource" : {
      "post" : {
        "operationId" : "getSqlStatisticsDataSource",
        "requestBody" : {
          "content" : {
            "application/json" : {
              "schema" : {
                "$ref" : "#/components/schemas/DocRef"
              }
            }
          },
          "description" : "DocRef",
          "required" : true
        },
        "responses" : {
          "default" : {
            "content" : {
              "application/json" : {
                "schema" : {
                  "$ref" : "#/components/schemas/DataSource"
                }
              }
            },
            "description" : "default response"
          }
        },
        "summary" : "Submit a request for a data source definition, supplying the DocRef for the data source",
        "tags" : [ "Sql Statistics Query" ]
      }
    },
    "/sqlstatistics/v2/destroy" : {
      "post" : {
        "operationId" : "destroySqlStatisticsQuery",
        "requestBody" : {
          "content" : {
            "application/json" : {
              "schema" : {
                "$ref" : "#/components/schemas/QueryKey"
              }
            }
          },
          "description" : "QueryKey",
          "required" : true
        },
        "responses" : {
          "default" : {
            "content" : {
              "application/json" : {
                "schema" : {
                  "type" : "boolean"
                }
              }
            },
            "description" : "default response"
          }
        },
        "summary" : "Destroy a running query",
        "tags" : [ "Sql Statistics Query" ]
      }
    },
    "/sqlstatistics/v2/keepAlive" : {
      "post" : {
        "operationId" : "keepAliveSqlStatisticsQuery",
        "requestBody" : {
          "content" : {
            "application/json" : {
              "schema" : {
                "$ref" : "#/components/schemas/QueryKey"
              }
            }
          },
          "description" : "QueryKey",
          "required" : true
        },
        "responses" : {
          "default" : {
            "content" : {
              "application/json" : {
                "schema" : {
                  "type" : "boolean"
                }
              }
            },
            "description" : "default response"
          }
        },
        "summary" : "Keep a running query alive",
        "tags" : [ "Sql Statistics Query" ]
      }
    },
    "/sqlstatistics/v2/search" : {
      "post" : {
        "operationId" : "startSqlStatisticsQuery",
        "requestBody" : {
          "content" : {
            "application/json" : {
              "schema" : {
                "$ref" : "#/components/schemas/SearchRequest"
              }
            }
          },
          "description" : "SearchRequest",
          "required" : true
        },
        "responses" : {
          "default" : {
            "content" : {
              "application/json" : {
                "schema" : {
                  "$ref" : "#/components/schemas/SearchResponse"
                }
              }
            },
            "description" : "default response"
          }
        },
        "summary" : "Submit a search request",
        "tags" : [ "Sql Statistics Query" ]
      }
    },
    "/statistic/rollUp/v1/bitMaskConversion" : {
      "post" : {
        "operationId" : "statisticBitMaskConversion",
        "requestBody" : {
          "content" : {
            "application/json" : {
              "schema" : {
                "type" : "array",
                "items" : {
                  "type" : "integer",
                  "format" : "int32"
                }
              }
            }
          },
          "description" : "maskValues",
          "required" : true
        },
        "responses" : {
          "default" : {
            "content" : {
              "application/json" : {
                "schema" : {
                  "type" : "array",
                  "items" : {
                    "$ref" : "#/components/schemas/CustomRollUpMaskFields"
                  }
                }
              }
            },
            "description" : "default response"
          }
        },
        "summary" : "Get rollup bit mask",
        "tags" : [ "SQL Statistics RollUps" ]
      }
    },
    "/statistic/rollUp/v1/bitMaskPermGeneration" : {
      "post" : {
        "operationId" : "statisticBitMaskPermGeneration",
        "requestBody" : {
          "content" : {
            "application/json" : {
              "schema" : {
                "type" : "integer",
                "format" : "int32"
              }
            }
          },
          "description" : "fieldCount",
          "required" : true
        },
        "responses" : {
          "default" : {
            "content" : {
              "application/json" : {
                "schema" : {
                  "type" : "array",
                  "items" : {
                    "$ref" : "#/components/schemas/CustomRollUpMask"
                  }
                }
              }
            },
            "description" : "default response"
          }
        },
        "summary" : "Create rollup bit mask",
        "tags" : [ "SQL Statistics RollUps" ]
      }
    },
    "/statistic/rollUp/v1/dataSourceFieldChange" : {
      "post" : {
        "operationId" : "statisticFieldChange",
        "requestBody" : {
          "content" : {
            "application/json" : {
              "schema" : {
                "$ref" : "#/components/schemas/StatisticsDataSourceFieldChangeRequest"
              }
            }
          },
          "description" : "request",
          "required" : true
        },
        "responses" : {
          "default" : {
            "content" : {
              "application/json" : {
                "schema" : {
                  "$ref" : "#/components/schemas/StatisticsDataSourceData"
                }
              }
            },
            "description" : "default response"
          }
        },
        "summary" : "Change fields",
        "tags" : [ "SQL Statistics RollUps" ]
      }
    },
    "/statistic/v1/{uuid}" : {
      "get" : {
        "operationId" : "fetchStatisticStore",
        "parameters" : [ {
          "in" : "path",
          "name" : "uuid",
          "required" : true,
          "schema" : {
            "type" : "string"
          }
        } ],
        "responses" : {
          "default" : {
            "content" : {
              "application/json" : {
                "schema" : {
                  "$ref" : "#/components/schemas/StatisticStoreDoc"
                }
              }
            },
            "description" : "default response"
          }
        },
        "summary" : "Fetch a statistic doc by its UUID",
        "tags" : [ "SQL Statistics Stores" ]
      },
      "put" : {
        "operationId" : "updateStatisticStore",
        "parameters" : [ {
          "in" : "path",
          "name" : "uuid",
          "required" : true,
          "schema" : {
            "type" : "string"
          }
        } ],
        "requestBody" : {
          "content" : {
            "application/json" : {
              "schema" : {
                "$ref" : "#/components/schemas/StatisticStoreDoc"
              }
            }
          },
          "description" : "doc",
          "required" : true
        },
        "responses" : {
          "default" : {
            "content" : {
              "application/json" : {
                "schema" : {
                  "$ref" : "#/components/schemas/StatisticStoreDoc"
                }
              }
            },
            "description" : "default response"
          }
        },
        "summary" : "Update a statistic doc",
        "tags" : [ "SQL Statistics Stores" ]
      }
    },
    "/statsStore/rollUp/v1/bitMaskConversion" : {
      "post" : {
        "operationId" : "statsBitMaskConversion",
        "requestBody" : {
          "content" : {
            "application/json" : {
              "schema" : {
                "type" : "array",
                "items" : {
                  "type" : "integer",
                  "format" : "int32"
                }
              }
            }
          },
          "description" : "maskValues",
          "required" : true
        },
        "responses" : {
          "default" : {
            "content" : {
              "application/json" : {
                "schema" : {
                  "$ref" : "#/components/schemas/ResultPageCustomRollUpMaskFields"
                }
              }
            },
            "description" : "default response"
          }
        },
        "summary" : "Get rollup bit mask",
        "tags" : [ "Stroom Stats RollUps" ]
      }
    },
    "/statsStore/rollUp/v1/bitMaskPermGeneration" : {
      "post" : {
        "operationId" : "statsBitMaskPermGeneration",
        "requestBody" : {
          "content" : {
            "application/json" : {
              "schema" : {
                "type" : "integer",
                "format" : "int32"
              }
            }
          },
          "description" : "fieldCount",
          "required" : true
        },
        "responses" : {
          "default" : {
            "content" : {
              "application/json" : {
                "schema" : {
                  "$ref" : "#/components/schemas/ResultPageCustomRollUpMask"
                }
              }
            },
            "description" : "default response"
          }
        },
        "summary" : "Create rollup bit mask",
        "tags" : [ "Stroom Stats RollUps" ]
      }
    },
    "/statsStore/rollUp/v1/dataSourceFieldChange" : {
      "post" : {
        "operationId" : "statsFieldChange",
        "requestBody" : {
          "content" : {
            "application/json" : {
              "schema" : {
                "$ref" : "#/components/schemas/StroomStatsStoreFieldChangeRequest"
              }
            }
          },
          "description" : "request",
          "required" : true
        },
        "responses" : {
          "default" : {
            "content" : {
              "application/json" : {
                "schema" : {
                  "$ref" : "#/components/schemas/StroomStatsStoreEntityData"
                }
              }
            },
            "description" : "default response"
          }
        },
        "summary" : "Change fields",
        "tags" : [ "Stroom Stats RollUps" ]
      }
    },
    "/statsStore/v1/{uuid}" : {
      "get" : {
        "operationId" : "fetchStroomStatsStore",
        "parameters" : [ {
          "in" : "path",
          "name" : "uuid",
          "required" : true,
          "schema" : {
            "type" : "string"
          }
        } ],
        "responses" : {
          "default" : {
            "content" : {
              "application/json" : {
                "schema" : {
                  "$ref" : "#/components/schemas/StroomStatsStoreDoc"
                }
              }
            },
            "description" : "default response"
          }
        },
        "summary" : "Fetch a store doc doc by its UUID",
        "tags" : [ "Stroom Stats Stores" ]
      },
      "put" : {
        "operationId" : "updateStroomStatsStore",
        "parameters" : [ {
          "in" : "path",
          "name" : "uuid",
          "required" : true,
          "schema" : {
            "type" : "string"
          }
        } ],
        "requestBody" : {
          "content" : {
            "application/json" : {
              "schema" : {
                "$ref" : "#/components/schemas/StroomStatsStoreDoc"
              }
            }
          },
          "description" : "doc",
          "required" : true
        },
        "responses" : {
          "default" : {
            "content" : {
              "application/json" : {
                "schema" : {
                  "$ref" : "#/components/schemas/StroomStatsStoreDoc"
                }
              }
            },
            "description" : "default response"
          }
        },
        "summary" : "Update a stats store doc",
        "tags" : [ "Stroom Stats Stores" ]
      }
    },
    "/stepping/v1/findElementDoc" : {
      "post" : {
        "operationId" : "findElementDoc",
        "requestBody" : {
          "content" : {
            "application/json" : {
              "schema" : {
                "$ref" : "#/components/schemas/FindElementDocRequest"
              }
            }
          }
        },
        "responses" : {
          "default" : {
            "content" : {
              "application/json" : {
                "schema" : {
                  "$ref" : "#/components/schemas/DocRef"
                }
              }
            },
            "description" : "default response"
          }
        },
        "summary" : "Load the document for an element",
        "tags" : [ "Stepping" ]
      }
    },
    "/stepping/v1/getPipelineForStepping" : {
      "post" : {
        "operationId" : "getPipelineForStepping",
        "requestBody" : {
          "content" : {
            "application/json" : {
              "schema" : {
                "$ref" : "#/components/schemas/GetPipelineForMetaRequest"
              }
            }
          },
          "description" : "request",
          "required" : true
        },
        "responses" : {
          "default" : {
            "content" : {
              "application/json" : {
                "schema" : {
                  "$ref" : "#/components/schemas/DocRef"
                }
              }
            },
            "description" : "default response"
          }
        },
        "summary" : "Get a pipeline for stepping",
        "tags" : [ "Stepping" ]
      }
    },
    "/stepping/v1/step" : {
      "post" : {
        "operationId" : "step",
        "requestBody" : {
          "content" : {
            "application/json" : {
              "schema" : {
                "$ref" : "#/components/schemas/PipelineStepRequest"
              }
            }
          },
          "description" : "request",
          "required" : true
        },
        "responses" : {
          "default" : {
            "content" : {
              "application/json" : {
                "schema" : {
                  "$ref" : "#/components/schemas/SteppingResult"
                }
              }
            },
            "description" : "default response"
          }
        },
        "summary" : "Step a pipeline",
        "tags" : [ "Stepping" ]
      }
    },
    "/storedQuery/v1/create" : {
      "post" : {
        "operationId" : "createStoredQuery",
        "requestBody" : {
          "content" : {
            "application/json" : {
              "schema" : {
                "$ref" : "#/components/schemas/StoredQuery"
              }
            }
          },
          "description" : "storedQuery",
          "required" : true
        },
        "responses" : {
          "default" : {
            "content" : {
              "application/json" : {
                "schema" : {
                  "$ref" : "#/components/schemas/StoredQuery"
                }
              }
            },
            "description" : "default response"
          }
        },
        "summary" : "Create a stored query",
        "tags" : [ "Stored Queries" ]
      }
    },
    "/storedQuery/v1/delete" : {
      "delete" : {
        "operationId" : "deleteStoredQuery",
        "requestBody" : {
          "content" : {
            "application/json" : {
              "schema" : {
                "$ref" : "#/components/schemas/StoredQuery"
              }
            }
          }
        },
        "responses" : {
          "default" : {
            "content" : {
              "application/json" : {
                "schema" : {
                  "type" : "boolean"
                }
              }
            },
            "description" : "default response"
          }
        },
        "summary" : "Delete a stored query",
        "tags" : [ "Stored Queries" ]
      }
    },
    "/storedQuery/v1/find" : {
      "post" : {
        "operationId" : "findStoredQueries",
        "requestBody" : {
          "content" : {
            "application/json" : {
              "schema" : {
                "$ref" : "#/components/schemas/FindStoredQueryCriteria"
              }
            }
          },
          "description" : "criteria",
          "required" : true
        },
        "responses" : {
          "default" : {
            "content" : {
              "application/json" : {
                "schema" : {
                  "$ref" : "#/components/schemas/ResultPageStoredQuery"
                }
              }
            },
            "description" : "default response"
          }
        },
        "summary" : "Find stored queries",
        "tags" : [ "Stored Queries" ]
      }
    },
    "/storedQuery/v1/read" : {
      "post" : {
        "operationId" : "fetchStoredQuery",
        "requestBody" : {
          "content" : {
            "application/json" : {
              "schema" : {
                "$ref" : "#/components/schemas/StoredQuery"
              }
            }
          },
          "description" : "storedQuery",
          "required" : true
        },
        "responses" : {
          "default" : {
            "content" : {
              "application/json" : {
                "schema" : {
                  "$ref" : "#/components/schemas/StoredQuery"
                }
              }
            },
            "description" : "default response"
          }
        },
        "summary" : "Fetch a stored query",
        "tags" : [ "Stored Queries" ]
      }
    },
    "/storedQuery/v1/update" : {
      "put" : {
        "operationId" : "updateStoredQuery",
        "requestBody" : {
          "content" : {
            "application/json" : {
              "schema" : {
                "$ref" : "#/components/schemas/StoredQuery"
              }
            }
          }
        },
        "responses" : {
          "default" : {
            "content" : {
              "application/json" : {
                "schema" : {
                  "$ref" : "#/components/schemas/StoredQuery"
                }
              }
            },
            "description" : "default response"
          }
        },
        "summary" : "Update a stored query",
        "tags" : [ "Stored Queries" ]
      }
    },
    "/stroom-elastic-index/v2/dataSource" : {
      "post" : {
        "operationId" : "getElasticIndexDataSource",
        "requestBody" : {
          "content" : {
            "application/json" : {
              "schema" : {
                "$ref" : "#/components/schemas/DocRef"
              }
            }
          },
          "description" : "DocRef",
          "required" : true
        },
        "responses" : {
          "default" : {
            "content" : {
              "application/json" : {
                "schema" : {
                  "$ref" : "#/components/schemas/DataSource"
                }
              }
            },
            "description" : "default response"
          }
        },
        "summary" : "Submit a request for a data source definition, supplying the DocRef for the data source",
        "tags" : [ "Elasticsearch Queries" ]
      }
    },
    "/stroom-elastic-index/v2/destroy" : {
      "post" : {
        "operationId" : "destroyElasticIndexQuery",
        "requestBody" : {
          "content" : {
            "application/json" : {
              "schema" : {
                "$ref" : "#/components/schemas/QueryKey"
              }
            }
          },
          "description" : "QueryKey",
          "required" : true
        },
        "responses" : {
          "default" : {
            "content" : {
              "application/json" : {
                "schema" : {
                  "type" : "boolean"
                }
              }
            },
            "description" : "default response"
          }
        },
        "summary" : "Destroy a running query",
        "tags" : [ "Elasticsearch Queries" ]
      }
    },
    "/stroom-elastic-index/v2/keepAlive" : {
      "post" : {
        "operationId" : "keepAliveElasticIndexQuery",
        "requestBody" : {
          "content" : {
            "application/json" : {
              "schema" : {
                "$ref" : "#/components/schemas/QueryKey"
              }
            }
          },
          "description" : "QueryKey",
          "required" : true
        },
        "responses" : {
          "default" : {
            "content" : {
              "application/json" : {
                "schema" : {
                  "type" : "boolean"
                }
              }
            },
            "description" : "default response"
          }
        },
        "summary" : "Keep a running query alive",
        "tags" : [ "Elasticsearch Queries" ]
      }
    },
    "/stroom-elastic-index/v2/search" : {
      "post" : {
        "operationId" : "searchElasticIndex",
        "requestBody" : {
          "content" : {
            "application/json" : {
              "schema" : {
                "$ref" : "#/components/schemas/SearchRequest"
              }
            }
          },
          "description" : "SearchRequest",
          "required" : true
        },
        "responses" : {
          "default" : {
            "content" : {
              "application/json" : {
                "schema" : {
                  "$ref" : "#/components/schemas/SearchResponse"
                }
              }
            },
            "description" : "default response"
          }
        },
        "summary" : "Submit a search request",
        "tags" : [ "Elasticsearch Queries" ]
      }
    },
    "/stroom-index/v2/dataSource" : {
      "post" : {
        "operationId" : "getStroomIndexDataSource",
        "requestBody" : {
          "content" : {
            "application/json" : {
              "schema" : {
                "$ref" : "#/components/schemas/DocRef"
              }
            }
          },
          "description" : "DocRef",
          "required" : true
        },
        "responses" : {
          "default" : {
            "content" : {
              "application/json" : {
                "schema" : {
                  "$ref" : "#/components/schemas/DataSource"
                }
              }
            },
            "description" : "default response"
          }
        },
        "summary" : "Submit a request for a data source definition, supplying the DocRef for the data source",
        "tags" : [ "Stroom-Index Queries" ]
      }
    },
    "/stroom-index/v2/destroy" : {
      "post" : {
        "operationId" : "destroyStroomIndexQuery",
        "requestBody" : {
          "content" : {
            "application/json" : {
              "schema" : {
                "$ref" : "#/components/schemas/QueryKey"
              }
            }
          },
          "description" : "QueryKey",
          "required" : true
        },
        "responses" : {
          "default" : {
            "content" : {
              "application/json" : {
                "schema" : {
                  "type" : "boolean"
                }
              }
            },
            "description" : "default response"
          }
        },
        "summary" : "Destroy a running query",
        "tags" : [ "Stroom-Index Queries" ]
      }
    },
    "/stroom-index/v2/keepAlive" : {
      "post" : {
        "operationId" : "keepAliveStroomIndexQuery",
        "requestBody" : {
          "content" : {
            "application/json" : {
              "schema" : {
                "$ref" : "#/components/schemas/QueryKey"
              }
            }
          },
          "description" : "QueryKey",
          "required" : true
        },
        "responses" : {
          "default" : {
            "content" : {
              "application/json" : {
                "schema" : {
                  "type" : "boolean"
                }
              }
            },
            "description" : "default response"
          }
        },
        "summary" : "Keep a running query alive",
        "tags" : [ "Stroom-Index Queries" ]
      }
    },
    "/stroom-index/v2/search" : {
      "post" : {
        "operationId" : "startStroomIndexQuery",
        "requestBody" : {
          "content" : {
            "application/json" : {
              "schema" : {
                "$ref" : "#/components/schemas/SearchRequest"
              }
            }
          },
          "description" : "SearchRequest",
          "required" : true
        },
        "responses" : {
          "default" : {
            "content" : {
              "application/json" : {
                "schema" : {
                  "$ref" : "#/components/schemas/SearchResponse"
                }
              }
            },
            "description" : "default response"
          }
        },
        "summary" : "Submit a search request",
        "tags" : [ "Stroom-Index Queries" ]
      }
    },
    "/stroom-solr-index/v2/dataSource" : {
      "post" : {
        "operationId" : "getSolrIndexDataSource",
        "requestBody" : {
          "content" : {
            "application/json" : {
              "schema" : {
                "$ref" : "#/components/schemas/DocRef"
              }
            }
          },
          "description" : "DocRef",
          "required" : true
        },
        "responses" : {
          "default" : {
            "content" : {
              "application/json" : {
                "schema" : {
                  "$ref" : "#/components/schemas/DataSource"
                }
              }
            },
            "description" : "default response"
          }
        },
        "summary" : "Submit a request for a data source definition, supplying the DocRef for the data source",
        "tags" : [ "Solr Queries" ]
      }
    },
    "/stroom-solr-index/v2/destroy" : {
      "post" : {
        "operationId" : "destroySolrIndexQuery",
        "requestBody" : {
          "content" : {
            "application/json" : {
              "schema" : {
                "$ref" : "#/components/schemas/QueryKey"
              }
            }
          },
          "description" : "QueryKey",
          "required" : true
        },
        "responses" : {
          "default" : {
            "content" : {
              "application/json" : {
                "schema" : {
                  "type" : "boolean"
                }
              }
            },
            "description" : "default response"
          }
        },
        "summary" : "Destroy a running query",
        "tags" : [ "Solr Queries" ]
      }
    },
    "/stroom-solr-index/v2/keepAlive" : {
      "post" : {
        "operationId" : "keepAliveSolrIndexQuery",
        "requestBody" : {
          "content" : {
            "application/json" : {
              "schema" : {
                "$ref" : "#/components/schemas/QueryKey"
              }
            }
          },
          "description" : "QueryKey",
          "required" : true
        },
        "responses" : {
          "default" : {
            "content" : {
              "application/json" : {
                "schema" : {
                  "type" : "boolean"
                }
              }
            },
            "description" : "default response"
          }
        },
        "summary" : "Keep a running query alive",
        "tags" : [ "Solr Queries" ]
      }
    },
    "/stroom-solr-index/v2/search" : {
      "post" : {
        "operationId" : "startSolrIndexQuery",
        "requestBody" : {
          "content" : {
            "application/json" : {
              "schema" : {
                "$ref" : "#/components/schemas/SearchRequest"
              }
            }
          },
          "description" : "SearchRequest",
          "required" : true
        },
        "responses" : {
          "default" : {
            "content" : {
              "application/json" : {
                "schema" : {
                  "$ref" : "#/components/schemas/SearchResponse"
                }
              }
            },
            "description" : "default response"
          }
        },
        "summary" : "Submit a search request",
        "tags" : [ "Solr Queries" ]
      }
    },
    "/suggest/v1" : {
      "post" : {
        "operationId" : "fetchSuggestions",
        "requestBody" : {
          "content" : {
            "application/json" : {
              "schema" : {
                "$ref" : "#/components/schemas/FetchSuggestionsRequest"
              }
            }
          },
          "description" : "request",
          "required" : true
        },
        "responses" : {
          "default" : {
            "content" : {
              "application/json" : {
                "schema" : {
                  "type" : "array",
                  "items" : {
                    "type" : "string"
                  }
                }
              }
            },
            "description" : "default response"
          }
        },
        "summary" : "Fetch some suggestions",
        "tags" : [ "Suggestions" ]
      }
    },
    "/systemInfo/v1" : {
      "get" : {
        "operationId" : "getAllSystemInfo",
        "responses" : {
          "default" : {
            "content" : {
              "application/json" : {
                "schema" : {
                  "$ref" : "#/components/schemas/SystemInfoResultList"
                }
              }
            },
            "description" : "default response"
          }
        },
        "summary" : "Get all system info results",
        "tags" : [ "System Info" ]
      }
    },
    "/systemInfo/v1/names" : {
      "get" : {
        "operationId" : "getSystemInfoNames",
        "responses" : {
          "default" : {
            "content" : {
              "application/json" : {
                "schema" : {
                  "type" : "array",
                  "items" : {
                    "type" : "string"
                  }
                }
              }
            },
            "description" : "default response"
          }
        },
        "summary" : "Get all system info result names",
        "tags" : [ "System Info" ]
      }
    },
    "/systemInfo/v1/{name}" : {
      "get" : {
        "operationId" : "getSystemInfoByName",
        "parameters" : [ {
          "in" : "path",
          "name" : "name",
          "required" : true,
          "schema" : {
            "type" : "string"
          }
        } ],
        "responses" : {
          "default" : {
            "content" : {
              "application/json" : {
                "schema" : {
                  "$ref" : "#/components/schemas/SystemInfoResult"
                }
              }
            },
            "description" : "default response"
          }
        },
        "summary" : "Get a system info result by name",
        "tags" : [ "System Info" ]
      }
    },
    "/task/v1/find/{nodeName}" : {
      "post" : {
        "operationId" : "findTasks",
        "parameters" : [ {
          "in" : "path",
          "name" : "nodeName",
          "required" : true,
          "schema" : {
            "type" : "string"
          }
        } ],
        "requestBody" : {
          "content" : {
            "application/json" : {
              "schema" : {
                "$ref" : "#/components/schemas/FindTaskProgressRequest"
              }
            }
          },
          "description" : "request",
          "required" : true
        },
        "responses" : {
          "default" : {
            "content" : {
              "application/json" : {
                "schema" : {
                  "$ref" : "#/components/schemas/TaskProgressResponse"
                }
              }
            },
            "description" : "default response"
          }
        },
        "summary" : "Finds tasks for a node",
        "tags" : [ "Tasks" ]
      }
    },
    "/task/v1/list/{nodeName}" : {
      "get" : {
        "operationId" : "listTasks",
        "parameters" : [ {
          "in" : "path",
          "name" : "nodeName",
          "required" : true,
          "schema" : {
            "type" : "string"
          }
        } ],
        "responses" : {
          "default" : {
            "content" : {
              "application/json" : {
                "schema" : {
                  "$ref" : "#/components/schemas/TaskProgressResponse"
                }
              }
            },
            "description" : "default response"
          }
        },
        "summary" : "Lists tasks for a node",
        "tags" : [ "Tasks" ]
      }
    },
    "/task/v1/terminate/{nodeName}" : {
      "post" : {
        "operationId" : "terminateTasks",
        "parameters" : [ {
          "in" : "path",
          "name" : "nodeName",
          "required" : true,
          "schema" : {
            "type" : "string"
          }
        } ],
        "requestBody" : {
          "content" : {
            "application/json" : {
              "schema" : {
                "$ref" : "#/components/schemas/TerminateTaskProgressRequest"
              }
            }
          },
          "description" : "request",
          "required" : true
        },
        "responses" : {
          "default" : {
            "content" : {
              "application/json" : {
                "schema" : {
                  "type" : "boolean"
                }
              }
            },
            "description" : "default response"
          }
        },
        "summary" : "Terminates tasks for a node",
        "tags" : [ "Tasks" ]
      }
    },
    "/task/v1/user/{nodeName}" : {
      "get" : {
        "operationId" : "listUserTasks",
        "parameters" : [ {
          "in" : "path",
          "name" : "nodeName",
          "required" : true,
          "schema" : {
            "type" : "string"
          }
        } ],
        "responses" : {
          "default" : {
            "content" : {
              "application/json" : {
                "schema" : {
                  "$ref" : "#/components/schemas/TaskProgressResponse"
                }
              }
            },
            "description" : "default response"
          }
        },
        "summary" : "Lists tasks for a node",
        "tags" : [ "Tasks" ]
      }
    },
    "/textConverter/v1/{uuid}" : {
      "get" : {
        "operationId" : "fetchTextConverter",
        "parameters" : [ {
          "in" : "path",
          "name" : "uuid",
          "required" : true,
          "schema" : {
            "type" : "string"
          }
        } ],
        "responses" : {
          "default" : {
            "content" : {
              "application/json" : {
                "schema" : {
                  "$ref" : "#/components/schemas/TextConverterDoc"
                }
              }
            },
            "description" : "default response"
          }
        },
        "summary" : "Fetch a text converter doc by its UUID",
        "tags" : [ "Text Converters" ]
      },
      "put" : {
        "operationId" : "updateTextConverter",
        "parameters" : [ {
          "in" : "path",
          "name" : "uuid",
          "required" : true,
          "schema" : {
            "type" : "string"
          }
        } ],
        "requestBody" : {
          "content" : {
            "application/json" : {
              "schema" : {
                "$ref" : "#/components/schemas/TextConverterDoc"
              }
            }
          },
          "description" : "doc",
          "required" : true
        },
        "responses" : {
          "default" : {
            "content" : {
              "application/json" : {
                "schema" : {
                  "$ref" : "#/components/schemas/TextConverterDoc"
                }
              }
            },
            "description" : "default response"
          }
        },
        "summary" : "Update a text converter doc",
        "tags" : [ "Text Converters" ]
      }
    },
    "/userNames/v1/find" : {
      "post" : {
        "operationId" : "findUserNames",
        "requestBody" : {
          "content" : {
            "application/json" : {
              "schema" : {
                "$ref" : "#/components/schemas/FindUserNameCriteria"
              }
            }
          },
          "description" : "criteria",
          "required" : true
        },
        "responses" : {
          "default" : {
            "content" : {
              "application/json" : {
                "schema" : {
                  "$ref" : "#/components/schemas/ResultPageString"
                }
              }
            },
            "description" : "default response"
          }
        },
        "summary" : "Find the user names matching the supplied criteria",
        "tags" : [ "Authorisation" ]
      }
    },
    "/users/v1" : {
      "get" : {
        "operationId" : "findUsers",
        "parameters" : [ {
          "in" : "query",
          "name" : "name",
          "schema" : {
            "type" : "string"
          }
        }, {
          "in" : "query",
          "name" : "isGroup",
          "schema" : {
            "type" : "boolean"
          }
        }, {
          "in" : "query",
          "name" : "uuid",
          "schema" : {
            "type" : "string"
          }
        } ],
        "responses" : {
          "default" : {
            "content" : {
              "application/json" : {
                "schema" : {
                  "type" : "array",
                  "items" : {
                    "$ref" : "#/components/schemas/User"
                  }
                }
              }
            },
            "description" : "default response"
          }
        },
        "summary" : "Find the users matching the supplied criteria",
        "tags" : [ "Authorisation" ]
      }
    },
    "/users/v1/associates" : {
      "get" : {
        "operationId" : "getAssociatedUsers",
        "parameters" : [ {
          "in" : "query",
          "name" : "filter",
          "schema" : {
            "type" : "string"
          }
        } ],
        "responses" : {
          "default" : {
            "content" : {
              "application/json" : {
                "schema" : {
                  "type" : "array",
                  "items" : {
                    "type" : "string"
                  }
                }
              }
            },
            "description" : "default response"
          }
        },
        "summary" : "Gets a list of associated users",
        "tags" : [ "Authorisation" ]
      }
    },
    "/users/v1/create/{name}/{isGroup}" : {
      "post" : {
        "operationId" : "createUser",
        "parameters" : [ {
          "in" : "path",
          "name" : "name",
          "required" : true,
          "schema" : {
            "type" : "string"
          }
        }, {
          "in" : "path",
          "name" : "isGroup",
          "required" : true,
          "schema" : {
            "type" : "boolean"
          }
        } ],
        "responses" : {
          "default" : {
            "content" : {
              "application/json" : {
                "schema" : {
                  "$ref" : "#/components/schemas/User"
                }
              }
            },
            "description" : "default response"
          }
        },
        "summary" : "Creates a user or group with the supplied name",
        "tags" : [ "Authorisation" ]
      }
    },
    "/users/v1/find" : {
      "post" : {
        "operationId" : "findUsersByCriteria",
        "requestBody" : {
          "content" : {
            "application/json" : {
              "schema" : {
                "$ref" : "#/components/schemas/FindUserCriteria"
              }
            }
          },
          "description" : "criteria",
          "required" : true
        },
        "responses" : {
          "default" : {
            "content" : {
              "application/json" : {
                "schema" : {
                  "$ref" : "#/components/schemas/ResultPageUser"
                }
              }
            },
            "description" : "default response"
          }
        },
        "summary" : "Find the users matching the supplied criteria",
        "tags" : [ "Authorisation" ]
      }
    },
    "/users/v1/{userUuid}" : {
      "get" : {
        "operationId" : "fetchUser",
        "parameters" : [ {
          "in" : "path",
          "name" : "userUuid",
          "required" : true,
          "schema" : {
            "type" : "string"
          }
        } ],
        "responses" : {
          "default" : {
            "content" : {
              "application/json" : {
                "schema" : {
                  "$ref" : "#/components/schemas/User"
                }
              }
            },
            "description" : "default response"
          }
        },
        "summary" : "Fetches the user with the supplied UUID",
        "tags" : [ "Authorisation" ]
      }
    },
    "/users/v1/{userUuid}/{groupUuid}" : {
      "delete" : {
        "operationId" : "removeUserFromGroup",
        "parameters" : [ {
          "in" : "path",
          "name" : "userUuid",
          "required" : true,
          "schema" : {
            "type" : "string"
          }
        }, {
          "in" : "path",
          "name" : "groupUuid",
          "required" : true,
          "schema" : {
            "type" : "string"
          }
        } ],
        "responses" : {
          "default" : {
            "content" : {
              "application/json" : {
                "schema" : {
                  "type" : "boolean"
                }
              }
            },
            "description" : "default response"
          }
        },
        "summary" : "Removes user with UUID userUuid from the group with UUID groupUuid",
        "tags" : [ "Authorisation" ]
      },
      "put" : {
        "operationId" : "addUserToGroup",
        "parameters" : [ {
          "in" : "path",
          "name" : "userUuid",
          "required" : true,
          "schema" : {
            "type" : "string"
          }
        }, {
          "in" : "path",
          "name" : "groupUuid",
          "required" : true,
          "schema" : {
            "type" : "string"
          }
        } ],
        "responses" : {
          "default" : {
            "content" : {
              "application/json" : {
                "schema" : {
                  "type" : "boolean"
                }
              }
            },
            "description" : "default response"
          }
        },
        "summary" : "Adds user with UUID userUuid to the group with UUID groupUuid",
        "tags" : [ "Authorisation" ]
      }
    },
    "/users/v1/{uuid}" : {
      "delete" : {
        "operationId" : "deleteUser",
        "parameters" : [ {
          "in" : "path",
          "name" : "uuid",
          "required" : true,
          "schema" : {
            "type" : "string"
          }
        } ],
        "responses" : {
          "default" : {
            "content" : {
              "application/json" : {
                "schema" : {
                  "type" : "boolean"
                }
              }
            },
            "description" : "default response"
          }
        },
        "summary" : "Deletes the user with the supplied UUID",
        "tags" : [ "Authorisation" ]
      }
    },
    "/visualisation/v1/{uuid}" : {
      "get" : {
        "operationId" : "fetchVisualisation",
        "parameters" : [ {
          "in" : "path",
          "name" : "uuid",
          "required" : true,
          "schema" : {
            "type" : "string"
          }
        } ],
        "responses" : {
          "default" : {
            "content" : {
              "application/json" : {
                "schema" : {
                  "$ref" : "#/components/schemas/VisualisationDoc"
                }
              }
            },
            "description" : "default response"
          }
        },
        "summary" : "Fetch a visualisation doc by its UUID",
        "tags" : [ "Visualisations" ]
      },
      "put" : {
        "operationId" : "updateVisualisation",
        "parameters" : [ {
          "in" : "path",
          "name" : "uuid",
          "required" : true,
          "schema" : {
            "type" : "string"
          }
        } ],
        "requestBody" : {
          "content" : {
            "application/json" : {
              "schema" : {
                "$ref" : "#/components/schemas/VisualisationDoc"
              }
            }
          },
          "description" : "doc",
          "required" : true
        },
        "responses" : {
          "default" : {
            "content" : {
              "application/json" : {
                "schema" : {
                  "$ref" : "#/components/schemas/VisualisationDoc"
                }
              }
            },
            "description" : "default response"
          }
        },
        "summary" : "Update a visualisation doc",
        "tags" : [ "Visualisations" ]
      }
    },
    "/welcome/v1" : {
      "get" : {
        "operationId" : "fetchWelcome",
        "responses" : {
          "default" : {
            "content" : {
              "application/json" : {
                "schema" : {
                  "$ref" : "#/components/schemas/Welcome"
                }
              }
            },
            "description" : "default response"
          }
        },
        "summary" : "Get the configured HTML welcome message",
        "tags" : [ "Welcome" ]
      }
    },
    "/xmlSchema/v1/{uuid}" : {
      "get" : {
        "operationId" : "fetchXmlSchema",
        "parameters" : [ {
          "in" : "path",
          "name" : "uuid",
          "required" : true,
          "schema" : {
            "type" : "string"
          }
        } ],
        "responses" : {
          "default" : {
            "content" : {
              "application/json" : {
                "schema" : {
                  "$ref" : "#/components/schemas/XmlSchemaDoc"
                }
              }
            },
            "description" : "default response"
          }
        },
        "summary" : "Fetch a xml schema doc by its UUID",
        "tags" : [ "XML Schemas" ]
      },
      "put" : {
        "operationId" : "updateXmlSchema",
        "parameters" : [ {
          "in" : "path",
          "name" : "uuid",
          "required" : true,
          "schema" : {
            "type" : "string"
          }
        } ],
        "requestBody" : {
          "content" : {
            "application/json" : {
              "schema" : {
                "$ref" : "#/components/schemas/XmlSchemaDoc"
              }
            }
          },
          "description" : "doc",
          "required" : true
        },
        "responses" : {
          "default" : {
            "content" : {
              "application/json" : {
                "schema" : {
                  "$ref" : "#/components/schemas/XmlSchemaDoc"
                }
              }
            },
            "description" : "default response"
          }
        },
        "summary" : "Update a xml schema doc",
        "tags" : [ "XML Schemas" ]
      }
    },
    "/xslt/v1/{uuid}" : {
      "get" : {
        "operationId" : "fetchXslt",
        "parameters" : [ {
          "in" : "path",
          "name" : "uuid",
          "required" : true,
          "schema" : {
            "type" : "string"
          }
        } ],
        "responses" : {
          "default" : {
            "content" : {
              "application/json" : {
                "schema" : {
                  "$ref" : "#/components/schemas/XsltDoc"
                }
              }
            },
            "description" : "default response"
          }
        },
        "summary" : "Fetch an xslt doc by its UUID",
        "tags" : [ "XSLTs" ]
      },
      "put" : {
        "operationId" : "updateXslt",
        "parameters" : [ {
          "in" : "path",
          "name" : "uuid",
          "required" : true,
          "schema" : {
            "type" : "string"
          }
        } ],
        "requestBody" : {
          "content" : {
            "application/json" : {
              "schema" : {
                "$ref" : "#/components/schemas/XsltDoc"
              }
            }
          },
          "description" : "doc",
          "required" : true
        },
        "responses" : {
          "default" : {
            "content" : {
              "application/json" : {
                "schema" : {
                  "$ref" : "#/components/schemas/XsltDoc"
                }
              }
            },
            "description" : "default response"
          }
        },
        "summary" : "Update a an xslt doc",
        "tags" : [ "XSLTs" ]
      }
    }
  },
  "components" : {
    "schemas" : {
      "AbstractFetchDataResult" : {
        "type" : "object",
        "discriminator" : {
          "propertyName" : "type"
        },
        "properties" : {
          "availableChildStreamTypes" : {
            "type" : "array",
            "items" : {
              "type" : "string"
            },
            "uniqueItems" : true
          },
          "classification" : {
            "type" : "string"
          },
          "displayMode" : {
            "type" : "string",
            "enum" : [ "TEXT", "HEX", "MARKER" ]
          },
          "errors" : {
            "type" : "array",
            "items" : {
              "type" : "string"
            }
          },
          "feedName" : {
            "type" : "string"
          },
          "itemRange" : {
            "$ref" : "#/components/schemas/OffsetRange"
          },
          "sourceLocation" : {
            "$ref" : "#/components/schemas/SourceLocation"
          },
          "streamTypeName" : {
            "type" : "string"
          },
          "totalCharacterCount" : {
            "$ref" : "#/components/schemas/CountLong"
          },
          "totalItemCount" : {
            "$ref" : "#/components/schemas/CountLong"
          },
          "type" : {
            "type" : "string"
          }
        },
        "required" : [ "type" ]
      },
      "AbstractField" : {
        "type" : "object",
        "discriminator" : {
          "propertyName" : "type"
        },
        "properties" : {
          "conditions" : {
            "type" : "array",
            "items" : {
              "type" : "string",
              "enum" : [ "CONTAINS", "EQUALS", "GREATER_THAN", "GREATER_THAN_OR_EQUAL_TO", "LESS_THAN", "LESS_THAN_OR_EQUAL_TO", "BETWEEN", "IN", "IN_DICTIONARY", "IN_FOLDER", "IS_DOC_REF", "IS_NULL", "IS_NOT_NULL", "MATCHES_REGEX" ]
            }
          },
          "name" : {
            "type" : "string"
          },
          "queryable" : {
            "type" : "boolean"
          },
          "type" : {
            "type" : "string"
          }
        }
      },
      "Account" : {
        "type" : "object",
        "properties" : {
          "comments" : {
            "type" : "string"
          },
          "createTimeMs" : {
            "type" : "integer",
            "format" : "int64"
          },
          "createUser" : {
            "type" : "string"
          },
          "email" : {
            "type" : "string"
          },
          "enabled" : {
            "type" : "boolean"
          },
          "firstName" : {
            "type" : "string"
          },
          "forcePasswordChange" : {
            "type" : "boolean"
          },
          "id" : {
            "type" : "integer",
            "format" : "int32"
          },
          "inactive" : {
            "type" : "boolean"
          },
          "lastLoginMs" : {
            "type" : "integer",
            "format" : "int64"
          },
          "lastName" : {
            "type" : "string"
          },
          "locked" : {
            "type" : "boolean"
          },
          "loginCount" : {
            "type" : "integer",
            "format" : "int32"
          },
          "loginFailures" : {
            "type" : "integer",
            "format" : "int32"
          },
          "neverExpires" : {
            "type" : "boolean"
          },
          "processingAccount" : {
            "type" : "boolean"
          },
          "reactivatedMs" : {
            "type" : "integer",
            "format" : "int64"
          },
          "updateTimeMs" : {
            "type" : "integer",
            "format" : "int64"
          },
          "updateUser" : {
            "type" : "string"
          },
          "userId" : {
            "type" : "string"
          },
          "version" : {
            "type" : "integer",
            "format" : "int32"
          }
        }
      },
      "AccountResultPage" : {
        "type" : "object",
        "properties" : {
          "pageResponse" : {
            "$ref" : "#/components/schemas/PageResponse"
          },
          "qualifiedFilterInput" : {
            "type" : "string"
          },
          "values" : {
            "type" : "array",
            "items" : {
              "$ref" : "#/components/schemas/Account"
            }
          }
        }
      },
      "AcknowledgeSplashRequest" : {
        "type" : "object",
        "properties" : {
          "message" : {
            "type" : "string"
          },
          "version" : {
            "type" : "string"
          }
        }
      },
      "Activity" : {
        "type" : "object",
        "properties" : {
          "createTimeMs" : {
            "type" : "integer",
            "format" : "int64"
          },
          "createUser" : {
            "type" : "string"
          },
          "details" : {
            "$ref" : "#/components/schemas/ActivityDetails"
          },
          "id" : {
            "type" : "integer",
            "format" : "int32"
          },
          "json" : {
            "type" : "string"
          },
          "updateTimeMs" : {
            "type" : "integer",
            "format" : "int64"
          },
          "updateUser" : {
            "type" : "string"
          },
          "userId" : {
            "type" : "string"
          },
          "version" : {
            "type" : "integer",
            "format" : "int32"
          }
        }
      },
      "ActivityConfig" : {
        "type" : "object",
        "properties" : {
          "chooseOnStartup" : {
            "type" : "boolean"
          },
          "editorBody" : {
            "type" : "string"
          },
          "editorTitle" : {
            "type" : "string"
          },
          "enabled" : {
            "type" : "boolean"
          },
          "managerTitle" : {
            "type" : "string"
          }
        }
      },
      "ActivityDetails" : {
        "type" : "object",
        "properties" : {
          "properties" : {
            "type" : "array",
            "items" : {
              "$ref" : "#/components/schemas/Prop"
            }
          }
        }
      },
      "ActivityValidationResult" : {
        "type" : "object",
        "properties" : {
          "messages" : {
            "type" : "string"
          },
          "valid" : {
            "type" : "boolean"
          }
        }
      },
      "AddPermissionEvent" : {
        "type" : "object",
        "allOf" : [ {
          "$ref" : "#/components/schemas/PermissionChangeEvent"
        }, {
          "type" : "object",
          "properties" : {
            "documentUuid" : {
              "type" : "string"
            },
            "permission" : {
              "type" : "string"
            },
            "userUuid" : {
              "type" : "string"
            }
          }
        } ]
      },
      "Annotation" : {
        "type" : "object",
        "properties" : {
          "assignedTo" : {
            "type" : "string"
          },
          "comment" : {
            "type" : "string"
          },
          "createTime" : {
            "type" : "integer",
            "format" : "int64"
          },
          "createUser" : {
            "type" : "string"
          },
          "history" : {
            "type" : "string"
          },
          "id" : {
            "type" : "integer",
            "format" : "int64"
          },
          "status" : {
            "type" : "string"
          },
          "subject" : {
            "type" : "string"
          },
          "title" : {
            "type" : "string"
          },
          "updateTime" : {
            "type" : "integer",
            "format" : "int64"
          },
          "updateUser" : {
            "type" : "string"
          },
          "version" : {
            "type" : "integer",
            "format" : "int32"
          }
        }
      },
      "AnnotationDetail" : {
        "type" : "object",
        "properties" : {
          "annotation" : {
            "$ref" : "#/components/schemas/Annotation"
          },
          "entries" : {
            "type" : "array",
            "items" : {
              "$ref" : "#/components/schemas/AnnotationEntry"
            }
          }
        }
      },
      "AnnotationEntry" : {
        "type" : "object",
        "properties" : {
          "createTime" : {
            "type" : "integer",
            "format" : "int64"
          },
          "createUser" : {
            "type" : "string"
          },
          "data" : {
            "type" : "string"
          },
          "entryType" : {
            "type" : "string"
          },
          "id" : {
            "type" : "integer",
            "format" : "int64"
          },
          "updateTime" : {
            "type" : "integer",
            "format" : "int64"
          },
          "updateUser" : {
            "type" : "string"
          },
          "version" : {
            "type" : "integer",
            "format" : "int32"
          }
        }
      },
<<<<<<< HEAD
      "ApiKey" : {
        "type" : "object",
        "properties" : {
          "comments" : {
            "type" : "string"
          },
          "createTimeMs" : {
            "type" : "integer",
            "format" : "int64"
          },
          "createUser" : {
            "type" : "string"
          },
          "data" : {
            "type" : "string"
          },
          "enabled" : {
            "type" : "boolean"
          },
          "expiresOnMs" : {
            "type" : "integer",
            "format" : "int64"
          },
          "id" : {
            "type" : "integer",
            "format" : "int32"
          },
          "type" : {
            "type" : "string"
          },
          "updateTimeMs" : {
            "type" : "integer",
            "format" : "int64"
          },
          "updateUser" : {
            "type" : "string"
          },
          "userEmail" : {
            "type" : "string"
          },
          "userId" : {
            "type" : "string"
          },
          "version" : {
            "type" : "integer",
            "format" : "int32"
          }
        }
      },
      "ApiKeyResultPage" : {
        "type" : "object",
        "properties" : {
          "pageResponse" : {
            "$ref" : "#/components/schemas/PageResponse"
          },
          "qualifiedFilterInput" : {
            "type" : "string"
          },
          "values" : {
            "type" : "array",
            "items" : {
              "$ref" : "#/components/schemas/ApiKey"
            }
=======
      "ApplicationInstanceInfo" : {
        "type" : "object",
        "properties" : {
          "createTime" : {
            "type" : "integer",
            "format" : "int64"
          },
          "userId" : {
            "type" : "string"
          },
          "uuid" : {
            "type" : "string"
>>>>>>> 4e186eae
          }
        }
      },
      "Arg" : {
        "type" : "object",
        "properties" : {
          "allowedValues" : {
            "type" : "array",
            "items" : {
              "type" : "string"
            }
          },
          "argType" : {
            "type" : "string",
            "enum" : [ "UNKNOWN", "BOOLEAN", "DOUBLE", "ERROR", "INTEGER", "LONG", "NULL", "NUMBER", "STRING" ]
          },
          "defaultValue" : {
            "type" : "string"
          },
          "description" : {
            "type" : "string"
          },
          "minVarargsCount" : {
            "type" : "integer",
            "format" : "int32"
          },
          "name" : {
            "type" : "string"
          },
          "optional" : {
            "type" : "boolean"
          },
          "varargs" : {
            "type" : "boolean"
          }
        }
      },
      "AssignTasksRequest" : {
        "type" : "object",
        "properties" : {
          "count" : {
            "type" : "integer",
            "format" : "int32"
          },
          "nodeName" : {
            "type" : "string"
          }
        }
      },
      "AuthenticationState" : {
        "type" : "object",
        "properties" : {
          "allowPasswordResets" : {
            "type" : "boolean"
          },
          "userId" : {
            "type" : "string"
          }
        }
      },
      "Automate" : {
        "type" : "object",
        "properties" : {
          "open" : {
            "type" : "boolean"
          },
          "refresh" : {
            "type" : "boolean"
          },
          "refreshInterval" : {
            "type" : "string"
          }
        }
      },
      "Base64EncodedDocumentData" : {
        "type" : "object",
        "properties" : {
          "dataMap" : {
            "type" : "object",
            "additionalProperties" : {
              "type" : "string"
            }
          },
          "docRef" : {
            "$ref" : "#/components/schemas/DocRef"
          }
        }
      },
      "BooleanField" : {
        "type" : "object",
        "allOf" : [ {
          "$ref" : "#/components/schemas/AbstractField"
        } ]
      },
      "BuildInfo" : {
        "type" : "object",
        "properties" : {
          "buildTime" : {
            "type" : "integer",
            "format" : "int64"
          },
          "buildVersion" : {
            "type" : "string"
          },
          "upTime" : {
            "type" : "integer",
            "format" : "int64"
          }
        }
      },
      "BulkActionResult" : {
        "type" : "object",
        "properties" : {
          "docRefs" : {
            "type" : "array",
            "items" : {
              "$ref" : "#/components/schemas/DocRef"
            }
          },
          "message" : {
            "type" : "string"
          }
        }
      },
      "CacheInfo" : {
        "type" : "object",
        "properties" : {
          "map" : {
            "type" : "object",
            "additionalProperties" : {
              "type" : "string"
            }
          },
          "name" : {
            "type" : "string"
          },
          "nodeName" : {
            "type" : "string"
          }
        }
      },
      "CacheInfoResponse" : {
        "type" : "object",
        "properties" : {
          "pageResponse" : {
            "$ref" : "#/components/schemas/PageResponse"
          },
          "values" : {
            "type" : "array",
            "items" : {
              "$ref" : "#/components/schemas/CacheInfo"
            }
          }
        }
      },
      "CacheNamesResponse" : {
        "type" : "object",
        "properties" : {
          "pageResponse" : {
            "$ref" : "#/components/schemas/PageResponse"
          },
          "values" : {
            "type" : "array",
            "items" : {
              "type" : "string"
            }
          }
        }
      },
      "ChangeDocumentPermissionsRequest" : {
        "type" : "object",
        "properties" : {
          "cascade" : {
            "type" : "string",
            "enum" : [ "NO", "CHANGES_ONLY", "ALL" ]
          },
          "changes" : {
            "$ref" : "#/components/schemas/Changes"
          },
          "docRef" : {
            "$ref" : "#/components/schemas/DocRef"
          }
        }
      },
      "ChangePasswordRequest" : {
        "type" : "object",
        "properties" : {
          "confirmNewPassword" : {
            "type" : "string"
          },
          "currentPassword" : {
            "type" : "string"
          },
          "newPassword" : {
            "type" : "string"
          },
          "userId" : {
            "type" : "string"
          }
        }
      },
      "ChangePasswordResponse" : {
        "type" : "object",
        "properties" : {
          "changeSucceeded" : {
            "type" : "boolean"
          },
          "forceSignIn" : {
            "type" : "boolean"
          },
          "message" : {
            "type" : "string"
          }
        }
      },
      "ChangeSetString" : {
        "type" : "object",
        "properties" : {
          "addSet" : {
            "type" : "array",
            "items" : {
              "type" : "string"
            },
            "uniqueItems" : true
          },
          "removeSet" : {
            "type" : "array",
            "items" : {
              "type" : "string"
            },
            "uniqueItems" : true
          }
        }
      },
      "ChangeSetUser" : {
        "type" : "object",
        "properties" : {
          "addSet" : {
            "type" : "array",
            "items" : {
              "$ref" : "#/components/schemas/User"
            },
            "uniqueItems" : true
          },
          "removeSet" : {
            "type" : "array",
            "items" : {
              "$ref" : "#/components/schemas/User"
            },
            "uniqueItems" : true
          }
        }
      },
      "ChangeUserRequest" : {
        "type" : "object",
        "properties" : {
          "changedAppPermissions" : {
            "$ref" : "#/components/schemas/ChangeSetString"
          },
          "changedLinkedUsers" : {
            "$ref" : "#/components/schemas/ChangeSetUser"
          },
          "user" : {
            "$ref" : "#/components/schemas/User"
          }
        }
      },
      "Changes" : {
        "type" : "object",
        "properties" : {
          "add" : {
            "type" : "object",
            "additionalProperties" : {
              "type" : "array",
              "items" : {
                "type" : "string"
              },
              "uniqueItems" : true
            }
          },
          "remove" : {
            "type" : "object",
            "additionalProperties" : {
              "type" : "array",
              "items" : {
                "type" : "string"
              },
              "uniqueItems" : true
            }
          }
        }
      },
      "CheckDocumentPermissionRequest" : {
        "type" : "object",
        "properties" : {
          "documentUuid" : {
            "type" : "string"
          },
          "permission" : {
            "type" : "string"
          }
        }
      },
      "ClearDocumentPermissionsEvent" : {
        "type" : "object",
        "allOf" : [ {
          "$ref" : "#/components/schemas/PermissionChangeEvent"
        }, {
          "type" : "object",
          "properties" : {
            "documentUuid" : {
              "type" : "string"
            }
          }
        } ]
      },
      "ClusterLockKey" : {
        "type" : "object",
        "properties" : {
          "creationTime" : {
            "type" : "integer",
            "format" : "int64"
          },
          "name" : {
            "type" : "string"
          },
          "nodeName" : {
            "type" : "string"
          }
        }
      },
      "ClusterNodeInfo" : {
        "type" : "object",
        "properties" : {
          "buildInfo" : {
            "$ref" : "#/components/schemas/BuildInfo"
          },
          "discoverTime" : {
            "type" : "integer",
            "format" : "int64"
          },
          "endpointUrl" : {
            "type" : "string"
          },
          "error" : {
            "type" : "string"
          },
          "itemList" : {
            "type" : "array",
            "items" : {
              "$ref" : "#/components/schemas/ClusterNodeInfoItem"
            }
          },
          "nodeName" : {
            "type" : "string"
          },
          "ping" : {
            "type" : "integer",
            "format" : "int64"
          }
        }
      },
      "ClusterNodeInfoItem" : {
        "type" : "object",
        "properties" : {
          "active" : {
            "type" : "boolean"
          },
          "master" : {
            "type" : "boolean"
          },
          "nodeName" : {
            "type" : "string"
          }
        }
      },
      "ClusterSearchTask" : {
        "type" : "object",
        "properties" : {
          "dateTimeSettings" : {
            "$ref" : "#/components/schemas/DateTimeSettings"
          },
          "key" : {
            "$ref" : "#/components/schemas/QueryKey"
          },
          "now" : {
            "type" : "integer",
            "format" : "int64"
          },
          "query" : {
            "$ref" : "#/components/schemas/Query"
          },
          "settings" : {
            "type" : "array",
            "items" : {
              "$ref" : "#/components/schemas/CoprocessorSettings"
            }
          },
          "shards" : {
            "type" : "array",
            "items" : {
              "type" : "integer",
              "format" : "int64"
            }
          },
          "sourceTaskId" : {
            "$ref" : "#/components/schemas/TaskId"
          },
          "taskName" : {
            "type" : "string"
          }
        }
      },
      "ComponentConfig" : {
        "type" : "object",
        "properties" : {
          "id" : {
            "type" : "string"
          },
          "name" : {
            "type" : "string"
          },
          "settings" : {
            "$ref" : "#/components/schemas/ComponentSettings"
          },
          "type" : {
            "type" : "string"
          }
        }
      },
      "ComponentResultRequest" : {
        "type" : "object",
        "discriminator" : {
          "propertyName" : "type"
        },
        "properties" : {
          "componentId" : {
            "type" : "string",
            "description" : "The ID of the component that will receive the results corresponding to this ResultRequest"
          },
          "fetch" : {
            "type" : "string",
            "enum" : [ "NONE", "CHANGES", "ALL" ]
          },
          "type" : {
            "type" : "string"
          }
        },
        "required" : [ "componentId", "type" ]
      },
      "ComponentSelectionHandler" : {
        "type" : "object",
        "properties" : {
          "componentId" : {
            "type" : "string"
          },
          "enabled" : {
            "type" : "boolean"
          },
          "expression" : {
            "$ref" : "#/components/schemas/ExpressionOperator"
          },
          "id" : {
            "type" : "string"
          }
        }
      },
      "ComponentSettings" : {
        "type" : "object",
        "discriminator" : {
          "propertyName" : "type"
        },
        "properties" : {
          "type" : {
            "type" : "string"
          }
        },
        "required" : [ "type" ]
      },
      "ConfigProperty" : {
        "type" : "object",
        "properties" : {
          "createTimeMs" : {
            "type" : "integer",
            "format" : "int64"
          },
          "createUser" : {
            "type" : "string"
          },
          "dataTypeName" : {
            "type" : "string"
          },
          "databaseOverrideValue" : {
            "$ref" : "#/components/schemas/OverrideValueString"
          },
          "defaultValue" : {
            "type" : "string"
          },
          "description" : {
            "type" : "string"
          },
          "editable" : {
            "type" : "boolean"
          },
          "id" : {
            "type" : "integer",
            "format" : "int32"
          },
          "name" : {
            "$ref" : "#/components/schemas/PropertyPath"
          },
          "password" : {
            "type" : "boolean"
          },
          "requireRestart" : {
            "type" : "boolean"
          },
          "requireUiRestart" : {
            "type" : "boolean"
          },
          "updateTimeMs" : {
            "type" : "integer",
            "format" : "int64"
          },
          "updateUser" : {
            "type" : "string"
          },
          "version" : {
            "type" : "integer",
            "format" : "int32"
          },
          "yamlOverrideValue" : {
            "$ref" : "#/components/schemas/OverrideValueString"
          }
        }
      },
      "ConfirmPasswordRequest" : {
        "type" : "object",
        "properties" : {
          "password" : {
            "type" : "string"
          }
        }
      },
      "ConfirmPasswordResponse" : {
        "type" : "object",
        "properties" : {
          "message" : {
            "type" : "string"
          },
          "valid" : {
            "type" : "boolean"
          }
        }
      },
      "CoprocessorSettings" : {
        "type" : "object",
        "discriminator" : {
          "propertyName" : "type"
        },
        "properties" : {
          "coprocessorId" : {
            "type" : "integer",
            "format" : "int32"
          },
          "type" : {
            "type" : "string"
          }
        },
        "required" : [ "type" ]
      },
      "CopyPermissionsFromParentRequest" : {
        "type" : "object",
        "properties" : {
          "docRef" : {
            "$ref" : "#/components/schemas/DocRef"
          }
        }
      },
      "CountLong" : {
        "type" : "object",
        "properties" : {
          "count" : {
            "type" : "integer",
            "format" : "int64"
          },
          "exact" : {
            "type" : "boolean"
          }
        }
      },
      "CreateAccountRequest" : {
        "type" : "object",
        "properties" : {
          "comments" : {
            "type" : "string"
          },
          "confirmPassword" : {
            "type" : "string"
          },
          "email" : {
            "type" : "string"
          },
          "firstName" : {
            "type" : "string"
          },
          "forcePasswordChange" : {
            "type" : "boolean"
          },
          "lastName" : {
            "type" : "string"
          },
          "neverExpires" : {
            "type" : "boolean"
          },
          "password" : {
            "type" : "string"
          },
          "userId" : {
            "type" : "string"
          }
        }
      },
      "CreateApiKeyRequest" : {
        "type" : "object",
        "properties" : {
          "comments" : {
            "type" : "string"
          },
          "enabled" : {
            "type" : "boolean"
          },
          "expiresOnMs" : {
            "type" : "integer",
            "format" : "int64"
          },
          "tokenType" : {
            "type" : "string",
            "pattern" : "^user$|^api$|^email_reset$"
          },
          "userId" : {
            "type" : "string"
          }
        },
        "required" : [ "tokenType", "userId" ]
      },
      "CreateEntryRequest" : {
        "type" : "object",
        "properties" : {
          "annotation" : {
            "$ref" : "#/components/schemas/Annotation"
          },
          "data" : {
            "type" : "string"
          },
          "linkedEvents" : {
            "type" : "array",
            "items" : {
              "$ref" : "#/components/schemas/EventId"
            }
          },
          "type" : {
            "type" : "string"
          }
        }
      },
      "CreateProcessFilterRequest" : {
        "type" : "object",
        "properties" : {
          "autoPriority" : {
            "type" : "boolean"
          },
          "enabled" : {
            "type" : "boolean"
          },
          "maxMetaCreateTimeMs" : {
            "type" : "integer",
            "format" : "int64"
          },
          "minMetaCreateTimeMs" : {
            "type" : "integer",
            "format" : "int64"
          },
          "pipeline" : {
            "$ref" : "#/components/schemas/DocRef"
          },
          "priority" : {
            "type" : "integer",
            "format" : "int32"
          },
          "queryData" : {
            "$ref" : "#/components/schemas/QueryData"
          },
          "reprocess" : {
            "type" : "boolean"
          }
        }
      },
      "CriteriaFieldSort" : {
        "type" : "object",
        "properties" : {
          "desc" : {
            "type" : "boolean"
          },
          "id" : {
            "type" : "string"
          },
          "ignoreCase" : {
            "type" : "boolean"
          }
        }
      },
      "CustomRollUpMask" : {
        "type" : "object",
        "properties" : {
          "rolledUpTagPosition" : {
            "type" : "array",
            "items" : {
              "type" : "integer",
              "format" : "int32"
            }
          }
        }
      },
      "CustomRollUpMaskFields" : {
        "type" : "object",
        "properties" : {
          "id" : {
            "type" : "integer",
            "format" : "int32"
          },
          "maskValue" : {
            "type" : "integer",
            "format" : "int32"
          },
          "rolledUpFieldPositions" : {
            "type" : "array",
            "items" : {
              "type" : "integer",
              "format" : "int32"
            },
            "uniqueItems" : true
          }
        }
      },
      "DBTableStatus" : {
        "type" : "object",
        "properties" : {
          "count" : {
            "type" : "integer",
            "format" : "int64"
          },
          "dataSize" : {
            "type" : "integer",
            "format" : "int64"
          },
          "db" : {
            "type" : "string"
          },
          "indexSize" : {
            "type" : "integer",
            "format" : "int64"
          },
          "table" : {
            "type" : "string"
          }
        }
      },
      "DashboardConfig" : {
        "type" : "object",
        "properties" : {
          "components" : {
            "type" : "array",
            "items" : {
              "$ref" : "#/components/schemas/ComponentConfig"
            },
            "xml" : {
              "wrapped" : true
            }
          },
          "layout" : {
            "$ref" : "#/components/schemas/LayoutConfig"
          },
          "parameters" : {
            "type" : "string"
          },
          "tabVisibility" : {
            "type" : "string",
            "enum" : [ "SHOW_ALL", "HIDE_SINGLE", "HIDE_ALL" ]
          }
        },
        "xml" : {
          "name" : "dashboard"
        }
      },
      "DashboardDoc" : {
        "type" : "object",
        "properties" : {
          "createTime" : {
            "type" : "integer",
            "format" : "int64"
          },
          "createTimeMs" : {
            "type" : "integer",
            "format" : "int64"
          },
          "createUser" : {
            "type" : "string"
          },
          "dashboardConfig" : {
            "$ref" : "#/components/schemas/DashboardConfig"
          },
          "name" : {
            "type" : "string"
          },
          "type" : {
            "type" : "string"
          },
          "updateTime" : {
            "type" : "integer",
            "format" : "int64"
          },
          "updateTimeMs" : {
            "type" : "integer",
            "format" : "int64"
          },
          "updateUser" : {
            "type" : "string"
          },
          "uuid" : {
            "type" : "string"
          },
          "version" : {
            "type" : "string"
          }
        }
      },
      "DashboardSearchRequest" : {
        "type" : "object",
        "properties" : {
          "applicationInstanceUuid" : {
            "type" : "string"
          },
          "componentId" : {
            "type" : "string"
          },
          "componentResultRequests" : {
            "type" : "array",
            "items" : {
              "$ref" : "#/components/schemas/ComponentResultRequest"
            }
          },
          "dashboardUuid" : {
            "type" : "string"
          },
          "dateTimeSettings" : {
            "$ref" : "#/components/schemas/DateTimeSettings"
          },
          "queryKey" : {
            "$ref" : "#/components/schemas/QueryKey"
          },
          "search" : {
            "$ref" : "#/components/schemas/Search"
          },
          "storeHistory" : {
            "type" : "boolean"
          },
          "timeout" : {
            "type" : "integer",
            "format" : "int64",
            "description" : "Set the maximum time (in ms) for the server to wait for a complete result set. The timeout applies to both incremental and non incremental queries, though the behaviour is slightly different. The timeout will make the server wait for which ever comes first out of the query completing or the timeout period being reached. If no value is supplied then for an incremental query a default value of 0 will be used (i.e. returning immediately) and for a non-incremental query the server's default timeout period will be used. For an incremental query, if the query has not completed by the end of the timeout period, it will return the currently know results with complete=false, however for a non-incremental query it will return no results, complete=false and details of the timeout in the error field"
          }
        }
      },
      "DashboardSearchResponse" : {
        "type" : "object",
        "properties" : {
          "complete" : {
            "type" : "boolean"
          },
          "errors" : {
            "type" : "array",
            "items" : {
              "type" : "string"
            }
          },
          "highlights" : {
            "type" : "array",
            "items" : {
              "type" : "string"
            },
            "uniqueItems" : true
          },
          "queryKey" : {
            "$ref" : "#/components/schemas/QueryKey"
          },
          "results" : {
            "type" : "array",
            "items" : {
              "$ref" : "#/components/schemas/Result"
            }
          }
        }
      },
      "DataInfoSection" : {
        "type" : "object",
        "properties" : {
          "entries" : {
            "type" : "array",
            "items" : {
              "$ref" : "#/components/schemas/Entry"
            }
          },
          "title" : {
            "type" : "string"
          }
        }
      },
      "DataRange" : {
        "type" : "object",
        "properties" : {
          "byteOffsetFrom" : {
            "type" : "integer",
            "format" : "int64"
          },
          "byteOffsetTo" : {
            "type" : "integer",
            "format" : "int64"
          },
          "charOffsetFrom" : {
            "type" : "integer",
            "format" : "int64"
          },
          "charOffsetTo" : {
            "type" : "integer",
            "format" : "int64"
          },
          "length" : {
            "type" : "integer",
            "format" : "int64"
          },
          "locationFrom" : {
            "$ref" : "#/components/schemas/Location"
          },
          "locationTo" : {
            "$ref" : "#/components/schemas/Location"
          }
        }
      },
      "DataRetentionDeleteSummary" : {
        "type" : "object",
        "properties" : {
          "count" : {
            "type" : "integer",
            "format" : "int32"
          },
          "feed" : {
            "type" : "string"
          },
          "ruleName" : {
            "type" : "string"
          },
          "ruleNumber" : {
            "type" : "integer",
            "format" : "int32"
          },
          "type" : {
            "type" : "string"
          }
        }
      },
      "DataRetentionDeleteSummaryRequest" : {
        "type" : "object",
        "properties" : {
          "criteria" : {
            "$ref" : "#/components/schemas/FindDataRetentionImpactCriteria"
          },
          "dataRetentionRules" : {
            "$ref" : "#/components/schemas/DataRetentionRules"
          },
          "queryId" : {
            "type" : "string"
          }
        }
      },
      "DataRetentionDeleteSummaryResponse" : {
        "type" : "object",
        "properties" : {
          "pageResponse" : {
            "$ref" : "#/components/schemas/PageResponse"
          },
          "queryId" : {
            "type" : "string"
          },
          "values" : {
            "type" : "array",
            "items" : {
              "$ref" : "#/components/schemas/DataRetentionDeleteSummary"
            }
          }
        }
      },
      "DataRetentionRule" : {
        "type" : "object",
        "properties" : {
          "age" : {
            "type" : "integer",
            "format" : "int32"
          },
          "creationTime" : {
            "type" : "integer",
            "format" : "int64"
          },
          "enabled" : {
            "type" : "boolean"
          },
          "expression" : {
            "$ref" : "#/components/schemas/ExpressionOperator"
          },
          "forever" : {
            "type" : "boolean"
          },
          "name" : {
            "type" : "string"
          },
          "ruleNumber" : {
            "type" : "integer",
            "format" : "int32"
          },
          "timeUnit" : {
            "type" : "string",
            "enum" : [ "MINUTES", "HOURS", "DAYS", "WEEKS", "MONTHS", "YEARS" ]
          }
        },
        "xml" : {
          "name" : "dataRetentionRule"
        }
      },
      "DataRetentionRules" : {
        "type" : "object",
        "properties" : {
          "createTime" : {
            "type" : "integer",
            "format" : "int64"
          },
          "createTimeMs" : {
            "type" : "integer",
            "format" : "int64"
          },
          "createUser" : {
            "type" : "string"
          },
          "name" : {
            "type" : "string"
          },
          "rules" : {
            "type" : "array",
            "items" : {
              "$ref" : "#/components/schemas/DataRetentionRule"
            }
          },
          "type" : {
            "type" : "string"
          },
          "updateTime" : {
            "type" : "integer",
            "format" : "int64"
          },
          "updateTimeMs" : {
            "type" : "integer",
            "format" : "int64"
          },
          "updateUser" : {
            "type" : "string"
          },
          "uuid" : {
            "type" : "string"
          },
          "version" : {
            "type" : "string"
          }
        },
        "xml" : {
          "name" : "dataRetentionPolicy"
        }
      },
      "DataSource" : {
        "type" : "object",
        "properties" : {
          "fields" : {
            "type" : "array",
            "items" : {
              "$ref" : "#/components/schemas/AbstractField"
            }
          }
        }
      },
      "DateField" : {
        "type" : "object",
        "allOf" : [ {
          "$ref" : "#/components/schemas/AbstractField"
        } ]
      },
      "DateTimeFormatSettings" : {
        "type" : "object",
        "allOf" : [ {
          "$ref" : "#/components/schemas/FormatSettings"
        }, {
          "type" : "object",
          "properties" : {
            "pattern" : {
              "type" : "string",
              "description" : "A date time formatting pattern string conforming to the specification of java.time.format.DateTimeFormatter"
            },
            "timeZone" : {
              "$ref" : "#/components/schemas/TimeZone"
            },
            "usePreferences" : {
              "type" : "boolean",
              "description" : "Choose if you want to use the user preference to determine the date/time format"
            }
          }
        } ],
        "description" : "The string formatting to apply to a date value",
        "required" : [ "pattern", "timeZone", "usePreferences" ]
      },
      "DateTimeSettings" : {
        "type" : "object",
        "description" : "The client date/time settings",
        "properties" : {
          "dateTimePattern" : {
            "type" : "string",
            "description" : "A date time formatting pattern string conforming to the specification of java.time.format.DateTimeFormatter"
          },
          "localZoneId" : {
            "type" : "string",
            "description" : "The local zone id to use when formatting date values in the search results. The value is the string form of a java.time.ZoneId"
          },
          "timeZone" : {
            "$ref" : "#/components/schemas/TimeZone"
          }
        },
        "required" : [ "localZoneId" ]
      },
      "DefaultLocation" : {
        "type" : "object",
        "allOf" : [ {
          "$ref" : "#/components/schemas/Location"
        } ]
      },
      "Dependency" : {
        "type" : "object",
        "properties" : {
          "from" : {
            "$ref" : "#/components/schemas/DocRef"
          },
          "ok" : {
            "type" : "boolean"
          },
          "to" : {
            "$ref" : "#/components/schemas/DocRef"
          }
        }
      },
      "DependencyCriteria" : {
        "type" : "object",
        "properties" : {
          "pageRequest" : {
            "$ref" : "#/components/schemas/PageRequest"
          },
          "partialName" : {
            "type" : "string"
          },
          "sort" : {
            "type" : "string",
            "writeOnly" : true
          },
          "sortList" : {
            "type" : "array",
            "items" : {
              "$ref" : "#/components/schemas/CriteriaFieldSort"
            }
          }
        }
      },
      "DestroySearchRequest" : {
        "type" : "object",
        "properties" : {
          "applicationInstanceUuid" : {
            "type" : "string"
          },
          "componentId" : {
            "type" : "string"
          },
          "dashboardUuid" : {
            "type" : "string"
          },
          "queryKey" : {
            "$ref" : "#/components/schemas/QueryKey"
          }
        }
      },
      "DictionaryDoc" : {
        "type" : "object",
        "properties" : {
          "createTime" : {
            "type" : "integer",
            "format" : "int64"
          },
          "createTimeMs" : {
            "type" : "integer",
            "format" : "int64"
          },
          "createUser" : {
            "type" : "string"
          },
          "data" : {
            "type" : "string"
          },
          "description" : {
            "type" : "string"
          },
          "imports" : {
            "type" : "array",
            "items" : {
              "$ref" : "#/components/schemas/DocRef"
            }
          },
          "name" : {
            "type" : "string"
          },
          "type" : {
            "type" : "string"
          },
          "updateTime" : {
            "type" : "integer",
            "format" : "int64"
          },
          "updateTimeMs" : {
            "type" : "integer",
            "format" : "int64"
          },
          "updateUser" : {
            "type" : "string"
          },
          "uuid" : {
            "type" : "string"
          },
          "version" : {
            "type" : "string"
          }
        }
      },
      "DocRef" : {
        "type" : "object",
        "description" : "A class for describing a unique reference to a 'document' in stroom.  A 'document' is an entity in stroom such as a data source dictionary or pipeline.",
        "properties" : {
          "name" : {
            "type" : "string",
            "description" : "The name for the data source",
            "example" : "MyStatistic"
          },
          "type" : {
            "type" : "string",
            "description" : "The type of the 'document' that this DocRef refers to",
            "example" : "StroomStatsStore"
          },
          "uuid" : {
            "type" : "string",
            "description" : "The unique identifier for this 'document'",
            "example" : "9f6184b4-bd78-48bc-b0cd-6e51a357f6a6"
          }
        },
        "required" : [ "name", "type", "uuid" ],
        "xml" : {
          "name" : "doc"
        }
      },
      "DocRefField" : {
        "type" : "object",
        "allOf" : [ {
          "$ref" : "#/components/schemas/AbstractField"
        }, {
          "type" : "object",
          "properties" : {
            "docRefType" : {
              "type" : "string"
            }
          }
        } ]
      },
      "DocRefInfo" : {
        "type" : "object",
        "properties" : {
          "createTime" : {
            "type" : "integer",
            "format" : "int64"
          },
          "createUser" : {
            "type" : "string"
          },
          "docRef" : {
            "$ref" : "#/components/schemas/DocRef"
          },
          "otherInfo" : {
            "type" : "string"
          },
          "updateTime" : {
            "type" : "integer",
            "format" : "int64"
          },
          "updateUser" : {
            "type" : "string"
          }
        }
      },
      "DocRefs" : {
        "type" : "object",
        "properties" : {
          "docRefs" : {
            "type" : "array",
            "items" : {
              "$ref" : "#/components/schemas/DocRef"
            },
            "uniqueItems" : true
          }
        }
      },
      "DocumentPermissions" : {
        "type" : "object",
        "properties" : {
          "docUuid" : {
            "type" : "string"
          },
          "groups" : {
            "type" : "array",
            "items" : {
              "$ref" : "#/components/schemas/User"
            }
          },
          "permissions" : {
            "type" : "object",
            "additionalProperties" : {
              "type" : "array",
              "items" : {
                "type" : "string"
              },
              "uniqueItems" : true
            }
          },
          "users" : {
            "type" : "array",
            "items" : {
              "$ref" : "#/components/schemas/User"
            }
          }
        }
      },
      "DocumentType" : {
        "type" : "object",
        "properties" : {
          "displayType" : {
            "type" : "string"
          },
          "group" : {
            "type" : "string",
            "enum" : [ "STRUCTURE", "DATA_PROCESSING", "TRANSFORMATION", "SEARCH", "INDEXING", "CONFIGURATION", "SYSTEM" ]
          },
          "iconClassName" : {
            "type" : "string"
          },
          "type" : {
            "type" : "string"
          }
        }
      },
      "DocumentTypes" : {
        "type" : "object",
        "properties" : {
          "nonSystemTypes" : {
            "type" : "array",
            "items" : {
              "$ref" : "#/components/schemas/DocumentType"
            }
          },
          "visibleTypes" : {
            "type" : "array",
            "items" : {
              "$ref" : "#/components/schemas/DocumentType"
            }
          }
        }
      },
      "DoubleField" : {
        "type" : "object",
        "allOf" : [ {
          "$ref" : "#/components/schemas/AbstractField"
        } ]
      },
      "DownloadSearchResultsRequest" : {
        "type" : "object",
        "properties" : {
          "componentId" : {
            "type" : "string"
          },
          "fileType" : {
            "type" : "string",
            "enum" : [ "EXCEL", "CSV", "TSV" ]
          },
          "percent" : {
            "type" : "integer",
            "format" : "int32"
          },
          "sample" : {
            "type" : "boolean"
          },
          "searchRequest" : {
            "$ref" : "#/components/schemas/DashboardSearchRequest"
          }
        }
      },
      "ElasticClusterDoc" : {
        "type" : "object",
        "properties" : {
          "connection" : {
            "$ref" : "#/components/schemas/ElasticConnectionConfig"
          },
          "createTime" : {
            "type" : "integer",
            "format" : "int64"
          },
          "createTimeMs" : {
            "type" : "integer",
            "format" : "int64"
          },
          "createUser" : {
            "type" : "string"
          },
          "description" : {
            "type" : "string"
          },
          "name" : {
            "type" : "string"
          },
          "type" : {
            "type" : "string"
          },
          "updateTime" : {
            "type" : "integer",
            "format" : "int64"
          },
          "updateTimeMs" : {
            "type" : "integer",
            "format" : "int64"
          },
          "updateUser" : {
            "type" : "string"
          },
          "uuid" : {
            "type" : "string"
          },
          "version" : {
            "type" : "string"
          }
        }
      },
      "ElasticClusterTestResponse" : {
        "type" : "object",
        "properties" : {
          "message" : {
            "type" : "string"
          },
          "ok" : {
            "type" : "boolean"
          }
        }
      },
      "ElasticConnectionConfig" : {
        "type" : "object",
        "properties" : {
          "apiKeyId" : {
            "type" : "string"
          },
          "apiKeySecret" : {
            "type" : "string"
          },
          "caCertificate" : {
            "type" : "string"
          },
          "connectionUrls" : {
            "type" : "array",
            "items" : {
              "type" : "string"
            }
          },
          "socketTimeoutMillis" : {
            "type" : "integer",
            "format" : "int32"
          },
          "useAuthentication" : {
            "type" : "boolean"
          }
        }
      },
      "ElasticIndexDoc" : {
        "type" : "object",
        "properties" : {
          "clusterRef" : {
            "$ref" : "#/components/schemas/DocRef"
          },
          "createTime" : {
            "type" : "integer",
            "format" : "int64"
          },
          "createTimeMs" : {
            "type" : "integer",
            "format" : "int64"
          },
          "createUser" : {
            "type" : "string"
          },
          "description" : {
            "type" : "string"
          },
          "fields" : {
            "type" : "array",
            "items" : {
              "$ref" : "#/components/schemas/ElasticIndexField"
            }
          },
          "indexName" : {
            "type" : "string"
          },
          "name" : {
            "type" : "string"
          },
          "retentionExpression" : {
            "$ref" : "#/components/schemas/ExpressionOperator"
          },
          "searchScrollSize" : {
            "type" : "integer",
            "format" : "int32"
          },
          "searchSlices" : {
            "type" : "integer",
            "format" : "int32"
          },
          "type" : {
            "type" : "string"
          },
          "updateTime" : {
            "type" : "integer",
            "format" : "int64"
          },
          "updateTimeMs" : {
            "type" : "integer",
            "format" : "int64"
          },
          "updateUser" : {
            "type" : "string"
          },
          "uuid" : {
            "type" : "string"
          },
          "version" : {
            "type" : "string"
          }
        }
      },
      "ElasticIndexField" : {
        "type" : "object",
        "properties" : {
          "fieldName" : {
            "type" : "string"
          },
          "fieldType" : {
            "type" : "string"
          },
          "fieldUse" : {
            "type" : "string",
            "enum" : [ "ID", "BOOLEAN", "INTEGER", "LONG", "FLOAT", "DOUBLE", "DATE", "TEXT", "IPV4_ADDRESS" ]
          },
          "indexed" : {
            "type" : "boolean"
          }
        }
      },
      "ElasticIndexTestResponse" : {
        "type" : "object",
        "properties" : {
          "message" : {
            "type" : "string"
          },
          "ok" : {
            "type" : "boolean"
          }
        }
      },
      "EntityEvent" : {
        "type" : "object",
        "properties" : {
          "action" : {
            "type" : "string",
            "enum" : [ "CREATE", "UPDATE", "DELETE", "CLEAR_CACHE" ]
          },
          "docRef" : {
            "$ref" : "#/components/schemas/DocRef"
          }
        }
      },
      "Entry" : {
        "type" : "object",
        "properties" : {
          "key" : {
            "type" : "string"
          },
          "value" : {
            "type" : "string"
          }
        }
      },
      "EntryCounts" : {
        "type" : "object",
        "properties" : {
          "keyValueCount" : {
            "type" : "integer",
            "format" : "int64"
          },
          "rangeValueCount" : {
            "type" : "integer",
            "format" : "int64"
          }
        }
      },
      "EventCoprocessorSettings" : {
        "type" : "object",
        "allOf" : [ {
          "$ref" : "#/components/schemas/CoprocessorSettings"
        }, {
          "type" : "object",
          "properties" : {
            "maxEvent" : {
              "$ref" : "#/components/schemas/EventRef"
            },
            "maxEvents" : {
              "type" : "integer",
              "format" : "int64"
            },
            "maxEventsPerStream" : {
              "type" : "integer",
              "format" : "int64"
            },
            "maxStreams" : {
              "type" : "integer",
              "format" : "int64"
            },
            "minEvent" : {
              "$ref" : "#/components/schemas/EventRef"
            }
          }
        } ]
      },
      "EventId" : {
        "type" : "object",
        "properties" : {
          "eventId" : {
            "type" : "integer",
            "format" : "int64"
          },
          "streamId" : {
            "type" : "integer",
            "format" : "int64"
          }
        }
      },
      "EventLink" : {
        "type" : "object",
        "properties" : {
          "annotationId" : {
            "type" : "integer",
            "format" : "int64"
          },
          "eventId" : {
            "$ref" : "#/components/schemas/EventId"
          }
        }
      },
      "EventRef" : {
        "type" : "object",
        "properties" : {
          "eventId" : {
            "type" : "integer",
            "format" : "int64"
          },
          "streamId" : {
            "type" : "integer",
            "format" : "int64"
          }
        }
      },
      "Expander" : {
        "type" : "object",
        "properties" : {
          "depth" : {
            "type" : "integer",
            "format" : "int32"
          },
          "expanded" : {
            "type" : "boolean"
          },
          "leaf" : {
            "type" : "boolean"
          }
        }
      },
      "ExplorerNode" : {
        "type" : "object",
        "properties" : {
          "children" : {
            "type" : "array",
            "items" : {
              "$ref" : "#/components/schemas/ExplorerNode"
            }
          },
          "depth" : {
            "type" : "integer",
            "format" : "int32"
          },
          "iconClassName" : {
            "type" : "string"
          },
          "name" : {
            "type" : "string"
          },
          "nodeState" : {
            "type" : "string",
            "enum" : [ "OPEN", "CLOSED", "LEAF" ]
          },
          "tags" : {
            "type" : "string"
          },
          "type" : {
            "type" : "string"
          },
          "uuid" : {
            "type" : "string"
          }
        }
      },
      "ExplorerNodePermissions" : {
        "type" : "object",
        "properties" : {
          "admin" : {
            "type" : "boolean"
          },
          "createPermissions" : {
            "type" : "array",
            "items" : {
              "type" : "string"
            },
            "uniqueItems" : true
          },
          "documentPermissions" : {
            "type" : "array",
            "items" : {
              "type" : "string"
            },
            "uniqueItems" : true
          },
          "explorerNode" : {
            "$ref" : "#/components/schemas/ExplorerNode"
          }
        }
      },
      "ExplorerServiceCopyRequest" : {
        "type" : "object",
        "properties" : {
          "destinationFolderRef" : {
            "$ref" : "#/components/schemas/DocRef"
          },
          "docRefs" : {
            "type" : "array",
            "items" : {
              "$ref" : "#/components/schemas/DocRef"
            }
          },
          "permissionInheritance" : {
            "type" : "string",
            "enum" : [ "NONE", "SOURCE", "DESTINATION", "COMBINED" ]
          }
        }
      },
      "ExplorerServiceCreateRequest" : {
        "type" : "object",
        "properties" : {
          "destinationFolderRef" : {
            "$ref" : "#/components/schemas/DocRef"
          },
          "docName" : {
            "type" : "string"
          },
          "docType" : {
            "type" : "string"
          },
          "permissionInheritance" : {
            "type" : "string",
            "enum" : [ "NONE", "SOURCE", "DESTINATION", "COMBINED" ]
          }
        }
      },
      "ExplorerServiceDeleteRequest" : {
        "type" : "object",
        "properties" : {
          "docRefs" : {
            "type" : "array",
            "items" : {
              "$ref" : "#/components/schemas/DocRef"
            }
          }
        }
      },
      "ExplorerServiceMoveRequest" : {
        "type" : "object",
        "properties" : {
          "destinationFolderRef" : {
            "$ref" : "#/components/schemas/DocRef"
          },
          "docRefs" : {
            "type" : "array",
            "items" : {
              "$ref" : "#/components/schemas/DocRef"
            }
          },
          "permissionInheritance" : {
            "type" : "string",
            "enum" : [ "NONE", "SOURCE", "DESTINATION", "COMBINED" ]
          }
        }
      },
      "ExplorerServiceRenameRequest" : {
        "type" : "object",
        "properties" : {
          "docName" : {
            "type" : "string"
          },
          "docRef" : {
            "$ref" : "#/components/schemas/DocRef"
          }
        }
      },
      "ExplorerTreeFilter" : {
        "type" : "object",
        "properties" : {
          "includedTypes" : {
            "type" : "array",
            "items" : {
              "type" : "string"
            },
            "uniqueItems" : true
          },
          "nameFilter" : {
            "type" : "string"
          },
          "nameFilterChange" : {
            "type" : "boolean"
          },
          "requiredPermissions" : {
            "type" : "array",
            "items" : {
              "type" : "string"
            },
            "uniqueItems" : true
          },
          "tags" : {
            "type" : "array",
            "items" : {
              "type" : "string"
            },
            "uniqueItems" : true
          }
        }
      },
      "ExpressionCriteria" : {
        "type" : "object",
        "properties" : {
          "expression" : {
            "$ref" : "#/components/schemas/ExpressionOperator"
          },
          "pageRequest" : {
            "$ref" : "#/components/schemas/PageRequest"
          },
          "sort" : {
            "type" : "string",
            "writeOnly" : true
          },
          "sortList" : {
            "type" : "array",
            "items" : {
              "$ref" : "#/components/schemas/CriteriaFieldSort"
            }
          }
        }
      },
      "ExpressionItem" : {
        "type" : "object",
        "description" : "Base type for an item in an expression tree",
        "discriminator" : {
          "propertyName" : "type"
        },
        "properties" : {
          "enabled" : {
            "type" : "boolean",
            "description" : "Whether this item in the expression tree is enabled or not",
            "example" : true
          },
          "type" : {
            "type" : "string"
          }
        },
        "required" : [ "type" ]
      },
      "ExpressionOperator" : {
        "type" : "object",
        "description" : "A logical addOperator term in a query expression tree",
        "properties" : {
          "children" : {
            "type" : "array",
            "items" : {
              "$ref" : "#/components/schemas/ExpressionItem"
            },
            "xml" : {
              "wrapped" : true
            }
          },
          "enabled" : {
            "type" : "boolean",
            "description" : "Whether this item in the expression tree is enabled or not",
            "example" : true
          },
          "op" : {
            "type" : "string",
            "description" : "The logical addOperator type",
            "enum" : [ "AND", "OR", "NOT" ]
          }
        },
        "required" : [ "op" ]
      },
      "ExpressionTerm" : {
        "type" : "object",
        "allOf" : [ {
          "$ref" : "#/components/schemas/ExpressionItem"
        }, {
          "type" : "object",
          "properties" : {
            "condition" : {
              "type" : "string",
              "description" : "The condition of the predicate term",
              "enum" : [ "CONTAINS", "EQUALS", "GREATER_THAN", "GREATER_THAN_OR_EQUAL_TO", "LESS_THAN", "LESS_THAN_OR_EQUAL_TO", "BETWEEN", "IN", "IN_DICTIONARY", "IN_FOLDER", "IS_DOC_REF", "IS_NULL", "IS_NOT_NULL", "MATCHES_REGEX" ]
            },
            "docRef" : {
              "$ref" : "#/components/schemas/DocRef"
            },
            "field" : {
              "type" : "string",
              "description" : "The name of the field that is being evaluated in this predicate term"
            },
            "value" : {
              "type" : "string",
              "description" : "The value that the field value is being evaluated against. Not required if a dictionary is supplied"
            }
          }
        } ],
        "description" : "A predicate term in a query expression tree",
        "required" : [ "condition", "field" ]
      },
      "FeedDoc" : {
        "type" : "object",
        "properties" : {
          "classification" : {
            "type" : "string"
          },
          "contextEncoding" : {
            "type" : "string"
          },
          "createTime" : {
            "type" : "integer",
            "format" : "int64"
          },
          "createTimeMs" : {
            "type" : "integer",
            "format" : "int64"
          },
          "createUser" : {
            "type" : "string"
          },
          "description" : {
            "type" : "string"
          },
          "encoding" : {
            "type" : "string"
          },
          "name" : {
            "type" : "string"
          },
          "reference" : {
            "type" : "boolean"
          },
          "retentionDayAge" : {
            "type" : "integer",
            "format" : "int32"
          },
          "status" : {
            "type" : "string",
            "enum" : [ "RECEIVE", "REJECT", "DROP" ]
          },
          "streamType" : {
            "type" : "string"
          },
          "type" : {
            "type" : "string"
          },
          "updateTime" : {
            "type" : "integer",
            "format" : "int64"
          },
          "updateTimeMs" : {
            "type" : "integer",
            "format" : "int64"
          },
          "updateUser" : {
            "type" : "string"
          },
          "uuid" : {
            "type" : "string"
          },
          "version" : {
            "type" : "string"
          }
        }
      },
      "FetchAllDocumentPermissionsRequest" : {
        "type" : "object",
        "properties" : {
          "docRef" : {
            "$ref" : "#/components/schemas/DocRef"
          }
        }
      },
      "FetchDataRequest" : {
        "type" : "object",
        "properties" : {
          "displayMode" : {
            "type" : "string",
            "enum" : [ "TEXT", "HEX", "MARKER" ]
          },
          "expandedSeverities" : {
            "type" : "array",
            "items" : {
              "type" : "string",
              "enum" : [ "INFO", "WARN", "ERROR", "FATAL" ]
            }
          },
          "pipeline" : {
            "$ref" : "#/components/schemas/DocRef"
          },
          "recordCount" : {
            "type" : "integer",
            "format" : "int64"
          },
          "showAsHtml" : {
            "type" : "boolean"
          },
          "sourceLocation" : {
            "$ref" : "#/components/schemas/SourceLocation"
          }
        }
      },
      "FetchDataResult" : {
        "type" : "object",
        "allOf" : [ {
          "$ref" : "#/components/schemas/AbstractFetchDataResult"
        }, {
          "type" : "object",
          "properties" : {
            "data" : {
              "type" : "string"
            },
            "dataType" : {
              "type" : "string",
              "enum" : [ "SEGMENTED", "NON_SEGMENTED", "MARKER" ]
            },
            "html" : {
              "type" : "boolean"
            },
            "totalBytes" : {
              "type" : "integer",
              "format" : "int64"
            }
          }
        } ]
      },
      "FetchExplorerNodeResult" : {
        "type" : "object",
        "properties" : {
          "openedItems" : {
            "type" : "array",
            "items" : {
              "type" : "string"
            }
          },
          "qualifiedFilterInput" : {
            "type" : "string"
          },
          "rootNodes" : {
            "type" : "array",
            "items" : {
              "$ref" : "#/components/schemas/ExplorerNode"
            }
          },
          "temporaryOpenedItems" : {
            "type" : "array",
            "items" : {
              "type" : "string"
            },
            "uniqueItems" : true
          }
        }
      },
      "FetchLinkedScriptRequest" : {
        "type" : "object",
        "properties" : {
          "loadedScripts" : {
            "type" : "array",
            "items" : {
              "$ref" : "#/components/schemas/DocRef"
            },
            "uniqueItems" : true
          },
          "script" : {
            "$ref" : "#/components/schemas/DocRef"
          }
        }
      },
      "FetchMarkerResult" : {
        "type" : "object",
        "allOf" : [ {
          "$ref" : "#/components/schemas/AbstractFetchDataResult"
        }, {
          "type" : "object",
          "properties" : {
            "markers" : {
              "type" : "array",
              "items" : {
                "$ref" : "#/components/schemas/Marker"
              }
            }
          }
        } ]
      },
      "FetchNodeStatusResponse" : {
        "type" : "object",
        "properties" : {
          "pageResponse" : {
            "$ref" : "#/components/schemas/PageResponse"
          },
          "values" : {
            "type" : "array",
            "items" : {
              "$ref" : "#/components/schemas/NodeStatusResult"
            }
          }
        }
      },
      "FetchPipelineXmlResponse" : {
        "type" : "object",
        "properties" : {
          "pipeline" : {
            "$ref" : "#/components/schemas/DocRef"
          },
          "xml" : {
            "type" : "string"
          }
        }
      },
      "FetchProcessorRequest" : {
        "type" : "object",
        "properties" : {
          "expandedRows" : {
            "type" : "array",
            "items" : {
              "$ref" : "#/components/schemas/ProcessorListRow"
            },
            "uniqueItems" : true
          },
          "expression" : {
            "$ref" : "#/components/schemas/ExpressionOperator"
          }
        }
      },
      "FetchPropertyTypesResult" : {
        "type" : "object",
        "properties" : {
          "pipelineElementType" : {
            "$ref" : "#/components/schemas/PipelineElementType"
          },
          "propertyTypes" : {
            "type" : "object",
            "additionalProperties" : {
              "$ref" : "#/components/schemas/PipelinePropertyType"
            }
          }
        }
      },
      "FetchSuggestionsRequest" : {
        "type" : "object",
        "properties" : {
          "dataSource" : {
            "$ref" : "#/components/schemas/DocRef"
          },
          "field" : {
            "$ref" : "#/components/schemas/AbstractField"
          },
          "text" : {
            "type" : "string"
          }
        },
        "required" : [ "dataSource", "field" ]
      },
      "Field" : {
        "type" : "object",
        "description" : "Describes a field in a result set. The field can have various expressions applied to it, e.g. SUM(), along with sorting, filtering, formatting and grouping",
        "properties" : {
          "expression" : {
            "type" : "string",
            "description" : "The expression to use to generate the value for this field",
            "example" : "SUM(${count})"
          },
          "filter" : {
            "$ref" : "#/components/schemas/Filter"
          },
          "format" : {
            "$ref" : "#/components/schemas/Format"
          },
          "group" : {
            "type" : "integer",
            "format" : "int32"
          },
          "id" : {
            "type" : "string"
          },
          "name" : {
            "type" : "string"
          },
          "sort" : {
            "$ref" : "#/components/schemas/Sort"
          }
        },
        "required" : [ "expression" ]
      },
      "Filter" : {
        "type" : "object",
        "description" : "A pair of regular expression filters (inclusion and exclusion) to apply to the field.  Either or both can be supplied",
        "properties" : {
          "excludes" : {
            "type" : "string",
            "description" : "Only results NOT matching this filter will be included",
            "example" : "^[0-9]{3}$"
          },
          "includes" : {
            "type" : "string",
            "description" : "Only results matching this filter will be included",
            "example" : "^[0-9]{3}$"
          }
        }
      },
      "FilterFieldDefinition" : {
        "type" : "object",
        "properties" : {
          "defaultField" : {
            "type" : "boolean"
          },
          "displayName" : {
            "type" : "string"
          },
          "filterQualifier" : {
            "type" : "string"
          }
        }
      },
      "FilterUsersRequest" : {
        "type" : "object",
        "properties" : {
          "quickFilterInput" : {
            "type" : "string"
          },
          "users" : {
            "type" : "array",
            "items" : {
              "$ref" : "#/components/schemas/SimpleUser"
            }
          }
        }
      },
      "FindDBTableCriteria" : {
        "type" : "object",
        "properties" : {
          "pageRequest" : {
            "$ref" : "#/components/schemas/PageRequest"
          },
          "sort" : {
            "type" : "string",
            "writeOnly" : true
          },
          "sortList" : {
            "type" : "array",
            "items" : {
              "$ref" : "#/components/schemas/CriteriaFieldSort"
            }
          }
        }
      },
      "FindDataRetentionImpactCriteria" : {
        "type" : "object",
        "properties" : {
          "expression" : {
            "$ref" : "#/components/schemas/ExpressionOperator"
          },
          "pageRequest" : {
            "$ref" : "#/components/schemas/PageRequest"
          },
          "sort" : {
            "type" : "string",
            "writeOnly" : true
          },
          "sortList" : {
            "type" : "array",
            "items" : {
              "$ref" : "#/components/schemas/CriteriaFieldSort"
            }
          }
        }
      },
      "FindElementDocRequest" : {
        "type" : "object",
        "properties" : {
          "feedName" : {
            "type" : "string"
          },
          "pipelineElement" : {
            "$ref" : "#/components/schemas/PipelineElement"
          },
          "pipelineName" : {
            "type" : "string"
          },
          "properties" : {
            "type" : "array",
            "items" : {
              "$ref" : "#/components/schemas/PipelineProperty"
            }
          }
        }
      },
      "FindExplorerNodeCriteria" : {
        "type" : "object",
        "properties" : {
          "ensureVisible" : {
            "type" : "array",
            "items" : {
              "type" : "string"
            },
            "uniqueItems" : true
          },
          "filter" : {
            "$ref" : "#/components/schemas/ExplorerTreeFilter"
          },
          "minDepth" : {
            "type" : "integer",
            "format" : "int32"
          },
          "openItems" : {
            "type" : "array",
            "items" : {
              "type" : "string"
            },
            "uniqueItems" : true
          },
          "temporaryOpenedItems" : {
            "type" : "array",
            "items" : {
              "type" : "string"
            },
            "uniqueItems" : true
          }
        }
      },
      "FindFsVolumeCriteria" : {
        "type" : "object",
        "properties" : {
          "pageRequest" : {
            "$ref" : "#/components/schemas/PageRequest"
          },
          "selection" : {
            "$ref" : "#/components/schemas/SelectionVolumeUseStatus"
          },
          "sort" : {
            "type" : "string",
            "writeOnly" : true
          },
          "sortList" : {
            "type" : "array",
            "items" : {
              "$ref" : "#/components/schemas/CriteriaFieldSort"
            }
          }
        }
      },
      "FindIndexShardCriteria" : {
        "type" : "object",
        "properties" : {
          "documentCountRange" : {
            "$ref" : "#/components/schemas/RangeInteger"
          },
          "indexShardIdSet" : {
            "$ref" : "#/components/schemas/SelectionLong"
          },
          "indexShardStatusSet" : {
            "$ref" : "#/components/schemas/SelectionIndexShardStatus"
          },
          "indexUuidSet" : {
            "$ref" : "#/components/schemas/SelectionString"
          },
          "nodeNameSet" : {
            "$ref" : "#/components/schemas/SelectionString"
          },
          "pageRequest" : {
            "$ref" : "#/components/schemas/PageRequest"
          },
          "partition" : {
            "$ref" : "#/components/schemas/StringCriteria"
          },
          "sort" : {
            "type" : "string",
            "writeOnly" : true
          },
          "sortList" : {
            "type" : "array",
            "items" : {
              "$ref" : "#/components/schemas/CriteriaFieldSort"
            }
          },
          "volumeIdSet" : {
            "$ref" : "#/components/schemas/SelectionInteger"
          }
        }
      },
      "FindMetaCriteria" : {
        "type" : "object",
        "properties" : {
          "expression" : {
            "$ref" : "#/components/schemas/ExpressionOperator"
          },
          "fetchRelationships" : {
            "type" : "boolean"
          },
          "pageRequest" : {
            "$ref" : "#/components/schemas/PageRequest"
          },
          "sort" : {
            "type" : "string",
            "writeOnly" : true
          },
          "sortList" : {
            "type" : "array",
            "items" : {
              "$ref" : "#/components/schemas/CriteriaFieldSort"
            }
          }
        }
      },
      "FindStoredQueryCriteria" : {
        "type" : "object",
        "properties" : {
          "componentId" : {
            "type" : "string"
          },
          "dashboardUuid" : {
            "type" : "string"
          },
          "favourite" : {
            "type" : "boolean"
          },
          "name" : {
            "$ref" : "#/components/schemas/StringCriteria"
          },
          "pageRequest" : {
            "$ref" : "#/components/schemas/PageRequest"
          },
          "requiredPermission" : {
            "type" : "string"
          },
          "sort" : {
            "type" : "string",
            "writeOnly" : true
          },
          "sortList" : {
            "type" : "array",
            "items" : {
              "$ref" : "#/components/schemas/CriteriaFieldSort"
            }
          },
          "userId" : {
            "type" : "string"
          }
        }
      },
      "FindTaskCriteria" : {
        "type" : "object",
        "properties" : {
          "ancestorIdSet" : {
            "type" : "array",
            "items" : {
              "$ref" : "#/components/schemas/TaskId"
            },
            "uniqueItems" : true
          },
          "idSet" : {
            "type" : "array",
            "items" : {
              "$ref" : "#/components/schemas/TaskId"
            },
            "uniqueItems" : true
          },
          "sessionId" : {
            "type" : "string"
          }
        }
      },
      "FindTaskProgressCriteria" : {
        "type" : "object",
        "properties" : {
          "expandedTasks" : {
            "type" : "array",
            "items" : {
              "$ref" : "#/components/schemas/TaskProgress"
            },
            "uniqueItems" : true
          },
          "nameFilter" : {
            "type" : "string"
          },
          "pageRequest" : {
            "$ref" : "#/components/schemas/PageRequest"
          },
          "sessionId" : {
            "type" : "string"
          },
          "sort" : {
            "type" : "string",
            "writeOnly" : true
          },
          "sortList" : {
            "type" : "array",
            "items" : {
              "$ref" : "#/components/schemas/CriteriaFieldSort"
            }
          }
        }
      },
      "FindTaskProgressRequest" : {
        "type" : "object",
        "properties" : {
          "criteria" : {
            "$ref" : "#/components/schemas/FindTaskProgressCriteria"
          }
        }
      },
      "FindUserCriteria" : {
        "type" : "object",
        "properties" : {
          "group" : {
            "type" : "boolean"
          },
          "pageRequest" : {
            "$ref" : "#/components/schemas/PageRequest"
          },
          "quickFilterInput" : {
            "type" : "string"
          },
          "relatedUser" : {
            "$ref" : "#/components/schemas/User"
          },
          "sort" : {
            "type" : "string",
            "writeOnly" : true
          },
          "sortList" : {
            "type" : "array",
            "items" : {
              "$ref" : "#/components/schemas/CriteriaFieldSort"
            }
          }
        }
      },
      "FindUserNameCriteria" : {
        "type" : "object",
        "properties" : {
          "pageRequest" : {
            "$ref" : "#/components/schemas/PageRequest"
          },
          "quickFilterInput" : {
            "type" : "string"
          },
          "sort" : {
            "type" : "string",
            "writeOnly" : true
          },
          "sortList" : {
            "type" : "array",
            "items" : {
              "$ref" : "#/components/schemas/CriteriaFieldSort"
            }
          }
        }
      },
      "FlatResult" : {
        "type" : "object",
        "allOf" : [ {
          "$ref" : "#/components/schemas/Result"
        }, {
          "type" : "object",
          "properties" : {
            "size" : {
              "type" : "integer",
              "format" : "int64"
            },
            "structure" : {
              "type" : "array",
              "items" : {
                "$ref" : "#/components/schemas/Field"
              }
            },
            "values" : {
              "type" : "array",
              "items" : {
                "type" : "array",
                "items" : {
                  "type" : "object"
                }
              }
            }
          }
        } ],
        "description" : "A result structure used primarily for visualisation data",
        "required" : [ "componentId" ]
      },
      "FloatField" : {
        "type" : "object",
        "allOf" : [ {
          "$ref" : "#/components/schemas/AbstractField"
        } ]
      },
      "Format" : {
        "type" : "object",
        "description" : "Describes the formatting that will be applied to values in a field",
        "properties" : {
          "settings" : {
            "$ref" : "#/components/schemas/FormatSettings"
          },
          "type" : {
            "type" : "string",
            "description" : "The formatting type to apply",
            "enum" : [ "GENERAL", "NUMBER", "DATE_TIME", "TEXT" ],
            "example" : "NUMBER"
          },
          "wrap" : {
            "type" : "boolean"
          }
        },
        "required" : [ "type" ]
      },
      "FormatSettings" : {
        "type" : "object",
        "discriminator" : {
          "propertyName" : "type"
        },
        "properties" : {
          "default" : {
            "type" : "boolean"
          },
          "type" : {
            "type" : "string"
          }
        },
        "required" : [ "type" ]
      },
      "FsVolume" : {
        "type" : "object",
        "properties" : {
          "byteLimit" : {
            "type" : "integer",
            "format" : "int64"
          },
          "createTimeMs" : {
            "type" : "integer",
            "format" : "int64"
          },
          "createUser" : {
            "type" : "string"
          },
          "id" : {
            "type" : "integer",
            "format" : "int32"
          },
          "path" : {
            "type" : "string"
          },
          "status" : {
            "type" : "string",
            "enum" : [ "ACTIVE", "INACTIVE", "CLOSED" ]
          },
          "updateTimeMs" : {
            "type" : "integer",
            "format" : "int64"
          },
          "updateUser" : {
            "type" : "string"
          },
          "version" : {
            "type" : "integer",
            "format" : "int32"
          },
          "volumeState" : {
            "$ref" : "#/components/schemas/FsVolumeState"
          }
        }
      },
      "FsVolumeState" : {
        "type" : "object",
        "properties" : {
          "bytesFree" : {
            "type" : "integer",
            "format" : "int64"
          },
          "bytesTotal" : {
            "type" : "integer",
            "format" : "int64"
          },
          "bytesUsed" : {
            "type" : "integer",
            "format" : "int64"
          },
          "id" : {
            "type" : "integer",
            "format" : "int32"
          },
          "updateTimeMs" : {
            "type" : "integer",
            "format" : "int64"
          },
          "version" : {
            "type" : "integer",
            "format" : "int32"
          }
        }
      },
      "FunctionSignature" : {
        "type" : "object",
        "properties" : {
          "aliases" : {
            "type" : "array",
            "items" : {
              "type" : "string"
            }
          },
          "args" : {
            "type" : "array",
            "items" : {
              "$ref" : "#/components/schemas/Arg"
            }
          },
          "categoryPath" : {
            "type" : "array",
            "items" : {
              "type" : "string"
            }
          },
          "description" : {
            "type" : "string"
          },
          "name" : {
            "type" : "string"
          },
          "returnDescription" : {
            "type" : "string"
          },
          "returnType" : {
            "type" : "string",
            "enum" : [ "UNKNOWN", "BOOLEAN", "DOUBLE", "ERROR", "INTEGER", "LONG", "NULL", "NUMBER", "STRING" ]
          }
        }
      },
      "GetFeedStatusRequest" : {
        "type" : "object",
        "properties" : {
          "feedName" : {
            "type" : "string"
          },
          "senderDn" : {
            "type" : "string"
          }
        }
      },
      "GetFeedStatusResponse" : {
        "type" : "object",
        "properties" : {
          "message" : {
            "type" : "string"
          },
          "status" : {
            "type" : "string",
            "enum" : [ "Receive", "Reject", "Drop" ]
          },
          "stroomStatusCode" : {
            "type" : "string",
            "enum" : [ "200 - 0 - OK", "406 - 100 - Feed must be specified", "406 - 101 - Feed is not defined", "406 - 102 - Data type is invalid", "406 - 110 - Feed is not set to receive data", "406 - 120 - Unexpected data type", "406 - 200 - Unknown compression", "401 - 300 - Client Certificate Required", "401 - 301 - Client Token Required", "403 - 310 - Client Certificate not authorised", "403 - 311 - Client Token not authorised", "500 - 400 - Compressed stream invalid", "500 - 999 - Unknown error" ]
          }
        }
      },
      "GetPipelineForMetaRequest" : {
        "type" : "object",
        "properties" : {
          "childMetaId" : {
            "type" : "integer",
            "format" : "int64"
          },
          "metaId" : {
            "type" : "integer",
            "format" : "int64"
          }
        }
      },
      "GetScheduledTimesRequest" : {
        "type" : "object",
        "properties" : {
          "jobType" : {
            "type" : "string",
            "enum" : [ "UNKNOWN", "CRON", "FREQUENCY", "DISTRIBUTED" ]
          },
          "lastExecutedTime" : {
            "type" : "integer",
            "format" : "int64"
          },
          "schedule" : {
            "type" : "string"
          },
          "scheduleReferenceTime" : {
            "type" : "integer",
            "format" : "int64"
          }
        }
      },
      "GlobalConfigCriteria" : {
        "type" : "object",
        "properties" : {
          "pageRequest" : {
            "$ref" : "#/components/schemas/PageRequest"
          },
          "quickFilterInput" : {
            "type" : "string"
          },
          "sort" : {
            "type" : "string",
            "writeOnly" : true
          },
          "sortList" : {
            "type" : "array",
            "items" : {
              "$ref" : "#/components/schemas/CriteriaFieldSort"
            }
          }
        }
      },
      "IdField" : {
        "type" : "object",
        "allOf" : [ {
          "$ref" : "#/components/schemas/AbstractField"
        } ]
      },
      "ImportConfigRequest" : {
        "type" : "object",
        "properties" : {
          "confirmList" : {
            "type" : "array",
            "items" : {
              "$ref" : "#/components/schemas/ImportState"
            }
          },
          "resourceKey" : {
            "$ref" : "#/components/schemas/ResourceKey"
          }
        }
      },
      "ImportState" : {
        "type" : "object",
        "properties" : {
          "action" : {
            "type" : "boolean"
          },
          "destPath" : {
            "type" : "string"
          },
          "docRef" : {
            "$ref" : "#/components/schemas/DocRef"
          },
          "enable" : {
            "type" : "boolean"
          },
          "enableTime" : {
            "type" : "integer",
            "format" : "int64"
          },
          "messageList" : {
            "type" : "array",
            "items" : {
              "$ref" : "#/components/schemas/Message"
            }
          },
          "sourcePath" : {
            "type" : "string"
          },
          "state" : {
            "type" : "string",
            "enum" : [ "NEW", "UPDATE", "EQUAL" ]
          },
          "updatedFieldList" : {
            "type" : "array",
            "items" : {
              "type" : "string"
            }
          }
        }
      },
      "IndexDoc" : {
        "type" : "object",
        "properties" : {
          "createTime" : {
            "type" : "integer",
            "format" : "int64"
          },
          "createTimeMs" : {
            "type" : "integer",
            "format" : "int64"
          },
          "createUser" : {
            "type" : "string"
          },
          "description" : {
            "type" : "string"
          },
          "fields" : {
            "type" : "array",
            "items" : {
              "$ref" : "#/components/schemas/IndexField"
            }
          },
          "maxDocsPerShard" : {
            "type" : "integer",
            "format" : "int32"
          },
          "name" : {
            "type" : "string"
          },
          "partitionBy" : {
            "type" : "string",
            "enum" : [ "DAY", "WEEK", "MONTH", "YEAR" ]
          },
          "partitionSize" : {
            "type" : "integer",
            "format" : "int32"
          },
          "retentionDayAge" : {
            "type" : "integer",
            "format" : "int32"
          },
          "shardsPerPartition" : {
            "type" : "integer",
            "format" : "int32"
          },
          "type" : {
            "type" : "string"
          },
          "updateTime" : {
            "type" : "integer",
            "format" : "int64"
          },
          "updateTimeMs" : {
            "type" : "integer",
            "format" : "int64"
          },
          "updateUser" : {
            "type" : "string"
          },
          "uuid" : {
            "type" : "string"
          },
          "version" : {
            "type" : "string"
          },
          "volumeGroupName" : {
            "type" : "string"
          }
        }
      },
      "IndexField" : {
        "type" : "object",
        "properties" : {
          "analyzerType" : {
            "type" : "string",
            "enum" : [ "KEYWORD", "ALPHA", "NUMERIC", "ALPHA_NUMERIC", "WHITESPACE", "STOP", "STANDARD" ]
          },
          "caseSensitive" : {
            "type" : "boolean"
          },
          "fieldName" : {
            "type" : "string"
          },
          "fieldType" : {
            "type" : "string",
            "enum" : [ "ID", "BOOLEAN_FIELD", "INTEGER_FIELD", "LONG_FIELD", "FLOAT_FIELD", "DOUBLE_FIELD", "DATE_FIELD", "FIELD", "NUMERIC_FIELD" ]
          },
          "indexed" : {
            "type" : "boolean"
          },
          "stored" : {
            "type" : "boolean"
          },
          "termPositions" : {
            "type" : "boolean"
          }
        }
      },
      "IndexShard" : {
        "type" : "object",
        "properties" : {
          "commitDocumentCount" : {
            "type" : "integer",
            "format" : "int32"
          },
          "commitDurationMs" : {
            "type" : "integer",
            "format" : "int64"
          },
          "commitMs" : {
            "type" : "integer",
            "format" : "int64"
          },
          "documentCount" : {
            "type" : "integer",
            "format" : "int32"
          },
          "fileSize" : {
            "type" : "integer",
            "format" : "int64"
          },
          "id" : {
            "type" : "integer",
            "format" : "int64"
          },
          "indexUuid" : {
            "type" : "string"
          },
          "indexVersion" : {
            "type" : "string"
          },
          "nodeName" : {
            "type" : "string"
          },
          "partition" : {
            "type" : "string"
          },
          "partitionFromTime" : {
            "type" : "integer",
            "format" : "int64"
          },
          "partitionToTime" : {
            "type" : "integer",
            "format" : "int64"
          },
          "status" : {
            "type" : "string",
            "enum" : [ "CLOSED", "OPEN", "CLOSING", "OPENING", "NEW", "DELETED", "CORRUPT" ]
          },
          "volume" : {
            "$ref" : "#/components/schemas/IndexVolume"
          }
        }
      },
      "IndexVolume" : {
        "type" : "object",
        "properties" : {
          "bytesFree" : {
            "type" : "integer",
            "format" : "int64"
          },
          "bytesLimit" : {
            "type" : "integer",
            "format" : "int64"
          },
          "bytesTotal" : {
            "type" : "integer",
            "format" : "int64"
          },
          "bytesUsed" : {
            "type" : "integer",
            "format" : "int64"
          },
          "createTimeMs" : {
            "type" : "integer",
            "format" : "int64"
          },
          "createUser" : {
            "type" : "string"
          },
          "id" : {
            "type" : "integer",
            "format" : "int32"
          },
          "indexVolumeGroupId" : {
            "type" : "integer",
            "format" : "int32"
          },
          "nodeName" : {
            "type" : "string"
          },
          "path" : {
            "type" : "string"
          },
          "state" : {
            "type" : "string",
            "enum" : [ "ACTIVE", "INACTIVE", "CLOSED" ]
          },
          "statusMs" : {
            "type" : "integer",
            "format" : "int64"
          },
          "updateTimeMs" : {
            "type" : "integer",
            "format" : "int64"
          },
          "updateUser" : {
            "type" : "string"
          },
          "version" : {
            "type" : "integer",
            "format" : "int32"
          }
        }
      },
      "IndexVolumeGroup" : {
        "type" : "object",
        "properties" : {
          "createTimeMs" : {
            "type" : "integer",
            "format" : "int64"
          },
          "createUser" : {
            "type" : "string"
          },
          "id" : {
            "type" : "integer",
            "format" : "int32"
          },
          "name" : {
            "type" : "string"
          },
          "updateTimeMs" : {
            "type" : "integer",
            "format" : "int64"
          },
          "updateUser" : {
            "type" : "string"
          },
          "version" : {
            "type" : "integer",
            "format" : "int32"
          }
        }
      },
      "Indicators" : {
        "type" : "object",
        "properties" : {
          "errorCount" : {
            "type" : "object",
            "additionalProperties" : {
              "type" : "integer",
              "format" : "int32"
            }
          },
          "errorList" : {
            "type" : "array",
            "items" : {
              "$ref" : "#/components/schemas/StoredError"
            }
          },
          "uniqueErrorSet" : {
            "type" : "array",
            "items" : {
              "$ref" : "#/components/schemas/StoredError"
            },
            "uniqueItems" : true
          }
        }
      },
      "InfoPopupConfig" : {
        "type" : "object",
        "properties" : {
          "enabled" : {
            "type" : "boolean"
          },
          "title" : {
            "type" : "string"
          },
          "validationRegex" : {
            "type" : "string"
          }
        }
      },
      "IntegerField" : {
        "type" : "object",
        "allOf" : [ {
          "$ref" : "#/components/schemas/AbstractField"
        } ]
      },
      "IpV4AddressField" : {
        "type" : "object",
        "allOf" : [ {
          "$ref" : "#/components/schemas/AbstractField"
        } ]
      },
      "Job" : {
        "type" : "object",
        "properties" : {
          "advanced" : {
            "type" : "boolean"
          },
          "createTimeMs" : {
            "type" : "integer",
            "format" : "int64"
          },
          "createUser" : {
            "type" : "string"
          },
          "description" : {
            "type" : "string"
          },
          "enabled" : {
            "type" : "boolean"
          },
          "id" : {
            "type" : "integer",
            "format" : "int32"
          },
          "name" : {
            "type" : "string"
          },
          "updateTimeMs" : {
            "type" : "integer",
            "format" : "int64"
          },
          "updateUser" : {
            "type" : "string"
          },
          "version" : {
            "type" : "integer",
            "format" : "int32"
          }
        }
      },
      "JobNode" : {
        "type" : "object",
        "properties" : {
          "createTimeMs" : {
            "type" : "integer",
            "format" : "int64"
          },
          "createUser" : {
            "type" : "string"
          },
          "enabled" : {
            "type" : "boolean"
          },
          "id" : {
            "type" : "integer",
            "format" : "int32"
          },
          "job" : {
            "$ref" : "#/components/schemas/Job"
          },
          "jobType" : {
            "type" : "string",
            "enum" : [ "UNKNOWN", "CRON", "FREQUENCY", "DISTRIBUTED" ]
          },
          "nodeName" : {
            "type" : "string"
          },
          "schedule" : {
            "type" : "string"
          },
          "taskLimit" : {
            "type" : "integer",
            "format" : "int32"
          },
          "updateTimeMs" : {
            "type" : "integer",
            "format" : "int64"
          },
          "updateUser" : {
            "type" : "string"
          },
          "version" : {
            "type" : "integer",
            "format" : "int32"
          }
        }
      },
      "JobNodeInfo" : {
        "type" : "object",
        "properties" : {
          "currentTaskCount" : {
            "type" : "integer",
            "format" : "int32"
          },
          "lastExecutedTime" : {
            "type" : "integer",
            "format" : "int64"
          },
          "scheduleReferenceTime" : {
            "type" : "integer",
            "format" : "int64"
          }
        }
      },
      "KafkaConfigDoc" : {
        "type" : "object",
        "properties" : {
          "createTime" : {
            "type" : "integer",
            "format" : "int64"
          },
          "createTimeMs" : {
            "type" : "integer",
            "format" : "int64"
          },
          "createUser" : {
            "type" : "string"
          },
          "data" : {
            "type" : "string"
          },
          "description" : {
            "type" : "string"
          },
          "name" : {
            "type" : "string"
          },
          "type" : {
            "type" : "string"
          },
          "updateTime" : {
            "type" : "integer",
            "format" : "int64"
          },
          "updateTimeMs" : {
            "type" : "integer",
            "format" : "int64"
          },
          "updateUser" : {
            "type" : "string"
          },
          "uuid" : {
            "type" : "string"
          },
          "version" : {
            "type" : "string"
          }
        }
      },
      "LayoutConfig" : {
        "type" : "object",
        "discriminator" : {
          "propertyName" : "type"
        },
        "properties" : {
          "preferredSize" : {
            "$ref" : "#/components/schemas/Size"
          },
          "type" : {
            "type" : "string"
          }
        },
        "required" : [ "type" ]
      },
      "Limits" : {
        "type" : "object",
        "properties" : {
          "durationMs" : {
            "type" : "integer",
            "format" : "int64"
          },
          "eventCount" : {
            "type" : "integer",
            "format" : "int64"
          },
          "streamCount" : {
            "type" : "integer",
            "format" : "int64"
          }
        },
        "xml" : {
          "name" : "limits"
        }
      },
      "ListConfigResponse" : {
        "type" : "object",
        "description" : "List of config properties",
        "properties" : {
          "nodeName" : {
            "type" : "string"
          },
          "pageResponse" : {
            "$ref" : "#/components/schemas/PageResponse"
          },
          "qualifiedFilterInput" : {
            "type" : "string"
          },
          "values" : {
            "type" : "array",
            "items" : {
              "$ref" : "#/components/schemas/ConfigProperty"
            }
          }
        }
      },
      "Location" : {
        "type" : "object",
        "discriminator" : {
          "propertyName" : "type"
        },
        "properties" : {
          "colNo" : {
            "type" : "integer",
            "format" : "int32"
          },
          "lineNo" : {
            "type" : "integer",
            "format" : "int32"
          },
          "type" : {
            "type" : "string"
          }
        },
        "required" : [ "type" ]
      },
      "LoginRequest" : {
        "type" : "object",
        "properties" : {
          "password" : {
            "type" : "string"
          },
          "userId" : {
            "type" : "string"
          }
        }
      },
      "LoginResponse" : {
        "type" : "object",
        "properties" : {
          "loginSuccessful" : {
            "type" : "boolean"
          },
          "message" : {
            "type" : "string"
          },
          "requirePasswordChange" : {
            "type" : "boolean"
          }
        }
      },
      "LongField" : {
        "type" : "object",
        "allOf" : [ {
          "$ref" : "#/components/schemas/AbstractField"
        } ]
      },
      "MapDefinition" : {
        "type" : "object",
        "properties" : {
          "mapName" : {
            "type" : "string"
          },
          "refStreamDefinition" : {
            "$ref" : "#/components/schemas/RefStreamDefinition"
          }
        }
      },
      "Marker" : {
        "type" : "object",
        "discriminator" : {
          "propertyName" : "type"
        },
        "properties" : {
          "severity" : {
            "type" : "string",
            "enum" : [ "INFO", "WARN", "ERROR", "FATAL" ]
          },
          "type" : {
            "type" : "string"
          }
        },
        "required" : [ "type" ]
      },
      "Message" : {
        "type" : "object",
        "properties" : {
          "message" : {
            "type" : "string"
          },
          "severity" : {
            "type" : "string",
            "enum" : [ "INFO", "WARN", "ERROR", "FATAL" ]
          }
        }
      },
      "Meta" : {
        "type" : "object",
        "properties" : {
          "createMs" : {
            "type" : "integer",
            "format" : "int64"
          },
          "effectiveMs" : {
            "type" : "integer",
            "format" : "int64"
          },
          "feedName" : {
            "type" : "string"
          },
          "id" : {
            "type" : "integer",
            "format" : "int64"
          },
          "parentMetaId" : {
            "type" : "integer",
            "format" : "int64"
          },
          "pipelineUuid" : {
            "type" : "string"
          },
          "processorFilterId" : {
            "type" : "integer",
            "format" : "int32"
          },
          "processorTaskId" : {
            "type" : "integer",
            "format" : "int64"
          },
          "processorUuid" : {
            "type" : "string"
          },
          "status" : {
            "type" : "string",
            "enum" : [ "UNLOCKED", "LOCKED", "DELETED" ]
          },
          "statusMs" : {
            "type" : "integer",
            "format" : "int64"
          },
          "typeName" : {
            "type" : "string"
          }
        }
      },
      "MetaRow" : {
        "type" : "object",
        "properties" : {
          "attributes" : {
            "type" : "object",
            "additionalProperties" : {
              "type" : "string"
            }
          },
          "meta" : {
            "$ref" : "#/components/schemas/Meta"
          },
          "pipelineName" : {
            "type" : "string"
          }
        }
      },
      "Node" : {
        "type" : "object",
        "properties" : {
          "createTimeMs" : {
            "type" : "integer",
            "format" : "int64"
          },
          "createUser" : {
            "type" : "string"
          },
          "enabled" : {
            "type" : "boolean"
          },
          "id" : {
            "type" : "integer",
            "format" : "int32"
          },
          "name" : {
            "type" : "string"
          },
          "priority" : {
            "type" : "integer",
            "format" : "int32"
          },
          "updateTimeMs" : {
            "type" : "integer",
            "format" : "int64"
          },
          "updateUser" : {
            "type" : "string"
          },
          "url" : {
            "type" : "string"
          },
          "version" : {
            "type" : "integer",
            "format" : "int32"
          }
        }
      },
      "NodeSetJobsEnabledRequest" : {
        "type" : "object",
        "properties" : {
          "enabled" : {
            "type" : "boolean"
          },
          "excludeJobs" : {
            "type" : "array",
            "items" : {
              "type" : "string"
            },
            "uniqueItems" : true
          },
          "includeJobs" : {
            "type" : "array",
            "items" : {
              "type" : "string"
            },
            "uniqueItems" : true
          }
        }
      },
      "NodeSetJobsEnabledResponse" : {
        "type" : "object",
        "properties" : {
          "modifiedCount" : {
            "type" : "integer",
            "format" : "int32"
          }
        }
      },
      "NodeStatusResult" : {
        "type" : "object",
        "properties" : {
          "master" : {
            "type" : "boolean"
          },
          "node" : {
            "$ref" : "#/components/schemas/Node"
          }
        }
      },
      "NumberFormatSettings" : {
        "type" : "object",
        "allOf" : [ {
          "$ref" : "#/components/schemas/FormatSettings"
        }, {
          "type" : "object",
          "properties" : {
            "decimalPlaces" : {
              "type" : "integer",
              "format" : "int32",
              "description" : "The number of decimal places",
              "example" : 2
            },
            "useSeparator" : {
              "type" : "boolean",
              "description" : "Whether to use a thousands separator or not. Defaults to false",
              "example" : true
            }
          }
        } ],
        "description" : "The definition of a format to apply to numeric data",
        "required" : [ "decimalPlaces" ]
      },
      "OffsetRange" : {
        "type" : "object",
        "description" : "The offset and length of a range of data in a sub-set of a query result set",
        "properties" : {
          "length" : {
            "type" : "integer",
            "format" : "int64",
            "description" : "The length in records of the sub-set of results",
            "example" : 100
          },
          "offset" : {
            "type" : "integer",
            "format" : "int64",
            "description" : "The start offset for this sub-set of data, where zero is the offset of the first record in the full result set",
            "example" : 0
          }
        },
        "required" : [ "length", "offset" ]
      },
      "OverrideValueString" : {
        "type" : "object",
        "properties" : {
          "hasOverride" : {
            "type" : "boolean"
          },
          "value" : {
            "type" : "string"
          }
        }
      },
      "PageRequest" : {
        "type" : "object",
        "properties" : {
          "length" : {
            "type" : "integer",
            "format" : "int32"
          },
          "offset" : {
            "type" : "integer",
            "format" : "int32"
          }
        }
      },
      "PageResponse" : {
        "type" : "object",
        "description" : "Details of the page of results being returned.",
        "properties" : {
          "exact" : {
            "type" : "boolean"
          },
          "length" : {
            "type" : "integer",
            "format" : "int32"
          },
          "offset" : {
            "type" : "integer",
            "format" : "int64"
          },
          "total" : {
            "type" : "integer",
            "format" : "int64"
          }
        }
      },
      "Param" : {
        "type" : "object",
        "description" : "A key value pair that describes a property of a query",
        "properties" : {
          "key" : {
            "type" : "string",
            "description" : "The property key"
          },
          "value" : {
            "type" : "string",
            "description" : "The property value"
          }
        },
        "required" : [ "key", "value" ]
      },
      "PasswordPolicyConfig" : {
        "type" : "object",
        "properties" : {
          "allowPasswordResets" : {
            "type" : "boolean"
          },
          "forcePasswordChangeOnFirstLogin" : {
            "type" : "boolean"
          },
          "mandatoryPasswordChangeDuration" : {
            "type" : "string"
          },
          "minimumPasswordLength" : {
            "type" : "integer",
            "format" : "int32",
            "minimum" : 0
          },
          "minimumPasswordStrength" : {
            "type" : "integer",
            "format" : "int32",
            "maximum" : 5,
            "minimum" : 0
          },
          "neverUsedAccountDeactivationThreshold" : {
            "type" : "string"
          },
          "passwordComplexityRegex" : {
            "type" : "string"
          },
          "passwordPolicyMessage" : {
            "type" : "string"
          },
          "unusedAccountDeactivationThreshold" : {
            "type" : "string"
          }
        },
        "required" : [ "mandatoryPasswordChangeDuration", "minimumPasswordLength", "minimumPasswordStrength", "neverUsedAccountDeactivationThreshold", "unusedAccountDeactivationThreshold" ]
      },
      "PermissionChangeEvent" : {
        "type" : "object",
        "discriminator" : {
          "propertyName" : "type"
        },
        "properties" : {
          "type" : {
            "type" : "string"
          }
        },
        "required" : [ "type" ]
      },
      "PermissionChangeRequest" : {
        "type" : "object",
        "properties" : {
          "event" : {
            "$ref" : "#/components/schemas/PermissionChangeEvent"
          }
        }
      },
      "PipelineData" : {
        "type" : "object",
        "properties" : {
          "elements" : {
            "$ref" : "#/components/schemas/PipelineElements"
          },
          "links" : {
            "$ref" : "#/components/schemas/PipelineLinks"
          },
          "pipelineReferences" : {
            "$ref" : "#/components/schemas/PipelineReferences"
          },
          "processors" : {
            "type" : "array",
            "items" : {
              "$ref" : "#/components/schemas/Processor"
            }
          },
          "properties" : {
            "$ref" : "#/components/schemas/PipelineProperties"
          }
        },
        "xml" : {
          "name" : "pipeline"
        }
      },
      "PipelineDoc" : {
        "type" : "object",
        "properties" : {
          "createTime" : {
            "type" : "integer",
            "format" : "int64"
          },
          "createTimeMs" : {
            "type" : "integer",
            "format" : "int64"
          },
          "createUser" : {
            "type" : "string"
          },
          "description" : {
            "type" : "string"
          },
          "name" : {
            "type" : "string"
          },
          "parentPipeline" : {
            "$ref" : "#/components/schemas/DocRef"
          },
          "pipelineData" : {
            "$ref" : "#/components/schemas/PipelineData"
          },
          "type" : {
            "type" : "string"
          },
          "updateTime" : {
            "type" : "integer",
            "format" : "int64"
          },
          "updateTimeMs" : {
            "type" : "integer",
            "format" : "int64"
          },
          "updateUser" : {
            "type" : "string"
          },
          "uuid" : {
            "type" : "string"
          },
          "version" : {
            "type" : "string"
          }
        }
      },
      "PipelineElement" : {
        "type" : "object",
        "properties" : {
          "elementType" : {
            "$ref" : "#/components/schemas/PipelineElementType"
          },
          "id" : {
            "type" : "string"
          },
          "type" : {
            "type" : "string"
          }
        },
        "required" : [ "id", "type" ]
      },
      "PipelineElementType" : {
        "type" : "object",
        "properties" : {
          "category" : {
            "type" : "string",
            "enum" : [ "INTERNAL", "READER", "PARSER", "FILTER", "WRITER", "DESTINATION" ]
          },
          "icon" : {
            "type" : "string"
          },
          "roles" : {
            "type" : "array",
            "items" : {
              "type" : "string"
            }
          },
          "type" : {
            "type" : "string"
          }
        }
      },
      "PipelineElements" : {
        "type" : "object",
        "properties" : {
          "add" : {
            "type" : "array",
            "items" : {
              "$ref" : "#/components/schemas/PipelineElement"
            },
            "xml" : {
              "wrapped" : true
            }
          },
          "remove" : {
            "type" : "array",
            "items" : {
              "$ref" : "#/components/schemas/PipelineElement"
            },
            "xml" : {
              "wrapped" : true
            }
          }
        }
      },
      "PipelineLink" : {
        "type" : "object",
        "properties" : {
          "from" : {
            "type" : "string"
          },
          "sourcePipeline" : {
            "$ref" : "#/components/schemas/DocRef"
          },
          "to" : {
            "type" : "string"
          }
        },
        "required" : [ "from", "to" ]
      },
      "PipelineLinks" : {
        "type" : "object",
        "properties" : {
          "add" : {
            "type" : "array",
            "items" : {
              "$ref" : "#/components/schemas/PipelineLink"
            },
            "xml" : {
              "wrapped" : true
            }
          },
          "remove" : {
            "type" : "array",
            "items" : {
              "$ref" : "#/components/schemas/PipelineLink"
            },
            "xml" : {
              "wrapped" : true
            }
          }
        }
      },
      "PipelineProperties" : {
        "type" : "object",
        "properties" : {
          "add" : {
            "type" : "array",
            "items" : {
              "$ref" : "#/components/schemas/PipelineProperty"
            },
            "xml" : {
              "wrapped" : true
            }
          },
          "remove" : {
            "type" : "array",
            "items" : {
              "$ref" : "#/components/schemas/PipelineProperty"
            },
            "xml" : {
              "wrapped" : true
            }
          }
        }
      },
      "PipelineProperty" : {
        "type" : "object",
        "properties" : {
          "element" : {
            "type" : "string"
          },
          "name" : {
            "type" : "string"
          },
          "propertyType" : {
            "$ref" : "#/components/schemas/PipelinePropertyType"
          },
          "sourcePipeline" : {
            "$ref" : "#/components/schemas/DocRef"
          },
          "value" : {
            "$ref" : "#/components/schemas/PipelinePropertyValue"
          }
        },
        "required" : [ "element", "name" ]
      },
      "PipelinePropertyType" : {
        "type" : "object",
        "properties" : {
          "defaultValue" : {
            "type" : "string"
          },
          "description" : {
            "type" : "string"
          },
          "displayPriority" : {
            "type" : "integer",
            "format" : "int32"
          },
          "docRefTypes" : {
            "type" : "array",
            "items" : {
              "type" : "string"
            }
          },
          "elementType" : {
            "$ref" : "#/components/schemas/PipelineElementType"
          },
          "name" : {
            "type" : "string"
          },
          "pipelineReference" : {
            "type" : "boolean"
          },
          "type" : {
            "type" : "string"
          }
        }
      },
      "PipelinePropertyValue" : {
        "type" : "object",
        "properties" : {
          "boolean" : {
            "type" : "boolean"
          },
          "entity" : {
            "$ref" : "#/components/schemas/DocRef"
          },
          "integer" : {
            "type" : "integer",
            "format" : "int32"
          },
          "long" : {
            "type" : "integer",
            "format" : "int64"
          },
          "string" : {
            "type" : "string"
          }
        }
      },
      "PipelineReference" : {
        "type" : "object",
        "properties" : {
          "element" : {
            "type" : "string"
          },
          "feed" : {
            "$ref" : "#/components/schemas/DocRef"
          },
          "name" : {
            "type" : "string"
          },
          "pipeline" : {
            "$ref" : "#/components/schemas/DocRef"
          },
          "sourcePipeline" : {
            "$ref" : "#/components/schemas/DocRef"
          },
          "streamType" : {
            "type" : "string"
          }
        },
        "required" : [ "element", "feed", "name", "pipeline", "streamType" ]
      },
      "PipelineReferences" : {
        "type" : "object",
        "properties" : {
          "add" : {
            "type" : "array",
            "items" : {
              "$ref" : "#/components/schemas/PipelineReference"
            },
            "xml" : {
              "wrapped" : true
            }
          },
          "remove" : {
            "type" : "array",
            "items" : {
              "$ref" : "#/components/schemas/PipelineReference"
            },
            "xml" : {
              "wrapped" : true
            }
          }
        }
      },
      "PipelineStepRequest" : {
        "type" : "object",
        "properties" : {
          "childStreamType" : {
            "type" : "string"
          },
          "code" : {
            "type" : "object",
            "additionalProperties" : {
              "type" : "string"
            }
          },
          "criteria" : {
            "$ref" : "#/components/schemas/FindMetaCriteria"
          },
          "pipeline" : {
            "$ref" : "#/components/schemas/DocRef"
          },
          "stepFilterMap" : {
            "type" : "object",
            "additionalProperties" : {
              "$ref" : "#/components/schemas/SteppingFilterSettings"
            }
          },
          "stepLocation" : {
            "$ref" : "#/components/schemas/StepLocation"
          },
          "stepSize" : {
            "type" : "integer",
            "format" : "int32"
          },
          "stepType" : {
            "type" : "string",
            "enum" : [ "FIRST", "FORWARD", "BACKWARD", "LAST", "REFRESH" ]
          }
        }
      },
      "ProcessConfig" : {
        "type" : "object",
        "properties" : {
          "defaultRecordLimit" : {
            "type" : "integer",
            "format" : "int64"
          },
          "defaultTimeLimit" : {
            "type" : "integer",
            "format" : "int64"
          }
        }
      },
      "ProcessingInfoResponse" : {
        "type" : "object",
        "properties" : {
          "createTime" : {
            "type" : "string"
          },
          "effectiveTime" : {
            "type" : "string"
          },
          "lastAccessedTime" : {
            "type" : "string"
          },
          "maps" : {
            "type" : "object",
            "additionalProperties" : {
              "$ref" : "#/components/schemas/EntryCounts"
            }
          },
          "processingState" : {
            "type" : "string",
            "enum" : [ "LOAD_IN_PROGRESS", "PURGE_IN_PROGRESS", "COMPLETE", "FAILED", "TERMINATED", "PURGE_FAILED" ]
          },
          "refStreamDefinition" : {
            "$ref" : "#/components/schemas/RefStreamDefinition"
          }
        }
      },
      "Processor" : {
        "type" : "object",
        "properties" : {
          "createTimeMs" : {
            "type" : "integer",
            "format" : "int64"
          },
          "createUser" : {
            "type" : "string"
          },
          "deleted" : {
            "type" : "boolean"
          },
          "enabled" : {
            "type" : "boolean"
          },
          "id" : {
            "type" : "integer",
            "format" : "int32"
          },
          "pipelineName" : {
            "type" : "string"
          },
          "pipelineUuid" : {
            "type" : "string"
          },
          "taskType" : {
            "type" : "string"
          },
          "updateTimeMs" : {
            "type" : "integer",
            "format" : "int64"
          },
          "updateUser" : {
            "type" : "string"
          },
          "uuid" : {
            "type" : "string"
          },
          "version" : {
            "type" : "integer",
            "format" : "int32"
          }
        },
        "xml" : {
          "name" : "parameters"
        }
      },
      "ProcessorFilter" : {
        "type" : "object",
        "properties" : {
          "createTimeMs" : {
            "type" : "integer",
            "format" : "int64"
          },
          "createUser" : {
            "type" : "string"
          },
          "data" : {
            "type" : "string"
          },
          "deleted" : {
            "type" : "boolean"
          },
          "enabled" : {
            "type" : "boolean"
          },
          "id" : {
            "type" : "integer",
            "format" : "int32"
          },
          "maxMetaCreateTimeMs" : {
            "type" : "integer",
            "format" : "int64"
          },
          "minMetaCreateTimeMs" : {
            "type" : "integer",
            "format" : "int64"
          },
          "pipelineName" : {
            "type" : "string"
          },
          "pipelineUuid" : {
            "type" : "string"
          },
          "priority" : {
            "type" : "integer",
            "format" : "int32"
          },
          "processor" : {
            "$ref" : "#/components/schemas/Processor"
          },
          "processorFilterTracker" : {
            "$ref" : "#/components/schemas/ProcessorFilterTracker"
          },
          "processorUuid" : {
            "type" : "string"
          },
          "queryData" : {
            "$ref" : "#/components/schemas/QueryData"
          },
          "reprocess" : {
            "type" : "boolean"
          },
          "updateTimeMs" : {
            "type" : "integer",
            "format" : "int64"
          },
          "updateUser" : {
            "type" : "string"
          },
          "uuid" : {
            "type" : "string"
          },
          "version" : {
            "type" : "integer",
            "format" : "int32"
          }
        }
      },
      "ProcessorFilterRow" : {
        "type" : "object",
        "allOf" : [ {
          "$ref" : "#/components/schemas/ProcessorListRow"
        }, {
          "type" : "object",
          "properties" : {
            "processorFilter" : {
              "$ref" : "#/components/schemas/ProcessorFilter"
            }
          }
        } ]
      },
      "ProcessorFilterTracker" : {
        "type" : "object",
        "properties" : {
          "eventCount" : {
            "type" : "integer",
            "format" : "int64"
          },
          "id" : {
            "type" : "integer",
            "format" : "int32"
          },
          "lastPollMs" : {
            "type" : "integer",
            "format" : "int64"
          },
          "lastPollTaskCount" : {
            "type" : "integer",
            "format" : "int32"
          },
          "maxMetaCreateMs" : {
            "type" : "integer",
            "format" : "int64"
          },
          "metaCount" : {
            "type" : "integer",
            "format" : "int64"
          },
          "metaCreateMs" : {
            "type" : "integer",
            "format" : "int64"
          },
          "minEventId" : {
            "type" : "integer",
            "format" : "int64"
          },
          "minMetaCreateMs" : {
            "type" : "integer",
            "format" : "int64"
          },
          "minMetaId" : {
            "type" : "integer",
            "format" : "int64"
          },
          "status" : {
            "type" : "string"
          },
          "version" : {
            "type" : "integer",
            "format" : "int32"
          }
        }
      },
      "ProcessorListRow" : {
        "type" : "object",
        "discriminator" : {
          "propertyName" : "type"
        },
        "properties" : {
          "expander" : {
            "$ref" : "#/components/schemas/Expander"
          },
          "type" : {
            "type" : "string"
          }
        },
        "required" : [ "type" ]
      },
      "ProcessorListRowResultPage" : {
        "type" : "object",
        "properties" : {
          "pageResponse" : {
            "$ref" : "#/components/schemas/PageResponse"
          },
          "values" : {
            "type" : "array",
            "items" : {
              "$ref" : "#/components/schemas/ProcessorListRow"
            }
          }
        }
      },
      "ProcessorRow" : {
        "type" : "object",
        "allOf" : [ {
          "$ref" : "#/components/schemas/ProcessorListRow"
        }, {
          "type" : "object",
          "properties" : {
            "processor" : {
              "$ref" : "#/components/schemas/Processor"
            }
          }
        } ]
      },
      "ProcessorTask" : {
        "type" : "object",
        "properties" : {
          "createTimeMs" : {
            "type" : "integer",
            "format" : "int64"
          },
          "data" : {
            "type" : "string"
          },
          "endTimeMs" : {
            "type" : "integer",
            "format" : "int64"
          },
          "feedName" : {
            "type" : "string"
          },
          "id" : {
            "type" : "integer",
            "format" : "int64"
          },
          "metaId" : {
            "type" : "integer",
            "format" : "int64"
          },
          "nodeName" : {
            "type" : "string"
          },
          "processorFilter" : {
            "$ref" : "#/components/schemas/ProcessorFilter"
          },
          "startTimeMs" : {
            "type" : "integer",
            "format" : "int64"
          },
          "status" : {
            "type" : "string",
            "enum" : [ "UNPROCESSED", "ASSIGNED", "PROCESSING", "COMPLETE", "FAILED", "DELETED" ]
          },
          "statusTimeMs" : {
            "type" : "integer",
            "format" : "int64"
          },
          "version" : {
            "type" : "integer",
            "format" : "int32"
          }
        }
      },
      "ProcessorTaskList" : {
        "type" : "object",
        "properties" : {
          "list" : {
            "type" : "array",
            "items" : {
              "$ref" : "#/components/schemas/ProcessorTask"
            }
          },
          "nodeName" : {
            "type" : "string"
          }
        }
      },
      "ProcessorTaskSummary" : {
        "type" : "object",
        "properties" : {
          "count" : {
            "type" : "integer",
            "format" : "int64"
          },
          "feed" : {
            "type" : "string"
          },
          "pipeline" : {
            "$ref" : "#/components/schemas/DocRef"
          },
          "priority" : {
            "type" : "integer",
            "format" : "int32"
          },
          "status" : {
            "type" : "string",
            "enum" : [ "UNPROCESSED", "ASSIGNED", "PROCESSING", "COMPLETE", "FAILED", "DELETED" ]
          }
        }
      },
      "Prop" : {
        "type" : "object",
        "properties" : {
          "id" : {
            "type" : "string"
          },
          "name" : {
            "type" : "string"
          },
          "showInList" : {
            "type" : "boolean"
          },
          "showInSelection" : {
            "type" : "boolean"
          },
          "validation" : {
            "type" : "string"
          },
          "validationMessage" : {
            "type" : "string"
          },
          "value" : {
            "type" : "string"
          }
        }
      },
      "PropertyPath" : {
        "type" : "object",
        "properties" : {
          "parts" : {
            "type" : "array",
            "items" : {
              "type" : "string"
            }
          }
        }
      },
      "Query" : {
        "type" : "object",
        "description" : "The query terms for the search",
        "properties" : {
          "dataSource" : {
            "$ref" : "#/components/schemas/DocRef"
          },
          "expression" : {
            "$ref" : "#/components/schemas/ExpressionOperator"
          },
          "params" : {
            "type" : "array",
            "items" : {
              "$ref" : "#/components/schemas/Param"
            }
          }
        },
        "required" : [ "dataSource", "expression" ]
      },
      "QueryComponentSettings" : {
        "type" : "object",
        "allOf" : [ {
          "$ref" : "#/components/schemas/ComponentSettings"
        }, {
          "type" : "object",
          "properties" : {
            "automate" : {
              "$ref" : "#/components/schemas/Automate"
            },
            "dataSource" : {
              "$ref" : "#/components/schemas/DocRef"
            },
            "expression" : {
              "$ref" : "#/components/schemas/ExpressionOperator"
            },
            "selectionHandlers" : {
              "type" : "array",
              "items" : {
                "$ref" : "#/components/schemas/ComponentSelectionHandler"
              }
            }
          }
        } ]
      },
      "QueryConfig" : {
        "type" : "object",
        "properties" : {
          "infoPopup" : {
            "$ref" : "#/components/schemas/InfoPopupConfig"
          }
        }
      },
      "QueryData" : {
        "type" : "object",
        "properties" : {
          "dataSource" : {
            "$ref" : "#/components/schemas/DocRef"
          },
          "expression" : {
            "$ref" : "#/components/schemas/ExpressionOperator"
          },
          "limits" : {
            "$ref" : "#/components/schemas/Limits"
          },
          "params" : {
            "type" : "string"
          }
        },
        "xml" : {
          "name" : "query"
        }
      },
      "QueryKey" : {
        "type" : "object",
        "description" : "A unique key to identify the instance of the search by. This key is used to identify multiple requests for the same search when running in incremental mode.",
        "properties" : {
          "uuid" : {
            "type" : "string",
            "description" : "The UUID that makes up the query key",
            "example" : "7740bcd0-a49e-4c22-8540-044f85770716"
          }
        },
        "required" : [ "uuid" ]
      },
      "RangeInteger" : {
        "type" : "object",
        "properties" : {
          "from" : {
            "type" : "integer",
            "format" : "int32"
          },
          "matchNull" : {
            "type" : "boolean"
          },
          "to" : {
            "type" : "integer",
            "format" : "int32"
          }
        }
      },
      "RangeLong" : {
        "type" : "object",
        "properties" : {
          "from" : {
            "type" : "integer",
            "format" : "int64"
          },
          "matchNull" : {
            "type" : "boolean"
          },
          "to" : {
            "type" : "integer",
            "format" : "int64"
          }
        }
      },
      "Rec" : {
        "type" : "object",
        "properties" : {
          "metaId" : {
            "type" : "integer",
            "format" : "int64"
          },
          "recordIndex" : {
            "type" : "integer",
            "format" : "int64"
          }
        }
      },
      "ReceiveDataRule" : {
        "type" : "object",
        "properties" : {
          "action" : {
            "type" : "string",
            "enum" : [ "RECEIVE", "REJECT", "DROP" ]
          },
          "creationTime" : {
            "type" : "integer",
            "format" : "int64"
          },
          "enabled" : {
            "type" : "boolean"
          },
          "expression" : {
            "$ref" : "#/components/schemas/ExpressionOperator"
          },
          "name" : {
            "type" : "string"
          },
          "ruleNumber" : {
            "type" : "integer",
            "format" : "int32"
          }
        },
        "xml" : {
          "name" : "dataReceiptRule"
        }
      },
      "ReceiveDataRules" : {
        "type" : "object",
        "properties" : {
          "createTime" : {
            "type" : "integer",
            "format" : "int64"
          },
          "createTimeMs" : {
            "type" : "integer",
            "format" : "int64"
          },
          "createUser" : {
            "type" : "string"
          },
          "fields" : {
            "type" : "array",
            "items" : {
              "$ref" : "#/components/schemas/AbstractField"
            }
          },
          "name" : {
            "type" : "string"
          },
          "rules" : {
            "type" : "array",
            "items" : {
              "$ref" : "#/components/schemas/ReceiveDataRule"
            }
          },
          "type" : {
            "type" : "string"
          },
          "updateTime" : {
            "type" : "integer",
            "format" : "int64"
          },
          "updateTimeMs" : {
            "type" : "integer",
            "format" : "int64"
          },
          "updateUser" : {
            "type" : "string"
          },
          "uuid" : {
            "type" : "string"
          },
          "version" : {
            "type" : "string"
          }
        }
      },
      "RefDataLookupRequest" : {
        "type" : "object",
        "properties" : {
          "effectiveTime" : {
            "type" : "string"
          },
          "key" : {
            "type" : "string"
          },
          "mapName" : {
            "type" : "string"
          },
          "referenceLoaders" : {
            "type" : "array",
            "items" : {
              "$ref" : "#/components/schemas/ReferenceLoader"
            }
          }
        },
        "required" : [ "key", "mapName", "referenceLoaders" ]
      },
      "RefDataProcessingInfo" : {
        "type" : "object",
        "properties" : {
          "createTimeEpochMs" : {
            "type" : "integer",
            "format" : "int64"
          },
          "effectiveTimeEpochMs" : {
            "type" : "integer",
            "format" : "int64"
          },
          "lastAccessedTimeEpochMs" : {
            "type" : "integer",
            "format" : "int64"
          },
          "processingState" : {
            "type" : "string",
            "enum" : [ "LOAD_IN_PROGRESS", "PURGE_IN_PROGRESS", "COMPLETE", "FAILED", "TERMINATED", "PURGE_FAILED" ]
          }
        }
      },
      "RefStoreEntry" : {
        "type" : "object",
        "properties" : {
          "key" : {
            "type" : "string"
          },
          "mapDefinition" : {
            "$ref" : "#/components/schemas/MapDefinition"
          },
          "refDataProcessingInfo" : {
            "$ref" : "#/components/schemas/RefDataProcessingInfo"
          },
          "value" : {
            "type" : "string"
          },
          "valueReferenceCount" : {
            "type" : "integer",
            "format" : "int32"
          }
        }
      },
      "RefStreamDefinition" : {
        "type" : "object",
        "properties" : {
          "partIndex" : {
            "type" : "integer",
            "format" : "int64"
          },
          "pipelineDocRef" : {
            "$ref" : "#/components/schemas/DocRef"
          },
          "pipelineVersion" : {
            "type" : "string"
          },
          "streamId" : {
            "type" : "integer",
            "format" : "int64"
          }
        }
      },
      "ReferenceLoader" : {
        "type" : "object",
        "properties" : {
          "loaderPipeline" : {
            "$ref" : "#/components/schemas/DocRef"
          },
          "referenceFeed" : {
            "$ref" : "#/components/schemas/DocRef"
          },
          "streamType" : {
            "type" : "string"
          }
        },
        "required" : [ "loaderPipeline", "referenceFeed" ]
      },
      "RemovePermissionEvent" : {
        "type" : "object",
        "allOf" : [ {
          "$ref" : "#/components/schemas/PermissionChangeEvent"
        }, {
          "type" : "object",
          "properties" : {
            "documentUuid" : {
              "type" : "string"
            },
            "permission" : {
              "type" : "string"
            },
            "userUuid" : {
              "type" : "string"
            }
          }
        } ]
      },
      "ReprocessDataInfo" : {
        "type" : "object",
        "properties" : {
          "details" : {
            "type" : "string"
          },
          "message" : {
            "type" : "string"
          },
          "severity" : {
            "type" : "string",
            "enum" : [ "INFO", "WARN", "ERROR", "FATAL" ]
          }
        }
      },
      "ResetPasswordRequest" : {
        "type" : "object",
        "properties" : {
          "confirmNewPassword" : {
            "type" : "string"
          },
          "newPassword" : {
            "type" : "string"
          }
        }
      },
      "ResourceGeneration" : {
        "type" : "object",
        "properties" : {
          "messageList" : {
            "type" : "array",
            "items" : {
              "$ref" : "#/components/schemas/Message"
            }
          },
          "resourceKey" : {
            "$ref" : "#/components/schemas/ResourceKey"
          }
        }
      },
      "ResourceKey" : {
        "type" : "object",
        "properties" : {
          "key" : {
            "type" : "string"
          },
          "name" : {
            "type" : "string"
          }
        }
      },
      "Result" : {
        "type" : "object",
        "description" : "Base object for describing a set of result data",
        "discriminator" : {
          "propertyName" : "type"
        },
        "properties" : {
          "componentId" : {
            "type" : "string",
            "description" : "The ID of the component that this result set was requested for. See ResultRequest in SearchRequest"
          },
          "errors" : {
            "type" : "array",
            "description" : "If an error has occurred producing this result set then this will have details of the error",
            "items" : {
              "type" : "string",
              "description" : "If an error has occurred producing this result set then this will have details of the error"
            }
          },
          "type" : {
            "type" : "string"
          }
        },
        "required" : [ "componentId", "type" ]
      },
      "ResultPageActivity" : {
        "type" : "object",
        "description" : "A page of results.",
        "properties" : {
          "pageResponse" : {
            "$ref" : "#/components/schemas/PageResponse"
          },
          "values" : {
            "type" : "array",
            "items" : {
              "$ref" : "#/components/schemas/Activity"
            }
          }
        }
      },
      "ResultPageCustomRollUpMask" : {
        "type" : "object",
        "description" : "A page of results.",
        "properties" : {
          "pageResponse" : {
            "$ref" : "#/components/schemas/PageResponse"
          },
          "values" : {
            "type" : "array",
            "items" : {
              "$ref" : "#/components/schemas/CustomRollUpMask"
            }
          }
        }
      },
      "ResultPageCustomRollUpMaskFields" : {
        "type" : "object",
        "description" : "A page of results.",
        "properties" : {
          "pageResponse" : {
            "$ref" : "#/components/schemas/PageResponse"
          },
          "values" : {
            "type" : "array",
            "items" : {
              "$ref" : "#/components/schemas/CustomRollUpMaskFields"
            }
          }
        }
      },
      "ResultPageDBTableStatus" : {
        "type" : "object",
        "description" : "A page of results.",
        "properties" : {
          "pageResponse" : {
            "$ref" : "#/components/schemas/PageResponse"
          },
          "values" : {
            "type" : "array",
            "items" : {
              "$ref" : "#/components/schemas/DBTableStatus"
            }
          }
        }
      },
      "ResultPageDependency" : {
        "type" : "object",
        "description" : "A page of results.",
        "properties" : {
          "pageResponse" : {
            "$ref" : "#/components/schemas/PageResponse"
          },
          "values" : {
            "type" : "array",
            "items" : {
              "$ref" : "#/components/schemas/Dependency"
            }
          }
        }
      },
      "ResultPageFsVolume" : {
        "type" : "object",
        "description" : "A page of results.",
        "properties" : {
          "pageResponse" : {
            "$ref" : "#/components/schemas/PageResponse"
          },
          "values" : {
            "type" : "array",
            "items" : {
              "$ref" : "#/components/schemas/FsVolume"
            }
          }
        }
      },
      "ResultPageIndexShard" : {
        "type" : "object",
        "description" : "A page of results.",
        "properties" : {
          "pageResponse" : {
            "$ref" : "#/components/schemas/PageResponse"
          },
          "values" : {
            "type" : "array",
            "items" : {
              "$ref" : "#/components/schemas/IndexShard"
            }
          }
        }
      },
      "ResultPageIndexVolume" : {
        "type" : "object",
        "description" : "A page of results.",
        "properties" : {
          "pageResponse" : {
            "$ref" : "#/components/schemas/PageResponse"
          },
          "values" : {
            "type" : "array",
            "items" : {
              "$ref" : "#/components/schemas/IndexVolume"
            }
          }
        }
      },
      "ResultPageIndexVolumeGroup" : {
        "type" : "object",
        "description" : "A page of results.",
        "properties" : {
          "pageResponse" : {
            "$ref" : "#/components/schemas/PageResponse"
          },
          "values" : {
            "type" : "array",
            "items" : {
              "$ref" : "#/components/schemas/IndexVolumeGroup"
            }
          }
        }
      },
      "ResultPageJob" : {
        "type" : "object",
        "description" : "A page of results.",
        "properties" : {
          "pageResponse" : {
            "$ref" : "#/components/schemas/PageResponse"
          },
          "values" : {
            "type" : "array",
            "items" : {
              "$ref" : "#/components/schemas/Job"
            }
          }
        }
      },
      "ResultPageJobNode" : {
        "type" : "object",
        "description" : "A page of results.",
        "properties" : {
          "pageResponse" : {
            "$ref" : "#/components/schemas/PageResponse"
          },
          "values" : {
            "type" : "array",
            "items" : {
              "$ref" : "#/components/schemas/JobNode"
            }
          }
        }
      },
      "ResultPageMetaRow" : {
        "type" : "object",
        "description" : "A page of results.",
        "properties" : {
          "pageResponse" : {
            "$ref" : "#/components/schemas/PageResponse"
          },
          "values" : {
            "type" : "array",
            "items" : {
              "$ref" : "#/components/schemas/MetaRow"
            }
          }
        }
      },
      "ResultPageProcessorTask" : {
        "type" : "object",
        "description" : "A page of results.",
        "properties" : {
          "pageResponse" : {
            "$ref" : "#/components/schemas/PageResponse"
          },
          "values" : {
            "type" : "array",
            "items" : {
              "$ref" : "#/components/schemas/ProcessorTask"
            }
          }
        }
      },
      "ResultPageProcessorTaskSummary" : {
        "type" : "object",
        "description" : "A page of results.",
        "properties" : {
          "pageResponse" : {
            "$ref" : "#/components/schemas/PageResponse"
          },
          "values" : {
            "type" : "array",
            "items" : {
              "$ref" : "#/components/schemas/ProcessorTaskSummary"
            }
          }
        }
      },
      "ResultPageStoredQuery" : {
        "type" : "object",
        "description" : "A page of results.",
        "properties" : {
          "pageResponse" : {
            "$ref" : "#/components/schemas/PageResponse"
          },
          "values" : {
            "type" : "array",
            "items" : {
              "$ref" : "#/components/schemas/StoredQuery"
            }
          }
        }
      },
      "ResultPageString" : {
        "type" : "object",
        "description" : "A page of results.",
        "properties" : {
          "pageResponse" : {
            "$ref" : "#/components/schemas/PageResponse"
          },
          "values" : {
            "type" : "array",
            "items" : {
              "type" : "string"
            }
          }
        }
      },
      "ResultPageUser" : {
        "type" : "object",
        "description" : "A page of results.",
        "properties" : {
          "pageResponse" : {
            "$ref" : "#/components/schemas/PageResponse"
          },
          "values" : {
            "type" : "array",
            "items" : {
              "$ref" : "#/components/schemas/User"
            }
          }
        }
      },
      "ResultRequest" : {
        "type" : "object",
        "description" : "A definition for how to return the raw results of the query in the SearchResponse, e.g. sorted, grouped, limited, etc.",
        "properties" : {
          "componentId" : {
            "type" : "string",
            "description" : "The ID of the component that will receive the results corresponding to this ResultRequest"
          },
          "fetch" : {
            "type" : "string",
            "enum" : [ "NONE", "CHANGES", "ALL" ]
          },
          "mappings" : {
            "type" : "array",
            "items" : {
              "$ref" : "#/components/schemas/TableSettings"
            }
          },
          "openGroups" : {
            "type" : "array",
            "description" : "TODO",
            "items" : {
              "type" : "string",
              "description" : "TODO"
            },
            "uniqueItems" : true
          },
          "requestedRange" : {
            "$ref" : "#/components/schemas/OffsetRange"
          },
          "resultStyle" : {
            "type" : "string",
            "description" : "The style of results required. FLAT will provide a FlatResult object, while TABLE will provide a TableResult object",
            "enum" : [ "FLAT", "TABLE" ]
          }
        },
        "required" : [ "componentId", "mappings", "openGroups", "requestedRange", "resultStyle" ]
      },
      "Row" : {
        "type" : "object",
        "description" : "A row of data in a result set",
        "properties" : {
          "backgroundColor" : {
            "type" : "string"
          },
          "depth" : {
            "type" : "integer",
            "format" : "int32",
            "description" : "The grouping depth, where 0 is the top level of grouping, or where there is no grouping",
            "example" : 0
          },
          "groupKey" : {
            "type" : "string",
            "description" : "TODO"
          },
          "textColor" : {
            "type" : "string"
          },
          "values" : {
            "type" : "array",
            "description" : "The value for this row of data. The values in the list are in the same order as the fields in the ResultRequest",
            "items" : {
              "type" : "string",
              "description" : "The value for this row of data. The values in the list are in the same order as the fields in the ResultRequest"
            }
          }
        },
        "required" : [ "depth", "groupKey", "values" ]
      },
      "SavePipelineXmlRequest" : {
        "type" : "object",
        "properties" : {
          "pipeline" : {
            "$ref" : "#/components/schemas/DocRef"
          },
          "xml" : {
            "type" : "string"
          }
        }
      },
      "ScheduledTimes" : {
        "type" : "object",
        "properties" : {
          "lastExecutedTime" : {
            "type" : "string"
          },
          "nextScheduledTime" : {
            "type" : "string"
          }
        }
      },
      "ScriptDoc" : {
        "type" : "object",
        "properties" : {
          "createTime" : {
            "type" : "integer",
            "format" : "int64"
          },
          "createTimeMs" : {
            "type" : "integer",
            "format" : "int64"
          },
          "createUser" : {
            "type" : "string"
          },
          "data" : {
            "type" : "string"
          },
          "dependencies" : {
            "type" : "array",
            "items" : {
              "$ref" : "#/components/schemas/DocRef"
            }
          },
          "description" : {
            "type" : "string"
          },
          "name" : {
            "type" : "string"
          },
          "type" : {
            "type" : "string"
          },
          "updateTime" : {
            "type" : "integer",
            "format" : "int64"
          },
          "updateTimeMs" : {
            "type" : "integer",
            "format" : "int64"
          },
          "updateUser" : {
            "type" : "string"
          },
          "uuid" : {
            "type" : "string"
          },
          "version" : {
            "type" : "string"
          }
        }
      },
      "Search" : {
        "type" : "object",
        "properties" : {
          "componentSettingsMap" : {
            "type" : "object",
            "additionalProperties" : {
              "$ref" : "#/components/schemas/ComponentSettings"
            }
          },
          "dataSourceRef" : {
            "$ref" : "#/components/schemas/DocRef"
          },
          "expression" : {
            "$ref" : "#/components/schemas/ExpressionOperator"
          },
          "incremental" : {
            "type" : "boolean"
          },
          "params" : {
            "type" : "array",
            "items" : {
              "$ref" : "#/components/schemas/Param"
            }
          },
          "queryInfo" : {
            "type" : "string"
          }
        }
      },
      "SearchAccountRequest" : {
        "type" : "object",
        "properties" : {
          "pageRequest" : {
            "$ref" : "#/components/schemas/PageRequest"
          },
          "quickFilter" : {
            "type" : "string"
          },
          "sort" : {
            "type" : "string",
            "writeOnly" : true
          },
          "sortList" : {
            "type" : "array",
            "items" : {
              "$ref" : "#/components/schemas/CriteriaFieldSort"
            }
          }
        }
      },
<<<<<<< HEAD
      "SearchApiKeyRequest" : {
        "type" : "object",
        "properties" : {
          "pageRequest" : {
            "$ref" : "#/components/schemas/PageRequest"
          },
          "quickFilter" : {
            "type" : "string"
          },
          "sort" : {
            "type" : "string",
            "writeOnly" : true
          },
          "sortList" : {
            "type" : "array",
            "items" : {
              "$ref" : "#/components/schemas/CriteriaFieldSort"
            }
          }
        }
      },
      "SearchKeepAliveRequest" : {
        "type" : "object",
        "properties" : {
          "activeKeys" : {
            "type" : "array",
            "items" : {
              "$ref" : "#/components/schemas/QueryKey"
            },
            "uniqueItems" : true
          },
          "deadKeys" : {
            "type" : "array",
            "items" : {
              "$ref" : "#/components/schemas/QueryKey"
            },
            "uniqueItems" : true
          }
        }
      },
=======
>>>>>>> 4e186eae
      "SearchRequest" : {
        "type" : "object",
        "description" : "A request for new search or a follow up request for more data for an existing iterative search",
        "properties" : {
          "dateTimeSettings" : {
            "$ref" : "#/components/schemas/DateTimeSettings"
          },
          "incremental" : {
            "type" : "boolean",
            "description" : "If true the response will contain all results found so far, typically no results on the first request. Future requests for the same query key may return more results. Intended for use on longer running searches to allow partial result sets to be returned as soon as they are available rather than waiting for the full result set."
          },
          "key" : {
            "$ref" : "#/components/schemas/QueryKey"
          },
          "query" : {
            "$ref" : "#/components/schemas/Query"
          },
          "resultRequests" : {
            "type" : "array",
            "items" : {
              "$ref" : "#/components/schemas/ResultRequest"
            },
            "xml" : {
              "wrapped" : true
            }
          },
          "timeout" : {
            "type" : "integer",
            "format" : "int64",
            "description" : "Set the maximum time (in ms) for the server to wait for a complete result set. The timeout applies to both incremental and non incremental queries, though the behaviour is slightly different. The timeout will make the server wait for which ever comes first out of the query completing or the timeout period being reached. If no value is supplied then for an incremental query a default value of 0 will be used (i.e. returning immediately) and for a non-incremental query the server's default timeout period will be used. For an incremental query, if the query has not completed by the end of the timeout period, it will return the currently know results with complete=false, however for a non-incremental query it will return no results, complete=false and details of the timeout in the error field"
          }
        },
        "required" : [ "incremental", "key", "query", "resultRequests" ],
        "xml" : {
          "name" : "searchRequest"
        }
      },
      "SearchResponse" : {
        "type" : "object",
        "description" : "The response to a search request, that may or may not contain results. The results may only be a partial set if an iterative screech was requested",
        "properties" : {
          "complete" : {
            "type" : "boolean"
          },
          "errors" : {
            "type" : "array",
            "items" : {
              "type" : "string"
            }
          },
          "highlights" : {
            "type" : "array",
            "description" : "A list of strings to highlight in the UI that should correlate with the search query.",
            "items" : {
              "type" : "string",
              "description" : "A list of strings to highlight in the UI that should correlate with the search query."
            }
          },
          "queryKey" : {
            "$ref" : "#/components/schemas/QueryKey"
          },
          "results" : {
            "type" : "array",
            "items" : {
              "$ref" : "#/components/schemas/Result"
            }
          }
        },
        "required" : [ "highlights", "queryKey" ]
      },
      "SelectionIndexShardStatus" : {
        "type" : "object",
        "properties" : {
          "matchAll" : {
            "type" : "boolean"
          },
          "set" : {
            "type" : "array",
            "items" : {
              "type" : "string",
              "enum" : [ "CLOSED", "OPEN", "CLOSING", "OPENING", "NEW", "DELETED", "CORRUPT" ]
            },
            "uniqueItems" : true
          }
        }
      },
      "SelectionInteger" : {
        "type" : "object",
        "properties" : {
          "matchAll" : {
            "type" : "boolean"
          },
          "set" : {
            "type" : "array",
            "items" : {
              "type" : "integer",
              "format" : "int32"
            },
            "uniqueItems" : true
          }
        }
      },
      "SelectionLong" : {
        "type" : "object",
        "properties" : {
          "matchAll" : {
            "type" : "boolean"
          },
          "set" : {
            "type" : "array",
            "items" : {
              "type" : "integer",
              "format" : "int64"
            },
            "uniqueItems" : true
          }
        }
      },
      "SelectionString" : {
        "type" : "object",
        "properties" : {
          "matchAll" : {
            "type" : "boolean"
          },
          "set" : {
            "type" : "array",
            "items" : {
              "type" : "string"
            },
            "uniqueItems" : true
          }
        }
      },
      "SelectionSummary" : {
        "type" : "object",
        "properties" : {
          "ageRange" : {
            "$ref" : "#/components/schemas/RangeLong"
          },
          "feedCount" : {
            "type" : "integer",
            "format" : "int64"
          },
          "itemCount" : {
            "type" : "integer",
            "format" : "int64"
          },
          "pipelineCount" : {
            "type" : "integer",
            "format" : "int64"
          },
          "processorCount" : {
            "type" : "integer",
            "format" : "int64"
          },
          "statusCount" : {
            "type" : "integer",
            "format" : "int64"
          },
          "typeCount" : {
            "type" : "integer",
            "format" : "int64"
          }
        }
      },
      "SelectionVolumeUseStatus" : {
        "type" : "object",
        "properties" : {
          "matchAll" : {
            "type" : "boolean"
          },
          "set" : {
            "type" : "array",
            "items" : {
              "type" : "string",
              "enum" : [ "ACTIVE", "INACTIVE", "CLOSED" ]
            },
            "uniqueItems" : true
          }
        }
      },
      "SessionDetails" : {
        "type" : "object",
        "properties" : {
          "createMs" : {
            "type" : "integer",
            "format" : "int64"
          },
          "lastAccessedAgent" : {
            "type" : "string"
          },
          "lastAccessedMs" : {
            "type" : "integer",
            "format" : "int64"
          },
          "nodeName" : {
            "type" : "string"
          },
          "userName" : {
            "type" : "string"
          }
        }
      },
      "SessionInfo" : {
        "type" : "object",
        "properties" : {
          "buildInfo" : {
            "$ref" : "#/components/schemas/BuildInfo"
          },
          "nodeName" : {
            "type" : "string"
          },
          "userName" : {
            "type" : "string"
          }
        }
      },
      "SessionListResponse" : {
        "type" : "object",
        "properties" : {
          "pageResponse" : {
            "$ref" : "#/components/schemas/PageResponse"
          },
          "values" : {
            "type" : "array",
            "items" : {
              "$ref" : "#/components/schemas/SessionDetails"
            }
          }
        }
      },
      "SetAssignedToRequest" : {
        "type" : "object",
        "properties" : {
          "annotationIdList" : {
            "type" : "array",
            "items" : {
              "type" : "integer",
              "format" : "int64"
            }
          },
          "assignedTo" : {
            "type" : "string"
          }
        }
      },
      "SetStatusRequest" : {
        "type" : "object",
        "properties" : {
          "annotationIdList" : {
            "type" : "array",
            "items" : {
              "type" : "integer",
              "format" : "int64"
            }
          },
          "status" : {
            "type" : "string"
          }
        }
      },
      "SharedElementData" : {
        "type" : "object",
        "properties" : {
          "codeIndicators" : {
            "$ref" : "#/components/schemas/Indicators"
          },
          "formatInput" : {
            "type" : "boolean"
          },
          "formatOutput" : {
            "type" : "boolean"
          },
          "input" : {
            "type" : "string"
          },
          "output" : {
            "type" : "string"
          },
          "outputIndicators" : {
            "$ref" : "#/components/schemas/Indicators"
          }
        }
      },
      "SharedStepData" : {
        "type" : "object",
        "properties" : {
          "elementMap" : {
            "type" : "object",
            "additionalProperties" : {
              "$ref" : "#/components/schemas/SharedElementData"
            }
          },
          "sourceLocation" : {
            "$ref" : "#/components/schemas/SourceLocation"
          }
        }
      },
      "SimpleUser" : {
        "type" : "object",
        "properties" : {
          "name" : {
            "type" : "string"
          },
          "uuid" : {
            "type" : "string"
          }
        }
      },
      "Size" : {
        "type" : "object",
        "properties" : {
          "height" : {
            "type" : "integer",
            "format" : "int32"
          },
          "width" : {
            "type" : "integer",
            "format" : "int32"
          }
        },
        "xml" : {
          "name" : "size"
        }
      },
      "SolrConnectionConfig" : {
        "type" : "object",
        "properties" : {
          "instanceType" : {
            "type" : "string",
            "enum" : [ "SINGLE_NOOE", "SOLR_CLOUD" ]
          },
          "solrUrls" : {
            "type" : "array",
            "items" : {
              "type" : "string"
            }
          },
          "useZk" : {
            "type" : "boolean"
          },
          "zkHosts" : {
            "type" : "array",
            "items" : {
              "type" : "string"
            }
          },
          "zkPath" : {
            "type" : "string"
          }
        },
        "xml" : {
          "name" : "connection"
        }
      },
      "SolrConnectionTestResponse" : {
        "type" : "object",
        "properties" : {
          "message" : {
            "type" : "string"
          },
          "ok" : {
            "type" : "boolean"
          }
        }
      },
      "SolrIndexDoc" : {
        "type" : "object",
        "properties" : {
          "collection" : {
            "type" : "string"
          },
          "createTime" : {
            "type" : "integer",
            "format" : "int64"
          },
          "createTimeMs" : {
            "type" : "integer",
            "format" : "int64"
          },
          "createUser" : {
            "type" : "string"
          },
          "deletedFields" : {
            "type" : "array",
            "items" : {
              "$ref" : "#/components/schemas/SolrIndexField"
            }
          },
          "description" : {
            "type" : "string"
          },
          "fields" : {
            "type" : "array",
            "items" : {
              "$ref" : "#/components/schemas/SolrIndexField"
            }
          },
          "name" : {
            "type" : "string"
          },
          "retentionExpression" : {
            "$ref" : "#/components/schemas/ExpressionOperator"
          },
          "solrConnectionConfig" : {
            "$ref" : "#/components/schemas/SolrConnectionConfig"
          },
          "solrSynchState" : {
            "$ref" : "#/components/schemas/SolrSynchState"
          },
          "type" : {
            "type" : "string"
          },
          "updateTime" : {
            "type" : "integer",
            "format" : "int64"
          },
          "updateTimeMs" : {
            "type" : "integer",
            "format" : "int64"
          },
          "updateUser" : {
            "type" : "string"
          },
          "uuid" : {
            "type" : "string"
          },
          "version" : {
            "type" : "string"
          }
        }
      },
      "SolrIndexField" : {
        "type" : "object",
        "properties" : {
          "defaultValue" : {
            "type" : "string"
          },
          "docValues" : {
            "type" : "boolean"
          },
          "fieldName" : {
            "type" : "string"
          },
          "fieldType" : {
            "type" : "string"
          },
          "fieldUse" : {
            "type" : "string",
            "enum" : [ "ID", "BOOLEAN_FIELD", "INTEGER_FIELD", "LONG_FIELD", "FLOAT_FIELD", "DOUBLE_FIELD", "DATE_FIELD", "FIELD", "NUMERIC_FIELD" ]
          },
          "indexed" : {
            "type" : "boolean"
          },
          "multiValued" : {
            "type" : "boolean"
          },
          "omitNorms" : {
            "type" : "boolean"
          },
          "omitPositions" : {
            "type" : "boolean"
          },
          "omitTermFreqAndPositions" : {
            "type" : "boolean"
          },
          "required" : {
            "type" : "boolean"
          },
          "sortMissingFirst" : {
            "type" : "boolean"
          },
          "sortMissingLast" : {
            "type" : "boolean"
          },
          "stored" : {
            "type" : "boolean"
          },
          "supportedConditions" : {
            "type" : "array",
            "items" : {
              "type" : "string",
              "enum" : [ "CONTAINS", "EQUALS", "GREATER_THAN", "GREATER_THAN_OR_EQUAL_TO", "LESS_THAN", "LESS_THAN_OR_EQUAL_TO", "BETWEEN", "IN", "IN_DICTIONARY", "IN_FOLDER", "IS_DOC_REF", "IS_NULL", "IS_NOT_NULL", "MATCHES_REGEX" ]
            }
          },
          "termOffsets" : {
            "type" : "boolean"
          },
          "termPayloads" : {
            "type" : "boolean"
          },
          "termPositions" : {
            "type" : "boolean"
          },
          "termVectors" : {
            "type" : "boolean"
          },
          "uninvertible" : {
            "type" : "boolean"
          }
        }
      },
      "SolrSynchState" : {
        "type" : "object",
        "properties" : {
          "lastSynchronized" : {
            "type" : "integer",
            "format" : "int64"
          },
          "messages" : {
            "type" : "array",
            "items" : {
              "type" : "string"
            }
          }
        }
      },
      "Sort" : {
        "type" : "object",
        "description" : "Describes the sorting applied to a field",
        "properties" : {
          "direction" : {
            "type" : "string",
            "description" : "The direction to sort in, ASCENDING or DESCENDING",
            "enum" : [ "ASCENDING", "DESCENDING" ],
            "example" : "ASCENDING"
          },
          "order" : {
            "type" : "integer",
            "format" : "int32",
            "description" : "Where multiple fields are sorted this value describes the sort order, with 0 being the first field to sort on",
            "example" : 0
          }
        },
        "required" : [ "direction", "order" ]
      },
      "SourceConfig" : {
        "type" : "object",
        "properties" : {
          "maxCharactersInPreviewFetch" : {
            "type" : "integer",
            "format" : "int64",
            "minimum" : 1
          },
          "maxCharactersPerFetch" : {
            "type" : "integer",
            "format" : "int64",
            "minimum" : 1
          },
          "maxCharactersToCompleteLine" : {
            "type" : "integer",
            "format" : "int64",
            "minimum" : 0
          },
          "maxHexDumpLines" : {
            "type" : "integer",
            "format" : "int32",
            "minimum" : 1
          }
        }
      },
      "SourceLocation" : {
        "type" : "object",
        "properties" : {
          "childType" : {
            "type" : "string"
          },
          "dataRange" : {
            "$ref" : "#/components/schemas/DataRange"
          },
          "highlight" : {
            "$ref" : "#/components/schemas/TextRange"
          },
          "metaId" : {
            "type" : "integer",
            "format" : "int64"
          },
          "partIndex" : {
            "type" : "integer",
            "format" : "int64"
          },
          "recordIndex" : {
            "type" : "integer",
            "format" : "int64"
          },
          "truncateToWholeLines" : {
            "type" : "boolean"
          }
        }
      },
      "SplashConfig" : {
        "type" : "object",
        "properties" : {
          "body" : {
            "type" : "string"
          },
          "enabled" : {
            "type" : "boolean"
          },
          "title" : {
            "type" : "string"
          },
          "version" : {
            "type" : "string"
          }
        }
      },
      "SplitLayoutConfig" : {
        "type" : "object",
        "allOf" : [ {
          "$ref" : "#/components/schemas/LayoutConfig"
        }, {
          "type" : "object",
          "properties" : {
            "children" : {
              "type" : "array",
              "items" : {
                "$ref" : "#/components/schemas/LayoutConfig"
              },
              "xml" : {
                "wrapped" : true
              }
            },
            "dimension" : {
              "type" : "integer",
              "format" : "int32"
            }
          }
        } ],
        "xml" : {
          "name" : "splitLayout"
        }
      },
      "StatisticField" : {
        "type" : "object",
        "properties" : {
          "fieldName" : {
            "type" : "string"
          }
        }
      },
      "StatisticStoreDoc" : {
        "type" : "object",
        "properties" : {
          "config" : {
            "$ref" : "#/components/schemas/StatisticsDataSourceData"
          },
          "createTime" : {
            "type" : "integer",
            "format" : "int64"
          },
          "createTimeMs" : {
            "type" : "integer",
            "format" : "int64"
          },
          "createUser" : {
            "type" : "string"
          },
          "description" : {
            "type" : "string"
          },
          "enabled" : {
            "type" : "boolean"
          },
          "name" : {
            "type" : "string"
          },
          "precision" : {
            "type" : "integer",
            "format" : "int64"
          },
          "rollUpType" : {
            "type" : "string",
            "enum" : [ "NONE", "ALL", "CUSTOM" ]
          },
          "statisticType" : {
            "type" : "string",
            "enum" : [ "COUNT", "VALUE" ]
          },
          "type" : {
            "type" : "string"
          },
          "updateTime" : {
            "type" : "integer",
            "format" : "int64"
          },
          "updateTimeMs" : {
            "type" : "integer",
            "format" : "int64"
          },
          "updateUser" : {
            "type" : "string"
          },
          "uuid" : {
            "type" : "string"
          },
          "version" : {
            "type" : "string"
          }
        }
      },
      "StatisticsDataSourceData" : {
        "type" : "object",
        "properties" : {
          "customRollUpMasks" : {
            "type" : "array",
            "items" : {
              "$ref" : "#/components/schemas/CustomRollUpMask"
            },
            "uniqueItems" : true
          },
          "fields" : {
            "type" : "array",
            "items" : {
              "$ref" : "#/components/schemas/StatisticField"
            }
          }
        }
      },
      "StatisticsDataSourceFieldChangeRequest" : {
        "type" : "object",
        "properties" : {
          "newStatisticsDataSourceData" : {
            "$ref" : "#/components/schemas/StatisticsDataSourceData"
          },
          "oldStatisticsDataSourceData" : {
            "$ref" : "#/components/schemas/StatisticsDataSourceData"
          }
        }
      },
      "StepLocation" : {
        "type" : "object",
        "properties" : {
          "metaId" : {
            "type" : "integer",
            "format" : "int64"
          },
          "partIndex" : {
            "type" : "integer",
            "format" : "int64"
          },
          "recordIndex" : {
            "type" : "integer",
            "format" : "int64"
          }
        }
      },
      "SteppingFilterSettings" : {
        "type" : "object",
        "properties" : {
          "filters" : {
            "type" : "array",
            "items" : {
              "$ref" : "#/components/schemas/XPathFilter"
            }
          },
          "skipToOutput" : {
            "type" : "string",
            "enum" : [ "NOT_EMPTY", "EMPTY" ]
          },
          "skipToSeverity" : {
            "type" : "string",
            "enum" : [ "INFO", "WARN", "ERROR", "FATAL" ]
          }
        }
      },
      "SteppingResult" : {
        "type" : "object",
        "properties" : {
          "currentStreamOffset" : {
            "type" : "integer",
            "format" : "int32"
          },
          "foundRecord" : {
            "type" : "boolean"
          },
          "generalErrors" : {
            "type" : "array",
            "items" : {
              "type" : "string"
            },
            "uniqueItems" : true
          },
          "segmentedData" : {
            "type" : "boolean"
          },
          "stepData" : {
            "$ref" : "#/components/schemas/SharedStepData"
          },
          "stepFilterMap" : {
            "type" : "object",
            "additionalProperties" : {
              "$ref" : "#/components/schemas/SteppingFilterSettings"
            }
          },
          "stepLocation" : {
            "$ref" : "#/components/schemas/StepLocation"
          }
        }
      },
      "StoredError" : {
        "type" : "object",
        "properties" : {
          "elementId" : {
            "type" : "string"
          },
          "location" : {
            "$ref" : "#/components/schemas/Location"
          },
          "message" : {
            "type" : "string"
          },
          "severity" : {
            "type" : "string",
            "enum" : [ "INFO", "WARN", "ERROR", "FATAL" ]
          }
        }
      },
      "StoredQuery" : {
        "type" : "object",
        "properties" : {
          "componentId" : {
            "type" : "string"
          },
          "createTimeMs" : {
            "type" : "integer",
            "format" : "int64"
          },
          "createUser" : {
            "type" : "string"
          },
          "dashboardUuid" : {
            "type" : "string"
          },
          "data" : {
            "type" : "string"
          },
          "favourite" : {
            "type" : "boolean"
          },
          "id" : {
            "type" : "integer",
            "format" : "int32"
          },
          "name" : {
            "type" : "string"
          },
          "query" : {
            "$ref" : "#/components/schemas/Query"
          },
          "updateTimeMs" : {
            "type" : "integer",
            "format" : "int64"
          },
          "updateUser" : {
            "type" : "string"
          },
          "version" : {
            "type" : "integer",
            "format" : "int32"
          }
        }
      },
      "StreamLocation" : {
        "type" : "object",
        "allOf" : [ {
          "$ref" : "#/components/schemas/Location"
        }, {
          "type" : "object",
          "properties" : {
            "partIndex" : {
              "type" : "integer",
              "format" : "int64"
            }
          }
        } ]
      },
      "StringCriteria" : {
        "type" : "object",
        "properties" : {
          "caseInsensitive" : {
            "type" : "boolean"
          },
          "matchNull" : {
            "type" : "boolean"
          },
          "matchStyle" : {
            "type" : "string",
            "enum" : [ "Wild", "WildStart", "WildEnd", "WildStartAndEnd" ]
          },
          "string" : {
            "type" : "string"
          },
          "stringUpper" : {
            "type" : "string"
          }
        }
      },
      "StroomStatsStoreDoc" : {
        "type" : "object",
        "properties" : {
          "config" : {
            "$ref" : "#/components/schemas/StroomStatsStoreEntityData"
          },
          "createTime" : {
            "type" : "integer",
            "format" : "int64"
          },
          "createTimeMs" : {
            "type" : "integer",
            "format" : "int64"
          },
          "createUser" : {
            "type" : "string"
          },
          "description" : {
            "type" : "string"
          },
          "enabled" : {
            "type" : "boolean"
          },
          "name" : {
            "type" : "string"
          },
          "precision" : {
            "type" : "string",
            "enum" : [ "SECOND", "MINUTE", "HOUR", "DAY", "FOREVER" ]
          },
          "rollUpType" : {
            "type" : "string",
            "enum" : [ "NONE", "ALL", "CUSTOM" ]
          },
          "statisticType" : {
            "type" : "string",
            "enum" : [ "COUNT", "VALUE" ]
          },
          "type" : {
            "type" : "string"
          },
          "updateTime" : {
            "type" : "integer",
            "format" : "int64"
          },
          "updateTimeMs" : {
            "type" : "integer",
            "format" : "int64"
          },
          "updateUser" : {
            "type" : "string"
          },
          "uuid" : {
            "type" : "string"
          },
          "version" : {
            "type" : "string"
          }
        }
      },
      "StroomStatsStoreEntityData" : {
        "type" : "object",
        "properties" : {
          "customRollUpMasks" : {
            "type" : "array",
            "items" : {
              "$ref" : "#/components/schemas/CustomRollUpMask"
            },
            "uniqueItems" : true
          },
          "fields" : {
            "type" : "array",
            "items" : {
              "$ref" : "#/components/schemas/StatisticField"
            }
          }
        }
      },
      "StroomStatsStoreFieldChangeRequest" : {
        "type" : "object",
        "properties" : {
          "newEntityData" : {
            "$ref" : "#/components/schemas/StroomStatsStoreEntityData"
          },
          "oldEntityData" : {
            "$ref" : "#/components/schemas/StroomStatsStoreEntityData"
          }
        }
      },
      "Summary" : {
        "type" : "object",
        "allOf" : [ {
          "$ref" : "#/components/schemas/Marker"
        }, {
          "type" : "object",
          "properties" : {
            "count" : {
              "type" : "integer",
              "format" : "int32"
            },
            "expander" : {
              "$ref" : "#/components/schemas/Expander"
            },
            "total" : {
              "type" : "integer",
              "format" : "int32"
            }
          }
        } ]
      },
      "SystemInfoResult" : {
        "type" : "object",
        "properties" : {
          "description" : {
            "type" : "string"
          },
          "details" : {
            "type" : "object",
            "additionalProperties" : {
              "type" : "object"
            }
          },
          "name" : {
            "type" : "string"
          }
        },
        "required" : [ "name" ]
      },
      "SystemInfoResultList" : {
        "type" : "object",
        "properties" : {
          "results" : {
            "type" : "array",
            "items" : {
              "$ref" : "#/components/schemas/SystemInfoResult"
            }
          }
        }
      },
      "TabConfig" : {
        "type" : "object",
        "properties" : {
          "id" : {
            "type" : "string"
          },
          "visible" : {
            "type" : "boolean"
          }
        },
        "xml" : {
          "name" : "tab"
        }
      },
      "TabLayoutConfig" : {
        "type" : "object",
        "allOf" : [ {
          "$ref" : "#/components/schemas/LayoutConfig"
        }, {
          "type" : "object",
          "properties" : {
            "selected" : {
              "type" : "integer",
              "format" : "int32"
            },
            "tabs" : {
              "type" : "array",
              "items" : {
                "$ref" : "#/components/schemas/TabConfig"
              },
              "xml" : {
                "wrapped" : true
              }
            }
          }
        } ],
        "xml" : {
          "name" : "tabLayout"
        }
      },
      "TableComponentSettings" : {
        "type" : "object",
        "properties" : {
          "extractValues" : {
            "type" : "boolean",
            "description" : "TODO"
          },
          "extractionPipeline" : {
            "$ref" : "#/components/schemas/DocRef"
          },
          "fields" : {
            "type" : "array",
            "items" : {
              "$ref" : "#/components/schemas/Field"
            }
          },
          "maxResults" : {
            "type" : "array",
            "description" : "Defines the maximum number of results to return at each grouping level, e.g. '1000,10,1' means 1000 results at group level 0, 10 at level 1 and 1 at level 2. In the absence of this field system defaults will apply",
            "example" : "1000,10,1",
            "items" : {
              "type" : "integer",
              "format" : "int32",
              "description" : "Defines the maximum number of results to return at each grouping level, e.g. '1000,10,1' means 1000 results at group level 0, 10 at level 1 and 1 at level 2. In the absence of this field system defaults will apply"
            }
          },
          "queryId" : {
            "type" : "string",
            "description" : "TODO"
          },
          "showDetail" : {
            "type" : "boolean"
          }
        },
        "required" : [ "fields", "queryId" ]
      },
      "TableCoprocessorSettings" : {
        "type" : "object",
        "allOf" : [ {
          "$ref" : "#/components/schemas/CoprocessorSettings"
        }, {
          "type" : "object",
          "properties" : {
            "componentIds" : {
              "type" : "array",
              "items" : {
                "type" : "string"
              }
            },
            "tableSettings" : {
              "$ref" : "#/components/schemas/TableSettings"
            }
          }
        } ]
      },
      "TableResult" : {
        "type" : "object",
        "allOf" : [ {
          "$ref" : "#/components/schemas/Result"
        }, {
          "type" : "object",
          "properties" : {
            "fields" : {
              "type" : "array",
              "items" : {
                "$ref" : "#/components/schemas/Field"
              }
            },
            "resultRange" : {
              "$ref" : "#/components/schemas/OffsetRange"
            },
            "rows" : {
              "type" : "array",
              "items" : {
                "$ref" : "#/components/schemas/Row"
              }
            },
            "totalResults" : {
              "type" : "integer",
              "format" : "int32"
            }
          }
        } ],
        "description" : "Object for describing a set of results in a table form that supports grouped data",
        "required" : [ "componentId", "fields", "resultRange", "rows" ]
      },
      "TableResultRequest" : {
        "type" : "object",
        "allOf" : [ {
          "$ref" : "#/components/schemas/ComponentResultRequest"
        }, {
          "type" : "object",
          "properties" : {
            "openGroups" : {
              "type" : "array",
              "items" : {
                "type" : "string"
              },
              "uniqueItems" : true
            },
            "requestedRange" : {
              "$ref" : "#/components/schemas/OffsetRange"
            },
            "tableSettings" : {
              "$ref" : "#/components/schemas/TableSettings"
            }
          }
        } ],
        "required" : [ "componentId" ]
      },
      "TableSettings" : {
        "type" : "object",
        "description" : "An object to describe how the query results should be returned, including which fields should be included and what sorting, grouping, filtering, limiting, etc. should be applied",
        "properties" : {
          "extractValues" : {
            "type" : "boolean"
          },
          "extractionPipeline" : {
            "$ref" : "#/components/schemas/DocRef"
          },
          "fields" : {
            "type" : "array",
            "items" : {
              "$ref" : "#/components/schemas/Field"
            }
          },
          "maxResults" : {
            "type" : "array",
            "description" : "Defines the maximum number of results to return at each grouping level, e.g. '1000,10,1' means 1000 results at group level 0, 10 at level 1 and 1 at level 2. In the absence of this field system defaults will apply",
            "example" : "1000,10,1",
            "items" : {
              "type" : "integer",
              "format" : "int32",
              "description" : "Defines the maximum number of results to return at each grouping level, e.g. '1000,10,1' means 1000 results at group level 0, 10 at level 1 and 1 at level 2. In the absence of this field system defaults will apply"
            }
          },
          "queryId" : {
            "type" : "string",
            "description" : "TODO"
          },
          "showDetail" : {
            "type" : "boolean",
            "description" : "When grouping is used a value of true indicates that the results will include the full detail of any results aggregated into a group as well as their aggregates. A value of false will only include the aggregated values for each group. Defaults to false."
          }
        },
        "required" : [ "fields", "queryId" ]
      },
      "TaskId" : {
        "type" : "object",
        "properties" : {
          "id" : {
            "type" : "string"
          },
          "parentId" : {
            "$ref" : "#/components/schemas/TaskId"
          }
        }
      },
      "TaskProgress" : {
        "type" : "object",
        "properties" : {
          "expander" : {
            "$ref" : "#/components/schemas/Expander"
          },
          "filterMatchState" : {
            "type" : "string",
            "enum" : [ "MATCHED", "NOT_MATCHED" ]
          },
          "id" : {
            "$ref" : "#/components/schemas/TaskId"
          },
          "nodeName" : {
            "type" : "string"
          },
          "submitTimeMs" : {
            "type" : "integer",
            "format" : "int64"
          },
          "taskInfo" : {
            "type" : "string"
          },
          "taskName" : {
            "type" : "string"
          },
          "threadName" : {
            "type" : "string"
          },
          "timeNowMs" : {
            "type" : "integer",
            "format" : "int64"
          },
          "userName" : {
            "type" : "string"
          }
        }
      },
      "TaskProgressResponse" : {
        "type" : "object",
        "properties" : {
          "errors" : {
            "type" : "array",
            "items" : {
              "type" : "string"
            }
          },
          "pageResponse" : {
            "$ref" : "#/components/schemas/PageResponse"
          },
          "values" : {
            "type" : "array",
            "items" : {
              "$ref" : "#/components/schemas/TaskProgress"
            }
          }
        }
      },
      "TerminateTaskProgressRequest" : {
        "type" : "object",
        "properties" : {
          "criteria" : {
            "$ref" : "#/components/schemas/FindTaskCriteria"
          }
        }
      },
      "TextComponentSettings" : {
        "type" : "object",
        "allOf" : [ {
          "$ref" : "#/components/schemas/ComponentSettings"
        }, {
          "type" : "object",
          "properties" : {
            "colFromField" : {
              "$ref" : "#/components/schemas/Field"
            },
            "colToField" : {
              "$ref" : "#/components/schemas/Field"
            },
            "lineFromField" : {
              "$ref" : "#/components/schemas/Field"
            },
            "lineToField" : {
              "$ref" : "#/components/schemas/Field"
            },
            "modelVersion" : {
              "type" : "string"
            },
            "partNoField" : {
              "$ref" : "#/components/schemas/Field"
            },
            "pipeline" : {
              "$ref" : "#/components/schemas/DocRef"
            },
            "recordNoField" : {
              "$ref" : "#/components/schemas/Field"
            },
            "showAsHtml" : {
              "type" : "boolean"
            },
            "showStepping" : {
              "type" : "boolean"
            },
            "streamIdField" : {
              "$ref" : "#/components/schemas/Field"
            },
            "tableId" : {
              "type" : "string"
            }
          }
        } ]
      },
      "TextConverterDoc" : {
        "type" : "object",
        "properties" : {
          "converterType" : {
            "type" : "string",
            "enum" : [ "NONE", "DATA_SPLITTER", "XML_FRAGMENT" ]
          },
          "createTime" : {
            "type" : "integer",
            "format" : "int64"
          },
          "createTimeMs" : {
            "type" : "integer",
            "format" : "int64"
          },
          "createUser" : {
            "type" : "string"
          },
          "data" : {
            "type" : "string"
          },
          "description" : {
            "type" : "string"
          },
          "name" : {
            "type" : "string"
          },
          "type" : {
            "type" : "string"
          },
          "updateTime" : {
            "type" : "integer",
            "format" : "int64"
          },
          "updateTimeMs" : {
            "type" : "integer",
            "format" : "int64"
          },
          "updateUser" : {
            "type" : "string"
          },
          "uuid" : {
            "type" : "string"
          },
          "version" : {
            "type" : "string"
          }
        }
      },
      "TextField" : {
        "type" : "object",
        "allOf" : [ {
          "$ref" : "#/components/schemas/AbstractField"
        } ]
      },
      "TextRange" : {
        "type" : "object",
        "properties" : {
          "from" : {
            "$ref" : "#/components/schemas/Location"
          },
          "to" : {
            "$ref" : "#/components/schemas/Location"
          }
        }
      },
      "ThemeConfig" : {
        "type" : "object",
        "properties" : {
          "backgroundAttachment" : {
            "type" : "string"
          },
          "backgroundColour" : {
            "type" : "string"
          },
          "backgroundImage" : {
            "type" : "string"
          },
          "backgroundOpacity" : {
            "type" : "string"
          },
          "backgroundPosition" : {
            "type" : "string"
          },
          "backgroundRepeat" : {
            "type" : "string"
          },
          "labelColours" : {
            "type" : "string"
          },
          "topMenuTextColour" : {
            "type" : "string"
          },
          "tubeOpacity" : {
            "type" : "string"
          },
          "tubeVisible" : {
            "type" : "string"
          }
        }
      },
      "TimeZone" : {
        "type" : "object",
        "description" : "The timezone to apply to a date time value",
        "properties" : {
          "id" : {
            "type" : "string",
            "description" : "The id of the time zone, conforming to java.time.ZoneId",
            "example" : "GMT"
          },
          "offsetHours" : {
            "type" : "integer",
            "format" : "int32",
            "description" : "The number of hours this timezone is offset from UTC",
            "example" : -1
          },
          "offsetMinutes" : {
            "type" : "integer",
            "format" : "int32",
            "description" : "The number of minutes this timezone is offset from UTC",
            "example" : -30
          },
          "use" : {
            "type" : "string",
            "description" : "How the time zone will be specified, e.g. from provided client 'Local' time, 'UTC', a recognised timezone 'Id' or an 'Offset' from UTC in hours and minutes.",
            "enum" : [ "Local", "UTC", "Id", "Offset" ]
          }
        },
        "required" : [ "use" ]
      },
      "TokenResponse" : {
        "type" : "object",
        "properties" : {
          "access_token" : {
            "type" : "string"
          },
          "expires_in" : {
            "type" : "integer",
            "format" : "int64"
          },
          "id_token" : {
            "type" : "string"
          },
          "refresh_token" : {
            "type" : "string"
          },
          "refresh_token_expires_in" : {
            "type" : "integer",
            "format" : "int64"
          },
          "token_type" : {
            "type" : "string"
          }
        }
      },
      "UiConfig" : {
        "type" : "object",
        "properties" : {
          "aboutHtml" : {
            "type" : "string"
          },
          "activity" : {
            "$ref" : "#/components/schemas/ActivityConfig"
          },
          "defaultMaxResults" : {
            "type" : "string"
          },
          "helpSubPathExpressions" : {
            "type" : "string"
          },
          "helpSubPathJobs" : {
            "type" : "string"
          },
          "helpSubPathProperties" : {
            "type" : "string"
          },
          "helpSubPathQuickFilter" : {
            "type" : "string"
          },
          "helpUrl" : {
            "type" : "string"
          },
          "htmlTitle" : {
            "type" : "string"
          },
          "maintenanceMessage" : {
            "type" : "string"
          },
          "namePattern" : {
            "type" : "string"
          },
          "oncontextmenu" : {
            "type" : "string",
            "pattern" : "^return (true|false);$"
          },
          "process" : {
            "$ref" : "#/components/schemas/ProcessConfig"
          },
          "query" : {
            "$ref" : "#/components/schemas/QueryConfig"
          },
          "requireReactWrapper" : {
            "type" : "boolean"
          },
          "source" : {
            "$ref" : "#/components/schemas/SourceConfig"
          },
          "splash" : {
            "$ref" : "#/components/schemas/SplashConfig"
          },
          "theme" : {
            "$ref" : "#/components/schemas/ThemeConfig"
          },
          "welcomeHtml" : {
            "type" : "string"
          }
        }
      },
      "UpdateAccountRequest" : {
        "type" : "object",
        "properties" : {
          "account" : {
            "$ref" : "#/components/schemas/Account"
          },
          "confirmPassword" : {
            "type" : "string"
          },
          "password" : {
            "type" : "string"
          }
        }
      },
      "UpdateStatusRequest" : {
        "type" : "object",
        "properties" : {
          "criteria" : {
            "$ref" : "#/components/schemas/FindMetaCriteria"
          },
          "currentStatus" : {
            "type" : "string",
            "enum" : [ "UNLOCKED", "LOCKED", "DELETED" ]
          },
          "newStatus" : {
            "type" : "string",
            "enum" : [ "UNLOCKED", "LOCKED", "DELETED" ]
          }
        }
      },
      "UploadDataRequest" : {
        "type" : "object",
        "properties" : {
          "effectiveMs" : {
            "type" : "integer",
            "format" : "int64"
          },
          "feedName" : {
            "type" : "string"
          },
          "fileName" : {
            "type" : "string"
          },
          "key" : {
            "$ref" : "#/components/schemas/ResourceKey"
          },
          "metaData" : {
            "type" : "string"
          },
          "streamTypeName" : {
            "type" : "string"
          }
        }
      },
      "UrlResponse" : {
        "type" : "object",
        "properties" : {
          "url" : {
            "type" : "string"
          }
        }
      },
      "User" : {
        "type" : "object",
        "properties" : {
          "createTimeMs" : {
            "type" : "integer",
            "format" : "int64"
          },
          "createUser" : {
            "type" : "string"
          },
          "group" : {
            "type" : "boolean"
          },
          "id" : {
            "type" : "integer",
            "format" : "int32"
          },
          "name" : {
            "type" : "string"
          },
          "updateTimeMs" : {
            "type" : "integer",
            "format" : "int64"
          },
          "updateUser" : {
            "type" : "string"
          },
          "uuid" : {
            "type" : "string"
          },
          "version" : {
            "type" : "integer",
            "format" : "int32"
          }
        }
      },
      "UserAndPermissions" : {
        "type" : "object",
        "properties" : {
          "permissions" : {
            "type" : "array",
            "items" : {
              "type" : "string"
            },
            "uniqueItems" : true
          },
          "userId" : {
            "type" : "string"
          }
        }
      },
      "UserPreferences" : {
        "type" : "object",
        "properties" : {
          "dateTimePattern" : {
            "type" : "string",
            "description" : "A date time formatting pattern string conforming to the specification of java.time.format.DateTimeFormatter"
          },
          "density" : {
            "type" : "string"
          },
          "editorTheme" : {
            "type" : "string"
          },
          "font" : {
            "type" : "string"
          },
          "fontSize" : {
            "type" : "string"
          },
          "theme" : {
            "type" : "string"
          },
          "timeZone" : {
            "$ref" : "#/components/schemas/TimeZone"
          }
        }
      },
      "ValidateExpressionResult" : {
        "type" : "object",
        "properties" : {
          "ok" : {
            "type" : "boolean"
          },
          "string" : {
            "type" : "string"
          }
        }
      },
      "ValidateSessionResponse" : {
        "type" : "object",
        "properties" : {
          "redirectUri" : {
            "type" : "string"
          },
          "userId" : {
            "type" : "string"
          },
          "valid" : {
            "type" : "boolean"
          }
        }
      },
      "VisComponentSettings" : {
        "type" : "object",
        "allOf" : [ {
          "$ref" : "#/components/schemas/ComponentSettings"
        }, {
          "type" : "object",
          "properties" : {
            "json" : {
              "type" : "string"
            },
            "tableId" : {
              "type" : "string"
            },
            "tableSettings" : {
              "$ref" : "#/components/schemas/TableComponentSettings"
            },
            "visualisation" : {
              "$ref" : "#/components/schemas/DocRef"
            }
          }
        } ]
      },
      "VisResult" : {
        "type" : "object",
        "allOf" : [ {
          "$ref" : "#/components/schemas/Result"
        }, {
          "type" : "object",
          "properties" : {
            "dataPoints" : {
              "type" : "integer",
              "format" : "int64"
            },
            "jsonData" : {
              "type" : "string"
            }
          }
        } ],
        "required" : [ "componentId" ]
      },
      "VisResultRequest" : {
        "type" : "object",
        "allOf" : [ {
          "$ref" : "#/components/schemas/ComponentResultRequest"
        }, {
          "type" : "object",
          "properties" : {
            "requestedRange" : {
              "$ref" : "#/components/schemas/OffsetRange"
            },
            "visDashboardSettings" : {
              "$ref" : "#/components/schemas/VisComponentSettings"
            }
          }
        } ],
        "required" : [ "componentId" ]
      },
      "VisualisationDoc" : {
        "type" : "object",
        "properties" : {
          "createTime" : {
            "type" : "integer",
            "format" : "int64"
          },
          "createTimeMs" : {
            "type" : "integer",
            "format" : "int64"
          },
          "createUser" : {
            "type" : "string"
          },
          "description" : {
            "type" : "string"
          },
          "functionName" : {
            "type" : "string"
          },
          "name" : {
            "type" : "string"
          },
          "scriptRef" : {
            "$ref" : "#/components/schemas/DocRef"
          },
          "settings" : {
            "type" : "string"
          },
          "type" : {
            "type" : "string"
          },
          "updateTime" : {
            "type" : "integer",
            "format" : "int64"
          },
          "updateTimeMs" : {
            "type" : "integer",
            "format" : "int64"
          },
          "updateUser" : {
            "type" : "string"
          },
          "uuid" : {
            "type" : "string"
          },
          "version" : {
            "type" : "string"
          }
        }
      },
      "Welcome" : {
        "type" : "object",
        "properties" : {
          "html" : {
            "type" : "string"
          }
        }
      },
      "XPathFilter" : {
        "type" : "object",
        "properties" : {
          "ignoreCase" : {
            "type" : "boolean"
          },
          "matchType" : {
            "type" : "string",
            "enum" : [ "EXISTS", "CONTAINS", "EQUALS", "UNIQUE" ]
          },
          "path" : {
            "type" : "string"
          },
          "uniqueValues" : {
            "type" : "object",
            "additionalProperties" : {
              "$ref" : "#/components/schemas/Rec"
            }
          },
          "value" : {
            "type" : "string"
          }
        }
      },
      "XmlSchemaDoc" : {
        "type" : "object",
        "properties" : {
          "createTime" : {
            "type" : "integer",
            "format" : "int64"
          },
          "createTimeMs" : {
            "type" : "integer",
            "format" : "int64"
          },
          "createUser" : {
            "type" : "string"
          },
          "data" : {
            "type" : "string"
          },
          "deprecated" : {
            "type" : "boolean"
          },
          "description" : {
            "type" : "string"
          },
          "name" : {
            "type" : "string"
          },
          "namespaceURI" : {
            "type" : "string"
          },
          "schemaGroup" : {
            "type" : "string"
          },
          "systemId" : {
            "type" : "string"
          },
          "type" : {
            "type" : "string"
          },
          "updateTime" : {
            "type" : "integer",
            "format" : "int64"
          },
          "updateTimeMs" : {
            "type" : "integer",
            "format" : "int64"
          },
          "updateUser" : {
            "type" : "string"
          },
          "uuid" : {
            "type" : "string"
          },
          "version" : {
            "type" : "string"
          }
        }
      },
      "XsltDoc" : {
        "type" : "object",
        "properties" : {
          "createTime" : {
            "type" : "integer",
            "format" : "int64"
          },
          "createTimeMs" : {
            "type" : "integer",
            "format" : "int64"
          },
          "createUser" : {
            "type" : "string"
          },
          "data" : {
            "type" : "string"
          },
          "description" : {
            "type" : "string"
          },
          "name" : {
            "type" : "string"
          },
          "type" : {
            "type" : "string"
          },
          "updateTime" : {
            "type" : "integer",
            "format" : "int64"
          },
          "updateTimeMs" : {
            "type" : "integer",
            "format" : "int64"
          },
          "updateUser" : {
            "type" : "string"
          },
          "uuid" : {
            "type" : "string"
          },
          "version" : {
            "type" : "string"
          }
        }
      }
    },
    "securitySchemes" : {
      "ApiKeyAuth" : {
        "in" : "header",
        "name" : "Authorization",
        "type" : "apiKey"
      }
    }
  }
}<|MERGE_RESOLUTION|>--- conflicted
+++ resolved
@@ -719,7 +719,6 @@
         "tags" : [ "Annotations" ]
       }
     },
-<<<<<<< HEAD
     "/apikey/v1" : {
       "delete" : {
         "operationId" : "deleteAllApiKeys",
@@ -741,28 +740,15 @@
       },
       "post" : {
         "operationId" : "createApiKey",
-=======
-    "/application-instance/v1/keepAlive" : {
-      "post" : {
-        "operationId" : "applicationInstanceKeepAlive",
->>>>>>> 4e186eae
-        "requestBody" : {
-          "content" : {
-            "application/json" : {
-              "schema" : {
-<<<<<<< HEAD
+        "requestBody" : {
+          "content" : {
+            "application/json" : {
+              "schema" : {
                 "$ref" : "#/components/schemas/CreateApiKeyRequest"
               }
             }
           },
           "description" : "CreateApiKeyRequest",
-=======
-                "$ref" : "#/components/schemas/ApplicationInstanceInfo"
-              }
-            }
-          },
-          "description" : "applicationInstanceInfo",
->>>>>>> 4e186eae
           "required" : true
         },
         "responses" : {
@@ -770,18 +756,13 @@
             "content" : {
               "application/json" : {
                 "schema" : {
-<<<<<<< HEAD
                   "$ref" : "#/components/schemas/ApiKey"
-=======
-                  "type" : "boolean"
->>>>>>> 4e186eae
-                }
-              }
-            },
-            "description" : "default response"
-          }
-        },
-<<<<<<< HEAD
+                }
+              }
+            },
+            "description" : "default response"
+          }
+        },
         "summary" : "Create a new API key.",
         "tags" : [ "Api Keys" ]
       }
@@ -842,33 +823,19 @@
     "/apikey/v1/noauth/getDefaultApiKeyExpirySeconds" : {
       "get" : {
         "operationId" : "getDefaultApiKeyExpirySeconds",
-=======
-        "summary" : "Keep an application instance alive",
-        "tags" : [ "Application" ]
-      }
-    },
-    "/application-instance/v1/register" : {
-      "get" : {
-        "operationId" : "applicationInstanceRegister",
->>>>>>> 4e186eae
-        "responses" : {
-          "default" : {
-            "content" : {
-              "application/json" : {
-                "schema" : {
-<<<<<<< HEAD
+        "responses" : {
+          "default" : {
+            "content" : {
+              "application/json" : {
+                "schema" : {
                   "type" : "integer",
                   "format" : "int64"
-=======
-                  "$ref" : "#/components/schemas/ApplicationInstanceInfo"
->>>>>>> 4e186eae
-                }
-              }
-            },
-            "description" : "default response"
-          }
-        },
-<<<<<<< HEAD
+                }
+              }
+            },
+            "description" : "default response"
+          }
+        },
         "summary" : "Get the default time taken for API keys to expire",
         "tags" : [ "Api Keys" ]
       }
@@ -876,32 +843,15 @@
     "/apikey/v1/search" : {
       "post" : {
         "operationId" : "searchApiKeys",
-=======
-        "summary" : "Register a new application instance",
-        "tags" : [ "Application" ]
-      }
-    },
-    "/application-instance/v1/remove" : {
-      "post" : {
-        "operationId" : "applicationInstanceRemove",
->>>>>>> 4e186eae
-        "requestBody" : {
-          "content" : {
-            "application/json" : {
-              "schema" : {
-<<<<<<< HEAD
+        "requestBody" : {
+          "content" : {
+            "application/json" : {
+              "schema" : {
                 "$ref" : "#/components/schemas/SearchApiKeyRequest"
               }
             }
           },
           "description" : "SearchRequest",
-=======
-                "$ref" : "#/components/schemas/ApplicationInstanceInfo"
-              }
-            }
-          },
-          "description" : "applicationInstanceInfo",
->>>>>>> 4e186eae
           "required" : true
         },
         "responses" : {
@@ -909,7 +859,6 @@
             "content" : {
               "application/json" : {
                 "schema" : {
-<<<<<<< HEAD
                   "$ref" : "#/components/schemas/ApiKeyResultPage"
                 }
               }
@@ -1002,22 +951,93 @@
                 "schema" : {
                   "type" : "integer",
                   "format" : "int32"
-=======
-                  "type" : "boolean"
->>>>>>> 4e186eae
-                }
-              }
-            },
-            "description" : "default response"
-          }
-        },
-<<<<<<< HEAD
+                }
+              }
+            },
+            "description" : "default response"
+          }
+        },
         "summary" : "Enable or disable the state of an API key.",
         "tags" : [ "Api Keys" ]
-=======
+      }
+    },
+    "/application-instance/v1/keepAlive" : {
+      "post" : {
+        "operationId" : "applicationInstanceKeepAlive",
+        "requestBody" : {
+          "content" : {
+            "application/json" : {
+              "schema" : {
+                "$ref" : "#/components/schemas/ApplicationInstanceInfo"
+              }
+            }
+          },
+          "description" : "applicationInstanceInfo",
+          "required" : true
+        },
+        "responses" : {
+          "default" : {
+            "content" : {
+              "application/json" : {
+                "schema" : {
+                  "type" : "boolean"
+                }
+              }
+            },
+            "description" : "default response"
+          }
+        },
+        "summary" : "Keep an application instance alive",
+        "tags" : [ "Application" ]
+      }
+    },
+    "/application-instance/v1/register" : {
+      "get" : {
+        "operationId" : "applicationInstanceRegister",
+        "responses" : {
+          "default" : {
+            "content" : {
+              "application/json" : {
+                "schema" : {
+                  "$ref" : "#/components/schemas/ApplicationInstanceInfo"
+                }
+              }
+            },
+            "description" : "default response"
+          }
+        },
+        "summary" : "Register a new application instance",
+        "tags" : [ "Application" ]
+      }
+    },
+    "/application-instance/v1/remove" : {
+      "post" : {
+        "operationId" : "applicationInstanceRemove",
+        "requestBody" : {
+          "content" : {
+            "application/json" : {
+              "schema" : {
+                "$ref" : "#/components/schemas/ApplicationInstanceInfo"
+              }
+            }
+          },
+          "description" : "applicationInstanceInfo",
+          "required" : true
+        },
+        "responses" : {
+          "default" : {
+            "content" : {
+              "application/json" : {
+                "schema" : {
+                  "type" : "boolean"
+                }
+              }
+            },
+            "description" : "default response"
+          }
+        },
         "summary" : "Remove an application instance",
         "tags" : [ "Application" ]
->>>>>>> 4e186eae
       }
     },
     "/authentication/v1/needsPasswordChange" : {
@@ -8828,7 +8848,6 @@
           }
         }
       },
-<<<<<<< HEAD
       "ApiKey" : {
         "type" : "object",
         "properties" : {
@@ -8892,7 +8911,9 @@
             "items" : {
               "$ref" : "#/components/schemas/ApiKey"
             }
-=======
+          }
+        }
+      },
       "ApplicationInstanceInfo" : {
         "type" : "object",
         "properties" : {
@@ -8905,7 +8926,6 @@
           },
           "uuid" : {
             "type" : "string"
->>>>>>> 4e186eae
           }
         }
       },
@@ -14339,7 +14359,6 @@
           }
         }
       },
-<<<<<<< HEAD
       "SearchApiKeyRequest" : {
         "type" : "object",
         "properties" : {
@@ -14361,27 +14380,6 @@
           }
         }
       },
-      "SearchKeepAliveRequest" : {
-        "type" : "object",
-        "properties" : {
-          "activeKeys" : {
-            "type" : "array",
-            "items" : {
-              "$ref" : "#/components/schemas/QueryKey"
-            },
-            "uniqueItems" : true
-          },
-          "deadKeys" : {
-            "type" : "array",
-            "items" : {
-              "$ref" : "#/components/schemas/QueryKey"
-            },
-            "uniqueItems" : true
-          }
-        }
-      },
-=======
->>>>>>> 4e186eae
       "SearchRequest" : {
         "type" : "object",
         "description" : "A request for new search or a follow up request for more data for an existing iterative search",

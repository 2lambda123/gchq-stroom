--- conflicted
+++ resolved
@@ -3093,8 +3093,8 @@
         content:
           application/json:
             schema:
-              $ref: '#/components/schemas/FsVolumeGroup'
-        description: volumeGroup
+              type: string
+        description: name
         required: true
       responses:
         default:
@@ -10009,8 +10009,6 @@
           type: string
         volumeGroup:
           type: string
-        volumeGroupDocRef:
-          $ref: '#/components/schemas/DocRef'
     FetchAllDocumentPermissionsRequest:
       type: object
       properties:
@@ -11012,21 +11010,15 @@
           format: int64
         createUser:
           type: string
-        defaultVolume:
-          type: boolean
         id:
           type: integer
           format: int32
         name:
           type: string
-        type:
-          type: string
         updateTimeMs:
           type: integer
           format: int64
         updateUser:
-          type: string
-        uuid:
           type: string
         version:
           type: integer
@@ -11246,98 +11238,6 @@
           type: array
           items:
             type: string
-<<<<<<< HEAD
-    IndexDoc:
-      type: object
-      properties:
-        createTimeMs:
-          type: integer
-          format: int64
-        createUser:
-          type: string
-        defaultExtractionPipeline:
-          $ref: '#/components/schemas/DocRef'
-        description:
-          type: string
-        fields:
-          type: array
-          items:
-            $ref: '#/components/schemas/IndexField'
-        maxDocsPerShard:
-          type: integer
-          format: int32
-        name:
-          type: string
-        partitionBy:
-          type: string
-          enum:
-          - DAY
-          - WEEK
-          - MONTH
-          - YEAR
-        partitionSize:
-          type: integer
-          format: int32
-        retentionDayAge:
-          type: integer
-          format: int32
-        shardsPerPartition:
-          type: integer
-          format: int32
-        timeField:
-          type: string
-        type:
-          type: string
-        updateTimeMs:
-          type: integer
-          format: int64
-        updateUser:
-          type: string
-        uuid:
-          type: string
-        version:
-          type: string
-        volumeGroupDocRef:
-          $ref: '#/components/schemas/DocRef'
-        volumeGroupName:
-          type: string
-    IndexField:
-      type: object
-      properties:
-        analyzerType:
-          type: string
-          enum:
-          - KEYWORD
-          - ALPHA
-          - NUMERIC
-          - ALPHA_NUMERIC
-          - WHITESPACE
-          - STOP
-          - STANDARD
-        caseSensitive:
-          type: boolean
-        fieldName:
-          type: string
-        fieldType:
-          type: string
-          enum:
-          - ID
-          - BOOLEAN_FIELD
-          - INTEGER_FIELD
-          - LONG_FIELD
-          - FLOAT_FIELD
-          - DOUBLE_FIELD
-          - DATE_FIELD
-          - FIELD
-          - NUMERIC_FIELD
-        indexed:
-          type: boolean
-        stored:
-          type: boolean
-        termPositions:
-          type: boolean
-=======
->>>>>>> ae1e6022
     IndexShard:
       type: object
       properties:
@@ -11440,21 +11340,15 @@
           format: int64
         createUser:
           type: string
-        defaultVolume:
-          type: boolean
         id:
           type: integer
           format: int32
         name:
           type: string
-        type:
-          type: string
         updateTimeMs:
           type: integer
           format: int64
         updateUser:
-          type: string
-        uuid:
           type: string
         version:
           type: integer
@@ -12676,8 +12570,6 @@
         minMetaCreateTimeMs:
           type: integer
           format: int64
-        name:
-          type: string
         pipelineName:
           type: string
         pipelineUuid:
@@ -12700,8 +12592,6 @@
           $ref: '#/components/schemas/QueryData'
         reprocess:
           type: boolean
-        type:
-          type: string
         updateTimeMs:
           type: integer
           format: int64

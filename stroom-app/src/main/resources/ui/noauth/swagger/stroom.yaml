openapi: 3.0.1
info:
  contact:
    name: stroom
    url: https://github.com/gchq/stroom
  description: Various APIs for interacting with Stroom and its data
  license:
    name: Apache 2.0
    url: http://www.apache.org/licenses/LICENSE-2.0.html
  title: Stroom API
  version: v1/v2
servers:
- url: /api
security:
- ApiKeyAuth: []
paths:
  /account/v1:
    get:
      operationId: listAccounts
      responses:
        default:
          content:
            application/json:
              schema:
                $ref: '#/components/schemas/AccountResultPage'
          description: default response
      summary: Get all accounts.
      tags:
      - Account
    post:
      operationId: createAccount
      requestBody:
        content:
          application/json:
            schema:
              $ref: '#/components/schemas/CreateAccountRequest'
        description: account
        required: true
      responses:
        default:
          content:
            application/json:
              schema:
                type: integer
                format: int32
          description: default response
      summary: Create an account.
      tags:
      - Account
  /account/v1/search:
    post:
      operationId: searchAccounts
      requestBody:
        content:
          application/json:
            schema:
              $ref: '#/components/schemas/SearchAccountRequest'
        description: account
        required: true
      responses:
        default:
          content:
            application/json:
              schema:
                $ref: '#/components/schemas/AccountResultPage'
          description: default response
      summary: Search for an account by email.
      tags:
      - Account
  /account/v1/{id}:
    delete:
      operationId: deleteAccount
      parameters:
      - in: path
        name: id
        required: true
        schema:
          type: integer
          format: int32
      responses:
        default:
          content:
            application/json:
              schema:
                type: boolean
          description: default response
      summary: Delete an account by ID.
      tags:
      - Account
    get:
      operationId: fetchAccount
      parameters:
      - in: path
        name: id
        required: true
        schema:
          type: integer
          format: int32
      responses:
        default:
          content:
            application/json:
              schema:
                $ref: '#/components/schemas/Account'
          description: default response
      summary: Get an account by ID.
      tags:
      - Account
    put:
      operationId: updateAccount
      parameters:
      - in: path
        name: id
        required: true
        schema:
          type: integer
          format: int32
      requestBody:
        content:
          application/json:
            schema:
              $ref: '#/components/schemas/UpdateAccountRequest'
        description: account
        required: true
      responses:
        default:
          content:
            application/json:
              schema:
                type: boolean
          description: default response
      summary: Update an account.
      tags:
      - Account
  /activity/v1:
    get:
      operationId: listActivities
      parameters:
      - in: query
        name: filter
        schema:
          type: string
      responses:
        default:
          content:
            application/json:
              schema:
                $ref: '#/components/schemas/ResultPageActivity'
          description: default response
      summary: Lists activities
      tags:
      - Activities
    post:
      operationId: createActivity
      responses:
        default:
          content:
            application/json:
              schema:
                $ref: '#/components/schemas/Activity'
          description: default response
      summary: Create an Activity
      tags:
      - Activities
  /activity/v1/acknowledge:
    post:
      operationId: acknowledgeSplash
      requestBody:
        content:
          application/json:
            schema:
              $ref: '#/components/schemas/AcknowledgeSplashRequest'
        description: request
        required: true
      responses:
        default:
          content:
            application/json:
              schema:
                type: boolean
          description: default response
      summary: Acknowledge the slash screen
      tags:
      - Activities
  /activity/v1/current:
    get:
      operationId: getCurrentActivity
      responses:
        default:
          content:
            application/json:
              schema:
                $ref: '#/components/schemas/Activity'
          description: default response
      summary: Gets the current activity
      tags:
      - Activities
    put:
      operationId: setCurrentActivity
      requestBody:
        content:
          application/json:
            schema:
              $ref: '#/components/schemas/Activity'
      responses:
        default:
          content:
            application/json:
              schema:
                $ref: '#/components/schemas/Activity'
          description: default response
      summary: Gets the current activity
      tags:
      - Activities
  /activity/v1/fields:
    get:
      operationId: listActivityFieldDefinitions
      responses:
        default:
          content:
            application/json:
              schema:
                type: array
                items:
                  $ref: '#/components/schemas/FilterFieldDefinition'
          description: default response
      summary: Lists activity field definitions
      tags:
      - Activities
  /activity/v1/validate:
    post:
      operationId: validateActivity
      requestBody:
        content:
          application/json:
            schema:
              $ref: '#/components/schemas/Activity'
        description: activity
        required: true
      responses:
        default:
          content:
            application/json:
              schema:
                $ref: '#/components/schemas/ActivityValidationResult'
          description: default response
      summary: Create an Activity
      tags:
      - Activities
  /activity/v1/{id}:
    delete:
      operationId: deleteActivity
      parameters:
      - in: path
        name: id
        required: true
        schema:
          type: integer
          format: int32
      responses:
        default:
          content:
            application/json:
              schema:
                type: boolean
          description: default response
      summary: Delete an activity
      tags:
      - Activities
    get:
      operationId: fetchActivity
      parameters:
      - in: path
        name: id
        required: true
        schema:
          type: integer
          format: int32
      responses:
        default:
          content:
            application/json:
              schema:
                $ref: '#/components/schemas/Activity'
          description: default response
      summary: Fetch an Activity
      tags:
      - Activities
    put:
      operationId: updateActivity
      parameters:
      - in: path
        name: id
        required: true
        schema:
          type: integer
          format: int32
      requestBody:
        content:
          application/json:
            schema:
              $ref: '#/components/schemas/Activity'
      responses:
        default:
          content:
            application/json:
              schema:
                $ref: '#/components/schemas/Activity'
          description: default response
      summary: Update an Activity
      tags:
      - Activities
  /annotation/v1:
    get:
      operationId: getAnnotationDetail
      parameters:
      - in: query
        name: annotationId
        schema:
          type: integer
          format: int64
      responses:
        default:
          content:
            application/json:
              schema:
                $ref: '#/components/schemas/AnnotationDetail'
          description: default response
      summary: Gets an annotation
      tags:
      - Annotations
    post:
      operationId: createAnnotationEntry
      requestBody:
        content:
          application/json:
            schema:
              $ref: '#/components/schemas/CreateEntryRequest'
        description: request
        required: true
      responses:
        default:
          content:
            application/json:
              schema:
                $ref: '#/components/schemas/AnnotationDetail'
          description: default response
      summary: Gets an annotation
      tags:
      - Annotations
  /annotation/v1/comment:
    get:
      operationId: getAnnotationComments
      parameters:
      - in: query
        name: filter
        schema:
          type: string
      responses:
        default:
          content:
            application/json:
              schema:
                type: array
                items:
                  type: string
          description: default response
      summary: Gets a list of predefined comments
      tags:
      - Annotations
  /annotation/v1/link:
    post:
      operationId: linkAnnotationEvents
      requestBody:
        content:
          application/json:
            schema:
              $ref: '#/components/schemas/EventLink'
        description: eventLink
        required: true
      responses:
        default:
          content:
            application/json:
              schema:
                type: array
                items:
                  $ref: '#/components/schemas/EventId'
          description: default response
      summary: Links an annotation to an event
      tags:
      - Annotations
  /annotation/v1/linkedEvents:
    get:
      operationId: getAnnotationLinkedEvents
      parameters:
      - in: query
        name: annotationId
        schema:
          type: integer
          format: int64
      responses:
        default:
          content:
            application/json:
              schema:
                type: array
                items:
                  $ref: '#/components/schemas/EventId'
          description: default response
      summary: Gets a list of events linked to this annotation
      tags:
      - Annotations
  /annotation/v1/setAssignedTo:
    post:
      operationId: setAnnotationAssignedTo
      requestBody:
        content:
          application/json:
            schema:
              $ref: '#/components/schemas/SetAssignedToRequest'
        description: request
        required: true
      responses:
        default:
          content:
            application/json:
              schema:
                type: integer
                format: int32
          description: default response
      summary: Bulk action to set the assignment for several annotations
      tags:
      - Annotations
  /annotation/v1/setStatus:
    post:
      operationId: setAnnotationStatus
      requestBody:
        content:
          application/json:
            schema:
              $ref: '#/components/schemas/SetStatusRequest'
        description: request
        required: true
      responses:
        default:
          content:
            application/json:
              schema:
                type: integer
                format: int32
          description: default response
      summary: Bulk action to set the status for several annotations
      tags:
      - Annotations
  /annotation/v1/status:
    get:
      operationId: getAnnotationDStatus
      parameters:
      - in: query
        name: filter
        schema:
          type: string
      responses:
        default:
          content:
            application/json:
              schema:
                type: array
                items:
                  type: string
          description: default response
      summary: Gets a list of allowed statuses
      tags:
      - Annotations
  /annotation/v1/unlink:
    post:
      operationId: unlinkAnnotationEvents
      requestBody:
        content:
          application/json:
            schema:
              $ref: '#/components/schemas/EventLink'
        description: eventLink
        required: true
      responses:
        default:
          content:
            application/json:
              schema:
                type: array
                items:
                  $ref: '#/components/schemas/EventId'
          description: default response
      summary: Unlinks an annotation from an event
      tags:
      - Annotations
  /authentication/v1/needsPasswordChange:
    get:
      operationId: needsPasswordChange
      parameters:
      - in: query
        name: email
        schema:
          type: string
      responses:
        default:
          content:
            application/json:
              schema:
                type: boolean
          description: default response
      summary: Check if a user's password needs changing.
      tags:
      - Authentication
  /authentication/v1/noauth/changePassword:
    post:
      operationId: changePassword
      requestBody:
        content:
          application/json:
            schema:
              $ref: '#/components/schemas/ChangePasswordRequest'
        description: changePasswordRequest
        required: true
      responses:
        default:
          content:
            application/json:
              schema:
                $ref: '#/components/schemas/ChangePasswordResponse'
          description: default response
      summary: Change a user's password.
      tags:
      - Authentication
  /authentication/v1/noauth/confirmPassword:
    post:
      operationId: confirmPassword
      requestBody:
        content:
          application/json:
            schema:
              $ref: '#/components/schemas/ConfirmPasswordRequest'
        description: confirmPasswordRequest
        required: true
      responses:
        default:
          content:
            application/json:
              schema:
                $ref: '#/components/schemas/ConfirmPasswordResponse'
          description: default response
      summary: Confirm an authenticated user's current password.
      tags:
      - Authentication
  /authentication/v1/noauth/fetchPasswordPolicy:
    get:
      operationId: fetchPasswordPolicy
      responses:
        default:
          content:
            application/json:
              schema:
                $ref: '#/components/schemas/PasswordPolicyConfig'
          description: default response
      summary: Get the password policy
      tags:
      - Authentication
  /authentication/v1/noauth/getAuthenticationState:
    get:
      operationId: getAuthenticationState
      responses:
        default:
          content:
            application/json:
              schema:
                $ref: '#/components/schemas/AuthenticationState'
          description: default response
      summary: Get the current authentication state
      tags:
      - Authentication
  /authentication/v1/noauth/login:
    post:
      operationId: login
      requestBody:
        content:
          application/json:
            schema:
              $ref: '#/components/schemas/LoginRequest'
        description: Credentials
        required: true
      responses:
        default:
          content:
            application/json:
              schema:
                $ref: '#/components/schemas/LoginResponse'
          description: default response
      summary: Handle a login request made using username and password credentials.
      tags:
      - Authentication
  /authentication/v1/noauth/logout:
    get:
      operationId: logout
      parameters:
      - in: query
        name: redirect_uri
        required: true
        schema:
          type: string
      responses:
        default:
          content:
            application/json:
              schema:
                type: boolean
          description: default response
      summary: Log a user out of their session
      tags:
      - Authentication
  /authentication/v1/noauth/reset/{email}:
    get:
      operationId: resetEmail
      parameters:
      - in: path
        name: email
        required: true
        schema:
          type: string
      responses:
        default:
          content:
            application/json:
              schema:
                type: boolean
          description: default response
      summary: Reset a user account using an email address.
      tags:
      - Authentication
  /authentication/v1/resetPassword:
    post:
      operationId: resetPassword
      requestBody:
        content:
          application/json:
            schema:
              $ref: '#/components/schemas/ResetPasswordRequest'
        description: changePasswordRequest
        required: true
      responses:
        default:
          content:
            application/json:
              schema:
                $ref: '#/components/schemas/ChangePasswordResponse'
          description: default response
      summary: Reset an authenticated user's password.
      tags:
      - Authentication
  /cache/v1:
    delete:
      operationId: clearCache
      parameters:
      - in: query
        name: cacheName
        schema:
          type: string
      - in: query
        name: nodeName
        schema:
          type: string
      responses:
        default:
          content:
            application/json:
              schema:
                type: integer
                format: int64
          description: default response
      summary: Clears a cache
      tags:
      - Caches
    get:
      operationId: listCaches
      responses:
        default:
          content:
            application/json:
              schema:
                type: array
                items:
                  type: string
          description: default response
      summary: Lists caches
      tags:
      - Caches
  /cache/v1/info:
    get:
      operationId: getCacheInfo
      parameters:
      - in: query
        name: cacheName
        schema:
          type: string
      - in: query
        name: nodeName
        schema:
          type: string
      responses:
        default:
          content:
            application/json:
              schema:
                $ref: '#/components/schemas/CacheInfoResponse'
          description: default response
      summary: Gets cache info
      tags:
      - Caches
  /cluster/lock/v1/keepALive/{nodeName}:
    put:
      operationId: keepClusterLockAlive
      parameters:
      - in: path
        name: nodeName
        required: true
        schema:
          type: string
      requestBody:
        content:
          application/json:
            schema:
              $ref: '#/components/schemas/ClusterLockKey'
        description: key
        required: true
      responses:
        default:
          content:
            application/json:
              schema:
                type: boolean
          description: default response
      summary: Keep a lock alive
      tags:
      - Cluster lock
  /cluster/lock/v1/release/{nodeName}:
    put:
      operationId: releaseClusterLock
      parameters:
      - in: path
        name: nodeName
        required: true
        schema:
          type: string
      requestBody:
        content:
          application/json:
            schema:
              $ref: '#/components/schemas/ClusterLockKey'
        description: key
        required: true
      responses:
        default:
          content:
            application/json:
              schema:
                type: boolean
          description: default response
      summary: Release a lock
      tags:
      - Cluster lock
  /cluster/lock/v1/try/{nodeName}:
    put:
      operationId: tryClusterLock
      parameters:
      - in: path
        name: nodeName
        required: true
        schema:
          type: string
      requestBody:
        content:
          application/json:
            schema:
              $ref: '#/components/schemas/ClusterLockKey'
        description: key
        required: true
      responses:
        default:
          content:
            application/json:
              schema:
                type: boolean
          description: default response
      summary: Try to lock
      tags:
      - Cluster lock
  /config/v1:
    post:
      operationId: createConfigProperty
      requestBody:
        content:
          application/json:
            schema:
              $ref: '#/components/schemas/ConfigProperty'
        description: configProperty
        required: true
      responses:
        default:
          content:
            application/json:
              schema:
                $ref: '#/components/schemas/ConfigProperty'
          description: default response
      summary: Create a configuration property
      tags:
      - Global Config
  /config/v1/clusterProperties/{propertyName}:
    put:
      operationId: updateConfigProperty
      parameters:
      - in: path
        name: propertyName
        required: true
        schema:
          type: string
      requestBody:
        content:
          application/json:
            schema:
              $ref: '#/components/schemas/ConfigProperty'
        description: configProperty
        required: true
      responses:
        default:
          content:
            application/json:
              schema:
                $ref: '#/components/schemas/ConfigProperty'
          description: default response
      summary: Update a configuration property
      tags:
      - Global Config
  /config/v1/clusterProperties/{propertyName}/yamlOverrideValue/{nodeName}:
    get:
      operationId: getConfigYamlValueByNodeAndName
      parameters:
      - in: path
        name: propertyName
        required: true
        schema:
          type: string
      - in: path
        name: nodeName
        required: true
        schema:
          type: string
      responses:
        default:
          content:
            application/json:
              schema:
                $ref: '#/components/schemas/OverrideValueString'
          description: default response
      summary: Get the property value from the YAML configuration in the specified
        node.
      tags:
      - Global Config
  /config/v1/noauth/fetchUiConfig:
    get:
      operationId: fetchUiConfig
      responses:
        default:
          content:
            application/json:
              schema:
                $ref: '#/components/schemas/UiConfig'
          description: default response
      summary: Fetch the UI configuration
      tags:
      - Global Config
  /config/v1/nodeProperties/{nodeName}:
    post:
      operationId: listConfigPropertiesByNode
      parameters:
      - in: path
        name: nodeName
        required: true
        schema:
          type: string
      requestBody:
        content:
          application/json:
            schema:
              $ref: '#/components/schemas/GlobalConfigCriteria'
        description: criteria
        required: true
      responses:
        default:
          content:
            application/json:
              schema:
                $ref: '#/components/schemas/ListConfigResponse'
          description: default response
      summary: List all properties matching the criteria on the requested node.
      tags:
      - Global Config
  /config/v1/properties:
    post:
      operationId: listConfigProperties
      requestBody:
        content:
          application/json:
            schema:
              $ref: '#/components/schemas/GlobalConfigCriteria'
        description: criteria
        required: true
      responses:
        default:
          content:
            application/json:
              schema:
                $ref: '#/components/schemas/ListConfigResponse'
          description: default response
      summary: List all properties matching the criteria on the current node.
      tags:
      - Global Config
  /config/v1/properties/{propertyName}:
    get:
      operationId: getConfigPropertyByName
      parameters:
      - in: path
        name: propertyName
        required: true
        schema:
          type: string
      responses:
        default:
          content:
            application/json:
              schema:
                $ref: '#/components/schemas/ConfigProperty'
          description: default response
      summary: Fetch a property by its name, e.g. 'stroom.path.home'
      tags:
      - Global Config
  /content/v1/confirmImport:
    post:
      operationId: confirmContentImport
      requestBody:
        content:
          application/json:
            schema:
              $ref: '#/components/schemas/ResourceKey'
        description: resourceKey
        required: true
      responses:
        default:
          content:
            application/json:
              schema:
                type: array
                items:
                  $ref: '#/components/schemas/ImportState'
          description: default response
      summary: Get import confirmation state
      tags:
      - Content
  /content/v1/export:
    post:
      operationId: exportContent
      requestBody:
        content:
          application/json:
            schema:
              $ref: '#/components/schemas/DocRefs'
        description: docRefs
        required: true
      responses:
        default:
          content:
            application/json:
              schema:
                $ref: '#/components/schemas/ResourceGeneration'
          description: default response
      summary: Export content
      tags:
      - Content
  /content/v1/fetchDependencies:
    post:
      operationId: fetchContentDependencies
      requestBody:
        content:
          application/json:
            schema:
              $ref: '#/components/schemas/DependencyCriteria'
        description: criteria
        required: true
      responses:
        default:
          content:
            application/json:
              schema:
                $ref: '#/components/schemas/ResultPageDependency'
          description: default response
      summary: Fetch content dependencies
      tags:
      - Content
  /content/v1/import:
    post:
      operationId: importContent
      requestBody:
        content:
          application/json:
            schema:
              $ref: '#/components/schemas/ImportConfigRequest'
        description: request
        required: true
      responses:
        default:
          content:
            application/json:
              schema:
                $ref: '#/components/schemas/ResourceKey'
          description: default response
      summary: Import content
      tags:
      - Content
  /dashboard/v1/downloadQuery:
    post:
      operationId: downloadDashboardQuery
      requestBody:
        content:
          application/json:
            schema:
              $ref: '#/components/schemas/DownloadQueryRequest'
        description: downloadQueryRequest
        required: true
      responses:
        default:
          content:
            application/json:
              schema:
                $ref: '#/components/schemas/ResourceGeneration'
          description: default response
      summary: Download a query
      tags:
      - Dashboards
  /dashboard/v1/downloadSearchResults:
    post:
      operationId: downloadDashboardSearchResults
      requestBody:
        content:
          application/json:
            schema:
              $ref: '#/components/schemas/DownloadSearchResultsRequest'
        description: request
        required: true
      responses:
        default:
          content:
            application/json:
              schema:
                $ref: '#/components/schemas/ResourceGeneration'
          description: default response
      summary: Download search results
      tags:
      - Dashboards
  /dashboard/v1/fetchTimeZones:
    get:
      operationId: fetchTimeZones
      responses:
        default:
          content:
            application/json:
              schema:
                type: array
                items:
                  type: string
          description: default response
      summary: Fetch time zone data from the server
      tags:
      - Dashboards
  /dashboard/v1/functions:
    get:
      operationId: fetchDashboardFunctions
      responses:
        default:
          content:
            application/json:
              schema:
                type: array
                items:
                  $ref: '#/components/schemas/FunctionSignature'
          description: default response
      summary: Fetch all expression functions
      tags:
      - Dashboards
  /dashboard/v1/poll:
    post:
      operationId: pollDashboardSearchResults
      requestBody:
        content:
          application/json:
            schema:
              $ref: '#/components/schemas/SearchBusPollRequest'
        description: request
        required: true
      responses:
        default:
          content:
            application/json:
              schema:
                type: array
                items:
                  $ref: '#/components/schemas/DashboardSearchResponse'
                uniqueItems: true
          description: default response
      summary: Poll for new search results
      tags:
      - Dashboards
  /dashboard/v1/validateExpression:
    post:
      operationId: validateDashboardExpression
      requestBody:
        content:
          application/json:
            schema:
              type: string
        description: expression
        required: true
      responses:
        default:
          content:
            application/json:
              schema:
                $ref: '#/components/schemas/ValidateExpressionResult'
          description: default response
      summary: Validate an expression
      tags:
      - Dashboards
  /dashboard/v1/{uuid}:
    get:
      operationId: fetchDashboard
      parameters:
      - in: path
        name: uuid
        required: true
        schema:
          type: string
      responses:
        default:
          content:
            application/json:
              schema:
                $ref: '#/components/schemas/DashboardDoc'
          description: default response
      summary: Fetch a dashboard doc by its UUID
      tags:
      - Dashboards
    put:
      operationId: updateDashboard
      parameters:
      - in: path
        name: uuid
        required: true
        schema:
          type: string
      requestBody:
        content:
          application/json:
            schema:
              $ref: '#/components/schemas/DashboardDoc'
        description: doc
        required: true
      responses:
        default:
          content:
            application/json:
              schema:
                $ref: '#/components/schemas/DashboardDoc'
          description: default response
      summary: Update a dashboard doc
      tags:
      - Dashboards
  /data/v1/download:
    post:
      operationId: downloadData
      requestBody:
        content:
          application/json:
            schema:
              $ref: '#/components/schemas/FindMetaCriteria'
        description: criteria
        required: true
      responses:
        default:
          content:
            application/json:
              schema:
                $ref: '#/components/schemas/ResourceGeneration'
          description: default response
      summary: Download matching data
      tags:
      - Data
  /data/v1/fetch:
    post:
      operationId: fetchData
      requestBody:
        content:
          application/json:
            schema:
              $ref: '#/components/schemas/FetchDataRequest'
        description: request
        required: true
      responses:
        default:
          content:
            application/json:
              schema:
                $ref: '#/components/schemas/AbstractFetchDataResult'
          description: default response
      summary: Fetch matching data
      tags:
      - Data
  /data/v1/upload:
    post:
      operationId: uploadData
      requestBody:
        content:
          application/json:
            schema:
              $ref: '#/components/schemas/UploadDataRequest'
        description: request
        required: true
      responses:
        default:
          content:
            application/json:
              schema:
                $ref: '#/components/schemas/ResourceKey'
          description: default response
      summary: Upload data
      tags:
      - Data
  /data/v1/{id}/info:
    get:
      operationId: viewDataInfo
      parameters:
      - in: path
        name: id
        required: true
        schema:
          type: integer
          format: int64
      responses:
        default:
          content:
            application/json:
              schema:
                type: array
                items:
                  $ref: '#/components/schemas/DataInfoSection'
          description: default response
      summary: Find full info about a data item
      tags:
      - Data
  /data/v1/{id}/parts/{partNo}/child-types:
    get:
      operationId: getChildStreamTypes
      parameters:
      - in: path
        name: id
        required: true
        schema:
          type: integer
          format: int64
      - in: path
        name: partNo
        required: true
        schema:
          type: integer
          format: int64
      responses:
        default:
          content:
            application/json:
              schema:
                type: array
                items:
                  type: string
                uniqueItems: true
          description: default response
      summary: List child types for a stream
      tags:
      - Data
  /dataRetentionRules/v1:
    get:
      operationId: fetchDataRetentionRules
      responses:
        default:
          content:
            application/json:
              schema:
                $ref: '#/components/schemas/DataRetentionRules'
          description: default response
      summary: Get data retention rules
      tags:
      - Data Retention Rules
    put:
      operationId: updateDataRetentionRules
      requestBody:
        content:
          application/json:
            schema:
              $ref: '#/components/schemas/DataRetentionRules'
        description: dataRetentionRules
        required: true
      responses:
        default:
          content:
            application/json:
              schema:
                $ref: '#/components/schemas/DataRetentionRules'
          description: default response
      summary: Update data retention rules
      tags:
      - Data Retention Rules
  /dataRetentionRules/v1/impactSummary:
    post:
      operationId: getDataRetentionImpactSummary
      requestBody:
        content:
          application/json:
            schema:
              $ref: '#/components/schemas/DataRetentionDeleteSummaryRequest'
        description: request
        required: true
      responses:
        default:
          content:
            application/json:
              schema:
                $ref: '#/components/schemas/DataRetentionDeleteSummaryResponse'
          description: default response
      summary: Get a summary of meta deletions with the passed data retention rules
      tags:
      - Data Retention Rules
  /dataRetentionRules/v1/impactSummary/{queryId}:
    delete:
      operationId: stopDataRetentionImpactSummary
      parameters:
      - in: path
        name: queryId
        required: true
        schema:
          type: string
      responses:
        default:
          content:
            application/json:
              schema:
                type: boolean
          description: default response
      summary: Stop a running query
      tags:
      - Data Retention Rules
  /dataSource/v1/fetchFields:
    post:
      operationId: fetchDataSourceFields
      requestBody:
        content:
          application/json:
            schema:
              $ref: '#/components/schemas/DocRef'
        description: dataSourceRef
        required: true
      responses:
        default:
          content:
            application/json:
              schema:
                type: array
                items:
                  $ref: '#/components/schemas/AbstractField'
          description: default response
      summary: Fetch data source fields
      tags:
      - Data Sources
  /dbStatus/v1:
    get:
      operationId: getDbSystemTableStatus
      responses:
        default:
          content:
            application/json:
              schema:
                $ref: '#/components/schemas/ResultPageDBTableStatus'
          description: default response
      summary: Find status of the DB
      tags:
      - Database Status
    post:
      operationId: findDbSystemTableStatus
      requestBody:
        content:
          application/json:
            schema:
              $ref: '#/components/schemas/FindDBTableCriteria'
        description: criteria
        required: true
      responses:
        default:
          content:
            application/json:
              schema:
                $ref: '#/components/schemas/ResultPageDBTableStatus'
          description: default response
      summary: Find status of the DB
      tags:
      - Database Status
  /dictionary/v1/download:
    post:
      operationId: downloadDictionary
      requestBody:
        content:
          application/json:
            schema:
              $ref: '#/components/schemas/DocRef'
      responses:
        default:
          content:
            application/json:
              schema:
                $ref: '#/components/schemas/ResourceGeneration'
          description: default response
      summary: Download a dictionary doc
      tags:
      - Dictionaries (v1)
  /dictionary/v1/{uuid}:
    get:
      operationId: fetchDictionary
      parameters:
      - in: path
        name: uuid
        required: true
        schema:
          type: string
      responses:
        default:
          content:
            application/json:
              schema:
                $ref: '#/components/schemas/DictionaryDoc'
          description: default response
      summary: Fetch a dictionary doc by its UUID
      tags:
      - Dictionaries (v1)
    put:
      operationId: updateDictionary
      parameters:
      - in: path
        name: uuid
        required: true
        schema:
          type: string
      requestBody:
        content:
          application/json:
            schema:
              $ref: '#/components/schemas/DictionaryDoc'
        description: doc
        required: true
      responses:
        default:
          content:
            application/json:
              schema:
                $ref: '#/components/schemas/DictionaryDoc'
          description: default response
      summary: Update a dictionary doc
      tags:
      - Dictionaries (v1)
  /elasticCluster/v1/testCluster:
    post:
      operationId: testElasticCluster
      requestBody:
        content:
          application/json:
            schema:
              $ref: '#/components/schemas/ElasticClusterDoc'
        description: elasticClusterDoc
        required: true
      responses:
        default:
          content:
            application/json:
              schema:
                $ref: '#/components/schemas/ElasticClusterTestResponse'
          description: default response
      summary: Test connection to the Elasticsearch cluster
      tags:
      - Elastic Clusters
  /elasticCluster/v1/{uuid}:
    get:
      operationId: fetchElasticCluster
      parameters:
      - in: path
        name: uuid
        required: true
        schema:
          type: string
      responses:
        default:
          content:
            application/json:
              schema:
                $ref: '#/components/schemas/ElasticClusterDoc'
          description: default response
      summary: Fetch an Elasticsearch cluster doc by its UUID
      tags:
      - Elastic Clusters
    put:
      operationId: updateElasticCluster
      parameters:
      - in: path
        name: uuid
        required: true
        schema:
          type: string
      requestBody:
        content:
          application/json:
            schema:
              $ref: '#/components/schemas/ElasticClusterDoc'
        description: doc
        required: true
      responses:
        default:
          content:
            application/json:
              schema:
                $ref: '#/components/schemas/ElasticClusterDoc'
          description: default response
      summary: Update an Elasticsearch cluster doc
      tags:
      - Elastic Clusters
  /elasticIndex/v1/testIndex:
    post:
      operationId: testElasticIndex
      requestBody:
        content:
          application/json:
            schema:
              $ref: '#/components/schemas/ElasticIndexDoc'
        description: elasticIndexDoc
        required: true
      responses:
        default:
          content:
            application/json:
              schema:
                $ref: '#/components/schemas/ElasticIndexTestResponse'
          description: default response
      summary: Test the Elasticsearch index
      tags:
      - Elastic Indices
  /elasticIndex/v1/{uuid}:
    get:
      operationId: fetchElasticIndex
      parameters:
      - in: path
        name: uuid
        required: true
        schema:
          type: string
      responses:
        default:
          content:
            application/json:
              schema:
                $ref: '#/components/schemas/ElasticIndexDoc'
          description: default response
      summary: Fetch an Elasticsearch index doc by its UUID
      tags:
      - Elastic Indices
    put:
      operationId: updateElasticIndex
      parameters:
      - in: path
        name: uuid
        required: true
        schema:
          type: string
      requestBody:
        content:
          application/json:
            schema:
              $ref: '#/components/schemas/ElasticIndexDoc'
        description: doc
        required: true
      responses:
        default:
          content:
            application/json:
              schema:
                $ref: '#/components/schemas/ElasticIndexDoc'
          description: default response
      summary: Update an Elasticsearch index doc
      tags:
      - Elastic Indices
  /entityEvent/v1/{nodeName}:
    put:
      operationId: fireEntityEvent
      parameters:
      - in: path
        name: nodeName
        required: true
        schema:
          type: string
      requestBody:
        content:
          application/json:
            schema:
              $ref: '#/components/schemas/EntityEvent'
        description: entityevent
        required: true
      responses:
        default:
          content:
            application/json:
              schema:
                type: boolean
          description: default response
      summary: Sends an entity event
      tags:
      - Entity Events
  /explorer/v2/copy:
    post:
      operationId: copyExplorerItems
      requestBody:
        content:
          application/json:
            schema:
              $ref: '#/components/schemas/ExplorerServiceCopyRequest'
        description: request
        required: true
      responses:
        default:
          content:
            application/json:
              schema:
                $ref: '#/components/schemas/BulkActionResult'
          description: default response
      summary: Copy explorer items
      tags:
      - Explorer (v2)
  /explorer/v2/create:
    post:
      operationId: createExplorerItem
      requestBody:
        content:
          application/json:
            schema:
              $ref: '#/components/schemas/ExplorerServiceCreateRequest'
        description: request
        required: true
      responses:
        default:
          content:
            application/json:
              schema:
                $ref: '#/components/schemas/DocRef'
          description: default response
      summary: Create explorer item
      tags:
      - Explorer (v2)
  /explorer/v2/delete:
    delete:
      operationId: deleteExplorerItems
      requestBody:
        content:
          application/json:
            schema:
              $ref: '#/components/schemas/ExplorerServiceDeleteRequest'
        description: request
        required: true
      responses:
        default:
          content:
            application/json:
              schema:
                $ref: '#/components/schemas/BulkActionResult'
          description: default response
      summary: Delete explorer items
      tags:
      - Explorer (v2)
  /explorer/v2/fetchDocRefs:
    post:
      operationId: fetchExplorerDocRefs
      requestBody:
        content:
          application/json:
            schema:
              type: array
              items:
                $ref: '#/components/schemas/DocRef'
              uniqueItems: true
        description: docRefs
        required: true
      responses:
        default:
          content:
            application/json:
              schema:
                type: array
                items:
                  $ref: '#/components/schemas/DocRef'
                uniqueItems: true
          description: default response
      summary: Fetch document references
      tags:
      - Explorer (v2)
  /explorer/v2/fetchDocumentTypes:
    get:
      operationId: fetchExplorerDocumentTypes
      responses:
        default:
          content:
            application/json:
              schema:
                $ref: '#/components/schemas/DocumentTypes'
          description: default response
      summary: Fetch document types
      tags:
      - Explorer (v2)
  /explorer/v2/fetchExplorerNodes:
    post:
      operationId: fetchExplorerNodes
      requestBody:
        content:
          application/json:
            schema:
              $ref: '#/components/schemas/FindExplorerNodeCriteria'
        description: request
        required: true
      responses:
        default:
          content:
            application/json:
              schema:
                $ref: '#/components/schemas/FetchExplorerNodeResult'
          description: default response
      summary: Fetch explorer nodes
      tags:
      - Explorer (v2)
  /explorer/v2/fetchExplorerPermissions:
    post:
      operationId: fetchExplorerPermissions
      requestBody:
        content:
          application/json:
            schema:
              type: array
              items:
                $ref: '#/components/schemas/ExplorerNode'
        description: explorerNodes
        required: true
      responses:
        default:
          content:
            application/json:
              schema:
                type: array
                items:
                  $ref: '#/components/schemas/ExplorerNodePermissions'
                uniqueItems: true
          description: default response
      summary: Fetch permissions for explorer items
      tags:
      - Explorer (v2)
  /explorer/v2/info:
    post:
      operationId: fetchExplorerItemInfo
      requestBody:
        content:
          application/json:
            schema:
              $ref: '#/components/schemas/DocRef'
        description: docRef
        required: true
      responses:
        default:
          content:
            application/json:
              schema:
                $ref: '#/components/schemas/DocRefInfo'
          description: default response
      summary: Get document info
      tags:
      - Explorer (v2)
  /explorer/v2/move:
    put:
      operationId: moveExplorerItems
      requestBody:
        content:
          application/json:
            schema:
              $ref: '#/components/schemas/ExplorerServiceMoveRequest'
        description: request
        required: true
      responses:
        default:
          content:
            application/json:
              schema:
                $ref: '#/components/schemas/BulkActionResult'
          description: default response
      summary: Move explorer items
      tags:
      - Explorer (v2)
  /explorer/v2/rename:
    put:
      operationId: renameExplorerItems
      requestBody:
        content:
          application/json:
            schema:
              $ref: '#/components/schemas/ExplorerServiceRenameRequest'
        description: request
        required: true
      responses:
        default:
          content:
            application/json:
              schema:
                $ref: '#/components/schemas/DocRef'
          description: default response
      summary: Rename explorer items
      tags:
      - Explorer (v2)
  /export/v1:
    get:
      operationId: exportAllContent
      responses:
        default:
          description: Returns Stroom content data in a zip file
      summary: Exports all configuration to a file.
      tags:
      - Export
  /feed/v1/fetchSupportedEncodings:
    get:
      operationId: fetchSupportedEncodings
      responses:
        default:
          content:
            application/json:
              schema:
                type: array
                items:
                  type: string
          description: default response
      summary: Fetch supported encodings
      tags:
      - Feeds
  /feed/v1/{uuid}:
    get:
      operationId: fetchFeed
      parameters:
      - in: path
        name: uuid
        required: true
        schema:
          type: string
      responses:
        default:
          content:
            application/json:
              schema:
                $ref: '#/components/schemas/FeedDoc'
          description: default response
      summary: Fetch a feed doc by its UUID
      tags:
      - Feeds
    put:
      operationId: updateFeed
      parameters:
      - in: path
        name: uuid
        required: true
        schema:
          type: string
      requestBody:
        content:
          application/json:
            schema:
              $ref: '#/components/schemas/FeedDoc'
        description: doc
        required: true
      responses:
        default:
          content:
            application/json:
              schema:
                $ref: '#/components/schemas/FeedDoc'
          description: default response
      summary: Update a feed doc
      tags:
      - Feeds
  /feedStatus/v1/getFeedStatus:
    post:
      operationId: getFeedStatus
      requestBody:
        content:
          application/json:
            schema:
              $ref: '#/components/schemas/GetFeedStatusRequest'
        description: GetFeedStatusRequest
        required: true
      responses:
        default:
          content:
            application/json:
              schema:
                $ref: '#/components/schemas/GetFeedStatusResponse'
          description: default response
      summary: Submit a request to get the status of a feed
      tags:
      - Feed Status
  /fsVolume/v1:
    post:
      operationId: createFsVolume
      requestBody:
        content:
          application/json:
            schema:
              $ref: '#/components/schemas/FsVolume'
      responses:
        default:
          content:
            application/json:
              schema:
                $ref: '#/components/schemas/FsVolume'
          description: default response
      summary: Create a volume
      tags:
      - Filesystem Volumes
  /fsVolume/v1/find:
    post:
      operationId: findFsVolumes
      requestBody:
        content:
          application/json:
            schema:
              $ref: '#/components/schemas/FindFsVolumeCriteria'
        description: criteria
        required: true
      responses:
        default:
          content:
            application/json:
              schema:
                $ref: '#/components/schemas/ResultPageFsVolume'
          description: default response
      summary: Finds volumes
      tags:
      - Filesystem Volumes
  /fsVolume/v1/rescan:
    get:
      operationId: rescanFsVolumes
      responses:
        default:
          content:
            application/json:
              schema:
                type: boolean
          description: default response
      summary: Rescans volumes
      tags:
      - Filesystem Volumes
  /fsVolume/v1/{id}:
    delete:
      operationId: deleteFsVolume
      parameters:
      - in: path
        name: id
        required: true
        schema:
          type: integer
          format: int32
      responses:
        default:
          content:
            application/json:
              schema:
                type: boolean
          description: default response
      summary: Delete a volume
      tags:
      - Filesystem Volumes
    get:
      operationId: fetchFsVolume
      parameters:
      - in: path
        name: id
        required: true
        schema:
          type: integer
          format: int32
      responses:
        default:
          content:
            application/json:
              schema:
                $ref: '#/components/schemas/FsVolume'
          description: default response
      summary: Get a volume
      tags:
      - Filesystem Volumes
    put:
      operationId: updateFsVolume
      parameters:
      - in: path
        name: id
        required: true
        schema:
          type: integer
          format: int32
      requestBody:
        content:
          application/json:
            schema:
              $ref: '#/components/schemas/FsVolume'
        description: volume
        required: true
      responses:
        default:
          content:
            application/json:
              schema:
                $ref: '#/components/schemas/FsVolume'
          description: default response
      summary: Update a volume
      tags:
      - Filesystem Volumes
  /index/v2/shard/delete:
    post:
      operationId: deleteIndexShards
      parameters:
      - in: query
        name: nodeName
        schema:
          type: string
      requestBody:
        content:
          application/json:
            schema:
              $ref: '#/components/schemas/FindIndexShardCriteria'
        description: criteria
        required: true
      responses:
        default:
          content:
            application/json:
              schema:
                type: integer
                format: int64
          description: default response
      summary: Delete matching index shards
      tags:
      - Indexes (v2)
  /index/v2/shard/find:
    post:
      operationId: findIndexShards
      requestBody:
        content:
          application/json:
            schema:
              $ref: '#/components/schemas/FindIndexShardCriteria'
        description: criteria
        required: true
      responses:
        default:
          content:
            application/json:
              schema:
                $ref: '#/components/schemas/ResultPageIndexShard'
          description: default response
      summary: Find matching index shards
      tags:
      - Indexes (v2)
  /index/v2/shard/flush:
    post:
      operationId: flushIndexShards
      parameters:
      - in: query
        name: nodeName
        schema:
          type: string
      requestBody:
        content:
          application/json:
            schema:
              $ref: '#/components/schemas/FindIndexShardCriteria'
        description: criteria
        required: true
      responses:
        default:
          content:
            application/json:
              schema:
                type: integer
                format: int64
          description: default response
      summary: Flush matching index shards
      tags:
      - Indexes (v2)
  /index/v2/{uuid}:
    get:
      operationId: fetchIndex
      parameters:
      - in: path
        name: uuid
        required: true
        schema:
          type: string
      responses:
        default:
          content:
            application/json:
              schema:
                $ref: '#/components/schemas/IndexDoc'
          description: default response
      summary: Fetch a index doc by its UUID
      tags:
      - Indexes (v2)
    put:
      operationId: updateIndex
      parameters:
      - in: path
        name: uuid
        required: true
        schema:
          type: string
      requestBody:
        content:
          application/json:
            schema:
              $ref: '#/components/schemas/IndexDoc'
        description: doc
        required: true
      responses:
        default:
          content:
            application/json:
              schema:
                $ref: '#/components/schemas/IndexDoc'
          description: default response
      summary: Update an index doc
      tags:
      - Indexes (v2)
  /index/volume/v2:
    post:
      operationId: createIndexVolume
      requestBody:
        content:
          application/json:
            schema:
              $ref: '#/components/schemas/IndexVolume'
        description: request
        required: true
      responses:
        default:
          content:
            application/json:
              schema:
                $ref: '#/components/schemas/IndexVolume'
          description: default response
      summary: Creates an index volume
      tags:
      - Index Volumes
  /index/volume/v2/find:
    post:
      operationId: findIndexVolumes
      requestBody:
        content:
          application/json:
            schema:
              $ref: '#/components/schemas/ExpressionCriteria'
        description: request
        required: true
      responses:
        default:
          content:
            application/json:
              schema:
                $ref: '#/components/schemas/ResultPageIndexVolume'
          description: default response
      summary: Finds index volumes matching request
      tags:
      - Index Volumes
  /index/volume/v2/rescan:
    delete:
      operationId: rescanIndexVolumes
      parameters:
      - in: query
        name: nodeName
        schema:
          type: string
      responses:
        default:
          content:
            application/json:
              schema:
                type: boolean
          description: default response
      summary: Rescans index volumes
      tags:
      - Index Volumes
  /index/volume/v2/{id}:
    delete:
      operationId: deleteIndexVolume
      parameters:
      - in: path
        name: id
        required: true
        schema:
          type: integer
          format: int32
      responses:
        default:
          content:
            application/json:
              schema:
                type: boolean
          description: default response
      summary: Deletes an index volume
      tags:
      - Index Volumes
    get:
      operationId: fetchIndexVolume
      parameters:
      - in: path
        name: id
        required: true
        schema:
          type: integer
          format: int32
      responses:
        default:
          content:
            application/json:
              schema:
                $ref: '#/components/schemas/IndexVolume'
          description: default response
      summary: Fetch an index volume
      tags:
      - Index Volumes
    put:
      operationId: updateIndexVolume
      parameters:
      - in: path
        name: id
        required: true
        schema:
          type: integer
          format: int32
      requestBody:
        content:
          application/json:
            schema:
              $ref: '#/components/schemas/IndexVolume'
        description: indexVolume
        required: true
      responses:
        default:
          content:
            application/json:
              schema:
                $ref: '#/components/schemas/IndexVolume'
          description: default response
      summary: Updates an index volume
      tags:
      - Index Volumes
  /index/volumeGroup/v2:
    post:
      operationId: createIndexVolumeGroup
      requestBody:
        content:
          application/json:
            schema:
              type: string
        description: name
        required: true
      responses:
        default:
          content:
            application/json:
              schema:
                $ref: '#/components/schemas/IndexVolumeGroup'
          description: default response
      summary: Creates an index volume group
      tags:
      - Index Volume Groups
  /index/volumeGroup/v2/find:
    post:
      operationId: findIndexVolumeGroups
      requestBody:
        content:
          application/json:
            schema:
              $ref: '#/components/schemas/ExpressionCriteria'
        description: request
        required: true
      responses:
        default:
          content:
            application/json:
              schema:
                $ref: '#/components/schemas/ResultPageIndexVolumeGroup'
          description: default response
      summary: Finds index volume groups matching request
      tags:
      - Index Volume Groups
  /index/volumeGroup/v2/{id}:
    delete:
      operationId: deleteIndexVolumeGroup
      parameters:
      - in: path
        name: id
        required: true
        schema:
          type: integer
          format: int32
      responses:
        default:
          content:
            application/json:
              schema:
                type: boolean
          description: default response
      summary: Deletes an index volume group
      tags:
      - Index Volume Groups
    get:
      operationId: fetchIndexVolumeGroup
      parameters:
      - in: path
        name: id
        required: true
        schema:
          type: integer
          format: int32
      responses:
        default:
          content:
            application/json:
              schema:
                $ref: '#/components/schemas/IndexVolumeGroup'
          description: default response
      summary: Gets an index volume group
      tags:
      - Index Volume Groups
    put:
      operationId: updateIndexVolumeGroup
      parameters:
      - in: path
        name: id
        required: true
        schema:
          type: integer
          format: int32
      requestBody:
        content:
          application/json:
            schema:
              $ref: '#/components/schemas/IndexVolumeGroup'
      responses:
        default:
          content:
            application/json:
              schema:
                $ref: '#/components/schemas/IndexVolumeGroup'
          description: default response
      summary: Updates an index volume group
      tags:
      - Index Volume Groups
  /job/v1:
    get:
      operationId: listJobs
      responses:
        default:
          content:
            application/json:
              schema:
                $ref: '#/components/schemas/ResultPageJob'
          description: default response
      summary: Lists jobs
      tags:
      - Jobs
  /job/v1/{id}/enabled:
    put:
      operationId: setJobEnabled
      parameters:
      - in: path
        name: id
        required: true
        schema:
          type: integer
          format: int32
      requestBody:
        content:
          application/json:
            schema:
              type: boolean
        description: enabled
        required: true
      responses:
        default:
          content:
            application/json: {}
          description: default response
      summary: Sets the enabled status of the job
      tags:
      - Jobs
  /jobNode/v1:
    get:
      operationId: listJobsNodes
      parameters:
      - in: query
        name: jobName
        schema:
          type: string
      - in: query
        name: nodeName
        schema:
          type: string
      responses:
        default:
          content:
            application/json:
              schema:
                $ref: '#/components/schemas/ResultPageJobNode'
          description: default response
      summary: Lists job nodes
      tags:
      - Jobs (Node)
  /jobNode/v1/info:
    get:
      operationId: fetchJobNodeInfo
      parameters:
      - in: query
        name: jobName
        schema:
          type: string
      - in: query
        name: nodeName
        schema:
          type: string
      responses:
        default:
          content:
            application/json:
              schema:
                $ref: '#/components/schemas/JobNodeInfo'
          description: default response
      summary: Gets current info for a job node
      tags:
      - Jobs (Node)
  /jobNode/v1/{id}/enabled:
    put:
      operationId: setJobNodeEnabled
      parameters:
      - in: path
        name: id
        required: true
        schema:
          type: integer
          format: int32
      requestBody:
        content:
          application/json:
            schema:
              type: boolean
        description: enabled
        required: true
      responses:
        default:
          content:
            application/json: {}
          description: default response
      summary: Sets the enabled status of the job node
      tags:
      - Jobs (Node)
  /jobNode/v1/{id}/schedule:
    put:
      operationId: setJobNodeSchedule
      parameters:
      - in: path
        name: id
        required: true
        schema:
          type: integer
          format: int32
      requestBody:
        content:
          application/json:
            schema:
              type: string
        description: schedule
        required: true
      responses:
        default:
          content:
            application/json: {}
          description: default response
      summary: Sets the schedule job node
      tags:
      - Jobs (Node)
  /jobNode/v1/{id}/taskLimit:
    put:
      operationId: setJobNodeTaskLimit
      parameters:
      - in: path
        name: id
        required: true
        schema:
          type: integer
          format: int32
      requestBody:
        content:
          application/json:
            schema:
              type: integer
              format: int32
        description: taskLimit
        required: true
      responses:
        default:
          content:
            application/json: {}
          description: default response
      summary: Sets the task limit for the job node
      tags:
      - Jobs (Node)
  /kafkaConfig/v1/download:
    post:
      operationId: downloadKafkaConfig
      requestBody:
        content:
          application/json:
            schema:
              $ref: '#/components/schemas/DocRef'
        description: docRef
        required: true
      responses:
        default:
          content:
            application/json:
              schema:
                $ref: '#/components/schemas/ResourceGeneration'
          description: default response
      summary: Download a kafkaConfig doc
      tags:
      - Kafka Config
  /kafkaConfig/v1/{uuid}:
    get:
      operationId: fetchKafkaConfig
      parameters:
      - in: path
        name: uuid
        required: true
        schema:
          type: string
      responses:
        default:
          content:
            application/json:
              schema:
                $ref: '#/components/schemas/KafkaConfigDoc'
          description: default response
      summary: Fetch a kafkaConfig doc by its UUID
      tags:
      - Kafka Config
    put:
      operationId: updateKafkaConfig
      parameters:
      - in: path
        name: uuid
        required: true
        schema:
          type: string
      requestBody:
        content:
          application/json:
            schema:
              $ref: '#/components/schemas/KafkaConfigDoc'
        description: doc
        required: true
      responses:
        default:
          content:
            application/json:
              schema:
                $ref: '#/components/schemas/KafkaConfigDoc'
          description: default response
      summary: Update a kafkaConfig doc
      tags:
      - Kafka Config
  /meta/v1/find:
    post:
      operationId: findMetaRow
      requestBody:
        content:
          application/json:
            schema:
              $ref: '#/components/schemas/FindMetaCriteria'
        description: criteria
        required: true
      responses:
        default:
          content:
            application/json:
              schema:
                $ref: '#/components/schemas/ResultPageMetaRow'
          description: default response
      summary: Find matching meta data
      tags:
      - Meta
  /meta/v1/getReprocessSelectionSummary:
    post:
      operationId: getMetaReprocessSelectionSummary
      requestBody:
        content:
          application/json:
            schema:
              $ref: '#/components/schemas/FindMetaCriteria'
        description: criteria
        required: true
      responses:
        default:
          content:
            application/json:
              schema:
                $ref: '#/components/schemas/SelectionSummary'
          description: default response
      summary: Get a summary of the parent items of the selected meta data
      tags:
      - Meta
  /meta/v1/getSelectionSummary:
    post:
      operationId: getMetaSelectionSummary
      requestBody:
        content:
          application/json:
            schema:
              $ref: '#/components/schemas/FindMetaCriteria'
        description: criteria
        required: true
      responses:
        default:
          content:
            application/json:
              schema:
                $ref: '#/components/schemas/SelectionSummary'
          description: default response
      summary: Get a summary of the selected meta data
      tags:
      - Meta
  /meta/v1/getTypes:
    get:
      operationId: getStreamTypes
      responses:
        default:
          content:
            application/json:
              schema:
                type: array
                items:
                  type: string
          description: default response
      summary: Get a list of possible stream types
      tags:
      - Meta
  /meta/v1/update/status:
    put:
      operationId: updateMetaStatus
      requestBody:
        content:
          application/json:
            schema:
              $ref: '#/components/schemas/UpdateStatusRequest'
      responses:
        default:
          content:
            application/json:
              schema:
                type: integer
                format: int32
          description: default response
      summary: Update status on matching meta data
      tags:
      - Meta
  /node/v1:
    get:
      operationId: findNodes
      responses:
        default:
          content:
            application/json:
              schema:
                $ref: '#/components/schemas/FetchNodeStatusResponse'
          description: default response
      summary: Lists nodes
      tags:
      - Nodes
  /node/v1/all:
    get:
      operationId: listAllNodes
      responses:
        default:
          content:
            application/json:
              schema:
                type: array
                items:
                  type: string
          description: default response
      summary: Lists all nodes
      tags:
      - Nodes
  /node/v1/enabled:
    get:
      operationId: listEnabledNodes
      responses:
        default:
          content:
            application/json:
              schema:
                type: array
                items:
                  type: string
          description: default response
      summary: Lists enabled nodes
      tags:
      - Nodes
  /node/v1/enabled/{nodeName}:
    put:
      operationId: setNodeEnabled
      parameters:
      - in: path
        name: nodeName
        required: true
        schema:
          type: string
      requestBody:
        content:
          application/json:
            schema:
              type: boolean
        description: enabled
        required: true
      responses:
        default:
          content:
            application/json:
              schema:
                type: boolean
          description: default response
      summary: Sets whether a node is enabled
      tags:
      - Nodes
  /node/v1/info/{nodeName}:
    get:
      operationId: fetchNodeInfo
      parameters:
      - in: path
        name: nodeName
        required: true
        schema:
          type: string
      responses:
        default:
          content:
            application/json:
              schema:
                $ref: '#/components/schemas/ClusterNodeInfo'
          description: default response
      summary: Gets detailed information about a node
      tags:
      - Nodes
  /node/v1/ping/{nodeName}:
    get:
      operationId: pingNode
      parameters:
      - in: path
        name: nodeName
        required: true
        schema:
          type: string
      responses:
        default:
          content:
            application/json:
              schema:
                type: integer
                format: int64
          description: default response
      summary: Gets a ping time for a node
      tags:
      - Nodes
  /node/v1/priority/{nodeName}:
    put:
      operationId: setNodePriority
      parameters:
      - in: path
        name: nodeName
        required: true
        schema:
          type: string
      requestBody:
        content:
          application/json:
            schema:
              type: integer
              format: int32
        description: nodeName
        required: true
      responses:
        default:
          content:
            application/json:
              schema:
                type: boolean
          description: default response
      summary: Sets the priority of a node
      tags:
      - Nodes
  /node/v1/setJobsEnabled/{nodeName}:
    put:
      operationId: setNodeJobsEnabled
      parameters:
      - in: path
        name: nodeName
        required: true
        schema:
          type: string
      requestBody:
        content:
          application/json:
            schema:
              $ref: '#/components/schemas/NodeSetJobsEnabledRequest'
        description: Request parameters
        required: true
      responses:
        default:
          content:
            application/json:
              schema:
                $ref: '#/components/schemas/NodeSetJobsEnabledResponse'
          description: default response
      summary: Sets the enabled state of jobs for the selected node. If both `includeJobs`
        and `excludeJobs` are unspecified or empty, this action will apply to ALL
        jobs.
      tags:
      - Nodes
  /oauth2/v1/noauth/.well-known/openid-configuration:
    get:
      operationId: openIdConfiguration
      responses:
        default:
          content:
            application/json:
              schema:
                type: string
          description: default response
      summary: Provides discovery for openid configuration
      tags:
      - API Keys
      - Authentication
  /oauth2/v1/noauth/auth:
    get:
      operationId: openIdAuth
      parameters:
      - in: query
        name: scope
        required: true
        schema:
          type: string
      - in: query
        name: response_type
        required: true
        schema:
          type: string
      - in: query
        name: client_id
        required: true
        schema:
          type: string
      - in: query
        name: redirect_uri
        required: true
        schema:
          type: string
      - in: query
        name: nonce
        schema:
          type: string
      - in: query
        name: state
        schema:
          type: string
      - in: query
        name: prompt
        schema:
          type: string
      responses:
        default:
          content:
            application/json: {}
          description: default response
      summary: Submit an OpenId AuthenticationRequest.
      tags:
      - Authentication
  /oauth2/v1/noauth/certs:
    get:
      operationId: openIdCerts
      responses:
        default:
          content:
            application/json:
              schema:
                type: object
                additionalProperties:
                  type: array
                  items:
                    type: object
                    additionalProperties:
                      type: object
          description: default response
      summary: Provides access to this service's current public key. A client may
        use these keys to verify JWTs issued by this service.
      tags:
      - API Keys
      - Authentication
  /oauth2/v1/noauth/token:
    post:
      operationId: openIdToken
      requestBody:
        content:
          application/json:
            schema:
              $ref: '#/components/schemas/TokenRequest'
        description: tokenRequest
        required: true
      responses:
        default:
          content:
            application/json:
              schema:
                $ref: '#/components/schemas/TokenResponse'
          description: default response
      summary: Get a token from an access code
      tags:
      - Authentication
  /permission/app/v1:
    get:
      operationId: getUserAndPermissions
      responses:
        default:
          content:
            application/json:
              schema:
                $ref: '#/components/schemas/UserAndPermissions'
          description: default response
      summary: User and app permissions for the current session
      tags:
      - Application Permissions
  /permission/app/v1/changeUser:
    post:
      operationId: changeUserPermissions
      requestBody:
        content:
          application/json:
            schema:
              $ref: '#/components/schemas/ChangeUserRequest'
        description: changeUserRequest
        required: true
      responses:
        default:
          content:
            application/json:
              schema:
                type: boolean
          description: default response
      summary: User and app permissions for the current session
      tags:
      - Application Permissions
  /permission/app/v1/fetchAllPermissions:
    get:
      operationId: fetchAllPermissions
      responses:
        default:
          content:
            application/json:
              schema:
                type: array
                items:
                  type: string
          description: default response
      summary: Get all possible permissions
      tags:
      - Application Permissions
  /permission/app/v1/fetchUserAppPermissions:
    post:
      operationId: fetchUserAppPermissions
      requestBody:
        content:
          application/json:
            schema:
              $ref: '#/components/schemas/User'
        description: user
        required: true
      responses:
        default:
          content:
            application/json:
              schema:
                $ref: '#/components/schemas/UserAndPermissions'
          description: default response
      summary: User and app permissions for the specified user
      tags:
      - Application Permissions
  /permission/changeEvent/v1/fireChange/{nodeName}:
    post:
      operationId: firePermissionChangeEvent
      parameters:
      - in: path
        name: nodeName
        required: true
        schema:
          type: string
      requestBody:
        content:
          application/json:
            schema:
              $ref: '#/components/schemas/PermissionChangeRequest'
        description: request
        required: true
      responses:
        default:
          content:
            application/json:
              schema:
                type: boolean
          description: default response
      summary: Fires a permission change event
      tags:
      - Application Permissions
  /permission/doc/v1/changeDocumentPermissions:
    post:
      operationId: changeDocumentPermissions
      requestBody:
        content:
          application/json:
            schema:
              $ref: '#/components/schemas/ChangeDocumentPermissionsRequest'
        description: request
        required: true
      responses:
        default:
          content:
            application/json:
              schema:
                type: boolean
          description: default response
      summary: Change document permissions
      tags:
      - Doc Permissions
  /permission/doc/v1/checkDocumentPermission:
    post:
      operationId: checkDocumentPermission
      requestBody:
        content:
          application/json:
            schema:
              $ref: '#/components/schemas/CheckDocumentPermissionRequest'
        description: request
        required: true
      responses:
        default:
          content:
            application/json:
              schema:
                type: boolean
          description: default response
      summary: Check document permission
      tags:
      - Doc Permissions
  /permission/doc/v1/copyPermissionsFromParent:
    post:
      operationId: copyPermissionFromParent
      requestBody:
        content:
          application/json:
            schema:
              $ref: '#/components/schemas/CopyPermissionsFromParentRequest'
        description: request
        required: true
      responses:
        default:
          content:
            application/json:
              schema:
                $ref: '#/components/schemas/DocumentPermissions'
          description: default response
      summary: Copy permissions from parent
      tags:
      - Doc Permissions
  /permission/doc/v1/fetchAllDocumentPermissions:
    post:
      operationId: fetchAllDocumentPermissions
      requestBody:
        content:
          application/json:
            schema:
              $ref: '#/components/schemas/FetchAllDocumentPermissionsRequest'
        description: request
        required: true
      responses:
        default:
          content:
            application/json:
              schema:
                $ref: '#/components/schemas/DocumentPermissions'
          description: default response
      summary: Fetch document permissions
      tags:
      - Doc Permissions
  /permission/doc/v1/filterUsers:
    post:
      operationId: filterUsers
      requestBody:
        content:
          application/json:
            schema:
              $ref: '#/components/schemas/FilterUsersRequest'
      responses:
        default:
          content:
            application/json:
              schema:
                type: array
                items:
                  $ref: '#/components/schemas/User'
          description: default response
      summary: Get all permissions for a given document type
      tags:
      - Doc Permissions
  /permission/doc/v1/getPermissionForDocType/${docType}:
    get:
      operationId: getPermissionForDocType
      parameters:
      - in: path
        name: docType
        required: true
        schema:
          type: string
      responses:
        default:
          content:
            application/json:
              schema:
                type: array
                items:
                  type: string
          description: default response
      summary: Get all permissions for a given document type
      tags:
      - Doc Permissions
  /pipeline/v1/fetchPipelineData:
    post:
      operationId: fetchPipelineData
      requestBody:
        content:
          application/json:
            schema:
              $ref: '#/components/schemas/DocRef'
        description: pipeline
        required: true
      responses:
        default:
          content:
            application/json:
              schema:
                type: array
                items:
                  $ref: '#/components/schemas/PipelineData'
          description: default response
      summary: Fetch data for a pipeline
      tags:
      - Pipelines
  /pipeline/v1/fetchPipelineXml:
    post:
      operationId: fetchPipelineXml
      requestBody:
        content:
          application/json:
            schema:
              $ref: '#/components/schemas/DocRef'
        description: pipeline
        required: true
      responses:
        default:
          content:
            application/json:
              schema:
                $ref: '#/components/schemas/FetchPipelineXmlResponse'
          description: default response
      summary: Fetch the XML for a pipeline
      tags:
      - Pipelines
  /pipeline/v1/propertyTypes:
    get:
      operationId: getPipelinePropertyTypes
      responses:
        default:
          content:
            application/json:
              schema:
                type: array
                items:
                  $ref: '#/components/schemas/FetchPropertyTypesResult'
          description: default response
      summary: Get pipeline property types
      tags:
      - Pipelines
  /pipeline/v1/savePipelineXml:
    put:
      operationId: savePipelineXml
      requestBody:
        content:
          application/json:
            schema:
              $ref: '#/components/schemas/SavePipelineXmlRequest'
        description: request
        required: true
      responses:
        default:
          content:
            application/json:
              schema:
                type: boolean
          description: default response
      summary: Update a pipeline doc with XML directly
      tags:
      - Pipelines
  /pipeline/v1/{uuid}:
    get:
      operationId: fetchPipeline
      parameters:
      - in: path
        name: uuid
        required: true
        schema:
          type: string
      responses:
        default:
          content:
            application/json:
              schema:
                $ref: '#/components/schemas/PipelineDoc'
          description: default response
      summary: Fetch a pipeline doc by its UUID
      tags:
      - Pipelines
    put:
      operationId: updatePipeline
      parameters:
      - in: path
        name: uuid
        required: true
        schema:
          type: string
      requestBody:
        content:
          application/json:
            schema:
              $ref: '#/components/schemas/PipelineDoc'
        description: doc
        required: true
      responses:
        default:
          content:
            application/json:
              schema:
                $ref: '#/components/schemas/PipelineDoc'
          description: default response
      summary: Update a pipeline doc
      tags:
      - Pipelines
  /preferences/v1:
    get:
      operationId: fetchUserPreferences
      responses:
        default:
          content:
            application/json:
              schema:
                $ref: '#/components/schemas/UserPreferences'
          description: default response
      summary: Fetch user preferences.
      tags:
      - Preferences
    post:
      operationId: updateUserPreferences
      requestBody:
        content:
          application/json:
            schema:
              $ref: '#/components/schemas/UserPreferences'
      responses:
        default:
          content:
            application/json:
              schema:
                type: boolean
          description: default response
      summary: Update user preferences
      tags:
      - Preferences
  /preferences/v1/resetToDefaultUserPreferences:
    post:
      operationId: resetToDefaultUserPreferences
      responses:
        default:
          content:
            application/json:
              schema:
                $ref: '#/components/schemas/UserPreferences'
          description: default response
      summary: Resets preferences to the defaults
      tags:
      - Preferences
  /preferences/v1/setDefaultUserPreferences:
    post:
      operationId: setDefaultUserPreferences
      requestBody:
        content:
          application/json:
            schema:
              $ref: '#/components/schemas/UserPreferences'
      responses:
        default:
          content:
            application/json:
              schema:
                $ref: '#/components/schemas/UserPreferences'
          description: default response
      summary: Sets the default preferences for all users
      tags:
      - Preferences
  /processor/v1/{id}:
    delete:
      operationId: deleteProcessor
      parameters:
      - in: path
        name: id
        required: true
        schema:
          type: integer
          format: int32
      responses:
        default:
          content:
            application/json:
              schema:
                type: boolean
          description: default response
      summary: Deletes a processor
      tags:
      - Processors
  /processor/v1/{id}/enabled:
    put:
      operationId: setProcessorEnabled
      parameters:
      - in: path
        name: id
        required: true
        schema:
          type: integer
          format: int32
      requestBody:
        content:
          application/json:
            schema:
              type: boolean
        description: enabled
        required: true
      responses:
        default:
          content:
            application/json:
              schema:
                type: boolean
          description: default response
      summary: Sets the enabled/disabled state for a processor
      tags:
      - Processors
  /processorFilter/v1:
    post:
      operationId: createProcessorFilter
      requestBody:
        content:
          application/json:
            schema:
              $ref: '#/components/schemas/CreateProcessFilterRequest'
        description: request
        required: true
      responses:
        default:
          content:
            application/json:
              schema:
                $ref: '#/components/schemas/ProcessorFilter'
          description: default response
      summary: Creates a filter
      tags:
      - Processor Filters
  /processorFilter/v1/find:
    post:
      operationId: findProcessorFilters
      requestBody:
        content:
          application/json:
            schema:
              $ref: '#/components/schemas/FetchProcessorRequest'
        description: request
        required: true
      responses:
        default:
          content:
            application/json:
              schema:
                $ref: '#/components/schemas/ProcessorListRowResultPage'
          description: default response
      summary: Finds processors and filters matching request
      tags:
      - Processor Filters
  /processorFilter/v1/reprocess:
    post:
      operationId: reprocessData
      requestBody:
        content:
          application/json:
            schema:
              $ref: '#/components/schemas/CreateReprocessFilterRequest'
        description: criteria
        required: true
      responses:
        default:
          content:
            application/json:
              schema:
                type: array
                items:
                  $ref: '#/components/schemas/ReprocessDataInfo'
          description: default response
      summary: Create filters to reprocess data
      tags:
      - Processor Filters
  /processorFilter/v1/{id}:
    delete:
      operationId: deleteProcessorFilter
      parameters:
      - in: path
        name: id
        required: true
        schema:
          type: integer
          format: int32
      responses:
        default:
          content:
            application/json:
              schema:
                type: boolean
          description: default response
      summary: Deletes a filter
      tags:
      - Processor Filters
    get:
      operationId: fetchProcessorFilter
      parameters:
      - in: path
        name: id
        required: true
        schema:
          type: integer
          format: int32
      responses:
        default:
          content:
            application/json:
              schema:
                $ref: '#/components/schemas/ProcessorFilter'
          description: default response
      summary: Fetch a filter
      tags:
      - Processor Filters
    put:
      operationId: updateProcessorFilter
      parameters:
      - in: path
        name: id
        required: true
        schema:
          type: integer
          format: int32
      requestBody:
        content:
          application/json:
            schema:
              $ref: '#/components/schemas/ProcessorFilter'
      responses:
        default:
          content:
            application/json:
              schema:
                $ref: '#/components/schemas/ProcessorFilter'
          description: default response
      summary: Updates a filter
      tags:
      - Processor Filters
  /processorFilter/v1/{id}/enabled:
    put:
      operationId: setProcessorFilterEnabled
      parameters:
      - in: path
        name: id
        required: true
        schema:
          type: integer
          format: int32
      requestBody:
        content:
          application/json:
            schema:
              type: boolean
      responses:
        default:
          content:
            application/json:
              schema:
                type: boolean
          description: default response
      summary: Sets the enabled/disabled state for a filter
      tags:
      - Processor Filters
  /processorFilter/v1/{id}/priority:
    put:
      operationId: setProcessorFilterPriority
      parameters:
      - in: path
        name: id
        required: true
        schema:
          type: integer
          format: int32
      requestBody:
        content:
          application/json:
            schema:
              type: integer
              format: int32
      responses:
        default:
          content:
            application/json:
              schema:
                type: boolean
          description: default response
      summary: Sets the priority for a filter
      tags:
      - Processor Filters
  /processorTask/v1/abandon/{nodeName}:
    post:
      operationId: abandonProcessorTasks
      parameters:
      - in: path
        name: nodeName
        required: true
        schema:
          type: string
      requestBody:
        content:
          application/json:
            schema:
              $ref: '#/components/schemas/ProcessorTaskList'
        description: request
        required: true
      responses:
        default:
          content:
            application/json:
              schema:
                type: boolean
          description: default response
      summary: Abandon some tasks
      tags:
      - Processor Tasks
  /processorTask/v1/assign/{nodeName}:
    post:
      operationId: assignProcessorTasks
      parameters:
      - in: path
        name: nodeName
        required: true
        schema:
          type: string
      requestBody:
        content:
          application/json:
            schema:
              $ref: '#/components/schemas/AssignTasksRequest'
        description: request
        required: true
      responses:
        default:
          content:
            application/json:
              schema:
                $ref: '#/components/schemas/ProcessorTaskList'
          description: default response
      summary: Assign some tasks
      tags:
      - Processor Tasks
  /processorTask/v1/find:
    post:
      operationId: findProcessorTasks
      requestBody:
        content:
          application/json:
            schema:
              $ref: '#/components/schemas/ExpressionCriteria'
        description: expressionCriteria
        required: true
      responses:
        default:
          content:
            application/json:
              schema:
                $ref: '#/components/schemas/ResultPageProcessorTask'
          description: default response
      summary: Finds processors tasks
      tags:
      - Processor Tasks
  /processorTask/v1/summary:
    post:
      operationId: findProcessorTaskSummary
      requestBody:
        content:
          application/json:
            schema:
              $ref: '#/components/schemas/ExpressionCriteria'
        description: expressionCriteria
        required: true
      responses:
        default:
          content:
            application/json:
              schema:
                $ref: '#/components/schemas/ResultPageProcessorTaskSummary'
          description: default response
      summary: Finds processor task summaries
      tags:
      - Processor Tasks
  /refData/v1/entries:
    get:
      description: This is primarily intended  for small scale debugging in non-production
        environments. If no limit is set a default limit is applied else the results
        will be limited to limit entries.
      operationId: getReferenceStoreEntries
      parameters:
      - in: query
        name: limit
        schema:
          type: integer
          format: int32
      responses:
        default:
          content:
            application/json:
              schema:
                type: array
                items:
                  $ref: '#/components/schemas/RefStoreEntry'
          description: default response
      summary: List entries from the reference data store on the node called.
      tags:
      - Reference Data
  /refData/v1/lookup:
    post:
      operationId: lookupReferenceData
      requestBody:
        content:
          application/json:
            schema:
              $ref: '#/components/schemas/RefDataLookupRequest'
        required: true
      responses:
        default:
          content:
            application/json:
              schema:
                type: string
          description: default response
      summary: Perform a reference data lookup using the supplied lookup request.
      tags:
      - Reference Data
  /refData/v1/purge/{purgeAge}:
    delete:
      operationId: purgeReferenceData
      parameters:
      - in: path
        name: purgeAge
        required: true
        schema:
          type: string
      responses:
        default:
          content:
            application/json:
              schema:
                type: boolean
          description: default response
      summary: Explicitly delete all entries that are older than purgeAge.
      tags:
      - Reference Data
  /remoteSearch/v1/destroy:
    get:
      operationId: destroyRemoteSearch
      parameters:
      - in: query
        name: queryKey
        schema:
          type: string
      responses:
        default:
          content:
            application/json:
              schema:
                type: boolean
          description: default response
      summary: Destroy search results
      tags:
      - Remote Search
  /remoteSearch/v1/poll:
    get:
      operationId: pollRemoteSearch
      parameters:
      - in: query
        name: queryKey
        schema:
          type: string
      responses:
        default:
          content:
            application/octet-stream: {}
          description: default response
      summary: Poll the server for search results for the supplied queryKey
      tags:
      - Remote Search
  /remoteSearch/v1/start:
    post:
      operationId: startRemoteSearch
      requestBody:
        content:
          application/json:
            schema:
              $ref: '#/components/schemas/ClusterSearchTask'
      responses:
        default:
          content:
            application/json:
              schema:
                type: boolean
          description: default response
      summary: Start a search
      tags:
      - Remote Search
  /ruleset/v2/export:
    post:
      operationId: exportReceiveDataRules
      requestBody:
        content:
          application/json:
            schema:
              $ref: '#/components/schemas/DocRef'
        description: DocRef
        required: true
      responses:
        default:
          content:
            application/json:
              schema:
                $ref: '#/components/schemas/Base64EncodedDocumentData'
          description: default response
      summary: Submit an export request
      tags:
      - Rule Set
  /ruleset/v2/import:
    post:
      operationId: importReceiveDataRules
      requestBody:
        content:
          application/json:
            schema:
              $ref: '#/components/schemas/Base64EncodedDocumentData'
        description: DocumentData
        required: true
      responses:
        default:
          content:
            application/json:
              schema:
                $ref: '#/components/schemas/DocRef'
          description: default response
      summary: Submit an import request
      tags:
      - Rule Set
  /ruleset/v2/list:
    get:
      operationId: listReceiveDataRules
      responses:
        default:
          content:
            application/json:
              schema:
                type: array
                items:
                  $ref: '#/components/schemas/DocRef'
                uniqueItems: true
          description: default response
      summary: Submit a request for a list of doc refs held by this service
      tags:
      - Rule Set
  /ruleset/v2/{uuid}:
    get:
      operationId: fetchReceiveDataRules
      parameters:
      - in: path
        name: uuid
        required: true
        schema:
          type: string
      responses:
        default:
          content:
            application/json:
              schema:
                $ref: '#/components/schemas/ReceiveDataRules'
          description: default response
      summary: Fetch a rules doc by its UUID
      tags:
      - Rule Set
    put:
      operationId: updateReceiveDataRules
      parameters:
      - in: path
        name: uuid
        required: true
        schema:
          type: string
      requestBody:
        content:
          application/json:
            schema:
              $ref: '#/components/schemas/ReceiveDataRules'
        description: doc
        required: true
      responses:
        default:
          content:
            application/json:
              schema:
                $ref: '#/components/schemas/ReceiveDataRules'
          description: default response
      summary: Update a rules doc
      tags:
      - Rule Set
  /scheduledTime/v1:
    post:
      operationId: getScheduledTimes
      requestBody:
        content:
          application/json:
            schema:
              $ref: '#/components/schemas/GetScheduledTimesRequest'
        description: request
        required: true
      responses:
        default:
          content:
            application/json:
              schema:
                $ref: '#/components/schemas/ScheduledTimes'
          description: default response
      summary: Gets scheduled time info
      tags:
      - Scheduled Time
  /script/v1/fetchLinkedScripts:
    post:
      operationId: fetchLinkedScripts
      requestBody:
        content:
          application/json:
            schema:
              $ref: '#/components/schemas/FetchLinkedScriptRequest'
        description: request
        required: true
      responses:
        default:
          content:
            application/json:
              schema:
                type: array
                items:
                  $ref: '#/components/schemas/ScriptDoc'
          description: default response
      summary: Fetch related scripts
      tags:
      - Scripts
  /script/v1/{uuid}:
    get:
      operationId: fetchScript
      parameters:
      - in: path
        name: uuid
        required: true
        schema:
          type: string
      responses:
        default:
          content:
            application/json:
              schema:
                $ref: '#/components/schemas/ScriptDoc'
          description: default response
      summary: Fetch a script doc by its UUID
      tags:
      - Scripts
    put:
      operationId: updateScript
      parameters:
      - in: path
        name: uuid
        required: true
        schema:
          type: string
      requestBody:
        content:
          application/json:
            schema:
              $ref: '#/components/schemas/ScriptDoc'
        description: doc
        required: true
      responses:
        default:
          content:
            application/json:
              schema:
                $ref: '#/components/schemas/ScriptDoc'
          description: default response
      summary: Update a script doc
      tags:
      - Scripts
  /searchable/v2/dataSource:
    post:
      operationId: getSearchableDataSource
      requestBody:
        content:
          application/json:
            schema:
              $ref: '#/components/schemas/DocRef'
        description: DocRef
        required: true
      responses:
        default:
          content:
            application/json:
              schema:
                $ref: '#/components/schemas/DataSource'
          description: default response
      summary: Submit a request for a data source definition, supplying the DocRef
        for the data source
      tags:
      - Searchable
  /searchable/v2/destroy:
    post:
      operationId: destroySearchableQuery
      requestBody:
        content:
          application/json:
            schema:
              $ref: '#/components/schemas/QueryKey'
        description: QueryKey
        required: true
      responses:
        default:
          content:
            application/json:
              schema:
                type: boolean
          description: default response
      summary: Destroy a running query
      tags:
      - Searchable
  /searchable/v2/search:
    post:
      operationId: startSearchableQuery
      requestBody:
        content:
          application/json:
            schema:
              $ref: '#/components/schemas/SearchRequest'
        description: SearchRequest
        required: true
      responses:
        default:
          content:
            application/json:
              schema:
                $ref: '#/components/schemas/SearchResponse'
          description: default response
      summary: Submit a search request
      tags:
      - Searchable
  /session/v1/list:
    get:
      operationId: listSessions
      parameters:
      - in: query
        name: nodeName
        schema:
          type: string
      responses:
        default:
          content:
            application/json:
              schema:
                $ref: '#/components/schemas/SessionListResponse'
          description: default response
      summary: Lists user sessions for a node, or all nodes in the cluster if nodeName
        is null
      tags:
      - Sessions
  /session/v1/logout:
    get:
      operationId: stroomLogout
      parameters:
      - in: query
        name: redirect_uri
        required: true
        schema:
          type: string
      responses:
        default:
          content:
            application/json:
              schema:
                $ref: '#/components/schemas/UrlResponse'
          description: default response
      summary: Logout of Stroom session
      tags:
      - Sessions
  /session/v1/noauth/validateSession:
    get:
      operationId: validateStroomSession
      parameters:
      - in: query
        name: redirect_uri
        required: true
        schema:
          type: string
      responses:
        default:
          content:
            application/json:
              schema:
                $ref: '#/components/schemas/ValidateSessionResponse'
          description: default response
      summary: Validate the current session, return a redirect Uri if invalid.
      tags:
      - Sessions
  /sessionInfo/v1:
    get:
      operationId: getSessionInfo
      responses:
        default:
          content:
            application/json:
              schema:
                $ref: '#/components/schemas/SessionInfo'
          description: default response
      summary: Get information for the current session
      tags:
      - Session Info
  /solrIndex/v1/fetchSolrTypes:
    post:
      operationId: fetchSolrTypes
      requestBody:
        content:
          application/json:
            schema:
              $ref: '#/components/schemas/SolrIndexDoc'
        description: solrIndexDoc
        required: true
      responses:
        default:
          content:
            application/json:
              schema:
                type: array
                items:
                  type: string
          description: default response
      summary: Fetch Solr types
      tags:
      - Solr Indices
  /solrIndex/v1/solrConnectionTest:
    post:
      operationId: solrConnectionTest
      requestBody:
        content:
          application/json:
            schema:
              $ref: '#/components/schemas/SolrIndexDoc'
        description: solrIndexDoc
        required: true
      responses:
        default:
          content:
            application/json:
              schema:
                $ref: '#/components/schemas/SolrConnectionTestResponse'
          description: default response
      summary: Test connection to Solr
      tags:
      - Solr Indices
  /solrIndex/v1/{uuid}:
    get:
      operationId: fetchSolrIndex
      parameters:
      - in: path
        name: uuid
        required: true
        schema:
          type: string
      responses:
        default:
          content:
            application/json:
              schema:
                $ref: '#/components/schemas/SolrIndexDoc'
          description: default response
      summary: Fetch a solr index doc by its UUID
      tags:
      - Solr Indices
    put:
      operationId: updateSolrIndex
      parameters:
      - in: path
        name: uuid
        required: true
        schema:
          type: string
      requestBody:
        content:
          application/json:
            schema:
              $ref: '#/components/schemas/SolrIndexDoc'
        description: doc
        required: true
      responses:
        default:
          content:
            application/json:
              schema:
                $ref: '#/components/schemas/SolrIndexDoc'
          description: default response
      summary: Update a solr index doc
      tags:
      - Solr Indices
  /sqlstatistics/v2/dataSource:
    post:
      operationId: getSqlStatisticsDataSource
      requestBody:
        content:
          application/json:
            schema:
              $ref: '#/components/schemas/DocRef'
        description: DocRef
        required: true
      responses:
        default:
          content:
            application/json:
              schema:
                $ref: '#/components/schemas/DataSource'
          description: default response
      summary: Submit a request for a data source definition, supplying the DocRef
        for the data source
      tags:
      - Sql Statistics Query
  /sqlstatistics/v2/destroy:
    post:
      operationId: destroySqlStatisticsSearch
      requestBody:
        content:
          application/json:
            schema:
              $ref: '#/components/schemas/QueryKey'
        description: QueryKey
        required: true
      responses:
        default:
          content:
            application/json:
              schema:
                type: boolean
          description: default response
      summary: Destroy a running query
      tags:
      - Sql Statistics Query
  /sqlstatistics/v2/search:
    post:
      operationId: searchSqlStatistics
      requestBody:
        content:
          application/json:
            schema:
              $ref: '#/components/schemas/SearchRequest'
        description: SearchRequest
        required: true
      responses:
        default:
          content:
            application/json:
              schema:
                $ref: '#/components/schemas/SearchResponse'
          description: default response
      summary: Submit a search request
      tags:
      - Sql Statistics Query
  /statistic/rollUp/v1/bitMaskConversion:
    post:
      operationId: statisticBitMaskConversion
      requestBody:
        content:
          application/json:
            schema:
              type: array
              items:
                type: integer
                format: int32
        description: maskValues
        required: true
      responses:
        default:
          content:
            application/json:
              schema:
                type: array
                items:
                  $ref: '#/components/schemas/CustomRollUpMaskFields'
          description: default response
      summary: Get rollup bit mask
      tags:
      - SQL Statistics RollUps
  /statistic/rollUp/v1/bitMaskPermGeneration:
    post:
      operationId: statisticBitMaskPermGeneration
      requestBody:
        content:
          application/json:
            schema:
              type: integer
              format: int32
        description: fieldCount
        required: true
      responses:
        default:
          content:
            application/json:
              schema:
                type: array
                items:
                  $ref: '#/components/schemas/CustomRollUpMask'
          description: default response
      summary: Create rollup bit mask
      tags:
      - SQL Statistics RollUps
  /statistic/rollUp/v1/dataSourceFieldChange:
    post:
      operationId: statisticFieldChange
      requestBody:
        content:
          application/json:
            schema:
              $ref: '#/components/schemas/StatisticsDataSourceFieldChangeRequest'
        description: request
        required: true
      responses:
        default:
          content:
            application/json:
              schema:
                $ref: '#/components/schemas/StatisticsDataSourceData'
          description: default response
      summary: Change fields
      tags:
      - SQL Statistics RollUps
  /statistic/v1/{uuid}:
    get:
      operationId: fetchStatisticStore
      parameters:
      - in: path
        name: uuid
        required: true
        schema:
          type: string
      responses:
        default:
          content:
            application/json:
              schema:
                $ref: '#/components/schemas/StatisticStoreDoc'
          description: default response
      summary: Fetch a statistic doc by its UUID
      tags:
      - SQL Statistics Stores
    put:
      operationId: updateStatisticStore
      parameters:
      - in: path
        name: uuid
        required: true
        schema:
          type: string
      requestBody:
        content:
          application/json:
            schema:
              $ref: '#/components/schemas/StatisticStoreDoc'
        description: doc
        required: true
      responses:
        default:
          content:
            application/json:
              schema:
                $ref: '#/components/schemas/StatisticStoreDoc'
          description: default response
      summary: Update a statistic doc
      tags:
      - SQL Statistics Stores
  /statsStore/rollUp/v1/bitMaskConversion:
    post:
      operationId: statsBitMaskConversion
      requestBody:
        content:
          application/json:
            schema:
              type: array
              items:
                type: integer
                format: int32
        description: maskValues
        required: true
      responses:
        default:
          content:
            application/json:
              schema:
                $ref: '#/components/schemas/ResultPageCustomRollUpMaskFields'
          description: default response
      summary: Get rollup bit mask
      tags:
      - Stroom Stats RollUps
  /statsStore/rollUp/v1/bitMaskPermGeneration:
    post:
      operationId: statsBitMaskPermGeneration
      requestBody:
        content:
          application/json:
            schema:
              type: integer
              format: int32
        description: fieldCount
        required: true
      responses:
        default:
          content:
            application/json:
              schema:
                $ref: '#/components/schemas/ResultPageCustomRollUpMask'
          description: default response
      summary: Create rollup bit mask
      tags:
      - Stroom Stats RollUps
  /statsStore/rollUp/v1/dataSourceFieldChange:
    post:
      operationId: statsFieldChange
      requestBody:
        content:
          application/json:
            schema:
              $ref: '#/components/schemas/StroomStatsStoreFieldChangeRequest'
        description: request
        required: true
      responses:
        default:
          content:
            application/json:
              schema:
                $ref: '#/components/schemas/StroomStatsStoreEntityData'
          description: default response
      summary: Change fields
      tags:
      - Stroom Stats RollUps
  /statsStore/v1/{uuid}:
    get:
      operationId: fetchStroomStatsStore
      parameters:
      - in: path
        name: uuid
        required: true
        schema:
          type: string
      responses:
        default:
          content:
            application/json:
              schema:
                $ref: '#/components/schemas/StroomStatsStoreDoc'
          description: default response
      summary: Fetch a store doc doc by its UUID
      tags:
      - Stroom Stats Stores
    put:
      operationId: updateStroomStatsStore
      parameters:
      - in: path
        name: uuid
        required: true
        schema:
          type: string
      requestBody:
        content:
          application/json:
            schema:
              $ref: '#/components/schemas/StroomStatsStoreDoc'
        description: doc
        required: true
      responses:
        default:
          content:
            application/json:
              schema:
                $ref: '#/components/schemas/StroomStatsStoreDoc'
          description: default response
      summary: Update a stats store doc
      tags:
      - Stroom Stats Stores
  /stepping/v1/findElementDoc:
    post:
      operationId: findElementDoc
      requestBody:
        content:
          application/json:
            schema:
              $ref: '#/components/schemas/FindElementDocRequest'
      responses:
        default:
          content:
            application/json:
              schema:
                $ref: '#/components/schemas/DocRef'
          description: default response
      summary: Load the document for an element
      tags:
      - Stepping
  /stepping/v1/getPipelineForStepping:
    post:
      operationId: getPipelineForStepping
      requestBody:
        content:
          application/json:
            schema:
              $ref: '#/components/schemas/GetPipelineForMetaRequest'
        description: request
        required: true
      responses:
        default:
          content:
            application/json:
              schema:
                $ref: '#/components/schemas/DocRef'
          description: default response
      summary: Get a pipeline for stepping
      tags:
      - Stepping
  /stepping/v1/step:
    post:
      operationId: step
      requestBody:
        content:
          application/json:
            schema:
              $ref: '#/components/schemas/PipelineStepRequest'
        description: request
        required: true
      responses:
        default:
          content:
            application/json:
              schema:
                $ref: '#/components/schemas/SteppingResult'
          description: default response
      summary: Step a pipeline
      tags:
      - Stepping
  /storedQuery/v1/create:
    post:
      operationId: createStoredQuery
      requestBody:
        content:
          application/json:
            schema:
              $ref: '#/components/schemas/StoredQuery'
        description: storedQuery
        required: true
      responses:
        default:
          content:
            application/json:
              schema:
                $ref: '#/components/schemas/StoredQuery'
          description: default response
      summary: Create a stored query
      tags:
      - Stored Queries
  /storedQuery/v1/delete:
    delete:
      operationId: deleteStoredQuery
      requestBody:
        content:
          application/json:
            schema:
              $ref: '#/components/schemas/StoredQuery'
      responses:
        default:
          content:
            application/json:
              schema:
                type: boolean
          description: default response
      summary: Delete a stored query
      tags:
      - Stored Queries
  /storedQuery/v1/find:
    post:
      operationId: findStoredQueries
      requestBody:
        content:
          application/json:
            schema:
              $ref: '#/components/schemas/FindStoredQueryCriteria'
        description: criteria
        required: true
      responses:
        default:
          content:
            application/json:
              schema:
                $ref: '#/components/schemas/ResultPageStoredQuery'
          description: default response
      summary: Find stored queries
      tags:
      - Stored Queries
  /storedQuery/v1/read:
    post:
      operationId: fetchStoredQuery
      requestBody:
        content:
          application/json:
            schema:
              $ref: '#/components/schemas/StoredQuery'
        description: storedQuery
        required: true
      responses:
        default:
          content:
            application/json:
              schema:
                $ref: '#/components/schemas/StoredQuery'
          description: default response
      summary: Fetch a stored query
      tags:
      - Stored Queries
  /storedQuery/v1/update:
    put:
      operationId: updateStoredQuery
      requestBody:
        content:
          application/json:
            schema:
              $ref: '#/components/schemas/StoredQuery'
      responses:
        default:
          content:
            application/json:
              schema:
                $ref: '#/components/schemas/StoredQuery'
          description: default response
      summary: Update a stored query
      tags:
      - Stored Queries
  /stroom-elastic-index/v2/dataSource:
    post:
      operationId: getElasticIndexDataSource
      requestBody:
        content:
          application/json:
            schema:
              $ref: '#/components/schemas/DocRef'
        description: DocRef
        required: true
      responses:
        default:
          content:
            application/json:
              schema:
                $ref: '#/components/schemas/DataSource'
          description: default response
      summary: Submit a request for a data source definition, supplying the DocRef
        for the data source
      tags:
      - Elasticsearch Queries
  /stroom-elastic-index/v2/destroy:
    post:
      operationId: destroyElasticIndexSearch
      requestBody:
        content:
          application/json:
            schema:
              $ref: '#/components/schemas/QueryKey'
        description: QueryKey
        required: true
      responses:
        default:
          content:
            application/json:
              schema:
                type: boolean
          description: default response
      summary: Destroy a running query
      tags:
      - Elasticsearch Queries
  /stroom-elastic-index/v2/search:
    post:
      operationId: searchElasticIndex
      requestBody:
        content:
          application/json:
            schema:
              $ref: '#/components/schemas/SearchRequest'
        description: SearchRequest
        required: true
      responses:
        default:
          content:
            application/json:
              schema:
                $ref: '#/components/schemas/SearchResponse'
          description: default response
      summary: Submit a search request
      tags:
      - Elasticsearch Queries
  /stroom-index/v2/dataSource:
    post:
      operationId: getStroomIndexDataSource
      requestBody:
        content:
          application/json:
            schema:
              $ref: '#/components/schemas/DocRef'
        description: DocRef
        required: true
      responses:
        default:
          content:
            application/json:
              schema:
                $ref: '#/components/schemas/DataSource'
          description: default response
      summary: Submit a request for a data source definition, supplying the DocRef
        for the data source
      tags:
      - Stroom-Index Queries
  /stroom-index/v2/destroy:
    post:
      operationId: destroyStroomIndex
      requestBody:
        content:
          application/json:
            schema:
              $ref: '#/components/schemas/QueryKey'
        description: QueryKey
        required: true
      responses:
        default:
          content:
            application/json:
              schema:
                type: boolean
          description: default response
      summary: Destroy a running query
      tags:
      - Stroom-Index Queries
  /stroom-index/v2/search:
    post:
      operationId: searchStroomIndex
      requestBody:
        content:
          application/json:
            schema:
              $ref: '#/components/schemas/SearchRequest'
        description: SearchRequest
        required: true
      responses:
        default:
          content:
            application/json:
              schema:
                $ref: '#/components/schemas/SearchResponse'
          description: default response
      summary: Submit a search request
      tags:
      - Stroom-Index Queries
  /stroom-solr-index/v2/dataSource:
    post:
      operationId: getSolrIndexDataSource
      requestBody:
        content:
          application/json:
            schema:
              $ref: '#/components/schemas/DocRef'
        description: DocRef
        required: true
      responses:
        default:
          content:
            application/json:
              schema:
                $ref: '#/components/schemas/DataSource'
          description: default response
      summary: Submit a request for a data source definition, supplying the DocRef
        for the data source
      tags:
      - Solr Queries
  /stroom-solr-index/v2/destroy:
    post:
      operationId: destroySolrIndexSearch
      requestBody:
        content:
          application/json:
            schema:
              $ref: '#/components/schemas/QueryKey'
        description: QueryKey
        required: true
      responses:
        default:
          content:
            application/json:
              schema:
                type: boolean
          description: default response
      summary: Destroy a running query
      tags:
      - Solr Queries
  /stroom-solr-index/v2/search:
    post:
      operationId: searchSolrIndex
      requestBody:
        content:
          application/json:
            schema:
              $ref: '#/components/schemas/SearchRequest'
        description: SearchRequest
        required: true
      responses:
        default:
          content:
            application/json:
              schema:
                $ref: '#/components/schemas/SearchResponse'
          description: default response
      summary: Submit a search request
      tags:
      - Solr Queries
  /suggest/v1:
    post:
      operationId: fetchSuggestions
      requestBody:
        content:
          application/json:
            schema:
              $ref: '#/components/schemas/FetchSuggestionsRequest'
        description: request
        required: true
      responses:
        default:
          content:
            application/json:
              schema:
                type: array
                items:
                  type: string
          description: default response
      summary: Fetch some suggestions
      tags:
      - Suggestions
  /systemInfo/v1:
    get:
      operationId: getAllSystemInfo
      responses:
        default:
          content:
            application/json:
              schema:
                $ref: '#/components/schemas/SystemInfoResultList'
          description: default response
      summary: Get all system info results
      tags:
      - System Info
  /systemInfo/v1/names:
    get:
      operationId: getSystemInfoNames
      responses:
        default:
          content:
            application/json:
              schema:
                type: array
                items:
                  type: string
          description: default response
      summary: Get all system info result names
      tags:
      - System Info
  /systemInfo/v1/{name}:
    get:
      operationId: getSystemInfoByName
      parameters:
      - in: path
        name: name
        required: true
        schema:
          type: string
      responses:
        default:
          content:
            application/json:
              schema:
                $ref: '#/components/schemas/SystemInfoResult'
          description: default response
      summary: Get a system info result by name
      tags:
      - System Info
  /task/v1/find/{nodeName}:
    post:
      operationId: findTasks
      parameters:
      - in: path
        name: nodeName
        required: true
        schema:
          type: string
      requestBody:
        content:
          application/json:
            schema:
              $ref: '#/components/schemas/FindTaskProgressRequest'
        description: request
        required: true
      responses:
        default:
          content:
            application/json:
              schema:
                $ref: '#/components/schemas/TaskProgressResponse'
          description: default response
      summary: Finds tasks for a node
      tags:
      - Tasks
  /task/v1/list/{nodeName}:
    get:
      operationId: listTasks
      parameters:
      - in: path
        name: nodeName
        required: true
        schema:
          type: string
      responses:
        default:
          content:
            application/json:
              schema:
                $ref: '#/components/schemas/TaskProgressResponse'
          description: default response
      summary: Lists tasks for a node
      tags:
      - Tasks
  /task/v1/terminate/{nodeName}:
    post:
      operationId: terminateTasks
      parameters:
      - in: path
        name: nodeName
        required: true
        schema:
          type: string
      requestBody:
        content:
          application/json:
            schema:
              $ref: '#/components/schemas/TerminateTaskProgressRequest'
        description: request
        required: true
      responses:
        default:
          content:
            application/json:
              schema:
                type: boolean
          description: default response
      summary: Terminates tasks for a node
      tags:
      - Tasks
  /task/v1/user/{nodeName}:
    get:
      operationId: listUserTasks
      parameters:
      - in: path
        name: nodeName
        required: true
        schema:
          type: string
      responses:
        default:
          content:
            application/json:
              schema:
                $ref: '#/components/schemas/TaskProgressResponse'
          description: default response
      summary: Lists tasks for a node
      tags:
      - Tasks
  /textConverter/v1/{uuid}:
    get:
      operationId: fetchTextConverter
      parameters:
      - in: path
        name: uuid
        required: true
        schema:
          type: string
      responses:
        default:
          content:
            application/json:
              schema:
                $ref: '#/components/schemas/TextConverterDoc'
          description: default response
      summary: Fetch a text converter doc by its UUID
      tags:
      - Text Converters
    put:
      operationId: updateTextConverter
      parameters:
      - in: path
        name: uuid
        required: true
        schema:
          type: string
      requestBody:
        content:
          application/json:
            schema:
              $ref: '#/components/schemas/TextConverterDoc'
        description: doc
        required: true
      responses:
        default:
          content:
            application/json:
              schema:
                $ref: '#/components/schemas/TextConverterDoc'
          description: default response
      summary: Update a text converter doc
      tags:
      - Text Converters
  /token/v1:
    delete:
      operationId: deleteAllTokens
      responses:
        default:
          content:
            application/json:
              schema:
                type: integer
                format: int32
          description: default response
      summary: Delete all tokens.
      tags:
      - Api Keys
    get:
      operationId: listTokens
      responses:
        default:
          content:
            application/json:
              schema:
                $ref: '#/components/schemas/TokenResultPage'
          description: default response
      summary: Get all tokens.
      tags:
      - Api Keys
    post:
      operationId: createToken
      requestBody:
        content:
          application/json:
            schema:
              $ref: '#/components/schemas/CreateTokenRequest'
        description: CreateTokenRequest
        required: true
      responses:
        default:
          content:
            application/json:
              schema:
                $ref: '#/components/schemas/Token'
          description: default response
      summary: Create a new token.
      tags:
      - Api Keys
  /token/v1/byToken/{token}:
    delete:
      operationId: deleteTokenByContent
      parameters:
      - in: path
        name: token
        required: true
        schema:
          type: string
      responses:
        default:
          content:
            application/json:
              schema:
                type: integer
                format: int32
          description: default response
      summary: Delete a token by the token string itself.
      tags:
      - Api Keys
    get:
      operationId: fetchTokenByContent
      parameters:
      - in: path
        name: token
        required: true
        schema:
          type: string
      responses:
        default:
          content:
            application/json:
              schema:
                $ref: '#/components/schemas/Token'
          description: default response
      summary: Read a token by the token string itself.
      tags:
      - Api Keys
  /token/v1/noauth/fetchTokenConfig:
    get:
      operationId: fetchTokenConfig
      responses:
        default:
          content:
            application/json:
              schema:
                $ref: '#/components/schemas/TokenConfig'
          description: default response
      summary: Get the token configuration
      tags:
      - Api Keys
  /token/v1/publickey:
    get:
      operationId: getPublicKey
      responses:
        default:
          content:
            application/json:
              schema:
                type: string
          description: default response
      summary: Provides access to this service's current public key. A client may
        use these keys to verify JWTs issued by this service.
      tags:
      - Api Keys
  /token/v1/search:
    post:
      operationId: searchTokens
      requestBody:
        content:
          application/json:
            schema:
              $ref: '#/components/schemas/SearchTokenRequest'
        description: SearchRequest
        required: true
      responses:
        default:
          content:
            application/json:
              schema:
                $ref: '#/components/schemas/TokenResultPage'
          description: default response
      summary: Submit a search request for tokens
      tags:
      - Api Keys
  /token/v1/{id}:
    delete:
      operationId: deleteToken
      parameters:
      - in: path
        name: id
        required: true
        schema:
          type: integer
          format: int32
      responses:
        default:
          content:
            application/json:
              schema:
                type: integer
                format: int32
          description: default response
      summary: Delete a token by ID.
      tags:
      - Api Keys
    get:
      operationId: fetchToken
      parameters:
      - in: path
        name: id
        required: true
        schema:
          type: integer
          format: int32
      responses:
        default:
          content:
            application/json:
              schema:
                $ref: '#/components/schemas/Token'
          description: default response
      summary: Read a token by ID.
      tags:
      - Api Keys
  /token/v1/{id}/enabled:
    get:
      operationId: toggleTokenEnabled
      parameters:
      - in: path
        name: id
        required: true
        schema:
          type: integer
          format: int32
      - in: query
        name: enabled
        required: true
        schema:
          type: boolean
      responses:
        default:
          content:
            application/json:
              schema:
                type: integer
                format: int32
          description: default response
      summary: Enable or disable the state of a token.
      tags:
      - Api Keys
  /userNames/v1/find:
    post:
      operationId: findUserNames
      requestBody:
        content:
          application/json:
            schema:
              $ref: '#/components/schemas/FindUserNameCriteria'
        description: criteria
        required: true
      responses:
        default:
          content:
            application/json:
              schema:
                $ref: '#/components/schemas/ResultPageString'
          description: default response
      summary: Find the user names matching the supplied criteria
      tags:
      - Authorisation
  /users/v1:
    get:
      operationId: findUsers
      parameters:
      - in: query
        name: name
        schema:
          type: string
      - in: query
        name: isGroup
        schema:
          type: boolean
      - in: query
        name: uuid
        schema:
          type: string
      responses:
        default:
          content:
            application/json:
              schema:
                type: array
                items:
                  $ref: '#/components/schemas/User'
          description: default response
      summary: Find the users matching the supplied criteria
      tags:
      - Authorisation
  /users/v1/associates:
    get:
      operationId: getAssociatedUsers
      parameters:
      - in: query
        name: filter
        schema:
          type: string
      responses:
        default:
          content:
            application/json:
              schema:
                type: array
                items:
                  type: string
          description: default response
      summary: Gets a list of associated users
      tags:
      - Authorisation
  /users/v1/create/{name}/{isGroup}:
    post:
      operationId: createUser
      parameters:
      - in: path
        name: name
        required: true
        schema:
          type: string
      - in: path
        name: isGroup
        required: true
        schema:
          type: boolean
      responses:
        default:
          content:
            application/json:
              schema:
                $ref: '#/components/schemas/User'
          description: default response
      summary: Creates a user or group with the supplied name
      tags:
      - Authorisation
  /users/v1/find:
    post:
      operationId: findUsersByCriteria
      requestBody:
        content:
          application/json:
            schema:
              $ref: '#/components/schemas/FindUserCriteria'
        description: criteria
        required: true
      responses:
        default:
          content:
            application/json:
              schema:
                $ref: '#/components/schemas/ResultPageUser'
          description: default response
      summary: Find the users matching the supplied criteria
      tags:
      - Authorisation
  /users/v1/{userName}/status:
    put:
      operationId: setUserStatus
      parameters:
      - in: path
        name: userName
        required: true
        schema:
          type: string
      - in: query
        name: enabled
        schema:
          type: boolean
      responses:
        default:
          content:
            application/json:
              schema:
                type: boolean
          description: default response
      summary: Enables/disables the Stroom user with the supplied username
      tags:
      - Authorisation
  /users/v1/{userUuid}:
    get:
      operationId: fetchUser
      parameters:
      - in: path
        name: userUuid
        required: true
        schema:
          type: string
      responses:
        default:
          content:
            application/json:
              schema:
                $ref: '#/components/schemas/User'
          description: default response
      summary: Fetches the user with the supplied UUID
      tags:
      - Authorisation
  /users/v1/{userUuid}/{groupUuid}:
    delete:
      operationId: removeUserFromGroup
      parameters:
      - in: path
        name: userUuid
        required: true
        schema:
          type: string
      - in: path
        name: groupUuid
        required: true
        schema:
          type: string
      responses:
        default:
          content:
            application/json:
              schema:
                type: boolean
          description: default response
      summary: Removes user with UUID userUuid from the group with UUID groupUuid
      tags:
      - Authorisation
    put:
      operationId: addUserToGroup
      parameters:
      - in: path
        name: userUuid
        required: true
        schema:
          type: string
      - in: path
        name: groupUuid
        required: true
        schema:
          type: string
      responses:
        default:
          content:
            application/json:
              schema:
                type: boolean
          description: default response
      summary: Adds user with UUID userUuid to the group with UUID groupUuid
      tags:
      - Authorisation
  /users/v1/{uuid}:
    delete:
      operationId: deleteUser
      parameters:
      - in: path
        name: uuid
        required: true
        schema:
          type: string
      responses:
        default:
          content:
            application/json:
              schema:
                type: boolean
          description: default response
      summary: Deletes the user with the supplied UUID
      tags:
      - Authorisation
  /visualisation/v1/{uuid}:
    get:
      operationId: fetchVisualisation
      parameters:
      - in: path
        name: uuid
        required: true
        schema:
          type: string
      responses:
        default:
          content:
            application/json:
              schema:
                $ref: '#/components/schemas/VisualisationDoc'
          description: default response
      summary: Fetch a visualisation doc by its UUID
      tags:
      - Visualisations
    put:
      operationId: updateVisualisation
      parameters:
      - in: path
        name: uuid
        required: true
        schema:
          type: string
      requestBody:
        content:
          application/json:
            schema:
              $ref: '#/components/schemas/VisualisationDoc'
        description: doc
        required: true
      responses:
        default:
          content:
            application/json:
              schema:
                $ref: '#/components/schemas/VisualisationDoc'
          description: default response
      summary: Update a visualisation doc
      tags:
      - Visualisations
  /welcome/v1:
    get:
      operationId: fetchWelcome
      responses:
        default:
          content:
            application/json:
              schema:
                $ref: '#/components/schemas/Welcome'
          description: default response
      summary: Get the configured HTML welcome message
      tags:
      - Welcome
  /xmlSchema/v1/{uuid}:
    get:
      operationId: fetchXmlSchema
      parameters:
      - in: path
        name: uuid
        required: true
        schema:
          type: string
      responses:
        default:
          content:
            application/json:
              schema:
                $ref: '#/components/schemas/XmlSchemaDoc'
          description: default response
      summary: Fetch a xml schema doc by its UUID
      tags:
      - XML Schemas
    put:
      operationId: updateXmlSchema
      parameters:
      - in: path
        name: uuid
        required: true
        schema:
          type: string
      requestBody:
        content:
          application/json:
            schema:
              $ref: '#/components/schemas/XmlSchemaDoc'
        description: doc
        required: true
      responses:
        default:
          content:
            application/json:
              schema:
                $ref: '#/components/schemas/XmlSchemaDoc'
          description: default response
      summary: Update a xml schema doc
      tags:
      - XML Schemas
  /xslt/v1/{uuid}:
    get:
      operationId: fetchXslt
      parameters:
      - in: path
        name: uuid
        required: true
        schema:
          type: string
      responses:
        default:
          content:
            application/json:
              schema:
                $ref: '#/components/schemas/XsltDoc'
          description: default response
      summary: Fetch an xslt doc by its UUID
      tags:
      - XSLTs
    put:
      operationId: updateXslt
      parameters:
      - in: path
        name: uuid
        required: true
        schema:
          type: string
      requestBody:
        content:
          application/json:
            schema:
              $ref: '#/components/schemas/XsltDoc'
        description: doc
        required: true
      responses:
        default:
          content:
            application/json:
              schema:
                $ref: '#/components/schemas/XsltDoc'
          description: default response
      summary: Update a an xslt doc
      tags:
      - XSLTs
components:
  schemas:
    AbstractFetchDataResult:
      type: object
      discriminator:
        propertyName: type
      properties:
        availableChildStreamTypes:
          type: array
          items:
            type: string
          uniqueItems: true
        classification:
          type: string
        feedName:
          type: string
        itemRange:
          $ref: '#/components/schemas/OffsetRange'
        sourceLocation:
          $ref: '#/components/schemas/SourceLocation'
        streamTypeName:
          type: string
        totalCharacterCount:
          $ref: '#/components/schemas/CountLong'
        totalItemCount:
          $ref: '#/components/schemas/CountLong'
        type:
          type: string
      required:
      - type
    AbstractField:
      type: object
      discriminator:
        propertyName: type
      properties:
        conditions:
          type: array
          items:
            type: string
            enum:
            - CONTAINS
            - EQUALS
            - GREATER_THAN
            - GREATER_THAN_OR_EQUAL_TO
            - LESS_THAN
            - LESS_THAN_OR_EQUAL_TO
            - BETWEEN
            - IN
            - IN_DICTIONARY
            - IN_FOLDER
            - IS_DOC_REF
            - IS_NULL
            - IS_NOT_NULL
        name:
          type: string
        queryable:
          type: boolean
        type:
          type: string
    Account:
      type: object
      properties:
        comments:
          type: string
        createTimeMs:
          type: integer
          format: int64
        createUser:
          type: string
        email:
          type: string
        enabled:
          type: boolean
        firstName:
          type: string
        forcePasswordChange:
          type: boolean
        id:
          type: integer
          format: int32
        inactive:
          type: boolean
        lastLoginMs:
          type: integer
          format: int64
        lastName:
          type: string
        locked:
          type: boolean
        loginCount:
          type: integer
          format: int32
        loginFailures:
          type: integer
          format: int32
        neverExpires:
          type: boolean
        processingAccount:
          type: boolean
        reactivatedMs:
          type: integer
          format: int64
        updateTimeMs:
          type: integer
          format: int64
        updateUser:
          type: string
        userId:
          type: string
        version:
          type: integer
          format: int32
    AccountResultPage:
      type: object
      properties:
        pageResponse:
          $ref: '#/components/schemas/PageResponse'
        values:
          type: array
          items:
            $ref: '#/components/schemas/Account'
    AcknowledgeSplashRequest:
      type: object
      properties:
        message:
          type: string
        version:
          type: string
    Activity:
      type: object
      properties:
        createTimeMs:
          type: integer
          format: int64
        createUser:
          type: string
        details:
          $ref: '#/components/schemas/ActivityDetails'
        id:
          type: integer
          format: int32
        json:
          type: string
        updateTimeMs:
          type: integer
          format: int64
        updateUser:
          type: string
        userId:
          type: string
        version:
          type: integer
          format: int32
    ActivityConfig:
      type: object
      properties:
        chooseOnStartup:
          type: boolean
        editorBody:
          type: string
        editorTitle:
          type: string
        enabled:
          type: boolean
        managerTitle:
          type: string
    ActivityDetails:
      type: object
      properties:
        properties:
          type: array
          items:
            $ref: '#/components/schemas/Prop'
    ActivityValidationResult:
      type: object
      properties:
        messages:
          type: string
        valid:
          type: boolean
    AddPermissionEvent:
      type: object
      allOf:
      - $ref: '#/components/schemas/PermissionChangeEvent'
      - type: object
        properties:
          documentUuid:
            type: string
          permission:
            type: string
          userUuid:
            type: string
    Annotation:
      type: object
      properties:
        assignedTo:
          type: string
        comment:
          type: string
        createTime:
          type: integer
          format: int64
        createUser:
          type: string
        history:
          type: string
        id:
          type: integer
          format: int64
        status:
          type: string
        subject:
          type: string
        title:
          type: string
        updateTime:
          type: integer
          format: int64
        updateUser:
          type: string
        version:
          type: integer
          format: int32
    AnnotationDetail:
      type: object
      properties:
        annotation:
          $ref: '#/components/schemas/Annotation'
        entries:
          type: array
          items:
            $ref: '#/components/schemas/AnnotationEntry'
    AnnotationEntry:
      type: object
      properties:
        createTime:
          type: integer
          format: int64
        createUser:
          type: string
        data:
          type: string
        entryType:
          type: string
        id:
          type: integer
          format: int64
        updateTime:
          type: integer
          format: int64
        updateUser:
          type: string
        version:
          type: integer
          format: int32
    Arg:
      type: object
      properties:
        allowedValues:
          type: array
          items:
            type: string
        argType:
          type: string
          enum:
          - UNKNOWN
          - BOOLEAN
          - DOUBLE
          - ERROR
          - INTEGER
          - LONG
          - NULL
          - NUMBER
          - STRING
        defaultValue:
          type: string
        description:
          type: string
        minVarargsCount:
          type: integer
          format: int32
        name:
          type: string
        optional:
          type: boolean
        varargs:
          type: boolean
    AssignTasksRequest:
      type: object
      properties:
        count:
          type: integer
          format: int32
        nodeName:
          type: string
    AuthenticationState:
      type: object
      properties:
        allowPasswordResets:
          type: boolean
        userId:
          type: string
    Automate:
      type: object
      properties:
        open:
          type: boolean
        refresh:
          type: boolean
        refreshInterval:
          type: string
    Base64EncodedDocumentData:
      type: object
      properties:
        dataMap:
          type: object
          additionalProperties:
            type: string
        docRef:
          $ref: '#/components/schemas/DocRef'
    BooleanField:
      type: object
      allOf:
      - $ref: '#/components/schemas/AbstractField'
    BuildInfo:
      type: object
      properties:
        buildTime:
          type: integer
          format: int64
        buildVersion:
          type: string
        upTime:
          type: integer
          format: int64
    BulkActionResult:
      type: object
      properties:
        docRefs:
          type: array
          items:
            $ref: '#/components/schemas/DocRef'
        message:
          type: string
    CacheInfo:
      type: object
      properties:
        map:
          type: object
          additionalProperties:
            type: string
        name:
          type: string
        nodeName:
          type: string
    CacheInfoResponse:
      type: object
      properties:
        pageResponse:
          $ref: '#/components/schemas/PageResponse'
        values:
          type: array
          items:
            $ref: '#/components/schemas/CacheInfo'
    ChangeDocumentPermissionsRequest:
      type: object
      properties:
        cascade:
          type: string
          enum:
          - NO
          - CHANGES_ONLY
          - ALL
        changes:
          $ref: '#/components/schemas/Changes'
        docRef:
          $ref: '#/components/schemas/DocRef'
    ChangePasswordRequest:
      type: object
      properties:
        confirmNewPassword:
          type: string
        currentPassword:
          type: string
        newPassword:
          type: string
        userId:
          type: string
    ChangePasswordResponse:
      type: object
      properties:
        changeSucceeded:
          type: boolean
        forceSignIn:
          type: boolean
        message:
          type: string
    ChangeSetString:
      type: object
      properties:
        addSet:
          type: array
          items:
            type: string
          uniqueItems: true
        removeSet:
          type: array
          items:
            type: string
          uniqueItems: true
    ChangeSetUser:
      type: object
      properties:
        addSet:
          type: array
          items:
            $ref: '#/components/schemas/User'
          uniqueItems: true
        removeSet:
          type: array
          items:
            $ref: '#/components/schemas/User'
          uniqueItems: true
    ChangeUserRequest:
      type: object
      properties:
        changedAppPermissions:
          $ref: '#/components/schemas/ChangeSetString'
        changedLinkedUsers:
          $ref: '#/components/schemas/ChangeSetUser'
        user:
          $ref: '#/components/schemas/User'
    Changes:
      type: object
      properties:
        add:
          type: object
          additionalProperties:
            type: array
            items:
              type: string
            uniqueItems: true
        remove:
          type: object
          additionalProperties:
            type: array
            items:
              type: string
            uniqueItems: true
    CheckDocumentPermissionRequest:
      type: object
      properties:
        documentUuid:
          type: string
        permission:
          type: string
    ClearDocumentPermissionsEvent:
      type: object
      allOf:
      - $ref: '#/components/schemas/PermissionChangeEvent'
      - type: object
        properties:
          documentUuid:
            type: string
    ClusterLockKey:
      type: object
      properties:
        creationTime:
          type: integer
          format: int64
        name:
          type: string
        nodeName:
          type: string
    ClusterNodeInfo:
      type: object
      properties:
        buildInfo:
          $ref: '#/components/schemas/BuildInfo'
        discoverTime:
          type: integer
          format: int64
        endpointUrl:
          type: string
        error:
          type: string
        itemList:
          type: array
          items:
            $ref: '#/components/schemas/ClusterNodeInfoItem'
        nodeName:
          type: string
        ping:
          type: integer
          format: int64
    ClusterNodeInfoItem:
      type: object
      properties:
        active:
          type: boolean
        master:
          type: boolean
        nodeName:
          type: string
    ClusterSearchTask:
      type: object
      properties:
        dateTimeSettings:
          $ref: '#/components/schemas/DateTimeSettings'
        key:
          $ref: '#/components/schemas/QueryKey'
        now:
          type: integer
          format: int64
        query:
          $ref: '#/components/schemas/Query'
        settings:
          type: array
          items:
            $ref: '#/components/schemas/CoprocessorSettings'
        shards:
          type: array
          items:
            type: integer
            format: int64
        sourceTaskId:
          $ref: '#/components/schemas/TaskId'
        taskName:
          type: string
    ComponentConfig:
      type: object
      properties:
        id:
          type: string
        name:
          type: string
        settings:
          $ref: '#/components/schemas/ComponentSettings'
        type:
          type: string
    ComponentResultRequest:
      type: object
      discriminator:
        propertyName: type
      properties:
        componentId:
          type: string
          description: The ID of the component that will receive the results corresponding
            to this ResultRequest
        fetch:
          type: string
          enum:
          - NONE
          - CHANGES
          - ALL
        type:
          type: string
      required:
      - componentId
      - type
    ComponentSelectionHandler:
      type: object
      properties:
        componentId:
          type: string
        enabled:
          type: boolean
        expression:
          $ref: '#/components/schemas/ExpressionOperator'
        id:
          type: string
    ComponentSettings:
      type: object
      discriminator:
        propertyName: type
      properties:
        type:
          type: string
      required:
      - type
    ConfigProperty:
      type: object
      properties:
        createTimeMs:
          type: integer
          format: int64
        createUser:
          type: string
        dataTypeName:
          type: string
        databaseOverrideValue:
          $ref: '#/components/schemas/OverrideValueString'
        defaultValue:
          type: string
        description:
          type: string
        editable:
          type: boolean
        id:
          type: integer
          format: int32
        name:
          $ref: '#/components/schemas/PropertyPath'
        password:
          type: boolean
        requireRestart:
          type: boolean
        requireUiRestart:
          type: boolean
        updateTimeMs:
          type: integer
          format: int64
        updateUser:
          type: string
        version:
          type: integer
          format: int32
        yamlOverrideValue:
          $ref: '#/components/schemas/OverrideValueString'
    ConfirmPasswordRequest:
      type: object
      properties:
        password:
          type: string
    ConfirmPasswordResponse:
      type: object
      properties:
        message:
          type: string
        valid:
          type: boolean
    CoprocessorSettings:
      type: object
      discriminator:
        propertyName: type
      properties:
        coprocessorId:
          type: integer
          format: int32
        type:
          type: string
      required:
      - type
    CopyPermissionsFromParentRequest:
      type: object
      properties:
        docRef:
          $ref: '#/components/schemas/DocRef'
    CountLong:
      type: object
      properties:
        count:
          type: integer
          format: int64
        exact:
          type: boolean
    CreateAccountRequest:
      type: object
      properties:
        comments:
          type: string
        confirmPassword:
          type: string
        email:
          type: string
        firstName:
          type: string
        forcePasswordChange:
          type: boolean
        lastName:
          type: string
        neverExpires:
          type: boolean
        password:
          type: string
        userId:
          type: string
    CreateEntryRequest:
      type: object
      properties:
        annotation:
          $ref: '#/components/schemas/Annotation'
        data:
          type: string
        linkedEvents:
          type: array
          items:
            $ref: '#/components/schemas/EventId'
        type:
          type: string
    CreateProcessFilterRequest:
      type: object
      properties:
        autoPriority:
          type: boolean
        enabled:
          type: boolean
        pipeline:
          $ref: '#/components/schemas/DocRef'
        priority:
          type: integer
          format: int32
        queryData:
          $ref: '#/components/schemas/QueryData'
    CreateReprocessFilterRequest:
      type: object
      properties:
        autoPriority:
          type: boolean
        enabled:
          type: boolean
        priority:
          type: integer
          format: int32
        queryData:
          $ref: '#/components/schemas/QueryData'
    CreateTokenRequest:
      type: object
      properties:
        comments:
          type: string
        enabled:
          type: boolean
        expiresOnMs:
          type: integer
          format: int64
        tokenType:
          type: string
          pattern: ^user$|^api$|^email_reset$
        userId:
          type: string
      required:
      - tokenType
      - userId
    CriteriaFieldSort:
      type: object
      properties:
        desc:
          type: boolean
        id:
          type: string
        ignoreCase:
          type: boolean
    CustomRollUpMask:
      type: object
      properties:
        rolledUpTagPosition:
          type: array
          items:
            type: integer
            format: int32
    CustomRollUpMaskFields:
      type: object
      properties:
        id:
          type: integer
          format: int32
        maskValue:
          type: integer
          format: int32
        rolledUpFieldPositions:
          type: array
          items:
            type: integer
            format: int32
          uniqueItems: true
    DBTableStatus:
      type: object
      properties:
        count:
          type: integer
          format: int64
        dataSize:
          type: integer
          format: int64
        db:
          type: string
        indexSize:
          type: integer
          format: int64
        table:
          type: string
    DashboardConfig:
      type: object
      properties:
        components:
          type: array
          items:
            $ref: '#/components/schemas/ComponentConfig'
          xml:
            wrapped: true
        layout:
          $ref: '#/components/schemas/LayoutConfig'
        parameters:
          type: string
        tabVisibility:
          type: string
          enum:
          - SHOW_ALL
          - HIDE_SINGLE
          - HIDE_ALL
      xml:
        name: dashboard
    DashboardDoc:
      type: object
      properties:
        createTime:
          type: integer
          format: int64
        createTimeMs:
          type: integer
          format: int64
        createUser:
          type: string
        dashboardConfig:
          $ref: '#/components/schemas/DashboardConfig'
        name:
          type: string
        type:
          type: string
        updateTime:
          type: integer
          format: int64
        updateTimeMs:
          type: integer
          format: int64
        updateUser:
          type: string
        uuid:
          type: string
        version:
          type: string
    DashboardQueryKey:
      type: object
      properties:
        componentId:
          type: string
        dashboardUuid:
          type: string
        uuid:
          type: string
    DashboardSearchRequest:
      type: object
      properties:
        componentResultRequests:
          type: array
          items:
            $ref: '#/components/schemas/ComponentResultRequest'
        dashboardQueryKey:
          $ref: '#/components/schemas/DashboardQueryKey'
        dateTimeSettings:
          $ref: '#/components/schemas/DateTimeSettings'
        search:
          $ref: '#/components/schemas/Search'
    DashboardSearchResponse:
      type: object
      properties:
        complete:
          type: boolean
        errors:
          type: string
        highlights:
          type: array
          items:
            type: string
          uniqueItems: true
        queryKey:
          $ref: '#/components/schemas/DashboardQueryKey'
        results:
          type: array
          items:
            $ref: '#/components/schemas/Result'
    DataInfoSection:
      type: object
      properties:
        entries:
          type: array
          items:
            $ref: '#/components/schemas/Entry'
        title:
          type: string
    DataRange:
      type: object
      properties:
        byteOffsetFrom:
          type: integer
          format: int64
        byteOffsetTo:
          type: integer
          format: int64
        charOffsetFrom:
          type: integer
          format: int64
        charOffsetTo:
          type: integer
          format: int64
        length:
          type: integer
          format: int64
        locationFrom:
          $ref: '#/components/schemas/Location'
        locationTo:
          $ref: '#/components/schemas/Location'
    DataRetentionDeleteSummary:
      type: object
      properties:
        count:
          type: integer
          format: int32
        feed:
          type: string
        ruleName:
          type: string
        ruleNumber:
          type: integer
          format: int32
        type:
          type: string
    DataRetentionDeleteSummaryRequest:
      type: object
      properties:
        criteria:
          $ref: '#/components/schemas/FindDataRetentionImpactCriteria'
        dataRetentionRules:
          $ref: '#/components/schemas/DataRetentionRules'
        queryId:
          type: string
    DataRetentionDeleteSummaryResponse:
      type: object
      properties:
        pageResponse:
          $ref: '#/components/schemas/PageResponse'
        queryId:
          type: string
        values:
          type: array
          items:
            $ref: '#/components/schemas/DataRetentionDeleteSummary'
    DataRetentionRule:
      type: object
      properties:
        age:
          type: integer
          format: int32
        creationTime:
          type: integer
          format: int64
        enabled:
          type: boolean
        expression:
          $ref: '#/components/schemas/ExpressionOperator'
        forever:
          type: boolean
        name:
          type: string
        ruleNumber:
          type: integer
          format: int32
        timeUnit:
          type: string
          enum:
          - MINUTES
          - HOURS
          - DAYS
          - WEEKS
          - MONTHS
          - YEARS
      xml:
        name: dataRetentionRule
    DataRetentionRules:
      type: object
      properties:
        createTime:
          type: integer
          format: int64
        createTimeMs:
          type: integer
          format: int64
        createUser:
          type: string
        name:
          type: string
        rules:
          type: array
          items:
            $ref: '#/components/schemas/DataRetentionRule'
        type:
          type: string
        updateTime:
          type: integer
          format: int64
        updateTimeMs:
          type: integer
          format: int64
        updateUser:
          type: string
        uuid:
          type: string
        version:
          type: string
      xml:
        name: dataRetentionPolicy
    DataSource:
      type: object
      properties:
        fields:
          type: array
          items:
            $ref: '#/components/schemas/AbstractField'
    DateField:
      type: object
      allOf:
      - $ref: '#/components/schemas/AbstractField'
    DateTimeFormatSettings:
      type: object
      allOf:
      - $ref: '#/components/schemas/FormatSettings'
      - type: object
        properties:
          pattern:
            type: string
            description: A date time formatting pattern string conforming to the specification
              of java.time.format.DateTimeFormatter
          timeZone:
            $ref: '#/components/schemas/TimeZone'
          usePreferences:
            type: boolean
            description: Choose if you want to use the user preference to determine
              the date/time format
      description: The string formatting to apply to a date value
      required:
      - pattern
      - timeZone
      - usePreferences
    DateTimeSettings:
      type: object
      description: The client date/time settings
      properties:
        dateTimePattern:
          type: string
          description: A date time formatting pattern string conforming to the specification
            of java.time.format.DateTimeFormatter
        localZoneId:
          type: string
          description: The local zone id to use when formatting date values in the
            search results. The value is the string form of a java.time.ZoneId
        timeZone:
          $ref: '#/components/schemas/TimeZone'
      required:
      - localZoneId
    DefaultLocation:
      type: object
      allOf:
      - $ref: '#/components/schemas/Location'
    Dependency:
      type: object
      properties:
        from:
          $ref: '#/components/schemas/DocRef'
        ok:
          type: boolean
        to:
          $ref: '#/components/schemas/DocRef'
    DependencyCriteria:
      type: object
      properties:
        pageRequest:
          $ref: '#/components/schemas/PageRequest'
        partialName:
          type: string
        sort:
          type: string
          writeOnly: true
        sortList:
          type: array
          items:
            $ref: '#/components/schemas/CriteriaFieldSort'
    DictionaryDoc:
      type: object
      properties:
        createTime:
          type: integer
          format: int64
        createTimeMs:
          type: integer
          format: int64
        createUser:
          type: string
        data:
          type: string
        description:
          type: string
        imports:
          type: array
          items:
            $ref: '#/components/schemas/DocRef'
        name:
          type: string
        type:
          type: string
        updateTime:
          type: integer
          format: int64
        updateTimeMs:
          type: integer
          format: int64
        updateUser:
          type: string
        uuid:
          type: string
        version:
          type: string
    DocRef:
      type: object
      description: A class for describing a unique reference to a 'document' in stroom.  A
        'document' is an entity in stroom such as a data source dictionary or pipeline.
      properties:
        name:
          type: string
          description: The name for the data source
          example: MyStatistic
        type:
          type: string
          description: The type of the 'document' that this DocRef refers to
          example: StroomStatsStore
        uuid:
          type: string
          description: The unique identifier for this 'document'
          example: 9f6184b4-bd78-48bc-b0cd-6e51a357f6a6
      required:
      - name
      - type
      - uuid
      xml:
        name: doc
    DocRefField:
      type: object
      allOf:
      - $ref: '#/components/schemas/AbstractField'
      - type: object
        properties:
          docRefType:
            type: string
    DocRefInfo:
      type: object
      properties:
        createTime:
          type: integer
          format: int64
        createUser:
          type: string
        docRef:
          $ref: '#/components/schemas/DocRef'
        otherInfo:
          type: string
        updateTime:
          type: integer
          format: int64
        updateUser:
          type: string
    DocRefs:
      type: object
      properties:
        docRefs:
          type: array
          items:
            $ref: '#/components/schemas/DocRef'
          uniqueItems: true
    DocumentPermissions:
      type: object
      properties:
        docUuid:
          type: string
        groups:
          type: array
          items:
            $ref: '#/components/schemas/User'
        permissions:
          type: object
          additionalProperties:
            type: array
            items:
              type: string
            uniqueItems: true
        users:
          type: array
          items:
            $ref: '#/components/schemas/User'
    DocumentType:
      type: object
      properties:
        displayType:
          type: string
        group:
          type: string
          enum:
          - STRUCTURE
          - DATA_PROCESSING
          - TRANSFORMATION
          - SEARCH
          - INDEXING
          - CONFIGURATION
          - SYSTEM
        iconClassName:
          type: string
        type:
          type: string
    DocumentTypes:
      type: object
      properties:
        nonSystemTypes:
          type: array
          items:
            $ref: '#/components/schemas/DocumentType'
        visibleTypes:
          type: array
          items:
            $ref: '#/components/schemas/DocumentType'
    DoubleField:
      type: object
      allOf:
      - $ref: '#/components/schemas/AbstractField'
    DownloadQueryRequest:
      type: object
      properties:
        dashboardQueryKey:
          $ref: '#/components/schemas/DashboardQueryKey'
        searchRequest:
          $ref: '#/components/schemas/DashboardSearchRequest'
    DownloadSearchResultsRequest:
      type: object
      properties:
        applicationInstanceId:
          type: string
        componentId:
          type: string
        dateTimeLocale:
          type: string
        fileType:
          type: string
          enum:
          - EXCEL
          - CSV
          - TSV
        percent:
          type: integer
          format: int32
        sample:
          type: boolean
        searchRequest:
          $ref: '#/components/schemas/DashboardSearchRequest'
    ElasticClusterDoc:
      type: object
      properties:
        connection:
          $ref: '#/components/schemas/ElasticConnectionConfig'
        createTime:
          type: integer
          format: int64
        createTimeMs:
          type: integer
          format: int64
        createUser:
          type: string
        description:
          type: string
        name:
          type: string
        type:
          type: string
        updateTime:
          type: integer
          format: int64
        updateTimeMs:
          type: integer
          format: int64
        updateUser:
          type: string
        uuid:
          type: string
        version:
          type: string
    ElasticClusterTestResponse:
      type: object
      properties:
        message:
          type: string
        ok:
          type: boolean
    ElasticConnectionConfig:
      type: object
      properties:
        apiKeyId:
          type: string
        apiKeySecret:
          type: string
        caCertificate:
          type: string
        connectionUrls:
          type: array
          items:
            type: string
        socketTimeoutMillis:
          type: integer
          format: int32
        useAuthentication:
          type: boolean
    ElasticIndexDoc:
      type: object
      properties:
        clusterRef:
          $ref: '#/components/schemas/DocRef'
        createTime:
          type: integer
          format: int64
        createTimeMs:
          type: integer
          format: int64
        createUser:
          type: string
        description:
          type: string
        fields:
          type: array
          items:
            $ref: '#/components/schemas/ElasticIndexField'
        indexName:
          type: string
        name:
          type: string
        retentionExpression:
          $ref: '#/components/schemas/ExpressionOperator'
        type:
          type: string
        updateTime:
          type: integer
          format: int64
        updateTimeMs:
          type: integer
          format: int64
        updateUser:
          type: string
        uuid:
          type: string
        version:
          type: string
    ElasticIndexField:
      type: object
      properties:
        fieldName:
          type: string
        fieldType:
          type: string
        fieldUse:
          type: string
          enum:
          - ID
          - BOOLEAN
          - INTEGER
          - LONG
          - FLOAT
          - DOUBLE
          - DATE
          - TEXT
        stored:
          type: boolean
    ElasticIndexTestResponse:
      type: object
      properties:
        message:
          type: string
        ok:
          type: boolean
    EntityEvent:
      type: object
      properties:
        action:
          type: string
          enum:
          - CREATE
          - UPDATE
          - DELETE
          - CLEAR_CACHE
        docRef:
          $ref: '#/components/schemas/DocRef'
    Entry:
      type: object
      properties:
        key:
          type: string
        value:
          type: string
    EventCoprocessorSettings:
      type: object
      allOf:
      - $ref: '#/components/schemas/CoprocessorSettings'
      - type: object
        properties:
          maxEvent:
            $ref: '#/components/schemas/EventRef'
          maxEvents:
            type: integer
            format: int64
          maxEventsPerStream:
            type: integer
            format: int64
          maxStreams:
            type: integer
            format: int64
          minEvent:
            $ref: '#/components/schemas/EventRef'
    EventId:
      type: object
      properties:
        eventId:
          type: integer
          format: int64
        streamId:
          type: integer
          format: int64
    EventLink:
      type: object
      properties:
        annotationId:
          type: integer
          format: int64
        eventId:
          $ref: '#/components/schemas/EventId'
    EventRef:
      type: object
      properties:
        eventId:
          type: integer
          format: int64
        streamId:
          type: integer
          format: int64
    Expander:
      type: object
      properties:
        depth:
          type: integer
          format: int32
        expanded:
          type: boolean
        leaf:
          type: boolean
    ExplorerNode:
      type: object
      properties:
        children:
          type: array
          items:
            $ref: '#/components/schemas/ExplorerNode'
        depth:
          type: integer
          format: int32
        iconClassName:
          type: string
        name:
          type: string
        nodeState:
          type: string
          enum:
          - OPEN
          - CLOSED
          - LEAF
        tags:
          type: string
        type:
          type: string
        uuid:
          type: string
    ExplorerNodePermissions:
      type: object
      properties:
        admin:
          type: boolean
        createPermissions:
          type: array
          items:
            type: string
          uniqueItems: true
        documentPermissions:
          type: array
          items:
            type: string
          uniqueItems: true
        explorerNode:
          $ref: '#/components/schemas/ExplorerNode'
    ExplorerServiceCopyRequest:
      type: object
      properties:
        destinationFolderRef:
          $ref: '#/components/schemas/DocRef'
        docRefs:
          type: array
          items:
            $ref: '#/components/schemas/DocRef'
        permissionInheritance:
          type: string
          enum:
          - NONE
          - SOURCE
          - DESTINATION
          - COMBINED
    ExplorerServiceCreateRequest:
      type: object
      properties:
        destinationFolderRef:
          $ref: '#/components/schemas/DocRef'
        docName:
          type: string
        docType:
          type: string
        permissionInheritance:
          type: string
          enum:
          - NONE
          - SOURCE
          - DESTINATION
          - COMBINED
    ExplorerServiceDeleteRequest:
      type: object
      properties:
        docRefs:
          type: array
          items:
            $ref: '#/components/schemas/DocRef'
    ExplorerServiceMoveRequest:
      type: object
      properties:
        destinationFolderRef:
          $ref: '#/components/schemas/DocRef'
        docRefs:
          type: array
          items:
            $ref: '#/components/schemas/DocRef'
        permissionInheritance:
          type: string
          enum:
          - NONE
          - SOURCE
          - DESTINATION
          - COMBINED
    ExplorerServiceRenameRequest:
      type: object
      properties:
        docName:
          type: string
        docRef:
          $ref: '#/components/schemas/DocRef'
    ExplorerTreeFilter:
      type: object
      properties:
        includedTypes:
          type: array
          items:
            type: string
          uniqueItems: true
        nameFilter:
          type: string
        nameFilterChange:
          type: boolean
        requiredPermissions:
          type: array
          items:
            type: string
          uniqueItems: true
        tags:
          type: array
          items:
            type: string
          uniqueItems: true
    ExpressionCriteria:
      type: object
      properties:
        expression:
          $ref: '#/components/schemas/ExpressionOperator'
        pageRequest:
          $ref: '#/components/schemas/PageRequest'
        sort:
          type: string
          writeOnly: true
        sortList:
          type: array
          items:
            $ref: '#/components/schemas/CriteriaFieldSort'
    ExpressionItem:
      type: object
      description: Base type for an item in an expression tree
      discriminator:
        propertyName: type
      properties:
        enabled:
          type: boolean
          description: Whether this item in the expression tree is enabled or not
          example: true
        type:
          type: string
      required:
      - type
    ExpressionOperator:
      type: object
      description: A logical addOperator term in a query expression tree
      properties:
        children:
          type: array
          items:
            $ref: '#/components/schemas/ExpressionItem'
          xml:
            wrapped: true
        enabled:
          type: boolean
          description: Whether this item in the expression tree is enabled or not
          example: true
        op:
          type: string
          description: The logical addOperator type
          enum:
          - AND
          - OR
          - NOT
      required:
      - op
    ExpressionTerm:
      type: object
      allOf:
      - $ref: '#/components/schemas/ExpressionItem'
      - type: object
        properties:
          condition:
            type: string
            description: The condition of the predicate term
            enum:
            - CONTAINS
            - EQUALS
            - GREATER_THAN
            - GREATER_THAN_OR_EQUAL_TO
            - LESS_THAN
            - LESS_THAN_OR_EQUAL_TO
            - BETWEEN
            - IN
            - IN_DICTIONARY
            - IN_FOLDER
            - IS_DOC_REF
            - IS_NULL
            - IS_NOT_NULL
          docRef:
            $ref: '#/components/schemas/DocRef'
          field:
            type: string
            description: The name of the field that is being evaluated in this predicate
              term
          value:
            type: string
            description: The value that the field value is being evaluated against.
              Not required if a dictionary is supplied
      description: A predicate term in a query expression tree
      required:
      - condition
      - field
    FeedDoc:
      type: object
      properties:
        classification:
          type: string
        contextEncoding:
          type: string
        createTime:
          type: integer
          format: int64
        createTimeMs:
          type: integer
          format: int64
        createUser:
          type: string
        description:
          type: string
        encoding:
          type: string
        name:
          type: string
        reference:
          type: boolean
        retentionDayAge:
          type: integer
          format: int32
        status:
          type: string
          enum:
          - RECEIVE
          - REJECT
          - DROP
        streamType:
          type: string
        type:
          type: string
        updateTime:
          type: integer
          format: int64
        updateTimeMs:
          type: integer
          format: int64
        updateUser:
          type: string
        uuid:
          type: string
        version:
          type: string
    FetchAllDocumentPermissionsRequest:
      type: object
      properties:
        docRef:
          $ref: '#/components/schemas/DocRef'
    FetchDataRequest:
      type: object
      properties:
        expandedSeverities:
          type: array
          items:
            type: string
            enum:
            - INFO
            - WARN
            - ERROR
            - FATAL
        markerMode:
          type: boolean
        pipeline:
          $ref: '#/components/schemas/DocRef'
        recordCount:
          type: integer
          format: int64
        showAsHtml:
          type: boolean
        sourceLocation:
          $ref: '#/components/schemas/SourceLocation'
    FetchDataResult:
      type: object
      allOf:
      - $ref: '#/components/schemas/AbstractFetchDataResult'
      - type: object
        properties:
          data:
            type: string
          dataType:
            type: string
            enum:
            - SEGMENTED
            - NON_SEGMENTED
            - MARKER
          html:
            type: boolean
          totalBytes:
            type: integer
            format: int64
    FetchExplorerNodeResult:
      type: object
      properties:
        openedItems:
          type: array
          items:
            type: string
        rootNodes:
          type: array
          items:
            $ref: '#/components/schemas/ExplorerNode'
        temporaryOpenedItems:
          type: array
          items:
            type: string
          uniqueItems: true
    FetchLinkedScriptRequest:
      type: object
      properties:
        loadedScripts:
          type: array
          items:
            $ref: '#/components/schemas/DocRef'
          uniqueItems: true
        script:
          $ref: '#/components/schemas/DocRef'
    FetchMarkerResult:
      type: object
      allOf:
      - $ref: '#/components/schemas/AbstractFetchDataResult'
      - type: object
        properties:
          markers:
            type: array
            items:
              $ref: '#/components/schemas/Marker'
    FetchNodeStatusResponse:
      type: object
      properties:
        pageResponse:
          $ref: '#/components/schemas/PageResponse'
        values:
          type: array
          items:
            $ref: '#/components/schemas/NodeStatusResult'
    FetchPipelineXmlResponse:
      type: object
      properties:
        pipeline:
          $ref: '#/components/schemas/DocRef'
        xml:
          type: string
    FetchProcessorRequest:
      type: object
      properties:
        expandedRows:
          type: array
          items:
            $ref: '#/components/schemas/ProcessorListRow'
          uniqueItems: true
        expression:
          $ref: '#/components/schemas/ExpressionOperator'
    FetchPropertyTypesResult:
      type: object
      properties:
        pipelineElementType:
          $ref: '#/components/schemas/PipelineElementType'
        propertyTypes:
          type: object
          additionalProperties:
            $ref: '#/components/schemas/PipelinePropertyType'
    FetchSuggestionsRequest:
      type: object
      properties:
        dataSource:
          $ref: '#/components/schemas/DocRef'
        field:
          $ref: '#/components/schemas/AbstractField'
        text:
          type: string
      required:
      - dataSource
      - field
    Field:
      type: object
      description: Describes a field in a result set. The field can have various expressions
        applied to it, e.g. SUM(), along with sorting, filtering, formatting and grouping
      properties:
        expression:
          type: string
          description: The expression to use to generate the value for this field
          example: SUM(${count})
        filter:
          $ref: '#/components/schemas/Filter'
        format:
          $ref: '#/components/schemas/Format'
        group:
          type: integer
          format: int32
        id:
          type: string
        name:
          type: string
        sort:
          $ref: '#/components/schemas/Sort'
      required:
      - expression
    Filter:
      type: object
      description: A pair of regular expression filters (inclusion and exclusion)
        to apply to the field.  Either or both can be supplied
      properties:
        excludes:
          type: string
          description: Only results NOT matching this filter will be included
          example: ^[0-9]{3}$
        includes:
          type: string
          description: Only results matching this filter will be included
          example: ^[0-9]{3}$
    FilterFieldDefinition:
      type: object
      properties:
        defaultField:
          type: boolean
        displayName:
          type: string
        filterQualifier:
          type: string
    FilterUsersRequest:
      type: object
      properties:
        quickFilterInput:
          type: string
        users:
          type: array
          items:
            $ref: '#/components/schemas/User'
    FindDBTableCriteria:
      type: object
      properties:
        pageRequest:
          $ref: '#/components/schemas/PageRequest'
        sort:
          type: string
          writeOnly: true
        sortList:
          type: array
          items:
            $ref: '#/components/schemas/CriteriaFieldSort'
    FindDataRetentionImpactCriteria:
      type: object
      properties:
        expression:
          $ref: '#/components/schemas/ExpressionOperator'
        pageRequest:
          $ref: '#/components/schemas/PageRequest'
        sort:
          type: string
          writeOnly: true
        sortList:
          type: array
          items:
            $ref: '#/components/schemas/CriteriaFieldSort'
    FindElementDocRequest:
      type: object
      properties:
        feedName:
          type: string
        pipelineElement:
          $ref: '#/components/schemas/PipelineElement'
        pipelineName:
          type: string
        properties:
          type: array
          items:
            $ref: '#/components/schemas/PipelineProperty'
    FindExplorerNodeCriteria:
      type: object
      properties:
        ensureVisible:
          type: array
          items:
            type: string
          uniqueItems: true
        filter:
          $ref: '#/components/schemas/ExplorerTreeFilter'
        minDepth:
          type: integer
          format: int32
        openItems:
          type: array
          items:
            type: string
          uniqueItems: true
        temporaryOpenedItems:
          type: array
          items:
            type: string
          uniqueItems: true
    FindFsVolumeCriteria:
      type: object
      properties:
        pageRequest:
          $ref: '#/components/schemas/PageRequest'
        selection:
          $ref: '#/components/schemas/SelectionVolumeUseStatus'
        sort:
          type: string
          writeOnly: true
        sortList:
          type: array
          items:
            $ref: '#/components/schemas/CriteriaFieldSort'
    FindIndexShardCriteria:
      type: object
      properties:
        documentCountRange:
          $ref: '#/components/schemas/RangeInteger'
        indexShardIdSet:
          $ref: '#/components/schemas/SelectionLong'
        indexShardStatusSet:
          $ref: '#/components/schemas/SelectionIndexShardStatus'
        indexUuidSet:
          $ref: '#/components/schemas/SelectionString'
        nodeNameSet:
          $ref: '#/components/schemas/SelectionString'
        pageRequest:
          $ref: '#/components/schemas/PageRequest'
        partition:
          $ref: '#/components/schemas/StringCriteria'
        sort:
          type: string
          writeOnly: true
        sortList:
          type: array
          items:
            $ref: '#/components/schemas/CriteriaFieldSort'
        volumeIdSet:
          $ref: '#/components/schemas/SelectionInteger'
    FindMetaCriteria:
      type: object
      properties:
        expression:
          $ref: '#/components/schemas/ExpressionOperator'
        fetchRelationships:
          type: boolean
        pageRequest:
          $ref: '#/components/schemas/PageRequest'
        sort:
          type: string
          writeOnly: true
        sortList:
          type: array
          items:
            $ref: '#/components/schemas/CriteriaFieldSort'
    FindStoredQueryCriteria:
      type: object
      properties:
        componentId:
          type: string
        dashboardUuid:
          type: string
        favourite:
          type: boolean
        name:
          $ref: '#/components/schemas/StringCriteria'
        pageRequest:
          $ref: '#/components/schemas/PageRequest'
        requiredPermission:
          type: string
        sort:
          type: string
          writeOnly: true
        sortList:
          type: array
          items:
            $ref: '#/components/schemas/CriteriaFieldSort'
        userId:
          type: string
    FindTaskCriteria:
      type: object
      properties:
        ancestorIdSet:
          type: array
          items:
            $ref: '#/components/schemas/TaskId'
          uniqueItems: true
        idSet:
          type: array
          items:
            $ref: '#/components/schemas/TaskId'
          uniqueItems: true
        sessionId:
          type: string
    FindTaskProgressCriteria:
      type: object
      properties:
        expandedTasks:
          type: array
          items:
            $ref: '#/components/schemas/TaskProgress'
          uniqueItems: true
        nameFilter:
          type: string
        pageRequest:
          $ref: '#/components/schemas/PageRequest'
        sessionId:
          type: string
        sort:
          type: string
          writeOnly: true
        sortList:
          type: array
          items:
            $ref: '#/components/schemas/CriteriaFieldSort'
    FindTaskProgressRequest:
      type: object
      properties:
        criteria:
          $ref: '#/components/schemas/FindTaskProgressCriteria'
    FindUserCriteria:
      type: object
      properties:
        group:
          type: boolean
        pageRequest:
          $ref: '#/components/schemas/PageRequest'
        quickFilterInput:
          type: string
        relatedUser:
          $ref: '#/components/schemas/User'
        sort:
          type: string
          writeOnly: true
        sortList:
          type: array
          items:
            $ref: '#/components/schemas/CriteriaFieldSort'
    FindUserNameCriteria:
      type: object
      properties:
        pageRequest:
          $ref: '#/components/schemas/PageRequest'
        quickFilterInput:
          type: string
        sort:
          type: string
          writeOnly: true
        sortList:
          type: array
          items:
            $ref: '#/components/schemas/CriteriaFieldSort'
    FlatResult:
      type: object
      allOf:
      - $ref: '#/components/schemas/Result'
      - type: object
        properties:
          size:
            type: integer
            format: int64
          structure:
            type: array
            items:
              $ref: '#/components/schemas/Field'
          values:
            type: array
            items:
              type: array
              items:
                type: object
      description: A result structure used primarily for visualisation data
      required:
      - componentId
    FloatField:
      type: object
      allOf:
      - $ref: '#/components/schemas/AbstractField'
    Format:
      type: object
      description: Describes the formatting that will be applied to values in a field
      properties:
        settings:
          $ref: '#/components/schemas/FormatSettings'
        type:
          type: string
          description: The formatting type to apply
          enum:
          - GENERAL
          - NUMBER
          - DATE_TIME
          - TEXT
          example: NUMBER
        wrap:
          type: boolean
      required:
      - type
    FormatSettings:
      type: object
      discriminator:
        propertyName: type
      properties:
        default:
          type: boolean
        type:
          type: string
      required:
      - type
    FsVolume:
      type: object
      properties:
        byteLimit:
          type: integer
          format: int64
        createTimeMs:
          type: integer
          format: int64
        createUser:
          type: string
        id:
          type: integer
          format: int32
        path:
          type: string
        status:
          type: string
          enum:
          - ACTIVE
          - INACTIVE
          - CLOSED
        updateTimeMs:
          type: integer
          format: int64
        updateUser:
          type: string
        version:
          type: integer
          format: int32
        volumeState:
          $ref: '#/components/schemas/FsVolumeState'
    FsVolumeState:
      type: object
      properties:
        bytesFree:
          type: integer
          format: int64
        bytesTotal:
          type: integer
          format: int64
        bytesUsed:
          type: integer
          format: int64
        id:
          type: integer
          format: int32
        updateTimeMs:
          type: integer
          format: int64
        version:
          type: integer
          format: int32
    FunctionSignature:
      type: object
      properties:
        aliases:
          type: array
          items:
            type: string
        args:
          type: array
          items:
            $ref: '#/components/schemas/Arg'
        categoryPath:
          type: array
          items:
            type: string
        description:
          type: string
        name:
          type: string
        returnDescription:
          type: string
        returnType:
          type: string
          enum:
          - UNKNOWN
          - BOOLEAN
          - DOUBLE
          - ERROR
          - INTEGER
          - LONG
          - NULL
          - NUMBER
          - STRING
    GetFeedStatusRequest:
      type: object
      properties:
        feedName:
          type: string
        senderDn:
          type: string
    GetFeedStatusResponse:
      type: object
      properties:
        message:
          type: string
        status:
          type: string
          enum:
          - Receive
          - Reject
          - Drop
        stroomStatusCode:
          type: string
          enum:
          - 200 - 0 - OK
          - 406 - 100 - Feed must be specified
          - 406 - 101 - Feed is not defined
          - 406 - 110 - Feed is not set to receive data
          - 406 - 120 - Unexpected data type
          - 406 - 200 - Unknown compression
          - 401 - 300 - Client Certificate Required
          - 403 - 310 - Client Certificate not authorised
          - 500 - 400 - Compressed stream invalid
          - 500 - 999 - Unknown error
    GetPipelineForMetaRequest:
      type: object
      properties:
        childMetaId:
          type: integer
          format: int64
        metaId:
          type: integer
          format: int64
    GetScheduledTimesRequest:
      type: object
      properties:
        jobType:
          type: string
          enum:
          - UNKNOWN
          - CRON
          - FREQUENCY
          - DISTRIBUTED
        lastExecutedTime:
          type: integer
          format: int64
        schedule:
          type: string
        scheduleReferenceTime:
          type: integer
          format: int64
    GlobalConfigCriteria:
      type: object
      properties:
        pageRequest:
          $ref: '#/components/schemas/PageRequest'
        quickFilterInput:
          type: string
        sort:
          type: string
          writeOnly: true
        sortList:
          type: array
          items:
            $ref: '#/components/schemas/CriteriaFieldSort'
    IdField:
      type: object
      allOf:
      - $ref: '#/components/schemas/AbstractField'
    ImportConfigRequest:
      type: object
      properties:
        confirmList:
          type: array
          items:
            $ref: '#/components/schemas/ImportState'
        resourceKey:
          $ref: '#/components/schemas/ResourceKey'
    ImportState:
      type: object
      properties:
        action:
          type: boolean
        destPath:
          type: string
        docRef:
          $ref: '#/components/schemas/DocRef'
        enable:
          type: boolean
        enableTime:
          type: integer
          format: int64
        messageList:
          type: array
          items:
            $ref: '#/components/schemas/Message'
        sourcePath:
          type: string
        state:
          type: string
          enum:
          - NEW
          - UPDATE
          - EQUAL
        updatedFieldList:
          type: array
          items:
            type: string
    IndexDoc:
      type: object
      properties:
        createTime:
          type: integer
          format: int64
        createTimeMs:
          type: integer
          format: int64
        createUser:
          type: string
        description:
          type: string
        fields:
          type: array
          items:
            $ref: '#/components/schemas/IndexField'
        maxDocsPerShard:
          type: integer
          format: int32
        name:
          type: string
        partitionBy:
          type: string
          enum:
          - DAY
          - WEEK
          - MONTH
          - YEAR
        partitionSize:
          type: integer
          format: int32
        retentionDayAge:
          type: integer
          format: int32
        shardsPerPartition:
          type: integer
          format: int32
        type:
          type: string
        updateTime:
          type: integer
          format: int64
        updateTimeMs:
          type: integer
          format: int64
        updateUser:
          type: string
        uuid:
          type: string
        version:
          type: string
        volumeGroupName:
          type: string
    IndexField:
      type: object
      properties:
        analyzerType:
          type: string
          enum:
          - KEYWORD
          - ALPHA
          - NUMERIC
          - ALPHA_NUMERIC
          - WHITESPACE
          - STOP
          - STANDARD
        caseSensitive:
          type: boolean
        fieldName:
          type: string
        fieldType:
          type: string
          enum:
          - ID
          - BOOLEAN_FIELD
          - INTEGER_FIELD
          - LONG_FIELD
          - FLOAT_FIELD
          - DOUBLE_FIELD
          - DATE_FIELD
          - FIELD
          - NUMERIC_FIELD
        indexed:
          type: boolean
        stored:
          type: boolean
        termPositions:
          type: boolean
    IndexShard:
      type: object
      properties:
        commitDocumentCount:
          type: integer
          format: int32
        commitDurationMs:
          type: integer
          format: int64
        commitMs:
          type: integer
          format: int64
        documentCount:
          type: integer
          format: int32
        fileSize:
          type: integer
          format: int64
        id:
          type: integer
          format: int64
        indexUuid:
          type: string
        indexVersion:
          type: string
        nodeName:
          type: string
        partition:
          type: string
        partitionFromTime:
          type: integer
          format: int64
        partitionToTime:
          type: integer
          format: int64
        status:
          type: string
          enum:
          - CLOSED
          - OPEN
          - CLOSING
          - OPENING
          - NEW
          - DELETED
          - CORRUPT
        volume:
          $ref: '#/components/schemas/IndexVolume'
    IndexVolume:
      type: object
      properties:
        bytesFree:
          type: integer
          format: int64
        bytesLimit:
          type: integer
          format: int64
        bytesTotal:
          type: integer
          format: int64
        bytesUsed:
          type: integer
          format: int64
        createTimeMs:
          type: integer
          format: int64
        createUser:
          type: string
        id:
          type: integer
          format: int32
        indexVolumeGroupId:
          type: integer
          format: int32
        nodeName:
          type: string
        path:
          type: string
        state:
          type: string
          enum:
          - ACTIVE
          - INACTIVE
          - CLOSED
        statusMs:
          type: integer
          format: int64
        updateTimeMs:
          type: integer
          format: int64
        updateUser:
          type: string
        version:
          type: integer
          format: int32
    IndexVolumeGroup:
      type: object
      properties:
        createTimeMs:
          type: integer
          format: int64
        createUser:
          type: string
        id:
          type: integer
          format: int32
        name:
          type: string
        updateTimeMs:
          type: integer
          format: int64
        updateUser:
          type: string
        version:
          type: integer
          format: int32
    Indicators:
      type: object
      properties:
        errorCount:
          type: object
          additionalProperties:
            type: integer
            format: int32
        errorList:
          type: array
          items:
            $ref: '#/components/schemas/StoredError'
        uniqueErrorSet:
          type: array
          items:
            $ref: '#/components/schemas/StoredError'
          uniqueItems: true
    InfoPopupConfig:
      type: object
      properties:
        enabled:
          type: boolean
        title:
          type: string
        validationRegex:
          type: string
    IntegerField:
      type: object
      allOf:
      - $ref: '#/components/schemas/AbstractField'
    Job:
      type: object
      properties:
        advanced:
          type: boolean
        createTimeMs:
          type: integer
          format: int64
        createUser:
          type: string
        description:
          type: string
        enabled:
          type: boolean
        id:
          type: integer
          format: int32
        name:
          type: string
        updateTimeMs:
          type: integer
          format: int64
        updateUser:
          type: string
        version:
          type: integer
          format: int32
    JobNode:
      type: object
      properties:
        createTimeMs:
          type: integer
          format: int64
        createUser:
          type: string
        enabled:
          type: boolean
        id:
          type: integer
          format: int32
        job:
          $ref: '#/components/schemas/Job'
        jobType:
          type: string
          enum:
          - UNKNOWN
          - CRON
          - FREQUENCY
          - DISTRIBUTED
        nodeName:
          type: string
        schedule:
          type: string
        taskLimit:
          type: integer
          format: int32
        updateTimeMs:
          type: integer
          format: int64
        updateUser:
          type: string
        version:
          type: integer
          format: int32
    JobNodeInfo:
      type: object
      properties:
        currentTaskCount:
          type: integer
          format: int32
        lastExecutedTime:
          type: integer
          format: int64
        scheduleReferenceTime:
          type: integer
          format: int64
    KafkaConfigDoc:
      type: object
      properties:
        createTime:
          type: integer
          format: int64
        createTimeMs:
          type: integer
          format: int64
        createUser:
          type: string
        data:
          type: string
        description:
          type: string
        name:
          type: string
        type:
          type: string
        updateTime:
          type: integer
          format: int64
        updateTimeMs:
          type: integer
          format: int64
        updateUser:
          type: string
        uuid:
          type: string
        version:
          type: string
    LayoutConfig:
      type: object
      discriminator:
        propertyName: type
      properties:
        preferredSize:
          $ref: '#/components/schemas/Size'
        type:
          type: string
      required:
      - type
    Limits:
      type: object
      properties:
        durationMs:
          type: integer
          format: int64
        eventCount:
          type: integer
          format: int64
        streamCount:
          type: integer
          format: int64
      xml:
        name: limits
    ListConfigResponse:
      type: object
      description: List of config properties
      properties:
        pageResponse:
          $ref: '#/components/schemas/PageResponse'
        values:
          type: array
          items:
            $ref: '#/components/schemas/ConfigProperty'
    Location:
      type: object
      discriminator:
        propertyName: type
      properties:
        colNo:
          type: integer
          format: int32
        lineNo:
          type: integer
          format: int32
        type:
          type: string
      required:
      - type
    LoginRequest:
      type: object
      properties:
        password:
          type: string
        userId:
          type: string
    LoginResponse:
      type: object
      properties:
        loginSuccessful:
          type: boolean
        message:
          type: string
        requirePasswordChange:
          type: boolean
    LongField:
      type: object
      allOf:
      - $ref: '#/components/schemas/AbstractField'
    MapDefinition:
      type: object
      properties:
        mapName:
          type: string
        refStreamDefinition:
          $ref: '#/components/schemas/RefStreamDefinition'
    Marker:
      type: object
      discriminator:
        propertyName: type
      properties:
        severity:
          type: string
          enum:
          - INFO
          - WARN
          - ERROR
          - FATAL
        type:
          type: string
      required:
      - type
    Message:
      type: object
      properties:
        message:
          type: string
        severity:
          type: string
          enum:
          - INFO
          - WARN
          - ERROR
          - FATAL
    Meta:
      type: object
      properties:
        createMs:
          type: integer
          format: int64
        effectiveMs:
          type: integer
          format: int64
        feedName:
          type: string
        id:
          type: integer
          format: int64
        parentMetaId:
          type: integer
          format: int64
        pipelineUuid:
          type: string
        processorUuid:
          type: string
        status:
          type: string
          enum:
          - UNLOCKED
          - LOCKED
          - DELETED
        statusMs:
          type: integer
          format: int64
        typeName:
          type: string
    MetaRow:
      type: object
      properties:
        attributes:
          type: object
          additionalProperties:
            type: string
        meta:
          $ref: '#/components/schemas/Meta'
        pipelineName:
          type: string
    Node:
      type: object
      properties:
        createTimeMs:
          type: integer
          format: int64
        createUser:
          type: string
        enabled:
          type: boolean
        id:
          type: integer
          format: int32
        name:
          type: string
        priority:
          type: integer
          format: int32
        updateTimeMs:
          type: integer
          format: int64
        updateUser:
          type: string
        url:
          type: string
        version:
          type: integer
          format: int32
    NodeSetJobsEnabledRequest:
      type: object
      properties:
        enabled:
          type: boolean
        excludeJobs:
          type: array
          items:
            type: string
          uniqueItems: true
        includeJobs:
          type: array
          items:
            type: string
          uniqueItems: true
    NodeSetJobsEnabledResponse:
      type: object
      properties:
        modifiedCount:
          type: integer
          format: int32
    NodeStatusResult:
      type: object
      properties:
        master:
          type: boolean
        node:
          $ref: '#/components/schemas/Node'
    NumberFormatSettings:
      type: object
      allOf:
      - $ref: '#/components/schemas/FormatSettings'
      - type: object
        properties:
          decimalPlaces:
            type: integer
            format: int32
            description: The number of decimal places
            example: 2
          useSeparator:
            type: boolean
            description: Whether to use a thousands separator or not. Defaults to
              false
            example: true
      description: The definition of a format to apply to numeric data
      required:
      - decimalPlaces
    OffsetRange:
      type: object
      description: The offset and length of a range of data in a sub-set of a query
        result set
      properties:
        length:
          type: integer
          format: int64
          description: The length in records of the sub-set of results
          example: 100
        offset:
          type: integer
          format: int64
          description: The start offset for this sub-set of data, where zero is the
            offset of the first record in the full result set
          example: 0
      required:
      - length
      - offset
    OverrideValueString:
      type: object
      properties:
        hasOverride:
          type: boolean
        value:
          type: string
    PageRequest:
      type: object
      properties:
        length:
          type: integer
          format: int32
        offset:
          type: integer
          format: int32
    PageResponse:
      type: object
      description: Details of the page of results being returned.
      properties:
        exact:
          type: boolean
        length:
          type: integer
          format: int32
        offset:
          type: integer
          format: int64
        total:
          type: integer
          format: int64
    Param:
      type: object
      description: A key value pair that describes a property of a query
      properties:
        key:
          type: string
          description: The property key
        value:
          type: string
          description: The property value
      required:
      - key
      - value
    PasswordPolicyConfig:
      type: object
      properties:
        allowPasswordResets:
          type: boolean
        forcePasswordChangeOnFirstLogin:
          type: boolean
        mandatoryPasswordChangeDuration:
          type: string
        minimumPasswordLength:
          type: integer
          format: int32
          minimum: 0
        minimumPasswordStrength:
          type: integer
          format: int32
          maximum: 5
          minimum: 0
        neverUsedAccountDeactivationThreshold:
          type: string
        passwordComplexityRegex:
          type: string
        passwordPolicyMessage:
          type: string
        unusedAccountDeactivationThreshold:
          type: string
      required:
      - mandatoryPasswordChangeDuration
      - minimumPasswordLength
      - minimumPasswordStrength
      - neverUsedAccountDeactivationThreshold
      - unusedAccountDeactivationThreshold
    PermissionChangeEvent:
      type: object
      discriminator:
        propertyName: type
      properties:
        type:
          type: string
      required:
      - type
    PermissionChangeRequest:
      type: object
      properties:
        event:
          $ref: '#/components/schemas/PermissionChangeEvent'
    PipelineData:
      type: object
      properties:
        elements:
          $ref: '#/components/schemas/PipelineElements'
        links:
          $ref: '#/components/schemas/PipelineLinks'
        pipelineReferences:
          $ref: '#/components/schemas/PipelineReferences'
        processors:
          type: array
          items:
            $ref: '#/components/schemas/Processor'
        properties:
          $ref: '#/components/schemas/PipelineProperties'
      xml:
        name: pipeline
    PipelineDoc:
      type: object
      properties:
        createTime:
          type: integer
          format: int64
        createTimeMs:
          type: integer
          format: int64
        createUser:
          type: string
        description:
          type: string
        name:
          type: string
        parentPipeline:
          $ref: '#/components/schemas/DocRef'
        pipelineData:
          $ref: '#/components/schemas/PipelineData'
        type:
          type: string
        updateTime:
          type: integer
          format: int64
        updateTimeMs:
          type: integer
          format: int64
        updateUser:
          type: string
        uuid:
          type: string
        version:
          type: string
    PipelineElement:
      type: object
      properties:
        elementType:
          $ref: '#/components/schemas/PipelineElementType'
        id:
          type: string
        type:
          type: string
      required:
      - id
      - type
    PipelineElementType:
      type: object
      properties:
        category:
          type: string
          enum:
          - INTERNAL
          - READER
          - PARSER
          - FILTER
          - WRITER
          - DESTINATION
        icon:
          type: string
        roles:
          type: array
          items:
            type: string
        type:
          type: string
    PipelineElements:
      type: object
      properties:
        add:
          type: array
          items:
            $ref: '#/components/schemas/PipelineElement'
          xml:
            wrapped: true
        remove:
          type: array
          items:
            $ref: '#/components/schemas/PipelineElement'
          xml:
            wrapped: true
    PipelineLink:
      type: object
      properties:
        from:
          type: string
        sourcePipeline:
          $ref: '#/components/schemas/DocRef'
        to:
          type: string
      required:
      - from
      - to
    PipelineLinks:
      type: object
      properties:
        add:
          type: array
          items:
            $ref: '#/components/schemas/PipelineLink'
          xml:
            wrapped: true
        remove:
          type: array
          items:
            $ref: '#/components/schemas/PipelineLink'
          xml:
            wrapped: true
    PipelineProperties:
      type: object
      properties:
        add:
          type: array
          items:
            $ref: '#/components/schemas/PipelineProperty'
          xml:
            wrapped: true
        remove:
          type: array
          items:
            $ref: '#/components/schemas/PipelineProperty'
          xml:
            wrapped: true
    PipelineProperty:
      type: object
      properties:
        element:
          type: string
        name:
          type: string
        propertyType:
          $ref: '#/components/schemas/PipelinePropertyType'
        sourcePipeline:
          $ref: '#/components/schemas/DocRef'
        value:
          $ref: '#/components/schemas/PipelinePropertyValue'
      required:
      - element
      - name
    PipelinePropertyType:
      type: object
      properties:
        defaultValue:
          type: string
        description:
          type: string
        displayPriority:
          type: integer
          format: int32
        docRefTypes:
          type: array
          items:
            type: string
        elementType:
          $ref: '#/components/schemas/PipelineElementType'
        name:
          type: string
        pipelineReference:
          type: boolean
        type:
          type: string
    PipelinePropertyValue:
      type: object
      properties:
        boolean:
          type: boolean
        entity:
          $ref: '#/components/schemas/DocRef'
        integer:
          type: integer
          format: int32
        long:
          type: integer
          format: int64
        string:
          type: string
    PipelineReference:
      type: object
      properties:
        element:
          type: string
        feed:
          $ref: '#/components/schemas/DocRef'
        name:
          type: string
        pipeline:
          $ref: '#/components/schemas/DocRef'
        sourcePipeline:
          $ref: '#/components/schemas/DocRef'
        streamType:
          type: string
      required:
      - element
      - feed
      - name
      - pipeline
      - streamType
    PipelineReferences:
      type: object
      properties:
        add:
          type: array
          items:
            $ref: '#/components/schemas/PipelineReference'
          xml:
            wrapped: true
        remove:
          type: array
          items:
            $ref: '#/components/schemas/PipelineReference'
          xml:
            wrapped: true
    PipelineStepRequest:
      type: object
      properties:
        childStreamType:
          type: string
        code:
          type: object
          additionalProperties:
            type: string
        criteria:
          $ref: '#/components/schemas/FindMetaCriteria'
        pipeline:
          $ref: '#/components/schemas/DocRef'
        stepFilterMap:
          type: object
          additionalProperties:
            $ref: '#/components/schemas/SteppingFilterSettings'
        stepLocation:
          $ref: '#/components/schemas/StepLocation'
        stepSize:
          type: integer
          format: int32
        stepType:
          type: string
          enum:
          - FIRST
          - FORWARD
          - BACKWARD
          - LAST
          - REFRESH
    ProcessConfig:
      type: object
      properties:
        defaultRecordLimit:
          type: integer
          format: int64
        defaultTimeLimit:
          type: integer
          format: int64
    Processor:
      type: object
      properties:
        createTimeMs:
          type: integer
          format: int64
        createUser:
          type: string
        deleted:
          type: boolean
        enabled:
          type: boolean
        id:
          type: integer
          format: int32
        pipelineName:
          type: string
        pipelineUuid:
          type: string
        taskType:
          type: string
        updateTimeMs:
          type: integer
          format: int64
        updateUser:
          type: string
        uuid:
          type: string
        version:
          type: integer
          format: int32
      xml:
        name: parameters
    ProcessorFilter:
      type: object
      properties:
        createTimeMs:
          type: integer
          format: int64
        createUser:
          type: string
        data:
          type: string
        deleted:
          type: boolean
        enabled:
          type: boolean
        id:
          type: integer
          format: int32
        pipelineName:
          type: string
        pipelineUuid:
          type: string
        priority:
          type: integer
          format: int32
        processor:
          $ref: '#/components/schemas/Processor'
        processorFilterTracker:
          $ref: '#/components/schemas/ProcessorFilterTracker'
        processorUuid:
          type: string
        queryData:
          $ref: '#/components/schemas/QueryData'
        reprocess:
          type: boolean
        updateTimeMs:
          type: integer
          format: int64
        updateUser:
          type: string
        uuid:
          type: string
        version:
          type: integer
          format: int32
    ProcessorFilterRow:
      type: object
      allOf:
      - $ref: '#/components/schemas/ProcessorListRow'
      - type: object
        properties:
          processorFilter:
            $ref: '#/components/schemas/ProcessorFilter'
    ProcessorFilterTracker:
      type: object
      properties:
        eventCount:
          type: integer
          format: int64
        id:
          type: integer
          format: int32
        lastPollMs:
          type: integer
          format: int64
        lastPollTaskCount:
          type: integer
          format: int32
        maxMetaCreateMs:
          type: integer
          format: int64
        metaCount:
          type: integer
          format: int64
        metaCreateMs:
          type: integer
          format: int64
        minEventId:
          type: integer
          format: int64
        minMetaCreateMs:
          type: integer
          format: int64
        minMetaId:
          type: integer
          format: int64
        status:
          type: string
        version:
          type: integer
          format: int32
    ProcessorListRow:
      type: object
      discriminator:
        propertyName: type
      properties:
        expander:
          $ref: '#/components/schemas/Expander'
        type:
          type: string
      required:
      - type
    ProcessorListRowResultPage:
      type: object
      properties:
        pageResponse:
          $ref: '#/components/schemas/PageResponse'
        values:
          type: array
          items:
            $ref: '#/components/schemas/ProcessorListRow'
    ProcessorRow:
      type: object
      allOf:
      - $ref: '#/components/schemas/ProcessorListRow'
      - type: object
        properties:
          processor:
            $ref: '#/components/schemas/Processor'
    ProcessorTask:
      type: object
      properties:
        createTimeMs:
          type: integer
          format: int64
        data:
          type: string
        endTimeMs:
          type: integer
          format: int64
        feedName:
          type: string
        id:
          type: integer
          format: int64
        metaId:
          type: integer
          format: int64
        nodeName:
          type: string
        processorFilter:
          $ref: '#/components/schemas/ProcessorFilter'
        startTimeMs:
          type: integer
          format: int64
        status:
          type: string
          enum:
          - UNPROCESSED
          - ASSIGNED
          - PROCESSING
          - COMPLETE
          - FAILED
          - DELETED
        statusTimeMs:
          type: integer
          format: int64
        version:
          type: integer
          format: int32
    ProcessorTaskList:
      type: object
      properties:
        list:
          type: array
          items:
            $ref: '#/components/schemas/ProcessorTask'
        nodeName:
          type: string
    ProcessorTaskSummary:
      type: object
      properties:
        count:
          type: integer
          format: int64
        feed:
          type: string
        pipeline:
          $ref: '#/components/schemas/DocRef'
        priority:
          type: integer
          format: int32
        status:
          type: string
          enum:
          - UNPROCESSED
          - ASSIGNED
          - PROCESSING
          - COMPLETE
          - FAILED
          - DELETED
    Prop:
      type: object
      properties:
        id:
          type: string
        name:
          type: string
        showInList:
          type: boolean
        showInSelection:
          type: boolean
        validation:
          type: string
        validationMessage:
          type: string
        value:
          type: string
    PropertyPath:
      type: object
      properties:
        parts:
          type: array
          items:
            type: string
    Query:
      type: object
      description: The query terms for the search
      properties:
        dataSource:
          $ref: '#/components/schemas/DocRef'
        expression:
          $ref: '#/components/schemas/ExpressionOperator'
        params:
          type: array
          items:
            $ref: '#/components/schemas/Param'
      required:
      - dataSource
      - expression
    QueryComponentSettings:
      type: object
      allOf:
      - $ref: '#/components/schemas/ComponentSettings'
      - type: object
        properties:
          automate:
            $ref: '#/components/schemas/Automate'
          dataSource:
            $ref: '#/components/schemas/DocRef'
          expression:
            $ref: '#/components/schemas/ExpressionOperator'
          selectionHandlers:
            type: array
            items:
              $ref: '#/components/schemas/ComponentSelectionHandler'
    QueryConfig:
      type: object
      properties:
        infoPopup:
          $ref: '#/components/schemas/InfoPopupConfig'
    QueryData:
      type: object
      properties:
        dataSource:
          $ref: '#/components/schemas/DocRef'
        expression:
          $ref: '#/components/schemas/ExpressionOperator'
        limits:
          $ref: '#/components/schemas/Limits'
      xml:
        name: query
    QueryKey:
      type: object
      description: A unique key to identify the instance of the search by. This key
        is used to identify multiple requests for the same search when running in
        incremental mode.
      properties:
        uuid:
          type: string
          description: The UUID that makes up the query key
          example: 7740bcd0-a49e-4c22-8540-044f85770716
      required:
      - uuid
    RangeInteger:
      type: object
      properties:
        from:
          type: integer
          format: int32
        matchNull:
          type: boolean
        to:
          type: integer
          format: int32
    RangeLong:
      type: object
      properties:
        from:
          type: integer
          format: int64
        matchNull:
          type: boolean
        to:
          type: integer
          format: int64
    Rec:
      type: object
      properties:
        metaId:
          type: integer
          format: int64
        recordIndex:
          type: integer
          format: int64
    ReceiveDataRule:
      type: object
      properties:
        action:
          type: string
          enum:
          - RECEIVE
          - REJECT
          - DROP
        creationTime:
          type: integer
          format: int64
        enabled:
          type: boolean
        expression:
          $ref: '#/components/schemas/ExpressionOperator'
        name:
          type: string
        ruleNumber:
          type: integer
          format: int32
      xml:
        name: dataReceiptRule
    ReceiveDataRules:
      type: object
      properties:
        createTime:
          type: integer
          format: int64
        createTimeMs:
          type: integer
          format: int64
        createUser:
          type: string
        fields:
          type: array
          items:
            $ref: '#/components/schemas/AbstractField'
        name:
          type: string
        rules:
          type: array
          items:
            $ref: '#/components/schemas/ReceiveDataRule'
        type:
          type: string
        updateTime:
          type: integer
          format: int64
        updateTimeMs:
          type: integer
          format: int64
        updateUser:
          type: string
        uuid:
          type: string
        version:
          type: string
    RefDataLookupRequest:
      type: object
      properties:
        effectiveTime:
          type: string
        key:
          type: string
        mapName:
          type: string
        referenceLoaders:
          type: array
          items:
            $ref: '#/components/schemas/ReferenceLoader'
      required:
      - key
      - mapName
      - referenceLoaders
    RefDataProcessingInfo:
      type: object
      properties:
        createTimeEpochMs:
          type: integer
          format: int64
        effectiveTimeEpochMs:
          type: integer
          format: int64
        lastAccessedTimeEpochMs:
          type: integer
          format: int64
        processingState:
          type: string
          enum:
          - LOAD_IN_PROGRESS
          - PURGE_IN_PROGRESS
          - COMPLETE
    RefStoreEntry:
      type: object
      properties:
        key:
          type: string
        mapDefinition:
          $ref: '#/components/schemas/MapDefinition'
        refDataProcessingInfo:
          $ref: '#/components/schemas/RefDataProcessingInfo'
        value:
          type: string
        valueReferenceCount:
          type: integer
          format: int32
    RefStreamDefinition:
      type: object
      properties:
        partIndex:
          type: integer
          format: int64
        pipelineDocRef:
          $ref: '#/components/schemas/DocRef'
        pipelineVersion:
          type: string
        streamId:
          type: integer
          format: int64
    ReferenceLoader:
      type: object
      properties:
        loaderPipeline:
          $ref: '#/components/schemas/DocRef'
        referenceFeed:
          $ref: '#/components/schemas/DocRef'
      required:
      - loaderPipeline
      - referenceFeed
    RemovePermissionEvent:
      type: object
      allOf:
      - $ref: '#/components/schemas/PermissionChangeEvent'
      - type: object
        properties:
          documentUuid:
            type: string
          permission:
            type: string
          userUuid:
            type: string
    ReprocessDataInfo:
      type: object
      properties:
        details:
          type: string
        message:
          type: string
        severity:
          type: string
          enum:
          - INFO
          - WARN
          - ERROR
          - FATAL
    ResetPasswordRequest:
      type: object
      properties:
        confirmNewPassword:
          type: string
        newPassword:
          type: string
    ResourceGeneration:
      type: object
      properties:
        messageList:
          type: array
          items:
            $ref: '#/components/schemas/Message'
        resourceKey:
          $ref: '#/components/schemas/ResourceKey'
    ResourceKey:
      type: object
      properties:
        key:
          type: string
        name:
          type: string
    Result:
      type: object
      description: Base object for describing a set of result data
      discriminator:
        propertyName: type
      properties:
        componentId:
          type: string
          description: The ID of the component that this result set was requested
            for. See ResultRequest in SearchRequest
        error:
          type: string
          description: If an error has occurred producing this result set then this
            will have details of the error
        type:
          type: string
      required:
      - componentId
      - type
    ResultPageActivity:
      type: object
      description: A page of results.
      properties:
        pageResponse:
          $ref: '#/components/schemas/PageResponse'
        values:
          type: array
          items:
            $ref: '#/components/schemas/Activity'
    ResultPageCustomRollUpMask:
      type: object
      description: A page of results.
      properties:
        pageResponse:
          $ref: '#/components/schemas/PageResponse'
        values:
          type: array
          items:
            $ref: '#/components/schemas/CustomRollUpMask'
    ResultPageCustomRollUpMaskFields:
      type: object
      description: A page of results.
      properties:
        pageResponse:
          $ref: '#/components/schemas/PageResponse'
        values:
          type: array
          items:
            $ref: '#/components/schemas/CustomRollUpMaskFields'
    ResultPageDBTableStatus:
      type: object
      description: A page of results.
      properties:
        pageResponse:
          $ref: '#/components/schemas/PageResponse'
        values:
          type: array
          items:
            $ref: '#/components/schemas/DBTableStatus'
    ResultPageDependency:
      type: object
      description: A page of results.
      properties:
        pageResponse:
          $ref: '#/components/schemas/PageResponse'
        values:
          type: array
          items:
            $ref: '#/components/schemas/Dependency'
    ResultPageFsVolume:
      type: object
      description: A page of results.
      properties:
        pageResponse:
          $ref: '#/components/schemas/PageResponse'
        values:
          type: array
          items:
            $ref: '#/components/schemas/FsVolume'
    ResultPageIndexShard:
      type: object
      description: A page of results.
      properties:
        pageResponse:
          $ref: '#/components/schemas/PageResponse'
        values:
          type: array
          items:
            $ref: '#/components/schemas/IndexShard'
    ResultPageIndexVolume:
      type: object
      description: A page of results.
      properties:
        pageResponse:
          $ref: '#/components/schemas/PageResponse'
        values:
          type: array
          items:
            $ref: '#/components/schemas/IndexVolume'
    ResultPageIndexVolumeGroup:
      type: object
      description: A page of results.
      properties:
        pageResponse:
          $ref: '#/components/schemas/PageResponse'
        values:
          type: array
          items:
            $ref: '#/components/schemas/IndexVolumeGroup'
    ResultPageJob:
      type: object
      description: A page of results.
      properties:
        pageResponse:
          $ref: '#/components/schemas/PageResponse'
        values:
          type: array
          items:
            $ref: '#/components/schemas/Job'
    ResultPageJobNode:
      type: object
      description: A page of results.
      properties:
        pageResponse:
          $ref: '#/components/schemas/PageResponse'
        values:
          type: array
          items:
            $ref: '#/components/schemas/JobNode'
    ResultPageMetaRow:
      type: object
      description: A page of results.
      properties:
        pageResponse:
          $ref: '#/components/schemas/PageResponse'
        values:
          type: array
          items:
            $ref: '#/components/schemas/MetaRow'
    ResultPageProcessorTask:
      type: object
      description: A page of results.
      properties:
        pageResponse:
          $ref: '#/components/schemas/PageResponse'
        values:
          type: array
          items:
            $ref: '#/components/schemas/ProcessorTask'
    ResultPageProcessorTaskSummary:
      type: object
      description: A page of results.
      properties:
        pageResponse:
          $ref: '#/components/schemas/PageResponse'
        values:
          type: array
          items:
            $ref: '#/components/schemas/ProcessorTaskSummary'
    ResultPageStoredQuery:
      type: object
      description: A page of results.
      properties:
        pageResponse:
          $ref: '#/components/schemas/PageResponse'
        values:
          type: array
          items:
            $ref: '#/components/schemas/StoredQuery'
    ResultPageString:
      type: object
      description: A page of results.
      properties:
        pageResponse:
          $ref: '#/components/schemas/PageResponse'
        values:
          type: array
          items:
            type: string
    ResultPageUser:
      type: object
      description: A page of results.
      properties:
        pageResponse:
          $ref: '#/components/schemas/PageResponse'
        values:
          type: array
          items:
            $ref: '#/components/schemas/User'
    ResultRequest:
      type: object
      description: A definition for how to return the raw results of the query in
        the SearchResponse, e.g. sorted, grouped, limited, etc.
      properties:
        componentId:
          type: string
          description: The ID of the component that will receive the results corresponding
            to this ResultRequest
        fetch:
          type: string
          enum:
          - NONE
          - CHANGES
          - ALL
        mappings:
          type: array
          items:
            $ref: '#/components/schemas/TableSettings'
        openGroups:
          type: array
          description: TODO
          items:
            type: string
            description: TODO
          uniqueItems: true
        requestedRange:
          $ref: '#/components/schemas/OffsetRange'
        resultStyle:
          type: string
          description: The style of results required. FLAT will provide a FlatResult
            object, while TABLE will provide a TableResult object
          enum:
          - FLAT
          - TABLE
      required:
      - componentId
      - mappings
      - openGroups
      - requestedRange
      - resultStyle
    Row:
      type: object
      description: A row of data in a result set
      properties:
        backgroundColor:
          type: string
        depth:
          type: integer
          format: int32
          description: The grouping depth, where 0 is the top level of grouping, or
            where there is no grouping
          example: 0
        groupKey:
          type: string
          description: TODO
        textColor:
          type: string
        values:
          type: array
          description: The value for this row of data. The values in the list are
            in the same order as the fields in the ResultRequest
          items:
            type: string
            description: The value for this row of data. The values in the list are
              in the same order as the fields in the ResultRequest
      required:
      - depth
      - groupKey
      - values
    SavePipelineXmlRequest:
      type: object
      properties:
        pipeline:
          $ref: '#/components/schemas/DocRef'
        xml:
          type: string
    ScheduledTimes:
      type: object
      properties:
        lastExecutedTime:
          type: string
        nextScheduledTime:
          type: string
    ScriptDoc:
      type: object
      properties:
        createTime:
          type: integer
          format: int64
        createTimeMs:
          type: integer
          format: int64
        createUser:
          type: string
        data:
          type: string
        dependencies:
          type: array
          items:
            $ref: '#/components/schemas/DocRef'
        description:
          type: string
        name:
          type: string
        type:
          type: string
        updateTime:
          type: integer
          format: int64
        updateTimeMs:
          type: integer
          format: int64
        updateUser:
          type: string
        uuid:
          type: string
        version:
          type: string
    Search:
      type: object
      properties:
        componentSettingsMap:
          type: object
          additionalProperties:
            $ref: '#/components/schemas/ComponentSettings'
        dataSourceRef:
          $ref: '#/components/schemas/DocRef'
        expression:
          $ref: '#/components/schemas/ExpressionOperator'
        incremental:
          type: boolean
        params:
          type: array
          items:
            $ref: '#/components/schemas/Param'
        queryInfo:
          type: string
        storeHistory:
          type: boolean
    SearchAccountRequest:
      type: object
      properties:
        pageRequest:
          $ref: '#/components/schemas/PageRequest'
        quickFilter:
          type: string
        sort:
          type: string
          writeOnly: true
        sortList:
          type: array
          items:
            $ref: '#/components/schemas/CriteriaFieldSort'
    SearchBusPollRequest:
      type: object
      properties:
        applicationInstanceId:
          type: string
        searchRequests:
          type: array
          items:
            $ref: '#/components/schemas/DashboardSearchRequest'
          uniqueItems: true
    SearchRequest:
      type: object
      description: A request for new search or a follow up request for more data for
        an existing iterative search
      properties:
        dateTimeSettings:
          $ref: '#/components/schemas/DateTimeSettings'
        incremental:
          type: boolean
          description: If true the response will contain all results found so far,
            typically no results on the first request. Future requests for the same
            query key may return more results. Intended for use on longer running
            searches to allow partial result sets to be returned as soon as they are
            available rather than waiting for the full result set.
        key:
          $ref: '#/components/schemas/QueryKey'
        query:
          $ref: '#/components/schemas/Query'
        resultRequests:
          type: array
          items:
            $ref: '#/components/schemas/ResultRequest'
          xml:
            wrapped: true
        timeout:
          type: integer
          format: int64
          description: Set the maximum time (in ms) for the server to wait for a complete
            result set. The timeout applies to both incremental and non incremental
            queries, though the behaviour is slightly different. The timeout will
            make the server wait for which ever comes first out of the query completing
            or the timeout period being reached. If no value is supplied then for
            an incremental query a default value of 0 will be used (i.e. returning
            immediately) and for a non-incremental query the server's default timeout
            period will be used. For an incremental query, if the query has not completed
            by the end of the timeout period, it will return the currently know results
            with complete=false, however for a non-incremental query it will return
            no results, complete=false and details of the timeout in the error field
      required:
      - incremental
      - key
      - query
      - resultRequests
      xml:
        name: searchRequest
    SearchResponse:
      type: object
      description: The response to a search request, that may or may not contain results.
        The results may only be a partial set if an iterative screech was requested
      properties:
        complete:
          type: boolean
        errors:
          type: array
          items:
            type: string
            xml:
              name: error
          xml:
            wrapped: true
        highlights:
          type: array
          description: A list of strings to highlight in the UI that should correlate
            with the search query.
          items:
            type: string
            description: A list of strings to highlight in the UI that should correlate
              with the search query.
            xml:
              name: highlight
          xml:
            wrapped: true
        results:
          type: array
          items:
            $ref: '#/components/schemas/Result'
          xml:
            wrapped: true
      required:
      - highlights
      xml:
        name: searchResponse
    SearchTokenRequest:
      type: object
      properties:
        pageRequest:
          $ref: '#/components/schemas/PageRequest'
        quickFilter:
          type: string
        sort:
          type: string
          writeOnly: true
        sortList:
          type: array
          items:
            $ref: '#/components/schemas/CriteriaFieldSort'
    SelectionIndexShardStatus:
      type: object
      properties:
        matchAll:
          type: boolean
        set:
          type: array
          items:
            type: string
            enum:
            - CLOSED
            - OPEN
            - CLOSING
            - OPENING
            - NEW
            - DELETED
            - CORRUPT
          uniqueItems: true
    SelectionInteger:
      type: object
      properties:
        matchAll:
          type: boolean
        set:
          type: array
          items:
            type: integer
            format: int32
          uniqueItems: true
    SelectionLong:
      type: object
      properties:
        matchAll:
          type: boolean
        set:
          type: array
          items:
            type: integer
            format: int64
          uniqueItems: true
    SelectionString:
      type: object
      properties:
        matchAll:
          type: boolean
        set:
          type: array
          items:
            type: string
          uniqueItems: true
    SelectionSummary:
      type: object
      properties:
        ageRange:
          $ref: '#/components/schemas/RangeLong'
        feedCount:
          type: integer
          format: int64
        itemCount:
          type: integer
          format: int64
        pipelineCount:
          type: integer
          format: int64
        processorCount:
          type: integer
          format: int64
        statusCount:
          type: integer
          format: int64
        typeCount:
          type: integer
          format: int64
    SelectionVolumeUseStatus:
      type: object
      properties:
        matchAll:
          type: boolean
        set:
          type: array
          items:
            type: string
            enum:
            - ACTIVE
            - INACTIVE
            - CLOSED
          uniqueItems: true
    SessionDetails:
      type: object
      properties:
        createMs:
          type: integer
          format: int64
        lastAccessedAgent:
          type: string
        lastAccessedMs:
          type: integer
          format: int64
        nodeName:
          type: string
        userName:
          type: string
    SessionInfo:
      type: object
      properties:
        buildInfo:
          $ref: '#/components/schemas/BuildInfo'
        nodeName:
          type: string
        userName:
          type: string
    SessionListResponse:
      type: object
      properties:
        pageResponse:
          $ref: '#/components/schemas/PageResponse'
        values:
          type: array
          items:
            $ref: '#/components/schemas/SessionDetails'
    SetAssignedToRequest:
      type: object
      properties:
        annotationIdList:
          type: array
          items:
            type: integer
            format: int64
        assignedTo:
          type: string
    SetStatusRequest:
      type: object
      properties:
        annotationIdList:
          type: array
          items:
            type: integer
            format: int64
        status:
          type: string
    SharedElementData:
      type: object
      properties:
        codeIndicators:
          $ref: '#/components/schemas/Indicators'
        formatInput:
          type: boolean
        formatOutput:
          type: boolean
        input:
          type: string
        output:
          type: string
        outputIndicators:
          $ref: '#/components/schemas/Indicators'
    SharedStepData:
      type: object
      properties:
        elementMap:
          type: object
          additionalProperties:
            $ref: '#/components/schemas/SharedElementData'
        sourceLocation:
          $ref: '#/components/schemas/SourceLocation'
    Size:
      type: object
      properties:
        height:
          type: integer
          format: int32
        width:
          type: integer
          format: int32
      xml:
        name: size
    SolrConnectionConfig:
      type: object
      properties:
        instanceType:
          type: string
          enum:
          - SINGLE_NOOE
          - SOLR_CLOUD
        solrUrls:
          type: array
          items:
            type: string
        useZk:
          type: boolean
        zkHosts:
          type: array
          items:
            type: string
        zkPath:
          type: string
      xml:
        name: connection
    SolrConnectionTestResponse:
      type: object
      properties:
        message:
          type: string
        ok:
          type: boolean
    SolrIndexDoc:
      type: object
      properties:
        collection:
          type: string
        createTime:
          type: integer
          format: int64
        createTimeMs:
          type: integer
          format: int64
        createUser:
          type: string
        deletedFields:
          type: array
          items:
            $ref: '#/components/schemas/SolrIndexField'
        description:
          type: string
        fields:
          type: array
          items:
            $ref: '#/components/schemas/SolrIndexField'
        name:
          type: string
        retentionExpression:
          $ref: '#/components/schemas/ExpressionOperator'
        solrConnectionConfig:
          $ref: '#/components/schemas/SolrConnectionConfig'
        solrSynchState:
          $ref: '#/components/schemas/SolrSynchState'
        type:
          type: string
        updateTime:
          type: integer
          format: int64
        updateTimeMs:
          type: integer
          format: int64
        updateUser:
          type: string
        uuid:
          type: string
        version:
          type: string
    SolrIndexField:
      type: object
      properties:
        defaultValue:
          type: string
        docValues:
          type: boolean
        fieldName:
          type: string
        fieldType:
          type: string
        fieldUse:
          type: string
          enum:
          - ID
          - BOOLEAN_FIELD
          - INTEGER_FIELD
          - LONG_FIELD
          - FLOAT_FIELD
          - DOUBLE_FIELD
          - DATE_FIELD
          - FIELD
          - NUMERIC_FIELD
        indexed:
          type: boolean
        multiValued:
          type: boolean
        omitNorms:
          type: boolean
        omitPositions:
          type: boolean
        omitTermFreqAndPositions:
          type: boolean
        required:
          type: boolean
        sortMissingFirst:
          type: boolean
        sortMissingLast:
          type: boolean
        stored:
          type: boolean
        supportedConditions:
          type: array
          items:
            type: string
            enum:
            - CONTAINS
            - EQUALS
            - GREATER_THAN
            - GREATER_THAN_OR_EQUAL_TO
            - LESS_THAN
            - LESS_THAN_OR_EQUAL_TO
            - BETWEEN
            - IN
            - IN_DICTIONARY
            - IN_FOLDER
            - IS_DOC_REF
            - IS_NULL
            - IS_NOT_NULL
        termOffsets:
          type: boolean
        termPayloads:
          type: boolean
        termPositions:
          type: boolean
        termVectors:
          type: boolean
        uninvertible:
          type: boolean
    SolrSynchState:
      type: object
      properties:
        lastSynchronized:
          type: integer
          format: int64
        messages:
          type: array
          items:
            type: string
    Sort:
      type: object
      description: Describes the sorting applied to a field
      properties:
        direction:
          type: string
          description: The direction to sort in, ASCENDING or DESCENDING
          enum:
          - ASCENDING
          - DESCENDING
          example: ASCENDING
        order:
          type: integer
          format: int32
          description: Where multiple fields are sorted this value describes the sort
            order, with 0 being the first field to sort on
          example: 0
      required:
      - direction
      - order
    SourceConfig:
      type: object
      properties:
        maxCharactersInPreviewFetch:
          type: integer
          format: int64
          minimum: 1
        maxCharactersPerFetch:
          type: integer
          format: int64
          minimum: 1
        maxCharactersToCompleteLine:
          type: integer
          format: int64
          minimum: 0
    SourceLocation:
      type: object
      properties:
        childType:
          type: string
        dataRange:
          $ref: '#/components/schemas/DataRange'
        highlight:
          $ref: '#/components/schemas/TextRange'
        metaId:
          type: integer
          format: int64
        partIndex:
          type: integer
          format: int64
        recordIndex:
          type: integer
          format: int64
        truncateToWholeLines:
          type: boolean
    SplashConfig:
      type: object
      properties:
        body:
          type: string
        enabled:
          type: boolean
        title:
          type: string
        version:
          type: string
    SplitLayoutConfig:
      type: object
      allOf:
      - $ref: '#/components/schemas/LayoutConfig'
      - type: object
        properties:
          children:
            type: array
            items:
              $ref: '#/components/schemas/LayoutConfig'
            xml:
              wrapped: true
          dimension:
            type: integer
            format: int32
      xml:
        name: splitLayout
    StatisticField:
      type: object
      properties:
        fieldName:
          type: string
    StatisticStoreDoc:
      type: object
      properties:
        config:
          $ref: '#/components/schemas/StatisticsDataSourceData'
        createTime:
          type: integer
          format: int64
        createTimeMs:
          type: integer
          format: int64
        createUser:
          type: string
        description:
          type: string
        enabled:
          type: boolean
        name:
          type: string
        precision:
          type: integer
          format: int64
        rollUpType:
          type: string
          enum:
          - NONE
          - ALL
          - CUSTOM
        statisticType:
          type: string
          enum:
          - COUNT
          - VALUE
        type:
          type: string
        updateTime:
          type: integer
          format: int64
        updateTimeMs:
          type: integer
          format: int64
        updateUser:
          type: string
        uuid:
          type: string
        version:
          type: string
    StatisticsDataSourceData:
      type: object
      properties:
        customRollUpMasks:
          type: array
          items:
            $ref: '#/components/schemas/CustomRollUpMask'
          uniqueItems: true
        fields:
          type: array
          items:
            $ref: '#/components/schemas/StatisticField'
    StatisticsDataSourceFieldChangeRequest:
      type: object
      properties:
        newStatisticsDataSourceData:
          $ref: '#/components/schemas/StatisticsDataSourceData'
        oldStatisticsDataSourceData:
          $ref: '#/components/schemas/StatisticsDataSourceData'
    StepLocation:
      type: object
      properties:
        metaId:
          type: integer
          format: int64
        partIndex:
          type: integer
          format: int64
        recordIndex:
          type: integer
          format: int64
    SteppingFilterSettings:
      type: object
      properties:
        filters:
          type: array
          items:
            $ref: '#/components/schemas/XPathFilter'
        skipToOutput:
          type: string
          enum:
          - NOT_EMPTY
          - EMPTY
        skipToSeverity:
          type: string
          enum:
          - INFO
          - WARN
          - ERROR
          - FATAL
    SteppingResult:
      type: object
      properties:
        currentStreamOffset:
          type: integer
          format: int32
        foundRecord:
          type: boolean
        generalErrors:
          type: array
          items:
            type: string
          uniqueItems: true
        segmentedData:
          type: boolean
        stepData:
          $ref: '#/components/schemas/SharedStepData'
        stepFilterMap:
          type: object
          additionalProperties:
            $ref: '#/components/schemas/SteppingFilterSettings'
        stepLocation:
          $ref: '#/components/schemas/StepLocation'
    StoredError:
      type: object
      properties:
        elementId:
          type: string
        location:
          $ref: '#/components/schemas/Location'
        message:
          type: string
        severity:
          type: string
          enum:
          - INFO
          - WARN
          - ERROR
          - FATAL
    StoredQuery:
      type: object
      properties:
        componentId:
          type: string
        createTimeMs:
          type: integer
          format: int64
        createUser:
          type: string
        dashboardUuid:
          type: string
        data:
          type: string
        favourite:
          type: boolean
        id:
          type: integer
          format: int32
        name:
          type: string
        query:
          $ref: '#/components/schemas/Query'
        updateTimeMs:
          type: integer
          format: int64
        updateUser:
          type: string
        version:
          type: integer
          format: int32
    StreamLocation:
      type: object
      allOf:
      - $ref: '#/components/schemas/Location'
      - type: object
        properties:
          partIndex:
            type: integer
            format: int64
    StringCriteria:
      type: object
      properties:
        caseInsensitive:
          type: boolean
        matchNull:
          type: boolean
        matchStyle:
          type: string
          enum:
          - Wild
          - WildStart
          - WildEnd
          - WildStartAndEnd
        string:
          type: string
        stringUpper:
          type: string
    StroomStatsStoreDoc:
      type: object
      properties:
        config:
          $ref: '#/components/schemas/StroomStatsStoreEntityData'
        createTime:
          type: integer
          format: int64
        createTimeMs:
          type: integer
          format: int64
        createUser:
          type: string
        description:
          type: string
        enabled:
          type: boolean
        name:
          type: string
        precision:
          type: string
          enum:
          - SECOND
          - MINUTE
          - HOUR
          - DAY
          - FOREVER
        rollUpType:
          type: string
          enum:
          - NONE
          - ALL
          - CUSTOM
        statisticType:
          type: string
          enum:
          - COUNT
          - VALUE
        type:
          type: string
        updateTime:
          type: integer
          format: int64
        updateTimeMs:
          type: integer
          format: int64
        updateUser:
          type: string
        uuid:
          type: string
        version:
          type: string
    StroomStatsStoreEntityData:
      type: object
      properties:
        customRollUpMasks:
          type: array
          items:
            $ref: '#/components/schemas/CustomRollUpMask'
          uniqueItems: true
        fields:
          type: array
          items:
            $ref: '#/components/schemas/StatisticField'
    StroomStatsStoreFieldChangeRequest:
      type: object
      properties:
        newEntityData:
          $ref: '#/components/schemas/StroomStatsStoreEntityData'
        oldEntityData:
          $ref: '#/components/schemas/StroomStatsStoreEntityData'
    Summary:
      type: object
      allOf:
      - $ref: '#/components/schemas/Marker'
      - type: object
        properties:
          count:
            type: integer
            format: int32
          expander:
            $ref: '#/components/schemas/Expander'
          total:
            type: integer
            format: int32
    SystemInfoResult:
      type: object
      properties:
        description:
          type: string
        details:
          type: object
          additionalProperties:
            type: object
        name:
          type: string
      required:
      - name
    SystemInfoResultList:
      type: object
      properties:
        results:
          type: array
          items:
            $ref: '#/components/schemas/SystemInfoResult'
    TabConfig:
      type: object
      properties:
        id:
          type: string
        visible:
          type: boolean
      xml:
        name: tab
    TabLayoutConfig:
      type: object
      allOf:
      - $ref: '#/components/schemas/LayoutConfig'
      - type: object
        properties:
          selected:
            type: integer
            format: int32
          tabs:
            type: array
            items:
              $ref: '#/components/schemas/TabConfig'
            xml:
              wrapped: true
      xml:
        name: tabLayout
    TableComponentSettings:
      type: object
      properties:
        extractValues:
          type: boolean
          description: TODO
        extractionPipeline:
          $ref: '#/components/schemas/DocRef'
        fields:
          type: array
          items:
            $ref: '#/components/schemas/Field'
        maxResults:
          type: array
          description: Defines the maximum number of results to return at each grouping
            level, e.g. '1000,10,1' means 1000 results at group level 0, 10 at level
            1 and 1 at level 2. In the absence of this field system defaults will
            apply
          example: 1000,10,1
          items:
            type: integer
            format: int32
            description: Defines the maximum number of results to return at each grouping
              level, e.g. '1000,10,1' means 1000 results at group level 0, 10 at level
              1 and 1 at level 2. In the absence of this field system defaults will
              apply
        queryId:
          type: string
          description: TODO
        showDetail:
          type: boolean
      required:
      - fields
      - queryId
    TableCoprocessorSettings:
      type: object
      allOf:
      - $ref: '#/components/schemas/CoprocessorSettings'
      - type: object
        properties:
          componentIds:
            type: array
            items:
              type: string
          tableSettings:
            $ref: '#/components/schemas/TableSettings'
    TableResult:
      type: object
      allOf:
      - $ref: '#/components/schemas/Result'
      - type: object
        properties:
          fields:
            type: array
            items:
              $ref: '#/components/schemas/Field'
          resultRange:
            $ref: '#/components/schemas/OffsetRange'
          rows:
            type: array
            items:
              $ref: '#/components/schemas/Row'
          totalResults:
            type: integer
            format: int32
      description: Object for describing a set of results in a table form that supports
        grouped data
      required:
      - componentId
      - fields
      - resultRange
      - rows
    TableResultRequest:
      type: object
      allOf:
      - $ref: '#/components/schemas/ComponentResultRequest'
      - type: object
        properties:
          openGroups:
            type: array
            items:
              type: string
            uniqueItems: true
          requestedRange:
            $ref: '#/components/schemas/OffsetRange'
          tableSettings:
            $ref: '#/components/schemas/TableSettings'
      required:
      - componentId
    TableSettings:
      type: object
      description: An object to describe how the query results should be returned,
        including which fields should be included and what sorting, grouping, filtering,
        limiting, etc. should be applied
      properties:
        extractValues:
          type: boolean
        extractionPipeline:
          $ref: '#/components/schemas/DocRef'
        fields:
          type: array
          items:
            $ref: '#/components/schemas/Field'
        maxResults:
          type: array
          description: Defines the maximum number of results to return at each grouping
            level, e.g. '1000,10,1' means 1000 results at group level 0, 10 at level
            1 and 1 at level 2. In the absence of this field system defaults will
            apply
          example: 1000,10,1
          items:
            type: integer
            format: int32
            description: Defines the maximum number of results to return at each grouping
              level, e.g. '1000,10,1' means 1000 results at group level 0, 10 at level
              1 and 1 at level 2. In the absence of this field system defaults will
              apply
        queryId:
          type: string
          description: TODO
        showDetail:
          type: boolean
          description: When grouping is used a value of true indicates that the results
            will include the full detail of any results aggregated into a group as
            well as their aggregates. A value of false will only include the aggregated
            values for each group. Defaults to false.
      required:
      - fields
      - queryId
    TaskId:
      type: object
      properties:
        id:
          type: string
        parentId:
          $ref: '#/components/schemas/TaskId'
    TaskProgress:
      type: object
      properties:
        expander:
          $ref: '#/components/schemas/Expander'
        filterMatchState:
          type: string
          enum:
          - MATCHED
          - NOT_MATCHED
        id:
          $ref: '#/components/schemas/TaskId'
        nodeName:
          type: string
        submitTimeMs:
          type: integer
          format: int64
        taskInfo:
          type: string
        taskName:
          type: string
        threadName:
          type: string
        timeNowMs:
          type: integer
          format: int64
        userName:
          type: string
    TaskProgressResponse:
      type: object
      properties:
        pageResponse:
          $ref: '#/components/schemas/PageResponse'
        values:
          type: array
          items:
            $ref: '#/components/schemas/TaskProgress'
    TerminateTaskProgressRequest:
      type: object
      properties:
        criteria:
          $ref: '#/components/schemas/FindTaskCriteria'
        kill:
          type: boolean
    TextComponentSettings:
      type: object
      allOf:
      - $ref: '#/components/schemas/ComponentSettings'
      - type: object
        properties:
          colFromField:
            $ref: '#/components/schemas/Field'
          colToField:
            $ref: '#/components/schemas/Field'
          lineFromField:
            $ref: '#/components/schemas/Field'
          lineToField:
            $ref: '#/components/schemas/Field'
          modelVersion:
            type: string
          partNoField:
            $ref: '#/components/schemas/Field'
          pipeline:
            $ref: '#/components/schemas/DocRef'
          recordNoField:
            $ref: '#/components/schemas/Field'
          showAsHtml:
            type: boolean
          showStepping:
            type: boolean
          streamIdField:
            $ref: '#/components/schemas/Field'
          tableId:
            type: string
    TextConverterDoc:
      type: object
      properties:
        converterType:
          type: string
          enum:
          - NONE
          - DATA_SPLITTER
          - XML_FRAGMENT
        createTime:
          type: integer
          format: int64
        createTimeMs:
          type: integer
          format: int64
        createUser:
          type: string
        data:
          type: string
        description:
          type: string
        name:
          type: string
        type:
          type: string
        updateTime:
          type: integer
          format: int64
        updateTimeMs:
          type: integer
          format: int64
        updateUser:
          type: string
        uuid:
          type: string
        version:
          type: string
    TextField:
      type: object
      allOf:
      - $ref: '#/components/schemas/AbstractField'
    TextRange:
      type: object
      properties:
        from:
          $ref: '#/components/schemas/Location'
        to:
          $ref: '#/components/schemas/Location'
    ThemeConfig:
      type: object
      properties:
        backgroundAttachment:
          type: string
        backgroundColour:
          type: string
        backgroundImage:
          type: string
        backgroundOpacity:
          type: string
        backgroundPosition:
          type: string
        backgroundRepeat:
          type: string
        labelColours:
          type: string
        topMenuTextColour:
          type: string
        tubeOpacity:
          type: string
        tubeVisible:
          type: string
    TimeZone:
      type: object
      description: The timezone to apply to a date time value
      properties:
        id:
          type: string
          description: The id of the time zone, conforming to java.time.ZoneId
          example: GMT
        offsetHours:
          type: integer
          format: int32
          description: The number of hours this timezone is offset from UTC
          example: -1
        offsetMinutes:
          type: integer
          format: int32
          description: The number of minutes this timezone is offset from UTC
          example: -30
        use:
          type: string
          description: How the time zone will be specified, e.g. from provided client
            'Local' time, 'UTC', a recognised timezone 'Id' or an 'Offset' from UTC
            in hours and minutes.
          enum:
          - Local
          - UTC
          - Id
          - Offset
      required:
      - use
    Token:
      type: object
      properties:
        comments:
          type: string
        createTimeMs:
          type: integer
          format: int64
        createUser:
          type: string
        data:
          type: string
        enabled:
          type: boolean
        expiresOnMs:
          type: integer
          format: int64
        id:
          type: integer
          format: int32
        tokenType:
          type: string
        updateTimeMs:
          type: integer
          format: int64
        updateUser:
          type: string
        userEmail:
          type: string
        userId:
          type: string
        version:
          type: integer
          format: int32
    TokenConfig:
      type: object
      properties:
        algorithm:
          type: string
        defaultApiKeyExpiryInMinutes:
          type: integer
          format: int64
        jwsIssuer:
          type: string
        timeUntilExpirationForEmailResetToken:
          type: string
        timeUntilExpirationForUserToken:
          type: string
      required:
      - algorithm
      - jwsIssuer
      - timeUntilExpirationForEmailResetToken
      - timeUntilExpirationForUserToken
    TokenRequest:
      type: object
      properties:
        client_id:
          type: string
        client_secret:
          type: string
        code:
          type: string
        grant_type:
          type: string
        redirect_uri:
          type: string
    TokenResponse:
      type: object
      properties:
        access_token:
          type: string
        expires_in:
          type: integer
          format: int32
        id_token:
          type: string
        refresh_token:
          type: string
        token_type:
          type: string
    TokenResultPage:
      type: object
      properties:
        pageResponse:
          $ref: '#/components/schemas/PageResponse'
        values:
          type: array
          items:
            $ref: '#/components/schemas/Token'
    UiConfig:
      type: object
      properties:
        aboutHtml:
          type: string
        activity:
          $ref: '#/components/schemas/ActivityConfig'
        defaultMaxResults:
          type: string
        helpUrl:
          type: string
        htmlTitle:
          type: string
        maintenanceMessage:
          type: string
        namePattern:
          type: string
        oncontextmenu:
          type: string
          pattern: ^return (true|false);$
        process:
          $ref: '#/components/schemas/ProcessConfig'
        query:
          $ref: '#/components/schemas/QueryConfig'
        requireReactWrapper:
          type: boolean
        source:
          $ref: '#/components/schemas/SourceConfig'
        splash:
          $ref: '#/components/schemas/SplashConfig'
        theme:
          $ref: '#/components/schemas/ThemeConfig'
<<<<<<< HEAD
        url:
          $ref: '#/components/schemas/UrlConfig'
=======
        uiPreferences:
          $ref: '#/components/schemas/UiPreferences'
>>>>>>> 92db7a41
        welcomeHtml:
          type: string
    UpdateAccountRequest:
      type: object
      properties:
        account:
          $ref: '#/components/schemas/Account'
        confirmPassword:
          type: string
        password:
          type: string
    UpdateStatusRequest:
      type: object
      properties:
        criteria:
          $ref: '#/components/schemas/FindMetaCriteria'
        currentStatus:
          type: string
          enum:
          - UNLOCKED
          - LOCKED
          - DELETED
        newStatus:
          type: string
          enum:
          - UNLOCKED
          - LOCKED
          - DELETED
    UploadDataRequest:
      type: object
      properties:
        effectiveMs:
          type: integer
          format: int64
        feedName:
          type: string
        fileName:
          type: string
        key:
          $ref: '#/components/schemas/ResourceKey'
        metaData:
          type: string
        streamTypeName:
          type: string
    UrlResponse:
      type: object
      properties:
        url:
          type: string
    User:
      type: object
      properties:
        createTimeMs:
          type: integer
          format: int64
        createUser:
          type: string
        enabled:
          type: boolean
        group:
          type: boolean
        id:
          type: integer
          format: int32
        name:
          type: string
        updateTimeMs:
          type: integer
          format: int64
        updateUser:
          type: string
        uuid:
          type: string
        version:
          type: integer
          format: int32
    UserAndPermissions:
      type: object
      properties:
        permissions:
          type: array
          items:
            type: string
          uniqueItems: true
        userId:
          type: string
    UserPreferences:
      type: object
      properties:
        dateTimePattern:
          type: string
          description: A date time formatting pattern string conforming to the specification
            of java.time.format.DateTimeFormatter
        density:
          type: string
        editorTheme:
          type: string
        font:
          type: string
        fontSize:
          type: string
        theme:
          type: string
        timeZone:
          $ref: '#/components/schemas/TimeZone'
    ValidateExpressionResult:
      type: object
      properties:
        ok:
          type: boolean
        string:
          type: string
    ValidateSessionResponse:
      type: object
      properties:
        redirectUri:
          type: string
        userId:
          type: string
        valid:
          type: boolean
    VisComponentSettings:
      type: object
      allOf:
      - $ref: '#/components/schemas/ComponentSettings'
      - type: object
        properties:
          json:
            type: string
          tableId:
            type: string
          tableSettings:
            $ref: '#/components/schemas/TableComponentSettings'
          visualisation:
            $ref: '#/components/schemas/DocRef'
    VisResult:
      type: object
      allOf:
      - $ref: '#/components/schemas/Result'
      - type: object
        properties:
          dataPoints:
            type: integer
            format: int64
          jsonData:
            type: string
      required:
      - componentId
    VisResultRequest:
      type: object
      allOf:
      - $ref: '#/components/schemas/ComponentResultRequest'
      - type: object
        properties:
          requestedRange:
            $ref: '#/components/schemas/OffsetRange'
          visDashboardSettings:
            $ref: '#/components/schemas/VisComponentSettings'
      required:
      - componentId
    VisualisationDoc:
      type: object
      properties:
        createTime:
          type: integer
          format: int64
        createTimeMs:
          type: integer
          format: int64
        createUser:
          type: string
        description:
          type: string
        functionName:
          type: string
        name:
          type: string
        scriptRef:
          $ref: '#/components/schemas/DocRef'
        settings:
          type: string
        type:
          type: string
        updateTime:
          type: integer
          format: int64
        updateTimeMs:
          type: integer
          format: int64
        updateUser:
          type: string
        uuid:
          type: string
        version:
          type: string
    Welcome:
      type: object
      properties:
        html:
          type: string
    XPathFilter:
      type: object
      properties:
        ignoreCase:
          type: boolean
        matchType:
          type: string
          enum:
          - EXISTS
          - CONTAINS
          - EQUALS
          - UNIQUE
        path:
          type: string
        uniqueValues:
          type: object
          additionalProperties:
            $ref: '#/components/schemas/Rec'
        value:
          type: string
    XmlSchemaDoc:
      type: object
      properties:
        createTime:
          type: integer
          format: int64
        createTimeMs:
          type: integer
          format: int64
        createUser:
          type: string
        data:
          type: string
        deprecated:
          type: boolean
        description:
          type: string
        name:
          type: string
        namespaceURI:
          type: string
        schemaGroup:
          type: string
        systemId:
          type: string
        type:
          type: string
        updateTime:
          type: integer
          format: int64
        updateTimeMs:
          type: integer
          format: int64
        updateUser:
          type: string
        uuid:
          type: string
        version:
          type: string
    XsltDoc:
      type: object
      properties:
        createTime:
          type: integer
          format: int64
        createTimeMs:
          type: integer
          format: int64
        createUser:
          type: string
        data:
          type: string
        description:
          type: string
        name:
          type: string
        type:
          type: string
        updateTime:
          type: integer
          format: int64
        updateTimeMs:
          type: integer
          format: int64
        updateUser:
          type: string
        uuid:
          type: string
        version:
          type: string
  securitySchemes:
    ApiKeyAuth:
      in: header
      name: Authorization
      type: apiKey<|MERGE_RESOLUTION|>--- conflicted
+++ resolved
@@ -1480,134 +1480,6 @@
       summary: Update a dictionary doc
       tags:
       - Dictionaries (v1)
-  /elasticCluster/v1/testCluster:
-    post:
-      operationId: testElasticCluster
-      requestBody:
-        content:
-          application/json:
-            schema:
-              $ref: '#/components/schemas/ElasticClusterDoc'
-        description: elasticClusterDoc
-        required: true
-      responses:
-        default:
-          content:
-            application/json:
-              schema:
-                $ref: '#/components/schemas/ElasticClusterTestResponse'
-          description: default response
-      summary: Test connection to the Elasticsearch cluster
-      tags:
-      - Elastic Clusters
-  /elasticCluster/v1/{uuid}:
-    get:
-      operationId: fetchElasticCluster
-      parameters:
-      - in: path
-        name: uuid
-        required: true
-        schema:
-          type: string
-      responses:
-        default:
-          content:
-            application/json:
-              schema:
-                $ref: '#/components/schemas/ElasticClusterDoc'
-          description: default response
-      summary: Fetch an Elasticsearch cluster doc by its UUID
-      tags:
-      - Elastic Clusters
-    put:
-      operationId: updateElasticCluster
-      parameters:
-      - in: path
-        name: uuid
-        required: true
-        schema:
-          type: string
-      requestBody:
-        content:
-          application/json:
-            schema:
-              $ref: '#/components/schemas/ElasticClusterDoc'
-        description: doc
-        required: true
-      responses:
-        default:
-          content:
-            application/json:
-              schema:
-                $ref: '#/components/schemas/ElasticClusterDoc'
-          description: default response
-      summary: Update an Elasticsearch cluster doc
-      tags:
-      - Elastic Clusters
-  /elasticIndex/v1/testIndex:
-    post:
-      operationId: testElasticIndex
-      requestBody:
-        content:
-          application/json:
-            schema:
-              $ref: '#/components/schemas/ElasticIndexDoc'
-        description: elasticIndexDoc
-        required: true
-      responses:
-        default:
-          content:
-            application/json:
-              schema:
-                $ref: '#/components/schemas/ElasticIndexTestResponse'
-          description: default response
-      summary: Test the Elasticsearch index
-      tags:
-      - Elastic Indices
-  /elasticIndex/v1/{uuid}:
-    get:
-      operationId: fetchElasticIndex
-      parameters:
-      - in: path
-        name: uuid
-        required: true
-        schema:
-          type: string
-      responses:
-        default:
-          content:
-            application/json:
-              schema:
-                $ref: '#/components/schemas/ElasticIndexDoc'
-          description: default response
-      summary: Fetch an Elasticsearch index doc by its UUID
-      tags:
-      - Elastic Indices
-    put:
-      operationId: updateElasticIndex
-      parameters:
-      - in: path
-        name: uuid
-        required: true
-        schema:
-          type: string
-      requestBody:
-        content:
-          application/json:
-            schema:
-              $ref: '#/components/schemas/ElasticIndexDoc'
-        description: doc
-        required: true
-      responses:
-        default:
-          content:
-            application/json:
-              schema:
-                $ref: '#/components/schemas/ElasticIndexDoc'
-          description: default response
-      summary: Update an Elasticsearch index doc
-      tags:
-      - Elastic Indices
   /entityEvent/v1/{nodeName}:
     put:
       operationId: fireEntityEvent
@@ -2833,34 +2705,6 @@
                 type: boolean
           description: default response
       summary: Sets the priority of a node
-      tags:
-      - Nodes
-  /node/v1/setJobsEnabled/{nodeName}:
-    put:
-      operationId: setNodeJobsEnabled
-      parameters:
-      - in: path
-        name: nodeName
-        required: true
-        schema:
-          type: string
-      requestBody:
-        content:
-          application/json:
-            schema:
-              $ref: '#/components/schemas/NodeSetJobsEnabledRequest'
-        description: Request parameters
-        required: true
-      responses:
-        default:
-          content:
-            application/json:
-              schema:
-                $ref: '#/components/schemas/NodeSetJobsEnabledResponse'
-          description: default response
-      summary: Sets the enabled state of jobs for the selected node. If both `includeJobs`
-        and `excludeJobs` are unspecified or empty, this action will apply to ALL
-        jobs.
       tags:
       - Nodes
   /oauth2/v1/noauth/.well-known/openid-configuration:
@@ -3298,67 +3142,6 @@
       summary: Update a pipeline doc
       tags:
       - Pipelines
-  /preferences/v1:
-    get:
-      operationId: fetchUserPreferences
-      responses:
-        default:
-          content:
-            application/json:
-              schema:
-                $ref: '#/components/schemas/UserPreferences'
-          description: default response
-      summary: Fetch user preferences.
-      tags:
-      - Preferences
-    post:
-      operationId: updateUserPreferences
-      requestBody:
-        content:
-          application/json:
-            schema:
-              $ref: '#/components/schemas/UserPreferences'
-      responses:
-        default:
-          content:
-            application/json:
-              schema:
-                type: boolean
-          description: default response
-      summary: Update user preferences
-      tags:
-      - Preferences
-  /preferences/v1/resetToDefaultUserPreferences:
-    post:
-      operationId: resetToDefaultUserPreferences
-      responses:
-        default:
-          content:
-            application/json:
-              schema:
-                $ref: '#/components/schemas/UserPreferences'
-          description: default response
-      summary: Resets preferences to the defaults
-      tags:
-      - Preferences
-  /preferences/v1/setDefaultUserPreferences:
-    post:
-      operationId: setDefaultUserPreferences
-      requestBody:
-        content:
-          application/json:
-            schema:
-              $ref: '#/components/schemas/UserPreferences'
-      responses:
-        default:
-          content:
-            application/json:
-              schema:
-                $ref: '#/components/schemas/UserPreferences'
-          description: default response
-      summary: Sets the default preferences for all users
-      tags:
-      - Preferences
   /processor/v1/{id}:
     delete:
       operationId: deleteProcessor
@@ -4626,67 +4409,6 @@
       summary: Update a stored query
       tags:
       - Stored Queries
-  /stroom-elastic-index/v2/dataSource:
-    post:
-      operationId: getElasticIndexDataSource
-      requestBody:
-        content:
-          application/json:
-            schema:
-              $ref: '#/components/schemas/DocRef'
-        description: DocRef
-        required: true
-      responses:
-        default:
-          content:
-            application/json:
-              schema:
-                $ref: '#/components/schemas/DataSource'
-          description: default response
-      summary: Submit a request for a data source definition, supplying the DocRef
-        for the data source
-      tags:
-      - Elasticsearch Queries
-  /stroom-elastic-index/v2/destroy:
-    post:
-      operationId: destroyElasticIndexSearch
-      requestBody:
-        content:
-          application/json:
-            schema:
-              $ref: '#/components/schemas/QueryKey'
-        description: QueryKey
-        required: true
-      responses:
-        default:
-          content:
-            application/json:
-              schema:
-                type: boolean
-          description: default response
-      summary: Destroy a running query
-      tags:
-      - Elasticsearch Queries
-  /stroom-elastic-index/v2/search:
-    post:
-      operationId: searchElasticIndex
-      requestBody:
-        content:
-          application/json:
-            schema:
-              $ref: '#/components/schemas/SearchRequest'
-        description: SearchRequest
-        required: true
-      responses:
-        default:
-          content:
-            application/json:
-              schema:
-                $ref: '#/components/schemas/SearchResponse'
-          description: default response
-      summary: Submit a search request
-      tags:
-      - Elasticsearch Queries
   /stroom-index/v2/dataSource:
     post:
       operationId: getStroomIndexDataSource
@@ -5900,14 +5622,12 @@
     BuildInfo:
       type: object
       properties:
-        buildTime:
-          type: integer
-          format: int64
+        buildDate:
+          type: string
         buildVersion:
           type: string
-        upTime:
-          type: integer
-          format: int64
+        upDate:
+          type: string
     BulkActionResult:
       type: object
       properties:
@@ -6053,8 +5773,7 @@
         buildInfo:
           $ref: '#/components/schemas/BuildInfo'
         discoverTime:
-          type: integer
-          format: int64
+          type: string
         endpointUrl:
           type: string
         error:
@@ -6080,8 +5799,8 @@
     ClusterSearchTask:
       type: object
       properties:
-        dateTimeSettings:
-          $ref: '#/components/schemas/DateTimeSettings'
+        dateTimeLocale:
+          type: string
         key:
           $ref: '#/components/schemas/QueryKey'
         now:
@@ -6133,17 +5852,6 @@
       required:
       - componentId
       - type
-    ComponentSelectionHandler:
-      type: object
-      properties:
-        componentId:
-          type: string
-        enabled:
-          type: boolean
-        expression:
-          $ref: '#/components/schemas/ExpressionOperator'
-        id:
-          type: string
     ComponentSettings:
       type: object
       discriminator:
@@ -6423,8 +6131,8 @@
             $ref: '#/components/schemas/ComponentResultRequest'
         dashboardQueryKey:
           $ref: '#/components/schemas/DashboardQueryKey'
-        dateTimeSettings:
-          $ref: '#/components/schemas/DateTimeSettings'
+        dateTimeLocale:
+          type: string
         search:
           $ref: '#/components/schemas/Search'
     DashboardSearchResponse:
@@ -6598,31 +6306,10 @@
               of java.time.format.DateTimeFormatter
           timeZone:
             $ref: '#/components/schemas/TimeZone'
-          usePreferences:
-            type: boolean
-            description: Choose if you want to use the user preference to determine
-              the date/time format
       description: The string formatting to apply to a date value
       required:
       - pattern
       - timeZone
-      - usePreferences
-    DateTimeSettings:
-      type: object
-      description: The client date/time settings
-      properties:
-        dateTimePattern:
-          type: string
-          description: A date time formatting pattern string conforming to the specification
-            of java.time.format.DateTimeFormatter
-        localZoneId:
-          type: string
-          description: The local zone id to use when formatting date values in the
-            search results. The value is the string form of a java.time.ZoneId
-        timeZone:
-          $ref: '#/components/schemas/TimeZone'
-      required:
-      - localZoneId
     DefaultLocation:
       type: object
       allOf:
@@ -6766,18 +6453,11 @@
       properties:
         displayType:
           type: string
-        group:
-          type: string
-          enum:
-          - STRUCTURE
-          - DATA_PROCESSING
-          - TRANSFORMATION
-          - SEARCH
-          - INDEXING
-          - CONFIGURATION
-          - SYSTEM
-        iconClassName:
-          type: string
+        iconUrl:
+          type: string
+        priority:
+          type: integer
+          format: int32
         type:
           type: string
     DocumentTypes:
@@ -6824,128 +6504,6 @@
           type: boolean
         searchRequest:
           $ref: '#/components/schemas/DashboardSearchRequest'
-    ElasticClusterDoc:
-      type: object
-      properties:
-        connection:
-          $ref: '#/components/schemas/ElasticConnectionConfig'
-        createTime:
-          type: integer
-          format: int64
-        createTimeMs:
-          type: integer
-          format: int64
-        createUser:
-          type: string
-        description:
-          type: string
-        name:
-          type: string
-        type:
-          type: string
-        updateTime:
-          type: integer
-          format: int64
-        updateTimeMs:
-          type: integer
-          format: int64
-        updateUser:
-          type: string
-        uuid:
-          type: string
-        version:
-          type: string
-    ElasticClusterTestResponse:
-      type: object
-      properties:
-        message:
-          type: string
-        ok:
-          type: boolean
-    ElasticConnectionConfig:
-      type: object
-      properties:
-        apiKeyId:
-          type: string
-        apiKeySecret:
-          type: string
-        caCertificate:
-          type: string
-        connectionUrls:
-          type: array
-          items:
-            type: string
-        socketTimeoutMillis:
-          type: integer
-          format: int32
-        useAuthentication:
-          type: boolean
-    ElasticIndexDoc:
-      type: object
-      properties:
-        clusterRef:
-          $ref: '#/components/schemas/DocRef'
-        createTime:
-          type: integer
-          format: int64
-        createTimeMs:
-          type: integer
-          format: int64
-        createUser:
-          type: string
-        description:
-          type: string
-        fields:
-          type: array
-          items:
-            $ref: '#/components/schemas/ElasticIndexField'
-        indexName:
-          type: string
-        name:
-          type: string
-        retentionExpression:
-          $ref: '#/components/schemas/ExpressionOperator'
-        type:
-          type: string
-        updateTime:
-          type: integer
-          format: int64
-        updateTimeMs:
-          type: integer
-          format: int64
-        updateUser:
-          type: string
-        uuid:
-          type: string
-        version:
-          type: string
-    ElasticIndexField:
-      type: object
-      properties:
-        fieldName:
-          type: string
-        fieldType:
-          type: string
-        fieldUse:
-          type: string
-          enum:
-          - ID
-          - BOOLEAN
-          - INTEGER
-          - LONG
-          - FLOAT
-          - DOUBLE
-          - DATE
-          - TEXT
-        stored:
-          type: boolean
-    ElasticIndexTestResponse:
-      type: object
-      properties:
-        message:
-          type: string
-        ok:
-          type: boolean
     EntityEvent:
       type: object
       properties:
@@ -7030,7 +6588,7 @@
         depth:
           type: integer
           format: int32
-        iconClassName:
+        iconUrl:
           type: string
         name:
           type: string
@@ -8457,27 +8015,6 @@
         version:
           type: integer
           format: int32
-    NodeSetJobsEnabledRequest:
-      type: object
-      properties:
-        enabled:
-          type: boolean
-        excludeJobs:
-          type: array
-          items:
-            type: string
-          uniqueItems: true
-        includeJobs:
-          type: array
-          items:
-            type: string
-          uniqueItems: true
-    NodeSetJobsEnabledResponse:
-      type: object
-      properties:
-        modifiedCount:
-          type: integer
-          format: int32
     NodeStatusResult:
       type: object
       properties:
@@ -9154,10 +8691,6 @@
             $ref: '#/components/schemas/DocRef'
           expression:
             $ref: '#/components/schemas/ExpressionOperator'
-          selectionHandlers:
-            type: array
-            items:
-              $ref: '#/components/schemas/ComponentSelectionHandler'
     QueryConfig:
       type: object
       properties:
@@ -9754,8 +9287,10 @@
       description: A request for new search or a follow up request for more data for
         an existing iterative search
       properties:
-        dateTimeSettings:
-          $ref: '#/components/schemas/DateTimeSettings'
+        dateTimeLocale:
+          type: string
+          description: The locale to use when formatting date values in the search
+            results. The value is the string form of a java.time.ZoneId
         incremental:
           type: boolean
           description: If true the response will contain all results found so far,
@@ -9788,6 +9323,7 @@
             with complete=false, however for a non-incremental query it will return
             no results, complete=false and details of the timeout in the error field
       required:
+      - dateTimeLocale
       - incremental
       - key
       - query
@@ -11018,14 +10554,14 @@
           $ref: '#/components/schemas/SplashConfig'
         theme:
           $ref: '#/components/schemas/ThemeConfig'
-<<<<<<< HEAD
-        url:
-          $ref: '#/components/schemas/UrlConfig'
-=======
         uiPreferences:
           $ref: '#/components/schemas/UiPreferences'
->>>>>>> 92db7a41
         welcomeHtml:
+          type: string
+    UiPreferences:
+      type: object
+      properties:
+        dateFormat:
           type: string
     UpdateAccountRequest:
       type: object
@@ -11111,25 +10647,6 @@
           uniqueItems: true
         userId:
           type: string
-    UserPreferences:
-      type: object
-      properties:
-        dateTimePattern:
-          type: string
-          description: A date time formatting pattern string conforming to the specification
-            of java.time.format.DateTimeFormatter
-        density:
-          type: string
-        editorTheme:
-          type: string
-        font:
-          type: string
-        fontSize:
-          type: string
-        theme:
-          type: string
-        timeZone:
-          $ref: '#/components/schemas/TimeZone'
     ValidateExpressionResult:
       type: object
       properties:

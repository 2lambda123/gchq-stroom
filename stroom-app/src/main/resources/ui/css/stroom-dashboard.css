/*
 * Copyright 2016 Crown Copyright
 *
 * Licensed under the Apache License, Version 2.0 (the "License");
 * you may not use this file except in compliance with the License.
 * You may obtain a copy of the License at
 *
 *     http://www.apache.org/licenses/LICENSE-2.0
 *
 * Unless required by applicable law or agreed to in writing, software
 * distributed under the License is distributed on an "AS IS" BASIS,
 * WITHOUT WARRANTIES OR CONDITIONS OF ANY KIND, either express or implied.
 * See the License for the specific language governing permissions and
 * limitations under the License.
 */

.stroom-dashboard-query {
	width: 100%;
	height: 100%;
	padding-top: 18px;
}

.stroom-dashboard-query-buttons {
	position: absolute;
	top: 18px;
	right: 18px;
	width: 74px;
	height: 50px;
	z-index: 4;
}

.stroom-dashboard-query-play-icon {
    background-image: url("../images/play.svg");
    background-size: 100%;
    width: 32px;
    height: 36px;
    margin-left: 5px;
}

.stroom-dashboard-query-play .face {
	background: #15a32c;
	padding-left: 8px;
}

.stroom-dashboard-query-play .face:hover {
	background: #0bd32b;
}

.stroom-dashboard-query-pause-icon {
    background-image: url("../images/pause.svg");
    background-size: 100%;
    width: 32px;
    height: 37px;
    margin-left: 9px;
}

.stroom-dashboard-query-pause .face {
	background: #15a32c;
}

.stroom-dashboard-query-pause .face:hover {
	background: #0bd32b;
}

.stroom-dashboard-query-stop-icon {
    background-image: url("../images/stop.svg");
    background-size: 100%;
    width: 16px;
    height: 18px;
    margin-left: 7px;
}

.stroom-dashboard-query-stop {
	position: absolute;
	left: 43px;
	top: 20px;
}

.stroom-dashboard-query-stop .face {
	background: #d30000;
	width: 30px;
	height: 30px;
}

.stroom-dashboard-query-stop .face:hover {
	background: #f00;
}

.stroom-dashboard-table {
	width: 100%;
	height: 100%;
	padding-top: var(--font-size-18);
}

.stroom-dashboard-table .dataGridHeader {
	padding: 0 0 0 2px;
}

.stroom-dashboard-table td {
	padding-left: 0 !important;
    padding-right: 0 !important;
    padding-top: 0 !important;
    padding-bottom: 0 !important;
}

.stroom-dashboard-table .cell {
<<<<<<< HEAD
    padding-left: 2px;
    padding-right: 2px;
    padding-top: 1px;
    padding-bottom: 1px;
    min-height: 16px;
    text-overflow: ellipsis;
    overflow: hidden;
=======
	padding: 5px 10px 5px 3px;
>>>>>>> 40bbb38c
}

.stroom-dashboard-text {
	width: 100%;
	height: 100%;
	padding-top: 18px;
}<|MERGE_RESOLUTION|>--- conflicted
+++ resolved
@@ -104,17 +104,10 @@
 }
 
 .stroom-dashboard-table .cell {
-<<<<<<< HEAD
-    padding-left: 2px;
-    padding-right: 2px;
-    padding-top: 1px;
-    padding-bottom: 1px;
+    padding: 5px 10px 5px 3px;
     min-height: 16px;
     text-overflow: ellipsis;
     overflow: hidden;
-=======
-	padding: 5px 10px 5px 3px;
->>>>>>> 40bbb38c
 }
 
 .stroom-dashboard-text {

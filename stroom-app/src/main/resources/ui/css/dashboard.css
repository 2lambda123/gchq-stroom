--- conflicted
+++ resolved
@@ -152,24 +152,17 @@
     background-color: var(--splitter__background-color);
 }
 
-<<<<<<< HEAD
-.flexLayout-splitter:hover {
-=======
 .dashboard__designMode .flexLayout-splitter {
 	display: block;
 }
 
 .dashboard__designMode .flexLayout-splitter:hover {
 	display: block;
->>>>>>> f5dcc7c1
 	opacity: 1;
 }
 
 .flexLayout-splitterVisible {
-<<<<<<< HEAD
-=======
 	display: block;
->>>>>>> f5dcc7c1
 	opacity: 1;
 }
 

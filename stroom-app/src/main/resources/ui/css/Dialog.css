/*
 * Copyright 2016 Crown Copyright
 *
 * Licensed under the Apache License, Version 2.0 (the "License");
 * you may not use this file except in compliance with the License.
 * You may obtain a copy of the License at
 *
 *     http://www.apache.org/licenses/LICENSE-2.0
 *
 * Unless required by applicable law or agreed to in writing, software
 * distributed under the License is distributed on an "AS IS" BASIS,
 * WITHOUT WARRANTIES OR CONDITIONS OF ANY KIND, either express or implied.
 * See the License for the specific language governing permissions and
 * limitations under the License.
 */

.dialog-popup {
	position: relative;
	z-index: 100;
}

.dialog-container {
	
}

.dialog-background {
	position: relative;
	width: 100%;
	height: 100%;
	border: 1px solid var(--dialog-border-color);
	border-radius: 6px;
	background-image: var(--dialog-background-image);
	background-color: var(--dialog-background-color);
	box-shadow: var(--dialog-shadow);
	overflow: hidden;
	display: flex;
	flex-direction: column;
}

.dialog-titleBar {
	background-image: var(--dialog-titlebar-background-image);
	background-color: var(--dialog-titlebar-background-color);
	border-bottom: 1px solid var(--dialog-titlebar-border-color);
	flex-grow: 0;
}

.dialog-titleText {
<<<<<<< HEAD
	width: 100%;
	padding: 7px 10px;
	font-weight: bold;
	color: var(--dialog-titlebar-text-color);
	cursor: default;
=======
    width: 100%;
    padding: 7px 10px;
    font-weight: bold;
    color: var(--dialog-titlebar-text-color);
    cursor: default;
    white-space: nowrap;
    overflow: hidden;
    text-overflow: ellipsis;
>>>>>>> 353f72d5
}

.dialog-body {
	flex-grow: 1;
	overflow: hidden;
}

.dialog-content {
    flex-grow: 1;
    overflow: hidden;
    padding: 8px 8px 0 8px;
}

.dialog-buttons {
    width: 100%;
<<<<<<< HEAD
    text-align: right;
    padding: 8px;
    flex-grow: 0;
=======
    padding: 8px;
    flex-grow: 0;
    gap: 8px;
    display: flex;
    justify-content: flex-end;
>>>>>>> 353f72d5
}<|MERGE_RESOLUTION|>--- conflicted
+++ resolved
@@ -45,13 +45,6 @@
 }
 
 .dialog-titleText {
-<<<<<<< HEAD
-	width: 100%;
-	padding: 7px 10px;
-	font-weight: bold;
-	color: var(--dialog-titlebar-text-color);
-	cursor: default;
-=======
     width: 100%;
     padding: 7px 10px;
     font-weight: bold;
@@ -60,7 +53,6 @@
     white-space: nowrap;
     overflow: hidden;
     text-overflow: ellipsis;
->>>>>>> 353f72d5
 }
 
 .dialog-body {
@@ -76,15 +68,9 @@
 
 .dialog-buttons {
     width: 100%;
-<<<<<<< HEAD
-    text-align: right;
-    padding: 8px;
-    flex-grow: 0;
-=======
     padding: 8px;
     flex-grow: 0;
     gap: 8px;
     display: flex;
     justify-content: flex-end;
->>>>>>> 353f72d5
 }
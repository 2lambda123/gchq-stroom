--- conflicted
+++ resolved
@@ -38,13 +38,9 @@
     background-origin: content-box;
     background-repeat: no-repeat;
     background-position-x: right;
-<<<<<<< HEAD
-    background-position-y: 1px;
+    background-position-y: center;
     border-radius: 0;
     height: 22px;
-=======
-    background-position-y: center;
->>>>>>> 4f55980d
 }
 
 .stroom-theme-dark .gwt-PopupPanel.autocompletePanel input,
@@ -59,15 +55,5 @@
     border-radius: 0;
     width: auto;
     min-width: 200px;
-<<<<<<< HEAD
     height: 300px;
-=======
-    height: auto;
-}
-
-.gwt-PopupPanel.autocompletePanel select > option {
-    padding: 2px 5px;
-    border: none;
-    height: auto;
->>>>>>> 4f55980d
 }
--- conflicted
+++ resolved
@@ -1207,18 +1207,10 @@
     bottom: 5px;
 }
 
-<<<<<<< HEAD
 .welcomeViewImpl-buildInfo > tbody > tr > td:first-child {
     font-weight: bold;
 }
 
-.manageActivityViewImpl-nameFilter {
-    width: 100%;
-    border-bottom: none !important;
-}
-
-=======
->>>>>>> 9519a1db
 .splashViewImpl-content {
     padding: 5px;
 }

--- conflicted
+++ resolved
@@ -1665,10 +1665,7 @@
 }
 
 .infoTable th {
-<<<<<<< HEAD
     color: var(--heading-color);
-=======
->>>>>>> c0bb4d34
     font-weight: bold;
     font-size: 125%;
     height: 2.5em;

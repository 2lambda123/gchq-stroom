.flatButton {
    border: none;
    background: none;
}

.itemSelectionViewImpl-panelChild {
}

.itemSelectionViewImpl-countLabel {
    padding-left: 6px;
}

.itemSelectionViewImpl-flowPanel {
    display: flex;
    align-items: center;
}

.ruleView-bottom {
    padding-top: 5px;
}
/*
.ruleView-name {
    display: inline-block;
}

.ruleView-optional {
    display: inline-block;
    margin-left: 5px;
}
*/
.elasticFieldListView-statusMessage {
    padding: 5px;
}

.button-container {
    display: flex;
    margin: 2px;
    gap: 2px;
}

.basicTabSelector {
    position: absolute;
    left: 0;
    top: 0;
    cursor: pointer;
    display: flex;
    height: 34px;
    border: none;
    border-radius: .25rem;
    border: 1px solid transparent;
    background-color: transparent;
    color: var(--control__text-color);
    padding: 1px;
}

.basicTabSelector-arrows {
    display: flex;
}

.basicTabSelector-arrows svg {
    width: 11px;
    height: 9px;
}

.basicTabSelector-text {
    font-size: var(--font-size-7);
    white-space: nowrap;
    margin-left: 2px;
    margin-top: 6px;
    -moz-user-select: none;
}

.curveTabBar {
    position: relative;
    width: 100%;
    height: 100%;
}

.curveTab {
    position: absolute;
    left: 0;
    top: 0;
    cursor: pointer;
    display: flex;
    align-items: center;
    height: 34px;
    border-bottom: solid 3px transparent;
    border-top: solid 3px transparent;
    background-color: var(--curve-tab__background-color);
    color: var(--control__text-color);
}

.curveTab:hover {
    background: var(--curve-tab__background-color--hover);
}

.curveTab-selected {
    border-bottom: solid 3px var(--blue-300);
}

.curveTab-selected:hover {
    background: var(--curve-tab__background-color--hover);
}

.curveTab-keyboardSelected:focus {
    background: var(--curve-tab__background-color--hover);
}

/* Tab content */
.curveTab .curveTab-icon {
    position: relative;
    width: 18px;
    height: 18px;
    -moz-user-select: none;
    margin: 0 5px 0 5px;
}

.curveTab .curveTab-icon svg {
    width: 18px;
    height: 18px;
}

.curveTab .curveTab-face {
	border: none;
	outline: none;
	background: none;
	cursor: pointer;
	text-decoration: none;
	min-width: 16px;
	min-height: 16px;
	margin: auto;
	padding: 0;
	overflow: hidden;
	position: relative;
	color: #5398ff;
	font-size: var(--font-size-16);
	opacity: 1;
}

.curveTab .curveTab-text {
    position: relative;
    white-space: nowrap;
    padding: 1px 1px 1px 1px;
    -moz-user-select: none;
    opacity: 0.8;
}

.curveTab-selected .curveTab-text {
	opacity: 1;
}

/* Close button */
.curveTab .curveTab-close {
    display: flex;
    opacity: 0;
}

.curveTab:hover .curveTab-close {
	opacity: 1;
}

.curveTab .curveTab-close svg {
    width: 17px;
    height: 17px;
    cursor: pointer;
    margin: 0px 6px 0 4px;
    z-index: 0;
    color: var(--curve-tab__svg-color);
    opacity: 0.8;
}

.curveTab .curveTab-closeActive svg {
    opacity: 1;
}

.curveTabSelector {
    position: absolute;
    left: 0;
    top: 0;
    cursor: pointer;
    display: flex;
    height: 34px;
    border: var(--curve-tab__border);
    border-radius: var(--curve-tab__border-radius);
    background-color: var(--curve-tab__background-color);
    color: var(--control__text-color);
    padding: 10px;
    align-items: center;
}

.curveTabSelector:hover {
    background: var(--curve-tab__background-color--hover);
    border: var(--curve-tab__border--hover);
}

.curveTabSelector-keyboardSelected:focus {
    border-color: var(--focus-border);
    box-shadow: var(--focus-shadow);
}

/* Content. */
.curveTabSelector .curveTabSelector-arrows {
    display: flex;
}

.curveTabSelector .curveTabSelector-arrows svg {
    width: 14px;
    height: 11px;
}

.curveTabSelector .curveTabSelector-text {
    font-size: var(--font-size-11);
    white-space: nowrap;
    margin-left: 0.25em;
    margin-top: 1em;
    -moz-user-select: none;
}

.layerContainer-container {
	width: 100%;
	height: 100%;
	overflow: hidden;
}

.layerContainer-layer {
    width: 100%;
    height: 100%;
}

.layerContainer-layer--base {
    opacity: 0;
}

.layerContainer-layer--fade {
    transition: opacity 0.25s ease-in-out;
}

.layerContainer-layer--visible {
    opacity: 1;
}

.linkTabBar {
    position: relative;
	white-space: nowrap;
	padding-top: 1px;
}

.dialog-content .linkTabBar {
    margin-bottom: var(--control__gap--vertical);
}

.linkTabBar-hiddenText {
    display: inline;
    opacity: 0;
}

.linkTabBar .linkTabBar-separator {
	position: absolute;
	top: 0;
	padding-left: 5px;
	padding-right: 5px;
}


.linkTab {
	position: absolute;
	left: 0;
	top: 0;
    opacity: 0.8;
    transition: opacity 0.5s linear;
    -webkit-transition: opacity 0.5s linear;
    -moz-transition: opacity 0.5s linear;
    -o-transition: opacity 0.5s linear;
    color: var(--link-tab__text-color);
}

.multiple-tabs .linkTab,
.dashboard__designMode .linkTab{
    cursor: pointer;
}

.linkTab-selected {
    opacity: 1;
}

.linkTab-keyboardSelected {
    opacity: 1;
}

.multiple-tabs .linkTab-keyboardSelected:focus,
.dashboard__designMode .linkTab-keyboardSelected:focus {
    opacity: 1;
    color: var(--link-tab__text-color--focussed);
    text-decoration: underline;
}

.multiple-tabs .linkTab:hover,
.dashboard__designMode .linkTab:hover {
    opacity: 1;
    text-decoration: underline;
}

.linkTab-background {
	cursor: pointer;
	white-space: nowrap;
	font-weight: 600;
	opacity: 0;
}

.linkTab-label {
	position: absolute;
	left: 0;
	top: 0;
	width: 100%;
	cursor: pointer;
	text-decoration: inherit;
	white-space: nowrap;
}

.linkTab-selected .linkTab-label {
	font-weight: 600;
}

.linkTab .linkTab-hotspot {
	position: absolute;
	left: 0;
	right: 0;
	top: 0;
	bottom: 0;
	margin: 0;
	padding: 0;
	border-width: 1px;
	border-color: black;
	border-style: solid;
	background-color: red;
	opacity: 0;

	transition: opacity .2s;
	-webkit-transition: opacity .2s;
	-moz-transition: opacity .2s;
	-o-transition: opacity .2s;
}

.multiple-tabs .linkTab .linkTab-hotspot {
	cursor: pointer;
}

.linkTab .linkTab-hotspotVisible {
	opacity: .3 !important;
}

.info-tooltip {
	-moz-user-focus: initial;
	-moz-user-input: initial;
	-webkit-user-focus: initial;
	-webkit-user-input: initial;
	user-focus: initial;
	user-input: initial;

  	-webkit-user-select: text;
  	-moz-user-select: text;
  	user-select: text;

  	max-width: 500px;
  	max-height: 500px;
  	overflow: auto;
  	opacity: 1;
}

.info-tooltip table {
    white-space: pre;
    table-layout: fixed;
}

.info-tooltip table .wrap {
    white-space: normal;
}

.info-layout {
	width: 100%;
	height: 100%;
	border: 1px solid var(--control__border-color);
	background: var(--control__background-color);
	color: var(--control__text-color);
	padding: 5px;
  	-webkit-user-select: text;
  	-moz-user-select: text;
  	user-select: text;
}

.infoLine {
    display: flex;
    gap: 5px;
}

.docRefLinkCopy,
.docRefLinkOpen {
    cursor: pointer;
}

.userTaskView-layout {
    position: relative;
    width: 100%;
}

.userTaskView-layout tr > td {
	padding: 5px 8px;
	border-bottom: 1px solid grey;
}

.userTaskView-layout .gwt-Label {
	white-space: normal;
}

.gwt-Button.userTaskView-terminate {
	width: 12px;
	height: 12px;
	background-size: contain;
	background-position-x: 0;
	background-position-y: 0;
	background-color: transparent !important;
	background-repeat: no-repeat;
	border-radius: 0;
	border: none !important;
	opacity: 0.8;
}

.gwt-Button.userTaskView-terminate svg {
	width: 12px;
	height: 12px;
	color: red;
}

.gwt-Button.userTaskView-terminate:hover {
	opacity: 1;
}

.userTaskView-taskName {
	font-weight: bold;
}
/*
.entityTreeView-nameFilter {
    width: 100%;
    border: none !important;
    background: var(--control__background-color);
    color: var(--control__text-color);
}

.entityTreeView-nameFilter input[type="text"] {
    border: none !important;
    border-bottom: 1px solid var(--border-color) !important;
}
*/

.dropDownView-container {
    position: relative;
    width: 200px;
	display: flex;
	flex-direction: row;
	align-items: center;
	/*padding: 3px 5px;
	border-radius: 2px;
	background-color: var(--control__background-color);
	color: var(--control__text-color);*/
    cursor: pointer;
}

.dropDownView-label {
    overflow: hidden;
    white-space: nowrap;
}

.dropDownView-button {
    position: absolute;
    display: flex;
    bottom: 0;
    right: 4px;
	width: 15px;
	height: 15px;
    cursor: pointer;
}

.dropDownView-button svg {
	width: 15px;
	height: 15px;
}

.tabBarContainer {
    display: flex;
    border-bottom: 1px solid var(--splitter__background-color);
}

.curveTabLayoutViewImpl-layout {
    display: flex;
    flex-direction: column;
}

.curveTabLayoutViewImpl-layerContainerOuter {
    flex-grow: 1;
    overflow: hidden;
}

.curveTabLayoutViewImpl-tabBarOuter {
    height: 33px;
    margin-right: 62px;
    flex-grow: 1;
}

.documentPermissionsViewImpl-copyPermissionsFromParentButton {
    width: 259px;
}

.pipelineStructureViewImpl-buttons {
    position: relative;
	top: -1px;
}

.pipelineStructureViewImpl-label {
    margin-top: 2px;
    vertical-align: top;
    white-space: nowrap;
}

.pipelineStructureViewImpl-bar {
	display: flex;
	align-items: top;
	flex-direction: row;
}

.pipelineStructureViewImpl-bar-right {
    padding: 0 4px;
	display: flex;
	align-items: center;
	flex-direction: row;
	flex-grow: 1;
}

.pipelineStructureViewImpl-bar div {
    white-space: nowrap;
}

.pipelineStructureViewImpl-treeContainer {
	padding: 10px 5px;
}


.pipelineStructureViewImpl-label {
	margin: 0 10px 0 15px;
}

.pipelineStructureViewImpl-viewSource {
    margin-left: auto;
    text-decoration: underline;
}

.pipelineStructureViewImpl-property-added {
    font-weight: 600;
}

.pipelineStructureViewImpl-property-removed {
    font-weight: 600;
    text-decoration: line-through;
}

.pipelineStructureViewImpl-property-inherited {
}

.pipelineStructureViewImpl-property-default {
    opacity: 0.5;
}





.sourceViewImpl-buttonPanel {
    float: right;
    padding-right: 0.25em;
}

.sourceViewImpl-characterNavigator {
}

.sourceViewImpl-titleText {
    display: inline-block;
    padding-top: 3px;
    padding-left: 0.5em;
    padding-right: 0.5em;
}

.sourceViewImpl-titleHeading {
    display: inline-block;
    padding-top: 3px;
    padding-left: 0.5em;
    font-weight: 500;
}

.sourceViewImpl-progressBarPanel {
    display: inline-block;
    width: 100%;
    height: 10px;
}

.editExpressionViewImpl-expressionTree {
    width: 100%;
    height: 100%;
    padding-left: 5px;
}

.pager-paging {
    position: relative;
    text-align: right;
    display: flex;
    flex-direction: row;
    flex-wrap: nowrap;
    align-content: center;
    align-items: center;
    justify-content: flex-end;
}

.pager-label {
    display: inline-block;
    margin: 0;
    cursor: pointer;
}

.pager-textBox {
    display: inline-block;
    width: 42px;
    height: 22px;
    padding: 0;
    margin: 0;
    border: none;
}

.pager-space {
    display: inline;
    width: 8px;
}

.pager-button {
    padding: 1px;
    text-align: center;
}

.queryViewImpl-expressionTree {
    position: relative;
    overflow: auto;
}

.selectionHandlerViewImpl-bottom {
    padding-top: 5px;
}

.dataViewImpl-tabBar {
    align-items: center;
    padding: 0 .75rem;
    gap: .75rem;
    min-height: 27px;
}

.dataViewImpl-tabBarOuter {
    overflow: hidden;
    flex-shrink: 1;
}

.dataViewImpl-tabBarInner {
    position: relative;
}

.dataViewImpl-rightPanel {
    display: flex;
    flex-shrink: 0;
    justify-content: flex-end;
    padding-right: 0.25em;
    padding-top: 1px;
    align-items: center;
    gap: .75rem;
}

.dataViewImpl-buttonPanel {
    float: left;
}

.dataViewImpl-navigatorContainer {
    float: left;
}

.dataViewImpl-progressBarPanel {
    width: 100%;
    height: 10px;
}

.dataViewImpl-layerContainer {
    /* To make the info pane fit the remaining space in the parent rather
    than 100% of the content */
    height: 0px;
}

.dataViewImpl-sourceLinkLabel {
}

.classificationLabel {
    font-weight: 500;
    text-align: center;
    vertical-align: middle;
    background-color: #888888;
    overflow: hidden;
    white-space: nowrap;
}

.queryHistoryViewImpl-cellList {
    position: absolute;
    min-width: 100%;
}

.resizableAcceptRejectContent-button {
    margin: 0;
    padding: 2px 4px;
    width: 100px;
    text-decoration: none;
    cursor: pointer;
    cursor: hand;
    border: 1px solid #918e8c;
    border-radius: 6px;
    box-shadow: 0 0 1px rgba(0, 0, 0, 0.3);
    white-space: nowrap;
    background-color: #2962ff;
    border-color: #2979ff;
    color: white;
}
.resizableAcceptRejectContent-button:active {
    border: 1px solid #5b7aa1 !important;
    background-color: #2979ff !important;
}
.resizableAcceptRejectContent-button:hover {
    border: 1px solid #5b7aa1 !important;
    background-color: #2979ff !important;
}
.resizableAcceptRejectContent-button[disabled] {
    cursor: default;
    background-color: #bdbdbd;
    color: #fafafa;
}
.resizableAcceptRejectContent-button[disabled]:hover {
    cursor: default;
    background-color: #bdbdbd;
    color: #fafafa;
}


.resizableAcceptRejectContent-accept {
    background-color: #388e3c;
    border-color: #2e7d32;
}
.resizableAcceptRejectContent-accept:active {
    background-color: #43a047 !important;
    border-color: #388e3c !important;
}
.resizableAcceptRejectContent-accept:hover {
    background-color: #43a047 !important;
    border-color: #388e3c !important;
}
.resizableAcceptRejectContent-accept[disabled] {
    border: 1px solid #bdbdbd !important;
    box-shadow: none !important;
    background-color: #bdbdbd !important;
    color: #fafafa !important;
}
.resizableAcceptRejectContent-accept[disabled]:hover {
    border: 1px solid #bdbdbd !important;
    box-shadow: none !important;
    background-color: #bdbdbd !important;
    color: #fafafa !important;
}

.resizableAcceptRejectContent-reject {
    background-color: #d50000;
    border-color: #b71c1c;
}
.resizableAcceptRejectContent-reject:active {
    background-color: #e53935 !important;
    border-color: #d50000 !important;
}
.resizableAcceptRejectContent-reject:hover {
    background-color: #e53935 !important;
    border-color: #d50000 !important;
}
.resizableAcceptRejectContent-reject[disabled] {
    border: 1px solid #bdbdbd !important;
    box-shadow: none !important;
    background-color: #bdbdbd !important;
    color: #fafafa !important;
}
.resizableAcceptRejectContent-reject[disabled]:hover {
    border: 1px solid #bdbdbd !important;
    box-shadow: none !important;
    background-color: #bdbdbd !important;
    color: #fafafa !important;
}

.dataNavigator {
    position: relative;
    text-align: right;
}

.dataNavigator-label {
    display: inline-block;
    margin: 0;
    margin-top: 2px;
    cursor: pointer;
    padding-left: 0.75em;
    padding-right: 0.75em;
}

.dataNavigator-label:hover {
    text-decoration: underline;
}

.dataNavigator-button {
    padding: 1px;
    text-align: center;
}

.aboutViewImpl-layout {
    width: 500px;
    height: 288px;
    display: flex;
    flex-direction: column;
    margin: -8px -5px 0 -8px;
}

.aboutViewImpl-stroom-body {
    height: 50px;
    display: flex;
    align-items: center;
}

.aboutViewImpl-stroom-background {
    position: absolute;
    width: 500px;
    height: 30px;
}

.aboutViewImpl-logo {
    padding: 8px;
    display: flex;
    flex-direction: column;
    justify-content: space-between;
}

.aboutViewImpl-logo svg {
    width: 150px;
    height: 40px;
    color: var(--logo-color);
}

.aboutViewImpl-body {
    padding: 8px;
    display: flex;
    flex-direction: column;
    justify-content: space-between;
    background-color: var(--page__background-color);
}

.aboutViewImpl-buildInfo {
    display: flex;
    justify-content: flex-end;
}

.characterRangeSelectionViewImpl-options {
   display: flex;
   gap: var(--control__gap--horizontal);
}

.characterRangeSelectionViewImpl-options > * {
   min-width: 120px;
}

.characterRangeSelectionViewImpl-infoLine {
    display: flex;
    gap: var(--control__gap--horizontal);
}

.subStreamNavigator {
    position: relative;
    text-align: right;
}

.subStreamNavigator-label {
    display: inline-block;
    margin: 0;
    margin-top: 2px;
    cursor: pointer;
    padding-left: 0.75em;
    padding-right: 0.75em;
}

.subStreamNavigator-label:hover {
    text-decoration: underline;
}

.subStreamNavigator-button {
    padding: 1px;
    text-align: center;
}

.acceptRejectContent-button {
    margin: 0;
    padding: 3px 5px;
    text-decoration: none;
    font-size: var(--font-size-11);
    cursor: pointer;
    cursor: hand;
    background: blue;
    color: white;
    border: 1px outset #ccc;
}

.acceptRejectContent-button:active {
    border: 1px inset #ccc;
}

.acceptRejectContent-button:hover {
    border-color: #9cf #69e #69e #7af;
}

.acceptRejectContent-button[disabled] {
    cursor: default;
    background-color: grey;
    color: white;
}

.acceptRejectContent-button[disabled]:hover {
    cursor: default;
    background-color: grey;
    color: white;
}

.acceptRejectContent-accept {
    background-color: green;
}

.acceptRejectContent-reject {
    background-color: red;
}

.itemNavigator {
    display: flex;
    gap: .75rem;
}

.itemNavigator-label {
    cursor: pointer;
    display: flex;
    align-items: center;
}

.itemNavigator-label:hover {
    text-decoration: underline;
}

.itemNavigator-button {
    padding: 1px;
    text-align: center;
    display: flex;
    float: left;
}

.globalPropertyEditViewImpl-textArea {
    width: 100%;
    height: 100px;
}
.globalPropertyEditViewImpl-textAreaReducedHeight {
    width:100%;
    height:50px;
}

.globalPropertyEditViewImpl-dataType {
    display: flex;
    flex-direction: row;
    align-items: center;
}

.globalPropertyEditViewImpl-dataType > .helpIcon {
    margin-left: 5px;
}

.globalPropertyEditViewImpl-attributes {
    display: flex;
    flex-direction: row;
    width: 100%;
}

.globalPropertyEditViewImpl-attributes > .form-group {
    flex-grow: 1;
}

.linkTabPanelViewImpl {
    display: flex;
    align-items: center;
    gap: 10px;
    min-height: 25px;
    padding: 0 5px;
}

.linkTabPanelViewImpl-middle {
    flex-grow: 1;
}

.toolbarContainer {
    display: flex;
}

.toolbar {
}

.toolbar-left {
    flex-grow: 0;
}

.toolbar-right {
    display: flex;
    justify-content: flex-end;
    flex-grow: 0;
}

.queryFavouritesViewImpl-cellList {
    position: absolute;
    min-width: 100%;
}

.editExpressionViewImpl-expressionTree {
    padding-left: 5px;
}

.columnFunctionEditorViewImpl {

}

.columnFunctionEditorViewImpl-resizePanel {
    display: block;
}

.columnFunctionEditorViewImpl-editorContainer {
    border: 1px solid var(--control__border-color);
    background-color: var(--dashboard-panel__background-color);
}

.columnFunctionEditorViewImpl-labelPanel {
    display: flex;
    /* align-items: center; */
    justify-content: flex-end;
    padding: 5px;
}

.columnFunctionEditorViewImpl-completionLabel {
}

.columnFunctionEditorViewImpl .quickFilter-textBox,
.QueryHelpViewImpl .quickFilter-textBox {
    border-color: transparent;
    border-bottom-color: var(--control__border-color);
    border-radius: 0;
}

.QueryEditViewImpl {
    border-top: 1px solid var(--control__border-color);
}

.characterNavigator {
    display: flex;
    justify-content: space-between;
}

.characterNavigator-labels {
    display: flex;
    align-items: center;
    gap: 1rem;
    padding: 3px 1rem;
}

.characterNavigator-label {
    cursor: pointer;
}

.characterNavigator-label:hover {
    text-decoration: underline;
}

.characterNavigator-button {
    padding: 1px;
    text-align: center;
}

.mainViewImpl-max {
    position: absolute;
    left: 0px;
    right: 0px;
    top: 0px;
    bottom: 0px;
    overflow: hidden;
	display: flex;
	flex-direction: column;
}

.mainViewImpl-banner {
    position: absolute;
    left: 0px;
    right: 0px;
    top: 0px;
    height: 20px;
    overflow: hidden;
    text-align: center;
    font-weight: 500;
    background-color: yellow;
    color: black;
    border: 1px solid black;
    padding: 1px;
}

/*
.mainViewImpl-topPanel {

}

.mainViewImpl-bottomPanel {
	overflow: hidden;
	flex-grow: 1;
}
*/

.mainViewImpl-splitPanel > .thinSplitLayoutPanel-Dragger-Outer {
    background-color: var(--navigation__splitter__background-color);
}

.thinSplitLayoutPanel-Dragger-Outer {
    overflow: visible !important;
    background-color: var(--splitter__background-color);
    z-index: 10;
}

.thinSplitLayoutPanel-Dragger {
    position: absolute;
    background: none;
    width: 100%;
    height: 100%;
    border: none;
    inset: initial !important;
}

.thinSplitLayoutPanel-HDragger {
	width: var(--split__size) !important;
	height: 100% !important;
	left: var(--split__offset) !important;
	cursor: col-resize;
}

.thinSplitLayoutPanel-VDragger {
	width: 100% !important;
	height: var(--split__size) !important;
	top: var(--split__offset) !important;
    cursor: row-resize;
}


















.mainViewImpl-contentPanel {
    width: 100%;
    height: 100%;
    overflow: hidden;
}

.mainViewImpl-menu {
    position: absolute;
    top: 0;
    right: 2px;
    width: 32px;
    height: 32px;
    z-index: 1;
}

.mainViewImpl-spinner {
    position: absolute;
    top: 5px;
    right: 36px;
    width: 22px;
    height: 22px;
    z-index: 1;
}

.userTaskManagerViewImpl-layout {
    width: 400px;
    height: 200px;
}

.progressViewImpl-progressBarContainer {
    position: relative;
    height: 10px;
    padding: 2px;
}

.progressViewImpl-progressBarOuter {
    position: relative;
    background-color: var(--control__background-color);
    width: 100%;
    height: 100%;
    border-style: solid;
    border-width: 1px;
    border-color: var(--control__border-color);
    border-radius: .25rem;
    overflow: hidden;
}

.progressViewImpl-progressBarInner {
    position: absolute;
    background-color: #1e88e5;
    height: 100%;
    min-width: 3px;
    border: 1px solid var(--page__background-color);
    border-radius: .25rem;
}

.solrIndexFieldListViewImpl-synchState {
    padding: 5px;
}

.taskManangerViewImpl-nameFilter {
    width: 100%;
}

.solrIndexSettingsViewImpl-label {
    width: 110px;
    margin-top: 2px;
    vertical-align: top;
    white-space: nowrap;
}

.elasticIndexSettingsViewImpl-label {
    width: 110px;
    margin-top: 2px;
    vertical-align: top;
    white-space: nowrap;
}

.dataRetentionViewImpl-tabBarOuter {
    padding-left: 10px;
    padding-right: 3px;
    padding-top: 1px;
}

.dataRetentionViewImpl-tabBarInner {
    position: relative;
}

.dataRetention--defaultRule {
    color: #484848;
}

.dataRetention--disabledRule {
    color: #A9A9A9;
}

.importConfigViewImpl-label {
    float: left;
    width: 100px;
    clear: left;
}

.welcomeViewImpl-body {
    padding: 5px !important;
}

.welcomeViewImpl-buildInfo {
    display: flex;
    justify-content: flex-end;
    position: absolute;
    right: 5px;
    bottom: 5px;
}

.welcomeViewImpl-buildInfo > tbody > tr > td:first-child {
    font-weight: bold;
}

.welcomeViewImpl-buildInfo > tbody > tr > td:last-child {
    user-select: text;
}

.splashViewImpl-content {
    padding: 5px;
}

.explorerTreeViewImpl-bar div {
    display: inline-block;
    white-space: nowrap;
}

.explorerTreeViewImpl-nameFilter {
    margin: var(--control__padding--vertical) var(--control__padding--horizontal);
}

.chooserViewImpl-container {
    display: flex;
    flex-flow: column;
}

.chooserViewImpl-top {
    flex-shrink: 0;
}

.chooserViewImpl-bottom {
    flex-grow: 1;
    max-height: 400px;
    max-width: 420px;
    overflow-x: hidden;
    overflow-y: auto;
    padding: 0px 2px;
    scrollbar-gutter: stable;
}

.chooserViewImpl-clearSelection {
    display: none;
    color: var(--link__text-color);
    cursor: pointer;
    text-decoration: underline;
    padding: 6px 8px;
}

.steppingFilterViewImpl {
}

.steppingFilterViewImpl .pipelineElementChooser-textCell.pipelineElementChooser-filterOff{
    color: var(--text-color--disabled);
}

.stepLocationLink {
    cursor: pointer;
}

.stepLocationLink:hover {
   text-decoration: underline;
}

.stepLocationViewImpl-left {
}

.stepLocationViewImpl-right {
    display: flex;
    align-items: center;
    justify-content: flex-end;
    gap: 10px;
}

.stepLocationViewImpl-layout {
    white-space: nowrap;
}

.dictionarySettingsViewImpl-label {
    width: 110px;
    margin-top: 2px;
    vertical-align: top;
    white-space: nowrap;
}

.infoMenuItem {
    cursor:default;
    color:#212121;
    /*background:linear-gradient(rgba(0,0,0,0), rgba(0,0,0,0.1));*/
    /*border: 1px solid gray;*/
}

.stroom-theme-dark .infoMenuItem {
	color: var(--text-color);
    /*border: 1px solid var(--dialog__border-color);*/
}

.button-group {
	display: flex;
	flex-direction: row;
	gap: var(--control__gap--horizontal);
}

.preferencesViewImpl-buttons button {
    width: 250px;
}

.default-min-sizes {
    min-width: 200px;
    min-height: 200px;
}

.large-min-sizes {
    min-width: 400px;
    min-height: 400px;
}

/*
.treePanel-panel {
    position: relative;
}

.treePanel-boxPanel {
    position: relative;
    top: 0;
    left: 0;
}

.treePanel-canvas {
    position: absolute;
    top: 0;
    left: 0;
}
*/

.focus-without-border {
    border: 1px solid transparent;
    border-radius: .2rem;
}

.focus-without-border:focus-visible:focus {
    border-color: var(--focus-border);
    box-shadow: var(--focus-shadow);
}

.navigation {
    background-color: var(--navigation__background-color);
    color: var(--navigation__text-color);
    overflow: hidden;
}

.navigation .cellTableSelectedRow {
	background-color: var(--navigation__background-color--selected);
	color: var(--navigation__text-color--selected);
}

.navigation .cellTableOddRow:hover,
.navigation .cellTableEvenRow:hover {
    background-color: var(--navigation__background-color--hovered);
}

.navigation .cellTableSelectedRow:hover {
    background-color: var(--navigation__background-color--selected-hovered);
}

.navigation .cellTableOddRow:focus-within,
.navigation .cellTableEvenRow:focus-within {
    background-color: var(--navigation__background-color--focussed);
}

.navigation .cellTableSelectedRow:focus-within {
    background-color: var(--navigation__background-color--selected--focussed);
}

.navigation-title-bar {
    display: flex;
    justify-content: space-between;
    background-color: var(--navigation__title__background-color);
}

.navigation .explorerTreeViewImpl-nameFilterPanel {
    background-color: var(--navigation__title__background-color);
}

.navigation-logo {
    flex-grow: 1;
    padding: 6px 0 0 0;
    background-color: transparent;
    color: white;
    border: 0;
    text-align: left;
    width: auto;
    height: 43px;
}

.navigation-logo-image svg {
    width: 146px;
    height: 35px;
    color: var(--logo-color);
}

.navigation-arrow-image svg {
    width: var(--icon-width);
    height: var(--icon-height);
    margin-top: .25rem;
}

button.main-menu {
    background-color: transparent;
    /*color: var(--navigation-icon-button__color);*/
    color: var(--text-color);
    opacity: 0.6;
}

button.main-menu svg {
    width: 18px;
    height: 18px;
    margin-top: 6px;
    margin-right: 12px;
}

.top-right-menu {
    position: absolute;
    top: 2px;
    right: 2px;
    width: 32px;
    height: 32px;
    z-index: 1;
}

.navigation-menu-button {
    background-color: transparent;
    opacity: 0.6;

    display: flex;
    align-items: center;
    height: 33px;
    justify-content: center;
}

.navigation-header {
    display: flex;
    padding: .2rem;
    align-items: center;
    justify-content: space-between;
}

.navigation-header:hover {
    background-color: var(--row__background-color--hovered);
}

.navigation-header-text {
    font-weight: 700;
    white-space: nowrap;
	text-overflow: ellipsis;
	overflow-x: hidden;
	flex-grow: 1;
	margin: .4rem;
}

.navigation-body {
}

.navigation-body * {
    overflow: initial !important;
}

.navigation-list {
}

.navigation-item {
    display: flex;
    align-items: center;
    gap: 10px;
    padding: 2px 3px;
}

.navigation-item .svgIcon {
    margin: 0 2px 0 7px;
    flex-shrink: 0;
}

.navigation-item:hover {
    background-color: var(--row__background-color--hovered);
}

.navigation-header-buttons {
    flex-grow: 0;
    flex-shrink: 0;
    display: flex;
    align-items: center;
    margin: 0.25rem;
    margin-top: 0;
    justify-content: flex-end;
}

.form-control {
  background-color: var(--control__background-color);
  border-color: var(--control__border-color);
  color: var(--control__text-color);
  border-radius: .25rem;
}

.form-control:disabled, .form-control[readonly] {
  background-color: var(--control__background-color--disabled);
  border-color: var(--control__border-color--disabled);
  color: var(--control__text-color--disabled);
}

.form-control.hide-background-image {
  background-image: none;
}

.form-control.no-icon-padding {
  padding-left: .75rem;
  padding-right: .75rem;
}

.form-control.left-icon-padding {
  padding-left: 1.6rem;
}

.form-control.right-icon-padding {
  padding-right: 1.6rem;
}

.form-control.length-indicator-padding {
  padding-right: 4.5rem;
}

.form {
    display: flex;
    gap: var(--control__gap--vertical);
    flex-direction: column;
}

.form-padding {
    overflow: auto;
    padding: var(--control__gap--vertical) var(--control__gap--horizontal);
}

.form-group {
    display: flex;
    margin-bottom: 0;
    flex-direction: column;
}

.form-group > div:has(> label) {
    display: flex;
}


.form-group:not(:first-child) {
    margin-top: 0.3em;
}

/* The invalid-feedback divs add a 0.25em margin-top even when empty so removing it pending
   us doing something with client side validation */
.form-group .invalid-feedback {
    margin-top: 0;
}

.form-group-label-container .form-label{
    margin-bottom: 0;
}

.form-group-label-container {
    display: flex;
    flex-direction: row;
    gap: var(--control__gap--horizontal);
    align-items: center;
    margin-bottom: 0.25rem;
}

.form-group .help-button {
    margin-bottom: 0rem;
}

.help-button-tooltip {
    /* width: 500px; */
    max-width: 500px;
    border-width: 2px;
    border-color: var(--heading-color);
    border-style: solid;
    border-radius: 6px;
}

.help-button-tooltip .popupContent {
    margin: 5px;
    font-weight: 400;
}

.help-button-tooltip .popupContent div {
    font-weight: 400;
}

.form-group .help-button .icon-button {
    width: 18px;
    height: 18px;
}

.form-group .help-button svg {
    width: 16px;
    height: 16px;
    /* margin-bottom: 0.6em; */
}

.form-heading {
    font-weight: 500;
    font-size: var(--font-size-19);
    color: var(--form-group__label-color);
    margin-bottom: 0.3em;
}

.settingsPresenter .layerContainer-container {
    overflow: auto;
}

/*
.timeRange-button {
    background-color: var(--primary);
    color: white;
    width: 80px;
    min-width: 80px;
}
*/

.timeRange-selector {
    color: var(--link__text-color);
    cursor: pointer;
    font-size: var(--font-size-14);
    padding-right: 5px;
}

.timeRange-selector:hover {
    text-decoration: underline;
}

.timeRange-popup {
    z-index: 10;
    /*padding: 0.6rem 0.6rem 0.4rem 0.6rem;*/
}

.timeRange-quickSettings {
    display: flex;
    min-width: 32rem;
}

.timeRange-quickSettingPanel {
    padding: 0.4rem;
    min-width: 8rem;
}

.timeRange-quickSettingPanel-title {
    padding-bottom: 0.4rem;
    font-weight: 300;
    padding-top: 0.4rem;
}

.timeRange-quickSetting {
    color: var(--link__text-color);
    cursor: pointer;
    padding-bottom: 0.2rem;
}

.timeRange-quickSetting:hover {
    text-decoration: underline;
}


.infoTable {
    white-space: nowrap;
    user-select: text;
}

.infoTable code {
    color: var(--code-color);
}

.infoTable tr {
    height: 10px;
}

.infoTable th {
    color: var(--heading-color);
    font-weight: bold;
    font-size: 125%;
    padding-bottom: 0.3em;
}

/* Make headers after the first add padding before */
.infoTable tr:not(:first-of-type) th {
    padding-top: 1rem;
}

.infoTable th, .infoTable td {
    padding-left: var(--row__padding--horizontal);
    padding-right: var(--row__padding--horizontal);
}

.infoTable td:first-child {
    line-height: 1.4em;
    font-weight: 500;
}

.queryHelpDetail {
    max-width: 600px;
    overflow: auto;
}

.queryHelpDetail .markdown-container {
    overflow-y: auto;
}

.queryHelpDetail-description {
    white-space: pre-wrap !important;
}

.queryHelpDetail-description td {
    padding: 5px;
}

.queryHelpDetail-table {
    user-select: text;
}

.queryHelpDetail-table tr {
    height: 10px;
}

.queryHelpDetail-table th {
    padding-right: var(--row__gap--horizontal);
    padding-top: var(--row__gap--vertical);
    padding-bottom: var(--row__gap--vertical);
    font-weight: bold;
}

.queryHelpDetail-table td {
    padding-right: var(--row__gap--horizontal);
    padding-top: var(--row__gap--vertical);
    padding-bottom: var(--row__gap--vertical);
    white-space: normal;
}

.nodePingBar-outer {
    padding-left: .25em;
    padding-right: .25em;
}

.nodePingBar-bar {
     color: white;
     height: 100%;
}

.nodePingBar-bar.nodePingBar-severity__healthy {
     background-color: var(--primary);
}

.nodePingBar-bar.nodePingBar-severity__warn {
     background-color: var(--warning);
}

.nodePingBar-bar.nodePingBar-severity__max {
     background-color: var(--danger);
}

.nodePingBar-severity__healthy .nodePingBar-text {
     color: var(--white);
}

.nodePingBar-severity__warn .nodePingBar-text,
.nodePingBar-severity__max .nodePingBar-text {
     color: var(--black);
}

.nodePingBar-text {
    padding-left: .25em;
}

.listContainer {
    overflow: auto;
}

.find-topBar {
    position: relative;
}

.find-buttons {
    display: flex;
    position: absolute;
    right: 3px;
    top: 3px;
}

.find-buttons .icon-button .face {
    color: var(--control__text-color);
}

.findCell {
}

.findCell-row {
	display: flex;
	flex-direction: column;
}

.findCell-main {
    display: flex;
    gap: .7rem;
    padding: .2rem;
}

.findCell-icon {
    display: flex;
    flex-grow: 0;
    min-width: 18px;
    min-height: 18px;
}

.findCell-sample {
    display: flex;
    flex-grow: 1;
    white-space: nowrap;
    overflow: hidden;
}

.findCell-name {
    display: flex;
    flex-grow: 0;
    align-items: end;
    white-space: nowrap;
    color: var(--navigation__text-color);
}

.findCell-sub {
    display: flex;
    gap: .7rem;
    padding: .2rem;
}

.findCell-path {
    display: flex;
    font-size: 0.7rem;
    flex-grow: 1;
    opacity: .5;
}

.findCell-uuid {
    display: flex;
    font-size: .7rem;
    flex-grow: 0;
    opacity: .5;
}

.pipelineElementChooser-iconCell {
}

.pipelineElementChooser-textCell {
    min-width: 200px;
}

.pipelineElementChooser-filterIconCell {
}

.pipelineElementChooser-textCell.pipelineElementChooser-filterOn {
}

.pipelineElementChooser-filterIconCell.pipelineElementChooser-filterOn {
}

.pipelineElementChooser-filterIconCell.pipelineElementChooser-filterOff {
    visibility: hidden;
}

.SelectionPopup .listContainer {
    min-width: 200px;
    max-width: 300px;
    max-height: 400px;
}

.SelectionPopup .selectionList {
    width: auto;
    height: auto;
}

.selectionList {
    width: 100%;
    height: 100%;
}

.selectionList-elementChooser {
    overflow: hidden;
}

.selectionList .cellTableCell {
     display: flex;
     align-items: center;
     min-height: 20px;
}

.selectionList .cellTableSelectedRow {
	background-color: var(--row__background-color--selected);
	color: var(--row__text-color--selected);
}

.selectionList .cellTableOddRow:hover,
.selectionList .cellTableEvenRow:hover {
    background-color: var(--row__background-color--hovered);
}

.selectionList .cellTableSelectedRow:hover {
    background-color: var(--row__background-color--selected--hovered);
}

.selectionList .cellTableOddRow:focus-within,
.selectionList .cellTableEvenRow:focus-within {
    background-color: var(--row__background-color--focussed);
}

.selectionList .cellTableSelectedRow:focus-within {
    background-color: var(--row__background-color--selected--focussed);
}

.selectionList-links {
    display: flex;
    gap: 5px;
    flex-wrap: wrap;
    padding: 3px;
    padding-top: 7px;
}

.selectionList-links .gwt-Label {
    opacity: 0.8;
}

.selectionList-links .gwt-HyperLink:hover {
    text-decoration: underline;
}

.selectionItemCell {
    display: flex;
    align-items: center;
    cursor: pointer;
    gap: var(--row__gap--horizontal);
}

.selectionItemCell-expander {
	display: flex;
}

.selectionItemCell-expander svg {
    width: .7rem;
    height: .7rem;
}

.selectionItemCell-text {
	white-space: nowrap;
}

.queryHelp-details {
    overflow: hidden;
}

.duration-picker {
    display: flex;
}

.folderPermissionsUsers {
    flex-basis: 15rem;
    flex-shrink: 1;
}

.folderPermissionsCreatePermissions > div {
    /* 0 height to prevent the create perms box taking the size of its contents.
       We want it to take a height based on the flex layout of its parent */
    height: 0px;
}

.folderPermissionsPermissionsContainer {
    gap: var(--control__padding--vertical);
    flex-basis: 15rem;
    flex-shrink: 1;
}

.documentPermissionType-noPermission {
    color: var(--text-color--disabled);
}

.documentPermissionType-destructive {
}

.documentPermissionType-destructive.documentPermissionType-inferred {
    /* color: hsl(from var(--text-color--red) h s calc(l - 20%)); */
    opacity: 90%;
}

.documentPermissionType-destructive.documentPermissionType-direct {
    font-weight: 500;
}

.documentPermissionType-nonDestructive {
}

.documentPermissionType-nonDestructive.documentPermissionType-inferred {
    /* color: hsl(from var(--text-color--green) h s calc(l - 20%)); */
    opacity: 90%;
}

.documentPermissionType-nonDestructive.documentPermissionType-direct {
    font-weight: 500;
}

.documentPermissionsUsers {
    gap: var(--control__padding--vertical);
    flex-basis: 15rem;
    flex-shrink: 1;
}

.documentPermissionsPermissionsFormGrp > div {
    flex-shrink: 0;
    flex-grow: 0;
}

.documentPermissionsPermissions {
    gap: var(--control__padding--vertical);
    flex-basis: 11rem;
    flex-shrink: 0;
    flex-grow: 0;
}

.editNodeTagsAllTagsFrmGrp,
.editNodeTagsNodeTagsFrmGrp {
    flex-basis: 200px;
}

.editNodeTagsAddTagsInputPanel .button-container {
    position: absolute;
    margin-top: 7px;
    right: 50px;
}

.editNodeTagsAddTagsInputPanel .button-container .invisible {
    visibility: hidden;
}

.editNodeTagsAddTagsInputContainer .svg-image__clear.face {
    color: var(--control__text-color);
}

.editNodeTagsListsContainer .form-group{
    margin-top: 0px;
}

.editNodeTags .form-label {
    margin-bottom: 0px;
}

.docRefLinkContainer {
    display: flex;
    gap: 0.5rem;
    align-items: center;
}

.docRefLinkContainer .svg-image {
    opacity: 0;
}

.dataGridCell:hover .docRefLinkContainer .svg-image,
.docRefLinkContainer:hover .svg-image {
    opacity: .8;
}

<<<<<<< HEAD
.pipelineSource {
    border: solid 1px var(--control__border-color);
    border-radius: .25rem;
    overflow: hidden;
=======
.AnalyticEmailDestinationViewImpl #analyticEmailDestinationSubjectTemplate,
.AnalyticEmailDestinationViewImpl #analyticEmailDestinationBodyTemplate {
    width: 1000px;
}

.AnalyticEmailDestinationViewImpl #analyticEmailDestinationSubjectTemplate .EditorViewImpl {
    height: 60px;
}

.AnalyticEmailDestinationViewImpl .Button {
    width: 200px;
}

.AnalyticEmailDestinationViewImpl #analyticEmailDestinationBodyTemplate .EditorViewImpl {
    min-height: 300px;
>>>>>>> 7d17802c
}<|MERGE_RESOLUTION|>--- conflicted
+++ resolved
@@ -2165,26 +2165,25 @@
     opacity: .8;
 }
 
-<<<<<<< HEAD
+.AnalyticEmailDestinationViewImpl #analyticEmailDestinationSubjectTemplate,
+.AnalyticEmailDestinationViewImpl #analyticEmailDestinationBodyTemplate {
+    width: 1000px;
+}
+
+.AnalyticEmailDestinationViewImpl #analyticEmailDestinationSubjectTemplate .EditorViewImpl {
+    height: 60px;
+}
+
+.AnalyticEmailDestinationViewImpl .Button {
+    width: 200px;
+}
+
+.AnalyticEmailDestinationViewImpl #analyticEmailDestinationBodyTemplate .EditorViewImpl {
+    min-height: 300px;
+}
+
 .pipelineSource {
     border: solid 1px var(--control__border-color);
     border-radius: .25rem;
     overflow: hidden;
-=======
-.AnalyticEmailDestinationViewImpl #analyticEmailDestinationSubjectTemplate,
-.AnalyticEmailDestinationViewImpl #analyticEmailDestinationBodyTemplate {
-    width: 1000px;
-}
-
-.AnalyticEmailDestinationViewImpl #analyticEmailDestinationSubjectTemplate .EditorViewImpl {
-    height: 60px;
-}
-
-.AnalyticEmailDestinationViewImpl .Button {
-    width: 200px;
-}
-
-.AnalyticEmailDestinationViewImpl #analyticEmailDestinationBodyTemplate .EditorViewImpl {
-    min-height: 300px;
->>>>>>> 7d17802c
 }
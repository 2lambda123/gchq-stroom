--- conflicted
+++ resolved
@@ -412,18 +412,8 @@
 	border: 1px solid var(--control__border-color);
 }
 
-<<<<<<< HEAD
 .gwt-SplitLayoutPanel-Dragger-Outer {
     overflow: visible !important;
-=======
-.gwt-SplitLayoutPanel-Dragger {
-    /* cursor set by .gwt-SplitLayoutPanel-(V|H)Dragger in standard.css */
-    background: none;
-	opacity: 0;
-	transition: opacity 0.3s;
-    border-style: solid;
-    border-color: var(--splitter__border-color);
->>>>>>> 57909d39
     background-color: var(--splitter__background-color);
     z-index: 10;
 }

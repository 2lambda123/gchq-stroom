--- conflicted
+++ resolved
@@ -16,7 +16,6 @@
     position: absolute;
 	background-color: var(--code-editor-highlight-background-color);
 }
-
 
 .editor .ace_tooltip {
     background-color: var(--tooltip-background-color);
@@ -58,12 +57,12 @@
     background-position-x: 3px;
 }
 
-<<<<<<< HEAD
 .stroom-theme-dark .editor .ace_gutter-cell.stroom_fatal_error {
     background-image: url(../images/fatal-dark.svg);
     background-size: 14px 14px;
     background-position-x: 3px;
-=======
+}
+
 .editor-error {
     position: relative;
 	background-color: #fdd835;
@@ -83,5 +82,4 @@
 .editor-error p:not(:first-child) {
     font-size: 12px;
     font-family: "Roboto Mono", Monaco, Menlo, "Ubuntu Mono", Consolas, source-code-pro, monospace, "Courier New";
->>>>>>> e6261c18
 }
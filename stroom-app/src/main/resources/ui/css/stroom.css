--- conflicted
+++ resolved
@@ -371,42 +371,6 @@
 	background-color: #E7F7FF;
 }
 
-<<<<<<< HEAD
-/* TOOLBAR */
-.toolbar {
-	width: 100%;
-	padding: 2px 2px 2px 4px;
-}
-
-.toolbarButton {
-	display: inline-block;
-	_display: inline;
-	cursor: pointer;
-	padding: 3px;
-	background-color: none;
-	border: none;
-	width: 20px;
-	height: 20px;
-}
-
-.toolbarButton-hover { /*
-	padding: 2px;
-	background-color: var(--control__border-color);
-	border: 1px solid #2291D0;
-*/
-
-}
-
-.toolbarButton-pressed { /*
-	padding: 2px;
-	background-color: #2291D0;
-	border: 1px solid black;
-*/
-
-}
-
-=======
->>>>>>> 9934e10c
 .stroom-main-content-container {
 	height: 100%;
 	padding: 0px;
@@ -908,17 +872,6 @@
 	z-index: -1;
 }
 
-<<<<<<< HEAD
-.user-batch-example {
-    font-family: monospace;
-    font-size: 12px;
-    padding-top: 4px;
-    padding-bottom: 4px;
-}
-
-.user-batch-text {
-    overflow-y: scroll;
-=======
 .iframe-frame {
   width: 100%;
   height: 100%;
@@ -931,5 +884,15 @@
   border-width: 1px;
   border-style: solid;
   border-color: solid;
->>>>>>> 9934e10c
+}
+
+.user-batch-example {
+    font-family: monospace;
+    font-size: 12px;
+    padding-top: 4px;
+    padding-bottom: 4px;
+}
+
+.user-batch-text {
+    overflow-y: scroll;
 }
/*
 * Copyright 2016 Crown Copyright
 *
 * Licensed under the Apache License, Version 2.0 (the "License");
 * you may not use this file except in compliance with the License.
 * You may obtain a copy of the License at
 *
 *     http://www.apache.org/licenses/LICENSE-2.0
 *
 * Unless required by applicable law or agreed to in writing, software
 * distributed under the License is distributed on an "AS IS" BASIS,
 * WITHOUT WARRANTIES OR CONDITIONS OF ANY KIND, either express or implied.
 * See the License for the specific language governing permissions and
 * limitations under the License.
 */

/** 
 * Styles for standard HTML elements
 */
html,body {
	width: 100%;
	height: 100%;
	overflow: hidden;
	background: white;
	color: var(--text-color);
	direction: ltr;
	
	-webkit-user-select: none;
	-moz-user-select: none;
	-ms-user-select: none;
	user-select: none;	
}

html,body,div,span,table,tbody,tr,th,td,b,p,h1,h2,h3,h4 {
	margin: 0px;
	padding: 0px;
	border: none;
}

html,body,div,span,table,tbody,tr,th,td,table th,table td,b,p,h1,h2,h3,h4,select,input,textarea,button,form {
	font-family: var(--regular-font-family);
	font-size: var(--font-size-13);
	font-weight: 400;
	-moz-box-sizing: border-box;
	-ms-box-sizing: border-box;
	box-sizing: border-box;
	background-size: 100% 100%;
	outline: none;
}

/*
button {
    outline: 0;
    border-color: transparent;
    border-width: 2px;
    border-style: solid;
    border-radius: .25rem;
}

button:focus:focus-visible {
    outline: 0;
    border-color: var(--focus-border);
    box-shadow: var(--focus-shadow);
    border-width: 2px;
    border-style: solid;
    border-radius: .25rem;
}
*/
/*
button:focus:not(:focus-visible) {
  outline: 0;
}
*/
select,input,textarea {
  	-webkit-user-select: text;
  	-moz-user-select: text;
  	user-select: text;
}

table {
	border-collapse: separate;
	border-spacing: 0px;
}

textarea {
	display: block;
	margin: 0px;
	_margin-top: -1px;
	border: solid 1px var(--control__border-color);
	resize: none;
	height: 80px;
	/* To ensure we get a pointer for the scrollbar */
	cursor: auto;
}

img {
	vertical-align: top;
}

h1 {
	font-size: var(--font-size-19);
	font-weight: 500;
	margin-bottom: 11px;
}

h2 {
	font-size: var(--font-size-15);
	font-weight: 500;
}

h3 {
	font-size: var(--font-size-11);
	font-weight: 500;
}

b {
	font-weight: 500;
}

p {
	margin-bottom: 11px;
	-moz-user-focus: ignore;
	-moz-user-input: disabled;
	-moz-user-select: none;
	-webkit-user-focus: ignore;
	-webkit-user-input: disabled;
	-webkit-user-select: none;
	user-focus: ignore;
	user-input: disabled;
	user-select: none;
}

td {
	vertical-align: top;
	font-size: 1px;
}

/**
 * Styles for basic Stroom components
 */
.stroom-body {
	line-height: 14px;
	line-height: initial;
}

.stroom-background {
	width: 100%;
	height: 100%;
	background-attachment: scroll !important;
	background-position: 0 0 !important;
	background-repeat: repeat !important;
	opacity: 1 !important;
}

.app-panel {
	position: absolute;
	top: 0px;
	left: 0px;
	width: 100%;
	height: 100%;
}

/* STYLES FOR THE LOADING BANNER */
#loading {
    position: absolute;
    top: 0;
    left: 0;
    height: 100%;
    font-size: var(--font-size-13);
    color: #000;
    width: 100%;
    display: flex;
    justify-content: center;
    align-items: center;
}

#loadingBox {
    border: 1px solid #404e60;
    background: white;
    padding: 10px;
    z-index: 100;
    border-radius: 200px;
    box-shadow: 1px 1px 8px rgba(0, 0, 0, 0.2), -1px -1px 8px rgba(0, 0, 0, 0.2);
    display: flex;
    align-items: center;
}

#loadingLeft {
    margin: 0 4px;
    display: flex;
    flex-direction: column;
    align-items: flex-start;
    align-content: center;
}

#loadingRight {
    margin: 0 8px;
    display: flex;
    flex-direction: column;
    align-items: flex-start;
    align-content: center;
}

#loadingTitle {
	font-weight: 500;
}

#loadingText {
}

.stroom-pipeline-stepping-button {
	position: absolute;
	right: 16px;
	bottom: 16px;
	z-index: 5;
}

.stroom-pipeline-stepping-button-icon {
    background-image: url("../images/stepping.svg");
    width: 46px;
    height: 46px;
    margin-left: 2px;
}

.stroom-pipeline-stepping-button .face {
	background: #3385ff;
}

.stroom-pipeline-stepping-button .face:hover {
	background: #51a5ff;
}

/* TABLE FOR SHOWING CLASSIFICATION BANNERS */
#main {
	width: 100%;
	height: 100%;
}

/* THE CONTENT PANE */
#content {
	width: 100%;
	height: 100%;
	background-color: white;
}

/* STYLE FOR THE CLASSIFICATION BANNERS */
.classification {
	font-weight: 500;
	text-align: center;
	background-color: #888888;
	overflow: hidden;
}

/* THE MAIN APPLICATION PAGE LAYOUT */
.root {
	width: 100%;
	height: 100%;
}

.title {
	width: 100%;
	padding: 2px;
	/* background: #93c2f1 url(../images/hborder.png) repeat-x 0px -1463px; */
	background: black;
	overflow: hidden;
}

.page {
	width: 100%;
	height: 100%;
}

/* LAYOUT AND STYLES FOR THE LOGIN PAGE */
.loginPage {
	width: 100%;
	height: 100%;
	border-collapse: separate;
	border-spacing: 5px;
}

.about {
	height: 100%;
	overflow: auto;
}

.loginSeparator {
	background-color: #93c2f1;
	width: 3px;
	height: 100%;
}

.loginBox {
	height: 100%;
	overflow: auto;
}

.error {
	margin-top: 10px;
	color: red;
}

.newPasswords {
	font-size: var(--font-size-13);
	font-family: var(--monospace-font-family);
	font-weight: 500;
}

/* COMMON PAGE */
.commonPage {
	width: 100%;
	height: 100%;
}

.topLinks {
	width: 100%;
}

.crumbContainer {
	width: 100%;
}

.crumbs {
	margin-bottom: 5px;
}

.titleContainer {
	height: 10px;
	marginLeft: 20px;
	marginTop: 5px;
}

.pageTitle {
	font-size: var(--font-size-19);
}

.imageWrapper {
	width: 50px;
	height: 30px;
	margin-left: 20px;
}

.logout {
	
}

.pageContentContainer {
	position: relative;
	width: 100%;
	height: 100%;
	overflow: hidden;
}

.pageContent {
	position: absolute;
	width: 100%;
	height: 100%;
	border: 3px solid #639CFF;
	background-color: #E7F7FF;
	overflow: auto;
	text-align: center;
}

.mainPage {
	width: 100%;
	height: 100%;
	background-color: #E7F7FF;
}

/* TOOLBAR */
.toolbar {
	width: 100%;
	padding: 2px 2px 2px 4px;
}

.toolbarButton {
	display: inline-block;
	_display: inline;
	cursor: pointer;
	padding: 3px;
	background-color: none;
	border: none;
	width: 20px;
	height: 20px;
}

.toolbarButton-hover { /*	
	padding: 2px;
	background-color: var(--control__border-color);
	border: 1px solid #2291D0;
*/
	
}

.toolbarButton-pressed { /*	
	padding: 2px;
	background-color: #2291D0;
	border: 1px solid black;
*/
	
}

.stroom-main-content-container {
	height: 100%;
	padding: 0px;
	/*border: 1px solid var(--main-border-color);*/
    /*background-color: var(--main-background-color);*/
}

/* DATA GRID */
.dataGrid-Layout {
	width: 100%;
	height: 100%;
	border: solid 1px var(--control__border-color);
	/*	background-color: white;*/
}

.dataGrid-Container {
	position: relative;
	width: 100%;
	height: 100%;
	overflow: hidden;
}

.headerWrapper {
	border-bottom: 1px solid var(--border-color) !important;
	/*	
	background: #93c2f1 url(../images/hborder.png) repeat-x 0px -1463px
		!important;
*/
	background: #dfeaf8 url(../images/header.png) repeat-x;
}

.dataWrapper {
	background: white;
}

.dataTable .selected {
	background: #bbdefb !important;
}

.statusIcon {
	padding-top: 1px !important;
	cursor: default !important;
}

.dataTable td {
	cursor: pointer;
	overflow: hidden !important;
	padding-left: 2px !important;
	padding-right: 2px !important;
	vertical-align: middle;
}

.headerTable td {
	cursor: default;
	overflow: hidden !important;
	padding-left: 2px !important;
	padding-right: 2px !important;
	vertical-align: middle;
}

/* PAGING CONTROL */
.paging {
	width: 100%;
	padding: 2px;
	background: white;
}

/* ENHANCED TAB */
.stroom-TabBar {
	height: 20px;
}

.stroom-TabBar .gwt-TabBarFirst {
	width: 0px; /* first tab distance from the left */
	display: none;
}

.stroom-TabBar .gwt-TabBarRest {
	
}

.stroom-TabBar .gwt-TabBarRest-wrapper {
	border-bottom: 1px solid #2291D0;
}

.stroom-TabBar .gwt-TabBarItem {
	margin-left: 0px;
	padding: 2px 5px 2px 5px;
	cursor: pointer;
	cursor: hand;
	color: black;
	text-align: center;
	background: none;
	border-right: 1px solid #2291D0;
	border-bottom: 1px solid #2291D0;
}

.stroom-TabBar .gwt-TabBarItem-selected {
	cursor: default;
	/*	
	background: #93c2f1 url(../images/hborder.png) repeat-x 0px -1463px;
*/
	background: #dfeaf8 url(../images/header.png) repeat-x;
	border-right: 1px solid #2291D0;
	border-bottom: 1px solid var(--border-color);
}

.stroom-TabBar .gwt-TabBarItem-disabled {
	cursor: default;
	color: #999999;
}

.stroom-TabPanelWrapper {
	position: relative;
	width: 100%;
	height: 100%;
	border: 1px solid #2291D0;
}

.stroom-TabPanel {
	width: 100%;
	height: 100%;
	table-layout: fixed;
}

.stroom-TabPanelBottom {
	width: 100%;
	height: 100%;
	border-color: var(--border-color);
	border-style: solid;
	border-width: 2px;
	overflow: hidden;
}

.enhancedTab-Text {
	max-width: 150px;
	overflow: hidden;
	white-space: nowrap;
}

.tabListButton {
	position: absolute;
	width: 16px;
	height: 14px;
	top: 3px;
	cursor: pointer;
}

.maximiseContainer {
	position: absolute;
	top: 5px;
	right: 4px;
	cursor: pointer;
}

/* EDIT GRID */
.editGrid-Button {
	margin-left: 5px;
	margin-bottom: 5px;
}

/* SPLIT PANEL */
.splitPanel {
	width: 100%;
	height: 100%;
	table-layout: fixed;
}

/* INPUT CONTROLS */
.gwt-TextBox,.gwt-PasswordTextBox,.gwt-ListBox,.gwt-TextArea,.gwt-DateBox,.stroom-DropDownTree {
	width: 200px;
	margin: 0px;
	padding: 3px 5px;
	outline: none !important;
}

.gwt-TextArea,
.gwt-TextBox,
.gwt-PasswordTextBox,
.gwt-ListBox,
.gwt-DateBox,
.stroom-DropDownTree,
.stroom-control,
select option,
textarea,
input,
input[type="text"],
input[type="checkbox"],
input[type="file"] {
	border: solid 1px var(--control__border-color);
	background-color: var(--control__background-color);
	color: var(--control__text-color);
	border-radius: .25rem;
}

.gwt-TextArea:disabled,
.gwt-TextBox:disabled,
.gwt-PasswordTextBox:disabled,
.gwt-ListBox:disabled,
.gwt-DateBox:disabled,
.stroom-DropDownTree:disabled,
.stroom-control:disabled,
select option:disabled,
textarea:disabled,
input:disabled,
input[type="text"]:disabled,
input[type="checkbox"]:disabled,
input[type="file"]:disabled {
	border: solid 1px var(--control__border-color--disabled);
	background-color: var(--control__background-color--disabled);
	color: var(--control__text-color--disabled);
}

.info-page {
	background-color: var(--main-background-color);
	color: var(--text-color);
	padding: 5px;
	padding-top: 0;
	white-space: nowrap;
}

.gwt-SuggestBoxPopup .suggestPopupContent,
.com-google-gwt-user-client-ui-CustomScrollPanel-Style-customScrollPanelCorner {
  background: var(--control__background-color) !important;
  color: var(--control__text-color);
}

.gwt-ListBox {
	/* Hide drop down arrow on Firefox */
    -moz-appearance: none;
    text-indent: 0.01px;
    text-overflow: '';

    /* Make Chrome and Firefox look the same */
    -webkit-appearance: none;

    background-color: var(--control__background-color);
    background-image: url("../images/drop-down.svg");
    background-position: center right;
    background-repeat: no-repeat;
    background-size: 12px;
	background-origin: content-box;
	color: var(--control__text-color);
}

.stroom-theme-dark .gwt-ListBox,
.stroom-theme-dark2 .gwt-ListBox {
	background-image: url("../images/drop-down-dark.svg");
}

.gwt-TextArea {
	resize: none;
	height: 80px;
}

.gwt-TextArea-readonly {
  color: var(--text-color-disabled);
  /* background-color: rgba(255, 255, 255, 0.5); */
}

.gwt-TextBox-readonly {
  color: var(--text-color-disabled);
  /* background-color: rgba(255, 255, 255, 0.5); */
}

.gwt-PasswordTextBox-readonly {
  color: var(--text-color-disabled);
  /* background-color: rgba(255, 255, 255, 0.5); */
}

.gwt-Label-disabled {
  color: var(--text-color-disabled);
}

/* .gwt-TextBox,.gwt-PasswordTextBox,.gwt-TextArea,.gwt-DateBox,.stroom-DropDownTree { */
/* 	padding: 1px; */
/* } */

.homeLink {
	cursor: pointer;
	width: 100px;
	height: 100px;
	float: left;
	padding: 10px;
	text-align: center;
}

.homeLinkImgWrapper {
	height: 55px;
}

.feedTreeButton {
	width: 50px;
	margin: 0;
	padding: 1px;
	text-decoration: none;
	cursor: pointer;
	background: url("../images/hborder.png") repeat-x 0px -27px;
	border: 1px outset #ccc;
}

.spEditor {
	border: 1px solid black;
}

.gwt-ValueSpinner .arrows {
	width: 1px;
	height: 1px;
}

.gwt-ValueSpinner .textBox {
	height: 16px;
}

.gwt-ValueSpinner td {
	padding: 0px !important;
}

.gwt-ValueSpinner .textBox {
	text-align: right;
	border: 1px solid var(--control__border-color);
}

.gwt-Tree * {
	vertical-align: middle;
}

.explorerWrapper {
	width: 100%;
	height: 100%;
}

.activityOuter {
    padding: .5rem;
    color: var(--text-color);
}

.activityButton {
    background-color: var(--control__background-color);
    color: var(--control__text-color);
    border: 1px solid var(--control__border-color);
    border-radius: 5px;
    padding: 5px;
    width: 100%;
    height: 100%;
    overflow: auto;
}

/**
* BORDERS
*/
.stroom-border {
	border: 1px solid var(--border-color);
}

.stroom-border-top {
	border-top: 1px solid var(--border-color);
}

.stroom-border-bottom {
	border-bottom: 1px solid var(--border-color);
}

.stroom-border-left {
    border-left: 1px solid var(--border-color);
}

.stroom-border-right {
    border-right: 1px solid var(--border-color);
}

/**
* LAYOUT
*/
.max {
    width: 100%;
    height: 100%;
}

.popupPanel-dragGlass {
    position: absolute;
    left: 0;
    top: 0;
	background-color: transparent;
	visibility: hidden;
	z-index: 5;
}

.popupPanel-dragGlassVisible {
	visibility: visible;
}






.dock-container-horizontal {
    display: flex;
}

.dock-container-vertical {
    display: flex;
    flex-direction: column;
}

.dock-min {
    flex-grow: 0;
    flex-shrink: 0;
    position: relative;
}

.dock-max {
    flex-grow: 1;
    flex-shrink: 1;
    overflow: hidden;
    position: relative;
}

.input-row {
    display: flex;
    gap: 5px;
    align-items: center;
}

.w-100 {
  width: 100% !important;
}

<<<<<<< HEAD
.scrollable {
    overflow: auto;
=======
.clickableLabel.enabled {
    cursor: pointer;
}

.clickableLabel.enabled:hover {
    text-decoration: underline;
}

.clickableLabel.disabled {
    color: #8f8f8f;
    cursor: default;
>>>>>>> 0839bcfe
}<|MERGE_RESOLUTION|>--- conflicted
+++ resolved
@@ -828,10 +828,10 @@
   width: 100% !important;
 }
 
-<<<<<<< HEAD
 .scrollable {
     overflow: auto;
-=======
+}
+
 .clickableLabel.enabled {
     cursor: pointer;
 }
@@ -843,5 +843,4 @@
 .clickableLabel.disabled {
     color: #8f8f8f;
     cursor: default;
->>>>>>> 0839bcfe
 }
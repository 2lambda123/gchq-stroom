/**
 * The style names roughly follow the BEM (Block, Element, Modifier) standard but adapted for variables.
 * In general the form is:
 * --<object>__<attribute>
 * --<object>__<attribute>--<modifier>
 * --<object>__<attribute>--<modifier>--<modifier>
 * --<object>-<inner_object>__<attribute>--<modifier>--<modifier>
 */

:root {
    --focus-border: var(--blue-500);
    --focus-shadow: inset 0 1px 1px rgba(var(--black-rgb), .08), 0 0 8px rgba(var(--blue-500-rgb), .6); /* blue-500*/
    --focus-border--valid: var(--valid);
    --focus-shadow--valid: inset 0 1px 1px rgba(var(--black-rgb), .08), 0 0 8px rgba(var(--valid-rgb), .6); /* --bootstrap-success*/
    --focus-border--invalid: var(--invalid);
    --focus-shadow--invalid: inset 0 1px 1px rgba(var(--black-rgb), .08), 0 0 8px rgba(var(--invalid-rgb), .6); /* --bootstrap-error*/
    --focus-border--secondary: var(--pink-500);
    --focus-shadow--secondary: inset 0 1px 1px rgba(var(--black-rgb), .075), 0 0 8px rgba(var(--pink-500-rgb), .6); /* pink-500*/

    --text-color: #151515;
    --text-color--disabled: #666;
    --border-color: transparent; /*#c5cde2;*/

    --header__border-color: #dddddd;
    --row__background-color--even: #ebebeb;
    --row__background-color--odd: #fff;
    --row__background-color--hovered: #e6f4ff;
    --row__background-color--selected: rgba(129, 212, 250, .5);
    --row__background-color--selected--hovered: rgba(129, 212, 250, 1);
    --row__background-color--focussed: rgba(129, 212, 250, .6);
    --row__background-color--selected--focussed: rgba(129, 212, 250, .8);
    --row__text-color--selected: #000;

    --menu-separator__color: #bfbfbf;

    --tooltip__background-color: #ffd;
    --tooltip__text-color: #000;

    --button__background-image: none; /*linear-gradient(#ffffff 0px, #fbfbfa 10px, #f6f5f5 0px, #e9e7e6); */
    --button__background-color: #f6f5f5;
    --button__border-color: #918e8c;
    --button__text-color: #000;
    --button__background-image--active: linear-gradient(#c8c9cb 0px, #c8cacd 10px, #c2c6c8 0px, #b5b7ba);
    --button__background-color--active: #c2c6c8;
    --button__border-color--active: #5b7aa1;
    --button__background-image--hover: linear-gradient(#ffffff 0px, #ffffff 10px, #fafafa 0px, #edeceb);
    --button__background-color--hover: #fafafa;
    --button__border-color--hover: #918e8c;
    --button__text-color--disabled: #888;
    --button__border-color--disabled--hover: #aaa;

    --expression-item-box__background-color--selected: #bbdefb;
    --expression-item-box__background-color--hover: #f7fbff;
    --expression-item-box__background-color--disabled: #ccc;
    --expression-item-box__background-color--hotspot: rgba(255,0,0,.3);

    --pipeline-element-box__background-color: #f5f9fd;
    --pipeline-element-box__background-color--hover: #f7fbff;
    --pipeline-element-box__background-color--selected: #bbdefb;
    --pipeline-element-box__background-color--selected--hover: #bbdefb;
    --pipeline-element-box__background-color--hotspot: rgba(255,0,0,.3);
    --pipeline-element-box__text-color: #000;
    --pipeline-element-box__border-color: #918e8c;

    --link__text-color: #0000AA;

    --link-tab__text-color: #222;
    --link-tab__text-color--focussed: #000;

    --code-editor-right-bar__background-color: #efefef;
    --code-editor__border-color: #a1a1a1;
    --code-editor__border-color--info: #3676c6;
    --code-editor__background-color--info: #378cff;
    --code-editor__border-color--warning: #dd9942;
    --code-editor__background-color--warning: #ffde81;
    --code-editor__border-color--error: #660000;
    --code-editor__background-color--error: #ff3a37;
    --code-editor__border-color--fatal: #444444;
    --code-editor__background-color--fatal: #000000;
    --code-editor__background-color--highlight: yellow;

    --xsdbrowser-box__background-color: white;
    --xsdbrowser-box__border-color: #404e60;
    --xsdbrowser-title__background-color: #888;
    --xsdbrowser-title__background-color--selected: rgb(74, 144, 228);

    --scrollbar__background-color: transparent;
    --scrollbar-corner__background-color: transparent;
    --scrollbar-thumb__border-color: transparent;
    --scrollbar-thumb__background-color: rgba(0,0,0,0.3);
    --scrollbar-thumb__background-color--hover: rgba(0,0,0,.5);
    --scrollbar-thumb__background-color--active: rgba(0,0,0,.8);


    /**
     * NEW UI VARS
     */

    /* Page */
    --app__background-color: rgba(0, 0, 0, 0.025);/*#d50101;*/
    --page__background-color: #fff;
    --page__text-color: rgba(0, 0, 0, 0.8);

<<<<<<< HEAD
    /* Splitter */
    --splitter__background-color: #1d9bd1;
    --splitter__border-color: #fff;
=======
    /* Explorer */
    --curve-tab__svg-color: #555;
>>>>>>> 4f55980d

    /* Controls */
    --control__background-color: #fff;
    --control__background-color--disabled: rgba(0, 0, 0, 0.1);
    --control__border-color: rgba(0, 0, 0, 0.2);
    --control__border-color--disabled: transparent;
    --control__text-color: rgba(0, 0, 0, 0.8);
    --control__text-color--disabled: #666;

    /* Form Group */
    --form-group__label-color: #000;

    /* Dashboard */
    --dashboard-panel__background-color: #fff;
    --dashboard-panel__border-color: rgba(0, 0, 0, 0.06);
    --dashboard-panel__grid-color: rgba(0, 0, 0, 0.03);

    /* Items, e.g. rows for tables, drop downs lists etc. */
    --item__background-color--focus--highlighted: rgba(144, 202, 249, 0.4);
    --item__text-color--focus--highlighted: rgba(0, 0, 0, 0.9);
    --item__background-color--focus--highlighted--hover: rgba(144, 202, 249, 0.4); /* rgba(24,94,144,0.4); */
    --item__text-color--focus--highlighted--hover: rgba(0, 0, 0, 0.9);
    --item__background-color--focus--selected: rgba(144, 202, 249, 0.9);
    --item__text-color--focus--selected: #000;
    --item__background-color--focus--highlighted--selected: rgba(144, 202, 249, 1); /* #cae1f1; */
    --item__text-color--focus--highlighted--selected: #000;
    --item__background-color--hover: rgba(0, 0, 0, 0.1); /* rgba(24,94,144,0.3); */
    --item__text-color--hover: rgba(0, 0, 0, 0.8);
    --item__background-color--selected: rgba(0, 0, 0, 0.2); /* rgba(24,94,144,0.6); */
    --item__text-color--selected: #000; /* rgba(0, 0, 0, 0.8); #fff */
    --item__background-color--selected--hover: rgba(0, 0, 0, 0.2); /* rgba(24,94,144,0.7); */
    --item__text-color--selected--hover: #000; /* rgba(0, 0, 0, 0.8); #fff; */

    /* Pipeline editor */
    --raised-low__background-color: #e4e4e4;
    --raised-low__text-color: rgba(0, 0, 0, 0.8);
    --raised-high__background-color: #2185d0;
    --raised-high__text-color: rgba(0, 0, 0, 0.8);
    --raised-high__selected-background-color: red;
    --raised-high__selected-focus-background-color: #1c70b1;
    --raised-element__border: thin solid #fff;

    /* Menu */
    --menu-item__text-color: rgba(1, 1, 1, 0.8);
    --menu-item__background-color--focus--highlighted: rgba(2, 136, 209, 0.3);
    --menu-item__text-color--focus--highlighted: var(--white);
    --menu-item__background-color--focus--highlighted--hover: rgba(2, 136, 209, 0.3); /* rgba(24,94,144,0.4); */
    --menu-item__text-color--focus--highlighted--hover: var(--white);
    --menu-item__background-color--focus--selected: rgba(2, 136, 209, 0.9);
    --menu-item__text-color--focus--selected: var(--white);
    --menu-item__background-color--focus--highlighted--selected: rgba(2, 136, 209, 1); /* material light blue 700 */
    --menu-item__text-color--focus--highlighted--selected: var(--white);
    --menu-item__background-color--hover: rgba(2, 136, 209, .2); /* rgba(24,94,144,0.3); */
    --menu-item__text-color--hover: var(--white);
    --menu-item__background-color--selected: rgba(2, 136, 209, .5); /* rgba(24,94,144,0.6); */
    --menu-item__text-color--selected: var(--white);
    --menu-item__background-color--selected--hover: rgba(2, 136, 209, .6); /* rgba(24,94,144,0.7); */
    --menu-item__text-color--selected--hover: #fff; /* #cacbcb; #fff; */

    /* Navigation pane */
    --navigation__background-color: #004c98;
    --navigation__background-color--hovered: rgba(10,36,65,.4);
    --navigation__background-color--selected: rgba(10,36,65,.6);
    --navigation__background-color--selected-hovered: rgba(10,36,65,.8);
    --navigation__background-color--focussed: rgba(10,36,65,.5);
    --navigation__background-color--selected--focussed: rgba(10,36,65,.8);
    --navigation__text-color: #fff;
    --navigation__text-color--selected: #fff;
    --navigation__border-color: var(--navigation__background-color);

    /* Specific */
    --header__icon-color: #2185d0;

    /* React table */
    --table__odd-row__background-color: rgba(var(--black-rgb), .05);

    /* Dialog */
    --dialog__background-color: #fff; /*rgb(223, 234, 248);*/
    --dialog__border-color: rgba(var(--black-rgb), .8);
    --dialog__shadow: 0 0 50px 10px rgba(0, 0, 0, .7);
    --popup__shadow: 0 0 20px 5px rgba(0, 0, 0, .5);

    /* Status */
    --ok: var(--blue-500);
    --warn: var(--bootstrap-warning);
    --error: var(--bootstrap-error);
    --fatal: var(--black);

    /* Form fields */
    --primary-rgb: var(--blue-500-rgb);
    --valid-rgb: var(--bootstrap-success-rgb);
    --invalid-rgb: var(--bootstrap-error-rgb);
    --feedback-rgb: var(--bootstrap-error-rgb);

    --primary: var(--blue-500);
    --valid: var(--bootstrap-success);
    --invalid: var(--bootstrap-error);
    --feedback: var(--bootstrap-error);

    /* Visualisations */
    --vis__background-color: var(--dashboard-panel__background-color);
    --vis-axis__color: rgba(0,0,0,0.54);
    --vis-text__color: rgba(0,0,0,0.87);
    --vis-text__color--faint: rgba(0,0,0,0.12);
    --vis-icon__color: rgba(0,0,0,0.38);
    --vis-icon__color--hover: rgba(0,0,0,0.87);
    --vis-barchart-element__stroke: #fff;
    --vis-marker__stroke: #000;
    --vis-series-label__background-color: rgba(255,255,255,0.87);
    --vis-tip__background-color: rgba(30, 30, 30, 0.8);
    --vis-tip-text__color: #bbb;
}<|MERGE_RESOLUTION|>--- conflicted
+++ resolved
@@ -101,14 +101,12 @@
     --page__background-color: #fff;
     --page__text-color: rgba(0, 0, 0, 0.8);
 
-<<<<<<< HEAD
     /* Splitter */
     --splitter__background-color: #1d9bd1;
     --splitter__border-color: #fff;
-=======
+
     /* Explorer */
     --curve-tab__svg-color: #555;
->>>>>>> 4f55980d
 
     /* Controls */
     --control__background-color: #fff;

--- conflicted
+++ resolved
@@ -18,11 +18,7 @@
 	display: inline-block;
 	border: none;
 	outline: none;
-<<<<<<< HEAD
-	background: none;
-=======
 	background-color: transparent;
->>>>>>> 353f72d5
 	padding: 2px;
 	cursor: pointer;
 	text-decoration: none;

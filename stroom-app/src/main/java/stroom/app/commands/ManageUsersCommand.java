package stroom.app.commands;

import stroom.config.app.Config;
import stroom.event.logging.api.StroomEventLoggingService;
import stroom.security.api.SecurityContext;
import stroom.security.impl.UserAppPermissionService;
import stroom.security.impl.UserService;
import stroom.util.logging.LogUtil;

import com.google.inject.Injector;
import event.logging.AddGroups;
import event.logging.AuthoriseEventAction;
import event.logging.CreateEventAction;
import event.logging.CreateEventAction.Builder;
import event.logging.Group;
import event.logging.Outcome;
import event.logging.RemoveGroups;
import event.logging.User;
import io.dropwizard.setup.Bootstrap;
import net.sourceforge.argparse4j.impl.Arguments;
import net.sourceforge.argparse4j.inf.Namespace;
import net.sourceforge.argparse4j.inf.Subparser;
import org.slf4j.Logger;
import org.slf4j.LoggerFactory;

import java.nio.file.Path;
import java.util.Collections;
import java.util.List;
import java.util.function.Function;
import java.util.stream.Collectors;
import javax.inject.Inject;

/**
 * Creates an account in the internal identity provider
 * <p>
 * e.g manage_users ../local.yml
 * --createUser admin
 * --createGroup Administrators
 * --addToGroup admin Administrators
 * --grantPermission Administrators Administrator
 */
public class ManageUsersCommand extends AbstractStroomAccountConfiguredCommand {

    private static final Logger LOGGER = LoggerFactory.getLogger(ManageUsersCommand.class);

    private static final String COMMAND_NAME = "manage_users";
    private static final String COMMAND_DESCRIPTION = "Create users/groups and manage application permissions";

    private static final String CREATE_USER_ARG_NAME = "createUser";
    private static final String CREATE_GROUP_ARG_NAME = "createGroup";
    private static final String ADD_TO_GROUP_ARG_NAME = "addToGroup";
    private static final String REMOVE_FROM_GROUP_ARG_NAME = "removeFromGroup";
    private static final String GRANT_PERMISSION_ARG_NAME = "grantPermission";
    private static final String REVOKE_PERMISSION_ARG_NAME = "revokePermission";
    private static final String LIST_PERMISSIONS_ARG_NAME = "listPermissions";

    private static final String USER_META_VAR = "USER_ID";
    private static final String GROUP_META_VAR = "GROUP_ID";
    private static final String USER_OR_GROUP_META_VAR = "USER_OR_GROUP_ID";
    private static final String TARGET_GROUP_META_VAR = "TARGET_GROUP_ID";
    private static final String PERMISSION_NAME_META_VAR = "PERMISSION_NAME";

    @Inject
    private SecurityContext securityContext;
    @Inject
    private UserService userService;
    @Inject
    private UserAppPermissionService userAppPermissionService;
    @Inject
    private StroomEventLoggingService stroomEventLoggingService;

    public ManageUsersCommand(final Path configFile) {
        super(configFile, COMMAND_NAME, COMMAND_DESCRIPTION);
    }

    @Override
    public void configure(final Subparser subparser) {
        super.configure(subparser);

        subparser.addArgument(asArg(CREATE_USER_ARG_NAME))
                .dest(CREATE_USER_ARG_NAME)
                .action(Arguments.append())
                .type(String.class)
                .nargs(1)
                .metavar(USER_META_VAR)
                .help("The id of the user to create, e.g. 'admin'");

        subparser.addArgument(asArg(CREATE_GROUP_ARG_NAME))
                .dest(CREATE_GROUP_ARG_NAME)
                .action(Arguments.append())
                .type(String.class)
                .nargs(1)
                .metavar(GROUP_META_VAR)
                .help("The id of the group to create, e.g. 'Administrators'");

        subparser.addArgument(asArg(ADD_TO_GROUP_ARG_NAME))
                .dest(ADD_TO_GROUP_ARG_NAME)
                .action(Arguments.append())
                .type(String.class)
                .nargs(2)
                .required(false)
                .metavar(USER_OR_GROUP_META_VAR, TARGET_GROUP_META_VAR)
                .help("The name of the user/group being added and the group to add it to " +
                        "e.g. 'admin Administrators'");

        subparser.addArgument(asArg(REMOVE_FROM_GROUP_ARG_NAME))
                .dest(REMOVE_FROM_GROUP_ARG_NAME)
                .action(Arguments.append())
                .type(String.class)
                .nargs(2)
                .required(false)
                .metavar(USER_OR_GROUP_META_VAR, TARGET_GROUP_META_VAR)
                .help("The name of the user/group being removed and the group it is being removed from, " +
                        "e.g. 'admin Administrators'");

        subparser.addArgument(asArg(GRANT_PERMISSION_ARG_NAME))
                .dest(GRANT_PERMISSION_ARG_NAME)
                .action(Arguments.append())
                .type(String.class)
                .nargs(2)
                .metavar(USER_OR_GROUP_META_VAR, PERMISSION_NAME_META_VAR)
                .help("The name of the user/group and the name of the application permission to " +
                        "grant to it, e.g. 'Administrators Administrator'.");

        subparser.addArgument(asArg(REVOKE_PERMISSION_ARG_NAME))
                .dest(REVOKE_PERMISSION_ARG_NAME)
                .action(Arguments.append())
                .type(String.class)
                .nargs(2)
                .metavar(USER_OR_GROUP_META_VAR, PERMISSION_NAME_META_VAR)
                .help("The name of the user/group and the name of the application permission to " +
                        "revoke from it, e.g. 'Administrators Administrator'.");

        subparser.addArgument(asArg(LIST_PERMISSIONS_ARG_NAME))
                .dest(LIST_PERMISSIONS_ARG_NAME)
                .action(Arguments.storeTrue())
                .help("List the valid permission names.");
    }

    @Override
    protected void runCommand(final Bootstrap<Config> bootstrap,
                              final Namespace namespace,
                              final Config config,
                              final Injector injector) {

        LOGGER.debug("Namespace {}", namespace);

        injector.injectMembers(this);

        try {
            securityContext.asProcessingUser(() -> {
                // Order is important here
                createUsers(namespace);
                createGroups(namespace);
                addToGroups(namespace);
                removeFromGroups(namespace);
                grantPermissions(namespace);
                revokePermissions(namespace);
                listPermissions(namespace);
            });
        } catch (Exception e) {
            LOGGER.error(e.getMessage());
            System.exit(1);
        }

        LOGGER.info("Manage Users completed successfully");
        System.exit(0);
    }

    private void listPermissions(final Namespace namespace) {
        if (namespace.getBoolean(LIST_PERMISSIONS_ARG_NAME)) {
            String perms = userAppPermissionService.getAllPermissionNames()
                    .stream()
                    .sorted()
                    .collect(Collectors.joining("\n"));
            LOGGER.info("Valid application permission names:\n" +
                            "--------------------\n" +
                            "  {}\n" +
                            "--------------------",
                    perms);
        }
    }

    private void createUsers(final Namespace namespace) {
        final List<String> users = extractStrings(namespace, CREATE_USER_ARG_NAME);
        users.forEach(userId ->
                createUserOrGroup(userId, false));
    }


    private void createGroups(final Namespace namespace) {
        final List<String> groups = extractStrings(namespace, CREATE_GROUP_ARG_NAME);
        groups.forEach(groupId ->
                createUserOrGroup(groupId, true));
    }

    private void createUserOrGroup(final String name, final boolean isGroup) {
        final String msg = LogUtil.message("Creating {} '{}'",
                (isGroup
                        ? "group"
                        : "user"),
                name);
        LOGGER.info(msg);

        try {
            userService.getUserByName(name)
                    .ifPresentOrElse(
                            user -> {
                                final String outcomeMsg = LogUtil.message("{} '{}' already exists",
                                        (isGroup
                                                ? "Group"
                                                : "User"), name);
                                LOGGER.warn(outcomeMsg);
                                logCreateUserOrGroupEvent(name, false, outcomeMsg, isGroup);
                            },
                            () -> {
                                if (isGroup) {
                                    userService.createUserGroup(name);
                                } else {
                                    userService.createUser(name);
                                }
                                logCreateUserOrGroupEvent(name, true, null, isGroup);
                            });
        } catch (Exception e) {
            LOGGER.debug("Error", e);
            throw new RuntimeException("Error " + msg + ":" + e.getMessage());
        }
    }

    private void addToGroups(final Namespace namespace) {
        final List<GroupArgs> groupArgsList = extractGroupArgs(namespace, ADD_TO_GROUP_ARG_NAME);
        groupArgsList.forEach(groupArgs -> {
            final String msg = LogUtil.message("Adding '{}' to group '{}'",
                    groupArgs.userOrGroupId, groupArgs.targetGroupId);

            LOGGER.info(msg);

            try {
                userService.getUserByName(groupArgs.userOrGroupId)
                        .ifPresentOrElse(
                                userOrGroup -> {
                                    stroom.security.shared.User targetGroup = userService.getUserByName(
                                            groupArgs.targetGroupId)
                                            .orElseThrow(() ->
                                                    new RuntimeException("Target group " +
                                                            groupArgs.targetGroupId +
                                                            " doesn't exist"));
                                    userService.addUserToGroup(userOrGroup.getUuid(), targetGroup.getUuid());
                                    logAddOrRemoveFromGroupEvent(
                                            groupArgs.userOrGroupId,
                                            groupArgs.targetGroupId,
                                            true,
                                            null,
                                            true);
                                },
                                () -> {
                                    throw new RuntimeException("User/Group " +
                                            groupArgs.userOrGroupId +
                                            " does not exist");
                                });
            } catch (Exception e) {
                LOGGER.debug("Error", e);
                logAddOrRemoveFromGroupEvent(
                        groupArgs.userOrGroupId,
                        groupArgs.targetGroupId,
                        false,
                        e.getMessage(),
                        true);
                throw new RuntimeException("Error " + msg + ":" + e.getMessage());
            }
        });
    }

    private void removeFromGroups(final Namespace namespace) {
        final List<GroupArgs> groupArgsList = extractGroupArgs(namespace, REMOVE_FROM_GROUP_ARG_NAME);
        groupArgsList.forEach(groupArgs -> {
            final String msg = LogUtil.message("Removing '{}' from group '{}'",
                    groupArgs.userOrGroupId, groupArgs.targetGroupId);

            LOGGER.info(msg);

            try {
                userService.getUserByName(groupArgs.userOrGroupId)
                        .ifPresentOrElse(
                                userOrGroup -> {
<<<<<<< HEAD
                                    removeUserOrGroupFromGroup(groupArgs, userOrGroup);
=======
                                    final stroom.security.shared.User targetGroup = userService.getUserByName(
                                            groupArgs.targetGroupId)
                                            .orElseThrow(() ->
                                                    new RuntimeException("Target group '" +
                                                            groupArgs.targetGroupId +
                                                            "' doesn't exist"));
                                    userService.removeUserFromGroup(userOrGroup.getUuid(), targetGroup.getUuid());
                                    logAddOrRemoveFromGroupEvent(
                                            groupArgs.userOrGroupId,
                                            groupArgs.targetGroupId,
                                            true,
                                            null,
                                            false);
>>>>>>> 2525b4f7
                                },
                                () -> {
                                    throw new RuntimeException("User/Group '" +
                                            groupArgs.userOrGroupId +
                                            "' does not exist");
                                });
            } catch (Exception e) {
                LOGGER.debug("Error", e);
                logAddOrRemoveFromGroupEvent(
                        groupArgs.userOrGroupId,
                        groupArgs.targetGroupId,
                        false,
                        null,
                        false);
                throw new RuntimeException("Error " + msg + ":" + e.getMessage());
            }
        });
    }

    private void removeUserOrGroupFromGroup(final GroupArgs groupArgs,
                                            final stroom.security.shared.User userOrGroup) {
        final stroom.security.shared.User targetGroup = userService.getUserByName(
                 groupArgs.targetGroupId)
                 .orElseThrow(() ->
                         new RuntimeException("Target group '" +
                                 groupArgs.targetGroupId +
                                 "' doesn't exist"));
        userService.removeUserFromGroup(userOrGroup.getUuid(), targetGroup.getUuid());
        logAddOrRemoveFromGroupEvent(
                groupArgs.userOrGroupId,
                groupArgs.targetGroupId,
                true,
                null,
                false);
    }

    private void grantPermissions(final Namespace namespace) {
        final List<PermissionArgs> permissionArgsList = extractPermissionArgs(namespace, GRANT_PERMISSION_ARG_NAME);
        permissionArgsList.forEach(permissionArgs -> {
            final String msg = LogUtil.message("Granting application permission '{}' to '{}'",
                    permissionArgs.permissionName, permissionArgs.userOrGroupId);

            LOGGER.info(msg);

            try {

                final stroom.security.shared.User userOrGroup = userService.getUserByName(permissionArgs.userOrGroupId)
                        .orElseThrow(() -> new RuntimeException(LogUtil.message("User/group '{}' does not exist",
                                permissionArgs.userOrGroupId)));

                if (hasPermission(permissionArgs)) {
                    final String failMsg = LogUtil.message("User/Group '{}' already has permission '{}'",
                            permissionArgs.userOrGroupId, permissionArgs.permissionName);
                    LOGGER.warn(failMsg);

                    logAddOrRemoveFromGroupEvent(
                            permissionArgs.userOrGroupId,
                            permissionArgs.permissionName,
                            false,
                            failMsg,
                            true);
                } else {
                    userAppPermissionService.addPermission(
                            userOrGroup.getUuid(),
                            permissionArgs.permissionName);

                    logAddOrRemoveFromGroupEvent(
                            permissionArgs.userOrGroupId,
                            permissionArgs.permissionName,
                            true,
                            null,
                            true);
                }
            } catch (Exception e) {
                LOGGER.debug("Error", e);
                logAddOrRemoveFromGroupEvent(
                        permissionArgs.userOrGroupId,
                        permissionArgs.permissionName,
                        false,
                        e.getMessage(),
                        true);
                throw new RuntimeException("Error " + msg + ":" + e.getMessage());
            }
        });
    }

    private void revokePermissions(final Namespace namespace) {
        final List<PermissionArgs> permissionArgsList = extractPermissionArgs(
                namespace,
                REVOKE_PERMISSION_ARG_NAME);

        permissionArgsList.forEach(permissionArgs -> {
            final String msg = LogUtil.message("Revoking application permission from '{}' to '{}'",
                    permissionArgs.permissionName, permissionArgs.userOrGroupId);

            LOGGER.info(msg);

            final stroom.security.shared.User userOrGroup = userService.getUserByName(permissionArgs.userOrGroupId)
                    .orElseThrow(() -> new RuntimeException(LogUtil.message("User/group '{}' does not exist",
                            permissionArgs.userOrGroupId)));

            try {
                if (hasPermission(permissionArgs)) {
                    userAppPermissionService.removePermission(
                            userOrGroup.getUuid(),
                            permissionArgs.permissionName);

                    logAddOrRemoveFromGroupEvent(
                            permissionArgs.userOrGroupId,
                            permissionArgs.permissionName,
                            true,
                            null,
                            false);
                } else {
                    final String failMsg = LogUtil.message("User/Group '{}' does not have permission '{}'",
                            permissionArgs.userOrGroupId, permissionArgs.permissionName);
                    LOGGER.warn(failMsg);

                    logAddOrRemoveFromGroupEvent(
                            permissionArgs.userOrGroupId,
                            permissionArgs.permissionName,
                            false,
                            failMsg,
                            false);
                }
            } catch (Exception e) {
                LOGGER.debug("Error", e);
                logAddOrRemoveFromGroupEvent(
                        permissionArgs.userOrGroupId,
                        permissionArgs.permissionName,
                        false,
                        e.getMessage(),
                        false);
                throw new RuntimeException("Error " + msg + ":" + e.getMessage());
            }
        });
    }

    private boolean hasPermission(final PermissionArgs permissionArgs) {
        String userOrGroupUuid = userService.getUserByName(permissionArgs.userOrGroupId)
                .map(stroom.security.shared.User::getUuid)
                .orElseThrow(() -> new RuntimeException(LogUtil.message(
                        "User/Group '{}' not found", permissionArgs.userOrGroupId)));
        return userAppPermissionService.getPermissionNamesForUser(userOrGroupUuid)
                .stream()
                .anyMatch(perm -> perm.equals(permissionArgs.permissionName));
    }

    private <T> List<T> extractArgs(final Namespace namespace,
                                    final String dest,
                                    final Function<List<String>, T> argsMapper) {
        final List<List<String>> values = namespace.get(dest);
        if (values != null) {
            return values.stream()
                    .map(argsMapper)
                    .collect(Collectors.toList());
        } else {
            return Collections.emptyList();
        }
    }

    private List<String> extractStrings(final Namespace namespace, final String dest) {
        return extractArgs(namespace, dest, list -> list.get(0));
    }

    private List<GroupArgs> extractGroupArgs(final Namespace namespace, final String dest) {
        return extractArgs(namespace, dest, list -> new GroupArgs(list.get(0), list.get(1)));
    }

    private List<PermissionArgs> extractPermissionArgs(final Namespace namespace, final String dest) {
        return extractArgs(namespace, dest, list -> new PermissionArgs(list.get(0), list.get(1)));
    }

    private String asArg(final String name) {
        return "--" + name;
    }

    private void logCreateUserOrGroupEvent(final String username,
                                           final boolean wasSuccessful,
                                           final String description,
                                           final boolean isGroup) {

        final Builder<Void> createEventActionBuilder = CreateEventAction.builder();

        if (isGroup) {
            createEventActionBuilder.addGroup(Group.builder()
                    .withName(username)
                    .build());
        } else {
            // For some reason IJ doesn't like event.logging.User.builder()
            createEventActionBuilder.addUser(User.builder()
                    .withName(username)
                    .build());
        }

        final CreateEventAction createEventAction = createEventActionBuilder.withOutcome(
                Outcome.builder()
                        .withSuccess(wasSuccessful)
                        .withDescription(description)
                        .build())
                .build();

        stroomEventLoggingService.log(
                "CliCreateStroom" + (isGroup
                        ? "Group"
                        : "User"),
                LogUtil.message(
                        "A Stroom user account for {} {} was created",
                        (isGroup
                                ? "group"
                                : "user"),
                        username),
                createEventAction);
    }

    private void logAddOrRemoveFromGroupEvent(final String username,
                                              final String groupName,
                                              final boolean wasSuccessful,
                                              final String description,
                                              final boolean isAddingGroup) {

        final AuthoriseEventAction.Builder<Void> authoriseBuilder = AuthoriseEventAction.builder();
        final Group group = Group.builder()
                .withId(groupName)
                .withName(groupName)
                .build();

        if (isAddingGroup) {
            authoriseBuilder.withAddGroups(AddGroups.builder()
                    .addGroups(group)
                    .build());
        } else {
            authoriseBuilder.withRemoveGroups(RemoveGroups.builder()
                    .addGroups(group)
                    .build());
        }

        stroomEventLoggingService.log(
                "CliAddToGroup",
                LogUtil.message("User/Group {} was {} to group {}",
                        username,
                        (isAddingGroup
                                ? "added to"
                                : "removed from"),
                        groupName),
                authoriseBuilder
                        .withOutcome(Outcome.builder()
                                .withSuccess(wasSuccessful)
                                .withDescription(description)
                                .build())
                        .build());
    }

    private static class GroupArgs {

        private final String userOrGroupId;
        private final String targetGroupId;

        private GroupArgs(final String userOrGroupId, final String targetGroupId) {
            this.userOrGroupId = userOrGroupId;
            this.targetGroupId = targetGroupId;
        }

        @Override
        public String toString() {
            return "GroupArgs{" +
                    "userOrGroupId='" + userOrGroupId + '\'' +
                    ", targetGroupId='" + targetGroupId + '\'' +
                    '}';
        }
    }

    private static class PermissionArgs {

        private final String userOrGroupId;
        private final String permissionName;

        private PermissionArgs(final String userOrGroupId, final String permissionName) {
            this.userOrGroupId = userOrGroupId;
            this.permissionName = permissionName;
        }

        @Override
        public String toString() {
            return "PermissionArgs{" +
                    "userOrGroupId='" + userOrGroupId + '\'' +
                    ", permissionName='" + permissionName + '\'' +
                    '}';
        }
    }
}<|MERGE_RESOLUTION|>--- conflicted
+++ resolved
@@ -283,23 +283,7 @@
                 userService.getUserByName(groupArgs.userOrGroupId)
                         .ifPresentOrElse(
                                 userOrGroup -> {
-<<<<<<< HEAD
                                     removeUserOrGroupFromGroup(groupArgs, userOrGroup);
-=======
-                                    final stroom.security.shared.User targetGroup = userService.getUserByName(
-                                            groupArgs.targetGroupId)
-                                            .orElseThrow(() ->
-                                                    new RuntimeException("Target group '" +
-                                                            groupArgs.targetGroupId +
-                                                            "' doesn't exist"));
-                                    userService.removeUserFromGroup(userOrGroup.getUuid(), targetGroup.getUuid());
-                                    logAddOrRemoveFromGroupEvent(
-                                            groupArgs.userOrGroupId,
-                                            groupArgs.targetGroupId,
-                                            true,
-                                            null,
-                                            false);
->>>>>>> 2525b4f7
                                 },
                                 () -> {
                                     throw new RuntimeException("User/Group '" +

--- conflicted
+++ resolved
@@ -44,12 +44,9 @@
         install(new stroom.dictionary.impl.DictionaryModule());
         install(new stroom.docstore.impl.DocStoreModule());
         install(new stroom.docstore.impl.db.DocStoreDbPersistenceModule());
-<<<<<<< HEAD
+        install(new stroom.dropwizard.common.DropwizardModule());
         install(new ExplorerFavModule());
         install(new ExplorerFavDbModule());
-=======
-        install(new stroom.dropwizard.common.DropwizardModule());
->>>>>>> e709adb7
         install(new stroom.event.logging.impl.EventLoggingModule());
         install(new stroom.event.logging.rs.impl.RestResourceAutoLoggerModule());
         install(new stroom.explorer.impl.ExplorerModule());

--- conflicted
+++ resolved
@@ -121,11 +121,8 @@
     private ContentImportService contentImportService;
     @Inject
     private CommonTranslationTestHelper commonTranslationTestHelper;
-<<<<<<< HEAD
     @Inject
     private StreamTargetStreamHandlers streamHandlers;
-=======
->>>>>>> 47cd5ffd
 
     /**
      * NOTE some of the input data for this test is buried in the following zip file so you will need
@@ -186,23 +183,12 @@
     }
 
     protected void importConfig() {
-<<<<<<< HEAD
-        if (pipelineStore.list().size() == 0) {
-            final Path samplesDir = getSamplesDir();
-            final Path configDir = samplesDir.resolve("config");
-=======
         final Path samplesDir = getSamplesDir();
         final Path configDir = samplesDir.resolve("config");
->>>>>>> 47cd5ffd
 
         importExportSerializer.read(configDir, null, ImportMode.IGNORE_CONFIRMATION);
 
-<<<<<<< HEAD
-            contentImportService.importStandardPacks();
-        }
-=======
         contentImportService.importStandardPacks();
->>>>>>> 47cd5ffd
     }
 
     @NotNull

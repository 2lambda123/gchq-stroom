package stroom.security.identity.openid;

<<<<<<< HEAD
import stroom.security.identity.config.IdentityConfig;
import stroom.security.identity.token.JwkFactoryImpl;
=======
import stroom.security.identity.config.TokenConfig;
import stroom.security.identity.token.JsonWebKeyFactoryImpl;
>>>>>>> 8d849d62
import stroom.security.identity.token.TokenBuilder;
import stroom.security.identity.token.TokenBuilderFactory;
import stroom.security.openid.api.JsonWebKeyFactory;
import stroom.security.openid.api.OpenIdClient;
import stroom.security.openid.api.PublicJsonWebKeyProvider;
import stroom.util.ConsoleColour;
import stroom.util.authentication.DefaultOpenIdCredentials;
import stroom.util.logging.LogUtil;

import org.jose4j.jwk.PublicJsonWebKey;
import org.jose4j.jwk.RsaJsonWebKey;
import org.jose4j.lang.JoseException;
import org.mockito.Mockito;
import org.slf4j.Logger;
import org.slf4j.LoggerFactory;

import java.io.File;
import java.io.IOException;
import java.nio.charset.Charset;
import java.nio.file.Files;
import java.nio.file.Path;
import java.nio.file.Paths;
import java.time.Instant;
import java.time.ZoneId;
import java.time.ZoneOffset;
import java.time.ZonedDateTime;
import java.time.temporal.ChronoUnit;
import java.util.Arrays;
import java.util.Collections;
import java.util.regex.Matcher;
import java.util.regex.Pattern;

/**
 * Used for generating a set of OpenId Connect credentials and a corresponding
 * API key so that stroom-proxy can connect to stroom on first boot.
 * ONLY intended for test/demo purposes.
 * <p>
 * !!!!!!!!!! WARNING !!!!!!!!!!
 * <p>
 * If you run this and commit the new creds it will break any existing api keys
 * in any existing test environments that are upgrading and use these default creds.
 * If that happens you will need to delete any user API keys in the UI and recreate them.
 * There is an API key for INTERNAL_PROCESSING_USER which is system generated. You will also
 * need to delete that and reboot so stroom can recreated it.
 * <p>
 * !!!!!!!!!! WARNING !!!!!!!!!!
 */

public class GenerateTestOpenIdDetails {

    private static final Logger LOGGER = LoggerFactory.getLogger(GenerateTestOpenIdDetails.class);

    private static final String CLIENT_NAME = "Stroom Client Internal (TEST ONLY)";
    private static final String API_KEY_USER_EMAIL = "default-test-only-api-key-user";

    private final JsonWebKeyFactory jsonWebKeyFactory;
    private final PublicJsonWebKeyProvider publicJsonWebKeyProvider;

    private PublicJsonWebKey publicJsonWebKey;

    public GenerateTestOpenIdDetails() {
        publicJsonWebKeyProvider = Mockito.mock(PublicJsonWebKeyProvider.class);
        Mockito.when(publicJsonWebKeyProvider.list())
                .thenAnswer(invocation -> Collections.singletonList(publicJsonWebKey));
        Mockito.when(publicJsonWebKeyProvider.getFirst())
                .thenAnswer(invocation -> publicJsonWebKey);
        jsonWebKeyFactory = new JwkFactoryImpl();
    }

    public static void main(String[] args) throws JoseException {
        new GenerateTestOpenIdDetails().run();
    }

    private void run() throws JoseException {
        generateCode();
        System.exit(0);
    }

    private void generateCode() throws JoseException {

        // Create a public key
        publicJsonWebKey = jsonWebKeyFactory.createPublicKey();

        final String publicKeyAsJsonStr = jsonWebKeyFactory.asJson(publicJsonWebKey);

        final OpenIdClient oAuth2Client = OpenIdClientDetailsFactoryImpl.createRandomisedOAuth2Client(CLIENT_NAME);

        final TokenBuilderFactory tokenBuilderFactory = new TokenBuilderFactory(
                TokenConfig::new,
                publicJsonWebKeyProvider);

        final TokenBuilder tokenBuilder = tokenBuilderFactory
                .builder()
                .expirationTime(ZonedDateTime.now(ZoneId.from(ZoneOffset.UTC)).plus(20, ChronoUnit.YEARS)
                        .toInstant())
                .clientId(oAuth2Client.getClientId())
                .subject(API_KEY_USER_EMAIL);

        final String apiKey = tokenBuilder.build();


        final String escapedPublicKeyAsJsonStr = publicKeyAsJsonStr.replace("\"", "\\\"");

        // Check we can build a JsonWebKey from the public key

        final PublicJsonWebKey publicJsonWebKey2 = RsaJsonWebKey.Factory.newPublicJwk(publicKeyAsJsonStr);

        if (!Arrays.equals(publicJsonWebKey.getPublicKey().getEncoded(),
                publicJsonWebKey2.getPublicKey().getEncoded())) {
            throw new RuntimeException("Public keys do not match");
        }

        if (!Arrays.equals(publicJsonWebKey.getPrivateKey().getEncoded(),
                publicJsonWebKey2.getPrivateKey().getEncoded())) {
            throw new RuntimeException("Private keys do not match");
        }

        final String msg = "\n" +
                "\n" +
                "\n  The following lines have been substituted into " + DefaultOpenIdCredentials.class.getName() +
                "\n";

        final String generatedCode = "" +
                "    // ==--==--==--==--==--==--==--==--==--==--==--==--==--==--==--==--==--==--==--==--==--==--==--" +
                "\n    // ALL the content between these dashed lines was generated and inserted using" +
                "\n    // " + this.getClass().getName() + " at " + Instant.now().toString() +
                "\n    // The dashed lines are important, don't remove them!" +
                "\n    private static final String OAUTH2_CLIENT_ID = \"" +
                oAuth2Client.getClientId() + "\";" +
                "\n    private static final String OAUTH2_CLIENT_NAME = \"" +
                oAuth2Client.getName() + "\";" +
                "\n    private static final String OAUTH2_CLIENT_SECRET = \"" +
                oAuth2Client.getClientSecret() + "\";" +
                "\n    private static final String OAUTH2_CLIENT_URI_PATTERN = \"" +
                oAuth2Client.getUriPattern() + "\";" +
                "\n    private static final String PUBLIC_KEY_ID = \"" + publicJsonWebKey.getKeyId() + "\";" +
                "\n    private static final String PUBLIC_KEY_JSON = \"" + escapedPublicKeyAsJsonStr + "\";" +
                "\n    private static final String API_KEY_USER_EMAIL = \"" + API_KEY_USER_EMAIL + "\";" +
                "\n    private static final String API_KEY = \"" + apiKey + "\";" +
                "\n    // ==--==--==--==--==--==--==--==--==--==--==--==--==--==--==--==--==--==--==--==--==--==--==--";

        LOGGER.info(ConsoleColour.red(msg) + ConsoleColour.green(generatedCode));

        // write the generated code to the class
        updateFile(generatedCode);
    }

    private void updateFile(final String generatedCode) {
        Path pwd = Paths.get(".").toAbsolutePath().normalize();

        LOGGER.debug("PWD: {}", pwd.toString());

        Path defaultCredsFile = pwd.resolve("stroom-util/src/main/java")
                .resolve(DefaultOpenIdCredentials.class.getName().replace(".", File.separator) + ".java")
                .normalize();

        LOGGER.info("DefaultOpenIdCredentials: {}", defaultCredsFile.toString());

        if (!Files.isRegularFile(defaultCredsFile)) {
            throw new RuntimeException("Can't find " + defaultCredsFile);
        }

        if (!Files.isWritable(defaultCredsFile)) {
            throw new RuntimeException("File is not writable" + defaultCredsFile);
        }

        try {
            String fileContent = Files.readString(defaultCredsFile);

            // match some thing like:

            //   // ==--==--==--==--==--==--==--==--==--==--==--
            //   thisIsSomeCode......
            //   // ==--==--==--==--==--==--==--==--==--==--==--

            final Pattern generatedBlockPattern = Pattern.compile(
                    "[ ]*//[ ]*(==--)+.+?[ ]*//[ ]*(==--)+",
                    Pattern.DOTALL);
//            final Pattern generatedBlockPattern = Pattern.compile(
//                    "[ ]*//[ ]*---+.+?[ ]*//[ ]*---+",
//                    Pattern.DOTALL);

            LOGGER.debug("\n{}", fileContent);
            Matcher matcher = generatedBlockPattern.matcher(fileContent);

            boolean foundMatch = matcher.find();
            if (foundMatch) {
                final String newFileContent = matcher.replaceAll(matchResult -> {
                    LOGGER.debug("match \n{}", matchResult.group());

                    return generatedCode.replace("\"", "\\\"");
                });

                Files.writeString(defaultCredsFile, newFileContent, Charset.defaultCharset());

                LOGGER.debug("\n{}", Files.readString(defaultCredsFile));
            } else {
                throw new RuntimeException(LogUtil.message(
                        "Expecting to find one block matching [{}]", generatedBlockPattern));
            }

        } catch (IOException e) {
            throw new RuntimeException("Error reading content of " + defaultCredsFile);
        }

    }

}<|MERGE_RESOLUTION|>--- conflicted
+++ resolved
@@ -1,12 +1,9 @@
 package stroom.security.identity.openid;
 
-<<<<<<< HEAD
+import stroom.security.identity.config.TokenConfig;
+import stroom.security.identity.token.JsonWebKeyFactoryImpl;
 import stroom.security.identity.config.IdentityConfig;
 import stroom.security.identity.token.JwkFactoryImpl;
-=======
-import stroom.security.identity.config.TokenConfig;
-import stroom.security.identity.token.JsonWebKeyFactoryImpl;
->>>>>>> 8d849d62
 import stroom.security.identity.token.TokenBuilder;
 import stroom.security.identity.token.TokenBuilderFactory;
 import stroom.security.openid.api.JsonWebKeyFactory;
@@ -94,8 +91,9 @@
 
         final OpenIdClient oAuth2Client = OpenIdClientDetailsFactoryImpl.createRandomisedOAuth2Client(CLIENT_NAME);
 
+        FIXME - should we pass IC or TokenConfig here?
         final TokenBuilderFactory tokenBuilderFactory = new TokenBuilderFactory(
-                TokenConfig::new,
+                IdentityConfig::new,
                 publicJsonWebKeyProvider);
 
         final TokenBuilder tokenBuilder = tokenBuilderFactory

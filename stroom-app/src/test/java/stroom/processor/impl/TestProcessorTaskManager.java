/*
 * Copyright 2016 Crown Copyright
 *
 * Licensed under the Apache License, Version 2.0 (the "License");
 * you may not use this file except in compliance with the License.
 * You may obtain a copy of the License at
 *
 *     http://www.apache.org/licenses/LICENSE-2.0
 *
 * Unless required by applicable law or agreed to in writing, software
 * distributed under the License is distributed on an "AS IS" BASIS,
 * WITHOUT WARRANTIES OR CONDITIONS OF ANY KIND, either express or implied.
 * See the License for the specific language governing permissions and
 * limitations under the License.
 */

package stroom.processor.impl;

import stroom.data.shared.StreamTypeNames;
import stroom.entity.shared.ExpressionCriteria;
import stroom.meta.api.MetaProperties;
import stroom.meta.api.MetaService;
import stroom.meta.shared.Meta;
import stroom.meta.shared.MetaFields;
import stroom.meta.shared.Status;
import stroom.node.api.NodeInfo;
import stroom.processor.api.ProcessorTaskService;
import stroom.processor.shared.ProcessorTaskList;
import stroom.processor.shared.QueryData;
import stroom.query.api.v2.ExpressionOperator;
import stroom.query.api.v2.ExpressionOperator.Op;
import stroom.query.api.v2.ExpressionTerm;
import stroom.test.AbstractCoreIntegrationTest;
import stroom.test.CommonTestControl;
import stroom.test.CommonTestScenarioCreator;
import stroom.test.common.util.test.FileSystemTestUtil;
import stroom.util.logging.Metrics;

import org.junit.jupiter.api.Disabled;
import org.junit.jupiter.api.Test;

import javax.inject.Inject;

import static org.assertj.core.api.Assertions.assertThat;

class TestProcessorTaskManager extends AbstractCoreIntegrationTest {

    @Inject
    private ProcessorConfig processorConfig;
    @Inject
    private CommonTestScenarioCreator commonTestScenarioCreator;
    @Inject
    private CommonTestControl commonTestControl;
    @Inject
    private ProcessorTaskManager processorTaskManager;
    @Inject
    private ProcessorTaskService processorTaskService;
    @Inject
    private NodeInfo nodeInfo;
    @Inject
    private MetaService metaService;

    @Test
    void testBasic() {
        processorTaskManager.shutdown();
        processorTaskManager.startup();

        assertThat(getTaskCount()).isZero();

        final String feedName1 = FileSystemTestUtil.getUniqueTestString();
        final String feedName2 = FileSystemTestUtil.getUniqueTestString();

        commonTestScenarioCreator.createSample2LineRawFile(feedName1, StreamTypeNames.RAW_EVENTS);
        commonTestScenarioCreator.createSample2LineRawFile(feedName2, StreamTypeNames.RAW_EVENTS);

        assertThat(getTaskCount()).isZero();

//        assertThat(processorTaskManager.getProcessorTaskManagerRecentStreamDetails()).isNull();
        processorTaskManager.createTasks();
//        assertThat(processorTaskManager.getProcessorTaskManagerRecentStreamDetails()).isNotNull();
//        assertThat(processorTaskManager.getProcessorTaskManagerRecentStreamDetails().hasRecentDetail()).isFalse();

        assertThat(getTaskCount()).isZero();

        // Double up on some processors
        commonTestScenarioCreator.createBasicTranslateStreamProcessor(feedName1);
        commonTestScenarioCreator.createBasicTranslateStreamProcessor(feedName2);
        commonTestScenarioCreator.createBasicTranslateStreamProcessor(feedName1);
        commonTestScenarioCreator.createBasicTranslateStreamProcessor(feedName2);

        processorTaskManager.createTasks();
//        assertThat(processorTaskManager.getProcessorTaskManagerRecentStreamDetails().hasRecentDetail()).isTrue();
        assertThat(getTaskCount()).isEqualTo(4);

        commonTestScenarioCreator.createSample2LineRawFile(feedName1, StreamTypeNames.RAW_EVENTS);
        processorTaskManager.createTasks();

        assertThat(getTaskCount()).isEqualTo(6);

        processorTaskManager.createTasks();
        assertThat(getTaskCount()).isEqualTo(6);
    }

    @Test
    void testMultiFeedInitialCreate() {
        final String nodeName = nodeInfo.getThisNodeName();

        processorTaskManager.shutdown();
        processorTaskManager.startup();

        assertThat(getTaskCount()).isZero();
        assertThat(getTaskCount()).isZero();

        final String feedName1 = FileSystemTestUtil.getUniqueTestString();
        final String feedName2 = FileSystemTestUtil.getUniqueTestString();

        processorTaskManager.createTasks();

        final QueryData findStreamQueryData = QueryData
                .builder()
                .dataSource(MetaFields.STREAM_STORE_DOC_REF)
                .expression(ExpressionOperator.builder()
                        .addOperator(ExpressionOperator.builder().op(Op.OR)
                                .addTerm(MetaFields.FEED, ExpressionTerm.Condition.EQUALS, feedName1)
                                .addTerm(MetaFields.FEED, ExpressionTerm.Condition.EQUALS, feedName2)
                                .build())
                        .addTerm(MetaFields.TYPE, ExpressionTerm.Condition.EQUALS, StreamTypeNames.RAW_EVENTS)
                        .build())
                .build();

        commonTestScenarioCreator.createProcessor(findStreamQueryData);

        for (int i = 0; i < 1000; i++) {
            commonTestScenarioCreator.createSample2LineRawFile(feedName1, StreamTypeNames.RAW_EVENTS);
            commonTestScenarioCreator.createSample2LineRawFile(feedName2, StreamTypeNames.RAW_EVENTS);
        }

        final int initialQueueSize = processorConfig.getQueueSize();
        processorConfig.setQueueSize(1000);

        processorTaskManager.createTasks();

        // Because MySQL continues to create new incremental id's for streams this check will fail as Stroom thinks more
        // streams have been created so recreates recent stream info before this point which means that it doesn't have
        // recent stream info. This isn't a problem but this can't be checked in this test with MySql.
        // assertThat(processorTaskManager.getProcessorTaskManagerRecentStreamDetails().hasRecentDetail()).isTrue();

        assertThat(getTaskCount()).isEqualTo(1000);
        ProcessorTaskList tasks = processorTaskManager.assignTasks(nodeName, 1000);
        assertThat(tasks.getList().size()).isEqualTo(1000);

        processorTaskManager.createTasks();
        assertThat(getTaskCount()).isEqualTo(2000);
        tasks = processorTaskManager.assignTasks(nodeName, 1000);
        assertThat(tasks.getList().size()).isEqualTo(1000);

        processorConfig.setQueueSize(initialQueueSize);
<<<<<<< HEAD
    }

    @Disabled
    @Test
    void testPerformance() {
        Metrics.setEnabled(true);

        final String nodeName = nodeInfo.getThisNodeName();

        processorTaskManager.shutdown();
        processorTaskManager.startup();

        assertThat(getTaskCount()).isZero();
        assertThat(getTaskCount()).isZero();

        for (int j = 0; j < 1000; j++) {
            final String feedName = FileSystemTestUtil.getUniqueTestString();
            final QueryData findStreamQueryData = QueryData
                    .builder()
                    .dataSource(MetaFields.STREAM_STORE_DOC_REF)
                    .expression(ExpressionOperator.builder()
                            .addOperator(ExpressionOperator.builder().op(Op.OR)
                                    .addTerm(MetaFields.FEED, ExpressionTerm.Condition.EQUALS, feedName)
                                    .build())
                            .addTerm(MetaFields.TYPE, ExpressionTerm.Condition.EQUALS, StreamTypeNames.RAW_EVENTS)
                            .build())
                    .build();

            commonTestScenarioCreator.createProcessor(findStreamQueryData);

            final MetaProperties metaProperties = MetaProperties.builder()
                    .feedName(feedName)
                    .typeName(StreamTypeNames.RAW_EVENTS)
                    .build();
            Meta meta = metaService.create(metaProperties);
            meta = metaService.updateStatus(meta, Status.LOCKED, Status.UNLOCKED);
        }

        final int initialQueueSize = processorConfig.getQueueSize();
        processorConfig.setQueueSize(1000000);
        processorConfig.setFillTaskQueue(false);

        processorTaskManager.createTasks();

        Metrics.report();

//        assertThat(getTaskCount()).isEqualTo(1000000);
//        ProcessorTaskList tasks = processorTaskManager.assignTasks(nodeName, 1000000);
//        assertThat(tasks.getList().size()).isEqualTo(1000000);
//
//        processorConfig.setQueueSize(initialQueueSize);
//        processorConfig.setFillTaskQueue(true);
//
//        processorConfig.getClass().equals(ProcessorConfig.class);
=======
>>>>>>> 7d0afc37
    }

    private int getTaskCount() {
        return processorTaskService.find(new ExpressionCriteria()).size();
    }

    @Test
    void testLifecycle() {
        processorTaskManager.shutdown();
        processorTaskManager.startup();

        assertThat(getTaskCount()).isEqualTo(0);

        final String feedName = FileSystemTestUtil.getUniqueTestString();
        commonTestScenarioCreator.createSample2LineRawFile(feedName, StreamTypeNames.RAW_EVENTS);
        commonTestScenarioCreator.createBasicTranslateStreamProcessor(feedName);

        assertThat(processorTaskManager.getTaskQueueSize()).isEqualTo(0);

        processorTaskManager.createTasks();

        assertThat(getTaskCount()).isEqualTo(1);
        assertThat(processorTaskManager.getTaskQueueSize()).isEqualTo(1);

        processorTaskManager.shutdown();

        assertThat(getTaskCount()).isEqualTo(1);
        assertThat(processorTaskManager.getTaskQueueSize()).isEqualTo(0);

        processorTaskManager.startup();
        assertThat(processorTaskManager.getTaskQueueSize()).isEqualTo(0);

        processorTaskManager.createTasks();
        assertThat(processorTaskManager.getTaskQueueSize()).isEqualTo(1);
    }
}<|MERGE_RESOLUTION|>--- conflicted
+++ resolved
@@ -155,7 +155,6 @@
         assertThat(tasks.getList().size()).isEqualTo(1000);
 
         processorConfig.setQueueSize(initialQueueSize);
-<<<<<<< HEAD
     }
 
     @Disabled
@@ -210,8 +209,6 @@
 //        processorConfig.setFillTaskQueue(true);
 //
 //        processorConfig.getClass().equals(ProcessorConfig.class);
-=======
->>>>>>> 7d0afc37
     }
 
     private int getTaskCount() {

/*
 * Copyright 2017 Crown Copyright
 *
 * Licensed under the Apache License, Version 2.0 (the "License");
 * you may not use this file except in compliance with the License.
 * You may obtain a copy of the License at
 *
 *     http://www.apache.org/licenses/LICENSE-2.0
 *
 * Unless required by applicable law or agreed to in writing, software
 * distributed under the License is distributed on an "AS IS" BASIS,
 * WITHOUT WARRANTIES OR CONDITIONS OF ANY KIND, either express or implied.
 * See the License for the specific language governing permissions and
 * limitations under the License.
 *
 */

package stroom.test;

import stroom.dashboard.impl.DashboardStore;
import stroom.data.shared.StreamTypeNames;
import stroom.data.store.impl.fs.FsVolumeService;
import stroom.data.store.impl.fs.shared.FindFsVolumeCriteria;
import stroom.data.store.impl.fs.shared.FsVolume;
import stroom.docref.DocRef;
import stroom.entity.shared.ExpressionCriteria;
import stroom.feed.api.FeedProperties;
import stroom.feed.api.FeedStore;
import stroom.importexport.impl.ImportExportSerializer;
import stroom.importexport.shared.ImportState.ImportMode;
import stroom.index.impl.IndexStore;
import stroom.index.impl.IndexVolumeGroupService;
import stroom.index.impl.IndexVolumeService;
import stroom.index.shared.IndexVolume;
import stroom.meta.shared.MetaFields;
import stroom.pipeline.PipelineStore;
import stroom.processor.api.ProcessorFilterService;
import stroom.processor.api.ProcessorService;
import stroom.processor.shared.CreateProcessFilterRequest;
import stroom.processor.shared.Processor;
import stroom.processor.shared.ProcessorFilter;
import stroom.processor.shared.QueryData;
import stroom.query.api.v2.ExpressionOperator;
import stroom.query.api.v2.ExpressionOperator.Op;
import stroom.query.api.v2.ExpressionTerm;
import stroom.receive.common.StreamTargetStreamHandlers;
import stroom.statistics.impl.hbase.entity.StroomStatsStoreStore;
import stroom.statistics.impl.sql.entity.StatisticStoreStore;
import stroom.test.common.StroomCoreServerTestFileUtil;
import stroom.util.io.FileUtil;
import stroom.util.io.StreamUtil;

import org.slf4j.Logger;
import org.slf4j.LoggerFactory;

import java.io.IOException;
import java.nio.file.Files;
import java.nio.file.Path;
import java.nio.file.Paths;
import java.time.Instant;
import java.time.ZoneOffset;
import java.time.ZonedDateTime;
import java.time.format.DateTimeFormatter;
import java.time.temporal.ChronoUnit;
import java.util.ArrayList;
import java.util.Comparator;
import java.util.List;
import java.util.Locale;
import java.util.concurrent.CompletableFuture;
import java.util.concurrent.ThreadLocalRandom;
import java.util.function.BiFunction;
import java.util.function.Supplier;
import java.util.stream.Collectors;
import javax.inject.Inject;

/**
 * Script to create some base data for testing.
 */
public final class SetupSampleDataBean {

    private static final Logger LOGGER = LoggerFactory.getLogger(SetupSampleDataBean.class);

    public static final String ROOT_DIR_NAME = "samples";

    private static final String STATS_COUNT_FEED_LARGE_NAME = "COUNT_FEED_LARGE";
    private static final String STATS_COUNT_FEED_SMALL_NAME = "COUNT_FEED_SMALL";
    private static final String STATS_VALUE_FEED_LARGE_NAME = "VALUE_FEED_LARGE";
    private static final String STATS_VALUE_FEED_SMALL_NAME = "VALUE_FEED_SMALL";
    // 52,000 is just over 3 days at 5000ms intervals
    private static final int STATS_ITERATIONS_LARGE = 52_000;
    // 1,000 is just over 1hr at 5000ms intervals
    private static final int STATS_ITERATIONS_SMALL = 1_000;
    private static final String STATS_COUNT_API_FEED_NAME = "COUNT_V3";
    private static final String STATS_COUNT_API_DATA_FILE =
            "./stroom-app/src/test/resources/SetupSampleDataBean_COUNT_V3.xml";

    private static final int LOAD_CYCLES = 10;

    private final FeedStore feedStore;
    private final FeedProperties feedProperties;
    private final ImportExportSerializer importExportSerializer;
    private final ProcessorService processorService;
    private final ProcessorFilterService processorFilterService;
    private final PipelineStore pipelineStore;
    private final DashboardStore dashboardStore;
    private final IndexStore indexStore;
    private final IndexVolumeService indexVolumeService;
    private final IndexVolumeGroupService indexVolumeGroupService;
    private final FsVolumeService fsVolumeService;
    private final StatisticStoreStore statisticStoreStore;
    private final StroomStatsStoreStore stroomStatsStoreStore;
    private final SampleDataGenerator sampleDataGenerator;
    private final StreamTargetStreamHandlers streamTargetStreamHandlers;

    @Inject
    SetupSampleDataBean(final FeedStore feedStore,
                        final FeedProperties feedProperties,
                        final ImportExportSerializer importExportSerializer,
                        final ProcessorService processorService,
                        final ProcessorFilterService processorFilterService,
                        final PipelineStore pipelineStore,
                        final DashboardStore dashboardStore,
                        final IndexStore indexStore,
                        final IndexVolumeService indexVolumeService,
                        final IndexVolumeGroupService indexVolumeGroupService,
                        final FsVolumeService fsVolumeService,
                        final StatisticStoreStore statisticStoreStore,
                        final StroomStatsStoreStore stroomStatsStoreStore,
                        final SampleDataGenerator sampleDataGenerator,
                        final StreamTargetStreamHandlers streamTargetStreamHandlers) {
        this.feedStore = feedStore;
        this.feedProperties = feedProperties;
        this.importExportSerializer = importExportSerializer;
        this.processorService = processorService;
        this.processorFilterService = processorFilterService;
        this.pipelineStore = pipelineStore;
        this.dashboardStore = dashboardStore;
        this.indexStore = indexStore;
        this.indexVolumeService = indexVolumeService;
        this.indexVolumeGroupService = indexVolumeGroupService;
        this.fsVolumeService = fsVolumeService;
        this.statisticStoreStore = statisticStoreStore;
        this.stroomStatsStoreStore = stroomStatsStoreStore;
        this.sampleDataGenerator = sampleDataGenerator;
        this.streamTargetStreamHandlers = streamTargetStreamHandlers;
    }

    public void run(final boolean shutdown) {
        checkVolumesExist();

        // Sample data/config can exist in many projects so here we define all
        // the root directories that we want to
        // process
        final Path coreServerSamplesDir = StroomCoreServerTestFileUtil.getTestResourcesDir()
                .resolve(ROOT_DIR_NAME);
        final Path statisticsSamplesDir = Paths.get("./stroom-statistics/stroom-statistics-impl/src/test/resources")
                .resolve(ROOT_DIR_NAME);

        final Path[] rootDirs = new Path[]{
                coreServerSamplesDir,
                statisticsSamplesDir};

        // Load various streams that we generate on the fly
        sampleDataGenerator.generateData(coreServerSamplesDir.resolve("generated").resolve("input"));

        // process each root dir in turn, importing content and loading data into feeds
        for (final Path dir : rootDirs) {
            loadDirectory(shutdown, dir);
        }

        // Add volumes to all indexes.
        final List<DocRef> indexList = indexStore.list();
        logDocRefs(indexList, "indexes");

        final List<DocRef> feeds = getSortedDocRefs(feedStore::list);

        logDocRefs(feeds, "feeds");

        generateSampleStatisticsData();

        // code to check that the statisticsDataSource objects are stored
        // correctly
        final List<DocRef> statisticsDataSources = getSortedDocRefs(statisticStoreStore::list);
        logDocRefs(statisticsDataSources, "statisticStores");

        final List<DocRef> stroomStatsStoreEntities = getSortedDocRefs(stroomStatsStoreStore::list);
        logDocRefs(stroomStatsStoreEntities, "stroomStatsStores");

        createProcessorFilters(feeds);

//        if (shutdown) {
//            commonTestControl.shutdown();
//        }
    }

    private List<DocRef> getSortedDocRefs(final Supplier<List<DocRef>> docRefsSupplier) {
        return docRefsSupplier.get()
                .stream()
                .sorted(Comparator.comparing(DocRef::getName))
                .collect(Collectors.toList());
    }

    private void createProcessorFilters(final List<DocRef> feeds) {
        // Create stream processors for all feeds.
        feeds.parallelStream()
                .forEach(feed -> {
                    // Find the pipeline for this feed.
                    final List<DocRef> pipelines = pipelineStore.list().stream()
                            .filter(docRef -> feed.getName()
                                    .equals(docRef.getName()))
                            .collect(Collectors.toList());

                    if (pipelines == null || pipelines.size() == 0) {
                        LOGGER.warn("No pipeline found for feed '" + feed.getName() + "'");
                    } else if (pipelines.size() > 1) {
                        LOGGER.warn("More than 1 pipeline found for feed '" + feed.getName() + "'");
                    } else {
                        final DocRef pipeline = pipelines.get(0);

                        // Create a processor for this feed.
                        final QueryData criteria = QueryData.builder()
                                .dataSource(MetaFields.STREAM_STORE_DOC_REF)
                                .expression(ExpressionOperator.builder()
                                        .addTerm(MetaFields.FEED, ExpressionTerm.Condition.EQUALS, feed.getName())
                                        .addOperator(ExpressionOperator.builder().op(Op.OR)
                                                .addTerm(MetaFields.TYPE,
                                                        ExpressionTerm.Condition.EQUALS,
                                                        StreamTypeNames.RAW_EVENTS)
                                                .addTerm(MetaFields.TYPE,
                                                        ExpressionTerm.Condition.EQUALS,
                                                        StreamTypeNames.RAW_REFERENCE)
                                                .build())
                                        .build())
                                .build();
                        final Processor processor = processorService.create(pipeline, true);
                        LOGGER.info("Creating processor filter on {} for feed {}", pipeline.getName(), feed.getName());
                        final ProcessorFilter processorFilter = processorFilterService.create(
                                processor,
                                CreateProcessFilterRequest
                                        .builder()
                                        .pipeline(pipeline)
                                        .queryData(criteria)
                                        .build());
                        LOGGER.debug(processorFilter.toString());
                    }
                });
    }

    private void checkVolumesExist() {
        final List<IndexVolume> indexVolumes = indexVolumeGroupService.getNames()
                .parallelStream()
                .flatMap(groupName -> indexVolumeService.find(new ExpressionCriteria()).stream())
                .collect(Collectors.toList());

        LOGGER.info("Checking available index volumes, found:\n{}",
                indexVolumes.stream()
                        .map(IndexVolume::getPath)
                        .collect(Collectors.joining("\n")));

        final List<FsVolume> dataVolumes = fsVolumeService.find(FindFsVolumeCriteria.matchAll()).getValues();
        LOGGER.info("Checking available data volumes, found:\n{}",
                dataVolumes.stream()
                        .map(FsVolume::getPath)
                        .collect(Collectors.joining("\n")));

        if (dataVolumes.isEmpty() || indexVolumes.isEmpty()) {
            LOGGER.error("Missing volumes, quiting");
            System.exit(1);
        }
    }

    private static void logDocRefs(List<DocRef> entities, String entityTypes) {
        LOGGER.info("Listing loaded {}:", entityTypes);
        entities.stream()
                .map(DocRef::getName)
                .sorted()
                .forEach(name -> LOGGER.info("  {}", name));
    }

    public void loadDirectory(final boolean shutdown, final Path importRootDir) {
        LOGGER.info("Loading sample data for directory: " + FileUtil.getCanonicalPath(importRootDir));

        final Path configDir = importRootDir.resolve("config");
        final Path dataDir = importRootDir.resolve("input");
        final Path generatedDataDir = importRootDir.resolve("generated").resolve("input");

        final Path exampleDataDir = importRootDir.resolve("example_data");

//        createStreamAttributes();

        if (Files.exists(configDir)) {
            LOGGER.info("Loading config from {}", configDir.toAbsolutePath().normalize());
            importExportSerializer.read(configDir, null, ImportMode.IGNORE_CONFIRMATION);

//            // Enable all flags for all feeds.
//            final List<FeedDoc> feeds = feedService.find(new FindFeedCriteria());
//            for (final FeedDoc feed : feeds) {
//                feed.setStatus(FeedStatus.RECEIVE);
//                feedService.save(feed);
//            }

//            LOGGER.info("Volume count = " + commonTestControl.countEntity(VolumeEntity.TABLE_NAME));
            LOGGER.info("Feed count = " + feedStore.list().size());
//            LOGGER.info("StreamAttributeKey count = " + commonTestControl.countEntity(StreamAttributeKey.class));
            LOGGER.info("Dashboard count = " + dashboardStore.list().size());
            LOGGER.info("Pipeline count = " + pipelineStore.list().size());
            LOGGER.info("Index count = " + indexStore.list().size());
            LOGGER.info("StatisticDataSource count = " + statisticStoreStore.list().size());

        } else {
            LOGGER.info("Directory {} doesn't exist so skipping", configDir.toAbsolutePath().normalize());
        }

        LOGGER.info("Checking data dir {}", dataDir.toAbsolutePath().normalize());
        if (Files.exists(dataDir)) {
            // Load data.
            final DataLoader dataLoader = new DataLoader(feedProperties, streamTargetStreamHandlers);

            // We spread the received time over 10 min intervals to help test
            // repo
            // layout start 2 weeks ago.
            final long dayMs = 1000 * 60 * 60 * 24;
            final long tenMinMs = 1000 * 60 * 10;

            // Load each data item 10 times to create a reasonable amount to
            // test.
            final String feedName = "DATA_SPLITTER-EVENTS";
            final CompletableFuture[] futures = new CompletableFuture[LOAD_CYCLES];
            for (int i = 0; i < LOAD_CYCLES; i++) {
                final int finalI = i;
                futures[i] = CompletableFuture.runAsync(() -> {
                    LOGGER.info("Loading data from {}, iteration {}",
                            dataDir.toAbsolutePath().normalize(), finalI);
                    long startTime = System.currentTimeMillis() - (14 * dayMs);

                    // Load reference data first.
                    dataLoader.read(dataDir, true, startTime);
                    startTime += tenMinMs;

                    // Then load event data.
                    dataLoader.read(dataDir, false, startTime);
                    startTime += tenMinMs;

                    // Load some randomly generated data.
                    final String randomData = createRandomData();
                    dataLoader.loadInputStream(
                            feedName,
                            "Gen data",
                        null,
                            StreamUtil.stringToStream(randomData),
                            false,
                            startTime);
                    startTime += tenMinMs;
                });
            }
            CompletableFuture.allOf(futures).join();
        } else {
            LOGGER.info("Directory {} doesn't exist so skipping", dataDir.toAbsolutePath().normalize());
        }

        // Load the example data that we don't want to duplicate as is done above
        List.of(exampleDataDir, generatedDataDir)
                .forEach(dir -> {
                    if (Files.exists(dir)) {
                        LOGGER.info("Loading data from {}", dir.toAbsolutePath().normalize());
                        // Load data.
                        final DataLoader dataLoader = new DataLoader(feedProperties, streamTargetStreamHandlers);
                        long startTime = System.currentTimeMillis();

                        // Then load event data.
                        dataLoader.read(dir, false, startTime);
                    } else {
                        LOGGER.info("Directory {} doesn't exist so skipping",
                                dir.toAbsolutePath().normalize());
                    }
                });

        // processorTaskManager.doCreateTasks();

        // // Add an index.
        // final Index index = addIndex();
        // addUserSearch(index);
        // addDictionarySearch(index);
    }

    private void loadStatsData(final DataLoader dataLoader,
                               final String feedName,
                               final int iterations,
                               final Instant startTime,
                               final BiFunction<Integer, Instant, String> dataGenerationFunction) {
        try {
            LOGGER.info("Generating statistics test data for feed {}", feedName);
            dataLoader.loadInputStream(
                    feedName,
                    "Auto generated statistics data",
                    null,
                    StreamUtil.stringToStream(dataGenerationFunction.apply(iterations, startTime)),
                    false,
                    startTime.toEpochMilli());
        } catch (final RuntimeException e) {
            LOGGER.error("Feed {} does not exist so cannot load the sample statistics data", feedName, e);
        }
    }

    /**
     * Generates some sample statistics data in two feeds. If the feed doesn't
     * exist it will fail silently
     */
    private void generateSampleStatisticsData() {
        final DataLoader dataLoader = new DataLoader(feedProperties, streamTargetStreamHandlers);
        final long startTime = System.currentTimeMillis();

        //keep the big and small feeds apart in terms of their event times
        final Instant startOfToday = Instant.now().truncatedTo(ChronoUnit.DAYS);
        final Instant startOfAWeekAgo = startOfToday.minus(7, ChronoUnit.DAYS);

        final List<CompletableFuture<Void>> futures = new ArrayList<>();

        futures.add(CompletableFuture.runAsync(() -> {
            loadStatsData(
                    dataLoader,
                    STATS_COUNT_FEED_LARGE_NAME,
                    STATS_ITERATIONS_LARGE,
                    startOfAWeekAgo,
                    GenerateSampleStatisticsData::generateCountData);
        }));

        futures.add(CompletableFuture.runAsync(() -> {
            loadStatsData(
                    dataLoader,
                    STATS_COUNT_FEED_SMALL_NAME,
                    STATS_ITERATIONS_SMALL,
                    startOfToday,
                    GenerateSampleStatisticsData::generateCountData);
        }));

        futures.add(CompletableFuture.runAsync(() -> {
            loadStatsData(
                    dataLoader,
                    STATS_VALUE_FEED_LARGE_NAME,
                    STATS_ITERATIONS_LARGE,
                    startOfAWeekAgo,
                    GenerateSampleStatisticsData::generateValueData);
        }));

        futures.add(CompletableFuture.runAsync(() -> {
            loadStatsData(
                    dataLoader,
                    STATS_VALUE_FEED_SMALL_NAME,
                    STATS_ITERATIONS_SMALL,
                    startOfToday,
                    GenerateSampleStatisticsData::generateValueData);
        }));

        futures.add(CompletableFuture.runAsync(() -> {
            try {
                final String sampleData = new String(Files.readAllBytes(Paths.get(STATS_COUNT_API_DATA_FILE)));
                dataLoader.loadInputStream(
                        STATS_COUNT_API_FEED_NAME,
                        "Sample statistics count data for export to API",
                        StreamUtil.stringToStream(sampleData),
                        false,
                        startTime);
            } catch (final RuntimeException | IOException e) {
                LOGGER.warn("Feed {} does not exist so cannot load the sample count for export to API statistics data.",
                        STATS_COUNT_API_FEED_NAME);
            }
        }));

<<<<<<< HEAD
        try {
            final String sampleData = new String(Files.readAllBytes(Paths.get(STATS_COUNT_API_DATA_FILE)));
            dataLoader.loadInputStream(
                    STATS_COUNT_API_FEED_NAME,
                    "Sample statistics count data for export to API",
                    null,
                    StreamUtil.stringToStream(sampleData),
                    false,
                    startTime);
        } catch (final RuntimeException | IOException e) {
            LOGGER.warn("Feed {} does not exist so cannot load the sample count for export to API statistics data.",
                    STATS_COUNT_API_FEED_NAME);
        }
=======
        LOGGER.info("Waiting for {} async tasks to complete", futures.size());
        CompletableFuture.allOf(futures.toArray(CompletableFuture[]::new)).join();
        LOGGER.info("Completed generation");
>>>>>>> cc3f804d
    }

    private String createRandomData() {
        final DateTimeFormatter formatter = DateTimeFormatter.ofPattern("dd/MM/yyyy,HH:mm:ss", Locale.ENGLISH);
        final ZonedDateTime refDateTime = ZonedDateTime.of(
                2010, 1, 1, 0, 0, 0, 0, ZoneOffset.UTC);

        final StringBuilder sb = new StringBuilder();
        sb.append("Date,Time,FileNo,LineNo,User,Message\n");

        for (int i = 0; i < 1000; i++) {
            final ZonedDateTime dateTime = refDateTime.plusSeconds((long) (Math.random() * 10000));
            sb.append(formatter.format(dateTime));
            sb.append(",");
            sb.append(createNum(4));
            sb.append(",");
            sb.append(createNum(10));
            sb.append(",user");
            sb.append(createNum(10));
            sb.append(",Some message ");
            sb.append(createNum(10));
            sb.append("\n");
        }
        return sb.toString();
    }

    private String createNum(final int max) {
        return String.valueOf(ThreadLocalRandom.current().nextInt(max) + 1);
    }

    // private Folder get(String name) {
    // Folder parentGroup = null;
    // Folder folder = null;
    //
    // String[] parts = name.split("/");
    // for (String part : parts) {
    // parentGroup = folder;
    // folder = folderService.loadByName(parentGroup, part);
    // }
    // return folder;
    // }
    //
    // private Index addIndex() {
    // try {
    // final Folder folder = get("Indexes/Example index");
    // final Pipeline indexTranslation = findTranslation("Example index");
    // return setupIndex(folder, "Example index", indexTranslation);
    //
    // } catch (final IOException e) {
    // throw new RuntimeException(e.getMessage(), e);
    // }
    // }
    //
    // private Pipeline findTranslation(final String name) {
    // final FindPipelineCriteria findTranslationCriteria = new
    // FindPipelineCriteria();
    // findTranslationCriteria.setName(name);
    // final BaseResultList<Pipeline> list = pipelineStore
    // .find(findTranslationCriteria);
    // if (list != null && list.size() > 0) {
    // return list.getFirst();
    // }
    //
    // throw new RuntimeException("No translation found with name: " + name);
    // }
    //
    // private XSLT findXSLT(final String name) {
    // final FindXSLTCriteria findXSLTCriteria = new FindXSLTCriteria();
    // findXSLTCriteria.setName(name);
    // final BaseResultList<XSLT> list = xsltStore.find(findXSLTCriteria);
    // if (list != null && list.size() > 0) {
    // return list.getFirst();
    // }
    //
    // throw new RuntimeException("No translation found with name: " + name);
    // }
    //
    // private Index setupIndex(final Folder folder,
    // final String indexName, final Pipeline indexTranslation)
    // throws IOException {
    // Index index = new Index();
    // index.setFolder(folder);
    // index.setName(indexName);
    //
    // index = indexStore.save(index);
    //
    // return index;
    // }
    //
    // private void addUserSearch(final Index index) {
    // final Folder folder = get(SEARCH + "/Search Examples");
    // final XSLT resultXSLT = findXSLT("Search Result Table - Show XML");
    //
    // final SearchExpressionTerm content1 = new SearchExpressionTerm();
    // content1.setField("UserId");
    // content1.setValue("userone");
    // final SearchExpressionOperator andOperator = new
    // SearchExpressionOperator(
    // true);
    // andOperator.addChild(content1);
    //
    // // FIXME : Set result pipeline.
    // final Search expression = new Search(index, null, andOperator);
    // expression.setName("User search");
    // expression.setFolder(folder);
    // searchExpressionService.save(expression);
    //
    // final DictionaryDocument dictionary = new Dictionary();
    // dictionary.setName("User list");
    // dictionary.setWords("userone\nuser1");
    // }
    //
    // private void addDictionarySearch(final Index index) {
    // final Folder folder = get(SEARCH + "/Search Examples");
    // final XSLT resultXSLT = findXSLT("Search Result Table - Show XML");
    //
    // final DictionaryDocument dictionary = new Dictionary();
    // dictionary.setName("User list");
    // dictionary.setWords("userone\nuser1");
    // dictionary.setFolder(folder);
    //
    // dictionaryStore.save(dictionary);
    //
    // final SearchExpressionTerm content1 = new SearchExpressionTerm();
    // content1.setField("UserId");
    // content1.setOperator(Operator.IN_DICTIONARY);
    // content1.setValue("User list");
    // final SearchExpressionOperator andOperator = new
    // SearchExpressionOperator(
    // true);
    // andOperator.addChild(content1);
    //
    // // FIXME : Set result pipeline.
    // final Search expression = new Search(index, null, andOperator);
    // expression.setName("Dictionary search");
    // expression.setFolder(folder);
    //
    // searchExpressionService.save(expression);
    // }
}<|MERGE_RESOLUTION|>--- conflicted
+++ resolved
@@ -458,6 +458,7 @@
                 dataLoader.loadInputStream(
                         STATS_COUNT_API_FEED_NAME,
                         "Sample statistics count data for export to API",
+                    null,
                         StreamUtil.stringToStream(sampleData),
                         false,
                         startTime);
@@ -467,25 +468,9 @@
             }
         }));
 
-<<<<<<< HEAD
-        try {
-            final String sampleData = new String(Files.readAllBytes(Paths.get(STATS_COUNT_API_DATA_FILE)));
-            dataLoader.loadInputStream(
-                    STATS_COUNT_API_FEED_NAME,
-                    "Sample statistics count data for export to API",
-                    null,
-                    StreamUtil.stringToStream(sampleData),
-                    false,
-                    startTime);
-        } catch (final RuntimeException | IOException e) {
-            LOGGER.warn("Feed {} does not exist so cannot load the sample count for export to API statistics data.",
-                    STATS_COUNT_API_FEED_NAME);
-        }
-=======
         LOGGER.info("Waiting for {} async tasks to complete", futures.size());
         CompletableFuture.allOf(futures.toArray(CompletableFuture[]::new)).join();
         LOGGER.info("Completed generation");
->>>>>>> cc3f804d
     }
 
     private String createRandomData() {

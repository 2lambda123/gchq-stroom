package stroom.test;

import com.google.inject.AbstractModule;
<<<<<<< HEAD
import stroom.pipeline.cache.PipelineCacheModule;
import stroom.pipeline.scope.PipelineScopeModule;
=======
>>>>>>> c897a2fc

public class MockServiceModule extends AbstractModule {
    @Override
    protected void configure() {
<<<<<<< HEAD
        install(new stroom.data.meta.impl.mock.MockDataMetaModule());
        install(new stroom.cache.CacheModule());
        install(new PipelineCacheModule());
        install(new stroom.feed.MockFeedModule());
=======
        install(new stroom.activity.impl.mock.MockActivityModule());
        install(new stroom.cache.PipelineCacheModule());
        install(new stroom.data.meta.impl.mock.MockDataMetaModule());
        install(new stroom.data.store.impl.fs.MockStreamStoreModule());
>>>>>>> c897a2fc
        install(new stroom.dictionary.MockDictionaryModule());
        install(new stroom.docstore.impl.DocStoreModule());
        install(new stroom.docstore.impl.memory.MemoryPersistenceModule());
        install(new stroom.event.logging.impl.EventLoggingModule());
        install(new stroom.explorer.MockExplorerModule());
        install(new stroom.feed.MockFeedModule());
        install(new stroom.importexport.ImportExportModule());
        install(new stroom.index.MockIndexModule());
        install(new stroom.node.MockNodeServiceModule());
        install(new stroom.persist.MockPersistenceModule());
        install(new stroom.pipeline.PipelineModule());
        install(new stroom.pipeline.factory.CommonPipelineElementModule());
        install(new stroom.pipeline.factory.DataStorePipelineElementModule());
        install(new stroom.pipeline.factory.PipelineFactoryModule());
        install(new stroom.pipeline.scope.PipelineScopeModule());
        install(new stroom.pipeline.task.PipelineStreamTaskModule());
        install(new stroom.pipeline.xsltfunctions.CommonXsltFunctionModule());
        install(new stroom.pipeline.xsltfunctions.DataStoreXsltFunctionModule());
        install(new stroom.refdata.ReferenceDataModule());
        install(new stroom.resource.MockResourceModule());
        install(new stroom.security.MockSecurityModule());
        install(new stroom.security.impl.mock.MockSecurityContextModule());
        install(new stroom.statistics.internal.MockInternalStatisticsModule());
        install(new stroom.streamtask.MockStreamTaskModule());
        install(new stroom.task.MockTaskModule());
        install(new stroom.test.MockTestControlModule());
        install(new stroom.volume.MockVolumeModule());
        install(new stroom.xmlschema.MockXmlSchemaModule());
//        install(new stroom.document.DocumentModule());
//        install(new stroom.entity.MockEntityModule());
//        install(new stroom.properties.impl.mock.MockPropertyModule());
//        install(new stroom.servlet.MockServletModule());
    }
}<|MERGE_RESOLUTION|>--- conflicted
+++ resolved
@@ -1,26 +1,14 @@
 package stroom.test;
 
 import com.google.inject.AbstractModule;
-<<<<<<< HEAD
-import stroom.pipeline.cache.PipelineCacheModule;
-import stroom.pipeline.scope.PipelineScopeModule;
-=======
->>>>>>> c897a2fc
 
 public class MockServiceModule extends AbstractModule {
     @Override
     protected void configure() {
-<<<<<<< HEAD
-        install(new stroom.data.meta.impl.mock.MockDataMetaModule());
+        install(new stroom.activity.impl.mock.MockActivityModule());
         install(new stroom.cache.CacheModule());
-        install(new PipelineCacheModule());
-        install(new stroom.feed.MockFeedModule());
-=======
-        install(new stroom.activity.impl.mock.MockActivityModule());
-        install(new stroom.cache.PipelineCacheModule());
         install(new stroom.data.meta.impl.mock.MockDataMetaModule());
         install(new stroom.data.store.impl.fs.MockStreamStoreModule());
->>>>>>> c897a2fc
         install(new stroom.dictionary.MockDictionaryModule());
         install(new stroom.docstore.impl.DocStoreModule());
         install(new stroom.docstore.impl.memory.MemoryPersistenceModule());
@@ -32,6 +20,7 @@
         install(new stroom.node.MockNodeServiceModule());
         install(new stroom.persist.MockPersistenceModule());
         install(new stroom.pipeline.PipelineModule());
+        install(new stroom.pipeline.cache.PipelineCacheModule());
         install(new stroom.pipeline.factory.CommonPipelineElementModule());
         install(new stroom.pipeline.factory.DataStorePipelineElementModule());
         install(new stroom.pipeline.factory.PipelineFactoryModule());

package stroom.config;

import stroom.config.app.AppConfig;
import stroom.config.app.AppConfigModule;
import stroom.config.app.Config;
import stroom.config.app.ConfigHolder;
import stroom.config.app.YamlUtil;
import stroom.config.common.CommonDbConfig;
import stroom.config.common.DbConfig;
import stroom.config.common.HasDbConfig;
import stroom.legacy.db.LegacyDbConfig;
import stroom.util.config.PropertyUtil;
import stroom.util.logging.LogUtil;
import stroom.util.shared.AbstractConfig;
import stroom.util.shared.IsProxyConfig;
import stroom.util.shared.NotInjectableConfig;

import com.google.common.reflect.ClassPath;
import com.google.inject.AbstractModule;
import com.google.inject.Guice;
import com.google.inject.Injector;
import org.junit.jupiter.api.AfterEach;
import org.junit.jupiter.api.Test;
import org.slf4j.Logger;
import org.slf4j.LoggerFactory;

import java.io.FileNotFoundException;
import java.io.IOException;
import java.lang.reflect.InvocationTargetException;
import java.lang.reflect.Modifier;
import java.nio.file.Path;
import java.nio.file.Paths;
import java.util.Arrays;
import java.util.Comparator;
import java.util.HashMap;
import java.util.HashSet;
import java.util.List;
import java.util.Map;
import java.util.Set;
import java.util.function.Predicate;
import java.util.stream.Collectors;
import java.util.stream.Stream;

import static org.assertj.core.api.Assertions.assertThat;

class TestAppConfigModule {

    private static final Logger LOGGER = LoggerFactory.getLogger(TestAppConfigModule.class);
    private static final String MODIFIED_JDBC_DRIVER = "modified.jdbc.driver";
    private static final String STROOM_PACKAGE_PREFIX = "stroom.";

    @AfterEach
    void afterEach() {
//        FileUtil.deleteContents(tmpDir);
    }

//    @Test
//    void testCommonDbConfigDeser() throws IOException {
//        final ObjectMapper objectMapper = new ObjectMapper(new YAMLFactory());
//
//        final String yaml = """
//                connection:
//                  jdbcDriverUrl: myURL
//                  jdbcDriverUsername: myUser
//                  jdbcDriverPassword: myPword""";
//
//        final CommonDbConfig commonDbConfig = objectMapper.readValue(yaml, CommonDbConfig.class);
//
//        Assertions.assertThat(commonDbConfig.getConnectionConfig().getClassName())
//                .isNotNull();
//    }
//
//    @Test
//    void testNullJdbcDriverClass() throws IOException {
//        Path devYamlPath = getDevYamlPath();
//
//        LOGGER.debug("dev yaml path: {}", devYamlPath.toAbsolutePath());
//
//        // Modify the value on the common connection pool so it gets applied to all other config objects
//        final Config config = YamlUtil.readConfig(devYamlPath);
//
//        Assertions.assertThat(config.getAppConfig()
//                .getCommonDbConfig()
//                .getConnectionConfig()
//                .getClassName())
//                .isNotNull();
//    }

    @Test
    void testCommonDbConfig() throws IOException {
        Path devYamlPath = getDevYamlPath();

        LOGGER.debug("dev yaml path: {}", devYamlPath.toAbsolutePath());

        // Modify the value on the common connection pool so it gets applied to all other config objects
        final Config modifiedConfig = YamlUtil.readConfig(devYamlPath);
//        modifiedConfig.getAppConfig().getCommonDbConfig().getConnectionPoolConfig().setPrepStmtCacheSize(250);
        final int currentValue = modifiedConfig.getAppConfig()
                .getCommonDbConfig()
                .getConnectionPoolConfig()
                .getPrepStmtCacheSize();
        final int newCacheValue = currentValue + 1000;

        modifiedConfig.getAppConfig()
                .getCommonDbConfig()
                .getConnectionPoolConfig()
                .setPrepStmtCacheSize(newCacheValue);

        final String newUser = modifiedConfig.getAppConfig()
                .getCommonDbConfig()
                .getConnectionConfig()
                .getUser() + "XXX";

        modifiedConfig.getAppConfig()
                .getCommonDbConfig()
                .getConnectionConfig()
                .setUser(newUser);

        Injector injector = Guice.createInjector(new AbstractModule() {
            @Override
            protected void configure() {
                install(new AppConfigModule(new ConfigHolder() {
                    @Override
                    public AppConfig getAppConfig() {
                        return modifiedConfig.getAppConfig();
                    }

                    @Override
                    public Path getConfigFile() {
                        return devYamlPath;
                    }
                }));
            }
        });

        AppConfig appConfig = injector.getInstance(AppConfig.class);
        CommonDbConfig commonDbConfig = injector.getInstance(CommonDbConfig.class);

<<<<<<< HEAD
        assertThat(commonDbConfig.getConnectionPoolConfig().getPrepStmtCacheSize())
                .isEqualTo(newValue);
=======
//        Assertions.assertThat(commonDbConfig.getConnectionConfig().getClassName())
//                .isNotNull();

        Assertions.assertThat(commonDbConfig.getConnectionPoolConfig().getPrepStmtCacheSize())
                .isEqualTo(newCacheValue);
        Assertions.assertThat(commonDbConfig.getConnectionConfig().getUser())
                .isEqualTo(newUser);
>>>>>>> 92db7a41

        // Make sure all the getters that return a HasDbConfig have the modified conn value
        final Stream<HasDbConfig> hasDbConfigsStream = Arrays.stream(appConfig.getClass().getDeclaredMethods())
                .filter(method -> method.getName().startsWith("get"))
                .filter(method -> HasDbConfig.class.isAssignableFrom(method.getReturnType()))
                .map(method -> {
                    try {
                        return (HasDbConfig) method.invoke(appConfig);
                    } catch (IllegalAccessException | InvocationTargetException e) {
                        throw new RuntimeException(e);
                    }
                });

        Stream.concat(
                Stream.of(new LegacyDbConfig()), // This is not in the tree but we want to test it
                hasDbConfigsStream)
                .forEach(hasDbConfig -> {
                    LOGGER.info("Testing class: {}", hasDbConfig.getClass().getName());

                    final DbConfig mergedConfig = commonDbConfig.mergeConfig(hasDbConfig.getDbConfig());

<<<<<<< HEAD
                    assertThat(mergedConfig.getConnectionConfig())
                            .isEqualTo(commonDbConfig.getConnectionConfig());

                    assertThat(mergedConfig.getConnectionPoolConfig())
                            .isEqualTo(commonDbConfig.getConnectionPoolConfig());

                    assertThat(mergedConfig.getConnectionPoolConfig().getPrepStmtCacheSize())
                            .isEqualTo(newValue);
=======
                    // mergedConfig won't be the same as commonDbConfig as the driver class
                    // is not set in the yaml so is reliant on the default value. The default value
                    // is ignored in the jackson deserialisation so will be null in commonDbConfig
                    // but the merge factors it in so mergedConfig has it set.

                    Assertions.assertThat(mergedConfig.getConnectionConfig().getClassName())
                            .isNotNull();
                    Assertions.assertThat(mergedConfig.getConnectionConfig().getUser())
                            .isNotNull();
                    Assertions.assertThat(mergedConfig.getConnectionConfig().getPassword())
                            .isNotNull();
                    Assertions.assertThat(mergedConfig.getConnectionConfig().getUrl())
                            .isNotNull();

                    Assertions.assertThat(mergedConfig.getConnectionConfig().getUser())
                            .isEqualTo(commonDbConfig.getConnectionConfig().getUser());
                    Assertions.assertThat(mergedConfig.getConnectionConfig().getPassword())
                            .isEqualTo(commonDbConfig.getConnectionConfig().getPassword());
                    Assertions.assertThat(mergedConfig.getConnectionConfig().getUrl())
                            .isEqualTo(commonDbConfig.getConnectionConfig().getUrl());

                    Assertions.assertThat(mergedConfig.getConnectionPoolConfig())
                            .as(LogUtil.message("ConnectionPoolConfig doesn't match for class {}",
                                    hasDbConfig.getClass().getSimpleName()))
                            .isEqualTo(commonDbConfig.getConnectionPoolConfig());

                    Assertions.assertThat(mergedConfig.getConnectionPoolConfig().getPrepStmtCacheSize())
                            .isEqualTo(newCacheValue);
>>>>>>> 92db7a41
                });
    }

    /**
     * IMPORTANT: This test must be run from stroom-app so it can see all the other modules
     */
    @Test
    void testAbstractConfigPresence() throws IOException {

        AppConfig appConfig = new AppConfig();
        AppConfigModule appConfigModule = new AppConfigModule(new ConfigHolder() {
            @Override
            public AppConfig getAppConfig() {
                return appConfig;
            }

            @Override
            public Path getConfigFile() {
                return Paths.get("NOT USED");
            }
        });
        final Injector injector = Guice.createInjector(appConfigModule);
//        Injector injector = Guice.createInjector(new AbstractModule() {
//            @Override
//            protected void configure() {
//                install(new AppConfigModule(new ConfigHolder() {
//                    @Override
//                    public AppConfig getAppConfig() {
//                        return new AppConfig();
//                    }
//
//                    @Override
//                    public Path getConfigFile() {
//                        return Paths.get("NOT USED");
//                    }
//                }));
//            }
//        });

        Predicate<String> packageNameFilter = name ->
                name.startsWith(STROOM_PACKAGE_PREFIX) && !name.contains("shaded");

        Predicate<Class<?>> classFilter = clazz -> {

            return clazz.getSimpleName().endsWith("Config")
                    && !clazz.equals(AbstractConfig.class)
                    && !clazz.equals(AppConfig.class);
        };

        LOGGER.info("Finding all AbstractConfig classes");

        // Find all classes that extend AbstractConfig
        final ClassLoader classLoader = getClass().getClassLoader();
        final Set<Class<?>> abstractConfigConcreteClasses = ClassPath.from(classLoader)
                .getAllClasses()
                .stream()
                .filter(classInfo -> packageNameFilter.test(classInfo.getPackageName()))
                .map(ClassPath.ClassInfo::load)
                .filter(classFilter)
                .filter(AbstractConfig.class::isAssignableFrom)
                .filter(clazz -> !IsProxyConfig.class.isAssignableFrom(clazz)) // ignore proxy classes
                .filter(clazz -> {
                    boolean isAbstract = Modifier.isAbstract(clazz.getModifiers());
                    if (isAbstract) {
                        LOGGER.info("Ignoring abstract class {}", clazz.getName());
                    }
                    return !isAbstract;
                }) // Ignore abstract classes, e.g. UriConfig
                .peek(clazz -> {
                    LOGGER.debug(clazz.getSimpleName());
                })
                .collect(Collectors.toSet());

        LOGGER.info("Finding all classes in object tree");

        Map<Class<?>, Integer> appConfigTreeClassToIdMap = new HashMap<>();

        // Find all stroom. classes in the AppConfig tree, i.e. config POJOs
        final Set<Class<?>> appConfigTreeClasses = new HashSet<>();
        PropertyUtil.walkObjectTree(
                appConfig,
                prop -> packageNameFilter.test(prop.getValueClass().getPackageName()),
                prop -> {
                    // make sure we have a getter and a setter
                    assertThat(prop.getGetter())
                            .as(LogUtil.message("{} {}",
                                    prop.getParentObject().getClass().getSimpleName(), prop.getGetter().getName()))
                            .isNotNull();

                    assertThat(prop.getSetter())
                            .as(LogUtil.message("{} {}",
                                    prop.getParentObject().getClass().getSimpleName(), prop.getSetter().getName()))
                            .isNotNull();

                    Class<?> valueClass = prop.getValueClass();
                    if (classFilter.test(valueClass)) {
                        appConfigTreeClasses.add(prop.getValueClass());
                        AbstractConfig propValue = (AbstractConfig) prop.getValueFromConfigObject();
                        // Keep a record of the instance ID of the instance in the tree
                        appConfigTreeClassToIdMap.put(valueClass, System.identityHashCode(propValue));
                    }
                });

        // Make sure all config classes extend AbstractConfig and all AbstractConfig classes are in
        // the AppConfig tree. If there is a mismatch then it may be due to the getter/setter not
        // being public in the config class, else the config class may not be a property in the
        // AppConfig object tree
        Set<Class<?>> remaining = new HashSet<>(appConfigTreeClasses);
        remaining.removeAll(abstractConfigConcreteClasses);
        assertThat(remaining).isEmpty();

        remaining = new HashSet<>(abstractConfigConcreteClasses);
        remaining.removeAll(appConfigTreeClasses);
        assertThat(remaining).isEmpty();

        // Now we know the appConfig tree contains all the concrete AbstractConfig classes
        // check that guice will give us the right instance. This ensures

        Map<Class<?>, Integer> injectedInstanceIdMap = abstractConfigConcreteClasses.stream()
                .collect(Collectors.toMap(
                        clazz -> clazz,
                        clazz -> {
                            Object object = injector.getInstance(clazz);
                            return System.identityHashCode(object);
                        }));

        List<Class<?>> classesWithMultipleInstances = appConfigTreeClassToIdMap.entrySet()
                .stream()
                .filter(entry -> {
                    Integer appConfigTreeInstanceId = entry.getValue();
                    Integer injectedInstanceId = injectedInstanceIdMap.get(entry.getKey());

                    // Some AbstractConfig classes are shared so can't be injected themselves
                    // so filter them out
                    boolean isInjectableClass = entry.getKey().getAnnotation(NotInjectableConfig.class) == null;

                    return !injectedInstanceId.equals(appConfigTreeInstanceId) && isInjectableClass;
                })
                .map(Map.Entry::getKey)
                .collect(Collectors.toList());

        if (!classesWithMultipleInstances.isEmpty()) {
            LOGGER.error("The following AbstractConfig classes have a different injected instance to the " +
                    "instance in the AppConfig tree.\n" +
                    "You need to add Guice bindings for them in AppConfigModule");
            classesWithMultipleInstances.stream()
                    .sorted(Comparator.comparing(Class::getName))
                    .forEach(clazz -> {
                        AbstractConfig config = (AbstractConfig) injector.getInstance(clazz);
                        LOGGER.info("  {}", clazz.getName());
                    });
        }

        assertThat(classesWithMultipleInstances).isEmpty();
    }

    static Path getDevYamlPath() throws FileNotFoundException {
        // Load dev.yaml
        final String codeSourceLocation = TestAppConfigModule.class.getProtectionDomain()
                .getCodeSource()
                .getLocation()
                .getPath();

        Path path = Paths.get(codeSourceLocation);
        while (path != null && !path.getFileName().toString().equals("stroom-app")) {
            path = path.getParent();
        }
        if (path != null) {
            path = path.getParent();
            path = path.resolve("stroom-app");
            path = path.resolve("dev.yml");
        }

        if (path == null) {
            throw new FileNotFoundException("Unable to find dev.yml");
        }
        return path;
    }
}<|MERGE_RESOLUTION|>--- conflicted
+++ resolved
@@ -136,18 +136,13 @@
         AppConfig appConfig = injector.getInstance(AppConfig.class);
         CommonDbConfig commonDbConfig = injector.getInstance(CommonDbConfig.class);
 
-<<<<<<< HEAD
-        assertThat(commonDbConfig.getConnectionPoolConfig().getPrepStmtCacheSize())
-                .isEqualTo(newValue);
-=======
 //        Assertions.assertThat(commonDbConfig.getConnectionConfig().getClassName())
 //                .isNotNull();
 
-        Assertions.assertThat(commonDbConfig.getConnectionPoolConfig().getPrepStmtCacheSize())
+        assertThat(commonDbConfig.getConnectionPoolConfig().getPrepStmtCacheSize())
                 .isEqualTo(newCacheValue);
-        Assertions.assertThat(commonDbConfig.getConnectionConfig().getUser())
+        assertThat(commonDbConfig.getConnectionConfig().getUser())
                 .isEqualTo(newUser);
->>>>>>> 92db7a41
 
         // Make sure all the getters that return a HasDbConfig have the modified conn value
         final Stream<HasDbConfig> hasDbConfigsStream = Arrays.stream(appConfig.getClass().getDeclaredMethods())
@@ -169,45 +164,34 @@
 
                     final DbConfig mergedConfig = commonDbConfig.mergeConfig(hasDbConfig.getDbConfig());
 
-<<<<<<< HEAD
-                    assertThat(mergedConfig.getConnectionConfig())
-                            .isEqualTo(commonDbConfig.getConnectionConfig());
-
-                    assertThat(mergedConfig.getConnectionPoolConfig())
-                            .isEqualTo(commonDbConfig.getConnectionPoolConfig());
-
-                    assertThat(mergedConfig.getConnectionPoolConfig().getPrepStmtCacheSize())
-                            .isEqualTo(newValue);
-=======
                     // mergedConfig won't be the same as commonDbConfig as the driver class
                     // is not set in the yaml so is reliant on the default value. The default value
                     // is ignored in the jackson deserialisation so will be null in commonDbConfig
                     // but the merge factors it in so mergedConfig has it set.
 
-                    Assertions.assertThat(mergedConfig.getConnectionConfig().getClassName())
-                            .isNotNull();
-                    Assertions.assertThat(mergedConfig.getConnectionConfig().getUser())
-                            .isNotNull();
-                    Assertions.assertThat(mergedConfig.getConnectionConfig().getPassword())
-                            .isNotNull();
-                    Assertions.assertThat(mergedConfig.getConnectionConfig().getUrl())
-                            .isNotNull();
-
-                    Assertions.assertThat(mergedConfig.getConnectionConfig().getUser())
+                    assertThat(mergedConfig.getConnectionConfig().getClassName())
+                            .isNotNull();
+                    assertThat(mergedConfig.getConnectionConfig().getUser())
+                            .isNotNull();
+                    assertThat(mergedConfig.getConnectionConfig().getPassword())
+                            .isNotNull();
+                    assertThat(mergedConfig.getConnectionConfig().getUrl())
+                            .isNotNull();
+
+                    assertThat(mergedConfig.getConnectionConfig().getUser())
                             .isEqualTo(commonDbConfig.getConnectionConfig().getUser());
-                    Assertions.assertThat(mergedConfig.getConnectionConfig().getPassword())
+                    assertThat(mergedConfig.getConnectionConfig().getPassword())
                             .isEqualTo(commonDbConfig.getConnectionConfig().getPassword());
-                    Assertions.assertThat(mergedConfig.getConnectionConfig().getUrl())
+                    assertThat(mergedConfig.getConnectionConfig().getUrl())
                             .isEqualTo(commonDbConfig.getConnectionConfig().getUrl());
 
-                    Assertions.assertThat(mergedConfig.getConnectionPoolConfig())
+                    assertThat(mergedConfig.getConnectionPoolConfig())
                             .as(LogUtil.message("ConnectionPoolConfig doesn't match for class {}",
                                     hasDbConfig.getClass().getSimpleName()))
                             .isEqualTo(commonDbConfig.getConnectionPoolConfig());
 
-                    Assertions.assertThat(mergedConfig.getConnectionPoolConfig().getPrepStmtCacheSize())
+                    assertThat(mergedConfig.getConnectionPoolConfig().getPrepStmtCacheSize())
                             .isEqualTo(newCacheValue);
->>>>>>> 92db7a41
                 });
     }
 

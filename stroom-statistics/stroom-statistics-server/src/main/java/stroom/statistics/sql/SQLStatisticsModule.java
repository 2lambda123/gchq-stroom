/*
 * Copyright 2018 Crown Copyright
 *
 * Licensed under the Apache License, Version 2.0 (the "License");
 * you may not use this file except in compliance with the License.
 * You may obtain a copy of the License at
 *
 *     http://www.apache.org/licenses/LICENSE-2.0
 *
 * Unless required by applicable law or agreed to in writing, software
 * distributed under the License is distributed on an "AS IS" BASIS,
 * WITHOUT WARRANTIES OR CONDITIONS OF ANY KIND, either express or implied.
 * See the License for the specific language governing permissions and
 * limitations under the License.
 */

package stroom.statistics.sql;

import com.google.inject.AbstractModule;
import com.google.inject.Provides;
import com.zaxxer.hikari.HikariConfig;
import org.flywaydb.core.Flyway;
import org.flywaydb.core.api.FlywayException;
import org.slf4j.Logger;
import org.slf4j.LoggerFactory;
import stroom.config.common.ConnectionConfig;
import stroom.config.common.ConnectionPoolConfig;
import stroom.task.api.TaskHandlerBinder;
import stroom.util.db.DbUtil;
import stroom.util.lifecycle.jobmanagement.ScheduledJobs;

import javax.inject.Provider;
import javax.inject.Singleton;
import javax.sql.DataSource;

public class SQLStatisticsModule extends AbstractModule {
    private static final Logger LOGGER = LoggerFactory.getLogger(SQLStatisticsModule.class);
    private static final String FLYWAY_LOCATIONS = "stroom/statistics/sql/db/migration/mysql";
    private static final String FLYWAY_TABLE = "statistics_schema_history";

    @Override
    protected void configure() {
        bind(SQLStatisticCache.class).to(SQLStatisticCacheImpl.class);
        bind(Statistics.class).to(SQLStatisticEventStore.class);

<<<<<<< HEAD
        final Multibinder<TaskHandler> taskHandlerBinder = Multibinder.newSetBinder(binder(), TaskHandler.class);
        taskHandlerBinder.addBinding().to(SQLStatisticFlushTaskHandler.class);

        final Multibinder<ScheduledJobs> jobs = Multibinder.newSetBinder(binder(), ScheduledJobs.class);
        jobs.addBinding().to(SQLStatisticsJobs.class);
=======
        TaskHandlerBinder.create(binder())
                .bind(SQLStatisticFlushTask.class, SQLStatisticFlushTaskHandler.class);
>>>>>>> 467d0733
    }

    @Provides
    @Singleton
    ConnectionProvider getConnectionProvider(final Provider<SQLStatisticsConfig> configProvider) {
        final ConnectionConfig connectionConfig = configProvider.get().getConnectionConfig();

        // Keep waiting until we can establish a DB connection to allow for the DB to start after the app
        DbUtil.waitForConnection(
                connectionConfig.getJdbcDriverClassName(),
                connectionConfig.getJdbcDriverUrl(),
                connectionConfig.getJdbcDriverUsername(),
                connectionConfig.getJdbcDriverPassword());
        final ConnectionPoolConfig connectionPoolConfig = configProvider.get().getConnectionPoolConfig();

        connectionConfig.validate();

        final HikariConfig config = new HikariConfig();
        config.setJdbcUrl(connectionConfig.getJdbcDriverUrl());
        config.setUsername(connectionConfig.getJdbcDriverUsername());
        config.setPassword(connectionConfig.getJdbcDriverPassword());
        config.addDataSourceProperty("cachePrepStmts",
                String.valueOf(connectionPoolConfig.isCachePrepStmts()));
        config.addDataSourceProperty("prepStmtCacheSize",
                String.valueOf(connectionPoolConfig.getPrepStmtCacheSize()));
        config.addDataSourceProperty("prepStmtCacheSqlLimit",
                String.valueOf(connectionPoolConfig.getPrepStmtCacheSqlLimit()));
        final ConnectionProvider connectionProvider = new ConnectionProvider(config);
        flyway(connectionProvider);
        return connectionProvider;
    }

    private Flyway flyway(final DataSource dataSource) {
        final Flyway flyway = Flyway.configure()
                .dataSource(dataSource)
                .locations(FLYWAY_LOCATIONS)
                .table(FLYWAY_TABLE)
                .baselineOnMigrate(true)
                .load();
        LOGGER.info("Applying Flyway migrations to stroom-statistics in {} from {}", FLYWAY_TABLE, FLYWAY_LOCATIONS);
        try {
            flyway.migrate();
        } catch (FlywayException e) {
            LOGGER.error("Error migrating stroom-statistics database", e);
            throw e;
        }
        LOGGER.info("Completed Flyway migrations for stroom-statistics in {}", FLYWAY_TABLE);
        return flyway;
    }

    @Override
    public boolean equals(final Object o) {
        if (this == o) return true;
        if (o == null || getClass() != o.getClass()) return false;
        return true;
    }

    @Override
    public int hashCode() {
        return 0;
    }
}<|MERGE_RESOLUTION|>--- conflicted
+++ resolved
@@ -18,6 +18,7 @@
 
 import com.google.inject.AbstractModule;
 import com.google.inject.Provides;
+import com.google.inject.multibindings.Multibinder;
 import com.zaxxer.hikari.HikariConfig;
 import org.flywaydb.core.Flyway;
 import org.flywaydb.core.api.FlywayException;
@@ -43,16 +44,11 @@
         bind(SQLStatisticCache.class).to(SQLStatisticCacheImpl.class);
         bind(Statistics.class).to(SQLStatisticEventStore.class);
 
-<<<<<<< HEAD
-        final Multibinder<TaskHandler> taskHandlerBinder = Multibinder.newSetBinder(binder(), TaskHandler.class);
-        taskHandlerBinder.addBinding().to(SQLStatisticFlushTaskHandler.class);
-
         final Multibinder<ScheduledJobs> jobs = Multibinder.newSetBinder(binder(), ScheduledJobs.class);
         jobs.addBinding().to(SQLStatisticsJobs.class);
-=======
+
         TaskHandlerBinder.create(binder())
                 .bind(SQLStatisticFlushTask.class, SQLStatisticFlushTaskHandler.class);
->>>>>>> 467d0733
     }
 
     @Provides

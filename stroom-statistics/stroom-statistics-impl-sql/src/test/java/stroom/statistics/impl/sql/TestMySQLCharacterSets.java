/*
 * Copyright 2016 Crown Copyright
 *
 * Licensed under the Apache License, Version 2.0 (the "License");
 * you may not use this file except in compliance with the License.
 * You may obtain a copy of the License at
 *
 *     http://www.apache.org/licenses/LICENSE-2.0
 *
 * Unless required by applicable law or agreed to in writing, software
 * distributed under the License is distributed on an "AS IS" BASIS,
 * WITHOUT WARRANTIES OR CONDITIONS OF ANY KIND, either express or implied.
 * See the License for the specific language governing permissions and
 * limitations under the License.
 */

package stroom.statistics.impl.sql;


import stroom.test.common.util.db.DbTestUtil;

import org.junit.jupiter.api.BeforeAll;
import org.junit.jupiter.api.Disabled;
import org.junit.jupiter.api.Test;

import java.nio.charset.Charset;
import java.sql.Connection;
import java.sql.PreparedStatement;
import java.sql.ResultSet;
import java.sql.SQLException;
import java.sql.Statement;
import java.util.Map;

import static org.assertj.core.api.Assertions.assertThat;

/**
 * Test class to explore issues with character sets between Java and MySql.
 * Currently ignored as most of the tests require human oversight. Left in, in
 * case it proves useful.
 */
@Disabled
class TestMySQLCharacterSets {

    @BeforeAll
    static void setup() throws SQLException {
        try (final Connection connection = getConnection()) {
            try (final PreparedStatement preparedStatement = connection.prepareStatement(
                    "DROP TABLE IF EXISTS CHAR_SET_TEST")) {
                preparedStatement.execute();
            }
            try (final PreparedStatement preparedStatement = connection.prepareStatement(
                    "CREATE TABLE IF NOT EXISTS CHAR_SET_TEST (TXT VARCHAR(255)) " +
                            "ENGINE=InnoDB AUTO_INCREMENT=129 DEFAULT CHARSET=latin1")) {
                preparedStatement.execute();
            }
        }
    }

    private static Connection getConnection() throws SQLException {
        return DbTestUtil.createTestDataSource().getConnection();
    }

    @Test
    void testRegexOnNotSign() throws SQLException {
        final String tabCharValue = "a¬b";
        final String tabCharRegex = "a[¬]b(¬|$)";
        final String insertBit = "INSERT INTO CHAR_SET_TEST VALUES (";

        try (final Connection connection = getConnection()) {
            // prepared statement escape chars for us
            try (final PreparedStatement preparedStatement = connection.prepareStatement(insertBit + "?)")) {
                preparedStatement.setString(1, tabCharValue);
                preparedStatement.execute();
            }

            try (final PreparedStatement preparedStatement = connection.prepareStatement(
                    "SELECT * FROM CHAR_SET_TEST WHERE TXT REGEXP ?")) {
                preparedStatement.setString(1, tabCharRegex);

                int i = 0;
                String result = "";
                try (final ResultSet resultSet = preparedStatement.executeQuery()) {
                    while (resultSet.next()) {
                        result = resultSet.getString(1);
                        i++;
                    }
                }
                assertThat(i).isEqualTo(1);
                assertThat(result).isEqualTo(tabCharValue);
            }
        }
    }

    @Test
    void testEscapingTab() throws SQLException {
        final String vTab = new String(new byte[]{11});
        final String tabCharValue = "a" + vTab + "b" + vTab;
        final String tabCharRegex = "a[" + vTab + "]b(" + vTab + "|$)";
        final String insertBit = "INSERT INTO CHAR_SET_TEST VALUES (";

        try (final Connection connection = getConnection()) {
            // prepared statement escape chars for us
            try (final PreparedStatement preparedStatement = connection.prepareStatement(insertBit + "?)")) {
                preparedStatement.setString(1, tabCharValue);
                preparedStatement.execute();
            }

            try (final PreparedStatement preparedStatement = connection.prepareStatement(
                    "SELECT * FROM CHAR_SET_TEST WHERE TXT REGEXP ?")) {
                preparedStatement.setString(1, tabCharRegex);

                int i = 0;
                String result = "";
                try (final ResultSet resultSet = preparedStatement.executeQuery()) {
                    while (resultSet.next()) {
                        result = resultSet.getString(1);
                        i++;
                    }
                }

                assertThat(i).isEqualTo(1);
                assertThat(result).isEqualTo(tabCharValue);
            }
        }
    }

    @Test
    void testEscaping() throws SQLException {
        final String dirtyValue = "\\_\"_'";
        final String insertBit = "INSERT INTO CHAR_SET_TEST VALUES (";

        try (final Connection connection = getConnection()) {
            // prepared statement escape chars for us
            try (final PreparedStatement preparedStatement = connection.prepareStatement(insertBit + "?)")) {
                preparedStatement.setString(1, dirtyValue);
                preparedStatement.execute();
            }

            // statement runs what it is given so need to escape dirty chars
            final String safeValue = SQLSafe.escapeChars(dirtyValue);
            try (final Statement statement = connection.createStatement()) {
                statement.execute(insertBit + "'" + safeValue + "')");
            }
        }
    }

    @SuppressWarnings("checkstyle:AvoidEscapedUnicodeCharacters")
    @Test
    void testDelimiter() throws SQLException {
        final String testString = "a\u00acb\u00acc\u00acd"; // Unicode embedded test string.

        try (final Connection connection = getConnection()) {
            try (final PreparedStatement preparedStatement = connection.prepareStatement(
                    "INSERT INTO CHAR_SET_TEST VALUES (?)")) {
                preparedStatement.setString(1, "a¬b¬c¬d");
                preparedStatement.execute();
            }

            try (final PreparedStatement preparedStatement = connection.prepareStatement(
                    "INSERT INTO CHAR_SET_TEST VALUES (?)")) {
<<<<<<< HEAD
                preparedStatement.setString(1, testString);
=======
                // Same delimiter as above but in unicode
                preparedStatement.setString(1, "a\u00acb\u00acc\u00acd");
>>>>>>> 2543aa9f
                preparedStatement.execute();
            }

            dumpAllRows();
        }
    }

    @Test
    void testString() {
        final String delim = "¬";
        final Charset charset = Charset.forName("ISO8859_1");
        final byte[] latinBytes = delim.getBytes(charset);
        final String latin1 = new String(latinBytes, charset);
        final Map<String, Charset> charsets = Charset.availableCharsets();
        System.out.println(charsets.keySet());
        System.out.println(latin1);
    }

    private void dumpAllRows() throws SQLException {
        try (final Connection connection = getConnection()) {
            try (final PreparedStatement preparedStatement = connection.prepareStatement(
                    "SELECT * FROM CHAR_SET_TEST")) {
                System.out.println("---Results---");
                try (final ResultSet resultSet = preparedStatement.executeQuery()) {
                    while (resultSet.next()) {
                        final String result = resultSet.getString(1);
                        System.out.println(result);
                    }
                }
                System.out.println("-------------");
            }
        }
    }
}<|MERGE_RESOLUTION|>--- conflicted
+++ resolved
@@ -158,12 +158,7 @@
 
             try (final PreparedStatement preparedStatement = connection.prepareStatement(
                     "INSERT INTO CHAR_SET_TEST VALUES (?)")) {
-<<<<<<< HEAD
                 preparedStatement.setString(1, testString);
-=======
-                // Same delimiter as above but in unicode
-                preparedStatement.setString(1, "a\u00acb\u00acc\u00acd");
->>>>>>> 2543aa9f
                 preparedStatement.execute();
             }
 

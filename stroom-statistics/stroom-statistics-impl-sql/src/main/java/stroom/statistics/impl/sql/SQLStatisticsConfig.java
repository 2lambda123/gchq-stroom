--- conflicted
+++ resolved
@@ -7,11 +7,8 @@
 import stroom.statistics.impl.sql.search.SearchConfig;
 import stroom.util.cache.CacheConfig;
 import stroom.util.shared.AbstractConfig;
-<<<<<<< HEAD
+import stroom.util.shared.BootStrapConfig;
 import stroom.util.shared.IsStroomConfig;
-=======
-import stroom.util.shared.BootStrapConfig;
->>>>>>> 8d849d62
 import stroom.util.time.StroomDuration;
 
 import com.fasterxml.jackson.annotation.JsonCreator;
@@ -21,22 +18,8 @@
 
 import javax.annotation.Nullable;
 
-<<<<<<< HEAD
-@Singleton
+@JsonPropertyOrder(alphabetic = true)
 public class SQLStatisticsConfig extends AbstractConfig implements IsStroomConfig, HasDbConfig {
-    private DbConfig dbConfig = new DbConfig();
-    private String docRefType = "StatisticStore";
-    private SearchConfig searchConfig = new SearchConfig();
-    private int statisticAggregationBatchSize = 1000000;
-    private StroomDuration maxProcessingAge;
-    private CacheConfig dataSourceCache = CacheConfig.builder()
-            .maximumSize(100L)
-            .expireAfterAccess(StroomDuration.ofMinutes(10))
-            .build();
-=======
-@JsonPropertyOrder(alphabetic = true)
-public class SQLStatisticsConfig extends AbstractConfig implements HasDbConfig {
->>>>>>> 8d849d62
 
     private final SQLStatisticsDbConfig dbConfig;
     private final String docRefType;

ext.moduleName = 'stroom.db.util'

dependencies {
<<<<<<< HEAD
    implementation project(':stroom-config:stroom-config-common')
    implementation project(':stroom-core-shared')
    implementation project(':stroom-dictionary:stroom-dictionary-api')
    implementation project(':stroom-docref')
    implementation project(':stroom-explorer:stroom-collection-api')
    implementation project(':stroom-explorer:stroom-docrefinfo-api')
    implementation project(':stroom-query:stroom-expression')
    implementation project(':stroom-query:stroom-query-api')
    implementation project(':stroom-util')
    implementation project(':stroom-util-shared')

    implementation libs.dropwizard_metrics_healthchecks
    implementation libs.dropwizard_metrics_core
    implementation libs.flyway_core
    implementation libs.guava
    implementation libs.hikari
    implementation libs.guice5
    implementation libs.jackson_annotations
    implementation libs.jooq
    implementation libs.slf4j_api

    testImplementation libs.assertj_core
    testImplementation libs.commons_lang
    testImplementation libs.junit_jupiter_api

    // The following logging libs are needed when running junits outside dropwizard
    testRuntimeOnly libs.jakarta_activation
    testRuntimeOnly libs.jaxb_impl
=======
    compile project(':stroom-config:stroom-config-common')
    compile project(':stroom-core-shared')
    compile project(':stroom-dictionary:stroom-dictionary-api')
    compile project(':stroom-explorer:stroom-collection-api')
    compile project(':stroom-explorer:stroom-docrefinfo-api')
    compile project(':stroom-query:stroom-expression')
    compile project(':stroom-query:stroom-query-api')
    compile project(':stroom-util')
    compile project(':stroom-util-shared')
//
//    compile project(':stroom-docref')
//
//    compile libs.commons_codec
//    compile libs.dropwizard_metrics_healthchecks
    compile libs.dropwizard_metrics_core
    compile libs.flyway_core
    compile libs.google_findbugs
    compile libs.guava
    compile libs.hikari
    compile libs.guice5
//    compile libs.jackson_annotations
//    compile libs.jackson_core
//    compile libs.jackson_databind
//    compile libs.javassist
//    compile libs.javax_servlet_api
//    compile libs.javax_inject
//    compile libs.jaxb_api
    compile libs.jooq
//    compile libs.saxon_he
    compile libs.slf4j_api

    testCompile project(':stroom-test-common')

    testCompile libs.assertj_core
    testCompile libs.commons_lang
    testCompile libs.mockito_core
    testCompile libs.mockito_junit_jupiter
    testCompile libs.junit_jupiter_api
//
//    // The following logging libs are needed when running junits outside dropwizard
    testRuntimeOnly libs.jaxb_runtime
    testRuntimeOnly libs.javax_activation
>>>>>>> 4fe5743a
    testRuntimeOnly libs.jcl_over_slf4j
    testRuntimeOnly libs.jul_to_slf4j
    testRuntimeOnly libs.junit_jupiter_engine
    testRuntimeOnly libs.log4j_over_slf4j
    testRuntimeOnly libs.logback_classic
    testRuntimeOnly libs.logback_core
}<|MERGE_RESOLUTION|>--- conflicted
+++ resolved
@@ -1,7 +1,6 @@
 ext.moduleName = 'stroom.db.util'
 
 dependencies {
-<<<<<<< HEAD
     implementation project(':stroom-config:stroom-config-common')
     implementation project(':stroom-core-shared')
     implementation project(':stroom-dictionary:stroom-dictionary-api')
@@ -22,58 +21,19 @@
     implementation libs.jackson_annotations
     implementation libs.jooq
     implementation libs.slf4j_api
+    implementation libs.vavr
+
+    testImplementation project(':stroom-test-common')
 
     testImplementation libs.assertj_core
     testImplementation libs.commons_lang
     testImplementation libs.junit_jupiter_api
+    testImplementation libs.mockito_core
+    testImplementation libs.mockito_junit_jupiter
 
     // The following logging libs are needed when running junits outside dropwizard
     testRuntimeOnly libs.jakarta_activation
     testRuntimeOnly libs.jaxb_impl
-=======
-    compile project(':stroom-config:stroom-config-common')
-    compile project(':stroom-core-shared')
-    compile project(':stroom-dictionary:stroom-dictionary-api')
-    compile project(':stroom-explorer:stroom-collection-api')
-    compile project(':stroom-explorer:stroom-docrefinfo-api')
-    compile project(':stroom-query:stroom-expression')
-    compile project(':stroom-query:stroom-query-api')
-    compile project(':stroom-util')
-    compile project(':stroom-util-shared')
-//
-//    compile project(':stroom-docref')
-//
-//    compile libs.commons_codec
-//    compile libs.dropwizard_metrics_healthchecks
-    compile libs.dropwizard_metrics_core
-    compile libs.flyway_core
-    compile libs.google_findbugs
-    compile libs.guava
-    compile libs.hikari
-    compile libs.guice5
-//    compile libs.jackson_annotations
-//    compile libs.jackson_core
-//    compile libs.jackson_databind
-//    compile libs.javassist
-//    compile libs.javax_servlet_api
-//    compile libs.javax_inject
-//    compile libs.jaxb_api
-    compile libs.jooq
-//    compile libs.saxon_he
-    compile libs.slf4j_api
-
-    testCompile project(':stroom-test-common')
-
-    testCompile libs.assertj_core
-    testCompile libs.commons_lang
-    testCompile libs.mockito_core
-    testCompile libs.mockito_junit_jupiter
-    testCompile libs.junit_jupiter_api
-//
-//    // The following logging libs are needed when running junits outside dropwizard
-    testRuntimeOnly libs.jaxb_runtime
-    testRuntimeOnly libs.javax_activation
->>>>>>> 4fe5743a
     testRuntimeOnly libs.jcl_over_slf4j
     testRuntimeOnly libs.jul_to_slf4j
     testRuntimeOnly libs.junit_jupiter_engine

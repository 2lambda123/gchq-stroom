--- conflicted
+++ resolved
@@ -19,11 +19,7 @@
     implementation libs.flyway_mysql
     implementation libs.guava
     implementation libs.hikari
-<<<<<<< HEAD
-    implementation libs.guice7
-=======
     implementation libs.guice
->>>>>>> d2116a58
     implementation libs.jackson_annotations
     implementation libs.jaxb_api
     implementation libs.jooq

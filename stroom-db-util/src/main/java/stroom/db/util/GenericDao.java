--- conflicted
+++ resolved
@@ -67,7 +67,6 @@
         return recordToObjectMapper.apply(persistedRecord);
     }
 
-<<<<<<< HEAD
     /**
      * Will try to
      *
@@ -87,12 +86,13 @@
         LAMBDA_LOGGER.debug(() -> LogUtil.message("Creating a {}", table.getName()));
         final T_REC_TYPE record = objectToRecord(object);
         final T_REC_TYPE persistedRecord = JooqUtil.tryCreate(connectionProvider, record, keyField1, keyField2);
-=======
+        return recordToObjectMapper.apply(persistedRecord);
+    }
+
     public T_OBJ_TYPE create(final DSLContext context, final T_OBJ_TYPE object) {
         LAMBDA_LOGGER.debug(() -> LogUtil.message("Creating a {}", table.getName()));
         final T_REC_TYPE record = objectToRecord(object);
         final T_REC_TYPE persistedRecord = createRecord(context, record);
->>>>>>> dd8fb034
         return recordToObjectMapper.apply(persistedRecord);
     }
 

package stroom.db.util;

import stroom.util.concurrent.UncheckedInterruptedException;
import stroom.util.logging.LambdaLogger;
import stroom.util.logging.LambdaLoggerFactory;
import stroom.util.logging.LogUtil;
import stroom.util.shared.BaseCriteria;
import stroom.util.shared.CriteriaFieldSort;
import stroom.util.shared.PageRequest;
import stroom.util.shared.Range;
import stroom.util.shared.Selection;
import stroom.util.shared.StringCriteria;

import org.jooq.Condition;
import org.jooq.DSLContext;
import org.jooq.Field;
import org.jooq.OrderField;
import org.jooq.Record;
import org.jooq.Record1;
import org.jooq.SQLDialect;
import org.jooq.Table;
import org.jooq.TableField;
import org.jooq.UpdatableRecord;
import org.jooq.conf.Settings;
import org.jooq.exception.DataAccessException;
import org.jooq.impl.DSL;
import org.jooq.impl.SQLDataType;

import java.sql.Connection;
import java.sql.Date;
import java.sql.SQLIntegrityConstraintViolationException;
import java.sql.Timestamp;
import java.util.ArrayList;
import java.util.Arrays;
import java.util.Collection;
import java.util.Collections;
import java.util.List;
import java.util.Map;
import java.util.Objects;
import java.util.Optional;
import java.util.function.Consumer;
import java.util.function.Function;
import java.util.stream.Collectors;
import java.util.stream.Stream;
import javax.sql.DataSource;

public final class JooqUtil {

    private static final LambdaLogger LOGGER = LambdaLoggerFactory.getLogger(JooqUtil.class);
    private static final ThreadLocal<DataSource> DATA_SOURCE_THREAD_LOCAL = new ThreadLocal<>();

    private static final String DEFAULT_ID_FIELD_NAME = "id";
    private static final Boolean RENDER_SCHEMA = false;

    private JooqUtil() {
        // Utility class.
    }

    public static void disableJooqLogoInLogs() {
        System.getProperties().setProperty("org.jooq.no-logo", "true");
    }

    public static DSLContext createContext(final Connection connection) {
        Settings settings = new Settings();
        // Turn off fully qualified schemata.
        settings = settings.withRenderSchema(RENDER_SCHEMA);
        return DSL.using(connection, SQLDialect.MYSQL, settings);
    }

    private static DSLContext createContextWithOptimisticLocking(final Connection connection) {
        Settings settings = new Settings();
        // Turn off fully qualified schemata.
        settings = settings.withRenderSchema(RENDER_SCHEMA);
        settings = settings.withExecuteWithOptimisticLocking(true);
        return DSL.using(connection, SQLDialect.MYSQL, settings);
    }

    public static void context(final DataSource dataSource, final Consumer<DSLContext> consumer) {
        try (final Connection connection = dataSource.getConnection()) {
            try {
                checkDataSource(dataSource);
                final DSLContext context = createContext(connection);
                consumer.accept(context);
            } finally {
                releaseDataSource();
            }
        } catch (final Exception e) {
            throw convertException(e);
        }
    }

    public static <R extends Record> void truncateTable(final DataSource dataSource,
                                                        final Table<R> table) {
        try (final Connection connection = dataSource.getConnection()) {
            try {
                checkDataSource(dataSource);
                final DSLContext context = createContext(connection);
                context
                        .batch(
                                "SET FOREIGN_KEY_CHECKS=0",
                                "truncate table " + table.getName(),
                                "SET FOREIGN_KEY_CHECKS=1")
                        .execute();
            } finally {
                releaseDataSource();
            }
        } catch (final Exception e) {
            throw convertException(e);
        }
    }

    public static <R extends Record> int getTableCount(final DataSource dataSource,
                                                       final Table<R> table) {

        return getTableCountWhen(dataSource, table, null);
    }

    public static <R extends Record> int getTableCountWhen(final DataSource dataSource,
                                                           final Table<R> table,
                                                           final Condition condition) {

        try (final Connection connection = dataSource.getConnection()) {
            try {
                checkDataSource(dataSource);
                final DSLContext context = createContext(connection);
                return context
                        .selectCount()
                        .from(table)
<<<<<<< HEAD
                        .fetchOptional()
                        .map(Record1::value1)
                        .orElse(0);
=======
                        .where(Objects.requireNonNullElseGet(condition, DSL::trueCondition))
                        .fetchOne()
                        .value1();
>>>>>>> 9a843e4c
            } finally {
                releaseDataSource();
            }
        } catch (final Exception e) {
            throw convertException(e);
        }
    }

    public static <R> R contextResult(final DataSource dataSource,
                                      final Function<DSLContext, R> function) {
        R result;
        try (final Connection connection = dataSource.getConnection()) {
            try {
                checkDataSource(dataSource);
                final DSLContext context = createContext(connection);
                result = function.apply(context);
            } finally {
                releaseDataSource();
            }
        } catch (final Exception e) {
            throw convertException(e);
        }
        return result;
    }

//    public static void contextResultWithOptimisticLocking(
//    final DataSource dataSource, final Consumer<DSLContext> consumer) {
//        try (final Connection connection = dataSource.getConnection()) {
//            final DSLContext context = createContextWithOptimisticLocking(connection);
//            consumer.accept(context);
//        } catch (final Exception e) {
//            LOGGER.error(e.getMessage(), e);
//            throw new RuntimeException(e.getMessage(), e);
//        }
//    }

    public static <R> R contextResultWithOptimisticLocking(final DataSource dataSource,
                                                           final Function<DSLContext, R> function) {
        R result;
        try (final Connection connection = dataSource.getConnection()) {
            try {
                checkDataSource(dataSource);
                final DSLContext context = createContextWithOptimisticLocking(connection);
                result = function.apply(context);
            } finally {
                releaseDataSource();
            }
        } catch (final Exception e) {
            throw convertException(e);
        }
        return result;
    }

    public static void transaction(final DataSource dataSource, final Consumer<DSLContext> consumer) {
        context(dataSource, context -> context.transaction(nested -> consumer.accept(DSL.using(nested))));
    }

    public static <R> R transactionResult(final DataSource dataSource, final Function<DSLContext, R> function) {
        return contextResult(dataSource,
                context -> context.transactionResult(nested -> function.apply(DSL.using(nested))));
    }

    public static <R> R transactionResultWithOptimisticLocking(final DataSource dataSource,
                                                               final Function<DSLContext, R> function) {
        return contextResultWithOptimisticLocking(dataSource,
                context -> context.transactionResult(nested -> function.apply(DSL.using(nested))));
    }

    public static <R extends UpdatableRecord<R>> R create(final DataSource dataSource, final R record) {
        LOGGER.debug(() -> "Creating a " + record.getTable() + " record " + record);
        try (final Connection connection = dataSource.getConnection()) {
            try {
                checkDataSource(dataSource);
                final DSLContext context = createContext(connection);
                record.attach(context.configuration());
                record.store();
            } finally {
                releaseDataSource();
            }
        } catch (final Exception e) {
            throw convertException(e);
        }
        return record;
    }

    public static <R extends UpdatableRecord<R>, T> R tryCreate(final DataSource dataSource,
                                                                final R record,
                                                                final TableField<R, T> keyField) {
        return tryCreate(dataSource, record, keyField, null, null);
    }

    public static <R extends UpdatableRecord<R>, T> R tryCreate(final DataSource dataSource,
                                                                final R record,
                                                                final TableField<R, T> keyField,
                                                                final Consumer<R> onCreateAction) {
        return tryCreate(dataSource, record, keyField, null, onCreateAction);
    }

    public static <R extends UpdatableRecord<R>, T1, T2> R tryCreate(final DataSource dataSource,
                                                                     final R record,
                                                                     final TableField<R, T1> keyField1,
                                                                     final TableField<R, T2> keyField2) {
        return tryCreate(dataSource, record, keyField1, keyField2, null);
    }

    public static <R extends UpdatableRecord<R>, T1, T2> R tryCreate(final DataSource dataSource,
                                                                     final R record,
                                                                     final TableField<R, T1> keyField1,
                                                                     final TableField<R, T2> keyField2,
                                                                     final Consumer<R> onCreateAction) {
        R persistedRecord;
        LOGGER.debug(() -> "Creating a " + record.getTable() + " record if it doesn't already exist" + record);
        try (final Connection connection = dataSource.getConnection()) {
            try {
                checkDataSource(dataSource);
                final DSLContext context = createContext(connection);
                record.attach(context.configuration());
                try {
                    // Attempt to write the record, which may already be there
                    record.insert();
                    persistedRecord = record;
                    if (onCreateAction != null) {
                        onCreateAction.accept(persistedRecord);
                    }
                } catch (RuntimeException e) {
                    if (e instanceof DataAccessException
                            && e.getCause() != null
                            && e.getCause() instanceof SQLIntegrityConstraintViolationException
                            && ((SQLIntegrityConstraintViolationException) e.getCause()).getErrorCode() == 1062) {
                        // 1062 is a duplicate key exception so someone else has already inserted it
                        LOGGER.debug(e::getMessage, e);

                        // In theory we could get the unique key fields from record.getTable().getKeys()
                        // but this is a bit fragile if the table has multiple unique keys, so better to let
                        // the caller make the decision as to which fields to use
                        final List<Condition> conditionList = new ArrayList<>();
                        // For now support up to two fields in a compound key
                        if (keyField1 != null) {
                            conditionList.add(keyField1.eq(record.get(keyField1)));
                        }
                        if (keyField2 != null) {
                            conditionList.add(keyField2.eq(record.get(keyField2)));
                        }
                        if (conditionList.isEmpty()) {
                            throw new RuntimeException("No key fields supplied");
                        }

                        final Table<R> table = record.getTable();
                        LOGGER.debug("Re-fetching existing record from {} with conditions: {}", table, conditionList);
                        // Now need to re-fetch the record using the key fields so we have the full record with ids
                        persistedRecord = context.selectFrom(table)
                                .where(conditionList.toArray(new Condition[0]))
                                .fetchOne();
                    } else {
                        // Some other error so just re-throw
                        LOGGER.error(e::getMessage, e);
                        throw e;
                    }
                }
            } finally {
                releaseDataSource();
            }
        } catch (final Exception e) {
            throw convertException(e);
        }
        return persistedRecord;
    }

    public static <R extends UpdatableRecord<R>> R update(final DataSource dataSource, final R record) {
        LOGGER.debug(() -> "Updating a " + record.getTable() + " record " + record);
        try (final Connection connection = dataSource.getConnection()) {
            try {
                checkDataSource(dataSource);
                final DSLContext context = createContext(connection);
                record.attach(context.configuration());
                record.update();
            } finally {
                releaseDataSource();
            }
        } catch (final Exception e) {
            throw convertException(e);
        }
        return record;
    }

    public static <R extends UpdatableRecord<R>> R updateWithOptimisticLocking(final DataSource dataSource,
                                                                               final R record) {
        LOGGER.debug(() -> "Updating a " + record.getTable() + " record " + record);
        try (final Connection connection = dataSource.getConnection()) {
            try {
                checkDataSource(dataSource);
                final DSLContext context = createContextWithOptimisticLocking(connection);
                record.attach(context.configuration());
                record.update();
            } finally {
                releaseDataSource();
            }
        } catch (final Exception e) {
            throw convertException(e);
        }
        return record;
    }

    /**
     * Delete all rows matching the passed id value
     *
     * @param field The field to match id against
     * @param id    The id value to match on
     * @return The number of deleted records
     */
    public static <R extends Record> int deleteById(final DataSource dataSource,
                                                    final Table<R> table,
                                                    final Field<Integer> field,
                                                    final int id) {

        return contextResult(dataSource, context ->
                context
                        .deleteFrom(table)
                        .where(field.eq(id))
                        .execute());
    }

    /**
     * Delete all rows matching the passed id value
     *
     * @param id The id value to match on
     * @return The number of deleted records
     */
    public static <R extends Record> int deleteById(final DataSource dataSource,
                                                    final Table<R> table,
                                                    final int id) {

        final Field<Integer> idField = getIdField(table);
        return contextResult(dataSource, context ->
                context
                        .deleteFrom(table)
                        .where(idField.eq(id))
                        .execute());
    }

    /**
     * Fetch a single row using the passed id value. If the id matches zero rows or more than one row then
     * an exception will be thrown. Assumes the table's id field is named 'id'.
     *
     * @param type The type of record to return
     * @param id   The id to match on
     * @return An optional containing the record if it was found.
     */
    public static <R extends Record, T> Optional<T> fetchById(final DataSource dataSource,
                                                              final Table<R> table,
                                                              final Class<T> type,
                                                              final int id) {

        final Field<Integer> idField = getIdField(table);
        return contextResult(dataSource, context ->
                context
                        .fetchOptional(table, idField.eq(id))
                        .map(record ->
                                record.into(type)));
    }

    private static Field<Integer> getIdField(Table<?> table) {
        final Field<Integer> idField = table.field(DEFAULT_ID_FIELD_NAME, Integer.class);
        if (idField == null) {
            throw new RuntimeException(LogUtil.message("Field [id] not found on table [{}]", table.getName()));
        }
        return idField;
    }

    public static int getLimit(final PageRequest pageRequest,
                               final boolean oneLarger) {
        return getLimit(pageRequest, oneLarger, Integer.MAX_VALUE);
    }

    public static int getLimit(final PageRequest pageRequest,
                               final boolean oneLarger,
                               final int defaultValue) {
        if (pageRequest != null) {
            if (pageRequest.getLength() != null) {
                if (oneLarger) {
                    return pageRequest.getLength() + 1;
                } else {
                    return pageRequest.getLength();
                }
            }
        }

        return defaultValue;
    }

    public static int getOffset(final PageRequest pageRequest) {
        if (pageRequest != null) {
            if (pageRequest.getOffset() != null) {
                return pageRequest.getOffset();
            }
        }

        return 0;
    }

    public static int getOffset(final PageRequest pageRequest, final int limit, final int count) {
        if (pageRequest != null) {
            if (pageRequest.getOffset() != null) {
                if (pageRequest.getOffset() == -1 || count < pageRequest.getOffset()) {
                    return Math.max(0, count - limit);
                }
                return pageRequest.getOffset();
            }
        }

        return 0;
    }

    @SafeVarargs
    @SuppressWarnings("varargs") // Creating a stream from an array is safe
    public static Collection<Condition> conditions(final Optional<Condition>... conditions) {
        return Stream.of(conditions)
                .filter(Optional::isPresent)
                .map(Optional::get)
                .collect(Collectors.toList());
    }

    /**
     * Used to build JOOQ conditions from our Criteria Range
     *
     * @param field    The jOOQ field being range queried
     * @param criteria The criteria to apply
     * @param <T>      The type of the range
     * @return A condition that applies the given range.
     */
    public static <T extends Number> Optional<Condition> getRangeCondition(
            final Field<T> field,
            final Range<T> criteria) {
        if (criteria == null || !criteria.isConstrained()) {
            return Optional.empty();
        }

        Boolean matchNull = null;
        if (criteria.isMatchNull()) {
            matchNull = Boolean.TRUE;
        }

        final Optional<Condition> fromCondition;
        if (criteria.getFrom() == null) {
            fromCondition = Optional.empty();
        } else {
            fromCondition = Optional.of(field.greaterOrEqual(criteria.getFrom()));
        }
        final Optional<Condition> toCondition;
        if (criteria.getTo() == null) {
            toCondition = Optional.empty();
        } else {
            toCondition = Optional.of(field.lessThan(criteria.getTo()));
        }

        // Combine conditions.
        final Optional<Condition> condition = fromCondition.map(c1 ->
                        toCondition.map(c1::and).orElse(c1))
                .or(() -> toCondition);
        return convertMatchNull(field, matchNull, condition);
    }

    /**
     * Used to build jOOQ conditions from criteria sets
     *
     * @param field    The jOOQ field being set queried
     * @param criteria The criteria to apply
     * @param <T>      The type of the range
     * @return A condition that applies the given set.
     */
    public static <T> Optional<Condition> getSetCondition(
            final Field<T> field,
            final Selection<T> criteria) {
        if (criteria == null || criteria.isMatchAll()) {
            return Optional.empty();
        }
        return Optional.of(field.in(criteria.getSet()));
    }

    /**
     * Used to build jOOQ conditions from string criteria
     *
     * @param field    The jOOQ field being queried
     * @param criteria The criteria to apply
     * @return A condition that applies the given criteria
     */
    public static Optional<Condition> getStringCondition(
            final Field<String> field,
            final StringCriteria criteria) {
        if (criteria == null || !criteria.isConstrained()) {
            return Optional.empty();
        }

        final Optional<Condition> valueCondition;
        if (criteria.getMatchString() != null) {
            if (criteria.getMatchStyle() == null) {
                if (criteria.isCaseInsensitive()) {
                    valueCondition = Optional.of(DSL.upper(field).eq(criteria.getMatchString()));
                } else {
                    valueCondition = Optional.of(field.eq(criteria.getMatchString()));
                }
            } else {
                if (criteria.isCaseInsensitive()) {
                    valueCondition = Optional.of(DSL.upper(field).like(criteria.getMatchString()));
                } else {
                    valueCondition = Optional.of(field.like(criteria.getMatchString()));
                }
            }
        } else {
            valueCondition = Optional.empty();
        }

        return convertMatchNull(field, criteria.getMatchNull(), valueCondition);
    }

    public static Optional<Condition> getBooleanCondition(final Field<Boolean> field,
                                                          final Boolean value) {
        if (value == null) {
            return Optional.empty();
        } else {
            return Optional.of(field.eq(value));
        }
    }

    private static Optional<Condition> convertMatchNull(final Field<?> field,
                                                        final Boolean matchNull,
                                                        final Optional<Condition> condition) {
        if (matchNull == null) {
            return condition;
        }
        if (matchNull) {
            return condition.map(c -> c.or(field.isNull())).or(() -> Optional.of(field.isNull()));
        }
        return condition.or(() -> Optional.of(field.isNotNull()));
    }

    public static Collection<OrderField<?>> getOrderFields(final Map<String, Field<?>> fieldMap,
                                                           final BaseCriteria criteria,
                                                           final OrderField<?>... defaultSortFields) {
        if (criteria.getSortList() == null || criteria.getSortList().isEmpty()) {
            if (defaultSortFields != null && defaultSortFields.length > 0) {
                return new ArrayList<>(Arrays.asList(defaultSortFields));
            } else {
                return Collections.emptyList();
            }
        } else {
            return criteria.getSortList()
                    .stream()
                    .map(s -> getOrderField(fieldMap, s))
                    .filter(Optional::isPresent)
                    .map(Optional::get)
                    .collect(Collectors.toList());
        }
    }

    private static Optional<OrderField<?>> getOrderField(final Map<String, Field<?>> fieldMap,
                                                         final CriteriaFieldSort sort) {
        final Field<?> field = fieldMap.get(sort.getId());

        if (field != null) {
            if (sort.isDesc()) {
                return Optional.of(field.desc());
            } else {
                return Optional.of(field.asc());
            }
        }

        return Optional.empty();
    }

    /**
     * Converts a time in millis since epoch to a {@link java.sql.Timestamp}
     */
    public static Field<Timestamp> epochMsToTimestamp(Field<? extends Number> field) {
        return DSL.field("from_unixtime({0} / 1000)", SQLDataType.TIMESTAMP, field);
    }

    /**
     * Converts a time in millis since epoch to a {@link java.sql.Date}
     */
    public static Field<Date> epochMsToDate(Field<? extends Number> field) {
        return DSL.field("from_unixtime({0} / 1000)", SQLDataType.DATE, field);
    }

    public static Field<Integer> periodDiff(final Field<? extends Date> date1,
                                            final Field<? extends Date> date2) {
        return DSL.field("period_diff(extract(year_month from {0}), extract(year_month from {1}))",
                SQLDataType.INTEGER, date1, date2);
    }

    public static Field<Integer> periodDiff(final Field<? extends Date> date1,
                                            final Date date2) {
        return DSL.field("period_diff(extract(year_month from {0}), extract(year_month from {1}))",
                SQLDataType.INTEGER, date1, date2);
    }

    /**
     * Convert a checked exception into an unchecked one. Produce useful logging and handling of interrupted exceptions.
     *
     * @param e The exception to convert.
     * @return A runtime exception.
     */
    private static RuntimeException convertException(final Exception e) {
        return convertException(e, true);
    }

    private static RuntimeException convertException(final Exception e, final boolean logError) {
        if (e.getCause() instanceof InterruptedException) {
            // We expect interruption during searches so don't log the error.
            LOGGER.debug(e::getMessage, e);
            // Continue to interrupt the current thread.
            Thread.currentThread().interrupt();
            // Throw an unchecked form of the interrupted exception.
            return new UncheckedInterruptedException((InterruptedException) e);
        } else {
            if (logError) {
                LOGGER.error(e::getMessage, e);
            } else {
                LOGGER.debug(e::getMessage, e);
            }
            if (e instanceof RuntimeException) {
                return (RuntimeException) e;
            } else {
                return new RuntimeException(e.getMessage(), e);
            }
        }
    }

    /**
     * Check that the datasource is not currently being used by the current thread. The main point of this check is to
     * ensure that operations on a datasource are not nested as this can lead to exhaustion of connections from a
     * datasource connection pool and produce a deadlock. It is generally ok for separate threads to get connections
     * from the datasource as a connection should become available once one thread has released a connection back to the
     * pool. However, nested calls, particularly recursive ones, will quickly starve a connection pool and lock the
     * system.
     *
     * @param dataSource The datasource to check.
     */
    private static void checkDataSource(final DataSource dataSource) {
        DataSource currentDataSource = DATA_SOURCE_THREAD_LOCAL.get();
        if (currentDataSource != null && currentDataSource.equals(dataSource)) {
            try {
                throw new RuntimeException("Data source already in use");
            } catch (final RuntimeException e) {
                LOGGER.error(e::getMessage, e);
            }
        }
        DATA_SOURCE_THREAD_LOCAL.set(dataSource);
    }

    private static void releaseDataSource() {
        DATA_SOURCE_THREAD_LOCAL.set(null);
    }
}<|MERGE_RESOLUTION|>--- conflicted
+++ resolved
@@ -126,15 +126,9 @@
                 return context
                         .selectCount()
                         .from(table)
-<<<<<<< HEAD
-                        .fetchOptional()
-                        .map(Record1::value1)
-                        .orElse(0);
-=======
                         .where(Objects.requireNonNullElseGet(condition, DSL::trueCondition))
                         .fetchOne()
                         .value1();
->>>>>>> 9a843e4c
             } finally {
                 releaseDataSource();
             }

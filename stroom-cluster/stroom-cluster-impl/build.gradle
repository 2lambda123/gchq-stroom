ext.moduleName = 'stroom.cluster.impl'

dependencies {
    implementation project(':stroom-core-shared')
    implementation project(':stroom-cluster:stroom-cluster-api')
    implementation project(':stroom-lifecycle:stroom-lifecycle-api')
    implementation project(':stroom-node:stroom-node-api')
    implementation project(':stroom-security:stroom-security-api')
    implementation project(':stroom-task:stroom-task-api')
    implementation project(':stroom-util')
    implementation project(':stroom-util-shared')
    
<<<<<<< HEAD
    compile libs.guice5
    compile libs.javax_inject
//    compile libs.jakarta_servlet_api
    compile libs.slf4j_api
    compile libs.vavr
//    compile project(':stroom-docref')
=======
    implementation libs.guice5
    implementation libs.javax_inject
//    implementation libs.javax_servlet_api
    implementation libs.restygwt
    implementation libs.slf4j_api
    implementation libs.vavr
//    implementation project(':stroom-docref')
>>>>>>> 1ff9e4a8
}<|MERGE_RESOLUTION|>--- conflicted
+++ resolved
@@ -10,20 +10,9 @@
     implementation project(':stroom-util')
     implementation project(':stroom-util-shared')
     
-<<<<<<< HEAD
-    compile libs.guice5
-    compile libs.javax_inject
-//    compile libs.jakarta_servlet_api
-    compile libs.slf4j_api
-    compile libs.vavr
-//    compile project(':stroom-docref')
-=======
     implementation libs.guice5
     implementation libs.javax_inject
-//    implementation libs.javax_servlet_api
     implementation libs.restygwt
     implementation libs.slf4j_api
     implementation libs.vavr
-//    implementation project(':stroom-docref')
->>>>>>> 1ff9e4a8
 }
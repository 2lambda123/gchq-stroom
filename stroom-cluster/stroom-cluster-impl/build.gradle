--- conflicted
+++ resolved
@@ -9,13 +9,8 @@
     implementation project(':stroom-task:stroom-task-api')
     implementation project(':stroom-util')
     implementation project(':stroom-util-shared')
-<<<<<<< HEAD
-    
-    implementation libs.guice7
-=======
 
     implementation libs.guice
->>>>>>> d2116a58
     implementation libs.jakarta_inject
     implementation libs.restygwt
     implementation libs.slf4j_api

apply plugin: 'nu.studer.jooq'

ext.moduleName = 'stroom.index.impl.db.jooq'

dependencies {
    implementation libs.jakarta_annotation_api
    implementation libs.jooq

    runtimeOnly libs.mysql_connector_java
    jooqGenerator libs.mysql_connector_java
}

// Configure jooq plugin to generate code
jooq {
    version = versions.jooq
    edition = nu.studer.gradle.jooq.JooqEdition.OSS  // default (can be omitted)

    configurations {
        main {  // name of the jOOQ configuration

            // Disable JOOQ code generation on build
            generateSchemaSourceOnCompilation = false

            generationTool {
                logging = org.jooq.meta.jaxb.Logging.WARN
                jdbc {
                    driver = 'com.mysql.cj.jdbc.Driver'
                    url = 'jdbc:mysql://localhost:3307/stroom?useUnicode=yes&characterEncoding=UTF-8'
                    user = 'stroomuser'
                    password = 'stroompassword1'
                }
                generator {
                    name = 'org.jooq.codegen.JavaGenerator'
                    database {
                        name = 'org.jooq.meta.mysql.MySQLDatabase'
                        inputSchema = 'stroom'
                        // Add anything you want included in generation below, whitespace ignored
                        // and comments allowed. Each one is a java regex
                        includes = 'index_volume|index_volume_group|index_shard|index_field_source|index_field'
                        // We don't want to include flyway versioning
                        excludes = 'index_schema_history'
                        // Specify 'version' for use in optimistic concurrency control
                        recordVersionFields = 'version'
                        // Treat some tinyint columns as booleans
                        forcedTypes {
                            forcedType {
                                name = 'BOOLEAN'
                                includeExpression = '' +
<<<<<<< HEAD
                                        '.*\\.index_volume_group\\.is_default'
=======
                                        '.*\\.index_field\\.indexed|' +
                                        '.*\\.index_field\\.stored|' +
                                        '.*\\.index_field\\.term_positions|' +
                                        '.*\\.index_field\\.case_sensitive'
>>>>>>> ae1e6022
                                // see https://github.com/jOOQ/jOOQ/issues/9405
                                includeTypes = '(?i:tinyint)(\\(1\\))?'
                            }
                        }
                    }
                    target {
                        packageName = 'stroom.index.impl.db.jooq'
                        directory = 'src/main/java'
                    }
                }
            }
        }
    }
}<|MERGE_RESOLUTION|>--- conflicted
+++ resolved
@@ -46,14 +46,11 @@
                             forcedType {
                                 name = 'BOOLEAN'
                                 includeExpression = '' +
-<<<<<<< HEAD
-                                        '.*\\.index_volume_group\\.is_default'
-=======
                                         '.*\\.index_field\\.indexed|' +
                                         '.*\\.index_field\\.stored|' +
                                         '.*\\.index_field\\.term_positions|' +
-                                        '.*\\.index_field\\.case_sensitive'
->>>>>>> ae1e6022
+                                        '.*\\.index_field\\.case_sensitive' +
+                                        '.*\\.index_volume_group\\.is_default'
                                 // see https://github.com/jOOQ/jOOQ/issues/9405
                                 includeTypes = '(?i:tinyint)(\\(1\\))?'
                             }

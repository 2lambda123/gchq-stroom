--- conflicted
+++ resolved
@@ -11,13 +11,8 @@
 
 import java.util.List;
 
-<<<<<<< HEAD
-@Singleton
+@JsonPropertyOrder(alphabetic = true)
 public class VolumeConfig extends AbstractConfig implements IsStroomConfig {
-=======
-@JsonPropertyOrder(alphabetic = true)
-public class VolumeConfig extends AbstractConfig {
->>>>>>> 8d849d62
 
     public static final String PROP_NAME_DEFUALT_VOLUME_GROUP_NAME = "defaultIndexVolumeGroupName";
 

/*
 * Copyright 2017 Crown Copyright
 *
 * Licensed under the Apache License, Version 2.0 (the "License");
 * you may not use this file except in compliance with the License.
 * You may obtain a copy of the License at
 *
 *     http://www.apache.org/licenses/LICENSE-2.0
 *
 * Unless required by applicable law or agreed to in writing, software
 * distributed under the License is distributed on an "AS IS" BASIS,
 * WITHOUT WARRANTIES OR CONDITIONS OF ANY KIND, either express or implied.
 * See the License for the specific language governing permissions and
 * limitations under the License.
 */

package stroom.index.impl;

import stroom.docref.DocRef;
import stroom.docstore.api.DocumentNotFoundException;
import stroom.index.shared.FindIndexShardCriteria;
import stroom.index.shared.IndexDoc;
import stroom.index.shared.IndexShard;
import stroom.index.shared.IndexShard.IndexShardStatus;
import stroom.node.api.NodeInfo;
import stroom.security.api.SecurityContext;
import stroom.security.shared.PermissionNames;
import stroom.task.api.TaskContextFactory;
import stroom.task.api.TerminateHandlerFactory;
import stroom.util.NullSafe;
import stroom.util.concurrent.StripedLock;
import stroom.util.io.FileUtil;
import stroom.util.io.PathCreator;
import stroom.util.logging.LambdaLogger;
import stroom.util.logging.LambdaLoggerFactory;
import stroom.util.logging.LogUtil;
import stroom.util.shared.ResultPage;
import stroom.util.shared.StringUtil;

import java.nio.file.Files;
import java.nio.file.Path;
import java.time.ZoneOffset;
import java.time.ZonedDateTime;
import java.util.Collections;
import java.util.HashMap;
import java.util.Iterator;
import java.util.List;
import java.util.Locale;
import java.util.Map;
import java.util.Set;
import java.util.concurrent.Executor;
import java.util.concurrent.Executors;
import java.util.concurrent.ScheduledExecutorService;
import java.util.concurrent.TimeUnit;
import java.util.concurrent.atomic.AtomicBoolean;
import java.util.concurrent.atomic.AtomicInteger;
import java.util.concurrent.atomic.AtomicLong;
import java.util.concurrent.locks.Lock;
import java.util.stream.Collectors;
import javax.inject.Inject;
import javax.inject.Provider;
import javax.inject.Singleton;

/**
 * Pool API into open index shards.
 */
@Singleton
public class IndexShardManager {

    private static final LambdaLogger LOGGER = LambdaLoggerFactory.getLogger(IndexShardManager.class);

    private final IndexStore indexStore;
    private final IndexShardService indexShardService;
    private final Provider<IndexShardWriterCache> indexShardWriterCacheProvider;
    private final NodeInfo nodeInfo;
    private final Executor executor;
    private final TaskContextFactory taskContextFactory;
    private final SecurityContext securityContext;
    private final PathCreator pathCreator;

    private final StripedLock shardUpdateLocks = new StripedLock();
    private final AtomicBoolean deletingShards = new AtomicBoolean();

    private final Map<IndexShardStatus, Set<IndexShardStatus>> allowedStateTransitions = new HashMap<>();

    @Inject
    IndexShardManager(final IndexStore indexStore,
                      final IndexShardService indexShardService,
                      final Provider<IndexShardWriterCache> indexShardWriterCacheProvider,
                      final NodeInfo nodeInfo,
                      final Executor executor,
                      final TaskContextFactory taskContextFactory,
                      final SecurityContext securityContext,
                      final PathCreator pathCreator) {
        this.indexStore = indexStore;
        this.indexShardService = indexShardService;
        this.indexShardWriterCacheProvider = indexShardWriterCacheProvider;
        this.nodeInfo = nodeInfo;
        this.executor = executor;
        this.taskContextFactory = taskContextFactory;
        this.securityContext = securityContext;
        this.pathCreator = pathCreator;

        // Ensure all but deleted and corrupt states can be set to closed on clean.
        allowedStateTransitions.put(IndexShardStatus.NEW,
                Set.of(IndexShardStatus.OPENING,
                        IndexShardStatus.CLOSED,
                        IndexShardStatus.DELETED,
                        IndexShardStatus.CORRUPT));
        allowedStateTransitions.put(IndexShardStatus.OPENING,
                Set.of(IndexShardStatus.OPEN,
                        IndexShardStatus.CLOSED,
                        IndexShardStatus.DELETED,
                        IndexShardStatus.CORRUPT));
        allowedStateTransitions.put(IndexShardStatus.OPEN,
                Set.of(IndexShardStatus.CLOSING,
                        IndexShardStatus.CLOSED,
                        IndexShardStatus.DELETED,
                        IndexShardStatus.CORRUPT));
        allowedStateTransitions.put(IndexShardStatus.CLOSING,
                Set.of(IndexShardStatus.CLOSED, IndexShardStatus.DELETED, IndexShardStatus.CORRUPT));
        allowedStateTransitions.put(IndexShardStatus.CLOSED,
                Set.of(IndexShardStatus.OPENING, IndexShardStatus.DELETED, IndexShardStatus.CORRUPT));
        allowedStateTransitions.put(IndexShardStatus.DELETED, Collections.emptySet());
        allowedStateTransitions.put(IndexShardStatus.CORRUPT, Collections.singleton(IndexShardStatus.DELETED));
    }

    /**
     * Delete anything that has been marked to delete
     */
    public void deleteFromDisk() {
        securityContext.secure(PermissionNames.MANAGE_INDEX_SHARDS_PERMISSION, () -> {
            if (deletingShards.compareAndSet(false, true)) {
                try {
                    final IndexShardWriterCache indexShardWriterCache = indexShardWriterCacheProvider.get();

                    final FindIndexShardCriteria criteria = FindIndexShardCriteria.matchAll();
                    criteria.getNodeNameSet().add(nodeInfo.getThisNodeName());
                    criteria.getIndexShardStatusSet().add(IndexShardStatus.DELETED);
                    final ResultPage<IndexShard> shards = indexShardService.find(criteria);
<<<<<<< HEAD

                    final Runnable runnable = taskContextFactory.context(
                            "Delete Logically Deleted Shards",
                            TerminateHandlerFactory.NOOP_FACTORY,
                            taskContext -> {
                                try {
                                    taskContext.info(() -> "Deleting Logically Deleted Shards...");

                                    LOGGER.logDurationIfDebugEnabled(() -> {
                                        final Iterator<IndexShard> iter = shards.getValues().iterator();
                                        while (!Thread.currentThread().isInterrupted() && iter.hasNext()) {
                                            final IndexShard shard = iter.next();
                                            final IndexShardWriter indexShardWriter =
                                                    indexShardWriterCache.getWriterByShardId(shard.getId());
                                            try {
                                                if (indexShardWriter != null) {
                                                    LOGGER.debug(() ->
                                                            "deleteLogicallyDeleted() - Unable to delete index " +
                                                                    "shard " + shard.getId() + " as it is currently " +
                                                                    "in use");
                                                } else {
                                                    deleteFromDisk(shard);
                                                }
                                            } catch (final RuntimeException e) {
                                                LOGGER.error(e::getMessage, e);
                                            }
                                        }
                                    }, "deleteLogicallyDeleted()");
                                } finally {
                                    deletingShards.set(false);
                                }
                            });

                    // In tests we don't have a task manager.
                    if (executor == null) {
                        runnable.run();
=======
                    if (NullSafe.test(shards, shards2 -> shards2.size() > 0)) {
                        deleteShardsFromDisk(indexShardWriterCache, shards);
>>>>>>> 01099a1b
                    } else {
                        LOGGER.debug("No matching shards to delete, criteria: {}", criteria);
                    }
                } catch (final RuntimeException e) {
                    LOGGER.error(e::getMessage, e);
                } finally {
                    deletingShards.set(false);
                }
            } else {
                LOGGER.debug("Another thread is deleting shards, we will just drop out quietly");
            }
        });
    }

    private void deleteShardsFromDisk(final IndexShardWriterCache indexShardWriterCache,
                                      final ResultPage<IndexShard> shards) {
        final Runnable runnable = taskContextFactory.context(
                "Delete Logically Deleted Shards",
                TerminateHandlerFactory.NOOP_FACTORY,
                taskContext -> {
                    try {
                        taskContext.info(() -> LogUtil.message("Deleting {} Logically Deleted Shard{}...",
                                shards.size(), StringUtil.pluralSuffix(shards.size())));

                        LOGGER.logDurationIfDebugEnabled(() -> {
                            final Iterator<IndexShard> iter = shards.getValues().iterator();
                            while (!Thread.currentThread().isInterrupted() && iter.hasNext()) {
                                final IndexShard shard = iter.next();
                                final IndexShardWriter indexShardWriter =
                                        indexShardWriterCache.getWriterByShardId(shard.getId());
                                try {
                                    if (indexShardWriter != null) {
                                        LOGGER.debug(() ->
                                                "deleteShardsFromDisk() - Unable to delete index " +
                                                        "shard " + shard.getId() + " as it is currently " +
                                                        "in use");
                                    } else {
                                        deleteFromDisk(shard);
                                    }
                                } catch (final RuntimeException e) {
                                    LOGGER.error(e::getMessage, e);
                                }
                            }
                        }, "deleteShardsFromDisk()");
                    } finally {
                        deletingShards.set(false);
                    }
                });

        // In tests we don't have a task manager.
        NullSafe.consumeOr(
                executor,
                ex -> ex.execute(runnable),
                runnable);
    }

    private void deleteFromDisk(final IndexShard shard) {
        try {
            // Find the index shard dir.
            final Path dir = IndexShardUtil.getIndexPath(shard, pathCreator);
            LOGGER.debug(() -> LogUtil.message("deleteFromDisk() - shard ID: {}, dir: '{}'",
                    shard.getId(), LogUtil.path(dir)));

            // See if there are any files in the directory.
            if (!Files.isDirectory(dir) || FileUtil.deleteDir(dir)) {
                // The directory either doesn't exist or we have
                // successfully deleted it so delete this index
                // shard from the database.
                if (indexShardService != null) {
                    indexShardService.delete(shard);
                }
            }
        } catch (final RuntimeException e) {
            LOGGER.error(e::getMessage, e);
        }
    }

    public Long performAction(final FindIndexShardCriteria criteria, final IndexShardAction action) {
        return securityContext.secureResult(PermissionNames.MANAGE_INDEX_SHARDS_PERMISSION, () -> {
            final String thisNodeName = nodeInfo.getThisNodeName();
            final ResultPage<IndexShard> shards = indexShardService.find(criteria);

            // Only perform actions on shards owned by this node.
            final List<IndexShard> ownedShards = shards
                    .stream()
                    .filter(indexShard -> thisNodeName.equals(indexShard.getNodeName()))
                    .collect(Collectors.toList());
            return performAction(ownedShards, action);
        });
    }

    private long performAction(final List<IndexShard> ownedShards, final IndexShardAction action) {
        final AtomicLong shardCount = new AtomicLong();
        if (ownedShards.size() > 0) {
            taskContextFactory.context(
                    "Index Shard Manager",
                    TerminateHandlerFactory.NOOP_FACTORY,
                    parentTaskContext -> {
                        parentTaskContext.info(() -> action.getActivity() + " index shards");

                        final IndexShardWriterCache indexShardWriterCache = indexShardWriterCacheProvider.get();

                        // Create an atomic integer to count the number of index shard writers yet to complete the
                        // specified action.
                        final AtomicInteger remaining = new AtomicInteger(ownedShards.size());

                        // Create a scheduled executor for us to continually log index shard writer action progress.
                        final ScheduledExecutorService executor = Executors.newSingleThreadScheduledExecutor();
                        // Start logging action progress.
                        executor.scheduleAtFixedRate(
                                () -> LOGGER.info(() ->
                                        "Waiting for " + remaining.get() + " index shards to " + action.getName()),
                                10,
                                10,
                                TimeUnit.SECONDS);

                        // Perform action on all of the index shard writers in parallel.
                        ownedShards.parallelStream().forEach(shard -> {
                            try {
                                // We use a child tak context here to create child messages in the UI but also to ensure
                                // the task is performed in the context of the parent user.
                                taskContextFactory.childContext(parentTaskContext,
                                        "Index Shard Manager",
                                        TerminateHandlerFactory.NOOP_FACTORY,
                                        taskContext -> {
                                            taskContext.info(() -> action.getActivity() +
                                                    " index shard: " +
                                                    shard.getId());
                                            switch (action) {
                                                case FLUSH:
                                                    shardCount.incrementAndGet();
                                                    indexShardWriterCache.flush(shard.getId());
                                                    break;
                                                case DELETE:
                                                    shardCount.incrementAndGet();
                                                    indexShardWriterCache.delete(shard.getId());
                                                    break;
                                            }
                                        }).run();
                            } catch (final RuntimeException e) {
                                LOGGER.error(e::getMessage, e);
                            }

                            remaining.getAndDecrement();
                        });

                        // Shut down the progress logging executor.
                        executor.shutdown();

                        LOGGER.info(() -> "Finished " +
                                action.getActivity().toLowerCase(Locale.ROOT) +
                                " index shards");
                    }).run();
        }

        return shardCount.get();
    }

    public void checkRetention() {
        taskContextFactory.current().info(() -> "Checking index shard retention");
        securityContext.secure(PermissionNames.MANAGE_INDEX_SHARDS_PERMISSION, () -> {
            final FindIndexShardCriteria criteria = FindIndexShardCriteria.matchAll();
            criteria.getNodeNameSet().add(nodeInfo.getThisNodeName());
            final ResultPage<IndexShard> shards = indexShardService.find(criteria);
            for (final IndexShard shard : shards.getValues()) {
                checkRetention(shard);
            }
        });
    }

    private void checkRetention(final IndexShard shard) {
        try {
            // Delete this shard if it is older than the retention age.
            final IndexDoc index = indexStore.readDocument(new DocRef(IndexDoc.DOCUMENT_TYPE, shard.getIndexUuid()));
            if (index == null) {
                // If there is no associated index then delete the shard.
                setStatus(shard.getId(), IndexShardStatus.DELETED);

            } else {
                final Integer retentionDayAge = index.getRetentionDayAge();
                final Long partitionToTime = shard.getPartitionToTime();
                if (retentionDayAge != null
                        && partitionToTime != null
                        && !IndexShardStatus.DELETED.equals(shard.getStatus())) {
                    // See if this index shard is older than the index retention
                    // period.
                    final long retentionTime = ZonedDateTime.now(ZoneOffset.UTC)
                            .minusDays(retentionDayAge)
                            .toInstant()
                            .toEpochMilli();

                    if (partitionToTime < retentionTime) {
                        setStatus(shard.getId(), IndexShardStatus.DELETED);
                    }
                }
            }
        } catch (final DocumentNotFoundException e) {
            // If there is no associated index then delete the shard.
            setStatus(shard.getId(), IndexShardStatus.DELETED);

        } catch (final RuntimeException e) {
            LOGGER.error(e::getMessage, e);
        }
    }

    public IndexShard load(final long indexShardId) {
        return securityContext.secureResult(PermissionNames.MANAGE_INDEX_SHARDS_PERMISSION, () -> {
            // Allow the thing to run without a service (e.g. benchmark mode)
            if (indexShardService != null) {
                final Lock lock = shardUpdateLocks.getLockForKey(indexShardId);
                lock.lock();
                try {
                    return indexShardService.loadById(indexShardId);
                } finally {
                    lock.unlock();
                }
            }

            return null;
        });
    }

    public void setStatus(final long indexShardId, final IndexShardStatus status) {
        // Allow the thing to run without a service (e.g. benchmark mode)
        if (indexShardService != null) {
            final Lock lock = shardUpdateLocks.getLockForKey(indexShardId);
            lock.lock();
            try {
                final IndexShard indexShard = indexShardService.loadById(indexShardId);
                if (indexShard != null) {
                    // Only allow certain state transitions.
                    final Set<IndexShardStatus> allowed = allowedStateTransitions.get(indexShard.getStatus());
                    if (allowed == null) {
                        throw new RuntimeException("No state transitions are defined for " +
                                indexShard.getStatus());
                    } else {
                        if (allowed.contains(status)) {
                            indexShardService.setStatus(indexShard.getId(), status);
                        } else {
                            LOGGER.debug("State transition from " +
                                    indexShard.getStatus() +
                                    " to " +
                                    status +
                                    " was attempted but is not allowed");
                        }
                    }
                }
            } catch (final RuntimeException e) {
                LOGGER.error(e::getMessage, e);
            } finally {
                lock.unlock();
            }
        }
    }

    public void update(final long indexShardId,
                       final Integer documentCount,
                       final Long commitDurationMs,
                       final Long commitMs,
                       final Long fileSize) {
        // Allow the thing to run without a service (e.g. benchmark mode)
        if (indexShardService != null) {
            final Lock lock = shardUpdateLocks.getLockForKey(indexShardId);
            lock.lock();
            try {
                indexShardService.update(indexShardId,
                        documentCount,
                        commitDurationMs,
                        commitMs,
                        fileSize);
            } finally {
                lock.unlock();
            }
        }
    }

    public enum IndexShardAction {
        FLUSH("flush", "Flushing"),
        DELETE("delete", "Deleting");

        private final String name;
        private final String activity;

        IndexShardAction(final String name, final String activity) {
            this.name = name;
            this.activity = activity;
        }

        public String getName() {
            return name;
        }

        public String getActivity() {
            return activity;
        }
    }
}<|MERGE_RESOLUTION|>--- conflicted
+++ resolved
@@ -138,47 +138,8 @@
                     criteria.getNodeNameSet().add(nodeInfo.getThisNodeName());
                     criteria.getIndexShardStatusSet().add(IndexShardStatus.DELETED);
                     final ResultPage<IndexShard> shards = indexShardService.find(criteria);
-<<<<<<< HEAD
-
-                    final Runnable runnable = taskContextFactory.context(
-                            "Delete Logically Deleted Shards",
-                            TerminateHandlerFactory.NOOP_FACTORY,
-                            taskContext -> {
-                                try {
-                                    taskContext.info(() -> "Deleting Logically Deleted Shards...");
-
-                                    LOGGER.logDurationIfDebugEnabled(() -> {
-                                        final Iterator<IndexShard> iter = shards.getValues().iterator();
-                                        while (!Thread.currentThread().isInterrupted() && iter.hasNext()) {
-                                            final IndexShard shard = iter.next();
-                                            final IndexShardWriter indexShardWriter =
-                                                    indexShardWriterCache.getWriterByShardId(shard.getId());
-                                            try {
-                                                if (indexShardWriter != null) {
-                                                    LOGGER.debug(() ->
-                                                            "deleteLogicallyDeleted() - Unable to delete index " +
-                                                                    "shard " + shard.getId() + " as it is currently " +
-                                                                    "in use");
-                                                } else {
-                                                    deleteFromDisk(shard);
-                                                }
-                                            } catch (final RuntimeException e) {
-                                                LOGGER.error(e::getMessage, e);
-                                            }
-                                        }
-                                    }, "deleteLogicallyDeleted()");
-                                } finally {
-                                    deletingShards.set(false);
-                                }
-                            });
-
-                    // In tests we don't have a task manager.
-                    if (executor == null) {
-                        runnable.run();
-=======
                     if (NullSafe.test(shards, shards2 -> shards2.size() > 0)) {
                         deleteShardsFromDisk(indexShardWriterCache, shards);
->>>>>>> 01099a1b
                     } else {
                         LOGGER.debug("No matching shards to delete, criteria: {}", criteria);
                     }
@@ -207,10 +168,10 @@
                             final Iterator<IndexShard> iter = shards.getValues().iterator();
                             while (!Thread.currentThread().isInterrupted() && iter.hasNext()) {
                                 final IndexShard shard = iter.next();
-                                final IndexShardWriter indexShardWriter =
-                                        indexShardWriterCache.getWriterByShardId(shard.getId());
+                                            final IndexShardWriter indexShardWriter =
+                                                    indexShardWriterCache.getWriterByShardId(shard.getId());
                                 try {
-                                    if (indexShardWriter != null) {
+                                                if (indexShardWriter != null) {
                                         LOGGER.debug(() ->
                                                 "deleteShardsFromDisk() - Unable to delete index " +
                                                         "shard " + shard.getId() + " as it is currently " +

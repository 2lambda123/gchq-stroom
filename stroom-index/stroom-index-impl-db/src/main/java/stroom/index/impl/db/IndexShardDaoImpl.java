--- conflicted
+++ resolved
@@ -21,29 +21,17 @@
 import stroom.index.impl.IndexShardDao;
 import stroom.index.impl.IndexShardFields;
 import stroom.index.impl.IndexStore;
-<<<<<<< HEAD
-import stroom.index.impl.IndexVolumeDao;
-import stroom.index.impl.IndexVolumeGroupService;
-=======
->>>>>>> 2543aa9f
 import stroom.index.impl.db.jooq.tables.records.IndexShardRecord;
 import stroom.index.shared.FindIndexShardCriteria;
 import stroom.index.shared.IndexDoc;
-<<<<<<< HEAD
-import stroom.index.shared.IndexException;
-=======
->>>>>>> 2543aa9f
 import stroom.index.shared.IndexShard;
 import stroom.index.shared.IndexShard.IndexShardStatus;
 import stroom.index.shared.IndexShardKey;
 import stroom.index.shared.IndexVolume;
 import stroom.query.api.v2.ExpressionItem;
 import stroom.query.api.v2.ExpressionUtil;
-<<<<<<< HEAD
-=======
 import stroom.util.logging.LambdaLogger;
 import stroom.util.logging.LambdaLoggerFactory;
->>>>>>> 2543aa9f
 import stroom.util.shared.PageRequest;
 import stroom.util.shared.ResultPage;
 import stroom.util.shared.Selection;
@@ -126,34 +114,17 @@
 
     private final IndexDbConnProvider indexDbConnProvider;
     private final GenericDao<IndexShardRecord, IndexShard, Long> genericDao;
-<<<<<<< HEAD
-    private final RoundRobinVolumeSelector volumeSelector = new RoundRobinVolumeSelector();
-=======
->>>>>>> 2543aa9f
     private final IndexShardValueMapper indexShardValueMapper;
     private final IndexShardExpressionMapper indexShardExpressionMapper;
 
     @Inject
     IndexShardDaoImpl(final IndexDbConnProvider indexDbConnProvider,
-<<<<<<< HEAD
-                      final IndexVolumeDao indexVolumeDao,
-                      final IndexVolumeGroupService indexVolumeGroupService,
-                      final IndexShardValueMapper indexShardValueMapper,
-                      final IndexShardExpressionMapper indexShardExpressionMapper) {
-        this.indexDbConnProvider = indexDbConnProvider;
-        this.indexVolumeDao = indexVolumeDao;
-        this.indexVolumeGroupService = indexVolumeGroupService;
-        this.indexShardValueMapper = indexShardValueMapper;
-        this.indexShardExpressionMapper = indexShardExpressionMapper;
-
-=======
                       final IndexShardValueMapper indexShardValueMapper,
                       final IndexShardExpressionMapper indexShardExpressionMapper) {
 
         this.indexDbConnProvider = indexDbConnProvider;
         this.indexShardValueMapper = indexShardValueMapper;
         this.indexShardExpressionMapper = indexShardExpressionMapper;
->>>>>>> 2543aa9f
         genericDao = new GenericDao<>(
                 indexDbConnProvider,
                 INDEX_SHARD,

--- conflicted
+++ resolved
@@ -1,8 +1,5 @@
-<<<<<<< HEAD
-=======
 .idea
 .temp
->>>>>>> 51ba59c7
 .DS_Store
 */target/
 *.swp

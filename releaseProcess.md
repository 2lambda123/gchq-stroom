<<<<<<< HEAD
```sh
git pull
git clean -dfx
mvn versions:set -DnewVersion=5.x.y -DgenerateBackupPoms=false
git commit -a -m "Updated version to v5.x.y"
gp
mvn clean install -U
```
Manually create a release in GitHub, attaching the distribuition zip, tagging with the new version
=======
`git pull`
`git clean -dfx`
`mvn versions:set -DnewVersion=5.x.y -DgenerateBackupPoms=false`
`git commit -a -m "Updated version to v5.x.y"`
`gp`
`mvn clean install -U`
Manually create a release in github, attaching the distribution zip, tagging with the new version
>>>>>>> 4df4a266
<|MERGE_RESOLUTION|>--- conflicted
+++ resolved
@@ -1,4 +1,3 @@
-<<<<<<< HEAD
 ```sh
 git pull
 git clean -dfx
@@ -7,13 +6,4 @@
 gp
 mvn clean install -U
 ```
-Manually create a release in GitHub, attaching the distribuition zip, tagging with the new version
-=======
-`git pull`
-`git clean -dfx`
-`mvn versions:set -DnewVersion=5.x.y -DgenerateBackupPoms=false`
-`git commit -a -m "Updated version to v5.x.y"`
-`gp`
-`mvn clean install -U`
-Manually create a release in github, attaching the distribution zip, tagging with the new version
->>>>>>> 4df4a266
+Manually create a release in GitHub, attaching the distribution zip, tagging with the new version
dependencies {
    compile project(':stroom-core-server')
    compile project(':stroom-core-shared')
    compile project(':stroom-entity-shared')
    compile project(':stroom-pipeline')
    compile project(':stroom-security-api')
    compile project(':stroom-statistics-api')
    compile project(':stroom-statistics-shared')
    compile project(':stroom-util')
    compile project(':stroom-util-shared')
    compile project(':stroom-connectors')

    compile urlDependencies.get(urlLibs.hadoopCommonShaded)

    compile libs.stroomQueryApi
    compile libs.stroomExpression
    compile libs.stroomQueryCommon
<<<<<<< HEAD
=======
    compile libs.stroomStatsSchema
>>>>>>> 2b2616a1

    compile libs.c3p0
    compile libs.commons_lang
    compile libs.commons_pool2
    compile libs.flyway_core
    compile libs.guava
    compile (libs.hbase) { transitive = false } //hbase-common is currently only used for its Bytes class, so exclude all its deps
    compile libs.javax_annotation_api
    compile libs.javax_inject
    compile libs.slf4j_api
    compile libs.spring_beans
    compile libs.spring_context
    compile libs.spring_core
    compile libs.spring_tx
    compile libs.vavr
    compile libs.xml_apis
    compile libs.swagger_annotations
    compile libs.ws_rs_api

    compile libs.dropwizard_metrics_annotation
    compile libs.dropwizard_metrics_healthchecks

    testCompile project(path: ':stroom-util', configuration: 'testArtifacts')
    testCompile project(path: ':stroom-core-server', configuration: 'testArtifacts')

    testCompile libs.assertj_core
    testCompile libs.junit
    testCompile libs.mockito_core

    //the following logging libs are needed when running junits outside dropwizard
    testRuntime libs.jcl_over_slf4j
    testRuntime libs.jul_to_slf4j
    testRuntime libs.log4j_over_slf4j
    testRuntime libs.logback_classic
    testRuntime libs.logback_core
}<|MERGE_RESOLUTION|>--- conflicted
+++ resolved
@@ -15,10 +15,7 @@
     compile libs.stroomQueryApi
     compile libs.stroomExpression
     compile libs.stroomQueryCommon
-<<<<<<< HEAD
-=======
     compile libs.stroomStatsSchema
->>>>>>> 2b2616a1
 
     compile libs.c3p0
     compile libs.commons_lang

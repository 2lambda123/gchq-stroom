/*
 * Copyright 2017 Crown Copyright
 *
 * Licensed under the Apache License, Version 2.0 (the "License");
 * you may not use this file except in compliance with the License.
 * You may obtain a copy of the License at
 *
 *    http://www.apache.org/licenses/LICENSE-2.0
 *
 * Unless required by applicable law or agreed to in writing, software
 * distributed under the License is distributed on an "AS IS" BASIS,
 * WITHOUT WARRANTIES OR CONDITIONS OF ANY KIND, either express or implied.
 * See the License for the specific language governing permissions and
 * limitations under the License.
 */

dependencies {
    compile project(':stroom-statistics-shared')
    compile project(':stroom-pipeline')
    compile project(':stroom-statistics-api')
    compile project(':stroom-entity-shared')
    compile project(':stroom-util-shared')
    compile project(':stroom-core-server')
    compile project(':stroom-util')
    compile project(':stroom-security-api')
    compile project(':stroom-core-shared')

    //hbase-common is currently only used for its Bytes class, so exclude all its deps
    compile('org.apache.hbase:hbase-common:1.2.1') {
        transitive = false
    }

    //hbase-common is currently only used for its Bytes class, so exclude all its deps
    compile('org.apache.hbase:hbase-common:1.2.1') {
        transitive = false
    }

    compile urlDependencies.get(versions.stroomQueryCommon)
<<<<<<< HEAD
    compile urlDependencies.get(versions.stroomExpression)
    compile urlDependencies.get(versions.hadoopCommonShaded) 
    //compile urlDependencies.get(versions.hbaseCommonShaded)
=======
    compile urlDependencies.get(versions.hadoopCommonShaded)
    compile 'org.springframework:spring-beans:4.3.4.RELEASE'
    compile 'org.springframework:spring-core:4.3.4.RELEASE'
    compile 'org.springframework:spring-context:4.3.4.RELEASE'
    compile 'commons-lang:commons-lang:2.6'
    compile 'net.sf.ehcache:ehcache-core:2.6.11'
    compile 'org.slf4j:slf4j-api:1.7.21'
    compile 'com.google.guava:guava:20.0'
    compile 'javax.inject:javax.inject:1'
    compile 'org.apache.commons:commons-pool2:2.4.2'
    compile 'xml-apis:xml-apis:1.0.b2'
    compile 'org.springframework:spring-tx:4.3.4.RELEASE'
    compile 'javax.annotation:javax.annotation-api:1.2'
    compile 'org.flywaydb:flyway-core:4.0.3'
    compile 'com.mchange:c3p0:0.9.5.2'
>>>>>>> 5cc0386f

    testCompile project(path: ':stroom-test-common', configuration: 'testArtifacts')
    testCompile project(path: ':stroom-util', configuration: 'testArtifacts')
    testCompile project(path: ':stroom-core-server', configuration: 'testArtifacts')
    testCompile 'junit:junit:4.12'
    testCompile 'org.mockito:mockito-core:2.0.2-beta'
}<|MERGE_RESOLUTION|>--- conflicted
+++ resolved
@@ -36,31 +36,10 @@
     }
 
     compile urlDependencies.get(versions.stroomQueryCommon)
-<<<<<<< HEAD
     compile urlDependencies.get(versions.stroomExpression)
     compile urlDependencies.get(versions.hadoopCommonShaded) 
-    //compile urlDependencies.get(versions.hbaseCommonShaded)
-=======
-    compile urlDependencies.get(versions.hadoopCommonShaded)
-    compile 'org.springframework:spring-beans:4.3.4.RELEASE'
-    compile 'org.springframework:spring-core:4.3.4.RELEASE'
-    compile 'org.springframework:spring-context:4.3.4.RELEASE'
-    compile 'commons-lang:commons-lang:2.6'
-    compile 'net.sf.ehcache:ehcache-core:2.6.11'
-    compile 'org.slf4j:slf4j-api:1.7.21'
-    compile 'com.google.guava:guava:20.0'
-    compile 'javax.inject:javax.inject:1'
-    compile 'org.apache.commons:commons-pool2:2.4.2'
-    compile 'xml-apis:xml-apis:1.0.b2'
-    compile 'org.springframework:spring-tx:4.3.4.RELEASE'
-    compile 'javax.annotation:javax.annotation-api:1.2'
-    compile 'org.flywaydb:flyway-core:4.0.3'
-    compile 'com.mchange:c3p0:0.9.5.2'
->>>>>>> 5cc0386f
 
     testCompile project(path: ':stroom-test-common', configuration: 'testArtifacts')
     testCompile project(path: ':stroom-util', configuration: 'testArtifacts')
     testCompile project(path: ':stroom-core-server', configuration: 'testArtifacts')
-    testCompile 'junit:junit:4.12'
-    testCompile 'org.mockito:mockito-core:2.0.2-beta'
 }
ext.moduleName = 'stroom.event.logging.impl'

dependencies {
    implementation project(':stroom-activity:stroom-activity-api')
    implementation project(':stroom-cache:stroom-cache-api')
    implementation project(':stroom-core-shared')
    implementation project(':stroom-docref')
    implementation project(':stroom-event-logging:stroom-event-logging-api')
    implementation project(':stroom-query:stroom-query-api')
    implementation project(':stroom-security:stroom-security-api')
    implementation project(':stroom-util')
    implementation project(':stroom-util-shared')

    implementation libs.eventLogging
    implementation libs.guice5
    implementation libs.jackson_annotations
    implementation libs.jackson_core
    implementation libs.jackson_databind
    implementation libs.javax_inject
    implementation libs.javax_servlet_api
    implementation libs.jaxb_api
    implementation libs.slf4j_api

<<<<<<< HEAD
    compile libs.guice5
    compile libs.jackson_annotations
    compile libs.jackson_databind
    compile libs.javax_inject
    compile libs.jakarta_servlet_api
    compile libs.slf4j_api

    testCompile project(':stroom-security:stroom-security-mock')
    testCompile project(':stroom-test-common')
    testCompile libs.assertj_core
    testCompile libs.junit_jupiter_api
    testCompile libs.mockito_core
    testCompile libs.mockito_junit_jupiter
=======
    testImplementation project(':stroom-security:stroom-security-mock')
    testImplementation project(':stroom-test-common')
    testImplementation libs.assertj_core
    testImplementation libs.junit_jupiter_api
    testImplementation libs.mockito_core
    testImplementation libs.mockito_junit_jupiter
>>>>>>> 1ff9e4a8

    // The following logging libs are needed when running junits outside dropwizard
    testRuntimeOnly libs.jakarta_activation
    testRuntimeOnly libs.jaxb_runtime
    testRuntimeOnly libs.jcl_over_slf4j
    testRuntimeOnly libs.jul_to_slf4j
    testRuntimeOnly libs.junit_jupiter_engine
    testRuntimeOnly libs.log4j_over_slf4j
    testRuntimeOnly libs.logback_classic
    testRuntimeOnly libs.logback_core
}<|MERGE_RESOLUTION|>--- conflicted
+++ resolved
@@ -16,33 +16,17 @@
     implementation libs.jackson_annotations
     implementation libs.jackson_core
     implementation libs.jackson_databind
+    implementation libs.jakarta_servlet_api
     implementation libs.javax_inject
-    implementation libs.javax_servlet_api
     implementation libs.jaxb_api
     implementation libs.slf4j_api
 
-<<<<<<< HEAD
-    compile libs.guice5
-    compile libs.jackson_annotations
-    compile libs.jackson_databind
-    compile libs.javax_inject
-    compile libs.jakarta_servlet_api
-    compile libs.slf4j_api
-
-    testCompile project(':stroom-security:stroom-security-mock')
-    testCompile project(':stroom-test-common')
-    testCompile libs.assertj_core
-    testCompile libs.junit_jupiter_api
-    testCompile libs.mockito_core
-    testCompile libs.mockito_junit_jupiter
-=======
     testImplementation project(':stroom-security:stroom-security-mock')
     testImplementation project(':stroom-test-common')
     testImplementation libs.assertj_core
     testImplementation libs.junit_jupiter_api
     testImplementation libs.mockito_core
     testImplementation libs.mockito_junit_jupiter
->>>>>>> 1ff9e4a8
 
     // The following logging libs are needed when running junits outside dropwizard
     testRuntimeOnly libs.jakarta_activation

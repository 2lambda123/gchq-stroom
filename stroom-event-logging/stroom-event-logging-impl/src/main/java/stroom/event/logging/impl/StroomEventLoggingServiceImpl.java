--- conflicted
+++ resolved
@@ -195,6 +195,52 @@
         }
     }
 
+
+//    public Event createSkeletonEvent(final String typeId, final String description) {
+//        return createSkeletonEvent(typeId, description, null);
+//    }
+//
+//    @Override
+//    public Event createSkeletonEvent(final String typeId,
+//                                     final String description,
+//                                     final Consumer<Builder<Void>> eventDetailBuilderConsumer) {
+//        final Builder<Void> eventDetailBuilder = EventDetail.builder()
+//                .withTypeId(typeId)
+//                .withDescription(description)
+//                .withPurpose(PurposeUtil.create(currentActivity.getActivity()));
+//
+//        if (eventDetailBuilderConsumer != null) {
+//            eventDetailBuilderConsumer.accept(eventDetailBuilder);
+//        }
+//
+//        return buildEvent()
+//                .withEventDetail(eventDetailBuilder.build())
+//                .build();
+//    }
+
+//    @Override
+//    public void log(final String typeId,
+//                    final String description,
+//                    final Consumer<Builder<Void>> eventDetailBuilderConsumer) {
+//
+//        super.log(typeId, description, eventDetailBuilderConsumer);
+//    }
+
+
+    private Device getDevice(final HttpServletRequest request) {
+        // Get stored device info.
+        final Device storedDevice = obtainStoredDevice(request);
+
+        // We need to copy the stored device as users may make changes to the
+        // returned object that might not be thread safe.
+        Device device = null;
+        if (storedDevice != null) {
+            device = copyDevice(storedDevice, new Device());
+        }
+
+        return device;
+    }
+
     private Device getClient(final HttpServletRequest request) {
         if (request != null) {
             try {
@@ -309,6 +355,7 @@
         }
         return null;
     }
+
     @Override
     public BaseObject convert(final Supplier<?> objectSupplier) {
         if (objectSupplier != null) {
@@ -323,28 +370,23 @@
 
     @Override
     public BaseObject convert(final Object object) {
-
-        if (object != null) {
-            final BaseObject baseObj;
-            final ObjectInfoProvider objectInfoAppender = getInfoAppender(object.getClass());
-            if (objectInfoAppender != null) {
-                baseObj = objectInfoAppender.createBaseObject(object);
-            } else {
-                final OtherObject.Builder<Void> builder = OtherObject.builder()
-                        .withType(getObjectType(object))
-                        .withId(getObjectId(object))
-                        .withName(getObjectName(object))
-                        .withDescription(describe(object));
-
-                builder.addData(getDataItems(object));
-
-                baseObj = builder.build();
-            }
-
-            return baseObj;
+        final BaseObject baseObj;
+        final ObjectInfoProvider objectInfoAppender = getInfoAppender(object.getClass());
+        if (objectInfoAppender != null){
+            baseObj = objectInfoAppender.createBaseObject(object);
         } else {
-            return null;
-        }
+            final OtherObject.Builder<Void> builder = OtherObject.builder()
+                    .withType(getObjectType(object))
+                    .withId(getObjectId(object))
+                    .withName(getObjectName(object))
+                    .withDescription(describe(object));
+
+            builder.addData(getDataItems(object));
+
+            baseObj = builder.build();
+        }
+
+        return baseObj;
     }
 
     private String getObjectType(final java.lang.Object object) {
@@ -468,7 +510,6 @@
         return null;
     }
 
-<<<<<<< HEAD
     /**
      * Create {@link Data} items from properties of the supplied POJO
      * @param obj POJO from which to extract properties
@@ -480,11 +521,6 @@
         }
         // Construct a Jackson JavaType for the class
         final JavaType javaType = objectMapper.getTypeFactory().constructType(obj.getClass());
-=======
-    private Map<String, String> findPropsForDataItems (final Object obj) {
-        // Construct a Jackson JavaType for your class
-        JavaType javaType = objectMapper.getTypeFactory().constructType(obj.getClass());
->>>>>>> 4ebc32bf
 
         // Introspect the given type
         final BeanDescription beanDescription = objectMapper.getSerializationConfig().introspect(javaType);
@@ -500,7 +536,6 @@
                 .filter(property -> !ignoredProperties.contains(property.getName()))
                 .collect(Collectors.toList());
 
-<<<<<<< HEAD
         return availableProperties.stream().map(
                 beanPropDef -> {
                     final Data.Builder<?> builder = Data.builder().withName(beanPropDef.getName());
@@ -579,52 +614,6 @@
             }
         } else {
             LOGGER.debug("No getter for property " + beanPropDef.getName() + " of class " + obj.getClass().getSimpleName());
-=======
-        return availableProperties.stream()
-                .collect(Collectors.toMap(
-                BeanPropertyDefinition::getName,
-                p ->{
-                    if (shouldRedact(p.getName().toLowerCase(), p.getRawPrimaryType())) {
-                                return "********";
-                            } else {
-                        Object object = p.getAccessor().getValue(obj);
-                                if (object == null) {
-                                    return "<null>";
-                                } else {
-                                    return object.toString();
-                                }
-                            }
-                        }));
-    }
-
-    /**
-     * Create {@link Data} items from properties of the supplied POJO
-     * @param obj POJO from which to extract properties
-     * @return List of {@link Data} items representing properties of the supplied POJO
-     */
-    public List<Data> getDataItems(java.lang.Object obj) {
-        if (obj == null) {
-            return List.of();
-        }
-        try {
-            Map<String, String> allProps = findPropsForDataItems(obj);
-
-            return allProps.keySet().stream().map(propName -> {
-                java.lang.Object val = allProps.get(propName);
-
-                        if (val == null) {
-                            return null;
-                        }
-
-                Data d = new Data();
-                d.setName(propName);
-                        d.setValue(val.toString());
-
-                        return d;
-            }).filter(data -> data != null).collect(Collectors.toList());
-        } catch (Exception ex) {
-            return List.of();
->>>>>>> 4ebc32bf
         }
 
         return null;

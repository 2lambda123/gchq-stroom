/*
 * Copyright 2016 Crown Copyright
 *
 * Licensed under the Apache License, Version 2.0 (the "License");
 * you may not use this file except in compliance with the License.
 * You may obtain a copy of the License at
 *
 *     http://www.apache.org/licenses/LICENSE-2.0
 *
 * Unless required by applicable law or agreed to in writing, software
 * distributed under the License is distributed on an "AS IS" BASIS,
 * WITHOUT WARRANTIES OR CONDITIONS OF ANY KIND, either express or implied.
 * See the License for the specific language governing permissions and
 * limitations under the License.
 */

package stroom.event.logging.impl;

import stroom.activity.api.CurrentActivity;
import stroom.docref.DocRef;
import stroom.entity.shared.ExpressionCriteria;
import stroom.event.logging.api.ObjectInfoProvider;
import stroom.event.logging.api.ObjectType;
import stroom.event.logging.api.PurposeUtil;
import stroom.event.logging.api.StroomEventLoggingService;
import stroom.event.logging.api.StroomEventLoggingUtil;
import stroom.security.api.SecurityContext;
import stroom.util.io.ByteSize;
import stroom.util.shared.BuildInfo;
import stroom.util.shared.HasId;
import stroom.util.shared.HasIntegerId;
import stroom.util.shared.HasName;
import stroom.util.shared.HasUuid;
import stroom.util.time.StroomDuration;

import com.fasterxml.jackson.annotation.JsonInclude.Include;
import com.fasterxml.jackson.databind.BeanDescription;
import com.fasterxml.jackson.databind.DeserializationFeature;
import com.fasterxml.jackson.databind.JavaType;
import com.fasterxml.jackson.databind.ObjectMapper;
import com.fasterxml.jackson.databind.SerializationFeature;
import com.fasterxml.jackson.databind.introspect.AnnotatedMethod;
import com.fasterxml.jackson.databind.introspect.BeanPropertyDefinition;
import com.google.web.bindery.requestfactory.server.Logging;
import event.logging.BaseObject;
import event.logging.Criteria;
import event.logging.Data;
import event.logging.Device;
import event.logging.Event;
import event.logging.EventAction;
import event.logging.EventDetail;
import event.logging.EventSource;
import event.logging.EventTime;
import event.logging.OtherObject;
import event.logging.Purpose;
import event.logging.SystemDetail;
import event.logging.User;
import event.logging.impl.DefaultEventLoggingService;
import event.logging.util.DeviceUtil;
import org.slf4j.Logger;
import org.slf4j.LoggerFactory;

import javax.inject.Inject;
import javax.inject.Provider;
import javax.inject.Singleton;
import javax.servlet.http.HttpServletRequest;
import java.net.InetAddress;
import java.net.UnknownHostException;
import java.nio.file.Path;
import java.time.Instant;
import java.util.Collection;
import java.util.Date;
import java.util.List;
import java.util.Map;
import java.util.Objects;
import java.util.Set;
import java.util.function.Consumer;
import java.util.function.Supplier;
import java.util.stream.Collectors;

@Singleton
public class StroomEventLoggingServiceImpl extends DefaultEventLoggingService implements StroomEventLoggingService {
    /**
     * Logger - should not be used for event logs
     */
    private static final Logger LOGGER = LoggerFactory.getLogger(StroomEventLoggingServiceImpl.class);

    private static final String SYSTEM = "Stroom";
    private static final String ENVIRONMENT = "";
    private static final String GENERATOR = "StroomEventLoggingService";

    private volatile boolean obtainedDevice;
    private volatile Device storedDevice;

    private final SecurityContext securityContext;
    private final Provider<HttpServletRequest> httpServletRequestProvider;
    private final CurrentActivity currentActivity;
    private final Provider<BuildInfo> buildInfoProvider;

    private final Map<ObjectType, Provider<ObjectInfoProvider>> objectInfoProviderMap;

    private final ObjectMapper objectMapper;

    private final LoggingConfig loggingConfig;

    @Inject
    StroomEventLoggingServiceImpl(final LoggingConfig loggingConfig,
                                  final SecurityContext securityContext,
                                  final Provider<HttpServletRequest> httpServletRequestProvider,
                                  final Map<ObjectType, Provider<ObjectInfoProvider>> objectInfoProviderMap,
                                  final CurrentActivity currentActivity,
                                  final Provider<BuildInfo> buildInfoProvider) {
        this.loggingConfig = loggingConfig;
        this.securityContext = securityContext;
        this.httpServletRequestProvider = httpServletRequestProvider;
        this.objectInfoProviderMap = objectInfoProviderMap;
        this.currentActivity = currentActivity;
        this.buildInfoProvider = buildInfoProvider;
        this.objectMapper = createObjectMapper();
    }

    @Override
    public void log(final Event event) {
        try {
            super.log(event);
        } catch (Exception e) {
            // Swallow the exception so failure to log does not prevent the action being logged
            // from succeeding
            LOGGER.error("Error logging event", e);
        }
    }

    @Override
    public Event createEvent(final String typeId,
                             final String description,
                             final Purpose purpose,
                             final EventAction eventAction) {
        // Get the current request.
        final HttpServletRequest request = getRequest();

        return Event.builder()
                .withEventTime(EventTime.builder()
                        .withTimeCreated(new Date())
                        .build())
                .withEventSource(EventSource.builder()
                        .withSystem(SystemDetail.builder()
                                .withName(SYSTEM)
                                .withEnvironment(ENVIRONMENT)
                                .withVersion(buildInfoProvider.get().getBuildVersion())
                                .build())
                        .withGenerator(GENERATOR)
                        .withDevice(getClient(request))
                        .withClient(getClient(request))
                        .withUser(getUser())
                        .build())
                .withEventDetail(EventDetail.builder()
                        .withTypeId(typeId)
                        .withDescription(description)
                        .withPurpose(mergePurposes(PurposeUtil.create(currentActivity.getActivity()), purpose))
                        .withEventAction(eventAction)
                        .build())
                .build();
    }

    /**
     * Shallow merge of the two Purpose objects
     */
    private Purpose mergePurposes(final Purpose base, final Purpose override) {
        if (base == null || override == null) {
            if (base == null && override == null) {
                return null;
            }

            return Objects.requireNonNullElse(override, base);
        } else {
            final Purpose purpose = base.newCopyBuilder().build();
            mergeValue(override::getAuthorisations, purpose::setAuthorisations);
            mergeValue(override::getClassification, purpose::setClassification);
            mergeValue(override::getJustification, purpose::setJustification);
            mergeValue(override::getStakeholders, purpose::setStakeholders);
            mergeValue(override::getExpectedOutcome, purpose::setExpectedOutcome);
            mergeValue(override::getSubject, purpose::setSubject);

            // Combine the list of Data items from each
            purpose.getData().clear();
            purpose.getData().addAll(base.getData());
            purpose.getData().addAll(override.getData());
            return purpose;
        }
    }

    private <T> void mergeValue(final Supplier<T> getter, final Consumer<T> setter) {
        T value = getter.get();
        if (value != null) {
            setter.accept(value);
        }
    }

    private Device getClient(final HttpServletRequest request) {
        if (request != null) {
            try {
                String ip = request.getRemoteAddr();
                ip = DeviceUtil.getValidIP(ip);

                if (ip != null) {
                    InetAddress inetAddress = null;
                    try {
                        inetAddress = InetAddress.getByName(ip);
                    } catch (final UnknownHostException e) {
                        LOGGER.warn("Problem getting client InetAddress", e);
                    }

                    final Device client;
                    if (inetAddress != null) {
                        client = DeviceUtil.createDeviceFromInetAddress(inetAddress);
                    } else {
                        client = new Device();
                    }

                    client.setIPAddress(ip);
                    return client;
                }
            } catch (final RuntimeException e) {
                LOGGER.warn("Problem getting client IP address and host name", e);
            }
        }

        return null;
    }

    private User getUser() {
        try {
            final String userId;
            if (securityContext.isProcessingUser()) {
                // We are running as proc user so try and get the OS user,
                // though that may just be a shared account.
                // This is useful where a CLI command is being used
                final String osUser = System.getProperty("user.name");

                userId = osUser != null
                        ? osUser
                        : securityContext.getUserId();
            } else {
                userId = securityContext.getUserId();
            }

            if (userId != null) {
                return User.builder()
                        .withId(userId)
                        .build();
            }
        } catch (final RuntimeException e) {
            LOGGER.warn("Problem getting current user", e);
        }

        return null;
    }

    private synchronized Device obtainStoredDevice(final HttpServletRequest request) {
        if (!obtainedDevice) {
            // First try and get the local server IP address and host name.
            InetAddress inetAddress = null;
            try {
                inetAddress = InetAddress.getLocalHost();
            } catch (final UnknownHostException e) {
                LOGGER.warn("Problem getting device from InetAddress", e);
            }

            if (inetAddress != null) {
                storedDevice = DeviceUtil.createDeviceFromInetAddress(inetAddress);
            } else {
                // Make final attempt to set with request if we have one and
                // haven't been able to set IP and host name already.
                if (request != null) {
                    final String ip = DeviceUtil.getValidIP(request.getLocalAddr());
                    if (ip != null) {
                        try {
                            inetAddress = InetAddress.getByName(ip);
                        } catch (final UnknownHostException e) {
                            LOGGER.warn("Problem getting client InetAddress", e);
                        }

                        if (inetAddress != null) {
                            storedDevice = DeviceUtil.createDeviceFromInetAddress(inetAddress);
                        } else {
                            storedDevice = new Device();
                        }

                        storedDevice.setIPAddress(ip);
                    }
                }
            }
            obtainedDevice = true;
        }

        return storedDevice;
    }

    private Device copyDevice(final Device source, final Device dest) {
        dest.setIPAddress(source.getIPAddress());
        dest.setHostName(source.getHostName());
        dest.setMACAddress(source.getMACAddress());
        return dest;
    }

    private HttpServletRequest getRequest() {
        if (httpServletRequestProvider != null) {
            return httpServletRequestProvider.get();
        }
        return null;
    }

    @Override
    public BaseObject convert(final Supplier<?> objectSupplier, final boolean useInfoProviders) {
        if (objectSupplier != null) {
            // Run as proc user in case we are logging a user trying to access a thing they
            // don't have perms for
            final Object object = securityContext.asProcessingUserResult(objectSupplier);
            return convert(object, useInfoProviders);
        } else {
            return null;
        }
    }

    @Override
    public BaseObject convert(final Object object, final boolean useInfoProviders) {
        if (object == null){
            return null;
        }

        final BaseObject baseObj;
        final ObjectInfoProvider objectInfoAppender = useInfoProviders
                ? getInfoAppender(object.getClass())
                : null;
        if (objectInfoAppender != null) {
            baseObj = objectInfoAppender.createBaseObject(object);
        } else {
            final OtherObject.Builder<Void> builder = OtherObject.builder()
                    .withType(getObjectType(object))
                    .withId(getObjectId(object))
                    .withName(getObjectName(object))
                    .withDescription(describe(object));

            builder.addData(getDataItems(object));

            baseObj = builder.build();
        }

        return baseObj;
    }

    private String getObjectType(final Object object) {
        if (object instanceof DocRef) {
            return String.valueOf(((DocRef) object).getType());
        }

        final ObjectInfoProvider objectInfoProvider = getInfoAppender(object.getClass());
        if (objectInfoProvider == null) {
            if (object instanceof Collection) {
                Collection<?> collection = (Collection<?>) object;
                if (collection.isEmpty()) {
                    return "Empty collection";
                } else {
                    return "Collection containing " + (long) collection.size() + " "
                            + collection.stream().findFirst().get().getClass().getSimpleName() +
                            " and possibly other objects";
                }
            }
            return object.getClass().getSimpleName();
        }
        return objectInfoProvider.getObjectType(object);
    }

    private ObjectInfoProvider getInfoAppender(final Class<?> type) {
        if (type == null){
            return null;
        }
        ObjectInfoProvider appender = null;

        if (String.class.equals(type)) {
            appender = new ObjectInfoProvider() {
                @Override
                public BaseObject createBaseObject(final Object object) {
                    return OtherObject.builder()
                            .withType(object.toString())
                            .build();
                }

                @Override
                public String getObjectType(final Object object) {
                    return object.toString();
                }
            };
        } else {
            // Some providers exist for superclasses and not subclass types so keep looking through the
            // class hierarchy to find a provider.
            Class<?> currentType = type;
            Provider<ObjectInfoProvider> provider = null;
            while (currentType != null && provider == null) {
                provider = objectInfoProviderMap.get(new ObjectType(currentType));
                currentType = currentType.getSuperclass();
            }

            if (provider != null) {
                appender = provider.get();
            }
        }

        if (appender == null) {
            LOGGER.debug("No ObjectInfoProvider found for " + type.getName());
        }

        return appender;
    }

    @Override
    public String describe(final Object object) {
        if (object == null){
            return null;
        }
        final StringBuilder desc = new StringBuilder();
        final String objectType = getObjectType(object);
        if (objectType != null) {
            desc.append(objectType);
        }

        final String objectName = getObjectName(object);
        if (objectName != null) {
            desc.append(" \"");
            desc.append(objectName);
            desc.append("\"");
        }

        final String objectId = getObjectId(object);
        if (objectId != null) {
            desc.append(" id=");
            desc.append(objectId);
        }

        return desc.toString();
    }


    private String getObjectName(final Object object) {
        if (object instanceof DocRef) {
            return ((DocRef) object).getName();
        } else if (object instanceof HasName) {
            return ((HasName) object).getName();
        }

        return null;
    }

    private String getObjectId(final Object object) {
        if (object instanceof HasUuid) {
            return ((HasUuid) object).getUuid();
        }

        if (object instanceof HasId) {
            return String.valueOf(((HasId) object).getId());
        }

        if (object instanceof HasIntegerId) {
            return String.valueOf(((HasIntegerId) object).getId());
        }

        if (object instanceof DocRef) {
            return String.valueOf(((DocRef) object).getUuid());
        }

        return null;
    }

    @Override
    public Criteria convertExpressionCriteria(final String type,
                                              final ExpressionCriteria expressionCriteria) {
        return Criteria.builder()
                .withType(type)
                .withQuery(StroomEventLoggingUtil.convertExpression(expressionCriteria.getExpression()))
                .withData(Data.builder()
                        .withName("pageRequest")
                        .addData(getDataItems(expressionCriteria.getPageRequest()))
                        .build())
                .withData(Data.builder()
                        .withName("sortList")
                        .addData(getDataItems(expressionCriteria.getSortList()))
                        .build())
                .build();
    }

    /**
     * Create {@link Data} items from properties of the supplied POJO
     * @param obj POJO from which to extract properties
     * @return List of {@link Data} items representing properties of the supplied POJO
     */
<<<<<<< HEAD
    public List<Data> getDataItems(java.lang.Object obj) {
        if (obj == null || loggingConfig.getMaxDataElementStringLength() == 0){
=======
    public List<Data> getDataItems(Object obj) {
        if (obj == null){
>>>>>>> 04796d94
            return null;
        }
        // Construct a Jackson JavaType for the class
        final JavaType javaType = objectMapper.getTypeFactory().constructType(obj.getClass());

        // Introspect the given type
        final BeanDescription beanDescription = objectMapper.getSerializationConfig().introspect(javaType);

        // Find properties
        final List<BeanPropertyDefinition> properties = beanDescription.findProperties();

        // Get class level ignored properties
        final Set<String> ignoredProperties = objectMapper.getSerializationConfig().getAnnotationIntrospector()
                .findPropertyIgnorals(beanDescription.getClassInfo()).getIgnored();// Filter properties removing the class level ignored ones

        final List<BeanPropertyDefinition> availableProperties = properties.stream()
                .filter(property -> !ignoredProperties.contains(property.getName()))
                .collect(Collectors.toList());

        return availableProperties.stream().map(
                beanPropDef -> {
                    final Data.Builder<?> builder = Data.builder().withName(beanPropDef.getName());
                    final Object valObj = extractPropVal(beanPropDef, obj);
                    if (valObj != null) {
                        if (valObj instanceof Collection<?>){
                            Collection<?> collection = (Collection<?>) valObj;

                            if (loggingConfig.getMaxListElements() >= 0 && collection.size() > loggingConfig.getMaxListElements()){
                                final String collectionValue = collection.stream()
                                        .limit(loggingConfig.getMaxListElements())
                                        .map(Objects::toString)
                                        .collect(Collectors.joining(", "));
                                builder.withValue(collectionValue + "...(" + collection.size() + " elements in total).");
                            } else {
                                final String collectionValue = collection.stream()
                                        .map(Objects::toString)
                                        .collect(Collectors.joining(", "));
                                builder.withValue(collectionValue);
                            }
                        } else if (isLeafPropertyType(valObj.getClass())) {
                            final String value;
                            if (shouldRedact(beanPropDef.getName().toLowerCase(), valObj.getClass())) {
                                value = "********";
                            } else {
                                if (loggingConfig.getMaxDataElementStringLength() > 0){
                                    final String stringVal = valObj.toString();
                                    if (stringVal.length() > loggingConfig.getMaxDataElementStringLength()){
                                        value = stringVal.substring(0, loggingConfig.getMaxDataElementStringLength() - 1)
                                                + "...";
                                    } else {
                                        value = stringVal;
                                    }
                                } else {
                                    value = valObj.toString();
                                }
                            }
                            builder.withValue(value);
                        } else {
                            getDataItems(valObj).stream().forEach(d -> builder.addData(d));
                        }
                    }
                    return builder.build();
                }).collect(Collectors.toList());
    }

    private static boolean isLeafPropertyType(final Class<?> type) {

        boolean isLeaf = type.equals(String.class) ||
                type.equals(Byte.class) ||
                type.equals(byte.class) ||
                type.equals(Integer.class) ||
                type.equals(int.class) ||
                type.equals(Long.class) ||
                type.equals(long.class) ||
                type.equals(Short.class) ||
                type.equals(short.class) ||
                type.equals(Float.class) ||
                type.equals(float.class) ||
                type.equals(Double.class) ||
                type.equals(double.class) ||
                type.equals(Boolean.class) ||
                type.equals(boolean.class) ||
                type.equals(Character.class) ||
                type.equals(char.class) ||

                DocRef.class.isAssignableFrom(type) ||
                Enum.class.isAssignableFrom(type) ||
                Path.class.isAssignableFrom(type) ||
                StroomDuration.class.isAssignableFrom(type) ||
                ByteSize.class.isAssignableFrom(type) ||
                Date.class.isAssignableFrom(type) ||
                Instant.class.isAssignableFrom(type) ||
                (type.isArray() &&
                            (type.getComponentType().equals(Byte.class) ||
                             type.getComponentType().equals(byte.class) ||
                             type.getComponentType().equals(Character.class) ||
                             type.getComponentType().equals(char.class)));

        LOGGER.trace("isLeafPropertyType({}), returning: {}", type, isLeaf);
        return isLeaf;
    }

    private static Object extractPropVal (final BeanPropertyDefinition beanPropDef, final Object obj){
        final AnnotatedMethod method = beanPropDef.getGetter();

        if (method != null) {
            try {
                return method.callOn(obj);
            } catch (Exception e) {
                LOGGER.debug("Error calling getter of " + beanPropDef.getName() + " on class " + obj.getClass().getSimpleName(), e);
            }
        } else {
            LOGGER.debug("No getter for property " + beanPropDef.getName() + " of class " + obj.getClass().getSimpleName());
        }

        return null;
    }

    //It is possible for a resource to be annotated to prevent it being logged at all, even when the resource
    //itself is logged, e.g. due to configuration settings
    //Assess whether this field should be redacted
    public boolean shouldRedact(String propNameLowercase, Class<?> type) {
        if (Boolean.class.isAssignableFrom(type) || boolean.class.isAssignableFrom(type)){
            return false; //Don't redact boolean types
        }

        //TODO consider replacing or augmenting this hard coding
        // with a mechanism to allow properties to be selected for redaction, e.g. using annotations
        return propNameLowercase.endsWith("password") ||
                propNameLowercase.endsWith("secret") ||
                propNameLowercase.endsWith("token") ||
                propNameLowercase.endsWith("nonce") ||
                propNameLowercase.endsWith("key");
    }


    private static ObjectMapper createObjectMapper() {
        final ObjectMapper mapper = new ObjectMapper();
        mapper.configure(DeserializationFeature.FAIL_ON_UNKNOWN_PROPERTIES, false);
        mapper.configure(SerializationFeature.INDENT_OUTPUT, false);
        mapper.setSerializationInclusion(Include.NON_NULL);

        return mapper;
    }

}<|MERGE_RESOLUTION|>--- conflicted
+++ resolved
@@ -41,7 +41,6 @@
 import com.fasterxml.jackson.databind.SerializationFeature;
 import com.fasterxml.jackson.databind.introspect.AnnotatedMethod;
 import com.fasterxml.jackson.databind.introspect.BeanPropertyDefinition;
-import com.google.web.bindery.requestfactory.server.Logging;
 import event.logging.BaseObject;
 import event.logging.Criteria;
 import event.logging.Data;
@@ -493,13 +492,8 @@
      * @param obj POJO from which to extract properties
      * @return List of {@link Data} items representing properties of the supplied POJO
      */
-<<<<<<< HEAD
-    public List<Data> getDataItems(java.lang.Object obj) {
+    public List<Data> getDataItems(Object obj) {
         if (obj == null || loggingConfig.getMaxDataElementStringLength() == 0){
-=======
-    public List<Data> getDataItems(Object obj) {
-        if (obj == null){
->>>>>>> 04796d94
             return null;
         }
         // Construct a Jackson JavaType for the class

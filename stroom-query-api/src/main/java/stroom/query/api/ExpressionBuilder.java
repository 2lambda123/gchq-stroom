--- conflicted
+++ resolved
@@ -1,19 +1,11 @@
 /*
-<<<<<<< HEAD
- * Copyright 2016 Crown Copyright
-=======
  * Copyright 2017 Crown Copyright
->>>>>>> c229c07b
  *
  * Licensed under the Apache License, Version 2.0 (the "License");
  * you may not use this file except in compliance with the License.
  * You may obtain a copy of the License at
  *
-<<<<<<< HEAD
- *     http://www.apache.org/licenses/LICENSE-2.0
-=======
  *    http://www.apache.org/licenses/LICENSE-2.0
->>>>>>> c229c07b
  *
  * Unless required by applicable law or agreed to in writing, software
  * distributed under the License is distributed on an "AS IS" BASIS,

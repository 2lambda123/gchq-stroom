--- conflicted
+++ resolved
@@ -10,11 +10,7 @@
     compile libs.spring_beans
     compile libs.spring_context
     compile libs.spring_core
-<<<<<<< HEAD
-    compile libs.spring_web
     compile libs.guice
-=======
->>>>>>> 2d8de16d
 
     compile (libs.ehcache_spring_annotations) {
         exclude(module: 'guava')

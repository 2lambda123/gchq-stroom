package stroom.proxy.repo;

import org.slf4j.Logger;
import org.slf4j.LoggerFactory;
import org.springframework.util.StringUtils;
import stroom.feed.MetaMap;
import stroom.feed.StroomHeaderArguments;
import stroom.proxy.handler.RequestHandler;
import stroom.util.date.DateUtil;
import stroom.util.io.StreamProgressMonitor;
import stroom.util.scheduler.Scheduler;
import stroom.util.scheduler.SimpleCron;
import stroom.util.shared.Monitor;
import stroom.util.shared.TerminateHandler;
import stroom.util.spring.StroomShutdown;
import stroom.util.spring.StroomStartup;
<<<<<<< HEAD
import stroom.util.thread.ThreadLocalBuffer;
=======
>>>>>>> 2d8de16d
import stroom.util.thread.ThreadUtil;

import java.io.IOException;
import java.net.InetAddress;
import java.nio.file.Path;
import java.util.ArrayList;
import java.util.List;
import java.util.concurrent.TimeUnit;
import java.util.concurrent.atomic.AtomicBoolean;
import java.util.concurrent.atomic.AtomicLong;
import java.util.concurrent.locks.Condition;
import java.util.concurrent.locks.ReentrantLock;

/**
 * Class that reads repositories.
 */
public class ProxyRepositoryReader extends StroomZipRepositorySimpleExecutorProcessor implements Runnable {
    private static final Logger LOGGER = LoggerFactory.getLogger(ProxyRepositoryReader.class);

    public static final String PROXY_FORWARD_ID = "ProxyForwardId";

    private final ProxyRepositoryManager proxyRepositoryManager;

    private final ReentrantLock lock = new ReentrantLock();
    private final Condition condition = lock.newCondition();

    /**
     * Our worker thread
     */
    private volatile Thread readerThread;

    /**
     * CRON trigger - can be null
     */
    private volatile Scheduler scheduler;

    private final AtomicLong proxyForwardId = new AtomicLong(0);

    private volatile Boolean hasOutgoingRequestHandlers = null;

    /**
     * Flag set to stop things
     */
    private final AtomicBoolean finish = new AtomicBoolean(false);

    static int instanceCount = 0;

    private volatile String hostName = null;

    private static class MonitorImpl implements Monitor {
        @Override
        public String getName() {
            return null;
        }

        @Override
        public void setName(final String name) {

        }

        @Override
        public String getInfo() {
            return null;
        }

        @Override
        public void terminate() {

        }

        @Override
        public void addTerminateHandler(final TerminateHandler handler) {

        }

        @Override
        public void info(final Object... args) {

        }

        @Override
        public boolean isTerminated() {
            return false;
        }

        @Override
        public Monitor getParent() {
            return null;
        }
    }

    public ProxyRepositoryReader(final Monitor monitor, final ProxyRepositoryManager proxyRepositoryManager) {
        super(monitor);
        this.proxyRepositoryManager = proxyRepositoryManager;
    }

    public String getHostName() {
        if (hostName == null) {
            try {
                hostName = InetAddress.getLocalHost().getHostName();
            } catch (final Exception ex) {
                hostName = "Unknown";
            }
        }
        return hostName;
    }

    private synchronized void startReading() {
        if (readerThread == null) {
            finish.set(false);

            readerThread = new Thread(this, "Repository Reader Thread " + (++instanceCount));
            readerThread.start();
        }
    }

    private synchronized void stopReading() {
        if (readerThread != null) {
            finish.set(true);

            lock.lock();
            try {
                condition.signalAll();
            } finally {
                lock.unlock();
            }

            while (readerThread.isAlive()) {
                LOGGER.info("stopReading() - Waiting for read thread to stop");
                ThreadUtil.sleep(1000);
            }
        }
    }

    /**
     * Main Working Thread - Keep looping until we have been told to finish
     */
    @Override
    public void run() {
        lock.lock();
        try {
            while (!finish.get()) {
                try {
                    condition.await(1, TimeUnit.SECONDS);
                } catch (final InterruptedException e) {
                    LOGGER.error(e.getMessage(), e);
                }

                if (!finish.get()) {
                    // Only do the work if we are not on a timer or our timer
                    // says we should fire.
                    if (scheduler != null && !scheduler.execute()) {
                        continue;
                    }

                    if (LOGGER.isInfoEnabled()) {
                        LOGGER.info("run() - Cron Match at " + DateUtil.createNormalDateTimeString());
                    }

                    try {
                        doRunWork();
                    } catch (final Throwable ex) {
                        LOGGER.error("run() - Unhandled exception coming out of doRunWork()", ex);
                    }
                }
            }
        } finally {
            lock.unlock();
        }

        LOGGER.info("run() - Completed ... Thread Exit");
    }

    void doRunWork() {
        if (proxyRepositoryManager == null) {
            return;
        }
        final List<StroomZipRepository> readyToProcessList = proxyRepositoryManager.getReadableRepository();

        for (final StroomZipRepository readyToProcess : readyToProcessList) {
            if (finish.get()) {
                return;
            }

            // Only process the thing if we have some outgoing handlers.
            if (hasOutgoingRequestHandlers()) {
                process(readyToProcess);
            }
            // Otherwise just clean.
            readyToProcess.clean();
        }
    }

    public List<RequestHandler> createOutgoingRequestHandlerList() {
        return new ArrayList<>();
    }

    /**
     * Send a load of files for the same feed
     */
    @Override
    public void processFeedFiles(final StroomZipRepository stroomZipRepository, final String feed,
                                 final List<Path> fileList) {
        final long thisPostId = proxyForwardId.incrementAndGet();
        if (LOGGER.isDebugEnabled()) {
            LOGGER.debug("processFeedFiles() - proxyForwardId " + thisPostId + " " + feed + " file count "
                    + fileList.size());
        }

        final MetaMap metaMap = new MetaMap();
        metaMap.put(StroomHeaderArguments.FEED, feed);
        metaMap.put(StroomHeaderArguments.COMPRESSION, StroomHeaderArguments.COMPRESSION_ZIP);
        metaMap.put(StroomHeaderArguments.RECEIVED_PATH, getHostName());
        if (LOGGER.isDebugEnabled()) {
            metaMap.put(PROXY_FORWARD_ID, String.valueOf(thisPostId));
        }

<<<<<<< HEAD
//        ThreadScopeContextHolder.getContext().put(MetaMap.NAME, metaMap);

=======
>>>>>>> 2d8de16d
        final List<RequestHandler> requestHandlerList = createOutgoingRequestHandlerList();

        try {
            // Start the post
            for (final RequestHandler requestHandler : requestHandlerList) {
                requestHandler.handleHeader();
            }

            long sequenceId = 1;
            long batch = 1;

            final StreamProgressMonitor streamProgress = new StreamProgressMonitor("ProxyRepositoryReader " + feed);
            final List<Path> deleteList = new ArrayList<>();

            Long nextBatchBreak = getMaxStreamSize();

            for (final Path file : fileList) {
                // Send no more if told to finish
                if (finish.get()) {
                    LOGGER.info("processFeedFiles() - Quitting early as we have been told to stop");
                    break;
                }
                if (sequenceId > getMaxAggregation()
                        || (nextBatchBreak != null && streamProgress.getTotalBytes() > nextBatchBreak)) {
                    batch++;
                    LOGGER.info("processFeedFiles() - Starting new batch %s as sequence %s > %s or size %s > %s", batch,
                            sequenceId, getMaxAggregation(), streamProgress.getTotalBytes(), nextBatchBreak);

                    sequenceId = 1;

                    if (nextBatchBreak != null) {
                        nextBatchBreak = streamProgress.getTotalBytes() + getMaxStreamSize();
                    }

                    // Start a new batch
                    for (final RequestHandler requestHandler : requestHandlerList) {
                        requestHandler.handleFooter();
                    }
                    deleteFiles(stroomZipRepository, deleteList);
                    deleteList.clear();

                    // Start the post
                    for (final RequestHandler requestHandler : requestHandlerList) {
                        requestHandler.handleHeader();
                    }
                }

                sequenceId = processFeedFile(requestHandlerList, stroomZipRepository, file, streamProgress, sequenceId);

                deleteList.add(file);

            }
            for (final RequestHandler requestHandler : requestHandlerList) {
                requestHandler.handleFooter();
            }

            deleteFiles(stroomZipRepository, deleteList);

        } catch (final IOException ex) {
            LOGGER.warn("processFeedFiles() - Failed to send to feed " + feed + " ( " + String.valueOf(ex) + ")");
            if (LOGGER.isDebugEnabled()) {
                LOGGER.debug("processFeedFiles() - Debug trace " + feed, ex);
            }
            for (final RequestHandler requestHandler : requestHandlerList) {
                try {
                    requestHandler.handleError();
                } catch (final IOException ioEx) {
                    LOGGER.error("fileSend()", ioEx);
                }
            }
        }
    }

    @StroomShutdown
    public void stop() {
        finish.set(true);
        LOGGER.info("stop() - Stopping Executor");
        stopExecutor(true);
        LOGGER.info("stop() - Stopped  Executor");
        LOGGER.info("stop() - Stopping Reader Thread");
        stopReading();
        LOGGER.info("stop() - Stopped  Reader Thread");
    }

    public boolean hasOutgoingRequestHandlers() {
        if (hasOutgoingRequestHandlers == null) {
            final List<RequestHandler> requestHandlerList = createOutgoingRequestHandlerList();
            hasOutgoingRequestHandlers = requestHandlerList != null && requestHandlerList.size() > 0;
        }
        return hasOutgoingRequestHandlers.booleanValue();
    }

    @StroomStartup
    public void start() {
        final List<RequestHandler> requestHandlerList = createOutgoingRequestHandlerList();
        hasOutgoingRequestHandlers = requestHandlerList != null && requestHandlerList.size() > 0;

        startReading();
    }

    public void setForwardThreadCount(final int forwardThreadCount) {
        setThreadCount(forwardThreadCount);
    }

    public void setSimpleCron(final String simpleCron) {
        if (StringUtils.hasText(simpleCron)) {
            scheduler = SimpleCron.compile(simpleCron).createScheduler();
        } else {
            scheduler = null;
        }
    }
}<|MERGE_RESOLUTION|>--- conflicted
+++ resolved
@@ -14,10 +14,6 @@
 import stroom.util.shared.TerminateHandler;
 import stroom.util.spring.StroomShutdown;
 import stroom.util.spring.StroomStartup;
-<<<<<<< HEAD
-import stroom.util.thread.ThreadLocalBuffer;
-=======
->>>>>>> 2d8de16d
 import stroom.util.thread.ThreadUtil;
 
 import java.io.IOException;
@@ -235,11 +231,8 @@
             metaMap.put(PROXY_FORWARD_ID, String.valueOf(thisPostId));
         }
 
-<<<<<<< HEAD
 //        ThreadScopeContextHolder.getContext().put(MetaMap.NAME, metaMap);
 
-=======
->>>>>>> 2d8de16d
         final List<RequestHandler> requestHandlerList = createOutgoingRequestHandlerList();
 
         try {

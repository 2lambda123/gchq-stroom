package stroom.security.identity.config;

import stroom.util.cache.CacheConfig;
import stroom.util.shared.AbstractConfig;
import stroom.util.shared.IsStroomConfig;
import stroom.util.time.StroomDuration;

import com.fasterxml.jackson.annotation.JsonCreator;
import com.fasterxml.jackson.annotation.JsonProperty;
import com.fasterxml.jackson.annotation.JsonPropertyOrder;


<<<<<<< HEAD
@Singleton
public class OpenIdConfig extends AbstractConfig implements IsStroomConfig {
=======
@JsonPropertyOrder(alphabetic = true)
public class OpenIdConfig extends AbstractConfig {
>>>>>>> 8d849d62

    public static final String PROP_NAME_ACCESS_CODE_CACHE = "accessCodeCache";
    public static final String PROP_NAME_REFRESH_TOKEN_CACHE = "refreshTokenCache";

    private final CacheConfig accessCodeCache;

    public OpenIdConfig() {
        accessCodeCache = CacheConfig.builder()
                .maximumSize(1000L)
                .expireAfterAccess(StroomDuration.ofMinutes(10))
                .build();
    }

    @JsonCreator
    public OpenIdConfig(@JsonProperty(PROP_NAME_ACCESS_CODE_CACHE) final CacheConfig accessCodeCache) {
        this.accessCodeCache = accessCodeCache;
    }

    private CacheConfig refreshTokenCache = CacheConfig.builder()
            .maximumSize(10000L)
            .expireAfterAccess(StroomDuration.ofDays(1))
            .build();

    @JsonProperty(PROP_NAME_ACCESS_CODE_CACHE)
    public CacheConfig getAccessCodeCache() {
        return accessCodeCache;
    }

    @Override
    public String toString() {
        return "OpenIdConfig{" +
                "accessCodeCache=" + accessCodeCache +
                '}';
    }

    @JsonProperty(PROP_NAME_REFRESH_TOKEN_CACHE)
    public CacheConfig getRefreshTokenCache() {
        return refreshTokenCache;
    }

    public void setRefreshTokenCache(final CacheConfig refreshTokenCache) {
        this.refreshTokenCache = refreshTokenCache;
    }
}<|MERGE_RESOLUTION|>--- conflicted
+++ resolved
@@ -10,39 +10,42 @@
 import com.fasterxml.jackson.annotation.JsonPropertyOrder;
 
 
-<<<<<<< HEAD
-@Singleton
+@JsonPropertyOrder(alphabetic = true)
 public class OpenIdConfig extends AbstractConfig implements IsStroomConfig {
-=======
-@JsonPropertyOrder(alphabetic = true)
-public class OpenIdConfig extends AbstractConfig {
->>>>>>> 8d849d62
 
     public static final String PROP_NAME_ACCESS_CODE_CACHE = "accessCodeCache";
     public static final String PROP_NAME_REFRESH_TOKEN_CACHE = "refreshTokenCache";
 
     private final CacheConfig accessCodeCache;
+    private final CacheConfig refreshTokenCache;
 
     public OpenIdConfig() {
         accessCodeCache = CacheConfig.builder()
                 .maximumSize(1000L)
                 .expireAfterAccess(StroomDuration.ofMinutes(10))
                 .build();
+
+        refreshTokenCache = CacheConfig.builder()
+                .maximumSize(10000L)
+                .expireAfterAccess(StroomDuration.ofDays(1))
+                .build();
     }
 
     @JsonCreator
-    public OpenIdConfig(@JsonProperty(PROP_NAME_ACCESS_CODE_CACHE) final CacheConfig accessCodeCache) {
+    public OpenIdConfig(@JsonProperty(PROP_NAME_ACCESS_CODE_CACHE) final CacheConfig accessCodeCache,
+                        @JsonProperty(PROP_NAME_REFRESH_TOKEN_CACHE) final CacheConfig refreshTokenCache) {
         this.accessCodeCache = accessCodeCache;
+        this.refreshTokenCache = refreshTokenCache;
     }
-
-    private CacheConfig refreshTokenCache = CacheConfig.builder()
-            .maximumSize(10000L)
-            .expireAfterAccess(StroomDuration.ofDays(1))
-            .build();
 
     @JsonProperty(PROP_NAME_ACCESS_CODE_CACHE)
     public CacheConfig getAccessCodeCache() {
         return accessCodeCache;
+    }
+
+    @JsonProperty(PROP_NAME_REFRESH_TOKEN_CACHE)
+    public CacheConfig getRefreshTokenCache() {
+        return refreshTokenCache;
     }
 
     @Override
@@ -51,13 +54,4 @@
                 "accessCodeCache=" + accessCodeCache +
                 '}';
     }
-
-    @JsonProperty(PROP_NAME_REFRESH_TOKEN_CACHE)
-    public CacheConfig getRefreshTokenCache() {
-        return refreshTokenCache;
-    }
-
-    public void setRefreshTokenCache(final CacheConfig refreshTokenCache) {
-        this.refreshTokenCache = refreshTokenCache;
-    }
 }
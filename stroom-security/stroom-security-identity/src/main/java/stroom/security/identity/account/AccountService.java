package stroom.security.identity.account;

import java.util.Optional;

public interface AccountService {
<<<<<<< HEAD

    ResultPage<Account> list();
=======
    AccountResultPage list();
>>>>>>> f213cfd3

    AccountResultPage search(SearchAccountRequest request);

    Account create(CreateAccountRequest request);

    Optional<Account> read(int accountId);

    Optional<Account> read(String email);

    void update(UpdateAccountRequest request, int accountId);

    void delete(int accountId);
}<|MERGE_RESOLUTION|>--- conflicted
+++ resolved
@@ -3,12 +3,8 @@
 import java.util.Optional;
 
 public interface AccountService {
-<<<<<<< HEAD
 
-    ResultPage<Account> list();
-=======
     AccountResultPage list();
->>>>>>> f213cfd3
 
     AccountResultPage search(SearchAccountRequest request);
 

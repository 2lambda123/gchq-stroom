package stroom.security.identity.openid;

import stroom.security.openid.api.OpenId;
import stroom.security.openid.api.TokenRequest;
import stroom.security.openid.api.TokenResponse;
import stroom.util.shared.RestResource;

import com.codahale.metrics.annotation.Timed;
import io.swagger.annotations.Api;
import io.swagger.annotations.ApiOperation;
import io.swagger.annotations.ApiParam;

import java.util.List;
import java.util.Map;
import javax.annotation.Nullable;
import javax.inject.Singleton;
import javax.servlet.http.HttpServletRequest;
import javax.validation.constraints.NotNull;
import javax.ws.rs.Consumes;
import javax.ws.rs.GET;
import javax.ws.rs.POST;
import javax.ws.rs.Path;
import javax.ws.rs.Produces;
import javax.ws.rs.QueryParam;
import javax.ws.rs.core.Context;
import javax.ws.rs.core.MediaType;

@Api
@Singleton
@Path("/oauth2/v1/noauth")
@Produces(MediaType.APPLICATION_JSON)
@Consumes(MediaType.APPLICATION_JSON)
public interface OpenIdResource extends RestResource {

<<<<<<< HEAD
=======
    String API_KEYS_TAG = "API Keys";
    String AUTHENTICATION_TAG = "Authentication";

>>>>>>> d7801b45
    @GET
    @Path("auth")
    @Timed
    @ApiOperation(
            value = "Submit an OpenId AuthenticationRequest.",
            tags = AUTHENTICATION_TAG)
    void auth(
            @Context HttpServletRequest request,
            @QueryParam(OpenId.SCOPE) @NotNull String scope,
            @QueryParam(OpenId.RESPONSE_TYPE) @NotNull String responseType,
            @QueryParam(OpenId.CLIENT_ID) @NotNull String clientId,
            @QueryParam(OpenId.REDIRECT_URI) @NotNull String redirectUri,
            @QueryParam(OpenId.NONCE) @Nullable String nonce,
            @QueryParam(OpenId.STATE) @Nullable String state,
            @QueryParam(OpenId.PROMPT) @Nullable String prompt);

    @POST
    @Path("token")
    @Timed
    @ApiOperation(
            value = "Get a token from an access code",
            tags = AUTHENTICATION_TAG)
    TokenResponse token(@ApiParam("tokenRequest") TokenRequest tokenRequest);

    @ApiOperation(
            value = "Provides access to this service's current public key. " +
                    "A client may use these keys to verify JWTs issued by this service.",
            tags = API_KEYS_TAG)
    @GET
    @Path("certs")
    @Timed
    Map<String, List<Map<String, Object>>> certs(@Context @NotNull HttpServletRequest httpServletRequest);

    @ApiOperation(
            value = "Provides discovery for openid configuration",
            tags = API_KEYS_TAG)
    @GET
    @Path(".well-known/openid-configuration")
    @Timed
    String openIdConfiguration();
}<|MERGE_RESOLUTION|>--- conflicted
+++ resolved
@@ -32,12 +32,9 @@
 @Consumes(MediaType.APPLICATION_JSON)
 public interface OpenIdResource extends RestResource {
 
-<<<<<<< HEAD
-=======
     String API_KEYS_TAG = "API Keys";
     String AUTHENTICATION_TAG = "Authentication";
 
->>>>>>> d7801b45
     @GET
     @Path("auth")
     @Timed

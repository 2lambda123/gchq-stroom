--- conflicted
+++ resolved
@@ -40,33 +40,18 @@
 import javax.ws.rs.core.Context;
 import javax.ws.rs.core.MediaType;
 
-@Api(tags = "Account")
 @Path("/account/v1")
 @Produces(MediaType.APPLICATION_JSON)
 @Consumes(MediaType.APPLICATION_JSON)
-<<<<<<< HEAD
+@Api(tags = "Account")
 public interface AccountResource extends RestResource, ReadWithIntegerId<Account> {
 
-=======
-@Api(tags = {"Account"})
-public interface AccountResource extends RestResource {
->>>>>>> f213cfd3
     FilterFieldDefinition FIELD_DEF_USER_ID = FilterFieldDefinition.defaultField("UserId");
     FilterFieldDefinition FIELD_DEF_EMAIL = FilterFieldDefinition.qualifiedField("Email");
     FilterFieldDefinition FIELD_DEF_STATUS = FilterFieldDefinition.qualifiedField("Status");
     FilterFieldDefinition FIELD_DEF_FIRST_NAME = FilterFieldDefinition.qualifiedField("FirstName");
     FilterFieldDefinition FIELD_DEF_LAST_NAME = FilterFieldDefinition.qualifiedField("LastName");
 
-<<<<<<< HEAD
-    List<FilterFieldDefinition> FIELD_DEFINITIONS = Arrays.asList(
-            FIELD_DEF_USER_ID,
-            FIELD_DEF_EMAIL,
-            FIELD_DEF_STATUS,
-            FIELD_DEF_FIRST_NAME,
-            FIELD_DEF_LAST_NAME);
-
-=======
->>>>>>> f213cfd3
     @ApiOperation(value = "Get all accounts.")
     @GET
     @Path("/")
@@ -95,7 +80,6 @@
     @Path("{id}")
     @Timed
     @NotNull
-    @Override
     Account read(@PathParam("id") final Integer accountId);
 
     @ApiOperation(value = "Update an account.")

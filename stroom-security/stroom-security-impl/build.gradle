--- conflicted
+++ resolved
@@ -27,11 +27,7 @@
     implementation libs.dropwizard_validation
     implementation libs.eventLogging
     implementation libs.guava
-<<<<<<< HEAD
-    implementation libs.guice7
-=======
     implementation libs.guice
->>>>>>> d2116a58
     implementation libs.http_client
     implementation libs.jackson_core
     implementation libs.jackson_databind

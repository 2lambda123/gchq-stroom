ext.moduleName = 'stroom.security.impl'

dependencies {
    implementation project(':stroom-cache:stroom-cache-api')
    implementation project(':stroom-cluster:stroom-cluster-task-api')
    implementation project(':stroom-config:stroom-config-common')
    implementation project(':stroom-core-shared')
    implementation project(':stroom-docref')
    implementation project(':stroom-event-logging:stroom-event-logging-api')
    implementation project(':stroom-event-logging-rs:stroom-event-logging-rs-api')
    implementation project(':stroom-explorer:stroom-explorer-api')
    implementation project(':stroom-lifecycle:stroom-lifecycle-api')
    implementation project(':stroom-node:stroom-node-api')
    implementation project(':stroom-security:stroom-security-api')
    implementation project(':stroom-security:stroom-security-openid-api')
    implementation project(':stroom-task:stroom-task-api')
    implementation project(':stroom-util')
    implementation project(':stroom-util-shared')

<<<<<<< HEAD
    compile project(':stroom-docref')

    compile libs.caffeine
//    compile libs.commons_lang
//    compile libs.dropwizard_client
//    compile libs.dropwizard_metrics_healthchecks
    compile libs.eventLogging
    compile libs.guava
    compile libs.guice5
    compile libs.http_client
    compile libs.jackson_core
    compile libs.jackson_databind
//    compile libs.jackson_annotations
    compile libs.javax_inject
    compile libs.jakarta_servlet_api
    compile libs.jetty_http
    compile libs.jose4j
    compile libs.restygwt
    compile libs.slf4j_api
    compile libs.swagger_annotations
    compile libs.jakarta_validation_api
    compile libs.ws_rs_api

    testCompile project(':stroom-test-common')
    testCompile libs.assertj_core
    testCompile libs.dropwizard_testing
    testCompile libs.junit_jupiter_api
    testCompile libs.mockito_core
    testCompile libs.mockito_junit_jupiter
=======
    implementation libs.caffeine
    implementation libs.eventLogging
    implementation libs.guava
    implementation libs.guice5
    implementation libs.http_client
    implementation libs.jackson_core
    implementation libs.jackson_databind
    implementation libs.javax_inject
    implementation libs.javax_servlet_api
    implementation libs.jaxb_api
    implementation libs.jetty_http
    implementation libs.jose4j
    implementation libs.restygwt
    implementation libs.slf4j_api
    implementation libs.swagger_annotations
    implementation libs.validation_api
    implementation libs.ws_rs_api
>>>>>>> 1ff9e4a8

    testImplementation project(':stroom-test-common')
    testImplementation libs.assertj_core
    testImplementation libs.dropwizard_testing
    testImplementation libs.junit_jupiter_api
    testImplementation libs.mockito_core
    testImplementation libs.mockito_junit_jupiter

    // The following logging libs are needed when running junits outside dropwizard
    testRuntimeOnly libs.jakarta_activation
    testRuntimeOnly libs.jaxb_runtime
    testRuntimeOnly libs.jcl_over_slf4j
    testRuntimeOnly libs.jul_to_slf4j
    testRuntimeOnly libs.junit_jupiter_engine
    testRuntimeOnly libs.log4j_over_slf4j
    testRuntimeOnly libs.logback_classic
    testRuntimeOnly libs.logback_core
}<|MERGE_RESOLUTION|>--- conflicted
+++ resolved
@@ -17,37 +17,6 @@
     implementation project(':stroom-util')
     implementation project(':stroom-util-shared')
 
-<<<<<<< HEAD
-    compile project(':stroom-docref')
-
-    compile libs.caffeine
-//    compile libs.commons_lang
-//    compile libs.dropwizard_client
-//    compile libs.dropwizard_metrics_healthchecks
-    compile libs.eventLogging
-    compile libs.guava
-    compile libs.guice5
-    compile libs.http_client
-    compile libs.jackson_core
-    compile libs.jackson_databind
-//    compile libs.jackson_annotations
-    compile libs.javax_inject
-    compile libs.jakarta_servlet_api
-    compile libs.jetty_http
-    compile libs.jose4j
-    compile libs.restygwt
-    compile libs.slf4j_api
-    compile libs.swagger_annotations
-    compile libs.jakarta_validation_api
-    compile libs.ws_rs_api
-
-    testCompile project(':stroom-test-common')
-    testCompile libs.assertj_core
-    testCompile libs.dropwizard_testing
-    testCompile libs.junit_jupiter_api
-    testCompile libs.mockito_core
-    testCompile libs.mockito_junit_jupiter
-=======
     implementation libs.caffeine
     implementation libs.eventLogging
     implementation libs.guava
@@ -55,17 +24,16 @@
     implementation libs.http_client
     implementation libs.jackson_core
     implementation libs.jackson_databind
+    implementation libs.jakarta_servlet_api
+    implementation libs.jakarta_validation_api
     implementation libs.javax_inject
-    implementation libs.javax_servlet_api
     implementation libs.jaxb_api
     implementation libs.jetty_http
     implementation libs.jose4j
     implementation libs.restygwt
     implementation libs.slf4j_api
     implementation libs.swagger_annotations
-    implementation libs.validation_api
     implementation libs.ws_rs_api
->>>>>>> 1ff9e4a8
 
     testImplementation project(':stroom-test-common')
     testImplementation libs.assertj_core

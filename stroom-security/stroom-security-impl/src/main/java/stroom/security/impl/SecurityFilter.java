/*
 * Copyright 2016 Crown Copyright
 *
 * Licensed under the Apache License, Version 2.0 (the "License");
 * you may not use this file except in compliance with the License.
 * You may obtain a copy of the License at
 *
 *     http://www.apache.org/licenses/LICENSE-2.0
 *
 * Unless required by applicable law or agreed to in writing, software
 * distributed under the License is distributed on an "AS IS" BASIS,
 * WITHOUT WARRANTIES OR CONDITIONS OF ANY KIND, either express or implied.
 * See the License for the specific language governing permissions and
 * limitations under the License.
 */

package stroom.security.impl;

import com.google.common.base.Strings;
import org.jose4j.jwt.JwtClaims;
import org.jose4j.jwt.MalformedClaimException;
import org.jose4j.jwt.consumer.InvalidJwtException;
import org.slf4j.Logger;
import org.slf4j.LoggerFactory;
<<<<<<< HEAD
=======
import stroom.authentication.resources.authentication.v1.ExchangeAccessCodeRequest;
import stroom.authentication.resources.authentication.v1.AuthenticationService;
import stroom.authentication.resources.token.v1.TokenService;
>>>>>>> e9b2439f
import stroom.security.api.SecurityContext;
import stroom.security.api.UserIdentity;
import stroom.security.impl.exception.AuthenticationException;
import stroom.security.impl.session.UserIdentitySessionUtil;
import stroom.security.shared.User;
import stroom.ui.config.shared.UiConfig;
import stroom.util.logging.LambdaLogger;
import stroom.util.logging.LambdaLoggerFactory;
import stroom.util.logging.LogUtil;
import stroom.util.servlet.UserAgentSessionUtil;
import stroom.util.shared.ResourcePaths;

import javax.inject.Inject;
import javax.inject.Singleton;
import javax.servlet.Filter;
import javax.servlet.FilterChain;
import javax.servlet.FilterConfig;
import javax.servlet.ServletException;
import javax.servlet.ServletRequest;
import javax.servlet.ServletResponse;
import javax.servlet.http.HttpServletRequest;
import javax.servlet.http.HttpServletResponse;
import javax.servlet.http.HttpSession;
import javax.ws.rs.HttpMethod;
import javax.ws.rs.client.Entity;
import javax.ws.rs.core.MediaType;
import javax.ws.rs.core.Response;
import javax.ws.rs.core.UriBuilder;
import java.io.IOException;
import java.net.URI;
import java.util.HashMap;
import java.util.Map;
import java.util.Optional;
import java.util.Set;
import java.util.regex.Pattern;

/**
 * <p>
 * Filter to avoid posts to the wrong place (e.g. the root of the app)
 * </p>
 */
@Singleton
class SecurityFilter implements Filter {
    private static final Logger LOGGER = LoggerFactory.getLogger(SecurityFilter.class);
    private static final LambdaLogger LAMBDA_LOGGER = LambdaLoggerFactory.getLogger(SecurityFilter.class);

    private static final String SCOPE = "scope";
    private static final String RESPONSE_TYPE = "response_type";
    private static final String CLIENT_ID = "client_id";
    private static final String CLIENT_SECRET = "client_secret";
    private static final String STATE = "state";
    private static final String NONCE = "nonce";
    private static final String PROMPT = "prompt";
<<<<<<< HEAD
    private static final String REDIRECT_URI = "redirect_uri";
    private static final String GRANT_TYPE = "grant_type";
    private static final String CODE = "code";
    private static final String NO_AUTH_PATH = ResourcePaths.ROOT_PATH + ResourcePaths.NO_AUTH_PATH + "/";
    private static final String PUBLIC_API_PATH_REGEX = "\\/api.*\\/noauth\\/.*"; // E.g. /api/authentication/v1/noauth/exchange
=======
    private static final String ACCESS_CODE = "accessCode";
    private static final String NO_AUTH_PATH = ResourcePaths.buildUnauthenticatedServletPath( "/");

    // E.g. /api/authentication/v1/noauth/exchange
    public static String PUBLIC_API_PATH_REGEX = ResourcePaths.API_ROOT_PATH + ".*" + ResourcePaths.NO_AUTH + "/.*";
>>>>>>> e9b2439f

    private static final Set<String> RESERVED_PARAMS = Set.of(
            SCOPE,
            RESPONSE_TYPE,
            CLIENT_ID,
            CLIENT_SECRET,
            STATE,
            NONCE,
            PROMPT,
            REDIRECT_URI,
            GRANT_TYPE,
            CODE);

    private final AuthenticationConfig authenticationConfig;
    private final OpenIdConfig openIdConfig;
    private final UiConfig uiConfig;
    private final JWTService jwtService;
<<<<<<< HEAD
=======
    private final AuthenticationServiceClients authenticationServiceClients;
    private AuthenticationService authenticationService;
    private TokenService tokenService;
>>>>>>> e9b2439f
    private final UserCache userCache;
    private final SecurityContext securityContext;
    private final Pattern publicApiPathPattern;
    private final JerseyClientFactory jerseyClientFactory;

    @Inject
    SecurityFilter(
            final AuthenticationConfig authenticationConfig,
            final OpenIdConfig openIdConfig,
            final UiConfig uiConfig,
            final JWTService jwtService,
<<<<<<< HEAD
=======
            final AuthenticationServiceClients authenticationServiceClients,
            final AuthenticationService authenticationService,
>>>>>>> e9b2439f
            final UserCache userCache,
            final SecurityContext securityContext,
            final JerseyClientFactory jerseyClientFactory) {
        this.authenticationConfig = authenticationConfig;
        this.openIdConfig = openIdConfig;
        this.uiConfig = uiConfig;
        this.jwtService = jwtService;
<<<<<<< HEAD
=======
        this.authenticationServiceClients = authenticationServiceClients;
        this.authenticationService = authenticationService;
>>>>>>> e9b2439f
        this.userCache = userCache;
        this.securityContext = securityContext;
        this.jerseyClientFactory = jerseyClientFactory;

        publicApiPathPattern = Pattern.compile(PUBLIC_API_PATH_REGEX);
    }

    @Override
    public void init(final FilterConfig filterConfig) {
        LOGGER.debug("Initialising {}", this.getClass().getSimpleName());
    }

    @Override
    public void doFilter(final ServletRequest request, final ServletResponse response, final FilterChain chain)
            throws IOException, ServletException {
        if (!(response instanceof HttpServletResponse)) {
            final String message = "Unexpected response type: " + response.getClass().getName();
            LOGGER.error(message);
            return;
        }
        final HttpServletResponse httpServletResponse = (HttpServletResponse) response;

        if (!(request instanceof HttpServletRequest)) {
            final String message = "Unexpected request type: " + request.getClass().getName();
            LOGGER.error(message);
            httpServletResponse.sendError(HttpServletResponse.SC_METHOD_NOT_ALLOWED, message);
            return;
        }
        final HttpServletRequest httpServletRequest = (HttpServletRequest) request;

        filter(httpServletRequest, httpServletResponse, chain);
    }

    private void filter(final HttpServletRequest request,
                        final HttpServletResponse response,
                        final FilterChain chain)
            throws IOException, ServletException {

        LAMBDA_LOGGER.debug(() ->
                LogUtil.message("Filtering request uri: {},  servletPath: {}",
                        request.getRequestURI(), request.getServletPath()));

        if (request.getMethod().toUpperCase().equals(HttpMethod.OPTIONS)) {
            // We need to allow CORS preflight requests
            LOGGER.debug("Passing on to next filter");
            chain.doFilter(request, response);
        } else {
            // See if we have an authenticated session.
            final UserIdentity userIdentity = UserIdentitySessionUtil.get(request.getSession(false));
            if (userIdentity != null) {
                continueAsUser(request, response, chain, userIdentity);

            } else {
                // We need to distinguish between requests from an API client and from the UI.
                // - If a request is from the UI and fails authentication then we need to redirect to the login page.
                // - If a request is from an API client and fails authentication then we need to return HTTP 403 UNAUTHORIZED.
                // - If a request is for clustercall.rpc then it's a back-channel stroom-to-stroom request and we want to
                //   let it through. It is essential that port 8080 is not exposed and that any reverse-proxy
                //   blocks requests that look like '.*clustercall.rpc$'.
                final String servletPath = request.getServletPath().toLowerCase();
                final String fullPath = request.getRequestURI().toLowerCase();
                if (isPublicApiRequest(fullPath)) {
                    authenticateAsProcUser(request, response, chain, false);
                } else if (isApiRequest(servletPath)) {
                    LOGGER.debug("API request");
<<<<<<< HEAD
                if (!authenticationConfig.isAuthenticationRequired()) {
=======
                    if (!config.isAuthenticationRequired()) {
                        String propPath = config.getFullPath(AuthenticationConfig.PROP_NAME_AUTHENTICATION_REQUIRED);
                        LOGGER.warn("{} is false, authenticating as admin for {}", propPath, fullPath);
>>>>>>> e9b2439f
                        authenticateAsAdmin(request, response, chain, false);
                    } else {
                        // Authenticate requests to the API.
                        final UserIdentity token = loginAPI(request, response);
                        continueAsUser(request, response, chain, token);
                    }
                } else if (shouldBypassAuthentication(servletPath, fullPath)) {
                    // Some servlet requests need to bypass authentication -- this happens if the servlet class
                    // is annotated with @Unauthenticated. E.g. the status servlet doesn't require authentication.
                    authenticateAsProcUser(request, response, chain, false);
                } else {
                    // We assume all other requests are from the UI, and instigate an OpenID authentication flow
                    // like the good relying party we are.

                    if (!config.isAuthenticationRequired()) {
                        String propPath = config.getFullPath(AuthenticationConfig.PROP_NAME_AUTHENTICATION_REQUIRED);
                        LOGGER.warn("{} is false, authenticating as admin for {}", propPath, fullPath);
                        authenticateAsAdmin(request, response, chain, true);
                    } else {
                        // If the session doesn't have a user ref then attempt login.
                        final boolean loggedIn = loginUI(request, response);

                        // If we're not logged in we need to start an AuthenticationRequest flow.
                        // If this is a dispatch request then we won't try and log in. This avoids a race-condition:
                        //   1. User logs out and a new authentication flow is started
                        //   2. Before the browser is redirected GWT makes a dispatch.rpc request
                        //   3. This request, not being logged in, starts a new authentication flow
                        //   4. This new authentication flow partially over-writes the relying party data in auth.
                        // This would manifest as a bad redirect_url, one which contains 'dispatch.rpc'.
                        if (!loggedIn && !isDispatchRequest(servletPath)) {
                            // We were unable to login so we're going to redirect with an AuthenticationRequest.
                            redirectToAuthService(request, response);
                        }
                    }
                }
            }
        }
    }

    private boolean isPublicApiRequest(String servletPath) {
        return publicApiPathPattern != null && publicApiPathPattern.matcher(servletPath).matches();
    }

    private boolean isApiRequest(String servletPath) {
        return servletPath.startsWith(ResourcePaths.API_ROOT_PATH);
    }

    private boolean isDispatchRequest(String servletPath) {
        return servletPath.endsWith(ResourcePaths.DISPATCH_RPC);
    }

    private boolean shouldBypassAuthentication(final String servletPath, final String fullPath) {
        return servletPath.startsWith(NO_AUTH_PATH) || fullPath.startsWith(NO_AUTH_PATH);
//        return servletPath.startsWith(NO_AUTH_PATH);
    }

    private void authenticateAsAdmin(final HttpServletRequest request,
                                     final HttpServletResponse response,
                                     final FilterChain chain,
                                     final boolean useSession) throws IOException, ServletException {

        bypassAuthentication(request, response, chain, useSession, securityContext.createIdentity(User.ADMIN_USER_NAME));
    }

    private void authenticateAsProcUser(final HttpServletRequest request,
                                        final HttpServletResponse response,
                                        final FilterChain chain,
                                        final boolean useSession) throws IOException, ServletException {
        bypassAuthentication(request, response, chain, useSession, ProcessingUserIdentity.INSTANCE);
    }

    private void bypassAuthentication(final HttpServletRequest request,
                                      final HttpServletResponse response,
                                      final FilterChain chain,
                                      final boolean useSession,
                                      final UserIdentity userIdentity) throws IOException, ServletException {
        LAMBDA_LOGGER.debug(() ->
                LogUtil.message("Authenticating as user {} for request {}", userIdentity, request.getRequestURI()));
        if (useSession) {
            // Set the user ref in the session.
            UserIdentitySessionUtil.set(request.getSession(true), userIdentity);
        }
        continueAsUser(request, response, chain, userIdentity);
    }

    private void continueAsUser(final HttpServletRequest request,
                                final HttpServletResponse response,
                                final FilterChain chain,
                                final UserIdentity userIdentity)
            throws IOException, ServletException {
        if (userIdentity != null) {
            // If the session already has a reference to a user then continue the chain as that user.
            try {
                CurrentUserState.push(userIdentity);

                chain.doFilter(request, response);
            } finally {
                CurrentUserState.pop();
            }
        }
    }

    private boolean loginUI(final HttpServletRequest request, final HttpServletResponse response) throws IOException {
        boolean loggedIn = false;

        try {
            // If we have a state id then this should be a return from the auth service.
            final String stateId = getLastParam(request, STATE);
            if (stateId != null) {
                LOGGER.debug("We have the following state: {{}}", stateId);

                // Check the state is one we requested.
                final AuthenticationState state = AuthenticationStateSessionUtil.pop(request, stateId);
                if (state == null) {
                    LOGGER.warn("Unexpected state: " + stateId);

                } else {
                    // Use OIDC API
                    final String code = getLastParam(request, CODE);
                    if (code != null) {
                        // Invalidate the current session.
                        HttpSession session = request.getSession(false);
                        if (session != null) {
                            session.invalidate();
                        }

<<<<<<< HEAD
                        LOGGER.debug("We have the following access code: {{}}", code);
                        session = request.getSession(true);

                        UserAgentSessionUtil.set(request);
=======
                // If we have an access code we can try and log in.
                final String accessCode = getLastParam(request, ACCESS_CODE);
                if (accessCode != null) {
                    // Invalidate the current session.
                    HttpSession session = request.getSession(false);

                    // TODO: This invalidation was preventing the new UI logging in. There're no comments to
                    // indicate why we were invalidating the session. I've not seen anything fall over yet,
                    // but I'm leaving the code and this note here so we can check up on this later.
//                    if (session != null) {
//                        LOGGER.info("DEBUG: got session to invalidate");
//                        session.invalidate();
//                    }
//
//                    LOGGER.info("We have the following access code: {{}}", accessCode);
//                    session = request.getSession(true);
>>>>>>> e9b2439f

                        // Verify code.
                        final Map<String, String> params = new HashMap<>();
                        params.put(GRANT_TYPE, "authorization_code");
                        params.put(CLIENT_ID, openIdConfig.getClientId());
                        params.put(CLIENT_SECRET, openIdConfig.getClientSecret());
                        params.put(REDIRECT_URI, openIdConfig.getRedirectUri());
                        params.put(CODE, code);

                        final String tokenEndpoint = openIdConfig.getTokenEndpoint();
                        final Response res = jerseyClientFactory.create().target(tokenEndpoint).request().post(Entity.entity(params, MediaType.APPLICATION_JSON));

                        Map responseMap;
                        if (HttpServletResponse.SC_OK == res.getStatus()) {
                            responseMap = res.readEntity(Map.class);
                        } else {
                            throw new AuthenticationException("Received status " + res.getStatus() + " from " + tokenEndpoint);
                        }

                        final String idToken = (String) responseMap.get("id_token");
                        if (idToken == null) {
                            throw new AuthenticationException("'id_token' not provided in response");
                        }

                        final UserIdentityImpl token = createUIToken(session, state, idToken);
                        if (token != null) {
                            // Set the token in the session.
                            UserIdentitySessionUtil.set(session, token);
                            loggedIn = true;
                        }

                        // If we manage to login then redirect to the original URL held in the state.
                        if (loggedIn) {
                            LOGGER.info("Redirecting to initiating URL: {}", state.getUrl());
                            response.sendRedirect(state.getUrl());
                        }
                    }
                }
            }
        } catch (final RuntimeException e) {
            LOGGER.error(e.getMessage(), e);
        }


        return loggedIn;
    }

    /**
     * Gets the last parameter assuming that it has been appended to the end of the URL.
     *
     * @param request The request containing the parameters.
     * @param name    The parameter name to get.
     * @return The last value of the parameter if it exists, else null.
     */
    private String getLastParam(final HttpServletRequest request, final String name) {
        final String[] arr = request.getParameterValues(name);
        if (arr != null && arr.length > 0) {
            return arr[arr.length - 1];
        }
        return null;
    }

    private void redirectToAuthService(final HttpServletRequest request, final HttpServletResponse response) throws IOException {
//        // Invalidate the current session.
//        HttpSession session = request.getSession(false);
//        if (session != null) {
//            session.invalidate();
//        }

        // We have a a new request so we're going to redirect with an AuthenticationRequest.
        // Get the redirect URL for the auth service from the current request.
        final String url = getFullUrl(request);
        final UriBuilder uriBuilder = UriBuilder.fromUri(url);

        // When the auth service has performed authentication it will redirect
        // back to the current URL with some additional parameters (e.g.
        // `state` and `accessCode`). It is important that these parameters are
        // not provided by our redirect URL else the redirect URL that the
        // authentication service redirects back to may end up with multiple
        // copies of these parameters which will confuse Stroom as it will not
        // know which one of the param values to use (i.e. which were on the
        // original redirect request and which have been added by the
        // authentication service). For this reason we will cleanse the URL of
        // any reserved parameters here. The authentication service should do
        // the same to the redirect URL before adding its additional
        // parameters.
        RESERVED_PARAMS.forEach(param -> uriBuilder.replaceQueryParam(param, new Object[0]));

        URI redirectUri = uriBuilder.build();

        if (uiConfig.getUrl() != null && uiConfig.getUrl().getUi() != null && uiConfig.getUrl().getUi().trim().length() > 0) {
            LOGGER.debug("Using the advertised URL as the OpenID redirect URL");
            final UriBuilder builder = UriBuilder.fromUri(uiConfig.getUrl().getUi());
            if (redirectUri.getPath() != null) {
                builder.path(redirectUri.getPath());
            }
            if (redirectUri.getFragment() != null) {
                builder.fragment(redirectUri.getFragment());
            }
            if (redirectUri.getQuery() != null) {
                builder.replaceQuery(redirectUri.getQuery());
            }
            redirectUri = builder.build();
        }
        // Create a state for this authentication request.
        final String redirectUrl = redirectUri.toString();
        final AuthenticationState state = AuthenticationStateSessionUtil.create(request, redirectUrl);

        // In some cases we might need to use an external URL as the current incoming one might have been proxied.
<<<<<<< HEAD
        // Use OIDC API.
        UriBuilder authenticationRequest = UriBuilder.fromUri(openIdConfig.getAuthEndpoint())
                .queryParam(RESPONSE_TYPE, CODE)
                .queryParam(CLIENT_ID, openIdConfig.getClientId())
                .queryParam(REDIRECT_URI, openIdConfig.getRedirectUri())
                .queryParam(SCOPE, "openid email")
=======
        final UriBuilder authenticationRequest = UriBuilder.fromUri(config.getAuthenticationServiceUrl())
                .path("/noauth/authenticate")
                .queryParam(SCOPE, "openid")
                .queryParam(RESPONSE_TYPE, "code")
                .queryParam(CLIENT_ID, config.getClientId())
                .queryParam(REDIRECT_URL, redirectUrl)
>>>>>>> e9b2439f
                .queryParam(STATE, state.getId())
                .queryParam(NONCE, state.getNonce());

        // If there's 'prompt' in the request then we'll want to pass that on to the AuthenticationService.
        // In OpenId 'prompt=login' asks the IP to present a login page to the user, and that's the effect
        // this will have. We need this so that we can bypass certificate logins, e.g. for when we need to
        // log in as the 'admin' user but the browser is always presenting a certificate.
        final String prompt = getLastParam(request, PROMPT);
        if (!Strings.isNullOrEmpty(prompt)) {
            authenticationRequest.queryParam(PROMPT, prompt);
        }

        final String authenticationRequestUrl = authenticationRequest.build().toString();
        LOGGER.info("Redirecting with an AuthenticationRequest to: {}", authenticationRequestUrl);
        // We want to make sure that the client has the cookie.
        response.sendRedirect(authenticationRequestUrl);
    }

    private String getFullUrl(final HttpServletRequest request) {
        if (request.getQueryString() == null) {
            return request.getRequestURL().toString();
        }
        return request.getRequestURL().toString() + "?" + request.getQueryString();
    }

    /**
     * This method must create the token.
     * It does this by enacting the OpenId exchange of accessCode for idToken.
     */
    private UserIdentityImpl createUIToken(final HttpSession session, final AuthenticationState state, final String idToken) {
        UserIdentityImpl token = null;

        try {
            String sessionId = session.getId();
<<<<<<< HEAD
            final JwtClaims jwtClaims = jwtService.verifyToken(idToken);
=======
            Optional<String> optionalJws = authenticationService.exchangeAccessCode(new ExchangeAccessCodeRequest(accessCode));
            var jws = optionalJws.get();
            final JwtClaims jwtClaims = jwtService.verifyToken(jws);
>>>>>>> e9b2439f
            final String nonce = (String) jwtClaims.getClaimsMap().get("nonce");
            final boolean match = nonce.equals(state.getNonce());
            if (match) {
                LOGGER.info("User is authenticated for sessionId " + sessionId);
                final String userId = jwtClaims.getSubject();
                final Optional<User> optionalUser = userCache.get(userId);
                final User user = optionalUser.orElseThrow(() -> new AuthenticationException("Unable to find user: " + userId));
                token = new UserIdentityImpl(user, userId, idToken, sessionId);

            } else {
                // If the nonces don't match we need to redirect to log in again.
                // Maybe the request uses an out-of-date stroomSessionId?
                LOGGER.info("Received a bad nonce!");
            }
        } catch (final MalformedClaimException | InvalidJwtException e) {
            LOGGER.warn(e.getMessage());
            throw new RuntimeException(e.getMessage(), e);
        }

        return token;
    }

    private UserIdentity loginAPI(final HttpServletRequest request, final HttpServletResponse response) {
        // Authenticate requests from an API client
        final UserIdentity userIdentity = createAPIToken(request);

        if (userIdentity == null) {
            LOGGER.debug("API request is unauthorised.");
            response.setStatus(Response.Status.UNAUTHORIZED.getStatusCode());
        }

        return userIdentity;
    }

    /**
     * This method creates a token for the API auth flow.
     */
    private UserIdentity createAPIToken(final HttpServletRequest request) {
        UserIdentityImpl token = null;

        final Optional<String> optionalJws = jwtService.getJws(request);
        final Optional<String> optionalUserId = jwtService.getUserId(optionalJws);

        if (optionalUserId.isPresent()) {
            String sessionId = null;
            final HttpSession session = request.getSession(false);
            if (session != null) {
                sessionId = session.getId();
            }

            final String userId = optionalUserId.get();
            final Optional<User> optionalUser = userCache.get(userId);
            final User user = optionalUser.orElseThrow(() -> new AuthenticationException("Unable to find user: " + userId));
            token = new UserIdentityImpl(user, userId, optionalJws.get(), sessionId);
        } else {
            LOGGER.error("Cannot get a valid JWS for API request!");
        }

        return token;
    }

    @Override
    public void destroy() {
    }
}<|MERGE_RESOLUTION|>--- conflicted
+++ resolved
@@ -22,23 +22,17 @@
 import org.jose4j.jwt.consumer.InvalidJwtException;
 import org.slf4j.Logger;
 import org.slf4j.LoggerFactory;
-<<<<<<< HEAD
-=======
-import stroom.authentication.resources.authentication.v1.ExchangeAccessCodeRequest;
-import stroom.authentication.resources.authentication.v1.AuthenticationService;
-import stroom.authentication.resources.token.v1.TokenService;
->>>>>>> e9b2439f
 import stroom.security.api.SecurityContext;
 import stroom.security.api.UserIdentity;
 import stroom.security.impl.exception.AuthenticationException;
 import stroom.security.impl.session.UserIdentitySessionUtil;
 import stroom.security.shared.User;
 import stroom.ui.config.shared.UiConfig;
+import stroom.util.shared.ResourcePaths;
 import stroom.util.logging.LambdaLogger;
 import stroom.util.logging.LambdaLoggerFactory;
 import stroom.util.logging.LogUtil;
 import stroom.util.servlet.UserAgentSessionUtil;
-import stroom.util.shared.ResourcePaths;
 
 import javax.inject.Inject;
 import javax.inject.Singleton;
@@ -81,19 +75,13 @@
     private static final String STATE = "state";
     private static final String NONCE = "nonce";
     private static final String PROMPT = "prompt";
-<<<<<<< HEAD
     private static final String REDIRECT_URI = "redirect_uri";
     private static final String GRANT_TYPE = "grant_type";
     private static final String CODE = "code";
-    private static final String NO_AUTH_PATH = ResourcePaths.ROOT_PATH + ResourcePaths.NO_AUTH_PATH + "/";
-    private static final String PUBLIC_API_PATH_REGEX = "\\/api.*\\/noauth\\/.*"; // E.g. /api/authentication/v1/noauth/exchange
-=======
-    private static final String ACCESS_CODE = "accessCode";
     private static final String NO_AUTH_PATH = ResourcePaths.buildUnauthenticatedServletPath( "/");
 
     // E.g. /api/authentication/v1/noauth/exchange
     public static String PUBLIC_API_PATH_REGEX = ResourcePaths.API_ROOT_PATH + ".*" + ResourcePaths.NO_AUTH + "/.*";
->>>>>>> e9b2439f
 
     private static final Set<String> RESERVED_PARAMS = Set.of(
             SCOPE,
@@ -111,12 +99,6 @@
     private final OpenIdConfig openIdConfig;
     private final UiConfig uiConfig;
     private final JWTService jwtService;
-<<<<<<< HEAD
-=======
-    private final AuthenticationServiceClients authenticationServiceClients;
-    private AuthenticationService authenticationService;
-    private TokenService tokenService;
->>>>>>> e9b2439f
     private final UserCache userCache;
     private final SecurityContext securityContext;
     private final Pattern publicApiPathPattern;
@@ -128,11 +110,6 @@
             final OpenIdConfig openIdConfig,
             final UiConfig uiConfig,
             final JWTService jwtService,
-<<<<<<< HEAD
-=======
-            final AuthenticationServiceClients authenticationServiceClients,
-            final AuthenticationService authenticationService,
->>>>>>> e9b2439f
             final UserCache userCache,
             final SecurityContext securityContext,
             final JerseyClientFactory jerseyClientFactory) {
@@ -140,11 +117,6 @@
         this.openIdConfig = openIdConfig;
         this.uiConfig = uiConfig;
         this.jwtService = jwtService;
-<<<<<<< HEAD
-=======
-        this.authenticationServiceClients = authenticationServiceClients;
-        this.authenticationService = authenticationService;
->>>>>>> e9b2439f
         this.userCache = userCache;
         this.securityContext = securityContext;
         this.jerseyClientFactory = jerseyClientFactory;
@@ -210,13 +182,9 @@
                     authenticateAsProcUser(request, response, chain, false);
                 } else if (isApiRequest(servletPath)) {
                     LOGGER.debug("API request");
-<<<<<<< HEAD
-                if (!authenticationConfig.isAuthenticationRequired()) {
-=======
-                    if (!config.isAuthenticationRequired()) {
-                        String propPath = config.getFullPath(AuthenticationConfig.PROP_NAME_AUTHENTICATION_REQUIRED);
+                    if (!authenticationConfig.isAuthenticationRequired()) {
+                        String propPath = authenticationConfig.getFullPath(AuthenticationConfig.PROP_NAME_AUTHENTICATION_REQUIRED);
                         LOGGER.warn("{} is false, authenticating as admin for {}", propPath, fullPath);
->>>>>>> e9b2439f
                         authenticateAsAdmin(request, response, chain, false);
                     } else {
                         // Authenticate requests to the API.
@@ -231,8 +199,8 @@
                     // We assume all other requests are from the UI, and instigate an OpenID authentication flow
                     // like the good relying party we are.
 
-                    if (!config.isAuthenticationRequired()) {
-                        String propPath = config.getFullPath(AuthenticationConfig.PROP_NAME_AUTHENTICATION_REQUIRED);
+                    if (!authenticationConfig.isAuthenticationRequired()) {
+                        String propPath = authenticationConfig.getFullPath(AuthenticationConfig.PROP_NAME_AUTHENTICATION_REQUIRED);
                         LOGGER.warn("{} is false, authenticating as admin for {}", propPath, fullPath);
                         authenticateAsAdmin(request, response, chain, true);
                     } else {
@@ -339,25 +307,10 @@
                     if (code != null) {
                         // Invalidate the current session.
                         HttpSession session = request.getSession(false);
-                        if (session != null) {
-                            session.invalidate();
-                        }
-
-<<<<<<< HEAD
-                        LOGGER.debug("We have the following access code: {{}}", code);
-                        session = request.getSession(true);
-
-                        UserAgentSessionUtil.set(request);
-=======
-                // If we have an access code we can try and log in.
-                final String accessCode = getLastParam(request, ACCESS_CODE);
-                if (accessCode != null) {
-                    // Invalidate the current session.
-                    HttpSession session = request.getSession(false);
-
-                    // TODO: This invalidation was preventing the new UI logging in. There're no comments to
-                    // indicate why we were invalidating the session. I've not seen anything fall over yet,
-                    // but I'm leaving the code and this note here so we can check up on this later.
+
+                        // TODO: This invalidation was preventing the new UI logging in. There're no comments to
+                        // indicate why we were invalidating the session. I've not seen anything fall over yet,
+                        // but I'm leaving the code and this note here so we can check up on this later.
 //                    if (session != null) {
 //                        LOGGER.info("DEBUG: got session to invalidate");
 //                        session.invalidate();
@@ -365,7 +318,8 @@
 //
 //                    LOGGER.info("We have the following access code: {{}}", accessCode);
 //                    session = request.getSession(true);
->>>>>>> e9b2439f
+
+                        UserAgentSessionUtil.set(request);
 
                         // Verify code.
                         final Map<String, String> params = new HashMap<>();
@@ -408,7 +362,6 @@
         } catch (final RuntimeException e) {
             LOGGER.error(e.getMessage(), e);
         }
-
 
         return loggedIn;
     }
@@ -475,21 +428,12 @@
         final AuthenticationState state = AuthenticationStateSessionUtil.create(request, redirectUrl);
 
         // In some cases we might need to use an external URL as the current incoming one might have been proxied.
-<<<<<<< HEAD
         // Use OIDC API.
         UriBuilder authenticationRequest = UriBuilder.fromUri(openIdConfig.getAuthEndpoint())
                 .queryParam(RESPONSE_TYPE, CODE)
                 .queryParam(CLIENT_ID, openIdConfig.getClientId())
                 .queryParam(REDIRECT_URI, openIdConfig.getRedirectUri())
                 .queryParam(SCOPE, "openid email")
-=======
-        final UriBuilder authenticationRequest = UriBuilder.fromUri(config.getAuthenticationServiceUrl())
-                .path("/noauth/authenticate")
-                .queryParam(SCOPE, "openid")
-                .queryParam(RESPONSE_TYPE, "code")
-                .queryParam(CLIENT_ID, config.getClientId())
-                .queryParam(REDIRECT_URL, redirectUrl)
->>>>>>> e9b2439f
                 .queryParam(STATE, state.getId())
                 .queryParam(NONCE, state.getNonce());
 
@@ -524,13 +468,7 @@
 
         try {
             String sessionId = session.getId();
-<<<<<<< HEAD
             final JwtClaims jwtClaims = jwtService.verifyToken(idToken);
-=======
-            Optional<String> optionalJws = authenticationService.exchangeAccessCode(new ExchangeAccessCodeRequest(accessCode));
-            var jws = optionalJws.get();
-            final JwtClaims jwtClaims = jwtService.verifyToken(jws);
->>>>>>> e9b2439f
             final String nonce = (String) jwtClaims.getClaimsMap().get("nonce");
             final boolean match = nonce.equals(state.getNonce());
             if (match) {

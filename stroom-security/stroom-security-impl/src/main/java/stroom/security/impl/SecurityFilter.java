--- conflicted
+++ resolved
@@ -202,13 +202,9 @@
                         final String code = UrlUtils.getLastParam(request, OpenId.CODE);
                         final String stateId = UrlUtils.getLastParam(request, OpenId.STATE);
                         final String redirectUri = openIdManager.redirect(request, code, stateId, postAuthRedirectUri);
-<<<<<<< HEAD
-
                         LOGGER.debug("Code flow UI request so redirecting to IDP, " +
                                         "redirectUri: {}, postAuthRedirectUri: {}, path: {}",
                                 redirectUri, postAuthRedirectUri, fullPath);
-                        response.sendRedirect(redirectUri);
-=======
 //                        response.setStatus(HttpServletResponse.SC_TEMPORARY_REDIRECT);
 //                        response.sendRedirect(redirectUri);
                         // HTTP 1.1.
@@ -220,7 +216,6 @@
 
                         response.setStatus(HttpServletResponse.SC_TEMPORARY_REDIRECT);
                         response.setHeader("Location", redirectUri);
->>>>>>> 4b6b5489
 
                     } catch (final RuntimeException e) {
                         LOGGER.error(e.getMessage(), e);

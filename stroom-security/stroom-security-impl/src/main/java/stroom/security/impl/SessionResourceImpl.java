package stroom.security.impl;

import stroom.event.logging.rs.api.AutoLogged;
import stroom.event.logging.rs.api.AutoLogged.OperationType;
import stroom.security.api.UserIdentity;
import stroom.security.common.impl.UserIdentitySessionUtil;
import stroom.security.openid.api.OpenId;
import stroom.security.shared.SessionListResponse;
import stroom.security.shared.SessionResource;
import stroom.security.shared.UrlResponse;
import stroom.security.shared.ValidateSessionResponse;

import org.slf4j.Logger;
import org.slf4j.LoggerFactory;

import java.net.URLDecoder;
import java.nio.charset.StandardCharsets;
import java.util.Optional;
import javax.inject.Inject;
import javax.inject.Provider;
import javax.servlet.http.HttpServletRequest;
import javax.servlet.http.HttpSession;

@AutoLogged(OperationType.MANUALLY_LOGGED)
public class SessionResourceImpl implements SessionResource {

    private static final Logger LOGGER = LoggerFactory.getLogger(SessionResourceImpl.class);

    private final Provider<AuthenticationConfig> authenticationConfigProvider;
    private final Provider<OpenIdManager> openIdManagerProvider;
    private final Provider<HttpServletRequest> httpServletRequestProvider;
    private final Provider<AuthenticationEventLog> authenticationEventLogProvider;
    private final Provider<SessionListService> sessionListService;

    @Inject
    public SessionResourceImpl(final Provider<AuthenticationConfig> authenticationConfigProvider,
                               final Provider<OpenIdManager> openIdManagerProvider,
                               final Provider<HttpServletRequest> httpServletRequestProvider,
                               final Provider<AuthenticationEventLog> authenticationEventLogProvider,
                               final Provider<SessionListService> sessionListService) {
        this.authenticationConfigProvider = authenticationConfigProvider;
        this.openIdManagerProvider = openIdManagerProvider;
        this.httpServletRequestProvider = httpServletRequestProvider;
        this.authenticationEventLogProvider = authenticationEventLogProvider;
        this.sessionListService = sessionListService;
    }

    // For testing.
    SessionResourceImpl(final Provider<SessionListService> sessionListService) {
        this.authenticationConfigProvider = null;
        this.openIdManagerProvider = null;
        this.httpServletRequestProvider = null;
        this.authenticationEventLogProvider = null;
        this.sessionListService = sessionListService;
    }

    @Override
    @AutoLogged(OperationType.UNLOGGED)
    public ValidateSessionResponse validateSession(final String postAuthRedirectUri) {
        final AuthenticationConfig authenticationConfig = authenticationConfigProvider.get();
        final OpenIdManager openIdManager = openIdManagerProvider.get();
        final HttpServletRequest request = httpServletRequestProvider.get();
        Optional<UserIdentity> userIdentity = openIdManager.loginWithRequestToken(request);
        userIdentity = openIdManager.getOrSetSessionUser(request, userIdentity);
        if (userIdentity.isPresent()) {
            return new ValidateSessionResponse(true, userIdentity.get().getSubjectId(), null);
        }

        if (!authenticationConfig.isAuthenticationRequired()) {
            return createValidResponse("admin");

//        } else if (openIdManagerProvider.get().isTokenExpectedInRequest()) {
//            LOGGER.error("We are expecting requests that contain authenticated tokens");
//            return new ValidateSessionResponse(false, null, null);

        } else {
            // If the session doesn't have a user ref then attempt login.
            try {
                LOGGER.debug("Using postAuthRedirectUri: {}", postAuthRedirectUri);

                // We might have completed the back channel authentication now so see if we have a user session.
                userIdentity = UserIdentitySessionUtil.get(request.getSession(false));
                return userIdentity
                        .map(identity ->
<<<<<<< HEAD
                                new ValidateSessionResponse(true, identity.getSubjectId(), null))
                        .orElseGet(() ->
                                new ValidateSessionResponse(false, null, redirectUri));
=======
                                createValidResponse(identity.getId()))
                        .orElseGet(() -> createRedirectResponse(request, postAuthRedirectUri));
>>>>>>> 554e1ac7

            } catch (final RuntimeException e) {
                LOGGER.error(e.getMessage(), e);
                throw e;
            }
        }
    }

    private ValidateSessionResponse createValidResponse(final String userId) {
        return new ValidateSessionResponse(true, userId, null);
    }

    private ValidateSessionResponse createRedirectResponse(final HttpServletRequest request, final String url) {
        final OpenIdManager openIdManager = openIdManagerProvider.get();
        final String code = getParam(url, OpenId.CODE);
        final String stateId = getParam(url, OpenId.STATE);
        final String redirectUri = openIdManager.redirect(request, code, stateId, url);
        return new ValidateSessionResponse(false, null, redirectUri);
    }

    private String getParam(final String url, final String param) {
        int start = url.indexOf(param + "=");
        if (start != -1) {
            start += param.length() + 1;
            final int end = url.indexOf("&", start);
            if (end != -1) {
                return URLDecoder.decode(url.substring(start, end), StandardCharsets.UTF_8);
            }
            return URLDecoder.decode(url.substring(start), StandardCharsets.UTF_8);
        }
        return null;
    }

    @Override
    @AutoLogged(OperationType.MANUALLY_LOGGED)
    public UrlResponse logout(final String redirectUri) {
        final HttpServletRequest request = httpServletRequestProvider.get();

        // Get the session.
        final HttpSession session = request.getSession(false);
        if (session != null) {
            final Optional<UserIdentity> userIdentity = UserIdentitySessionUtil.get(session);
            // Record the logoff event.
            userIdentity.ifPresent(ui -> {
                // Create an event for logout
                authenticationEventLogProvider.get().logoff(ui.getSubjectId());
            });

            // Remove the user identity from the current session.
            UserIdentitySessionUtil.set(session, null);
        }

        final String url = openIdManagerProvider.get().logout(request, redirectUri);
        return new UrlResponse(url);
    }

    @Override
    @AutoLogged(OperationType.VIEW)
    public SessionListResponse list(final String nodeName) {
        LOGGER.debug("list({}) called", nodeName);
        if (nodeName != null) {
            return sessionListService.get().listSessions(nodeName);
        } else {
            return sessionListService.get().listSessions();
        }
    }
}<|MERGE_RESOLUTION|>--- conflicted
+++ resolved
@@ -82,14 +82,8 @@
                 userIdentity = UserIdentitySessionUtil.get(request.getSession(false));
                 return userIdentity
                         .map(identity ->
-<<<<<<< HEAD
-                                new ValidateSessionResponse(true, identity.getSubjectId(), null))
-                        .orElseGet(() ->
-                                new ValidateSessionResponse(false, null, redirectUri));
-=======
-                                createValidResponse(identity.getId()))
+                                createValidResponse(identity.getSubjectId()))
                         .orElseGet(() -> createRedirectResponse(request, postAuthRedirectUri));
->>>>>>> 554e1ac7
 
             } catch (final RuntimeException e) {
                 LOGGER.error(e.getMessage(), e);

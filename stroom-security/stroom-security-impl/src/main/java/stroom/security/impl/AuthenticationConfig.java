--- conflicted
+++ resolved
@@ -13,12 +13,7 @@
 import javax.validation.constraints.AssertTrue;
 
 @Singleton
-<<<<<<< HEAD
 public class AuthenticationConfig extends AbstractConfig implements IsStroomConfig {
-=======
-public class AuthenticationConfig extends AbstractConfig {
-
->>>>>>> 43385d73
     public static final String PROP_NAME_AUTHENTICATION_REQUIRED = "authenticationRequired";
     public static final String PROP_NAME_OPENID = "openId";
     public static final String PROP_NAME_PREVENT_LOGIN = "preventLogin";

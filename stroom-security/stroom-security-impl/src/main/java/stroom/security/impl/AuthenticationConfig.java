package stroom.security.impl;

import com.fasterxml.jackson.annotation.JsonProperty;
import com.fasterxml.jackson.annotation.JsonPropertyDescription;
import stroom.util.cache.CacheConfig;
import stroom.util.config.annotations.ReadOnly;
import stroom.util.config.annotations.RequiresRestart;
import stroom.util.shared.AbstractConfig;
import stroom.util.shared.ValidRegex;
import stroom.util.shared.ValidationSeverity;

import javax.inject.Singleton;
import javax.validation.constraints.AssertTrue;
import javax.validation.constraints.NotNull;
import java.util.concurrent.TimeUnit;

@Singleton
public class AuthenticationConfig extends AbstractConfig {

    public static final String PROP_NAME_AUTHENTICATION_REQUIRED = "authenticationRequired";
    public static final String PROP_NAME_VERIFY_SSL = "verifySsl";
    public static final String PROP_NAME_GET_API_TOKEN = "apiToken";
    public static final String PROP_NAME_AUTH_SERVICES_BASE_URL = "authServicesBaseUrl";
    public static final String PROP_NAME_DURATION_TO_WARN_BEFORE_EXPIRY = "durationToWarnBeforeExpiry";
    public static final String PROP_NAME_JWT = "jwt";
    public static final String PROP_NAME_PREVENT_LOGIN = "preventLogin";
    public static final String PROP_NAME_USER_NAME_PATTERN = "userNamePattern";
    public static final String PROP_NAME_CLIENT_ID = "clientId";
    public static final String PROP_NAME_CLIENT_SECRET = "clientSecret";
    public static final String PROP_NAME_API_TOKEN_CACHE = "apiTokenCache";

    private String authenticationServiceUrl;
    private boolean authenticationRequired = true;
    private boolean verifySsl;
    private String authServicesBaseUrl = "http://auth-service:8099";
    private JwtConfig jwtConfig = new JwtConfig();
    private boolean preventLogin;
    private String userNamePattern = "^[a-zA-Z0-9_-]{3,}$";
    private String clientId;
    private String clientSecret;

    private CacheConfig apiTokenCache = new CacheConfig.Builder()
            .maximumSize(10000L)
            .expireAfterWrite(30, TimeUnit.MINUTES)
            .build();

    @JsonPropertyDescription("The URL of the authentication service")
    public String getAuthenticationServiceUrl() {
        return authenticationServiceUrl;
    }

    @SuppressWarnings("unused")
    public void setAuthenticationServiceUrl(final String authenticationServiceUrl) {
        this.authenticationServiceUrl = authenticationServiceUrl;
    }

    @ReadOnly
    @JsonProperty(PROP_NAME_AUTHENTICATION_REQUIRED)
    @JsonPropertyDescription("Choose whether Stroom requires authenticated access. " +
        "Only intended for use in development or testing.")
    @AssertTrue(
        message = "All authentication is disabled. This should only be used in development or test environments.",
        payload = ValidationSeverity.Warning.class)
    public boolean isAuthenticationRequired() {
        return authenticationRequired;
    }

    public void setAuthenticationRequired(final boolean authenticationRequired) {
        this.authenticationRequired = authenticationRequired;
    }

    @ReadOnly
    @JsonPropertyDescription("If using HTTPS should we verify the server certs")
    @JsonProperty(PROP_NAME_VERIFY_SSL)
    public boolean isVerifySsl() {
        return verifySsl;
    }

    @ReadOnly
    @JsonPropertyDescription("If using HTTPS should we verify the server certs")
    @SuppressWarnings("unused")
    public void setVerifySsl(final boolean verifySsl) {
        this.verifySsl = verifySsl;
    }

<<<<<<< HEAD
    @RequiresRestart(RequiresRestart.RestartScope.UI)
    @JsonProperty(PROP_NAME_GET_API_TOKEN)
    @JsonPropertyDescription("The API token Stroom will use to authenticate itself when accessing other services")
    public String getApiToken() {
        return apiToken;
    }

    @SuppressWarnings("unused")
    public void setApiToken(final String apiToken) {
        this.apiToken = apiToken;
    }

=======
>>>>>>> b3283973
    @JsonPropertyDescription("The URL of the auth service")
    @JsonProperty(PROP_NAME_AUTH_SERVICES_BASE_URL)
    public String getAuthServicesBaseUrl() {
        return authServicesBaseUrl;
    }

    @SuppressWarnings("unused")
    public void setAuthServicesBaseUrl(final String authServicesBaseUrl) {
        this.authServicesBaseUrl = authServicesBaseUrl;
    }

<<<<<<< HEAD
    @JsonProperty(PROP_NAME_DURATION_TO_WARN_BEFORE_EXPIRY)
    public String getDurationToWarnBeforeExpiry() {
        return durationToWarnBeforeExpiry;
    }

    @SuppressWarnings("unused")
    public void setDurationToWarnBeforeExpiry(final String durationToWarnBeforeExpiry) {
        this.durationToWarnBeforeExpiry = durationToWarnBeforeExpiry;
    }

    @JsonProperty(PROP_NAME_JWT)
    @SuppressWarnings("unused")
=======
    @JsonProperty("jwt")
>>>>>>> b3283973
    public JwtConfig getJwtConfig() {
        return jwtConfig;
    }

    @SuppressWarnings("unused")
    public void setJwtConfig(final JwtConfig jwtConfig) {
        this.jwtConfig = jwtConfig;
    }

    @JsonPropertyDescription("Prevent new logins to the system. This is useful if the system is scheduled to " +
            "have an outage.")
    @JsonProperty(PROP_NAME_PREVENT_LOGIN)
    public boolean isPreventLogin() {
        return preventLogin;
    }

    @SuppressWarnings("unused")
    public void setPreventLogin(final boolean preventLogin) {
        this.preventLogin = preventLogin;
    }

    @JsonPropertyDescription("The regex pattern for user names")
    @JsonProperty(PROP_NAME_USER_NAME_PATTERN)
    @ValidRegex
    public String getUserNamePattern() {
        return userNamePattern;
    }

    @SuppressWarnings("unused")
    public void setUserNamePattern(final String userNamePattern) {
        this.userNamePattern = userNamePattern;
    }

    @JsonProperty(PROP_NAME_CLIENT_ID)
    public String getClientId() {
        return clientId;
    }

    @SuppressWarnings("unused")
    public void setClientId(String clientId) {
        this.clientId = clientId;
    }

    @JsonProperty(PROP_NAME_CLIENT_SECRET)
    public String getClientSecret() {
        return clientSecret;
    }

    @SuppressWarnings("unused")
    public void setClientSecret(String clientSecret) {
        this.clientSecret = clientSecret;
    }

    @JsonProperty(PROP_NAME_API_TOKEN_CACHE)
    public CacheConfig getApiTokenCache() {
        return apiTokenCache;
    }

    @SuppressWarnings("unused")
    public void setApiTokenCache(final CacheConfig apiTokenCache) {
        this.apiTokenCache = apiTokenCache;
    }

    @Override
    public String toString() {
        return "AuthenticationConfig{" +
                "authenticationServiceUrl='" + authenticationServiceUrl + '\'' +
                ", authenticationRequired=" + authenticationRequired +
                ", authServicesBaseUrl='" + authServicesBaseUrl + '\'' +
                ", preventLogin=" + preventLogin +
                ", userNamePattern='" + userNamePattern + '\'' +
                '}';
    }

    public static class JwtConfig extends AbstractConfig {

        public static final String PROP_NAME_JWT_ISSUER = "jwtIssuer";
        public static final String PROP_NAME_ENABLE_TOKEN_REVOCATION_CHECK = "enableTokenRevocationCheck";

        private String jwtIssuer = "stroom";
        private boolean enableTokenRevocationCheck = true;

        @RequiresRestart(RequiresRestart.RestartScope.UI)
        @JsonPropertyDescription("The issuer to expect when verifying JWTs.")
        @JsonProperty(PROP_NAME_JWT_ISSUER)
        @NotNull
        public String getJwtIssuer() {
            return jwtIssuer;
        }

        @SuppressWarnings("unused")
        public void setJwtIssuer(final String jwtIssuer) {
            this.jwtIssuer = jwtIssuer;
        }

        @RequiresRestart(RequiresRestart.RestartScope.UI)
        @JsonPropertyDescription("Whether or not to enable remote calls to the auth service to check if " +
                "a token we have has been revoked.")
        @JsonProperty(PROP_NAME_ENABLE_TOKEN_REVOCATION_CHECK)
        public boolean isEnableTokenRevocationCheck() {
            return enableTokenRevocationCheck;
        }

        @SuppressWarnings("unused")
        public void setEnableTokenRevocationCheck(final boolean enableTokenRevocationCheck) {
            this.enableTokenRevocationCheck = enableTokenRevocationCheck;
        }

        @Override
        public String toString() {
            return "JwtConfig{" +
                    "jwtIssuer='" + jwtIssuer + '\'' +
                    ", enableTokenRevocationCheck=" + enableTokenRevocationCheck +
                    '}';
        }
    }
}<|MERGE_RESOLUTION|>--- conflicted
+++ resolved
@@ -19,9 +19,7 @@
 
     public static final String PROP_NAME_AUTHENTICATION_REQUIRED = "authenticationRequired";
     public static final String PROP_NAME_VERIFY_SSL = "verifySsl";
-    public static final String PROP_NAME_GET_API_TOKEN = "apiToken";
     public static final String PROP_NAME_AUTH_SERVICES_BASE_URL = "authServicesBaseUrl";
-    public static final String PROP_NAME_DURATION_TO_WARN_BEFORE_EXPIRY = "durationToWarnBeforeExpiry";
     public static final String PROP_NAME_JWT = "jwt";
     public static final String PROP_NAME_PREVENT_LOGIN = "preventLogin";
     public static final String PROP_NAME_USER_NAME_PATTERN = "userNamePattern";
@@ -83,21 +81,6 @@
         this.verifySsl = verifySsl;
     }
 
-<<<<<<< HEAD
-    @RequiresRestart(RequiresRestart.RestartScope.UI)
-    @JsonProperty(PROP_NAME_GET_API_TOKEN)
-    @JsonPropertyDescription("The API token Stroom will use to authenticate itself when accessing other services")
-    public String getApiToken() {
-        return apiToken;
-    }
-
-    @SuppressWarnings("unused")
-    public void setApiToken(final String apiToken) {
-        this.apiToken = apiToken;
-    }
-
-=======
->>>>>>> b3283973
     @JsonPropertyDescription("The URL of the auth service")
     @JsonProperty(PROP_NAME_AUTH_SERVICES_BASE_URL)
     public String getAuthServicesBaseUrl() {
@@ -109,22 +92,7 @@
         this.authServicesBaseUrl = authServicesBaseUrl;
     }
 
-<<<<<<< HEAD
-    @JsonProperty(PROP_NAME_DURATION_TO_WARN_BEFORE_EXPIRY)
-    public String getDurationToWarnBeforeExpiry() {
-        return durationToWarnBeforeExpiry;
-    }
-
-    @SuppressWarnings("unused")
-    public void setDurationToWarnBeforeExpiry(final String durationToWarnBeforeExpiry) {
-        this.durationToWarnBeforeExpiry = durationToWarnBeforeExpiry;
-    }
-
     @JsonProperty(PROP_NAME_JWT)
-    @SuppressWarnings("unused")
-=======
-    @JsonProperty("jwt")
->>>>>>> b3283973
     public JwtConfig getJwtConfig() {
         return jwtConfig;
     }

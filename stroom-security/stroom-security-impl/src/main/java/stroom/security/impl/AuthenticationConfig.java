package stroom.security.impl;

import stroom.util.config.annotations.ReadOnly;
import stroom.util.shared.AbstractConfig;
import stroom.util.shared.IsStroomConfig;
import stroom.util.shared.validation.ValidationSeverity;

import com.fasterxml.jackson.annotation.JsonCreator;
import com.fasterxml.jackson.annotation.JsonProperty;
import com.fasterxml.jackson.annotation.JsonPropertyDescription;
import com.fasterxml.jackson.annotation.JsonPropertyOrder;

import javax.validation.constraints.AssertTrue;

<<<<<<< HEAD
@Singleton
public class AuthenticationConfig extends AbstractConfig implements IsStroomConfig {
=======
@JsonPropertyOrder(alphabetic = true)
public class AuthenticationConfig extends AbstractConfig {

>>>>>>> 8d849d62
    public static final String PROP_NAME_AUTHENTICATION_REQUIRED = "authenticationRequired";
    public static final String PROP_NAME_OPENID = "openId";
    public static final String PROP_NAME_PREVENT_LOGIN = "preventLogin";

    private final boolean authenticationRequired;
    private final OpenIdConfig openIdConfig;
    private final boolean preventLogin;

    public AuthenticationConfig() {
        authenticationRequired = true;
        openIdConfig = new OpenIdConfig();
        preventLogin = false;
    }

    @JsonCreator
    public AuthenticationConfig(
            @JsonProperty(PROP_NAME_AUTHENTICATION_REQUIRED) final boolean authenticationRequired,
            @JsonProperty(PROP_NAME_OPENID) final OpenIdConfig openIdConfig,
            @JsonProperty(PROP_NAME_PREVENT_LOGIN) final boolean preventLogin) {

        this.authenticationRequired = authenticationRequired;
        this.openIdConfig = openIdConfig;
        this.preventLogin = preventLogin;
    }

    @ReadOnly
    @JsonProperty(PROP_NAME_AUTHENTICATION_REQUIRED)
    @JsonPropertyDescription("Choose whether Stroom requires authenticated access. " +
            "Only intended for use in development or testing.")
    @AssertTrue(
            message = "All authentication is disabled. This should only be used in development or test environments.",
            payload = ValidationSeverity.Warning.class)
    public boolean isAuthenticationRequired() {
        return authenticationRequired;
    }

    @JsonProperty(PROP_NAME_OPENID)
    public OpenIdConfig getOpenIdConfig() {
        return openIdConfig;
    }

    @JsonPropertyDescription("Prevent new logins to the system. This is useful if the system is scheduled to " +
            "have an outage.")
    @JsonProperty(PROP_NAME_PREVENT_LOGIN)
    public boolean isPreventLogin() {
        return preventLogin;
    }

    @Override
    public String toString() {
        return "AuthenticationConfig{" +
                ", authenticationRequired=" + authenticationRequired +
                ", preventLogin=" + preventLogin +
                '}';
    }
}<|MERGE_RESOLUTION|>--- conflicted
+++ resolved
@@ -12,14 +12,9 @@
 
 import javax.validation.constraints.AssertTrue;
 
-<<<<<<< HEAD
-@Singleton
+@JsonPropertyOrder(alphabetic = true)
 public class AuthenticationConfig extends AbstractConfig implements IsStroomConfig {
-=======
-@JsonPropertyOrder(alphabetic = true)
-public class AuthenticationConfig extends AbstractConfig {
 
->>>>>>> 8d849d62
     public static final String PROP_NAME_AUTHENTICATION_REQUIRED = "authenticationRequired";
     public static final String PROP_NAME_OPENID = "openId";
     public static final String PROP_NAME_PREVENT_LOGIN = "preventLogin";

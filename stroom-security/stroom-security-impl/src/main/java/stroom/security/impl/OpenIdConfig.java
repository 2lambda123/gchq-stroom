package stroom.security.impl;

import stroom.util.shared.AbstractConfig;
import stroom.util.shared.IsStroomConfig;

import com.fasterxml.jackson.annotation.JsonCreator;
import com.fasterxml.jackson.annotation.JsonProperty;
import com.fasterxml.jackson.annotation.JsonPropertyDescription;
import com.fasterxml.jackson.annotation.JsonPropertyOrder;


<<<<<<< HEAD
@Singleton
public class OpenIdConfig extends AbstractConfig implements IsStroomConfig {
=======
@JsonPropertyOrder(alphabetic = true)
public class OpenIdConfig extends AbstractConfig {
>>>>>>> 8d849d62

    public static final String PROP_NAME_CLIENT_ID = "clientId";
    public static final String PROP_NAME_CLIENT_SECRET = "clientSecret";

    private final boolean useInternal;

    /**
     * e.g. https://cognito-idp.{region}.amazonaws.com/{userPoolId}/.well-known/openid-configuration
     * e.g. https://accounts.google.com/.well-known/openid-configuration
     */
    private final String openIdConfigurationEndpoint;

    /**
     * Don't set if using configuration endpoint
     * e.g. stroom
     * e.g. accounts.google.com
     */
    private final String issuer;

    /**
     * Don't set if using configuration endpoint
     * e.g. https://mydomain.auth.us-east-1.amazoncognito.com/oauth2/authorize
     * e.g. https://accounts.google.com/o/oauth2/v2/auth
     */
    private final String authEndpoint;

    /**
     * Don't set if using configuration endpoint
     * e.g. https://mydomain.auth.us-east-1.amazoncognito.com/oauth2/token
     * e.g. https://accounts.google.com/o/oauth2/token
     */
    private final String tokenEndpoint;

    /**
     * Don't set if using configuration endpoint
     * e.g. https://cognito-idp.{region}.amazonaws.com/{userPoolId}/.well-known/jwks.json
     * e.g. https://www.googleapis.com/oauth2/v3/certs
     */
    private final String jwksUri;

    /**
     * Not provided by the configuration endpoint, must be configured manually.
     * <p>
     * e.g. https://mydomain.auth.us-east-1.amazoncognito.com/logout
     * e.g. https://www.google.com/accounts/Logout?
     * continue=https://appengine.google.com/_ah/logout?continue=http://www.example.com"
     */
    private final String logoutEndpoint;

    /**
     * Some OpenId providers, e.g. AWS Cognito, require a form to be used for token requests.
     */
<<<<<<< HEAD
    private boolean formTokenRequest = true;
=======
    private final boolean formTokenRequest;

    /**
     * Optionally choose a class to resolve JWT claims
     */
    private final String jwtClaimsResolver;
>>>>>>> 8d849d62

    /**
     * The client ID used in OpenId authentication.
     */
<<<<<<< HEAD
    private String clientId;

=======
    private final String clientId;
>>>>>>> 8d849d62
    /**
     * The client secret used in OpenId authentication.
     */
    private final String clientSecret;

    public OpenIdConfig() {
        useInternal = true;
        openIdConfigurationEndpoint = null;
        issuer = null;
        authEndpoint = null;
        tokenEndpoint = null;
        jwksUri = null;
        logoutEndpoint = null;
        formTokenRequest = false;
        jwtClaimsResolver = null;
        clientSecret = null;
        clientId = null;
    }

    @JsonCreator
    public OpenIdConfig(@JsonProperty("useInternal") final boolean useInternal,
                        @JsonProperty("openIdConfigurationEndpoint") final String openIdConfigurationEndpoint,
                        @JsonProperty("issuer") final String issuer,
                        @JsonProperty("authEndpoint") final String authEndpoint,
                        @JsonProperty("tokenEndpoint") final String tokenEndpoint,
                        @JsonProperty("jwksUri") final String jwksUri,
                        @JsonProperty("logoutEndpoint") final String logoutEndpoint,
                        @JsonProperty("formTokenRequest") final boolean formTokenRequest,
                        @JsonProperty("jwtClaimsResolver") final String jwtClaimsResolver,
                        @JsonProperty("clientId") final String clientId,
                        @JsonProperty("clientSecret") final String clientSecret) {
        this.useInternal = useInternal;
        this.openIdConfigurationEndpoint = openIdConfigurationEndpoint;
        this.issuer = issuer;
        this.authEndpoint = authEndpoint;
        this.tokenEndpoint = tokenEndpoint;
        this.jwksUri = jwksUri;
        this.logoutEndpoint = logoutEndpoint;
        this.formTokenRequest = formTokenRequest;
        this.jwtClaimsResolver = jwtClaimsResolver;
        this.clientId = clientId;
        this.clientSecret = clientSecret;
    }

    /**
     * If a custom auth flow request scope is required then this should be set.
     */
    private String requestScope;

    /**
     * @return true if Stroom will handle the OpenId authentication, false if an external
     * OpenId provider is used.
     */
    @JsonProperty
    @JsonPropertyDescription("True if Stroom will handle OpenId authentication, false if an " +
            "external OpenId provider is to be used.")
    public boolean isUseInternal() {
        return useInternal;
    }

    @JsonPropertyDescription("You can set an openid-configuration URL to automatically configure much of the openid " +
            "settings. Without this the other endpoints etc must be set manually.")
    @JsonProperty
    public String getOpenIdConfigurationEndpoint() {
        return openIdConfigurationEndpoint;
    }

    @JsonProperty
    @JsonPropertyDescription("The issuer used in OpenId authentication." +
            "Should only be set if not using a configuration endpoint.")
    public String getIssuer() {
        return issuer;
    }

    @JsonProperty
    @JsonPropertyDescription("The authentication endpoint used in OpenId authentication." +
            "Should only be set if not using a configuration endpoint.")
    public String getAuthEndpoint() {
        return authEndpoint;
    }

    @JsonProperty
    @JsonPropertyDescription("The token endpoint used in OpenId authentication." +
            "Should only be set if not using a configuration endpoint.")
    public String getTokenEndpoint() {
        return tokenEndpoint;
    }

    @JsonProperty
    @JsonPropertyDescription("The URI to obtain the JSON Web Key Set from in OpenId authentication." +
            "Should only be set if not using a configuration endpoint.")
    public String getJwksUri() {
        return jwksUri;
    }

    @JsonProperty
    @JsonPropertyDescription("The logout endpoint for the identity provider." +
            "This is not typically provided by the configuration endpoint.")
    public String getLogoutEndpoint() {
        return logoutEndpoint;
    }

<<<<<<< HEAD
    public void setLogoutEndpoint(final String logoutEndpoint) {
        this.logoutEndpoint = logoutEndpoint;
=======
    @JsonProperty
    @JsonPropertyDescription("Optionally choose a class to resolve JWT claims")
    public String getJwtClaimsResolver() {
        return jwtClaimsResolver;
>>>>>>> 8d849d62
    }

    @JsonProperty(PROP_NAME_CLIENT_ID)
    @JsonPropertyDescription("The client ID used in OpenId authentication.")
    public String getClientId() {
        return clientId;
    }

<<<<<<< HEAD
    public void setClientId(final String clientId) {
        this.clientId = clientId;
    }

=======
>>>>>>> 8d849d62
    @JsonProperty(PROP_NAME_CLIENT_SECRET)
    @JsonPropertyDescription("The client secret used in OpenId authentication.")
    public String getClientSecret() {
        return clientSecret;
    }

    @JsonProperty
    @JsonPropertyDescription("Some OpenId providers, e.g. AWS Cognito, require a form to be used for token requests.")
    public boolean isFormTokenRequest() {
        return formTokenRequest;
    }

<<<<<<< HEAD
    public void setFormTokenRequest(final boolean formTokenRequest) {
        this.formTokenRequest = formTokenRequest;
    }

    @JsonProperty
    @JsonPropertyDescription("If a custom auth flow request scope is required then this should be set.")
    public String getRequestScope() {
        return requestScope;
    }

    public void setRequestScope(final String requestScope) {
        this.requestScope = requestScope;
    }

=======
>>>>>>> 8d849d62
    @Override
    public String toString() {
        return "OpenIdConfig{" +
                "useInternal=" + useInternal +
                ", openIdConfigurationEndpoint='" + openIdConfigurationEndpoint + '\'' +
                ", issuer='" + issuer + '\'' +
                ", authEndpoint='" + authEndpoint + '\'' +
                ", tokenEndpoint='" + tokenEndpoint + '\'' +
                ", jwksUri='" + jwksUri + '\'' +
                ", logoutEndpoint='" + logoutEndpoint + '\'' +
                ", formTokenRequest=" + formTokenRequest +
                ", clientId='" + clientId + '\'' +
                ", clientSecret='" + clientSecret + '\'' +
                ", requestScope='" + requestScope + '\'' +
                '}';
    }
}<|MERGE_RESOLUTION|>--- conflicted
+++ resolved
@@ -9,13 +9,8 @@
 import com.fasterxml.jackson.annotation.JsonPropertyOrder;
 
 
-<<<<<<< HEAD
-@Singleton
+@JsonPropertyOrder(alphabetic = true)
 public class OpenIdConfig extends AbstractConfig implements IsStroomConfig {
-=======
-@JsonPropertyOrder(alphabetic = true)
-public class OpenIdConfig extends AbstractConfig {
->>>>>>> 8d849d62
 
     public static final String PROP_NAME_CLIENT_ID = "clientId";
     public static final String PROP_NAME_CLIENT_SECRET = "clientSecret";
@@ -68,30 +63,22 @@
     /**
      * Some OpenId providers, e.g. AWS Cognito, require a form to be used for token requests.
      */
-<<<<<<< HEAD
-    private boolean formTokenRequest = true;
-=======
     private final boolean formTokenRequest;
 
     /**
-     * Optionally choose a class to resolve JWT claims
-     */
-    private final String jwtClaimsResolver;
->>>>>>> 8d849d62
-
-    /**
      * The client ID used in OpenId authentication.
      */
-<<<<<<< HEAD
-    private String clientId;
-
-=======
     private final String clientId;
->>>>>>> 8d849d62
+
     /**
      * The client secret used in OpenId authentication.
      */
     private final String clientSecret;
+
+    /**
+     * If a custom auth flow request scope is required then this should be set.
+     */
+    private final String requestScope;
 
     public OpenIdConfig() {
         useInternal = true;
@@ -102,9 +89,9 @@
         jwksUri = null;
         logoutEndpoint = null;
         formTokenRequest = false;
-        jwtClaimsResolver = null;
         clientSecret = null;
         clientId = null;
+        requestScope = null;
     }
 
     @JsonCreator
@@ -116,9 +103,9 @@
                         @JsonProperty("jwksUri") final String jwksUri,
                         @JsonProperty("logoutEndpoint") final String logoutEndpoint,
                         @JsonProperty("formTokenRequest") final boolean formTokenRequest,
-                        @JsonProperty("jwtClaimsResolver") final String jwtClaimsResolver,
                         @JsonProperty("clientId") final String clientId,
-                        @JsonProperty("clientSecret") final String clientSecret) {
+                        @JsonProperty("clientSecret") final String clientSecret,
+                        @JsonProperty("requestScope") final String requestScope) {
         this.useInternal = useInternal;
         this.openIdConfigurationEndpoint = openIdConfigurationEndpoint;
         this.issuer = issuer;
@@ -127,15 +114,10 @@
         this.jwksUri = jwksUri;
         this.logoutEndpoint = logoutEndpoint;
         this.formTokenRequest = formTokenRequest;
-        this.jwtClaimsResolver = jwtClaimsResolver;
         this.clientId = clientId;
         this.clientSecret = clientSecret;
-    }
-
-    /**
-     * If a custom auth flow request scope is required then this should be set.
-     */
-    private String requestScope;
+        this.requestScope = requestScope;
+    }
 
     /**
      * @return true if Stroom will handle the OpenId authentication, false if an external
@@ -190,30 +172,14 @@
         return logoutEndpoint;
     }
 
-<<<<<<< HEAD
-    public void setLogoutEndpoint(final String logoutEndpoint) {
-        this.logoutEndpoint = logoutEndpoint;
-=======
-    @JsonProperty
-    @JsonPropertyDescription("Optionally choose a class to resolve JWT claims")
-    public String getJwtClaimsResolver() {
-        return jwtClaimsResolver;
->>>>>>> 8d849d62
-    }
-
     @JsonProperty(PROP_NAME_CLIENT_ID)
     @JsonPropertyDescription("The client ID used in OpenId authentication.")
     public String getClientId() {
         return clientId;
     }
 
-<<<<<<< HEAD
-    public void setClientId(final String clientId) {
-        this.clientId = clientId;
-    }
-
-=======
->>>>>>> 8d849d62
+    // TODO Not sure we can add NotNull to this as it has no default and if useInternal is true
+    //  it doesn't need a value
     @JsonProperty(PROP_NAME_CLIENT_SECRET)
     @JsonPropertyDescription("The client secret used in OpenId authentication.")
     public String getClientSecret() {
@@ -226,23 +192,12 @@
         return formTokenRequest;
     }
 
-<<<<<<< HEAD
-    public void setFormTokenRequest(final boolean formTokenRequest) {
-        this.formTokenRequest = formTokenRequest;
-    }
-
     @JsonProperty
     @JsonPropertyDescription("If a custom auth flow request scope is required then this should be set.")
     public String getRequestScope() {
         return requestScope;
     }
 
-    public void setRequestScope(final String requestScope) {
-        this.requestScope = requestScope;
-    }
-
-=======
->>>>>>> 8d849d62
     @Override
     public String toString() {
         return "OpenIdConfig{" +

--- conflicted
+++ resolved
@@ -9,18 +9,10 @@
 import stroom.util.jersey.UriBuilderUtil;
 import stroom.util.logging.LambdaLogger;
 import stroom.util.logging.LambdaLoggerFactory;
-<<<<<<< HEAD
 import stroom.util.logging.LogUtil;
-import stroom.util.net.UrlUtils;
 import stroom.util.servlet.UserAgentSessionUtil;
 
-import com.google.common.base.Strings;
-
 import java.util.List;
-=======
-import stroom.util.servlet.UserAgentSessionUtil;
-
->>>>>>> 4b6b5489
 import java.util.Objects;
 import java.util.Optional;
 import javax.inject.Inject;
@@ -70,11 +62,6 @@
         return redirectUri;
     }
 
-<<<<<<< HEAD
-    private String frontChannelOIDC(final HttpServletRequest request, final String postAuthRedirectUri) {
-        final String endpoint = openIdConfiguration.getAuthEndpoint();
-        final String clientId = openIdConfiguration.getClientId();
-=======
     private AuthenticationState getState(final HttpServletRequest request, final String stateId) {
         AuthenticationState state = null;
         if (stateId != null) {
@@ -92,21 +79,17 @@
     private String frontChannelOIDC(final HttpServletRequest request,
                                     final String postAuthRedirectUri,
                                     final boolean prompt) {
-        final String endpoint = openIdConfig.getAuthEndpoint();
-        final String clientId = openIdConfig.getClientId();
->>>>>>> 4b6b5489
+        final String endpoint = openIdConfiguration.getAuthEndpoint();
+        final String clientId = openIdConfiguration.getClientId();
         Objects.requireNonNull(endpoint,
                 "To make an authentication request the OpenId config 'authEndpoint' must not be null");
         Objects.requireNonNull(clientId,
                 "To make an authentication request the OpenId config 'clientId' must not be null");
         // Create a state for this authentication request.
         final AuthenticationState state = AuthenticationStateSessionUtil.create(request, postAuthRedirectUri, prompt);
-        LOGGER.debug(() -> "frontChannelOIDC state=" + state);
-<<<<<<< HEAD
-        return createAuthUri(request, endpoint, clientId, state, false, false);
-=======
+        LOGGER.debug(() -> "frontChannelOIDC state: " + state);
+//        return createAuthUri(request, endpoint, clientId, state, false, false);
         return createAuthUri(request, endpoint, clientId, state);
->>>>>>> 4b6b5489
     }
 
     private String backChannelOIDC(final HttpServletRequest request,
@@ -117,23 +100,11 @@
         boolean loggedIn = false;
         String redirectUri = null;
 
-<<<<<<< HEAD
         // If we have a state id then this should be a return from the auth service.
-        LOGGER.debug(() -> LogUtil.message("We have the following state: '{}'", stateId));
-
-        // Check the state is one we requested.
-        final AuthenticationState state = AuthenticationStateSessionUtil.pop(request, stateId);
-        if (state == null) {
-            LOGGER.debug(() -> LogUtil.message("Unexpected state: '{}'", stateId));
-        } else {
-            LOGGER.debug(() -> LogUtil.message("backChannelOIDC state: '{}'", state));
-            final HttpSession session = request.getSession(false);
-            UserAgentSessionUtil.set(request);
-=======
-        LOGGER.debug(() -> "backChannelOIDC state=" + state);
+        LOGGER.debug(() -> LogUtil.message("We have the following backChannelOIDC state: {}", state));
+
         final HttpSession session = request.getSession(false);
         UserAgentSessionUtil.set(request);
->>>>>>> 4b6b5489
 
         final Optional<UserIdentity> optionalUserIdentity =
                 userIdentityFactory.getAuthFlowUserIdentity(request, code, state);
@@ -186,60 +157,44 @@
     }
 
     public String logout(final HttpServletRequest request, final String postAuthRedirectUri) {
-<<<<<<< HEAD
-        final String redirectUri = OpenId.removeReservedParams(postAuthRedirectUri);
         final String endpoint = openIdConfiguration.getLogoutEndpoint();
         final String clientId = openIdConfiguration.getClientId();
-=======
-        final String endpoint = openIdConfig.getLogoutEndpoint();
-        final String clientId = openIdConfig.getClientId();
->>>>>>> 4b6b5489
         Objects.requireNonNull(endpoint,
                 "To make a logout request the OpenId config 'logoutEndpoint' must not be null");
         Objects.requireNonNull(clientId,
                 "To make an authentication request the OpenId config 'clientId' must not be null");
         final AuthenticationState state = AuthenticationStateSessionUtil.create(request, postAuthRedirectUri, true);
         LOGGER.debug(() -> "logout state=" + state);
-<<<<<<< HEAD
-        return createAuthUri(request, endpoint, clientId, state, true, true);
-=======
+//        return createAuthUri(request, endpoint, clientId, state, true, true);
         return createLogoutUri(endpoint, clientId, state);
->>>>>>> 4b6b5489
     }
 
     private String createAuthUri(final HttpServletRequest request,
                                  final String endpoint,
                                  final String clientId,
-<<<<<<< HEAD
-                                 final AuthenticationState state,
-                                 final boolean prompt,
-                                 final boolean isLogout) {
-=======
                                  final AuthenticationState state) {
->>>>>>> 4b6b5489
+//                                final boolean isLogout) {
+
         // In some cases we might need to use an external URL as the current incoming one might have been proxied.
         // Use OIDC API.
         UriBuilder uriBuilder = UriBuilder.fromUri(endpoint);
         uriBuilder = UriBuilderUtil.addParam(uriBuilder, OpenId.RESPONSE_TYPE, OpenId.CODE);
         uriBuilder = UriBuilderUtil.addParam(uriBuilder, OpenId.CLIENT_ID, clientId);
-<<<<<<< HEAD
-        final String redirectParamName = isLogout
-                ? openIdConfiguration.getLogoutRedirectParamName()
-                : OpenId.REDIRECT_URI;
-        uriBuilder = UriBuilderUtil.addParam(
-                uriBuilder,
-                redirectParamName,
-                state.getUri());
+
+//        final String redirectParamName = isLogout
+//                ? openIdConfiguration.getLogoutRedirectParamName()
+//                : OpenId.REDIRECT_URI;
+//        uriBuilder = UriBuilderUtil.addParam(
+//                uriBuilder,
+//                redirectParamName,
+//                state.getUri());
+        uriBuilder = UriBuilderUtil.addParam(uriBuilder, OpenId.REDIRECT_URI, state.getRedirectUri());
+
         final List<String> requestScopes = openIdConfiguration.getRequestScopes();
         if (NullSafe.hasItems(requestScopes)) {
             uriBuilder = UriBuilderUtil.addParam(uriBuilder, OpenId.SCOPE, String.join(" ", requestScopes));
         }
-=======
-        uriBuilder = UriBuilderUtil.addParam(uriBuilder, OpenId.REDIRECT_URI, state.getRedirectUri());
-        uriBuilder = UriBuilderUtil.addParam(uriBuilder, OpenId.SCOPE, OpenId.SCOPE__OPENID +
-                " " +
-                OpenId.SCOPE__EMAIL);
->>>>>>> 4b6b5489
+
         uriBuilder = UriBuilderUtil.addParam(uriBuilder, OpenId.STATE, state.getId());
         uriBuilder = UriBuilderUtil.addParam(uriBuilder, OpenId.NONCE, state.getNonce());
 

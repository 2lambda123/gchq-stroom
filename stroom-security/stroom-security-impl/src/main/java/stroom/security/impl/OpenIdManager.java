package stroom.security.impl;

import stroom.config.common.UriFactory;
import stroom.security.api.UserIdentity;
import stroom.security.openid.api.OpenId;
import stroom.util.jersey.UriBuilderUtil;
import stroom.util.logging.LambdaLogger;
import stroom.util.logging.LambdaLoggerFactory;
import stroom.util.net.UrlUtils;
import stroom.util.servlet.UserAgentSessionUtil;

import com.google.common.base.Strings;

import java.util.Objects;
import java.util.Optional;
import javax.inject.Inject;
import javax.servlet.http.HttpServletRequest;
import javax.servlet.http.HttpSession;
import javax.ws.rs.core.UriBuilder;

class OpenIdManager {

    private static final LambdaLogger LOGGER = LambdaLoggerFactory.getLogger(OpenIdManager.class);

    private final ResolvedOpenIdConfig openIdConfig;
    private final UserIdentityFactory userIdentityFactory;
    private final UriFactory uriFactory;

    @Inject
    public OpenIdManager(final ResolvedOpenIdConfig openIdConfig,
                         final UserIdentityFactory userIdentityFactory,
                         final UriFactory uriFactory) {
        this.openIdConfig = openIdConfig;
        this.userIdentityFactory = userIdentityFactory;
        this.uriFactory = uriFactory;
    }

    public String redirect(final HttpServletRequest request,
                           final String code,
                           final String stateId) {
        String redirectUri = null;

        // If we have completed the front channel flow then we will have a state id.
        if (code != null && stateId != null) {
            redirectUri = backChannelOIDC(request, code, stateId);
        }

        if (redirectUri == null) {
            redirectUri = frontChannelOIDC(request);
        }

        return redirectUri;
    }

    private String frontChannelOIDC(final HttpServletRequest request) {
        final String endpoint = openIdConfig.getAuthEndpoint();
        final String clientId = openIdConfig.getClientId();
        Objects.requireNonNull(endpoint,
                "To make an authentication request the OpenId config 'authEndpoint' must not be null");
        Objects.requireNonNull(clientId,
                "To make an authentication request the OpenId config 'clientId' must not be null");
        // Create a state for this authentication request.
        final AuthenticationState state = AuthenticationStateSessionUtil.create(request, buildRedirectUrl(request));
        LOGGER.debug(() -> "frontChannelOIDC state=" + state);
        return createAuthUri(request, endpoint, clientId, state, false);
    }

    private String backChannelOIDC(final HttpServletRequest request,
                                   final String code,
                                   final String stateId) {
        Objects.requireNonNull(code, "Null code");
        Objects.requireNonNull(stateId, "Null state Id");

        // If we have a state id then this should be a return from the auth service.
        LOGGER.debug(() -> "We have the following state: " + stateId);

        // Check the state is one we requested.
        final AuthenticationState state = AuthenticationStateSessionUtil.pop(request, stateId);
        if (state == null) {
<<<<<<< HEAD
            LOGGER.warn(() -> "Unexpected state: " + stateId);
=======
            LOGGER.debug(() -> "Unexpected state: " + stateId);

>>>>>>> 9565e421
        } else {
            LOGGER.debug(() -> "backChannelOIDC state=" + state);
            final HttpSession session = request.getSession(false);
            UserAgentSessionUtil.set(request);

            final Optional<UserIdentity> optionalUserIdentity =
                    userIdentityFactory.getAuthFlowUserIdentity(request, code, state);

            if (optionalUserIdentity.isPresent()) {
                // Set the token in the session.
                UserIdentitySessionUtil.set(session, optionalUserIdentity.get());

                // Login successful. Use the redirect URI if configured, else use the original request URI.
                final String redirectUri = state.getUri();
                LOGGER.info(() -> "Redirecting to initiating URI: " + redirectUri);
                return redirectUri;
            }
        }

        return null;
    }

    /**
     * Build a complete redirect URL using the configured public URL.
     * This is the URL used to redirect after the authorisation flow has completed.
     */
    private String buildRedirectUrl(final HttpServletRequest request) {
        return uriFactory.publicUri(UrlUtils.getFullUri(request)).toString();
    }

    /**
     * Prefer the configured redirect URI. Otherwise, use the original request URI when redirecting after successful
     * authorisation.
     */
    public String getRedirectUri(final HttpServletRequest request) {
        return getRedirectUri(buildRedirectUrl(request));
    }

    public String getRedirectUri(final String originalUrl) {
        final String redirectUri = openIdConfig.getRedirectUri();
        if (redirectUri == null || redirectUri.isEmpty()) {
            return originalUrl;
        } else {
            return redirectUri;
        }
    }

    /**
     * This method attempts to get a token from the request headers and, if present, use that to login.
     */
    public Optional<UserIdentity> loginWithRequestToken(final HttpServletRequest request) {
        return userIdentityFactory.getApiUserIdentity(request);
    }

    public Optional<UserIdentity> getOrSetSessionUser(final HttpServletRequest request,
                                                      final Optional<UserIdentity> userIdentity) {
        Optional<UserIdentity> result = userIdentity;

        if (userIdentity.isEmpty()) {
            // Provide identity from the session if we are allowing this to happen.
            result = UserIdentitySessionUtil.get(request.getSession(false));

            if (LOGGER.isDebugEnabled()) {
                LOGGER.debug("User identity from session: [{}]", userIdentity.orElse(null));
            }

        } else if (UserIdentitySessionUtil.requestHasSessionCookie(request)) {
            // Set the user ref in the session.
            UserIdentitySessionUtil.set(request.getSession(true), userIdentity.get());
        }

        return result;
    }

    public String logout(final HttpServletRequest request) {
        final String endpoint = openIdConfig.getLogoutEndpoint();
        final String clientId = openIdConfig.getClientId();
        Objects.requireNonNull(endpoint,
                "To make a logout request the OpenId config 'logoutEndpoint' must not be null");
        Objects.requireNonNull(clientId,
                "To make an authentication request the OpenId config 'clientId' must not be null");
        final AuthenticationState state = AuthenticationStateSessionUtil.create(request, buildRedirectUrl(request));
        LOGGER.debug(() -> "logout state=" + state);
        return createAuthUri(request, endpoint, clientId, state, true);
    }

    private String createAuthUri(final HttpServletRequest request,
                                 final String endpoint,
                                 final String clientId,
                                 final AuthenticationState state,
                                 final boolean prompt) {
        // In some cases we might need to use an external URL as the current incoming one might have been proxied.
        // Use OIDC API.
        UriBuilder uriBuilder = UriBuilder.fromUri(endpoint);
        uriBuilder = UriBuilderUtil.addParam(uriBuilder, OpenId.RESPONSE_TYPE, OpenId.CODE);
        uriBuilder = UriBuilderUtil.addParam(uriBuilder, OpenId.CLIENT_ID, clientId);
        uriBuilder = UriBuilderUtil.addParam(uriBuilder, OpenId.REDIRECT_URI, getRedirectUri(state.getUri()));
        uriBuilder = UriBuilderUtil.addParam(uriBuilder, OpenId.SCOPE, OpenId.SCOPE__OPENID +
                " " +
                OpenId.SCOPE__EMAIL);
        uriBuilder = UriBuilderUtil.addParam(uriBuilder, OpenId.STATE, state.getId());
        uriBuilder = UriBuilderUtil.addParam(uriBuilder, OpenId.NONCE, state.getNonce());

        // If there's 'prompt' in the request then we'll want to pass that on to the AuthenticationService.
        // In OpenId 'prompt=login' asks the IP to present a login page to the user, and that's the effect
        // this will have. We need this so that we can bypass certificate logins, e.g. for when we need to
        // log in as the 'admin' user but the browser is always presenting a certificate.
        final String promptParam = UrlUtils.getLastParam(request, OpenId.PROMPT);
        if (!Strings.isNullOrEmpty(promptParam)) {
            uriBuilder = UriBuilderUtil.addParam(uriBuilder, OpenId.PROMPT, promptParam);
        } else if (prompt) {
            uriBuilder = UriBuilderUtil.addParam(uriBuilder, OpenId.PROMPT, "login");
        }

        final String authenticationRequestUrl = uriBuilder.build().toString();
        LOGGER.info(() -> "Redirecting with an AuthenticationRequest to: " + authenticationRequestUrl);
        // We want to make sure that the client has the cookie.
        return authenticationRequestUrl;
    }
}<|MERGE_RESOLUTION|>--- conflicted
+++ resolved
@@ -77,12 +77,8 @@
         // Check the state is one we requested.
         final AuthenticationState state = AuthenticationStateSessionUtil.pop(request, stateId);
         if (state == null) {
-<<<<<<< HEAD
-            LOGGER.warn(() -> "Unexpected state: " + stateId);
-=======
             LOGGER.debug(() -> "Unexpected state: " + stateId);
 
->>>>>>> 9565e421
         } else {
             LOGGER.debug(() -> "backChannelOIDC state=" + state);
             final HttpSession session = request.getSession(false);

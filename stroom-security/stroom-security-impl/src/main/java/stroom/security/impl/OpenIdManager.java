--- conflicted
+++ resolved
@@ -84,79 +84,8 @@
             final HttpSession session = request.getSession(false);
             UserAgentSessionUtil.set(request);
 
-<<<<<<< HEAD
             final Optional<UserIdentity> optionalUserIdentity =
                     userIdentityFactory.getAuthFlowUserIdentity(request, code, state);
-=======
-            final String tokenEndpoint = openIdConfig.getTokenEndpoint();
-            String idToken = null;
-
-            final ObjectMapper mapper = new ObjectMapper();
-            mapper.configure(DeserializationFeature.FAIL_ON_UNKNOWN_PROPERTIES, false);
-
-            String authorization = openIdConfig.getClientId() + ":" + openIdConfig.getClientSecret();
-            authorization = Base64.getEncoder().encodeToString(authorization.getBytes(StandardCharsets.UTF_8));
-            authorization = "Basic " + authorization;
-
-            final HttpPost httpPost = new HttpPost(tokenEndpoint);
-
-            // AWS requires form content and not a JSON object.
-            if (openIdConfig.isFormTokenRequest()) {
-                try {
-                    final List<NameValuePair> nvps = new ArrayList<>();
-                    nvps.add(new BasicNameValuePair(OpenId.CODE, code));
-                    nvps.add(new BasicNameValuePair(OpenId.GRANT_TYPE, OpenId.GRANT_TYPE__AUTHORIZATION_CODE));
-                    nvps.add(new BasicNameValuePair(OpenId.CLIENT_ID, openIdConfig.getClientId()));
-                    nvps.add(new BasicNameValuePair(OpenId.CLIENT_SECRET, openIdConfig.getClientSecret()));
-                    nvps.add(new BasicNameValuePair(OpenId.REDIRECT_URI, state.getUri()));
-
-                    httpPost.setHeader(HttpHeaders.AUTHORIZATION, authorization);
-                    httpPost.setHeader(HttpHeaders.ACCEPT, "*/*");
-                    httpPost.setHeader(HttpHeaders.CONTENT_TYPE, MediaType.APPLICATION_FORM_URLENCODED);
-                    httpPost.setEntity(new UrlEncodedFormEntity(nvps));
-                } catch (final UnsupportedEncodingException e) {
-                    throw new AuthenticationException(e.getMessage(), e);
-                }
-            } else {
-                try {
-                    final TokenRequest tokenRequest = TokenRequest.builder()
-                            .code(code)
-                            .grantType(OpenId.GRANT_TYPE__AUTHORIZATION_CODE)
-                            .clientId(openIdConfig.getClientId())
-                            .clientSecret(openIdConfig.getClientSecret())
-                            .redirectUri(state.getUri())
-                            .build();
-                    final String json = mapper.writeValueAsString(tokenRequest);
-
-                    httpPost.setEntity(new StringEntity(json, ContentType.APPLICATION_JSON));
-                } catch (final JsonProcessingException e) {
-                    throw new AuthenticationException(e.getMessage(), e);
-                }
-            }
-
-            try (final CloseableHttpClient httpClient = httpClientProvider.get()) {
-                try (final CloseableHttpResponse response = httpClient.execute(httpPost)) {
-                    if (HttpServletResponse.SC_OK == response.getStatusLine().getStatusCode()) {
-                        final String msg = getMessage(response);
-                        final TokenResponse tokenResponse = mapper.readValue(msg, TokenResponse.class);
-                        idToken = tokenResponse.getIdToken();
-                    } else {
-                        throw new AuthenticationException("Received status " +
-                                response.getStatusLine() +
-                                " from " +
-                                tokenEndpoint);
-                    }
-                }
-            } catch (final IOException e) {
-                LOGGER.debug(e::getMessage, e);
-            }
-
-            if (idToken == null) {
-                throw new AuthenticationException("'" +
-                        OpenId.ID_TOKEN +
-                        "' not provided in response");
-            }
->>>>>>> 233d4435
 
             if (optionalUserIdentity.isPresent()) {
                 // Set the token in the session.
@@ -220,13 +149,8 @@
         UriBuilder authenticationRequest = UriBuilder.fromUri(endpoint)
                 .queryParam(OpenId.RESPONSE_TYPE, OpenId.CODE)
                 .queryParam(OpenId.CLIENT_ID, clientId)
-<<<<<<< HEAD
-                .queryParam(OpenId.REDIRECT_URI, redirectUri)
+                .queryParam(OpenId.REDIRECT_URI, state.getUri())
                 .queryParam(OpenId.SCOPE, openIdConfig.getRequestScope())
-=======
-                .queryParam(OpenId.REDIRECT_URI, state.getUri())
-                .queryParam(OpenId.SCOPE, OpenId.SCOPE__OPENID + " " + OpenId.SCOPE__EMAIL)
->>>>>>> 233d4435
                 .queryParam(OpenId.STATE, state.getId())
                 .queryParam(OpenId.NONCE, state.getNonce());
 

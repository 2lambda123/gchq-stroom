--- conflicted
+++ resolved
@@ -24,11 +24,7 @@
     testImplementation project(':stroom-test-common')
     testImplementation libs.assertj_core
     testImplementation libs.dropwizard_testing
-<<<<<<< HEAD
-    testImplementation libs.guice7
-=======
     testImplementation libs.guice
->>>>>>> d2116a58
     testImplementation libs.junit_jupiter_api
     testImplementation libs.mockito_core
     testImplementation libs.mockito_junit_jupiter

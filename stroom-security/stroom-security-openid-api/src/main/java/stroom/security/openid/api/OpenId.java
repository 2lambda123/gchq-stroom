--- conflicted
+++ resolved
@@ -16,13 +16,8 @@
 
 package stroom.security.openid.api;
 
-<<<<<<< HEAD
 import java.util.List;
-import java.util.Set;
-import javax.ws.rs.core.UriBuilder;
 
-=======
->>>>>>> 4b6b5489
 public class OpenId {
 
     public static final String AUTH_USER = "authuser";
@@ -37,7 +32,6 @@
     public static final String POST_LOGOUT_REDIRECT_URI = "post_logout_redirect_uri";
     public static final String PROMPT = "prompt";
     public static final String REDIRECT_URI = "redirect_uri";
-    public static final String POST_LOGOUT_REDIRECT_URI = "post_logout_redirect_uri";
     public static final String REFRESH_TOKEN = "refresh_token";
     public static final String RESPONSE_TYPE = "response_type";
     public static final String SCOPE = "scope";
@@ -87,43 +81,4 @@
     public static final String CLAIM__NAME = "name";
 
     public static final String ID_TOKEN = "id_token";
-<<<<<<< HEAD
-
-    private static final Set<String> RESERVED_PARAMS = Set.of(
-            AUTH_USER,
-            CLIENT_ID,
-            CLIENT_SECRET,
-            CODE,
-            GRANT_TYPE,
-            NONCE,
-            PROMPT,
-            REDIRECT_URI,
-            RESPONSE_TYPE,
-            SCOPE,
-            STATE
-    );
-
-
-
-    public static String removeReservedParams(final String url) {
-        final UriBuilder uriBuilder = UriBuilder.fromUri(url);
-
-        // When the auth service has performed authentication it will redirect
-        // back to the current URL with some additional parameters (e.g.
-        // `state` and `accessCode`). It is important that these parameters are
-        // not provided by our redirect URL else the redirect URL that the
-        // authentication service redirects back to may end up with multiple
-        // copies of these parameters which will confuse Stroom as it will not
-        // know which one of the param values to use (i.e. which were on the
-        // original redirect request and which have been added by the
-        // authentication service). For this reason we will cleanse the URL of
-        // any reserved parameters here. The authentication service should do
-        // the same to the redirect URL before adding its additional
-        // parameters.
-        RESERVED_PARAMS.forEach(param -> uriBuilder.replaceQueryParam(param, new Object[0]));
-
-        return uriBuilder.build().toString();
-    }
-=======
->>>>>>> 4b6b5489
 }
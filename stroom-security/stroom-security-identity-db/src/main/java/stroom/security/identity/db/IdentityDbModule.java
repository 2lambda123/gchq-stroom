--- conflicted
+++ resolved
@@ -13,18 +13,6 @@
     private static final String FLYWAY_TABLE = "identity_schema_history";
 
     @Override
-<<<<<<< HEAD
-    protected void configure() {
-        super.configure();
-
-        // MultiBind the connection provider so we can see status for all databases.
-        GuiceUtil.buildMultiBinder(binder(), DataSource.class)
-                .addBinding(IdentityDbConnProvider.class);
-    }
-
-    @Override
-=======
->>>>>>> 1ba6633b
     protected String getFlyWayTableName() {
         return FLYWAY_TABLE;
     }

<!DOCTYPE ui:UiBinder SYSTEM "http://dl.google.com/gwt/DTD/xhtml.ent">
<ui:UiBinder xmlns:ui="urn:ui:com.google.gwt.uibinder" xmlns:g="urn:import:com.google.gwt.user.client.ui">
<<<<<<< HEAD
    <g:MySplitLayoutPanel styleName="max">
=======
    <g:MySplitLayoutPanel styleName="max default-min-sizes">
>>>>>>> 353f72d5
        <g:north size="200">
            <g:FlowPanel styleName="dock-container-vertical">
                <g:Label text="Group Membership:" styleName="dock-min"/>
                <g:SimplePanel ui:field="userGroups" styleName="dock-max"/>
            </g:FlowPanel>
        </g:north>
        <g:center>
            <g:FlowPanel styleName="dock-container-vertical">
                <g:Label text="Application Permissions:" styleName="dock-min"/>
                <g:SimplePanel ui:field="appPermissions" styleName="dock-max stroom-border"/>
            </g:FlowPanel>
        </g:center>
    </g:MySplitLayoutPanel>
</ui:UiBinder> <|MERGE_RESOLUTION|>--- conflicted
+++ resolved
@@ -1,10 +1,6 @@
 <!DOCTYPE ui:UiBinder SYSTEM "http://dl.google.com/gwt/DTD/xhtml.ent">
 <ui:UiBinder xmlns:ui="urn:ui:com.google.gwt.uibinder" xmlns:g="urn:import:com.google.gwt.user.client.ui">
-<<<<<<< HEAD
-    <g:MySplitLayoutPanel styleName="max">
-=======
     <g:MySplitLayoutPanel styleName="max default-min-sizes">
->>>>>>> 353f72d5
         <g:north size="200">
             <g:FlowPanel styleName="dock-container-vertical">
                 <g:Label text="Group Membership:" styleName="dock-min"/>

--- conflicted
+++ resolved
@@ -44,13 +44,9 @@
     private RestDataProvider<User, ResultPage<User>> dataProvider;
     private FindUserCriteria criteria = new FindUserCriteria();
 
-<<<<<<< HEAD
     public UserDataProvider(final EventBus eventBus,
                             final RestFactory restFactory,
-                            final DataGridView<User> view) {
-=======
-    public UserDataProvider(final EventBus eventBus, final RestFactory restFactory, final DataGrid<User> dataGrid) {
->>>>>>> 9519a1db
+                            final DataGrid<User> dataGrid) {
         this.eventBus = eventBus;
         this.restFactory = restFactory;
         this.dataGrid = dataGrid;

--- conflicted
+++ resolved
@@ -57,14 +57,9 @@
                                            final PagerView pagerView,
                                            final RestFactory restFactory,
                                            final Provider<SelectGroupPresenter> selectGroupPresenterProvider,
-<<<<<<< HEAD
                                            final Provider<SelectUserPresenter> selectUserPresenterProvider,
                                            final UiConfigCache uiConfigCache) {
-        super(eventBus, userListView, restFactory, uiConfigCache);
-=======
-                                           final Provider<SelectUserPresenter> selectUserPresenterProvider) {
-        super(eventBus, userListView, pagerView, restFactory);
->>>>>>> 9519a1db
+        super(eventBus, userListView, pagerView, restFactory, uiConfigCache);
         this.restFactory = restFactory;
         this.selectGroupPresenterProvider = selectGroupPresenterProvider;
         this.selectUserPresenterProvider = selectUserPresenterProvider;
@@ -90,7 +85,9 @@
 
                 final Rest<Boolean> rest = restFactory.create();
                 rest
-                        .onSuccess(result -> refresh())
+                        .onSuccess(result -> {
+                            refresh();
+                        })
                         .call(APP_PERMISSION_RESOURCE)
                         .changeUser(request);
             };

/*
 * Copyright 2016 Crown Copyright
 *
 * Licensed under the Apache License, Version 2.0 (the "License");
 * you may not use this file except in compliance with the License.
 * You may obtain a copy of the License at
 *
 *     http://www.apache.org/licenses/LICENSE-2.0
 *
 * Unless required by applicable law or agreed to in writing, software
 * distributed under the License is distributed on an "AS IS" BASIS,
 * WITHOUT WARRANTIES OR CONDITIONS OF ANY KIND, either express or implied.
 * See the License for the specific language governing permissions and
 * limitations under the License.
 */

package stroom.security.client.presenter;

import stroom.cell.info.client.SvgCell;
import stroom.data.grid.client.DataGridView;
import stroom.data.grid.client.DataGridViewImpl;
import stroom.data.grid.client.EndColumn;
import stroom.security.shared.User;
import stroom.svg.client.Preset;
import stroom.svg.client.SvgPresets;
import stroom.widget.button.client.ButtonView;
import stroom.widget.util.client.MultiSelectionModel;

import com.google.gwt.cell.client.TextCell;
import com.google.gwt.user.cellview.client.Column;
import com.google.web.bindery.event.shared.EventBus;
import com.gwtplatform.mvp.client.MyPresenterWidget;

public abstract class AbstractUserListPresenter extends MyPresenterWidget<UserListView> implements UserListUiHandlers {

    private final DataGridView<User> dataGridView;

    public AbstractUserListPresenter(final EventBus eventBus, final UserListView userListView) {
        super(eventBus, userListView);

        dataGridView = new DataGridViewImpl<>(true);
        userListView.setDatGridView(dataGridView);
        userListView.setUiHandlers(this);

        // Icon
        dataGridView.addColumn(new Column<User, Preset>(new SvgCell()) {
            @Override
<<<<<<< HEAD
            public Preset getValue(final User userRef) {
                if (userRef.isEnabled()) {
                    if (!userRef.isGroup()) {
                        return SvgPresets.USER;
                    }

                    return SvgPresets.USER_GROUP;
                }

=======
            public SvgPreset getValue(final User userRef) {
>>>>>>> dfebf38a
                if (!userRef.isGroup()) {
                    return SvgPresets.USER;
                }

                return SvgPresets.USER_GROUP;
            }
        }, "</br>", 20);

        // Name.
        dataGridView.addResizableColumn(new Column<User, String>(new TextCell()) {
            @Override
            public String getValue(final User userRef) {
                return userRef.getName();
            }
        }, "Name", 350);

        dataGridView.addEndColumn(new EndColumn<>());
    }

    public ButtonView addButton(final Preset preset) {
        return dataGridView.addButton(preset);
    }

    @Override
    public void changeNameFilter(String name) {

    }

    public MultiSelectionModel<User> getSelectionModel() {
        return dataGridView.getSelectionModel();
    }

    public DataGridView<User> getDataGridView() {
        return dataGridView;
    }
}<|MERGE_RESOLUTION|>--- conflicted
+++ resolved
@@ -45,19 +45,7 @@
         // Icon
         dataGridView.addColumn(new Column<User, Preset>(new SvgCell()) {
             @Override
-<<<<<<< HEAD
             public Preset getValue(final User userRef) {
-                if (userRef.isEnabled()) {
-                    if (!userRef.isGroup()) {
-                        return SvgPresets.USER;
-                    }
-
-                    return SvgPresets.USER_GROUP;
-                }
-
-=======
-            public SvgPreset getValue(final User userRef) {
->>>>>>> dfebf38a
                 if (!userRef.isGroup()) {
                     return SvgPresets.USER;
                 }

--- conflicted
+++ resolved
@@ -1,26 +1,10 @@
 ext.moduleName = 'stroom.security.impl.db'
 
 dependencies {
-<<<<<<< HEAD
-    compile project(':stroom-config:stroom-config-common')
-    compile project(':stroom-security:stroom-security-api')
-    compile project(':stroom-security:stroom-security-impl-db-gen')
-    compile project(':stroom-util')
-    compile project(':stroom-util-shared')
-
-    compile libs.stroomDocRef
-
-    compile libs.flyway_core
-    compile libs.guice4
-    compile libs.hikari
-    compile libs.jackson_annotations
-    compile libs.javax_inject
-    compile libs.jooq
-    compile libs.slf4j_api
-=======
     implementation project(':stroom-config:stroom-config-common')
     implementation project(':stroom-db-util')
     implementation project(':stroom-security:stroom-security-api')
+    implementation project(':stroom-security:stroom-security-impl-db-gen')
     implementation project(':stroom-util')
     implementation project(':stroom-util-shared')
 
@@ -33,7 +17,6 @@
     implementation libs.javax_inject
     implementation libs.jooq
     implementation libs.slf4j_api
->>>>>>> d589d55d
 
     runtime libs.mysql_connector_java
 

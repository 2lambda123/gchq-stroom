--- conflicted
+++ resolved
@@ -278,9 +278,4 @@
 // Util
 include 'stroom-util'
 include 'stroom-util-shared'
-<<<<<<< HEAD
-=======
-
-
->>>>>>> 6439909e
 include 'stroom-ssl-test'
--- conflicted
+++ resolved
@@ -61,9 +61,6 @@
   appChrome,
   docRefListing,
   folderExplorer,
-<<<<<<< HEAD
-  userSettings
-=======
+  userSettings,
   docRefInfo,
->>>>>>> 0d59f107
 });
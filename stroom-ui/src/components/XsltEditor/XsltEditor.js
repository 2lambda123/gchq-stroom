--- conflicted
+++ resolved
@@ -19,25 +19,16 @@
 import { compose, lifecycle, renderComponent, branch, withHandlers } from 'recompose';
 import { withRouter } from 'react-router-dom';
 import { connect } from 'react-redux';
-<<<<<<< HEAD
-import { Loader, Header, Grid, Button } from 'semantic-ui-react';
+import { Header, Grid, Button } from 'semantic-ui-react';
 
 import Tooltip from 'components/Tooltip';
-=======
-import { Header, Grid } from 'semantic-ui-react';
->>>>>>> e2c923cb
 
 import Loader from 'components/Loader';
 import DocRefImage from 'components/DocRefImage';
 import DocRefBreadcrumb from 'components/DocRefBreadcrumb';
 import { fetchXslt } from './xsltResourceClient';
 import { saveXslt } from './xsltResourceClient';
-<<<<<<< HEAD
 import ThemedAceEditor from 'components/ThemedAceEditor';
-
-=======
-import ThemedAceEditor from 'components/ThemedAceEditor'
->>>>>>> e2c923cb
 import { actionCreators } from './redux';
 
 const { xsltUpdated } = actionCreators;
@@ -45,11 +36,7 @@
 const enhance = compose(
   withRouter,
   withHandlers({
-<<<<<<< HEAD
     openDocRef: ({ history }) => d => history.push(`/s/doc/${d.type}/${d.uuid}`),
-=======
-    openDocRef: ({ history }) => d => history.push(`/s/doc/${d.type}/${d.uuid}`)
->>>>>>> e2c923cb
   }),
   connect(
     ({ xsltEditor }, { xsltUuid }) => ({
@@ -68,11 +55,10 @@
       fetchXslt(xsltUuid);
     },
   }),
-<<<<<<< HEAD
-  branch(({ xsltState }) => !xsltState, renderComponent(() => <Loader active>Loading XSLT</Loader>)),
-=======
-  branch(({ xslt }) => !xslt, renderComponent(() => <Loader message="Loading XSLT..." />)),
->>>>>>> e2c923cb
+  branch(
+    ({ xsltState }) => !xsltState,
+    renderComponent(() => <Loader message="Loading XSLT..." />),
+  ),
 );
 
 const XsltEditor = ({
@@ -83,7 +69,6 @@
   openDocRef,
   history,
 }) => (
-<<<<<<< HEAD
   <React.Fragment>
     <Grid className="content-tabs__grid">
       <Grid.Column width={12}>
@@ -124,38 +109,10 @@
             if (newValue !== xsltData) xsltUpdated(xsltUuid, newValue);
           }}
         />
-=======
-    <React.Fragment>
-      <Grid className="content-tabs__grid">
-        <Grid.Column width={12}>
-          <Header as="h3">
-            <DocRefImage docRefType='XSLT' />
-            <Header.Content>{xsltId}</Header.Content>
-            <Header.Subheader>
-              <DocRefBreadcrumb docRefUuid={xsltId} openDocRef={openDocRef} />
-            </Header.Subheader>
-          </Header>
-        </Grid.Column>
-        <Grid.Column width={4}>
-          <SaveXslt saveXslt={saveXslt} xsltId={xsltId} xslt={xslt} />
-        </Grid.Column>
-      </Grid>
-      <div className="xslt-editor">
-        <div className="xslt-editor__ace-container">
-          <ThemedAceEditor
-            style={{ width: '100%', height: '100%', minHeight: '25rem' }}
-            name={`${xsltId}-ace-editor`}
-            mode="xml"
-            value={xslt.xsltData}
-            onChange={(newValue) => {
-              if (newValue !== xslt.xsltData) xsltUpdated(xsltId, newValue);
-            }}
-          />
-        </div>
->>>>>>> e2c923cb
       </div>
-    </React.Fragment>
-  );
+    </div>
+  </React.Fragment>
+);
 
 XsltEditor.propTypes = {
   xsltUuid: PropTypes.string.isRequired,

@import "./ElementPalette/ElementPalette";
@import "./PipelineElement";
<<<<<<< HEAD
$palette-width: 12rem;
=======
@import "./RecycleBin";
$palette-width: 10rem;
>>>>>>> c4a95eae
.Pipeline-editor {
  height: 100vh;
  position: relative;
  display: flex;
  flex-direction: row;
  align-content: center;
}

/* The animation code */

@keyframes open-pallete {
  from {
    left: -$palette-width;
  }
  to {
    left: 0;
  }
}

.Pipeline-editor--palette-open {
  left: 0;
  width: 100%;
  animation-name: open-pallete;
  animation-duration: $animation-duration;
}

/* The animation code */

@keyframes close-pallete {
  from {
    left: 0;
  }
  to {
    left: -$palette-width;
  }
}

.Pipeline-editor--palette-close {
  left: -$palette-width;
  width: calc(100% + #{$palette-width});
  animation-name: close-pallete;
  animation-duration: $animation-duration;
}

.Pipeline-editor__element-palette {
  max-width: $palette-width;
  position: relative;
  overflow: scroll;
  overflow-y: scroll;
  overflow-x: hidden;
}

.Pipeline-editor__palette-toggle {
  position: relative;
  height: 100%;
  float: left;
  border: 0;
  background-color: rgb(229, 231, 234);
  outline: none;
  padding: 0px;
}

.Pipeline-editor__palette-toggle:hover {
  background-color: rgb(220, 222, 227);
}

.Pipeline-editor__palette-toggle .icon {
  padding-left: 2px;
}

.Pipeline-editor__graph {
  flex: 1;
  position: relative;
  overflow: scroll;
  overflow-y: scroll;
  overflow-x: auto;
}

.Pipeline-editor__recycle-bin {
  position: fixed;
  bottom: 2rem;
}

.LineContainer-svg {
  width: calc(100% + #{$palette-width} + 1em) !important;
}<|MERGE_RESOLUTION|>--- conflicted
+++ resolved
@@ -1,11 +1,9 @@
 @import "./ElementPalette/ElementPalette";
 @import "./PipelineElement";
-<<<<<<< HEAD
+@import "./RecycleBin";
+
 $palette-width: 12rem;
-=======
-@import "./RecycleBin";
-$palette-width: 10rem;
->>>>>>> c4a95eae
+
 .Pipeline-editor {
   height: 100vh;
   position: relative;
@@ -63,13 +61,13 @@
   height: 100%;
   float: left;
   border: 0;
-  background-color: rgb(229, 231, 234);
+  background-color: $low-priority-component-color;
   outline: none;
   padding: 0px;
 }
 
 .Pipeline-editor__palette-toggle:hover {
-  background-color: rgb(220, 222, 227);
+  background-color: $low-priority-component-color-hover;
 }
 
 .Pipeline-editor__palette-toggle .icon {

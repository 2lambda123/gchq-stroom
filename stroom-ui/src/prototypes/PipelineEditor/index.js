--- conflicted
+++ resolved
@@ -16,10 +16,6 @@
 import PipelineEditor from './PipelineEditor';
 
 import { pipelineReducer, elementReducer } from './redux';
-<<<<<<< HEAD
-import { withPipeline } from './withPipeline';
-=======
->>>>>>> 784ad2b1
 import { fetchPipeline } from './pipelineResourceClient';
 import { fetchElements, fetchElementProperties } from './elementResourceClient';
 import { withPipelineFromUrl, PipelineEditorFromUrl } from './withPipelineFromUrl';
@@ -29,10 +25,6 @@
   PipelineEditorFromUrl,
   pipelineReducer,
   elementReducer,
-<<<<<<< HEAD
-  withPipeline,
-=======
->>>>>>> 784ad2b1
   fetchPipeline,
   fetchElements,
   fetchElementProperties,

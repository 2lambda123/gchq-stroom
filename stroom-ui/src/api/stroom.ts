/* eslint-disable */
/* tslint:disable */
/*
 * ---------------------------------------------------------------
 * ## THIS FILE WAS GENERATED VIA SWAGGER-TYPESCRIPT-API        ##
 * ##                                                           ##
 * ## AUTHOR: acacode                                           ##
 * ## SOURCE: https://github.com/acacode/swagger-typescript-api ##
 * ---------------------------------------------------------------
 */

export interface AbstractFetchDataResult {
  availableChildStreamTypes?: string[];
  classification?: string;
  displayMode?: "TEXT" | "HEX" | "MARKER";
  errors?: string[];
  feedName?: string;

  /** The offset and length of a range of data in a sub-set of a query result set */
  itemRange?: OffsetRange;
  sourceLocation?: SourceLocation;
  streamTypeName?: string;
  totalCharacterCount?: CountLong;
  totalItemCount?: CountLong;
  type: string;
}

export interface Account {
  comments?: string;

  /** @format int64 */
  createTimeMs?: number;
  createUser?: string;
  email?: string;
  enabled?: boolean;
  firstName?: string;
  forcePasswordChange?: boolean;

  /** @format int32 */
  id?: number;
  inactive?: boolean;

  /** @format int64 */
  lastLoginMs?: number;
  lastName?: string;
  locked?: boolean;

  /** @format int32 */
  loginCount?: number;

  /** @format int32 */
  loginFailures?: number;
  neverExpires?: boolean;
  processingAccount?: boolean;

  /** @format int64 */
  reactivatedMs?: number;

  /** @format int64 */
  updateTimeMs?: number;
  updateUser?: string;
  userId?: string;

  /** @format int32 */
  version?: number;
}

export interface AccountResultPage {
  /** Details of the page of results being returned. */
  pageResponse?: PageResponse;
  qualifiedFilterInput?: string;
  values?: Account[];
}

export interface AcknowledgeSplashRequest {
  message?: string;
  version?: string;
}

export interface Activity {
  /** @format int64 */
  createTimeMs?: number;
  createUser?: string;
  details?: ActivityDetails;

  /** @format int32 */
  id?: number;
  json?: string;

  /** @format int64 */
  updateTimeMs?: number;
  updateUser?: string;
  userId?: string;

  /** @format int32 */
  version?: number;
}

export interface ActivityConfig {
  chooseOnStartup?: boolean;
  editorBody?: string;
  editorTitle?: string;
  enabled?: boolean;
  managerTitle?: string;
}

export interface ActivityDetails {
  properties?: Prop[];
}

export interface ActivityValidationResult {
  messages?: string;
  valid?: boolean;
}

export type AddPermissionEvent = PermissionChangeEvent & {
  documentUuid?: string;
  permission?: string;
  userUuid?: string;
};

export interface AddRemoveTagsRequest {
  docRefs?: DocRef[];
  tags?: string[];
}

export interface AnalyticDataShard {
  /** @format int64 */
  createTimeMs?: number;
  node?: string;
  path?: string;

  /** @format int64 */
  size?: number;
}

export interface AnalyticNotificationConfig {
  destination?: AnalyticNotificationDestination;
  destinationType?: "STREAM" | "EMAIL";

  /** A class for describing a unique reference to a 'document' in stroom.  A 'document' is an entity in stroom such as a data source dictionary or pipeline. */
  errorFeed?: DocRef;
  limitNotifications?: boolean;

  /** @format int32 */
  maxNotifications?: number;
  resumeAfter?: SimpleDuration;
}

export interface AnalyticNotificationDestination {
  type: string;
}

export type AnalyticNotificationEmailDestination = AnalyticNotificationDestination & {
  bcc?: string;
  cc?: string;
  to?: string;
};

export type AnalyticNotificationStreamDestination = AnalyticNotificationDestination & {
  destinationFeed?: DocRef;
  useSourceFeedIfPossible?: boolean;
};

export interface AnalyticProcessConfig {
  type: string;
}

export interface AnalyticRuleDoc {
  analyticNotificationConfig?: AnalyticNotificationConfig;
  analyticProcessConfig?: AnalyticProcessConfig;
  analyticProcessType?: "STREAMING" | "TABLE_BUILDER" | "SCHEDULED_QUERY";

  /** @format int64 */
  createTimeMs?: number;
  createUser?: string;
  description?: string;
  languageVersion?: "STROOM_QL_VERSION_0_1" | "SIGMA";
  name?: string;
  parameters?: Param[];
  query?: string;
  timeRange?: TimeRange;
  type?: string;

  /** @format int64 */
  updateTimeMs?: number;
  updateUser?: string;
  uuid?: string;
  version?: string;
}

export interface AnalyticTracker {
  analyticTrackerData?: AnalyticTrackerData;
  analyticUuid?: string;
}

export interface AnalyticTrackerData {
  message?: string;
  type: string;
}

export interface AnalyticUiDefaultConfig {
  /** A class for describing a unique reference to a 'document' in stroom.  A 'document' is an entity in stroom such as a data source dictionary or pipeline. */
  defaultDestinationFeed?: DocRef;

  /** A class for describing a unique reference to a 'document' in stroom.  A 'document' is an entity in stroom such as a data source dictionary or pipeline. */
  defaultErrorFeed?: DocRef;
  defaultNode?: string;
}

export interface Annotation {
  assignedTo?: UserName;
  comment?: string;

  /** @format int64 */
  createTime?: number;
  createUser?: string;
  history?: string;

  /** @format int64 */
  id?: number;
  status?: string;
  subject?: string;
  title?: string;

  /** @format int64 */
  updateTime?: number;
  updateUser?: string;

  /** @format int32 */
  version?: number;
}

export interface AnnotationDetail {
  annotation?: Annotation;
  entries?: AnnotationEntry[];
}

export interface AnnotationEntry {
  /** @format int64 */
  createTime?: number;
  createUser?: string;
  entryType?: string;
  entryValue?: EntryValue;

  /** @format int64 */
  id?: number;

  /** @format int64 */
  updateTime?: number;
  updateUser?: string;

  /** @format int32 */
  version?: number;
}

export interface ApiKey {
  comments?: string;

  /** @format int64 */
  createTimeMs?: number;
  createUser?: string;
  data?: string;
  enabled?: boolean;

  /** @format int64 */
  expiresOnMs?: number;

  /** @format int32 */
  id?: number;
  type?: string;

  /** @format int64 */
  updateTimeMs?: number;
  updateUser?: string;
  userEmail?: string;
  userId?: string;

  /** @format int32 */
  version?: number;
}

export interface ApiKeyResultPage {
  /** Details of the page of results being returned. */
  pageResponse?: PageResponse;
  qualifiedFilterInput?: string;
  values?: HashedApiKey[];
}

export interface Arg {
  allowedValues?: string[];
  argType?: "UNKNOWN" | "BOOLEAN" | "DOUBLE" | "ERROR" | "INTEGER" | "LONG" | "NULL" | "NUMBER" | "STRING";
  defaultValue?: string;
  description?: string;

  /** @format int32 */
  minVarargsCount?: number;
  name?: string;
  optional?: boolean;
  varargs?: boolean;
}

export interface AssignTasksRequest {
  /** @format int32 */
  count?: number;
  nodeName?: string;
  sourceTaskId?: TaskId;
}

export interface AuthenticationState {
  allowPasswordResets?: boolean;
  userId?: string;
}

export interface Automate {
  open?: boolean;
  refresh?: boolean;
  refreshInterval?: string;
}

export type AwsBasicCredentials = AwsCredentials & { accessKeyId?: string; secretAccessKey?: string };

export interface AwsCredentials {
  type: string;
}

export interface AwsHttpConfig {
  connectionTimeout?: string;
  proxyConfiguration?: AwsProxyConfig;
  trustAllCertificatesEnabled?: boolean;
}

export type AwsProfileCredentials = AwsCredentials & { profileFilePath?: string; profileName?: string };

export interface AwsProxyConfig {
  host?: string;
  password?: string;

  /** @format int32 */
  port?: number;
  scheme?: string;
  useSystemPropertyValues?: boolean;
  username?: string;
}

export type AwsSessionCredentials = AwsCredentials & {
  accessKeyId?: string;
  secretAccessKey?: string;
  sessionToken?: string;
};

export type AwsWebCredentials = AwsCredentials & {
  asyncCredentialUpdateEnabled?: boolean;
  prefetchTime?: string;
  roleArn?: string;
  roleSessionName?: string;
  sessionDuration?: string;
  staleTime?: string;
  webIdentityTokenFile?: string;
};

export interface Base64EncodedDocumentData {
  dataMap?: Record<string, string>;

  /** A class for describing a unique reference to a 'document' in stroom.  A 'document' is an entity in stroom such as a data source dictionary or pipeline. */
  docRef?: DocRef;
}

export interface BuildInfo {
  /** @format int64 */
  buildTime?: number;
  buildVersion?: string;

  /** @format int64 */
  upTime?: number;
}

export interface BulkActionResult {
  explorerNodes?: ExplorerNode[];
  message?: string;
}

export interface CacheIdentity {
  basePropertyPath?: PropertyPath;
  cacheName?: string;
}

export interface CacheInfo {
  basePropertyPath?: PropertyPath;
  map?: Record<string, string>;
  name?: string;
  nodeName?: string;
}

export interface CacheInfoResponse {
  /** Details of the page of results being returned. */
  pageResponse?: PageResponse;
  values?: CacheInfo[];
}

export interface CacheNamesResponse {
  /** Details of the page of results being returned. */
  pageResponse?: PageResponse;
  values?: CacheIdentity[];
}

export interface ChangeDocumentPermissionsRequest {
  cascade?: "NO" | "CHANGES_ONLY" | "ALL";
  changes?: Changes;

  /** A class for describing a unique reference to a 'document' in stroom.  A 'document' is an entity in stroom such as a data source dictionary or pipeline. */
  docRef?: DocRef;
}

export interface ChangePasswordRequest {
  confirmNewPassword?: string;
  currentPassword?: string;
  newPassword?: string;
  userId?: string;
}

export interface ChangePasswordResponse {
  changeSucceeded?: boolean;
  forceSignIn?: boolean;
  message?: string;
}

export interface ChangeSetString {
  addSet?: string[];
  removeSet?: string[];
}

export interface ChangeSetUser {
  addSet?: User[];
  removeSet?: User[];
}

export interface ChangeUserRequest {
  changedAppPermissions?: ChangeSetString;
  changedLinkedUsers?: ChangeSetUser;
  user?: User;
}

export interface Changes {
  add?: Record<string, string[]>;
  remove?: Record<string, string[]>;
}

export interface CheckDocumentPermissionRequest {
  documentUuid?: string;
  permission?: string;
}

export type ClearDocumentPermissionsEvent = PermissionChangeEvent & { documentUuid?: string };

export interface ClientCredentials {
  clientId?: string;
  clientSecret?: string;
}

export interface ClusterLockKey {
  /** @format int64 */
  creationTime?: number;
  name?: string;
  nodeName?: string;
}

export interface ClusterNodeInfo {
  buildInfo?: BuildInfo;

  /** @format int64 */
  discoverTime?: number;
  endpointUrl?: string;
  error?: string;
  itemList?: ClusterNodeInfoItem[];
  nodeName?: string;

  /** @format int64 */
  ping?: number;
}

export interface ClusterNodeInfoItem {
  active?: boolean;
  master?: boolean;
  nodeName?: string;
}

/**
 * Describes a field in a result set. The field can have various expressions applied to it, e.g. SUM(), along with sorting, filtering, formatting and grouping
 */
export interface Column {
  /**
   * The expression to use to generate the value for this field
   * @example SUM(${count})
   */
  expression: string;

  /** A pair of regular expression filters (inclusion and exclusion) to apply to the field.  Either or both can be supplied */
  filter?: Filter;

  /** Describes the formatting that will be applied to values in a field */
  format?: Format;

  /** @format int32 */
  group?: number;
  id?: string;
  name?: string;

  /** Describes the sorting applied to a field */
  sort?: Sort;
}

export interface CompletionValue {
  caption?: string;
  meta?: string;

  /** @format int32 */
  score?: number;
  tooltip?: string;
  value?: string;
}

export interface CompletionsRequest {
  /** @format int32 */
  column?: number;

  /** A class for describing a unique reference to a 'document' in stroom.  A 'document' is an entity in stroom such as a data source dictionary or pipeline. */
  dataSourceRef?: DocRef;
  pageRequest?: PageRequest;

  /** @format int32 */
  row?: number;
  showAll?: boolean;
  sort?: string;
  sortList?: CriteriaFieldSort[];
  stringMatch?: StringMatch;
  text?: string;
}

export interface ComponentConfig {
  id?: string;
  name?: string;
  settings?: ComponentSettings;
  type?: string;
}

export interface ComponentResultRequest {
  /** The ID of the component that will receive the results corresponding to this ResultRequest */
  componentId: string;
  fetch?: "NONE" | "CHANGES" | "ALL";
  type: string;
}

export interface ComponentSelectionHandler {
  componentId?: string;
  enabled?: boolean;

  /** A logical addOperator term in a query expression tree */
  expression?: ExpressionOperator;
  id?: string;
}

export interface ComponentSettings {
  type: string;
}

export interface ConfigProperty {
  /** @format int64 */
  createTimeMs?: number;
  createUser?: string;
  dataTypeName?: string;
  databaseOverrideValue?: OverrideValueString;
  defaultValue?: string;
  description?: string;
  editable?: boolean;

  /** @format int32 */
  id?: number;
  name?: PropertyPath;
  password?: boolean;
  requireRestart?: boolean;
  requireUiRestart?: boolean;

  /** @format int64 */
  updateTimeMs?: number;
  updateUser?: string;

  /** @format int32 */
  version?: number;
  yamlOverrideValue?: OverrideValueString;
}

export interface ConfirmPasswordRequest {
  password?: string;
}

export interface ConfirmPasswordResponse {
  message?: string;
  valid?: boolean;
}

export interface CoprocessorSettings {
  /** @format int32 */
  coprocessorId?: number;
  type: string;
}

export interface CopyPermissionsFromParentRequest {
  /** A class for describing a unique reference to a 'document' in stroom.  A 'document' is an entity in stroom such as a data source dictionary or pipeline. */
  docRef?: DocRef;
}

export interface CountLong {
  /** @format int64 */
  count?: number;
  exact?: boolean;
}

export interface CreateAccountRequest {
  comments?: string;
  confirmPassword?: string;
  email?: string;
  firstName?: string;
  forcePasswordChange?: boolean;
  lastName?: string;
  neverExpires?: boolean;
  password?: string;
  userId?: string;
}

export interface CreateApiKeyRequest {
  comments?: string;
  enabled?: boolean;

  /** @format int64 */
  expiresOnMs?: number;

  /** @pattern ^user$|^api$|^email_reset$ */
  tokenType: string;
  userId: string;
}

export interface CreateEntryRequest {
  annotation?: Annotation;
  entryValue?: EntryValue;
  linkedEvents?: EventId[];
  type?: string;
}

export interface CreateHashedApiKeyRequest {
  comments?: string;
  enabled?: boolean;

  /** @format int64 */
  expireTimeMs?: number;
  name?: string;
  owner?: UserName;
}

export interface CreateHashedApiKeyResponse {
  apiKey?: string;
  hashedApiKey?: HashedApiKey;
}

export interface CreateProcessFilterRequest {
  autoPriority?: boolean;
  enabled?: boolean;

  /** @format int64 */
  maxMetaCreateTimeMs?: number;

  /** @format int32 */
  maxProcessingTasks?: number;

  /** @format int64 */
  minMetaCreateTimeMs?: number;

  /** A class for describing a unique reference to a 'document' in stroom.  A 'document' is an entity in stroom such as a data source dictionary or pipeline. */
  pipeline?: DocRef;

  /** @format int32 */
  priority?: number;
  processorType?: "PIPELINE" | "STREAMING_ANALYTIC";
  queryData?: QueryData;
  reprocess?: boolean;
}

export interface CriteriaFieldSort {
  desc?: boolean;
  id?: string;
  ignoreCase?: boolean;
}

export interface CustomRollUpMask {
  rolledUpTagPosition?: number[];
}

export interface CustomRollUpMaskFields {
  /** @format int32 */
  id?: number;

  /** @format int32 */
  maskValue?: number;
  rolledUpFieldPositions?: number[];
}

export interface DBTableStatus {
  /** @format int64 */
  count?: number;

  /** @format int64 */
  dataSize?: number;
  db?: string;

  /** @format int64 */
  indexSize?: number;
  table?: string;
}

export interface DashboardConfig {
  components?: ComponentConfig[];
  designMode?: boolean;
  layout?: LayoutConfig;
  layoutConstraints?: LayoutConstraints;
  modelVersion?: string;
  parameters?: string;
  preferredSize?: Size;
  timeRange?: TimeRange;
}

export interface DashboardDoc {
  /** @format int64 */
  createTimeMs?: number;
  createUser?: string;
  dashboardConfig?: DashboardConfig;
  description?: string;
  name?: string;
  type?: string;

  /** @format int64 */
  updateTimeMs?: number;
  updateUser?: string;
  uuid?: string;
  version?: string;
}

export interface DashboardSearchRequest {
  componentResultRequests?: ComponentResultRequest[];

  /** The client date/time settings */
  dateTimeSettings?: DateTimeSettings;

  /** A unique key to identify the instance of the search by. This key is used to identify multiple requests for the same search when running in incremental mode. */
  queryKey?: QueryKey;
  search?: Search;
  searchRequestSource?: SearchRequestSource;
  storeHistory?: boolean;

  /**
   * Set the maximum time (in ms) for the server to wait for a complete result set. The timeout applies to both incremental and non incremental queries, though the behaviour is slightly different. The timeout will make the server wait for which ever comes first out of the query completing or the timeout period being reached. If no value is supplied then for an incremental query a default value of 0 will be used (i.e. returning immediately) and for a non-incremental query the server's default timeout period will be used. For an incremental query, if the query has not completed by the end of the timeout period, it will return the currently know results with complete=false, however for a non-incremental query it will return no results, complete=false and details of the timeout in the error field
   * @format int64
   */
  timeout?: number;
}

export interface DashboardSearchResponse {
  complete?: boolean;
  errors?: string[];
  highlights?: string[];
  node?: string;

  /** A unique key to identify the instance of the search by. This key is used to identify multiple requests for the same search when running in incremental mode. */
  queryKey?: QueryKey;
  results?: Result[];
  tokenError?: TokenError;
}

export interface DataInfoSection {
  entries?: Entry[];
  title?: string;
}

export interface DataRange {
  /** @format int64 */
  byteOffsetFrom?: number;

  /** @format int64 */
  byteOffsetTo?: number;

  /** @format int64 */
  charOffsetFrom?: number;

  /** @format int64 */
  charOffsetTo?: number;

  /** @format int64 */
  length?: number;
  locationFrom?: Location;
  locationTo?: Location;
}

export interface DataRetentionDeleteSummary {
  /** @format int32 */
  count?: number;
  feed?: string;
  ruleName?: string;

  /** @format int32 */
  ruleNumber?: number;
  type?: string;
}

export interface DataRetentionDeleteSummaryRequest {
  criteria?: FindDataRetentionImpactCriteria;
  dataRetentionRules?: DataRetentionRules;
  queryId?: string;
}

export interface DataRetentionDeleteSummaryResponse {
  /** Details of the page of results being returned. */
  pageResponse?: PageResponse;
  queryId?: string;
  values?: DataRetentionDeleteSummary[];
}

export interface DataRetentionRule {
  /** @format int32 */
  age?: number;

  /** @format int64 */
  creationTime?: number;
  enabled?: boolean;

  /** A logical addOperator term in a query expression tree */
  expression?: ExpressionOperator;
  forever?: boolean;
  name?: string;

  /** @format int32 */
  ruleNumber?: number;
  timeUnit?: "NANOSECONDS" | "MILLISECONDS" | "SECONDS" | "MINUTES" | "HOURS" | "DAYS" | "WEEKS" | "MONTHS" | "YEARS";
}

export interface DataRetentionRules {
  /** @format int64 */
  createTimeMs?: number;
  createUser?: string;
  name?: string;
  rules?: DataRetentionRule[];
  type?: string;

  /** @format int64 */
  updateTimeMs?: number;
  updateUser?: string;
  uuid?: string;
  version?: string;
}

/**
 * The string formatting to apply to a date value
 */
export type DateTimeFormatSettings = FormatSettings & {
  pattern?: string;
  timeZone?: UserTimeZone;
  usePreferences?: boolean;
};

/**
 * The client date/time settings
 */
export interface DateTimeSettings {
  /** A date time formatting pattern string conforming to the specification of java.time.format.DateTimeFormatter */
  dateTimePattern?: string;

  /** The local zone id to use when formatting date values in the search results. The value is the string form of a java.time.ZoneId */
  localZoneId: string;

  /**
   * The time in milliseconds since epoch to use as the reference time for relative date functions like `day()`. Typically this is the current time when the query is executed. If null the current time will be assumed.
   * @format int64
   */
  referenceTime: number;

  /** The timezone to apply to a date time value */
  timeZone?: UserTimeZone;
}

export interface DefaultLocation {
  /** @format int32 */
  colNo?: number;

  /** @format int32 */
  lineNo?: number;
}

export interface Dependency {
  /** A class for describing a unique reference to a 'document' in stroom.  A 'document' is an entity in stroom such as a data source dictionary or pipeline. */
  from?: DocRef;
  ok?: boolean;

  /** A class for describing a unique reference to a 'document' in stroom.  A 'document' is an entity in stroom such as a data source dictionary or pipeline. */
  to?: DocRef;
}

export interface DependencyCriteria {
  pageRequest?: PageRequest;
  partialName?: string;
  sort?: string;
  sortList?: CriteriaFieldSort[];
}

export interface DestroyStoreRequest {
  destroyReason?: "MANUAL" | "NO_LONGER_NEEDED" | "TAB_CLOSE" | "WINDOW_CLOSE";

  /** A unique key to identify the instance of the search by. This key is used to identify multiple requests for the same search when running in incremental mode. */
  queryKey?: QueryKey;
}

export interface DictionaryDoc {
  /** @format int64 */
  createTimeMs?: number;
  createUser?: string;
  data?: string;
  description?: string;
  imports?: DocRef[];
  name?: string;
  type?: string;

  /** @format int64 */
  updateTimeMs?: number;
  updateUser?: string;
  uuid?: string;
  version?: string;
}

export interface DocContentHighlights {
  /** A class for describing a unique reference to a 'document' in stroom.  A 'document' is an entity in stroom such as a data source dictionary or pipeline. */
  docRef?: DocRef;
  highlights?: StringMatchLocation[];
  text?: string;
}

export interface DocContentMatch {
  /** A class for describing a unique reference to a 'document' in stroom.  A 'document' is an entity in stroom such as a data source dictionary or pipeline. */
  docRef?: DocRef;
  extension?: string;
  location?: StringMatchLocation;
  sample?: string;
}

/**
 * A class for describing a unique reference to a 'document' in stroom.  A 'document' is an entity in stroom such as a data source dictionary or pipeline.
 */
export interface DocRef {
  /**
   * The name for the data source
   * @example MyStatistic
   */
  name: string;

  /**
   * The type of the 'document' that this DocRef refers to
   * @example StroomStatsStore
   */
  type: string;

  /**
   * The unique identifier for this 'document'
   * @example 9f6184b4-bd78-48bc-b0cd-6e51a357f6a6
   */
  uuid: string;
}

export interface DocRefInfo {
  /** @format int64 */
  createTime?: number;
  createUser?: string;

  /** A class for describing a unique reference to a 'document' in stroom.  A 'document' is an entity in stroom such as a data source dictionary or pipeline. */
  docRef?: DocRef;
  otherInfo?: string;

  /** @format int64 */
  updateTime?: number;
  updateUser?: string;
}

export interface DocRefs {
  docRefs?: DocRef[];
}

export interface DocumentPermissions {
  docUuid?: string;
  groups?: User[];
  permissions?: Record<string, string[]>;
  users?: User[];
}

export interface DocumentType {
  displayType?: string;
  group?: "STRUCTURE" | "DATA_PROCESSING" | "TRANSFORMATION" | "SEARCH" | "INDEXING" | "CONFIGURATION" | "SYSTEM";
  icon?:
    | "ADD"
    | "ADD_ABOVE"
    | "ADD_BELOW"
    | "ADD_MULTIPLE"
    | "ALERT"
    | "ALERT_SIMPLE"
    | "ARROW_DOWN"
    | "ARROW_LEFT"
    | "ARROW_RIGHT"
    | "ARROW_UP"
    | "AUTO_REFRESH"
    | "BACKWARD"
    | "BORDERED_CIRCLE"
    | "CALENDAR"
    | "CANCEL"
    | "CASE_SENSITIVE"
    | "CLEAR"
    | "CLIPBOARD"
    | "CLOSE"
    | "CODE"
    | "COLLAPSE_ALL"
    | "COLLAPSE_UP"
    | "COPY"
    | "DATABASE"
    | "DELETE"
    | "DEPENDENCIES"
    | "DISABLE"
    | "DOCUMENT_ANALYTIC_OUTPUT_STORE"
    | "DOCUMENT_ANALYTIC_RULE"
    | "DOCUMENT_ANNOTATIONS_INDEX"
    | "DOCUMENT_DASHBOARD"
    | "DOCUMENT_DICTIONARY"
    | "DOCUMENT_DOCUMENTATION"
    | "DOCUMENT_ELASTIC_CLUSTER"
    | "DOCUMENT_ELASTIC_INDEX"
    | "DOCUMENT_FAVOURITES"
    | "DOCUMENT_FEED"
    | "DOCUMENT_FOLDER"
    | "DOCUMENT_INDEX"
    | "DOCUMENT_KAFKA_CONFIG"
    | "DOCUMENT_PIPELINE"
    | "DOCUMENT_QUERY"
    | "DOCUMENT_RECEIVE_DATA_RULE_SET"
    | "DOCUMENT_SCRIPT"
    | "DOCUMENT_SEARCHABLE"
    | "DOCUMENT_SELECT_ALL_OR_NONE"
    | "DOCUMENT_SIGMA_RULE"
    | "DOCUMENT_SOLR_INDEX"
    | "DOCUMENT_STATISTIC_STORE"
    | "DOCUMENT_STROOM_STATS_STORE"
    | "DOCUMENT_SYSTEM"
    | "DOCUMENT_TEXT_CONVERTER"
    | "DOCUMENT_VIEW"
    | "DOCUMENT_VISUALISATION"
    | "DOCUMENT_XMLSCHEMA"
    | "DOCUMENT_XSLT"
    | "DOT"
    | "DOUBLE_ARROW"
    | "DOWN"
    | "DOWNLOAD"
    | "DROP_DOWN"
    | "EDIT"
    | "ELLIPSES_HORIZONTAL"
    | "ELLIPSES_VERTICAL"
    | "ERROR"
    | "EXCLAMATION"
    | "EXPAND_ALL"
    | "EXPAND_DOWN"
    | "EXPLORER"
    | "FAST_BACKWARD"
    | "FAST_FORWARD"
    | "FATAL"
    | "FATAL_DARK"
    | "FAVOURITES"
    | "FAVOURITES_OUTLINE"
    | "FEED"
    | "FIELD"
    | "FIELDS_EXPRESSION"
    | "FIELDS_FILTER"
    | "FIELDS_FORMAT"
    | "FIELDS_GROUP"
    | "FIELDS_SORTAZ"
    | "FIELDS_SORTZA"
    | "FILE"
    | "FILE_FORMATTED"
    | "FILE_RAW"
    | "FILTER"
    | "FIND"
    | "FOLDER"
    | "FOLDER_TREE"
    | "FORMAT"
    | "FORWARD"
    | "FUNCTION"
    | "GENERATE"
    | "HELP"
    | "HIDE"
    | "HIDE_MENU"
    | "HISTORY"
    | "INFO"
    | "INSERT"
    | "JOBS"
    | "KEY"
    | "LOCATE"
    | "LOCKED"
    | "LOGO"
    | "LOGOUT"
    | "MENU"
    | "MONITORING"
    | "MOVE"
    | "NODES"
    | "OK"
    | "OO"
    | "OPEN"
    | "OPERATOR"
    | "PASSWORD"
    | "PAUSE"
    | "PEN"
    | "PIPELINE_ELASTIC_INDEX"
    | "PIPELINE_FILE"
    | "PIPELINE_FILES"
    | "PIPELINE_HADOOP"
    | "PIPELINE_ID"
    | "PIPELINE_INDEX"
    | "PIPELINE_JSON"
    | "PIPELINE_KAFKA"
    | "PIPELINE_RECORD_COUNT"
    | "PIPELINE_RECORD_OUTPUT"
    | "PIPELINE_REFERENCE_DATA"
    | "PIPELINE_SEARCH_OUTPUT"
    | "PIPELINE_SOLR"
    | "PIPELINE_SPLIT"
    | "PIPELINE_STATISTICS"
    | "PIPELINE_STREAM"
    | "PIPELINE_STROOM_STATS"
    | "PIPELINE_STROOM_STATS_STORE"
    | "PIPELINE_TEXT"
    | "PIPELINE_XML"
    | "PIPELINE_XML_SEARCH"
    | "PIPELINE_XSD"
    | "PIPELINE_XSLT"
    | "PLAY"
    | "PROCESS"
    | "PROPERTIES"
    | "QUESTION"
    | "RAW"
    | "REFRESH"
    | "REGEX"
    | "REMOVE"
    | "RESIZE"
    | "RESIZE_HANDLE"
    | "SAVE"
    | "SAVEAS"
    | "SEARCH"
    | "SETTINGS"
    | "SHARD_CLOSE"
    | "SHARD_FLUSH"
    | "SHARE"
    | "SHIELD"
    | "SHOW"
    | "SHOW_MENU"
    | "STEP"
    | "STEPPING"
    | "STEPPING_CIRCLE"
    | "STEP_BACKWARD"
    | "STEP_FORWARD"
    | "STOP"
    | "TABLE"
    | "TABLE_NESTED"
    | "TAB_CLOSE"
    | "TAGS"
    | "TEXT_WRAP"
    | "TICK"
    | "UNDO"
    | "UNLOCK"
    | "UP"
    | "UPLOAD"
    | "USER"
    | "USERS"
    | "VOLUMES"
    | "WARNING";
  type?: string;
}

export interface DocumentTypes {
  types?: DocumentType[];
  visibleTypes?: DocumentType[];
}

export interface Documentation {
  markdown?: string;
}

export interface DocumentationDoc {
  /** @format int64 */
  createTimeMs?: number;
  createUser?: string;
  data?: string;
  documentation?: string;
  name?: string;
  type?: string;

  /** @format int64 */
  updateTimeMs?: number;
  updateUser?: string;
  uuid?: string;
  version?: string;
}

export interface DownloadQueryResultsRequest {
  componentId?: string;
  fileType?: "EXCEL" | "CSV" | "TSV";

  /** @format int32 */
  percent?: number;
  sample?: boolean;
  searchRequest?: QuerySearchRequest;
}

export interface DownloadSearchResultsRequest {
  componentId?: string;
  downloadAllTables?: boolean;
  fileType?: "EXCEL" | "CSV" | "TSV";

  /** @format int32 */
  percent?: number;
  sample?: boolean;
  searchRequest?: DashboardSearchRequest;
}

export interface ElasticClusterDoc {
  connection?: ElasticConnectionConfig;

  /** @format int64 */
  createTimeMs?: number;
  createUser?: string;
  description?: string;
  name?: string;
  type?: string;

  /** @format int64 */
  updateTimeMs?: number;
  updateUser?: string;
  uuid?: string;
  version?: string;
}

export interface ElasticClusterTestResponse {
  message?: string;
  ok?: boolean;
}

export interface ElasticConnectionConfig {
  apiKeyId?: string;
  apiKeySecret?: string;
  caCertificate?: string;
  connectionUrls?: string[];

  /** @format int32 */
  socketTimeoutMillis?: number;
  useAuthentication?: boolean;
}

export interface ElasticIndexDoc {
  /** A class for describing a unique reference to a 'document' in stroom.  A 'document' is an entity in stroom such as a data source dictionary or pipeline. */
  clusterRef?: DocRef;

  /** @format int64 */
  createTimeMs?: number;
  createUser?: string;

  /** A class for describing a unique reference to a 'document' in stroom.  A 'document' is an entity in stroom such as a data source dictionary or pipeline. */
  defaultExtractionPipeline?: DocRef;
  description?: string;
  fields?: ElasticIndexField[];
  indexName?: string;
  name?: string;

  /** A logical addOperator term in a query expression tree */
  retentionExpression?: ExpressionOperator;

  /** @format int32 */
  searchScrollSize?: number;

  /** @format int32 */
  searchSlices?: number;
  timeField?: string;
  type?: string;

  /** @format int64 */
  updateTimeMs?: number;
  updateUser?: string;
  uuid?: string;
  version?: string;
}

export interface ElasticIndexField {
  fieldName?: string;
  fieldType?: string;
  fieldUse?:
    | "ID"
    | "BOOLEAN"
    | "INTEGER"
    | "LONG"
    | "FLOAT"
    | "DOUBLE"
    | "DATE"
    | "TEXT"
    | "KEYWORD"
    | "IPV4_ADDRESS"
    | "DOC_REF";
  fldName?: string;
  fldType?:
    | "ID"
    | "BOOLEAN"
    | "INTEGER"
    | "LONG"
    | "FLOAT"
    | "DOUBLE"
    | "DATE"
    | "TEXT"
    | "KEYWORD"
    | "IPV4_ADDRESS"
    | "DOC_REF";
  indexed?: boolean;
  nativeType?: string;
}

export interface ElasticIndexTestResponse {
  message?: string;
  ok?: boolean;
}

export interface EntityEvent {
  action?:
    | "CREATE"
    | "UPDATE"
    | "DELETE"
    | "CLEAR_CACHE"
    | "CREATE_EXPLORER_NODE"
    | "UPDATE_EXPLORER_NODE"
    | "DELETE_EXPLORER_NODE";

  /** A class for describing a unique reference to a 'document' in stroom.  A 'document' is an entity in stroom such as a data source dictionary or pipeline. */
  docRef?: DocRef;

  /** A class for describing a unique reference to a 'document' in stroom.  A 'document' is an entity in stroom such as a data source dictionary or pipeline. */
  oldDocRef?: DocRef;
}

export interface Entry {
  key?: string;
  value?: string;
}

export interface EntryCounts {
  /** @format int64 */
  keyValueCount?: number;

  /** @format int64 */
  rangeValueCount?: number;
}

export interface EntryValue {
  type: string;
}

export type EventCoprocessorSettings = CoprocessorSettings & {
  maxEvent?: EventRef;
  maxEvents?: number;
  maxEventsPerStream?: number;
  maxStreams?: number;
  minEvent?: EventRef;
};

export interface EventId {
  /** @format int64 */
  eventId?: number;

  /** @format int64 */
  streamId?: number;
}

export interface EventLink {
  /** @format int64 */
  annotationId?: number;
  eventId?: EventId;
}

export interface EventRef {
  /** @format int64 */
  eventId?: number;

  /** @format int64 */
  streamId?: number;
}

export interface ExecutionHistory {
  /** @format int64 */
  effectiveExecutionTimeMs?: number;
  executionSchedule?: ExecutionSchedule;

  /** @format int64 */
  executionTimeMs?: number;

  /** @format int64 */
  id?: number;
  message?: string;
  status?: string;
}

export interface ExecutionHistoryRequest {
  executionSchedule?: ExecutionSchedule;
  pageRequest?: PageRequest;
  sort?: string;
  sortList?: CriteriaFieldSort[];
}

export interface ExecutionSchedule {
  contiguous?: boolean;
  enabled?: boolean;

  /** @format int32 */
  id?: number;
  name?: string;
  nodeName?: string;

  /** A class for describing a unique reference to a 'document' in stroom.  A 'document' is an entity in stroom such as a data source dictionary or pipeline. */
  owningDoc?: DocRef;
  schedule?: Schedule;
  scheduleBounds?: ScheduleBounds;
}

export interface ExecutionScheduleRequest {
  enabled?: boolean;
  nodeName?: StringMatch;

  /** A class for describing a unique reference to a 'document' in stroom.  A 'document' is an entity in stroom such as a data source dictionary or pipeline. */
  ownerDocRef?: DocRef;
  pageRequest?: PageRequest;
  sort?: string;
  sortList?: CriteriaFieldSort[];
}

export interface ExecutionTracker {
  /** @format int64 */
  actualExecutionTimeMs?: number;

  /** @format int64 */
  lastEffectiveExecutionTimeMs?: number;

  /** @format int64 */
  nextEffectiveExecutionTimeMs?: number;
}

export interface Expander {
  /** @format int32 */
  depth?: number;
  expanded?: boolean;
  leaf?: boolean;
}

export interface ExplorerNode {
  children?: ExplorerNode[];

  /** @format int32 */
  depth?: number;
  icon?:
    | "ADD"
    | "ADD_ABOVE"
    | "ADD_BELOW"
    | "ADD_MULTIPLE"
    | "ALERT"
    | "ALERT_SIMPLE"
    | "ARROW_DOWN"
    | "ARROW_LEFT"
    | "ARROW_RIGHT"
    | "ARROW_UP"
    | "AUTO_REFRESH"
    | "BACKWARD"
    | "BORDERED_CIRCLE"
    | "CALENDAR"
    | "CANCEL"
    | "CASE_SENSITIVE"
    | "CLEAR"
    | "CLIPBOARD"
    | "CLOSE"
    | "CODE"
    | "COLLAPSE_ALL"
    | "COLLAPSE_UP"
    | "COPY"
    | "DATABASE"
    | "DELETE"
    | "DEPENDENCIES"
    | "DISABLE"
    | "DOCUMENT_ANALYTIC_OUTPUT_STORE"
    | "DOCUMENT_ANALYTIC_RULE"
    | "DOCUMENT_ANNOTATIONS_INDEX"
    | "DOCUMENT_DASHBOARD"
    | "DOCUMENT_DICTIONARY"
    | "DOCUMENT_DOCUMENTATION"
    | "DOCUMENT_ELASTIC_CLUSTER"
    | "DOCUMENT_ELASTIC_INDEX"
    | "DOCUMENT_FAVOURITES"
    | "DOCUMENT_FEED"
    | "DOCUMENT_FOLDER"
    | "DOCUMENT_INDEX"
    | "DOCUMENT_KAFKA_CONFIG"
    | "DOCUMENT_PIPELINE"
    | "DOCUMENT_QUERY"
    | "DOCUMENT_RECEIVE_DATA_RULE_SET"
    | "DOCUMENT_SCRIPT"
    | "DOCUMENT_SEARCHABLE"
    | "DOCUMENT_SELECT_ALL_OR_NONE"
    | "DOCUMENT_SIGMA_RULE"
    | "DOCUMENT_SOLR_INDEX"
    | "DOCUMENT_STATISTIC_STORE"
    | "DOCUMENT_STROOM_STATS_STORE"
    | "DOCUMENT_SYSTEM"
    | "DOCUMENT_TEXT_CONVERTER"
    | "DOCUMENT_VIEW"
    | "DOCUMENT_VISUALISATION"
    | "DOCUMENT_XMLSCHEMA"
    | "DOCUMENT_XSLT"
    | "DOT"
    | "DOUBLE_ARROW"
    | "DOWN"
    | "DOWNLOAD"
    | "DROP_DOWN"
    | "EDIT"
    | "ELLIPSES_HORIZONTAL"
    | "ELLIPSES_VERTICAL"
    | "ERROR"
    | "EXCLAMATION"
    | "EXPAND_ALL"
    | "EXPAND_DOWN"
    | "EXPLORER"
    | "FAST_BACKWARD"
    | "FAST_FORWARD"
    | "FATAL"
    | "FATAL_DARK"
    | "FAVOURITES"
    | "FAVOURITES_OUTLINE"
    | "FEED"
    | "FIELD"
    | "FIELDS_EXPRESSION"
    | "FIELDS_FILTER"
    | "FIELDS_FORMAT"
    | "FIELDS_GROUP"
    | "FIELDS_SORTAZ"
    | "FIELDS_SORTZA"
    | "FILE"
    | "FILE_FORMATTED"
    | "FILE_RAW"
    | "FILTER"
    | "FIND"
    | "FOLDER"
    | "FOLDER_TREE"
    | "FORMAT"
    | "FORWARD"
    | "FUNCTION"
    | "GENERATE"
    | "HELP"
    | "HIDE"
    | "HIDE_MENU"
    | "HISTORY"
    | "INFO"
    | "INSERT"
    | "JOBS"
    | "KEY"
    | "LOCATE"
    | "LOCKED"
    | "LOGO"
    | "LOGOUT"
    | "MENU"
    | "MONITORING"
    | "MOVE"
    | "NODES"
    | "OK"
    | "OO"
    | "OPEN"
    | "OPERATOR"
    | "PASSWORD"
    | "PAUSE"
    | "PEN"
    | "PIPELINE_ELASTIC_INDEX"
    | "PIPELINE_FILE"
    | "PIPELINE_FILES"
    | "PIPELINE_HADOOP"
    | "PIPELINE_ID"
    | "PIPELINE_INDEX"
    | "PIPELINE_JSON"
    | "PIPELINE_KAFKA"
    | "PIPELINE_RECORD_COUNT"
    | "PIPELINE_RECORD_OUTPUT"
    | "PIPELINE_REFERENCE_DATA"
    | "PIPELINE_SEARCH_OUTPUT"
    | "PIPELINE_SOLR"
    | "PIPELINE_SPLIT"
    | "PIPELINE_STATISTICS"
    | "PIPELINE_STREAM"
    | "PIPELINE_STROOM_STATS"
    | "PIPELINE_STROOM_STATS_STORE"
    | "PIPELINE_TEXT"
    | "PIPELINE_XML"
    | "PIPELINE_XML_SEARCH"
    | "PIPELINE_XSD"
    | "PIPELINE_XSLT"
    | "PLAY"
    | "PROCESS"
    | "PROPERTIES"
    | "QUESTION"
    | "RAW"
    | "REFRESH"
    | "REGEX"
    | "REMOVE"
    | "RESIZE"
    | "RESIZE_HANDLE"
    | "SAVE"
    | "SAVEAS"
    | "SEARCH"
    | "SETTINGS"
    | "SHARD_CLOSE"
    | "SHARD_FLUSH"
    | "SHARE"
    | "SHIELD"
    | "SHOW"
    | "SHOW_MENU"
    | "STEP"
    | "STEPPING"
    | "STEPPING_CIRCLE"
    | "STEP_BACKWARD"
    | "STEP_FORWARD"
    | "STOP"
    | "TABLE"
    | "TABLE_NESTED"
    | "TAB_CLOSE"
    | "TAGS"
    | "TEXT_WRAP"
    | "TICK"
    | "UNDO"
    | "UNLOCK"
    | "UP"
    | "UPLOAD"
    | "USER"
    | "USERS"
    | "VOLUMES"
    | "WARNING";
  name?: string;
  nodeFlags?: ("C" | "D" | "I" | "V" | "FM" | "FN" | "F" | "L" | "O")[];
  nodeInfoList?: NodeInfo[];
  rootNodeUuid?: string;
  tags?: string[];
  type?: string;
  uniqueKey?: ExplorerNodeKey;
  uuid?: string;
}

export interface ExplorerNodeInfo {
  docRefInfo?: DocRefInfo;
  explorerNode?: ExplorerNode;
  owners?: UserName[];
}

export interface ExplorerNodeKey {
  rootNodeUuid?: string;
  type?: string;
  uuid?: string;
}

export interface ExplorerNodePermissions {
  admin?: boolean;
  createPermissions?: string[];
  documentPermissions?: string[];
  explorerNode?: ExplorerNode;
}

export interface ExplorerServiceCopyRequest {
  allowRename?: boolean;
  destinationFolder?: ExplorerNode;
  docName?: string;
  explorerNodes?: ExplorerNode[];
  permissionInheritance?: "NONE" | "SOURCE" | "DESTINATION" | "COMBINED";
}

export interface ExplorerServiceCreateRequest {
  destinationFolder?: ExplorerNode;
  docName?: string;
  docType?: string;
  permissionInheritance?: "NONE" | "SOURCE" | "DESTINATION" | "COMBINED";
}

export interface ExplorerServiceDeleteRequest {
  docRefs?: DocRef[];
}

export interface ExplorerServiceMoveRequest {
  destinationFolder?: ExplorerNode;
  explorerNodes?: ExplorerNode[];
  permissionInheritance?: "NONE" | "SOURCE" | "DESTINATION" | "COMBINED";
}

export interface ExplorerServiceRenameRequest {
  docName?: string;
  explorerNode?: ExplorerNode;
}

export interface ExplorerTreeFilter {
  includedRootTypes?: string[];
  includedTypes?: string[];
  nameFilter?: string;
  nameFilterChange?: boolean;
  nodeFlags?: ("C" | "D" | "I" | "V" | "FM" | "FN" | "F" | "L" | "O")[];
  recentItems?: DocRef[];
  requiredPermissions?: string[];
  tags?: string[];
}

export interface ExpressionCriteria {
  /** A logical addOperator term in a query expression tree */
  expression?: ExpressionOperator;
  pageRequest?: PageRequest;
  sort?: string;
  sortList?: CriteriaFieldSort[];
}

/**
 * Base type for an item in an expression tree
 */
export interface ExpressionItem {
  /**
   * Whether this item in the expression tree is enabled or not
   * @example true
   */
  enabled?: boolean;
  type: string;
}

/**
 * A logical addOperator term in a query expression tree
 */
export interface ExpressionOperator {
  children?: ExpressionItem[];

  /**
   * Whether this item in the expression tree is enabled or not
   * @example true
   */
  enabled?: boolean;

  /** The logical addOperator type */
  op: "AND" | "OR" | "NOT";
}

/**
 * A predicate term in a query expression tree
 */
export type ExpressionTerm = ExpressionItem & {
  condition?:
    | "CONTAINS"
    | "EQUALS"
    | "NOT_EQUALS"
    | "GREATER_THAN"
    | "GREATER_THAN_OR_EQUAL_TO"
    | "LESS_THAN"
    | "LESS_THAN_OR_EQUAL_TO"
    | "BETWEEN"
    | "IN"
    | "IN_DICTIONARY"
    | "IN_FOLDER"
    | "IS_DOC_REF"
    | "IS_NULL"
    | "IS_NOT_NULL"
    | "MATCHES_REGEX";
  docRef?: DocRef;
  field?: string;
  value?: string;
};

export interface ExtendedUiConfig {
  dependencyWarningsEnabled?: boolean;
  externalIdentityProvider?: boolean;

  /** @format int64 */
  maxApiKeyExpiryAgeMs?: number;
  uiConfig?: UiConfig;
}

export interface FeedDoc {
  classification?: string;
  contextEncoding?: string;

  /** @format int64 */
  createTimeMs?: number;
  createUser?: string;
  description?: string;
  encoding?: string;
  name?: string;
  reference?: boolean;

  /** @format int32 */
  retentionDayAge?: number;
  status?: "RECEIVE" | "REJECT" | "DROP";
  streamType?: string;
  type?: string;

  /** @format int64 */
  updateTimeMs?: number;
  updateUser?: string;
  uuid?: string;
  version?: string;
  volumeGroup?: string;
}

export interface FetchAllDocumentPermissionsRequest {
  /** A class for describing a unique reference to a 'document' in stroom.  A 'document' is an entity in stroom such as a data source dictionary or pipeline. */
  docRef?: DocRef;
}

export interface FetchDataRequest {
  displayMode?: "TEXT" | "HEX" | "MARKER";
  expandedSeverities?: ("INFO" | "WARN" | "ERROR" | "FATAL")[];

  /** A class for describing a unique reference to a 'document' in stroom.  A 'document' is an entity in stroom such as a data source dictionary or pipeline. */
  pipeline?: DocRef;

  /** @format int64 */
  recordCount?: number;
  showAsHtml?: boolean;
  sourceLocation?: SourceLocation;
}

export type FetchDataResult = AbstractFetchDataResult & {
  data?: string;
  dataType?: "SEGMENTED" | "NON_SEGMENTED" | "MARKER";
  html?: boolean;
  totalBytes?: number;
};

export interface FetchExplorerNodeResult {
  openedItems?: ExplorerNodeKey[];
  qualifiedFilterInput?: string;
  rootNodes?: ExplorerNode[];
  temporaryOpenedItems?: ExplorerNodeKey[];
}

export interface FetchExplorerNodesRequest {
  ensureVisible?: ExplorerNodeKey[];
  filter?: ExplorerTreeFilter;

  /** @format int32 */
  minDepth?: number;
  openItems?: ExplorerNodeKey[];
  showAlerts?: boolean;
  temporaryOpenedItems?: ExplorerNodeKey[];
}

export interface FetchHighlightsRequest {
  /** A class for describing a unique reference to a 'document' in stroom.  A 'document' is an entity in stroom such as a data source dictionary or pipeline. */
  docRef?: DocRef;
  extension?: string;
  filter?: StringMatch;
}

export interface FetchLinkedScriptRequest {
  loadedScripts?: DocRef[];

  /** A class for describing a unique reference to a 'document' in stroom.  A 'document' is an entity in stroom such as a data source dictionary or pipeline. */
  script?: DocRef;
}

export type FetchMarkerResult = AbstractFetchDataResult & { markers?: Marker[] };

export interface FetchNodeStatusResponse {
  /** Details of the page of results being returned. */
  pageResponse?: PageResponse;
  values?: NodeStatusResult[];
}

export interface FetchPipelineXmlResponse {
  /** A class for describing a unique reference to a 'document' in stroom.  A 'document' is an entity in stroom such as a data source dictionary or pipeline. */
  pipeline?: DocRef;
  xml?: string;
}

export interface FetchProcessorRequest {
  expandedRows?: ProcessorListRow[];

  /** A logical addOperator term in a query expression tree */
  expression?: ExpressionOperator;
}

export interface FetchPropertyTypesResult {
  pipelineElementType?: PipelineElementType;
  propertyTypes?: Record<string, PipelinePropertyType>;
}

export interface FetchSuggestionsRequest {
  /** A class for describing a unique reference to a 'document' in stroom.  A 'document' is an entity in stroom such as a data source dictionary or pipeline. */
  dataSource: DocRef;
  field: QueryField;
  text?: string;
}

/**
 * A pair of regular expression filters (inclusion and exclusion) to apply to the field.  Either or both can be supplied
 */
export interface Filter {
  /**
   * Only results NOT matching this filter will be included
   * @example ^[0-9]{3}$
   */
  excludes?: string;

  /**
   * Only results matching this filter will be included
   * @example ^[0-9]{3}$
   */
  includes?: string;
}

export interface FilterFieldDefinition {
  defaultField?: boolean;
  displayName?: string;
  filterQualifier?: string;
}

export interface FilterUsersRequest {
  quickFilterInput?: string;
  users?: UserName[];
}

export interface FindAnalyticDataShardCriteria {
  analyticDocUuid?: string;
  pageRequest?: PageRequest;
  quickFilterInput?: string;
  sort?: string;
  sortList?: CriteriaFieldSort[];
}

export interface FindApiKeyCriteria {
  owner?: UserName;
  pageRequest?: PageRequest;
  quickFilterInput?: string;
  sort?: string;
  sortList?: CriteriaFieldSort[];
}

export interface FindDBTableCriteria {
  pageRequest?: PageRequest;
  sort?: string;
  sortList?: CriteriaFieldSort[];
}

export interface FindDataRetentionImpactCriteria {
  /** A logical addOperator term in a query expression tree */
  expression?: ExpressionOperator;
  pageRequest?: PageRequest;
  sort?: string;
  sortList?: CriteriaFieldSort[];
}

export interface FindElementDocRequest {
  feedName?: string;
  pipelineElement?: PipelineElement;
  pipelineName?: string;
  properties?: PipelineProperty[];
}

export interface FindFieldInfoCriteria {
  /** A class for describing a unique reference to a 'document' in stroom.  A 'document' is an entity in stroom such as a data source dictionary or pipeline. */
  dataSourceRef?: DocRef;
  pageRequest?: PageRequest;
  sort?: string;
  sortList?: CriteriaFieldSort[];
  stringMatch?: StringMatch;
}

export interface FindFsVolumeCriteria {
  group?: FsVolumeGroup;
  pageRequest?: PageRequest;
  selection?: SelectionVolumeUseStatus;
  sort?: string;
  sortList?: CriteriaFieldSort[];
}

export interface FindInContentRequest {
  filter?: StringMatch;
  pageRequest?: PageRequest;
  sort?: string;
  sortList?: CriteriaFieldSort[];
}

export interface FindInContentResult {
  docContentMatch?: DocContentMatch;
  icon?:
    | "ADD"
    | "ADD_ABOVE"
    | "ADD_BELOW"
    | "ADD_MULTIPLE"
    | "ALERT"
    | "ALERT_SIMPLE"
    | "ARROW_DOWN"
    | "ARROW_LEFT"
    | "ARROW_RIGHT"
    | "ARROW_UP"
    | "AUTO_REFRESH"
    | "BACKWARD"
    | "BORDERED_CIRCLE"
    | "CALENDAR"
    | "CANCEL"
    | "CASE_SENSITIVE"
    | "CLEAR"
    | "CLIPBOARD"
    | "CLOSE"
    | "CODE"
    | "COLLAPSE_ALL"
    | "COLLAPSE_UP"
    | "COPY"
    | "DATABASE"
    | "DELETE"
    | "DEPENDENCIES"
    | "DISABLE"
    | "DOCUMENT_ANALYTIC_OUTPUT_STORE"
    | "DOCUMENT_ANALYTIC_RULE"
    | "DOCUMENT_ANNOTATIONS_INDEX"
    | "DOCUMENT_DASHBOARD"
    | "DOCUMENT_DICTIONARY"
    | "DOCUMENT_DOCUMENTATION"
    | "DOCUMENT_ELASTIC_CLUSTER"
    | "DOCUMENT_ELASTIC_INDEX"
    | "DOCUMENT_FAVOURITES"
    | "DOCUMENT_FEED"
    | "DOCUMENT_FOLDER"
    | "DOCUMENT_INDEX"
    | "DOCUMENT_KAFKA_CONFIG"
    | "DOCUMENT_PIPELINE"
    | "DOCUMENT_QUERY"
    | "DOCUMENT_RECEIVE_DATA_RULE_SET"
    | "DOCUMENT_SCRIPT"
    | "DOCUMENT_SEARCHABLE"
    | "DOCUMENT_SELECT_ALL_OR_NONE"
    | "DOCUMENT_SIGMA_RULE"
    | "DOCUMENT_SOLR_INDEX"
    | "DOCUMENT_STATISTIC_STORE"
    | "DOCUMENT_STROOM_STATS_STORE"
    | "DOCUMENT_SYSTEM"
    | "DOCUMENT_TEXT_CONVERTER"
    | "DOCUMENT_VIEW"
    | "DOCUMENT_VISUALISATION"
    | "DOCUMENT_XMLSCHEMA"
    | "DOCUMENT_XSLT"
    | "DOT"
    | "DOUBLE_ARROW"
    | "DOWN"
    | "DOWNLOAD"
    | "DROP_DOWN"
    | "EDIT"
    | "ELLIPSES_HORIZONTAL"
    | "ELLIPSES_VERTICAL"
    | "ERROR"
    | "EXCLAMATION"
    | "EXPAND_ALL"
    | "EXPAND_DOWN"
    | "EXPLORER"
    | "FAST_BACKWARD"
    | "FAST_FORWARD"
    | "FATAL"
    | "FATAL_DARK"
    | "FAVOURITES"
    | "FAVOURITES_OUTLINE"
    | "FEED"
    | "FIELD"
    | "FIELDS_EXPRESSION"
    | "FIELDS_FILTER"
    | "FIELDS_FORMAT"
    | "FIELDS_GROUP"
    | "FIELDS_SORTAZ"
    | "FIELDS_SORTZA"
    | "FILE"
    | "FILE_FORMATTED"
    | "FILE_RAW"
    | "FILTER"
    | "FIND"
    | "FOLDER"
    | "FOLDER_TREE"
    | "FORMAT"
    | "FORWARD"
    | "FUNCTION"
    | "GENERATE"
    | "HELP"
    | "HIDE"
    | "HIDE_MENU"
    | "HISTORY"
    | "INFO"
    | "INSERT"
    | "JOBS"
    | "KEY"
    | "LOCATE"
    | "LOCKED"
    | "LOGO"
    | "LOGOUT"
    | "MENU"
    | "MONITORING"
    | "MOVE"
    | "NODES"
    | "OK"
    | "OO"
    | "OPEN"
    | "OPERATOR"
    | "PASSWORD"
    | "PAUSE"
    | "PEN"
    | "PIPELINE_ELASTIC_INDEX"
    | "PIPELINE_FILE"
    | "PIPELINE_FILES"
    | "PIPELINE_HADOOP"
    | "PIPELINE_ID"
    | "PIPELINE_INDEX"
    | "PIPELINE_JSON"
    | "PIPELINE_KAFKA"
    | "PIPELINE_RECORD_COUNT"
    | "PIPELINE_RECORD_OUTPUT"
    | "PIPELINE_REFERENCE_DATA"
    | "PIPELINE_SEARCH_OUTPUT"
    | "PIPELINE_SOLR"
    | "PIPELINE_SPLIT"
    | "PIPELINE_STATISTICS"
    | "PIPELINE_STREAM"
    | "PIPELINE_STROOM_STATS"
    | "PIPELINE_STROOM_STATS_STORE"
    | "PIPELINE_TEXT"
    | "PIPELINE_XML"
    | "PIPELINE_XML_SEARCH"
    | "PIPELINE_XSD"
    | "PIPELINE_XSLT"
    | "PLAY"
    | "PROCESS"
    | "PROPERTIES"
    | "QUESTION"
    | "RAW"
    | "REFRESH"
    | "REGEX"
    | "REMOVE"
    | "RESIZE"
    | "RESIZE_HANDLE"
    | "SAVE"
    | "SAVEAS"
    | "SEARCH"
    | "SETTINGS"
    | "SHARD_CLOSE"
    | "SHARD_FLUSH"
    | "SHARE"
    | "SHIELD"
    | "SHOW"
    | "SHOW_MENU"
    | "STEP"
    | "STEPPING"
    | "STEPPING_CIRCLE"
    | "STEP_BACKWARD"
    | "STEP_FORWARD"
    | "STOP"
    | "TABLE"
    | "TABLE_NESTED"
    | "TAB_CLOSE"
    | "TAGS"
    | "TEXT_WRAP"
    | "TICK"
    | "UNDO"
    | "UNLOCK"
    | "UP"
    | "UPLOAD"
    | "USER"
    | "USERS"
    | "VOLUMES"
    | "WARNING";
  isFavourite?: boolean;
  path?: string;
}

export interface FindIndexShardCriteria {
  documentCountRange?: RangeInteger;
  indexShardIdSet?: SelectionLong;
  indexShardStatusSet?: SelectionIndexShardStatus;
  indexUuidSet?: SelectionString;
  nodeNameSet?: SelectionString;
  pageRequest?: PageRequest;
  partition?: StringCriteria;
  partitionTimeRange?: RangeLong;
  sort?: string;
  sortList?: CriteriaFieldSort[];
  volumeIdSet?: SelectionInteger;
}

export interface FindJobNodeCriteria {
  jobName?: StringCriteria;
  nodeName?: StringCriteria;
  pageRequest?: PageRequest;
  sort?: string;
  sortList?: CriteriaFieldSort[];
}

export interface FindMetaCriteria {
  /** A logical addOperator term in a query expression tree */
  expression?: ExpressionOperator;
  fetchRelationships?: boolean;
  pageRequest?: PageRequest;
  sort?: string;
  sortList?: CriteriaFieldSort[];
}

export interface FindNodeStatusCriteria {
  pageRequest?: PageRequest;
  sort?: string;
  sortList?: CriteriaFieldSort[];
}

export interface FindRequest {
  filter?: ExplorerTreeFilter;
  pageRequest?: PageRequest;
  sort?: string;
  sortList?: CriteriaFieldSort[];
}

export interface FindResult {
  /** A class for describing a unique reference to a 'document' in stroom.  A 'document' is an entity in stroom such as a data source dictionary or pipeline. */
  docRef?: DocRef;
  icon?:
    | "ADD"
    | "ADD_ABOVE"
    | "ADD_BELOW"
    | "ADD_MULTIPLE"
    | "ALERT"
    | "ALERT_SIMPLE"
    | "ARROW_DOWN"
    | "ARROW_LEFT"
    | "ARROW_RIGHT"
    | "ARROW_UP"
    | "AUTO_REFRESH"
    | "BACKWARD"
    | "BORDERED_CIRCLE"
    | "CALENDAR"
    | "CANCEL"
    | "CASE_SENSITIVE"
    | "CLEAR"
    | "CLIPBOARD"
    | "CLOSE"
    | "CODE"
    | "COLLAPSE_ALL"
    | "COLLAPSE_UP"
    | "COPY"
    | "DATABASE"
    | "DELETE"
    | "DEPENDENCIES"
    | "DISABLE"
    | "DOCUMENT_ANALYTIC_OUTPUT_STORE"
    | "DOCUMENT_ANALYTIC_RULE"
    | "DOCUMENT_ANNOTATIONS_INDEX"
    | "DOCUMENT_DASHBOARD"
    | "DOCUMENT_DICTIONARY"
    | "DOCUMENT_DOCUMENTATION"
    | "DOCUMENT_ELASTIC_CLUSTER"
    | "DOCUMENT_ELASTIC_INDEX"
    | "DOCUMENT_FAVOURITES"
    | "DOCUMENT_FEED"
    | "DOCUMENT_FOLDER"
    | "DOCUMENT_INDEX"
    | "DOCUMENT_KAFKA_CONFIG"
    | "DOCUMENT_PIPELINE"
    | "DOCUMENT_QUERY"
    | "DOCUMENT_RECEIVE_DATA_RULE_SET"
    | "DOCUMENT_SCRIPT"
    | "DOCUMENT_SEARCHABLE"
    | "DOCUMENT_SELECT_ALL_OR_NONE"
    | "DOCUMENT_SIGMA_RULE"
    | "DOCUMENT_SOLR_INDEX"
    | "DOCUMENT_STATISTIC_STORE"
    | "DOCUMENT_STROOM_STATS_STORE"
    | "DOCUMENT_SYSTEM"
    | "DOCUMENT_TEXT_CONVERTER"
    | "DOCUMENT_VIEW"
    | "DOCUMENT_VISUALISATION"
    | "DOCUMENT_XMLSCHEMA"
    | "DOCUMENT_XSLT"
    | "DOT"
    | "DOUBLE_ARROW"
    | "DOWN"
    | "DOWNLOAD"
    | "DROP_DOWN"
    | "EDIT"
    | "ELLIPSES_HORIZONTAL"
    | "ELLIPSES_VERTICAL"
    | "ERROR"
    | "EXCLAMATION"
    | "EXPAND_ALL"
    | "EXPAND_DOWN"
    | "EXPLORER"
    | "FAST_BACKWARD"
    | "FAST_FORWARD"
    | "FATAL"
    | "FATAL_DARK"
    | "FAVOURITES"
    | "FAVOURITES_OUTLINE"
    | "FEED"
    | "FIELD"
    | "FIELDS_EXPRESSION"
    | "FIELDS_FILTER"
    | "FIELDS_FORMAT"
    | "FIELDS_GROUP"
    | "FIELDS_SORTAZ"
    | "FIELDS_SORTZA"
    | "FILE"
    | "FILE_FORMATTED"
    | "FILE_RAW"
    | "FILTER"
    | "FIND"
    | "FOLDER"
    | "FOLDER_TREE"
    | "FORMAT"
    | "FORWARD"
    | "FUNCTION"
    | "GENERATE"
    | "HELP"
    | "HIDE"
    | "HIDE_MENU"
    | "HISTORY"
    | "INFO"
    | "INSERT"
    | "JOBS"
    | "KEY"
    | "LOCATE"
    | "LOCKED"
    | "LOGO"
    | "LOGOUT"
    | "MENU"
    | "MONITORING"
    | "MOVE"
    | "NODES"
    | "OK"
    | "OO"
    | "OPEN"
    | "OPERATOR"
    | "PASSWORD"
    | "PAUSE"
    | "PEN"
    | "PIPELINE_ELASTIC_INDEX"
    | "PIPELINE_FILE"
    | "PIPELINE_FILES"
    | "PIPELINE_HADOOP"
    | "PIPELINE_ID"
    | "PIPELINE_INDEX"
    | "PIPELINE_JSON"
    | "PIPELINE_KAFKA"
    | "PIPELINE_RECORD_COUNT"
    | "PIPELINE_RECORD_OUTPUT"
    | "PIPELINE_REFERENCE_DATA"
    | "PIPELINE_SEARCH_OUTPUT"
    | "PIPELINE_SOLR"
    | "PIPELINE_SPLIT"
    | "PIPELINE_STATISTICS"
    | "PIPELINE_STREAM"
    | "PIPELINE_STROOM_STATS"
    | "PIPELINE_STROOM_STATS_STORE"
    | "PIPELINE_TEXT"
    | "PIPELINE_XML"
    | "PIPELINE_XML_SEARCH"
    | "PIPELINE_XSD"
    | "PIPELINE_XSLT"
    | "PLAY"
    | "PROCESS"
    | "PROPERTIES"
    | "QUESTION"
    | "RAW"
    | "REFRESH"
    | "REGEX"
    | "REMOVE"
    | "RESIZE"
    | "RESIZE_HANDLE"
    | "SAVE"
    | "SAVEAS"
    | "SEARCH"
    | "SETTINGS"
    | "SHARD_CLOSE"
    | "SHARD_FLUSH"
    | "SHARE"
    | "SHIELD"
    | "SHOW"
    | "SHOW_MENU"
    | "STEP"
    | "STEPPING"
    | "STEPPING_CIRCLE"
    | "STEP_BACKWARD"
    | "STEP_FORWARD"
    | "STOP"
    | "TABLE"
    | "TABLE_NESTED"
    | "TAB_CLOSE"
    | "TAGS"
    | "TEXT_WRAP"
    | "TICK"
    | "UNDO"
    | "UNLOCK"
    | "UP"
    | "UPLOAD"
    | "USER"
    | "USERS"
    | "VOLUMES"
    | "WARNING";
  path?: string;
}

export interface FindResultStoreCriteria {
  pageRequest?: PageRequest;
  quickFilterInput?: string;
  sort?: string;
  sortList?: CriteriaFieldSort[];
}

export interface FindStoredQueryCriteria {
  componentId?: string;
  dashboardUuid?: string;
  favourite?: boolean;
  name?: StringCriteria;
  ownerUuid?: string;
  pageRequest?: PageRequest;
  requiredPermission?: string;
  sort?: string;
  sortList?: CriteriaFieldSort[];
}

export interface FindTaskCriteria {
  ancestorIdSet?: TaskId[];
  idSet?: TaskId[];
  sessionId?: string;
}

export interface FindTaskProgressCriteria {
  expandedTasks?: TaskProgress[];
  nameFilter?: string;
  pageRequest?: PageRequest;
  sessionId?: string;
  sort?: string;
  sortList?: CriteriaFieldSort[];
}

export interface FindTaskProgressRequest {
  criteria?: FindTaskProgressCriteria;
}

export interface FindUserCriteria {
  group?: boolean;
  pageRequest?: PageRequest;
  quickFilterInput?: string;
  relatedUser?: User;
  sort?: string;
  sortList?: CriteriaFieldSort[];
}

export interface FindUserNameCriteria {
  pageRequest?: PageRequest;
  quickFilterInput?: string;
  sort?: string;
  sortList?: CriteriaFieldSort[];
}

/**
 * A result structure used primarily for visualisation data
 */
export type FlatResult = Result & { size?: number; structure?: Column[]; values?: object[][] };

/**
 * Describes the formatting that will be applied to values in a field
 */
export interface Format {
  settings?: FormatSettings;

  /**
   * The formatting type to apply
   * @example NUMBER
   */
  type: "GENERAL" | "NUMBER" | "DATE_TIME" | "TEXT";
  wrap?: boolean;
}

export interface FormatSettings {
  default?: boolean;
  type: string;
}

export interface FsVolume {
  /** @format int64 */
  byteLimit?: number;

  /** @format int64 */
  createTimeMs?: number;
  createUser?: string;

  /** @format int32 */
  id?: number;
  path?: string;
  s3ClientConfig?: S3ClientConfig;
  s3ClientConfigData?: string;
  status?: "ACTIVE" | "INACTIVE" | "CLOSED";

  /** @format int64 */
  updateTimeMs?: number;
  updateUser?: string;

  /** @format int32 */
  version?: number;

  /** @format int32 */
  volumeGroupId?: number;
  volumeState?: FsVolumeState;
  volumeType?: "STANDARD" | "S3";
}

export interface FsVolumeGroup {
  /** @format int64 */
  createTimeMs?: number;
  createUser?: string;

  /** @format int32 */
  id?: number;
  name?: string;

  /** @format int64 */
  updateTimeMs?: number;
  updateUser?: string;

  /** @format int32 */
  version?: number;
}

export interface FsVolumeState {
  /** @format int64 */
  bytesFree?: number;

  /** @format int64 */
  bytesTotal?: number;

  /** @format int64 */
  bytesUsed?: number;

  /** @format int32 */
  id?: number;

  /** @format int64 */
  updateTimeMs?: number;

  /** @format int32 */
  version?: number;
}

export interface GetAnalyticShardDataRequest {
  analyticDocUuid?: string;

  /** The client date/time settings */
  dateTimeSettings?: DateTimeSettings;
  path?: string;

  /** The offset and length of a range of data in a sub-set of a query result set */
  requestedRange?: OffsetRange;
  timeRange?: TimeRange;
}

export interface GetFeedStatusRequest {
  feedName?: string;
  senderDn?: string;
}

export interface GetFeedStatusResponse {
  message?: string;
  status?: "Receive" | "Reject" | "Drop";
  stroomStatusCode?:
    | "200 - 0 - OK"
    | "406 - 100 - Feed must be specified"
    | "406 - 101 - Feed is not defined"
    | "406 - 102 - Data type is invalid"
    | "406 - 110 - Feed is not set to receive data"
    | "406 - 120 - Unexpected data type"
    | "406 - 200 - Unknown compression"
    | "401 - 300 - Client Certificate Required"
    | "401 - 301 - Client Token Required"
    | "401 - 302 - Client Token or Certificate Required"
    | "401 - 310 - Client Certificate failed authentication"
    | "401 - 311 - Client Token failed authentication"
    | "401 - 312 - Client Token or Certificate failed authentication"
    | "500 - 400 - Compressed stream invalid"
    | "500 - 999 - Unknown error";
}

export interface GetPipelineForMetaRequest {
  /** @format int64 */
  childMetaId?: number;

  /** @format int64 */
  metaId?: number;
}

export interface GetScheduledTimesRequest {
  schedule?: Schedule;

  /** @format int64 */
  scheduleReferenceTime?: number;
  scheduleRestriction?: ScheduleRestriction;
}

export interface GlobalConfigCriteria {
  pageRequest?: PageRequest;
  quickFilterInput?: string;
  sort?: string;
  sortList?: CriteriaFieldSort[];
}

export interface HashedApiKey {
  apiKeyHash?: string;
  apiKeyPrefix?: string;
  comments?: string;

  /** @format int64 */
  createTimeMs?: number;
  createUser?: string;
  enabled?: boolean;

  /** @format int64 */
  expireTimeMs?: number;

  /** @format int32 */
  id?: number;
  name?: string;
  owner?: UserName;

  /** @format int64 */
  updateTimeMs?: number;
  updateUser?: string;

  /** @format int32 */
  version?: number;
}

export type HoppingWindow = Window & { advanceSize?: string; timeField?: string; windowSize?: string };

export interface ImportConfigRequest {
  confirmList?: ImportState[];
  importSettings?: ImportSettings;
  resourceKey?: ResourceKey;
}

export interface ImportConfigResponse {
  confirmList?: ImportState[];
  resourceKey?: ResourceKey;
}

export interface ImportSettings {
  enableFilters?: boolean;

  /** @format int64 */
  enableFiltersFromTime?: number;
  importMode?: "CREATE_CONFIRMATION" | "ACTION_CONFIRMATION" | "IGNORE_CONFIRMATION";

  /** A class for describing a unique reference to a 'document' in stroom.  A 'document' is an entity in stroom such as a data source dictionary or pipeline. */
  rootDocRef?: DocRef;
  useImportFolders?: boolean;
  useImportNames?: boolean;
}

export interface ImportState {
  action?: boolean;
  destPath?: string;

  /** A class for describing a unique reference to a 'document' in stroom.  A 'document' is an entity in stroom such as a data source dictionary or pipeline. */
  docRef?: DocRef;
  messageList?: Message[];
  sourcePath?: string;
  state?: "NEW" | "UPDATE" | "EQUAL" | "IGNORE";
  updatedFieldList?: string[];
}

export interface IndexShard {
  /** @format int32 */
  commitDocumentCount?: number;

  /** @format int64 */
  commitDurationMs?: number;

  /** @format int64 */
  commitMs?: number;

  /** @format int32 */
  documentCount?: number;

  /** @format int64 */
  fileSize?: number;

  /** @format int64 */
  id?: number;
  indexUuid?: string;
  indexVersion?: string;
  nodeName?: string;
  partition?: string;

  /** @format int64 */
  partitionFromTime?: number;

  /** @format int64 */
  partitionToTime?: number;
  status?: "CLOSED" | "OPEN" | "CLOSING" | "OPENING" | "NEW" | "DELETED" | "CORRUPT";
  volume?: IndexVolume;
}

export interface IndexVolume {
  /** @format int64 */
  bytesFree?: number;

  /** @format int64 */
  bytesLimit?: number;

  /** @format int64 */
  bytesTotal?: number;

  /** @format int64 */
  bytesUsed?: number;

  /** @format int64 */
  createTimeMs?: number;
  createUser?: string;

  /** @format int32 */
  id?: number;

  /** @format int32 */
  indexVolumeGroupId?: number;
  nodeName?: string;
  path?: string;
  state?: "ACTIVE" | "INACTIVE" | "CLOSED";

  /** @format int64 */
  statusMs?: number;

  /** @format int64 */
  updateTimeMs?: number;
  updateUser?: string;

  /** @format int32 */
  version?: number;
}

export interface IndexVolumeGroup {
  /** @format int64 */
  createTimeMs?: number;
  createUser?: string;

  /** @format int32 */
  id?: number;
  name?: string;

  /** @format int64 */
  updateTimeMs?: number;
  updateUser?: string;

  /** @format int32 */
  version?: number;
}

export interface Indicators {
  errorCount?: Record<string, number>;
  errorList?: StoredError[];
  uniqueErrorSet?: StoredError[];
}

export interface InfoPopupConfig {
  enabled?: boolean;
  title?: string;
  validationRegex?: string;
}

export interface Job {
  advanced?: boolean;

  /** @format int64 */
  createTimeMs?: number;
  createUser?: string;
  description?: string;
  enabled?: boolean;

  /** @format int32 */
  id?: number;
  name?: string;

  /** @format int64 */
  updateTimeMs?: number;
  updateUser?: string;

  /** @format int32 */
  version?: number;
}

export interface JobNode {
  /** @format int64 */
  createTimeMs?: number;
  createUser?: string;
  enabled?: boolean;

  /** @format int32 */
  id?: number;
  job?: Job;
  jobType?: "UNKNOWN" | "CRON" | "FREQUENCY" | "DISTRIBUTED";
  nodeName?: string;
  schedule?: string;

  /** @format int32 */
  taskLimit?: number;

  /** @format int64 */
  updateTimeMs?: number;
  updateUser?: string;

  /** @format int32 */
  version?: number;
}

export interface JobNodeInfo {
  /** @format int32 */
  currentTaskCount?: number;

  /** @format int64 */
  lastExecutedTime?: number;

  /** @format int64 */
  scheduleReferenceTime?: number;
}

export interface KafkaConfigDoc {
  /** @format int64 */
  createTimeMs?: number;
  createUser?: string;
  data?: string;
  description?: string;
  name?: string;
  type?: string;

  /** @format int64 */
  updateTimeMs?: number;
  updateUser?: string;
  uuid?: string;
  version?: string;
}

export type KeyValueInputComponentSettings = ComponentSettings & { text?: string };

export interface LayoutConfig {
  preferredSize?: Size;
  type: string;
}

export interface LayoutConstraints {
  fitHeight?: boolean;
  fitWidth?: boolean;
}

export interface LifespanInfo {
  destroyOnTabClose?: boolean;
  destroyOnWindowClose?: boolean;
  timeToIdle?: string;
  timeToLive?: string;
}

export interface Limits {
  /** @format int64 */
  durationMs?: number;

  /** @format int64 */
  eventCount?: number;

  /** @format int64 */
  streamCount?: number;
}

/**
 * List of config properties
 */
export interface ListConfigResponse {
  nodeName?: string;

  /** Details of the page of results being returned. */
  pageResponse?: PageResponse;
  qualifiedFilterInput?: string;
  values?: ConfigProperty[];
}

export type ListInputComponentSettings = ComponentSettings & {
  dictionary?: DocRef;
  key?: string;
  useDictionary?: boolean;
  value?: string;
  values?: string[];
};

export interface Location {
  /** @format int32 */
  colNo?: number;

  /** @format int32 */
  lineNo?: number;
  type: string;
  unknown?: boolean;
}

export interface LoginRequest {
  password?: string;
  userId?: string;
}

export interface LoginResponse {
  loginSuccessful?: boolean;
  message?: string;
  requirePasswordChange?: boolean;
}

export interface LuceneIndexDoc {
  /** @format int64 */
  createTimeMs?: number;
  createUser?: string;

  /** A class for describing a unique reference to a 'document' in stroom.  A 'document' is an entity in stroom such as a data source dictionary or pipeline. */
  defaultExtractionPipeline?: DocRef;
  description?: string;
  fields?: LuceneIndexField[];

  /** @format int32 */
  maxDocsPerShard?: number;
  name?: string;
  partitionBy?: "DAY" | "WEEK" | "MONTH" | "YEAR";

  /** @format int32 */
  partitionSize?: number;

  /** @format int32 */
  retentionDayAge?: number;

  /** @format int32 */
  shardsPerPartition?: number;
  timeField?: string;
  type?: string;

  /** @format int64 */
  updateTimeMs?: number;
  updateUser?: string;
  uuid?: string;
  version?: string;
  volumeGroupName?: string;
}

export interface LuceneIndexField {
  analyzerType?: "KEYWORD" | "ALPHA" | "NUMERIC" | "ALPHA_NUMERIC" | "WHITESPACE" | "STOP" | "STANDARD";
  caseSensitive?: boolean;
  fieldName?: string;
  fieldType?:
    | "ID"
    | "BOOLEAN_FIELD"
    | "INTEGER_FIELD"
    | "LONG_FIELD"
    | "FLOAT_FIELD"
    | "DOUBLE_FIELD"
    | "DATE_FIELD"
    | "FIELD"
    | "NUMERIC_FIELD";
  fldName?: string;
  fldType?:
    | "ID"
    | "BOOLEAN"
    | "INTEGER"
    | "LONG"
    | "FLOAT"
    | "DOUBLE"
    | "DATE"
    | "TEXT"
    | "KEYWORD"
    | "IPV4_ADDRESS"
    | "DOC_REF";
  indexed?: boolean;
  stored?: boolean;
  termPositions?: boolean;
}

export interface MapDefinition {
  mapName?: string;
  refStreamDefinition?: RefStreamDefinition;
}

export interface Marker {
  severity?: "INFO" | "WARN" | "ERROR" | "FATAL";
  type: string;
}

export interface Message {
  message?: string;
  severity?: "INFO" | "WARN" | "ERROR" | "FATAL";
}

export interface Meta {
  /** @format int64 */
  createMs?: number;

  /** @format int64 */
  effectiveMs?: number;
  feedName?: string;

  /** @format int64 */
  id?: number;

  /** @format int64 */
  parentMetaId?: number;
  pipelineUuid?: string;

  /** @format int32 */
  processorFilterId?: number;

  /** @format int64 */
  processorTaskId?: number;
  processorUuid?: string;
  status?: "UNLOCKED" | "LOCKED" | "DELETED";

  /** @format int64 */
  statusMs?: number;
  typeName?: string;
}

export interface MetaRow {
  attributes?: Record<string, string>;
  meta?: Meta;
  pipelineName?: string;
}

export interface Node {
  /** @format int64 */
  createTimeMs?: number;
  createUser?: string;
  enabled?: boolean;

  /** @format int32 */
  id?: number;
  name?: string;

  /** @format int32 */
  priority?: number;

  /** @format int64 */
  updateTimeMs?: number;
  updateUser?: string;
  url?: string;

  /** @format int32 */
  version?: number;
}

export interface NodeInfo {
  description?: string;
  severity?: "INFO" | "WARN" | "ERROR" | "FATAL";
}

export interface NodeMonitoringConfig {
  /**
   * @format int32
   * @min 1
   */
  pingMaxThreshold?: number;

  /**
   * @format int32
   * @min 1
   */
  pingWarnThreshold?: number;
}

export interface NodeSearchTask {
  /** The client date/time settings */
  dateTimeSettings?: DateTimeSettings;

  /** A unique key to identify the instance of the search by. This key is used to identify multiple requests for the same search when running in incremental mode. */
  key?: QueryKey;

  /** The query terms for the search */
  query?: Query;
  searchRequestSource?: SearchRequestSource;
  settings?: CoprocessorSettings[];
  shards?: number[];
  sourceTaskId?: TaskId;
  taskName?: string;
  type?: "LUCENE" | "ANALYTICS";
}

export interface NodeSetJobsEnabledRequest {
  enabled?: boolean;
  excludeJobs?: string[];
  includeJobs?: string[];
}

export interface NodeSetJobsEnabledResponse {
  /** @format int32 */
  modifiedCount?: number;
}

export interface NodeStatusResult {
  master?: boolean;
  node?: Node;
}

/**
 * The definition of a format to apply to numeric data
 */
export type NumberFormatSettings = FormatSettings & { decimalPlaces?: number; useSeparator?: boolean };

/**
 * The offset and length of a range of data in a sub-set of a query result set
 */
export interface OffsetRange {
  /**
   * The length in records of the sub-set of results
   * @format int64
   * @example 100
   */
  length: number;

  /**
   * The start offset for this sub-set of data, where zero is the offset of the first record in the full result set
   * @format int64
   * @example 0
   */
  offset: number;
}

export interface OverrideValueString {
  hasOverride?: boolean;
  value?: string;
}

export interface PageRequest {
  /** @format int32 */
  length?: number;

  /** @format int32 */
  offset?: number;
}

/**
 * Details of the page of results being returned.
 */
export interface PageResponse {
  exact?: boolean;

  /** @format int32 */
  length?: number;

  /** @format int64 */
  offset?: number;

  /** @format int64 */
  total?: number;
}

/**
 * A key value pair that describes a property of a query
 */
export interface Param {
  /** The property key */
  key: string;

  /** The property value */
  value: string;
}

export interface ParamInfo {
  description?: string;
  name?: string;
  paramType?: "OPTIONAL" | "MANDATORY";
}

export interface PasswordPolicyConfig {
  allowPasswordResets?: boolean;
  forcePasswordChangeOnFirstLogin?: boolean;
  mandatoryPasswordChangeDuration: string;

  /**
   * @format int32
   * @min 0
   */
  minimumPasswordLength: number;

  /**
   * @format int32
   * @min 0
   * @max 5
   */
  minimumPasswordStrength: number;
  neverUsedAccountDeactivationThreshold: string;
  passwordComplexityRegex?: string;
  passwordPolicyMessage?: string;
  unusedAccountDeactivationThreshold: string;
}

export interface PermissionChangeEvent {
  type: string;
}

export interface PermissionChangeImpactSummary {
  impactDetail?: string;
  impactSummary?: string;
}

export interface PermissionChangeRequest {
  event?: PermissionChangeEvent;
}

export interface PipelineData {
  elements?: PipelineElements;
  links?: PipelineLinks;
  pipelineReferences?: PipelineReferences;
  processors?: Processor[];
  properties?: PipelineProperties;
}

export interface PipelineDoc {
  /** @format int64 */
  createTimeMs?: number;
  createUser?: string;
  description?: string;
  name?: string;

  /** A class for describing a unique reference to a 'document' in stroom.  A 'document' is an entity in stroom such as a data source dictionary or pipeline. */
  parentPipeline?: DocRef;
  pipelineData?: PipelineData;
  type?: string;

  /** @format int64 */
  updateTimeMs?: number;
  updateUser?: string;
  uuid?: string;
  version?: string;
}

export interface PipelineElement {
  elementType?: PipelineElementType;
  id: string;
  type: string;
}

export interface PipelineElementType {
  category?: "INTERNAL" | "READER" | "PARSER" | "FILTER" | "WRITER" | "DESTINATION";
  icon?:
    | "ADD"
    | "ADD_ABOVE"
    | "ADD_BELOW"
    | "ADD_MULTIPLE"
    | "ALERT"
    | "ALERT_SIMPLE"
    | "ARROW_DOWN"
    | "ARROW_LEFT"
    | "ARROW_RIGHT"
    | "ARROW_UP"
    | "AUTO_REFRESH"
    | "BACKWARD"
    | "BORDERED_CIRCLE"
    | "CALENDAR"
    | "CANCEL"
    | "CASE_SENSITIVE"
    | "CLEAR"
    | "CLIPBOARD"
    | "CLOSE"
    | "CODE"
    | "COLLAPSE_ALL"
    | "COLLAPSE_UP"
    | "COPY"
    | "DATABASE"
    | "DELETE"
    | "DEPENDENCIES"
    | "DISABLE"
    | "DOCUMENT_ANALYTIC_OUTPUT_STORE"
    | "DOCUMENT_ANALYTIC_RULE"
    | "DOCUMENT_ANNOTATIONS_INDEX"
    | "DOCUMENT_DASHBOARD"
    | "DOCUMENT_DICTIONARY"
    | "DOCUMENT_DOCUMENTATION"
    | "DOCUMENT_ELASTIC_CLUSTER"
    | "DOCUMENT_ELASTIC_INDEX"
    | "DOCUMENT_FAVOURITES"
    | "DOCUMENT_FEED"
    | "DOCUMENT_FOLDER"
    | "DOCUMENT_INDEX"
    | "DOCUMENT_KAFKA_CONFIG"
    | "DOCUMENT_PIPELINE"
    | "DOCUMENT_QUERY"
    | "DOCUMENT_RECEIVE_DATA_RULE_SET"
    | "DOCUMENT_SCRIPT"
    | "DOCUMENT_SEARCHABLE"
    | "DOCUMENT_SELECT_ALL_OR_NONE"
    | "DOCUMENT_SIGMA_RULE"
    | "DOCUMENT_SOLR_INDEX"
    | "DOCUMENT_STATISTIC_STORE"
    | "DOCUMENT_STROOM_STATS_STORE"
    | "DOCUMENT_SYSTEM"
    | "DOCUMENT_TEXT_CONVERTER"
    | "DOCUMENT_VIEW"
    | "DOCUMENT_VISUALISATION"
    | "DOCUMENT_XMLSCHEMA"
    | "DOCUMENT_XSLT"
    | "DOT"
    | "DOUBLE_ARROW"
    | "DOWN"
    | "DOWNLOAD"
    | "DROP_DOWN"
    | "EDIT"
    | "ELLIPSES_HORIZONTAL"
    | "ELLIPSES_VERTICAL"
    | "ERROR"
    | "EXCLAMATION"
    | "EXPAND_ALL"
    | "EXPAND_DOWN"
    | "EXPLORER"
    | "FAST_BACKWARD"
    | "FAST_FORWARD"
    | "FATAL"
    | "FATAL_DARK"
    | "FAVOURITES"
    | "FAVOURITES_OUTLINE"
    | "FEED"
    | "FIELD"
    | "FIELDS_EXPRESSION"
    | "FIELDS_FILTER"
    | "FIELDS_FORMAT"
    | "FIELDS_GROUP"
    | "FIELDS_SORTAZ"
    | "FIELDS_SORTZA"
    | "FILE"
    | "FILE_FORMATTED"
    | "FILE_RAW"
    | "FILTER"
    | "FIND"
    | "FOLDER"
    | "FOLDER_TREE"
    | "FORMAT"
    | "FORWARD"
    | "FUNCTION"
    | "GENERATE"
    | "HELP"
    | "HIDE"
    | "HIDE_MENU"
    | "HISTORY"
    | "INFO"
    | "INSERT"
    | "JOBS"
    | "KEY"
    | "LOCATE"
    | "LOCKED"
    | "LOGO"
    | "LOGOUT"
    | "MENU"
    | "MONITORING"
    | "MOVE"
    | "NODES"
    | "OK"
    | "OO"
    | "OPEN"
    | "OPERATOR"
    | "PASSWORD"
    | "PAUSE"
    | "PEN"
    | "PIPELINE_ELASTIC_INDEX"
    | "PIPELINE_FILE"
    | "PIPELINE_FILES"
    | "PIPELINE_HADOOP"
    | "PIPELINE_ID"
    | "PIPELINE_INDEX"
    | "PIPELINE_JSON"
    | "PIPELINE_KAFKA"
    | "PIPELINE_RECORD_COUNT"
    | "PIPELINE_RECORD_OUTPUT"
    | "PIPELINE_REFERENCE_DATA"
    | "PIPELINE_SEARCH_OUTPUT"
    | "PIPELINE_SOLR"
    | "PIPELINE_SPLIT"
    | "PIPELINE_STATISTICS"
    | "PIPELINE_STREAM"
    | "PIPELINE_STROOM_STATS"
    | "PIPELINE_STROOM_STATS_STORE"
    | "PIPELINE_TEXT"
    | "PIPELINE_XML"
    | "PIPELINE_XML_SEARCH"
    | "PIPELINE_XSD"
    | "PIPELINE_XSLT"
    | "PLAY"
    | "PROCESS"
    | "PROPERTIES"
    | "QUESTION"
    | "RAW"
    | "REFRESH"
    | "REGEX"
    | "REMOVE"
    | "RESIZE"
    | "RESIZE_HANDLE"
    | "SAVE"
    | "SAVEAS"
    | "SEARCH"
    | "SETTINGS"
    | "SHARD_CLOSE"
    | "SHARD_FLUSH"
    | "SHARE"
    | "SHIELD"
    | "SHOW"
    | "SHOW_MENU"
    | "STEP"
    | "STEPPING"
    | "STEPPING_CIRCLE"
    | "STEP_BACKWARD"
    | "STEP_FORWARD"
    | "STOP"
    | "TABLE"
    | "TABLE_NESTED"
    | "TAB_CLOSE"
    | "TAGS"
    | "TEXT_WRAP"
    | "TICK"
    | "UNDO"
    | "UNLOCK"
    | "UP"
    | "UPLOAD"
    | "USER"
    | "USERS"
    | "VOLUMES"
    | "WARNING";
  roles?: string[];
  type?: string;
}

export interface PipelineElements {
  add?: PipelineElement[];
  remove?: PipelineElement[];
}

export interface PipelineLink {
  from: string;

  /** A class for describing a unique reference to a 'document' in stroom.  A 'document' is an entity in stroom such as a data source dictionary or pipeline. */
  sourcePipeline?: DocRef;
  to: string;
}

export interface PipelineLinks {
  add?: PipelineLink[];
  remove?: PipelineLink[];
}

export interface PipelineProperties {
  add?: PipelineProperty[];
  remove?: PipelineProperty[];
}

export interface PipelineProperty {
  element: string;
  name: string;
  propertyType?: PipelinePropertyType;

  /** A class for describing a unique reference to a 'document' in stroom.  A 'document' is an entity in stroom such as a data source dictionary or pipeline. */
  sourcePipeline?: DocRef;
  value?: PipelinePropertyValue;
}

export interface PipelinePropertyType {
  defaultValue?: string;
  description?: string;

  /** @format int32 */
  displayPriority?: number;
  docRefTypes?: string[];
  elementType?: PipelineElementType;
  name?: string;
  pipelineReference?: boolean;
  type?: string;
}

export interface PipelinePropertyValue {
  boolean?: boolean;

  /** A class for describing a unique reference to a 'document' in stroom.  A 'document' is an entity in stroom such as a data source dictionary or pipeline. */
  entity?: DocRef;

  /** @format int32 */
  integer?: number;

  /** @format int64 */
  long?: number;
  string?: string;
}

export interface PipelineReference {
  element: string;

  /** A class for describing a unique reference to a 'document' in stroom.  A 'document' is an entity in stroom such as a data source dictionary or pipeline. */
  feed: DocRef;
  name: string;

  /** A class for describing a unique reference to a 'document' in stroom.  A 'document' is an entity in stroom such as a data source dictionary or pipeline. */
  pipeline: DocRef;

  /** A class for describing a unique reference to a 'document' in stroom.  A 'document' is an entity in stroom such as a data source dictionary or pipeline. */
  sourcePipeline?: DocRef;
  streamType: string;
}

export interface PipelineReferences {
  add?: PipelineReference[];
  remove?: PipelineReference[];
}

export interface PipelineStepRequest {
  childStreamType?: string;
  code?: Record<string, string>;
  criteria?: FindMetaCriteria;

  /** A class for describing a unique reference to a 'document' in stroom.  A 'document' is an entity in stroom such as a data source dictionary or pipeline. */
  pipeline?: DocRef;
  stepFilterMap?: Record<string, SteppingFilterSettings>;
  stepLocation?: StepLocation;

  /** @format int32 */
  stepSize?: number;
  stepType?: "FIRST" | "FORWARD" | "BACKWARD" | "LAST" | "REFRESH";
}

export interface ProcessConfig {
  /** @format int64 */
  defaultRecordLimit?: number;

  /** @format int64 */
  defaultTimeLimit?: number;
}

export interface ProcessingInfoResponse {
  createTime?: string;
  effectiveTime?: string;
  lastAccessedTime?: string;
  maps?: Record<string, EntryCounts>;
  processingState?:
    | "LOAD_IN_PROGRESS"
    | "PURGE_IN_PROGRESS"
    | "COMPLETE"
    | "FAILED"
    | "TERMINATED"
    | "PURGE_FAILED"
    | "STAGED"
    | "READY_FOR_PURGE";
  refStreamDefinition?: RefStreamDefinition;
}

export interface Processor {
  /** @format int64 */
  createTimeMs?: number;
  createUser?: string;
  deleted?: boolean;
  enabled?: boolean;

  /** @format int32 */
  id?: number;
  pipelineName?: string;
  pipelineUuid?: string;
  processorType?: "PIPELINE" | "STREAMING_ANALYTIC";

  /** @format int64 */
  updateTimeMs?: number;
  updateUser?: string;
  uuid?: string;

  /** @format int32 */
  version?: number;
}

export interface ProcessorFilter {
  /** @format int64 */
  createTimeMs?: number;
  createUser?: string;
  data?: string;
  deleted?: boolean;
  enabled?: boolean;

  /** @format int32 */
  id?: number;

  /** @format int64 */
  maxMetaCreateTimeMs?: number;

  /** @format int32 */
  maxProcessingTasks?: number;

  /** @format int64 */
  minMetaCreateTimeMs?: number;
  pipelineName?: string;
  pipelineUuid?: string;

  /** @format int32 */
  priority?: number;
  processor?: Processor;
  processorFilterTracker?: ProcessorFilterTracker;
  processorType?: "PIPELINE" | "STREAMING_ANALYTIC";
  processorUuid?: string;
  queryData?: QueryData;
  reprocess?: boolean;

  /** @format int64 */
  updateTimeMs?: number;
  updateUser?: string;
  uuid?: string;

  /** @format int32 */
  version?: number;
}

export type ProcessorFilterRow = ProcessorListRow & { ownerDisplayName?: string; processorFilter?: ProcessorFilter };

export interface ProcessorFilterTracker {
  /** @format int64 */
  eventCount?: number;

  /** @format int32 */
  id?: number;

  /** @format int64 */
  lastPollMs?: number;

  /** @format int32 */
  lastPollTaskCount?: number;

  /** @format int64 */
  maxMetaCreateMs?: number;
  message?: string;

  /** @format int64 */
  metaCount?: number;

  /** @format int64 */
  metaCreateMs?: number;

  /** @format int64 */
  minEventId?: number;

  /** @format int64 */
  minMetaCreateMs?: number;

  /** @format int64 */
  minMetaId?: number;
  status?: "CREATED" | "COMPLETE" | "ERROR";

  /** @format int32 */
  version?: number;
}

export interface ProcessorListRow {
  expander?: Expander;
  type: string;
}

export interface ProcessorListRowResultPage {
  /** Details of the page of results being returned. */
  pageResponse?: PageResponse;
  values?: ProcessorListRow[];
}

export type ProcessorRow = ProcessorListRow & { processor?: Processor };

export interface ProcessorTask {
  /** @format int64 */
  createTimeMs?: number;
  data?: string;

  /** @format int64 */
  endTimeMs?: number;
  feedName?: string;

  /** @format int64 */
  id?: number;

  /** @format int64 */
  metaId?: number;
  nodeName?: string;
  processorFilter?: ProcessorFilter;

  /** @format int64 */
  startTimeMs?: number;
  status?: "CREATED" | "QUEUED" | "ASSIGNED" | "PROCESSING" | "COMPLETE" | "FAILED" | "DELETED";

  /** @format int64 */
  statusTimeMs?: number;

  /** @format int32 */
  version?: number;
}

export interface ProcessorTaskList {
  list?: ProcessorTask[];
  nodeName?: string;
}

export interface ProcessorTaskSummary {
  /** @format int64 */
  count?: number;
  feed?: string;

  /** A class for describing a unique reference to a 'document' in stroom.  A 'document' is an entity in stroom such as a data source dictionary or pipeline. */
  pipeline?: DocRef;

  /** @format int32 */
  priority?: number;
  status?: "CREATED" | "QUEUED" | "ASSIGNED" | "PROCESSING" | "COMPLETE" | "FAILED" | "DELETED";
}

export interface Prop {
  id?: string;
  name?: string;
  showInList?: boolean;
  showInSelection?: boolean;
  validation?: string;
  validationMessage?: string;
  value?: string;
}

export interface PropertyPath {
  leafPart?: string;
  parentParts?: string[];
}

export type QLVisResult = Result & { dataPoints?: number; jsonData?: string; visSettings?: QLVisSettings };

export interface QLVisSettings {
  json?: string;

  /** A class for describing a unique reference to a 'document' in stroom.  A 'document' is an entity in stroom such as a data source dictionary or pipeline. */
  visualisation?: DocRef;
}

/**
 * The query terms for the search
 */
export interface Query {
  /** A class for describing a unique reference to a 'document' in stroom.  A 'document' is an entity in stroom such as a data source dictionary or pipeline. */
  dataSource: DocRef;

  /** A logical addOperator term in a query expression tree */
  expression: ExpressionOperator;
  params?: Param[];
  timeRange?: TimeRange;
}

export type QueryComponentSettings = ComponentSettings & {
  automate?: Automate;
  dataSource?: DocRef;
  expression?: ExpressionOperator;
  lastQueryKey?: QueryKey;
  lastQueryNode?: string;
  selectionHandlers?: ComponentSelectionHandler[];
};

export interface QueryConfig {
  dashboardPipelineSelectorIncludedTags?: string[];
  infoPopup?: InfoPopupConfig;
  viewPipelineSelectorIncludedTags?: string[];
}

export interface QueryContext {
  /** The client date/time settings */
  dateTimeSettings?: DateTimeSettings;
  params?: Param[];
  queryInfo?: string;
  timeRange?: TimeRange;
}

export interface QueryData {
  /** A class for describing a unique reference to a 'document' in stroom.  A 'document' is an entity in stroom such as a data source dictionary or pipeline. */
  dataSource?: DocRef;

  /** A logical addOperator term in a query expression tree */
  expression?: ExpressionOperator;
  limits?: Limits;
  params?: Param[];
  timeRange?: TimeRange;
}

export interface QueryDoc {
  /** @format int64 */
  createTimeMs?: number;
  createUser?: string;
  description?: string;
  name?: string;
  query?: string;
  timeRange?: TimeRange;
  type?: string;

  /** @format int64 */
  updateTimeMs?: number;
  updateUser?: string;
  uuid?: string;
  version?: string;
}

export interface QueryField {
  conditionSet?:
    | "'=', '!=', 'between', '>', '>=', '<', '<='"
    | "'=', '!=', 'in', 'in dictionary', 'between', '>', '>=', '<', '<='"
    | "'=', '!='"
    | "'=', '!=', 'in', 'in dictionary'"
    | "'is', 'in folder'"
    | "'is', 'in folder', '=', '!=', 'in', 'in dictionary'"
    | "'=', '!=', '>', '>=', '<', '<=', 'between', 'in', 'in dictionary'"
    | "'=', '!=', 'in', 'in dictionary', 'matches regex'"
    | "'is', '=', '!='"
    | "'between'"
    | "'=', '!=', 'in'"
    | "'=', '!=', 'in', 'in dictionary', 'is'";
  docRefType?: string;
  fldName?: string;
  fldType?:
    | "ID"
    | "BOOLEAN"
    | "INTEGER"
    | "LONG"
    | "FLOAT"
    | "DOUBLE"
    | "DATE"
    | "TEXT"
    | "KEYWORD"
    | "IPV4_ADDRESS"
    | "DOC_REF";
  name?: string;
  queryable?: boolean;
  type?: string;
}

export interface QueryHelpData {
  type: string;
}

export type QueryHelpDataSource = QueryHelpData & { docRef?: DocRef };

export interface QueryHelpDetail {
  documentation?: string;
  insertText?: string;
  insertType?: "PLAIN_TEXT" | "SNIPPET" | "BLANK" | "NOT_INSERTABLE";
}

export type QueryHelpField = QueryHelpData & { field?: QueryField };

export type QueryHelpFunctionSignature = QueryHelpData & {
  aliases?: string[];
  args?: Arg[];
  categoryPath?: string[];
  description?: string;
  helpAnchor?: string;
  name?: string;
  overloadType?: "NOT_OVERLOADED" | "OVERLOADED_IN_CATEGORY" | "OVERLOADED_GLOBALLY";
  returnDescription?: string;
  returnType?: "UNKNOWN" | "BOOLEAN" | "DOUBLE" | "ERROR" | "INTEGER" | "LONG" | "NULL" | "NUMBER" | "STRING";
};

export interface QueryHelpRequest {
  /** A class for describing a unique reference to a 'document' in stroom.  A 'document' is an entity in stroom such as a data source dictionary or pipeline. */
  dataSourceRef?: DocRef;
  pageRequest?: PageRequest;
  parentPath?: string;
  query?: string;
  showAll?: boolean;
  sort?: string;
  sortList?: CriteriaFieldSort[];
  stringMatch?: StringMatch;
}

export interface QueryHelpRow {
  data?: QueryHelpData;
  hasChildren?: boolean;
  icon?:
    | "ADD"
    | "ADD_ABOVE"
    | "ADD_BELOW"
    | "ADD_MULTIPLE"
    | "ALERT"
    | "ALERT_SIMPLE"
    | "ARROW_DOWN"
    | "ARROW_LEFT"
    | "ARROW_RIGHT"
    | "ARROW_UP"
    | "AUTO_REFRESH"
    | "BACKWARD"
    | "BORDERED_CIRCLE"
    | "CALENDAR"
    | "CANCEL"
    | "CASE_SENSITIVE"
    | "CLEAR"
    | "CLIPBOARD"
    | "CLOSE"
    | "CODE"
    | "COLLAPSE_ALL"
    | "COLLAPSE_UP"
    | "COPY"
    | "DATABASE"
    | "DELETE"
    | "DEPENDENCIES"
    | "DISABLE"
    | "DOCUMENT_ANALYTIC_OUTPUT_STORE"
    | "DOCUMENT_ANALYTIC_RULE"
    | "DOCUMENT_ANNOTATIONS_INDEX"
    | "DOCUMENT_DASHBOARD"
    | "DOCUMENT_DICTIONARY"
    | "DOCUMENT_DOCUMENTATION"
    | "DOCUMENT_ELASTIC_CLUSTER"
    | "DOCUMENT_ELASTIC_INDEX"
    | "DOCUMENT_FAVOURITES"
    | "DOCUMENT_FEED"
    | "DOCUMENT_FOLDER"
    | "DOCUMENT_INDEX"
    | "DOCUMENT_KAFKA_CONFIG"
    | "DOCUMENT_PIPELINE"
    | "DOCUMENT_QUERY"
    | "DOCUMENT_RECEIVE_DATA_RULE_SET"
    | "DOCUMENT_SCRIPT"
    | "DOCUMENT_SEARCHABLE"
    | "DOCUMENT_SELECT_ALL_OR_NONE"
    | "DOCUMENT_SIGMA_RULE"
    | "DOCUMENT_SOLR_INDEX"
    | "DOCUMENT_STATISTIC_STORE"
    | "DOCUMENT_STROOM_STATS_STORE"
    | "DOCUMENT_SYSTEM"
    | "DOCUMENT_TEXT_CONVERTER"
    | "DOCUMENT_VIEW"
    | "DOCUMENT_VISUALISATION"
    | "DOCUMENT_XMLSCHEMA"
    | "DOCUMENT_XSLT"
    | "DOT"
    | "DOUBLE_ARROW"
    | "DOWN"
    | "DOWNLOAD"
    | "DROP_DOWN"
    | "EDIT"
    | "ELLIPSES_HORIZONTAL"
    | "ELLIPSES_VERTICAL"
    | "ERROR"
    | "EXCLAMATION"
    | "EXPAND_ALL"
    | "EXPAND_DOWN"
    | "EXPLORER"
    | "FAST_BACKWARD"
    | "FAST_FORWARD"
    | "FATAL"
    | "FATAL_DARK"
    | "FAVOURITES"
    | "FAVOURITES_OUTLINE"
    | "FEED"
    | "FIELD"
    | "FIELDS_EXPRESSION"
    | "FIELDS_FILTER"
    | "FIELDS_FORMAT"
    | "FIELDS_GROUP"
    | "FIELDS_SORTAZ"
    | "FIELDS_SORTZA"
    | "FILE"
    | "FILE_FORMATTED"
    | "FILE_RAW"
    | "FILTER"
    | "FIND"
    | "FOLDER"
    | "FOLDER_TREE"
    | "FORMAT"
    | "FORWARD"
    | "FUNCTION"
    | "GENERATE"
    | "HELP"
    | "HIDE"
    | "HIDE_MENU"
    | "HISTORY"
    | "INFO"
    | "INSERT"
    | "JOBS"
    | "KEY"
    | "LOCATE"
    | "LOCKED"
    | "LOGO"
    | "LOGOUT"
    | "MENU"
    | "MONITORING"
    | "MOVE"
    | "NODES"
    | "OK"
    | "OO"
    | "OPEN"
    | "OPERATOR"
    | "PASSWORD"
    | "PAUSE"
    | "PEN"
    | "PIPELINE_ELASTIC_INDEX"
    | "PIPELINE_FILE"
    | "PIPELINE_FILES"
    | "PIPELINE_HADOOP"
    | "PIPELINE_ID"
    | "PIPELINE_INDEX"
    | "PIPELINE_JSON"
    | "PIPELINE_KAFKA"
    | "PIPELINE_RECORD_COUNT"
    | "PIPELINE_RECORD_OUTPUT"
    | "PIPELINE_REFERENCE_DATA"
    | "PIPELINE_SEARCH_OUTPUT"
    | "PIPELINE_SOLR"
    | "PIPELINE_SPLIT"
    | "PIPELINE_STATISTICS"
    | "PIPELINE_STREAM"
    | "PIPELINE_STROOM_STATS"
    | "PIPELINE_STROOM_STATS_STORE"
    | "PIPELINE_TEXT"
    | "PIPELINE_XML"
    | "PIPELINE_XML_SEARCH"
    | "PIPELINE_XSD"
    | "PIPELINE_XSLT"
    | "PLAY"
    | "PROCESS"
    | "PROPERTIES"
    | "QUESTION"
    | "RAW"
    | "REFRESH"
    | "REGEX"
    | "REMOVE"
    | "RESIZE"
    | "RESIZE_HANDLE"
    | "SAVE"
    | "SAVEAS"
    | "SEARCH"
    | "SETTINGS"
    | "SHARD_CLOSE"
    | "SHARD_FLUSH"
    | "SHARE"
    | "SHIELD"
    | "SHOW"
    | "SHOW_MENU"
    | "STEP"
    | "STEPPING"
    | "STEPPING_CIRCLE"
    | "STEP_BACKWARD"
    | "STEP_FORWARD"
    | "STOP"
    | "TABLE"
    | "TABLE_NESTED"
    | "TAB_CLOSE"
    | "TAGS"
    | "TEXT_WRAP"
    | "TICK"
    | "UNDO"
    | "UNLOCK"
    | "UP"
    | "UPLOAD"
    | "USER"
    | "USERS"
    | "VOLUMES"
    | "WARNING";
  id?: string;
  title?: string;
  type?: "DATA_SOURCE" | "FIELD" | "FUNCTION" | "TITLE" | "STRUCTURE";
}

/**
 * A unique key to identify the instance of the search by. This key is used to identify multiple requests for the same search when running in incremental mode.
 */
export interface QueryKey {
  /**
   * The UUID that makes up the query key
   * @example 7740bcd0-a49e-4c22-8540-044f85770716
   */
  uuid: string;
}

export interface QuerySearchRequest {
  incremental?: boolean;
  openGroups?: string[];
  query?: string;
  queryContext?: QueryContext;

  /** A unique key to identify the instance of the search by. This key is used to identify multiple requests for the same search when running in incremental mode. */
  queryKey?: QueryKey;

  /** The offset and length of a range of data in a sub-set of a query result set */
  requestedRange?: OffsetRange;
  searchRequestSource?: SearchRequestSource;
  storeHistory?: boolean;

  /** @format int64 */
  timeout?: number;
}

export interface RangeInteger {
  /** @format int32 */
  from?: number;
  matchNull?: boolean;

  /** @format int32 */
  to?: number;
}

export interface RangeLong {
  /** @format int64 */
  from?: number;
  matchNull?: boolean;

  /** @format int64 */
  to?: number;
}

export interface Rec {
  /** @format int64 */
  metaId?: number;

  /** @format int64 */
  recordIndex?: number;
}

export interface ReceiveDataRule {
  action?: "RECEIVE" | "REJECT" | "DROP";

  /** @format int64 */
  creationTime?: number;
  enabled?: boolean;

  /** A logical addOperator term in a query expression tree */
  expression?: ExpressionOperator;
  name?: string;

  /** @format int32 */
  ruleNumber?: number;
}

export interface ReceiveDataRules {
  /** @format int64 */
  createTimeMs?: number;
  createUser?: string;
  description?: string;
  fields?: QueryField[];
  name?: string;
  rules?: ReceiveDataRule[];
  type?: string;

  /** @format int64 */
  updateTimeMs?: number;
  updateUser?: string;
  uuid?: string;
  version?: string;
}

export interface RefDataLookupRequest {
  effectiveTime?: string;
  key: string;
  mapName: string;
  referenceLoaders: ReferenceLoader[];
}

export interface RefDataProcessingInfo {
  /** @format int64 */
  createTimeEpochMs?: number;

  /** @format int64 */
  effectiveTimeEpochMs?: number;

  /** @format int64 */
  lastAccessedTimeEpochMs?: number;
  processingState?:
    | "LOAD_IN_PROGRESS"
    | "PURGE_IN_PROGRESS"
    | "COMPLETE"
    | "FAILED"
    | "TERMINATED"
    | "PURGE_FAILED"
    | "STAGED"
    | "READY_FOR_PURGE";
}

export interface RefStoreEntry {
  feedName?: string;
  key?: string;
  mapDefinition?: MapDefinition;
  refDataProcessingInfo?: RefDataProcessingInfo;
  value?: string;

  /** @format int32 */
  valueReferenceCount?: number;
}

export interface RefStreamDefinition {
  /** @format int64 */
  partIndex?: number;

  /** A class for describing a unique reference to a 'document' in stroom.  A 'document' is an entity in stroom such as a data source dictionary or pipeline. */
  pipelineDocRef?: DocRef;
  pipelineVersion?: string;

  /** @format int64 */
  streamId?: number;
}

export interface ReferenceLoader {
  /** A class for describing a unique reference to a 'document' in stroom.  A 'document' is an entity in stroom such as a data source dictionary or pipeline. */
  loaderPipeline: DocRef;

  /** A class for describing a unique reference to a 'document' in stroom.  A 'document' is an entity in stroom such as a data source dictionary or pipeline. */
  referenceFeed: DocRef;
  streamType?: string;
}

export type RemovePermissionEvent = PermissionChangeEvent & {
  documentUuid?: string;
  permission?: string;
  userUuid?: string;
};

export interface ReprocessDataInfo {
  details?: string;
  message?: string;
  severity?: "INFO" | "WARN" | "ERROR" | "FATAL";
}

export interface ResetPasswordRequest {
  confirmNewPassword?: string;
  newPassword?: string;
}

export interface ResourceGeneration {
  messageList?: Message[];
  resourceKey?: ResourceKey;
}

export interface ResourceKey {
  key?: string;
  name?: string;
}

/**
 * Base object for describing a set of result data
 */
export interface Result {
  /** The ID of the component that this result set was requested for. See ResultRequest in SearchRequest */
  componentId: string;

  /** If an error has occurred producing this result set then this will have details of the error */
  errors?: string[];
  type: string;
}

/**
 * A page of results.
 */
export interface ResultPageActivity {
  /** Details of the page of results being returned. */
  pageResponse?: PageResponse;
  values?: Activity[];
}

/**
 * A page of results.
 */
export interface ResultPageAnalyticDataShard {
  /** Details of the page of results being returned. */
  pageResponse?: PageResponse;
  values?: AnalyticDataShard[];
}

/**
 * A page of results.
 */
export interface ResultPageCompletionValue {
  /** Details of the page of results being returned. */
  pageResponse?: PageResponse;
  values?: CompletionValue[];
}

/**
 * A page of results.
 */
export interface ResultPageCustomRollUpMask {
  /** Details of the page of results being returned. */
  pageResponse?: PageResponse;
  values?: CustomRollUpMask[];
}

/**
 * A page of results.
 */
export interface ResultPageCustomRollUpMaskFields {
  /** Details of the page of results being returned. */
  pageResponse?: PageResponse;
  values?: CustomRollUpMaskFields[];
}

/**
 * A page of results.
 */
export interface ResultPageDBTableStatus {
  /** Details of the page of results being returned. */
  pageResponse?: PageResponse;
  values?: DBTableStatus[];
}

/**
 * A page of results.
 */
export interface ResultPageDependency {
  /** Details of the page of results being returned. */
  pageResponse?: PageResponse;
  values?: Dependency[];
}

/**
 * A page of results.
 */
<<<<<<< HEAD
export interface ResultPageExecutionHistory {
  /** Details of the page of results being returned. */
  pageResponse?: PageResponse;
  values?: ExecutionHistory[];
}

/**
 * A page of results.
 */
export interface ResultPageExecutionSchedule {
  /** Details of the page of results being returned. */
  pageResponse?: PageResponse;
  values?: ExecutionSchedule[];
}

/**
 * A page of results.
 */
export interface ResultPageFieldInfo {
  /** Details of the page of results being returned. */
  pageResponse?: PageResponse;
  values?: FieldInfo[];
}

/**
 * A page of results.
 */
=======
>>>>>>> 09b7b31f
export interface ResultPageFindInContentResult {
  /** Details of the page of results being returned. */
  pageResponse?: PageResponse;
  values?: FindInContentResult[];
}

/**
 * A page of results.
 */
export interface ResultPageFindResult {
  /** Details of the page of results being returned. */
  pageResponse?: PageResponse;
  values?: FindResult[];
}

/**
 * A page of results.
 */
export interface ResultPageFsVolume {
  /** Details of the page of results being returned. */
  pageResponse?: PageResponse;
  values?: FsVolume[];
}

/**
 * A page of results.
 */
export interface ResultPageFsVolumeGroup {
  /** Details of the page of results being returned. */
  pageResponse?: PageResponse;
  values?: FsVolumeGroup[];
}

/**
 * A page of results.
 */
export interface ResultPageIndexShard {
  /** Details of the page of results being returned. */
  pageResponse?: PageResponse;
  values?: IndexShard[];
}

/**
 * A page of results.
 */
export interface ResultPageIndexVolume {
  /** Details of the page of results being returned. */
  pageResponse?: PageResponse;
  values?: IndexVolume[];
}

/**
 * A page of results.
 */
export interface ResultPageIndexVolumeGroup {
  /** Details of the page of results being returned. */
  pageResponse?: PageResponse;
  values?: IndexVolumeGroup[];
}

/**
 * A page of results.
 */
export interface ResultPageJob {
  /** Details of the page of results being returned. */
  pageResponse?: PageResponse;
  values?: Job[];
}

/**
 * A page of results.
 */
export interface ResultPageJobNode {
  /** Details of the page of results being returned. */
  pageResponse?: PageResponse;
  values?: JobNode[];
}

/**
 * A page of results.
 */
export interface ResultPageMetaRow {
  /** Details of the page of results being returned. */
  pageResponse?: PageResponse;
  values?: MetaRow[];
}

/**
 * A page of results.
 */
export interface ResultPageProcessorTask {
  /** Details of the page of results being returned. */
  pageResponse?: PageResponse;
  values?: ProcessorTask[];
}

/**
 * A page of results.
 */
export interface ResultPageProcessorTaskSummary {
  /** Details of the page of results being returned. */
  pageResponse?: PageResponse;
  values?: ProcessorTaskSummary[];
}

/**
 * A page of results.
 */
export interface ResultPageQueryField {
  /** Details of the page of results being returned. */
  pageResponse?: PageResponse;
  values?: QueryField[];
}

/**
 * A page of results.
 */
export interface ResultPageQueryHelpRow {
  /** Details of the page of results being returned. */
  pageResponse?: PageResponse;
  values?: QueryHelpRow[];
}

/**
 * A page of results.
 */
export interface ResultPageStoredQuery {
  /** Details of the page of results being returned. */
  pageResponse?: PageResponse;
  values?: StoredQuery[];
}

/**
 * A page of results.
 */
export interface ResultPageUser {
  /** Details of the page of results being returned. */
  pageResponse?: PageResponse;
  values?: User[];
}

/**
 * A page of results.
 */
export interface ResultPageUserName {
  /** Details of the page of results being returned. */
  pageResponse?: PageResponse;
  values?: UserName[];
}

/**
 * A definition for how to return the raw results of the query in the SearchResponse, e.g. sorted, grouped, limited, etc.
 */
export interface ResultRequest {
  /** The ID of the component that will receive the results corresponding to this ResultRequest */
  componentId: string;
  fetch?: "NONE" | "CHANGES" | "ALL";
  mappings: TableSettings[];

  /** A set of group keys of parent rows we want to display children for */
  openGroups: string[];

  /** The offset and length of a range of data in a sub-set of a query result set */
  requestedRange: OffsetRange;

  /** The style of results required. FLAT will provide a FlatResult object, while TABLE will provide a TableResult object */
  resultStyle: "FLAT" | "TABLE" | "VIS" | "QL_VIS";

  /** If the data includes time in the key then you can apply a time filter when retrieving rows */
  timeFilter?: TimeFilter;
}

export interface ResultStoreInfo {
  complete?: boolean;
  createUser?: string;

  /** @format int64 */
  creationTime?: number;
  nodeName?: string;

  /** A unique key to identify the instance of the search by. This key is used to identify multiple requests for the same search when running in incremental mode. */
  queryKey?: QueryKey;
  searchProcessLifespan?: LifespanInfo;
  searchRequestSource?: SearchRequestSource;
  storeLifespan?: LifespanInfo;

  /** @format int64 */
  storeSize?: number;
  taskProgress?: SearchTaskProgress;
}

export interface ResultStoreResponse {
  errors?: string[];

  /** Details of the page of results being returned. */
  pageResponse?: PageResponse;
  values?: ResultStoreInfo[];
}

/**
 * A row of data in a result set
 */
export interface Row {
  backgroundColor?: string;

  /**
   * The grouping depth, where 0 is the top level of grouping, or where there is no grouping
   * @format int32
   * @example 0
   */
  depth: number;

  /** TODO */
  groupKey: string;
  textColor?: string;

  /** The value for this row of data. The values in the list are in the same order as the fields in the ResultRequest */
  values: string[];
}

export interface S3ClientConfig {
  accelerate?: boolean;
  async?: boolean;
  bucketName?: string;
  checksumValidationEnabled?: boolean;
  createBuckets?: boolean;
  credentials?: AwsCredentials;
  credentialsProviderType?:
    | "ANONYMOUS"
    | "DEFAULT"
    | "ENVIRONMENT_VARIABLE"
    | "PROFILE"
    | "STATIC"
    | "SYSTEM_PROPERTY"
    | "WEB";
  crossRegionAccessEnabled?: boolean;
  endpointOverride?: string;
  forcePathStyle?: boolean;
  httpConfiguration?: AwsHttpConfig;
  keyPattern?: string;

  /** @format int32 */
  maxConcurrency?: number;

  /** @format int64 */
  minimalPartSizeInBytes?: number;
  multipart?: boolean;

  /** @format int32 */
  numRetries?: number;

  /** @format int64 */
  readBufferSizeInBytes?: number;
  region?: string;

  /** @format double */
  targetThroughputInGbps?: number;

  /** @format int64 */
  thresholdInBytes?: number;
}

export interface SavePipelineXmlRequest {
  /** A class for describing a unique reference to a 'document' in stroom.  A 'document' is an entity in stroom such as a data source dictionary or pipeline. */
  pipeline?: DocRef;
  xml?: string;
}

export interface Schedule {
  expression?: string;
  type?: "INSTANT" | "CRON" | "FREQUENCY";
}

export interface ScheduleBounds {
  /** @format int64 */
  endTimeMs?: number;

  /** @format int64 */
  startTimeMs?: number;
}

export interface ScheduleRestriction {
  allowHour?: boolean;
  allowMinute?: boolean;
  allowSecond?: boolean;
}

export type ScheduledQueryAnalyticProcessConfig = AnalyticProcessConfig & {
  enabled?: boolean;
  errorFeed?: DocRef;
  maxEventTimeMs?: number;
  minEventTimeMs?: number;
  node?: string;
  queryFrequency?: SimpleDuration;
  timeToWaitForData?: SimpleDuration;
};

export type ScheduledQueryAnalyticTrackerData = AnalyticTrackerData & {
  actualExecutionTimeMs?: number;
  lastEffectiveExecutionTimeMs?: number;
  nextEffectiveExecutionTimeMs?: number;
};

export interface ScheduledTimes {
  error?: string;

  /** @format int64 */
  nextScheduledTimeMs?: number;
  schedule?: Schedule;
}

export interface ScriptDoc {
  /** @format int64 */
  createTimeMs?: number;
  createUser?: string;
  data?: string;
  dependencies?: DocRef[];
  description?: string;
  name?: string;
  type?: string;

  /** @format int64 */
  updateTimeMs?: number;
  updateUser?: string;
  uuid?: string;
  version?: string;
}

export interface Search {
  componentSettingsMap?: Record<string, ComponentSettings>;

  /** A class for describing a unique reference to a 'document' in stroom.  A 'document' is an entity in stroom such as a data source dictionary or pipeline. */
  dataSourceRef?: DocRef;

  /** A logical addOperator term in a query expression tree */
  expression?: ExpressionOperator;
  incremental?: boolean;
  params?: Param[];
  queryInfo?: string;
  timeRange?: TimeRange;
}

export interface SearchAccountRequest {
  pageRequest?: PageRequest;
  quickFilter?: string;
  sort?: string;
  sortList?: CriteriaFieldSort[];
}

export interface SearchApiKeyRequest {
  pageRequest?: PageRequest;
  quickFilter?: string;
  sort?: string;
  sortList?: CriteriaFieldSort[];
}

/**
 * A request for new search or a follow up request for more data for an existing iterative search
 */
export interface SearchRequest {
  dateTimeLocale?: string;

  /** The client date/time settings */
  dateTimeSettings?: DateTimeSettings;

  /** If true the response will contain all results found so far, typically no results on the first request. Future requests for the same query key may return more results. Intended for use on longer running searches to allow partial result sets to be returned as soon as they are available rather than waiting for the full result set. */
  incremental: boolean;

  /** A unique key to identify the instance of the search by. This key is used to identify multiple requests for the same search when running in incremental mode. */
  key?: QueryKey;

  /** The query terms for the search */
  query: Query;
  resultRequests: ResultRequest[];
  searchRequestSource?: SearchRequestSource;

  /**
   * Set the maximum time (in ms) for the server to wait for a complete result set. The timeout applies to both incremental and non incremental queries, though the behaviour is slightly different. The timeout will make the server wait for which ever comes first out of the query completing or the timeout period being reached. If no value is supplied then for an incremental query a default value of 0 will be used (i.e. returning immediately) and for a non-incremental query the server's default timeout period will be used. For an incremental query, if the query has not completed by the end of the timeout period, it will return the currently know results with complete=false, however for a non-incremental query it will return no results, complete=false and details of the timeout in the error field
   * @format int64
   */
  timeout?: number;
}

export interface SearchRequestSource {
  componentId?: string;
  ownerDocUuid?: string;
  sourceType?:
    | "TABLE_BUILDER_ANALYTIC"
    | "SCHEDULED_QUERY_ANALYTIC"
    | "DASHBOARD_UI"
    | "QUERY_UI"
    | "API"
    | "BATCH_SEARCH";
}

/**
 * The response to a search request, that may or may not contain results. The results may only be a partial set if an iterative screech was requested
 */
export interface SearchResponse {
  complete?: boolean;
  errors?: string[];

  /** A list of strings to highlight in the UI that should correlate with the search query. */
  highlights: string[];

  /** A unique key to identify the instance of the search by. This key is used to identify multiple requests for the same search when running in incremental mode. */
  key: QueryKey;
  results?: Result[];
}

export interface SearchTaskProgress {
  nodeName?: string;

  /** @format int64 */
  submitTimeMs?: number;
  taskInfo?: string;
  taskName?: string;
  threadName?: string;

  /** @format int64 */
  timeNowMs?: number;
  userName?: string;
}

export interface SelectionIndexShardStatus {
  matchAll?: boolean;
  set?: ("CLOSED" | "OPEN" | "CLOSING" | "OPENING" | "NEW" | "DELETED" | "CORRUPT")[];
}

export interface SelectionInteger {
  matchAll?: boolean;
  set?: number[];
}

export interface SelectionLong {
  matchAll?: boolean;
  set?: number[];
}

export interface SelectionString {
  matchAll?: boolean;
  set?: string[];
}

export interface SelectionSummary {
  ageRange?: RangeLong;

  /** @format int64 */
  feedCount?: number;

  /** @format int64 */
  itemCount?: number;

  /** @format int64 */
  pipelineCount?: number;

  /** @format int64 */
  processorCount?: number;

  /** @format int64 */
  statusCount?: number;

  /** @format int64 */
  typeCount?: number;
}

export interface SelectionVolumeUseStatus {
  matchAll?: boolean;
  set?: ("ACTIVE" | "INACTIVE" | "CLOSED")[];
}

export interface SessionDetails {
  /** @format int64 */
  createMs?: number;
  lastAccessedAgent?: string;

  /** @format int64 */
  lastAccessedMs?: number;
  nodeName?: string;
  userName?: UserName;
}

export interface SessionInfo {
  buildInfo?: BuildInfo;
  nodeName?: string;
  userName?: UserName;
}

export interface SessionListResponse {
  /** Details of the page of results being returned. */
  pageResponse?: PageResponse;
  values?: SessionDetails[];
}

export interface SetAssignedToRequest {
  annotationIdList?: number[];
  assignedTo?: UserName;
}

export interface SetStatusRequest {
  annotationIdList?: number[];
  status?: string;
}

export interface SharedElementData {
  formatInput?: boolean;
  formatOutput?: boolean;
  indicators?: Indicators;
  input?: string;
  output?: string;
}

export interface SharedStepData {
  elementMap?: Record<string, SharedElementData>;
  sourceLocation?: SourceLocation;
}

export interface SimpleDuration {
  /** @format int64 */
  time?: number;
  timeUnit?: "NANOSECONDS" | "MILLISECONDS" | "SECONDS" | "MINUTES" | "HOURS" | "DAYS" | "WEEKS" | "MONTHS" | "YEARS";
}

export interface Size {
  /** @format int32 */
  height?: number;

  /** @format int32 */
  width?: number;
}

export interface SolrConnectionConfig {
  instanceType?: "SINGLE_NOOE" | "SOLR_CLOUD";
  solrUrls?: string[];
  useZk?: boolean;
  zkHosts?: string[];
  zkPath?: string;
}

export interface SolrConnectionTestResponse {
  message?: string;
  ok?: boolean;
}

export interface SolrIndexDoc {
  collection?: string;

  /** @format int64 */
  createTimeMs?: number;
  createUser?: string;

  /** A class for describing a unique reference to a 'document' in stroom.  A 'document' is an entity in stroom such as a data source dictionary or pipeline. */
  defaultExtractionPipeline?: DocRef;
  deletedFields?: SolrIndexField[];
  description?: string;
  fields?: SolrIndexField[];
  name?: string;

  /** A logical addOperator term in a query expression tree */
  retentionExpression?: ExpressionOperator;
  solrConnectionConfig?: SolrConnectionConfig;
  solrSynchState?: SolrSynchState;
  timeField?: string;
  type?: string;

  /** @format int64 */
  updateTimeMs?: number;
  updateUser?: string;
  uuid?: string;
  version?: string;
}

export interface SolrIndexField {
  defaultValue?: string;
  docValues?: boolean;
  fieldName?: string;
  fieldType?: string;
  fieldUse?:
    | "ID"
    | "BOOLEAN_FIELD"
    | "INTEGER_FIELD"
    | "LONG_FIELD"
    | "FLOAT_FIELD"
    | "DOUBLE_FIELD"
    | "DATE_FIELD"
    | "FIELD"
    | "NUMERIC_FIELD";
  fldName?: string;
  fldType?:
    | "ID"
    | "BOOLEAN"
    | "INTEGER"
    | "LONG"
    | "FLOAT"
    | "DOUBLE"
    | "DATE"
    | "TEXT"
    | "KEYWORD"
    | "IPV4_ADDRESS"
    | "DOC_REF";
  indexed?: boolean;
  multiValued?: boolean;
  nativeType?: string;
  omitNorms?: boolean;
  omitPositions?: boolean;
  omitTermFreqAndPositions?: boolean;
  required?: boolean;
  sortMissingFirst?: boolean;
  sortMissingLast?: boolean;
  stored?: boolean;
  termOffsets?: boolean;
  termPayloads?: boolean;
  termPositions?: boolean;
  termVectors?: boolean;
  uninvertible?: boolean;
}

export interface SolrSynchState {
  /** @format int64 */
  lastSynchronized?: number;
  messages?: string[];
}

/**
 * Describes the sorting applied to a field
 */
export interface Sort {
  /**
   * The direction to sort in, ASCENDING or DESCENDING
   * @example ASCENDING
   */
  direction: "ASCENDING" | "DESCENDING";

  /**
   * Where multiple fields are sorted this value describes the sort order, with 0 being the first field to sort on
   * @format int32
   * @example 0
   */
  order: number;
}

export interface SourceConfig {
  /**
   * @format int64
   * @min 1
   */
  maxCharactersInPreviewFetch?: number;

  /**
   * @format int64
   * @min 1
   */
  maxCharactersPerFetch?: number;

  /**
   * @format int64
   * @min 0
   */
  maxCharactersToCompleteLine?: number;

  /**
   * @format int32
   * @min 1
   */
  maxHexDumpLines?: number;
}

export interface SourceLocation {
  childType?: string;
  dataRange?: DataRange;
  highlights?: DataRange[];

  /** @format int64 */
  metaId?: number;

  /** @format int64 */
  partIndex?: number;

  /** @format int64 */
  recordIndex?: number;
}

export interface SplashConfig {
  body?: string;
  enabled?: boolean;
  title?: string;
  version?: string;
}

export type SplitLayoutConfig = LayoutConfig & { children?: LayoutConfig[]; dimension?: number };

export interface StatisticField {
  fieldName?: string;
}

export interface StatisticStoreDoc {
  config?: StatisticsDataSourceData;

  /** @format int64 */
  createTimeMs?: number;
  createUser?: string;
  description?: string;
  enabled?: boolean;
  name?: string;

  /** @format int64 */
  precision?: number;
  rollUpType?: "NONE" | "ALL" | "CUSTOM";
  statisticType?: "COUNT" | "VALUE";
  type?: string;

  /** @format int64 */
  updateTimeMs?: number;
  updateUser?: string;
  uuid?: string;
  version?: string;
}

export interface StatisticsDataSourceData {
  customRollUpMasks?: CustomRollUpMask[];
  fields?: StatisticField[];
}

export interface StatisticsDataSourceFieldChangeRequest {
  newStatisticsDataSourceData?: StatisticsDataSourceData;
  oldStatisticsDataSourceData?: StatisticsDataSourceData;
}

export interface StepLocation {
  /** @format int64 */
  metaId?: number;

  /** @format int64 */
  partIndex?: number;

  /** @format int64 */
  recordIndex?: number;
}

export interface SteppingFilterSettings {
  filters?: XPathFilter[];
  skipToOutput?: "NOT_EMPTY" | "EMPTY";
  skipToSeverity?: "INFO" | "WARN" | "ERROR" | "FATAL";
}

export interface SteppingResult {
  /** @format int32 */
  currentStreamOffset?: number;
  foundRecord?: boolean;
  generalErrors?: string[];
  segmentedData?: boolean;
  stepData?: SharedStepData;
  stepFilterMap?: Record<string, SteppingFilterSettings>;
  stepLocation?: StepLocation;
}

export interface StoredError {
  elementId?: string;
  errorType?: "CODE" | "GENERIC" | "INPUT" | "OUTPUT" | "UNKNOWN";
  location?: Location;
  message?: string;
  severity?: "INFO" | "WARN" | "ERROR" | "FATAL";
}

export interface StoredQuery {
  componentId?: string;

  /** @format int64 */
  createTimeMs?: number;
  createUser?: string;
  dashboardUuid?: string;
  data?: string;
  favourite?: boolean;

  /** @format int32 */
  id?: number;
  name?: string;
  ownerUuid?: string;

  /** The query terms for the search */
  query?: Query;

  /** @format int64 */
  updateTimeMs?: number;
  updateUser?: string;
  uuid?: string;

  /** @format int32 */
  version?: number;
}

export type StreamLocation = Location & { partIndex?: number };

export type StreamingAnalyticProcessConfig = AnalyticProcessConfig & { errorFeed?: DocRef };

export type StreamingAnalyticTrackerData = AnalyticTrackerData & {
  lastExecutionTimeMs?: number;
  lastStreamCount?: number;
  lastStreamId?: number;
  totalEventCount?: number;
  totalStreamCount?: number;
};

export interface StringCriteria {
  caseInsensitive?: boolean;
  matchNull?: boolean;
  matchStyle?: "Wild" | "WildStart" | "WildEnd" | "WildStartAndEnd";
  string?: string;
  stringUpper?: string;
}

export type StringEntryValue = EntryValue & { value?: string };

export interface StringMatch {
  caseSensitive?: boolean;
  matchType?:
    | "ANY"
    | "NULL"
    | "NON_NULL"
    | "BLANK"
    | "EMPTY"
    | "NULL_OR_BLANK"
    | "NULL_OR_EMPTY"
    | "CONTAINS"
    | "EQUALS"
    | "NOT_EQUALS"
    | "STARTS_WITH"
    | "ENDS_WITH"
    | "REGEX";
  pattern?: string;
}

export interface StringMatchLocation {
  /** @format int32 */
  length?: number;

  /** @format int32 */
  offset?: number;
}

export interface StroomStatsStoreDoc {
  config?: StroomStatsStoreEntityData;

  /** @format int64 */
  createTimeMs?: number;
  createUser?: string;
  description?: string;
  enabled?: boolean;
  name?: string;
  precision?: "SECOND" | "MINUTE" | "HOUR" | "DAY" | "FOREVER";
  rollUpType?: "NONE" | "ALL" | "CUSTOM";
  statisticType?: "COUNT" | "VALUE";
  type?: string;

  /** @format int64 */
  updateTimeMs?: number;
  updateUser?: string;
  uuid?: string;
  version?: string;
}

export interface StroomStatsStoreEntityData {
  customRollUpMasks?: CustomRollUpMask[];
  fields?: StatisticField[];
}

export interface StroomStatsStoreFieldChangeRequest {
  newEntityData?: StroomStatsStoreEntityData;
  oldEntityData?: StroomStatsStoreEntityData;
}

export interface Suggestions {
  cacheable?: boolean;
  list?: string[];
}

export type Summary = Marker & { count?: number; expander?: Expander; total?: number };

export interface SystemInfoResult {
  description?: string;
  details?: Record<string, object>;
  name: string;
}

export interface SystemInfoResultList {
  results?: SystemInfoResult[];
}

export interface TabConfig {
  id?: string;
  visible?: boolean;
}

export type TabLayoutConfig = LayoutConfig & { selected?: number; tabs?: TabConfig[] };

export type TableBuilderAnalyticProcessConfig = AnalyticProcessConfig & {
  dataRetention?: SimpleDuration;
  enabled?: boolean;
  maxMetaCreateTimeMs?: number;
  minMetaCreateTimeMs?: number;
  node?: string;
  timeToWaitForData?: SimpleDuration;
};

export type TableBuilderAnalyticTrackerData = AnalyticTrackerData & {
  lastEventId?: number;
  lastEventTime?: number;
  lastExecutionTimeMs?: number;
  lastStreamCount?: number;
  lastStreamId?: number;
  lastWindowEndTimeMs?: number;
  lastWindowStartTimeMs?: number;
  totalEventCount?: number;
  totalStreamCount?: number;
};

export interface TableComponentSettings {
  /** A class for describing a unique reference to a 'document' in stroom.  A 'document' is an entity in stroom such as a data source dictionary or pipeline. */
  dataSourceRef?: DocRef;

  /** TODO */
  extractValues?: boolean;

  /** A class for describing a unique reference to a 'document' in stroom.  A 'document' is an entity in stroom such as a data source dictionary or pipeline. */
  extractionPipeline?: DocRef;
  fields?: Column[];

  /**
   * Defines the maximum number of results to return at each grouping level, e.g. '1000,10,1' means 1000 results at group level 0, 10 at level 1 and 1 at level 2. In the absence of this field system defaults will apply
   * @example 1000,10,1
   */
  maxResults?: number[];

  /**
   * Defines the maximum number of rows to display in the table at once (default 100).
   * @format int32
   * @example 100
   */
  pageSize?: number;

  /** TODO */
  queryId?: string;
  showDetail?: boolean;
  useDefaultExtractionPipeline?: boolean;
}

export type TableCoprocessorSettings = CoprocessorSettings & { componentIds?: string[]; tableSettings?: TableSettings };

/**
 * Object for describing a set of results in a table form that supports grouped data
 */
export type TableResult = Result & {
  fields?: Column[];
  resultRange?: OffsetRange;
  rows?: Row[];
  totalResults?: number;
};

export type TableResultRequest = ComponentResultRequest & {
  openGroups?: string[];
  requestedRange?: OffsetRange;
  tableName?: string;
  tableSettings?: TableSettings;
};

/**
 * An object to describe how the query results should be returned, including which fields should be included and what sorting, grouping, filtering, limiting, etc. should be applied
 */
export interface TableSettings {
  /** A logical addOperator term in a query expression tree */
  aggregateFilter?: ExpressionOperator;
  extractValues?: boolean;

  /** A class for describing a unique reference to a 'document' in stroom.  A 'document' is an entity in stroom such as a data source dictionary or pipeline. */
  extractionPipeline?: DocRef;
  fields?: Column[];

  /**
   * Defines the maximum number of results to return at each grouping level, e.g. '1000,10,1' means 1000 results at group level 0, 10 at level 1 and 1 at level 2. In the absence of this field system defaults will apply
   * @example 1000,10,1
   */
  maxResults?: number[];

  /** TODO */
  queryId?: string;

  /** When grouping is used a value of true indicates that the results will include the full detail of any results aggregated into a group as well as their aggregates. A value of false will only include the aggregated values for each group. Defaults to false. */
  showDetail?: boolean;

  /** A logical addOperator term in a query expression tree */
  valueFilter?: ExpressionOperator;
  visSettings?: QLVisSettings;
  window?: Window;
}

export interface TaskId {
  id?: string;
  parentId?: TaskId;
}

export interface TaskProgress {
  expander?: Expander;
  filterMatchState?: "MATCHED" | "NOT_MATCHED";
  id?: TaskId;
  nodeName?: string;

  /** @format int64 */
  submitTimeMs?: number;
  taskInfo?: string;
  taskName?: string;
  threadName?: string;

  /** @format int64 */
  timeNowMs?: number;
  userName?: string;
}

export interface TaskProgressResponse {
  errors?: string[];

  /** Details of the page of results being returned. */
  pageResponse?: PageResponse;
  values?: TaskProgress[];
}

export interface TerminateTaskProgressRequest {
  criteria?: FindTaskCriteria;
}

export type TextComponentSettings = ComponentSettings & {
  colFromField?: Column;
  colToField?: Column;
  lineFromField?: Column;
  lineToField?: Column;
  modelVersion?: string;
  partNoField?: Column;
  pipeline?: DocRef;
  recordNoField?: Column;
  showAsHtml?: boolean;
  showStepping?: boolean;
  streamIdField?: Column;
  tableId?: string;
};

export interface TextConverterDoc {
  converterType?: "NONE" | "DATA_SPLITTER" | "XML_FRAGMENT";

  /** @format int64 */
  createTimeMs?: number;
  createUser?: string;
  data?: string;
  description?: string;
  name?: string;
  type?: string;

  /** @format int64 */
  updateTimeMs?: number;
  updateUser?: string;
  uuid?: string;
  version?: string;
}

export interface ThemeConfig {
  backgroundColour?: string;
  labelColours?: string;
  pageBorder?: string;
}

/**
 * If the data includes time in the key then you can apply a time filter when retrieving rows
 */
export interface TimeFilter {
  /** @format int64 */
  from?: number;

  /** @format int64 */
  to?: number;
}

export interface TimeRange {
  condition?:
    | "CONTAINS"
    | "EQUALS"
    | "NOT_EQUALS"
    | "GREATER_THAN"
    | "GREATER_THAN_OR_EQUAL_TO"
    | "LESS_THAN"
    | "LESS_THAN_OR_EQUAL_TO"
    | "BETWEEN"
    | "IN"
    | "IN_DICTIONARY"
    | "IN_FOLDER"
    | "IS_DOC_REF"
    | "IS_NULL"
    | "IS_NOT_NULL"
    | "MATCHES_REGEX";
  from?: string;
  name?: string;
  to?: string;
}

export interface TokenError {
  from?: DefaultLocation;
  text?: string;
  to?: DefaultLocation;
}

export interface TokenResponse {
  access_token?: string;

  /** @format int64 */
  expires_in?: number;
  id_token?: string;

  /** @format int64 */
  refresh_expires_in?: number;
  refresh_token?: string;

  /** @format int64 */
  refresh_token_expires_in?: number;
  token_type?: string;
}

export interface UiConfig {
  aboutHtml?: string;
  activity?: ActivityConfig;
  analyticUiDefaultConfig?: AnalyticUiDefaultConfig;
  defaultMaxResults?: string;
  helpSubPathDocumentation?: string;
  helpSubPathExpressions?: string;
  helpSubPathJobs?: string;
  helpSubPathProperties?: string;
  helpSubPathQuickFilter?: string;
  helpSubPathStroomQueryLanguage?: string;
  helpUrl?: string;
  htmlTitle?: string;
  maintenanceMessage?: string;
  namePattern?: string;
  nestedIndexFieldsDelimiterPattern?: string;
  nodeMonitoring?: NodeMonitoringConfig;

  /** @pattern ^return (true|false);$ */
  oncontextmenu?: string;
  process?: ProcessConfig;
  query?: QueryConfig;
  referencePipelineSelectorIncludedTags?: string[];
  requireReactWrapper?: boolean;
  source?: SourceConfig;
  splash?: SplashConfig;
  theme?: ThemeConfig;
  welcomeHtml?: string;
}

export interface UpdateAccountRequest {
  account?: Account;
  confirmPassword?: string;
  password?: string;
}

export interface UpdateStatusRequest {
  criteria?: FindMetaCriteria;
  currentStatus?: "UNLOCKED" | "LOCKED" | "DELETED";
  newStatus?: "UNLOCKED" | "LOCKED" | "DELETED";
}

export interface UpdateStoreRequest {
  /** A unique key to identify the instance of the search by. This key is used to identify multiple requests for the same search when running in incremental mode. */
  queryKey?: QueryKey;
  searchProcessLifespan?: LifespanInfo;
  storeLifespan?: LifespanInfo;
}

export interface UploadDataRequest {
  /** @format int64 */
  effectiveMs?: number;
  feedName?: string;
  fileName?: string;
  key?: ResourceKey;
  metaData?: string;
  streamTypeName?: string;
}

export interface UrlResponse {
  url?: string;
}

export interface User {
  /** @format int64 */
  createTimeMs?: number;
  createUser?: string;
  displayName?: string;
  fullName?: string;
  group?: boolean;

  /** @format int32 */
  id?: number;
  subjectId?: string;

  /** @format int64 */
  updateTimeMs?: number;
  updateUser?: string;
  userIdentityForAudit?: string;
  uuid?: string;

  /** @format int32 */
  version?: number;
}

export interface UserAndPermissions {
  permissions?: string[];
  userName?: UserName;
}

export interface UserName {
  displayName?: string;
  fullName?: string;
  subjectId?: string;
  userIdentityForAudit?: string;
  uuid?: string;
}

export type UserNameEntryValue = EntryValue & { userName?: UserName };

export interface UserPreferences {
  /** A date time formatting pattern string conforming to the specification of java.time.format.DateTimeFormatter */
  dateTimePattern?: string;
  density?: string;
  editorKeyBindings?: "STANDARD" | "VIM";
  editorLiveAutoCompletion?: "ON" | "OFF";
  editorTheme?: string;
  enableTransparency?: boolean;
  font?: string;
  fontSize?: string;
  theme?: string;

  /** The timezone to apply to a date time value */
  timeZone?: UserTimeZone;
}

/**
 * The timezone to apply to a date time value
 */
export interface UserTimeZone {
  /**
   * The id of the time zone, conforming to java.time.ZoneId
   * @example GMT
   */
  id?: string;

  /**
   * The number of hours this timezone is offset from UTC
   * @format int32
   * @example -1
   */
  offsetHours?: number;

  /**
   * The number of minutes this timezone is offset from UTC
   * @format int32
   * @example -30
   */
  offsetMinutes?: number;

  /** How the time zone will be specified, e.g. from provided client 'Local' time, 'UTC', a recognised timezone 'Id' or an 'Offset' from UTC in hours and minutes. */
  use: "Local" | "UTC" | "Id" | "Offset";
}

export interface ValidateExpressionRequest {
  /** The client date/time settings */
  dateTimeSettings?: DateTimeSettings;

  /** Base type for an item in an expression tree */
  expressionItem?: ExpressionItem;
  fields?: QueryField[];
}

export interface ValidateExpressionResult {
  groupBy?: boolean;
  ok?: boolean;
  string?: string;
}

export interface ValidateSessionResponse {
  redirectUri?: string;
  userId?: string;
  valid?: boolean;
}

export interface ValidationResult {
  message?: string;
  severity?: "INFO" | "WARN" | "ERROR" | "FATAL";
}

export interface ViewDoc {
  /** @format int64 */
  createTimeMs?: number;
  createUser?: string;

  /** A class for describing a unique reference to a 'document' in stroom.  A 'document' is an entity in stroom such as a data source dictionary or pipeline. */
  dataSource?: DocRef;
  description?: string;

  /** A logical addOperator term in a query expression tree */
  filter?: ExpressionOperator;
  name?: string;

  /** A class for describing a unique reference to a 'document' in stroom.  A 'document' is an entity in stroom such as a data source dictionary or pipeline. */
  pipeline?: DocRef;
  type?: string;

  /** @format int64 */
  updateTimeMs?: number;
  updateUser?: string;
  uuid?: string;
  version?: string;
}

export type VisComponentSettings = ComponentSettings & {
  json?: string;
  tableId?: string;
  tableSettings?: TableComponentSettings;
  visualisation?: DocRef;
};

export type VisResult = Result & { dataPoints?: number; jsonData?: string };

export type VisResultRequest = ComponentResultRequest & {
  requestedRange?: OffsetRange;
  visDashboardSettings?: VisComponentSettings;
};

export interface VisualisationDoc {
  /** @format int64 */
  createTimeMs?: number;
  createUser?: string;
  description?: string;
  functionName?: string;
  name?: string;

  /** A class for describing a unique reference to a 'document' in stroom.  A 'document' is an entity in stroom such as a data source dictionary or pipeline. */
  scriptRef?: DocRef;
  settings?: string;
  type?: string;

  /** @format int64 */
  updateTimeMs?: number;
  updateUser?: string;
  uuid?: string;
  version?: string;
}

export interface Welcome {
  html?: string;
}

export interface Window {
  type: string;
}

export interface XPathFilter {
  ignoreCase?: boolean;
  matchType?: "EXISTS" | "CONTAINS" | "EQUALS" | "NOT_EQUALS" | "UNIQUE";
  path?: string;
  uniqueValues?: Record<string, Rec>;
  value?: string;
}

export interface XmlSchemaDoc {
  /** @format int64 */
  createTimeMs?: number;
  createUser?: string;
  data?: string;
  deprecated?: boolean;
  description?: string;
  name?: string;
  namespaceURI?: string;
  schemaGroup?: string;
  systemId?: string;
  type?: string;

  /** @format int64 */
  updateTimeMs?: number;
  updateUser?: string;
  uuid?: string;
  version?: string;
}

export interface XsltDoc {
  /** @format int64 */
  createTimeMs?: number;
  createUser?: string;
  data?: string;
  description?: string;
  name?: string;
  type?: string;

  /** @format int64 */
  updateTimeMs?: number;
  updateUser?: string;
  uuid?: string;
  version?: string;
}

export type QueryParamsType = Record<string | number, any>;
export type ResponseFormat = keyof Omit<Body, "body" | "bodyUsed">;

export interface FullRequestParams extends Omit<RequestInit, "body"> {
  /** set parameter to `true` for call `securityWorker` for this request */
  secure?: boolean;
  /** request path */
  path: string;
  /** content type of request body */
  type?: ContentType;
  /** query params */
  query?: QueryParamsType;
  /** format of response (i.e. response.json() -> format: "json") */
  format?: ResponseFormat;
  /** request body */
  body?: unknown;
  /** base url */
  baseUrl?: string;
  /** request cancellation token */
  cancelToken?: CancelToken;
}

export type RequestParams = Omit<FullRequestParams, "body" | "method" | "query" | "path">;

export interface ApiConfig<SecurityDataType = unknown> {
  baseUrl?: string;
  baseApiParams?: Omit<RequestParams, "baseUrl" | "cancelToken" | "signal">;
  securityWorker?: (securityData: SecurityDataType | null) => Promise<RequestParams | void> | RequestParams | void;
}

export interface HttpResponse<D extends unknown, E extends unknown = unknown> extends Response {
  data: D;
  error: E;
}

type CancelToken = Symbol | string | number;

export enum ContentType {
  Json = "application/json",
  FormData = "multipart/form-data",
  UrlEncoded = "application/x-www-form-urlencoded",
}

export class HttpClient<SecurityDataType = unknown> {
  public baseUrl: string = "/api";
  private securityData: SecurityDataType | null = null;
  private securityWorker?: ApiConfig<SecurityDataType>["securityWorker"];
  private abortControllers = new Map<CancelToken, AbortController>();

  private baseApiParams: RequestParams = {
    credentials: "same-origin",
    headers: {},
    redirect: "follow",
    referrerPolicy: "no-referrer",
  };

  constructor(apiConfig: ApiConfig<SecurityDataType> = {}) {
    Object.assign(this, apiConfig);
  }

  public setSecurityData = (data: SecurityDataType | null) => {
    this.securityData = data;
  };

  private addQueryParam(query: QueryParamsType, key: string) {
    const value = query[key];

    return (
      encodeURIComponent(key) +
      "=" +
      encodeURIComponent(Array.isArray(value) ? value.join(",") : typeof value === "number" ? value : `${value}`)
    );
  }

  protected toQueryString(rawQuery?: QueryParamsType): string {
    const query = rawQuery || {};
    const keys = Object.keys(query).filter((key) => "undefined" !== typeof query[key]);
    return keys
      .map((key) =>
        typeof query[key] === "object" && !Array.isArray(query[key])
          ? this.toQueryString(query[key] as QueryParamsType)
          : this.addQueryParam(query, key),
      )
      .join("&");
  }

  protected addQueryParams(rawQuery?: QueryParamsType): string {
    const queryString = this.toQueryString(rawQuery);
    return queryString ? `?${queryString}` : "";
  }

  private contentFormatters: Record<ContentType, (input: any) => any> = {
    [ContentType.Json]: (input: any) =>
      input !== null && (typeof input === "object" || typeof input === "string") ? JSON.stringify(input) : input,
    [ContentType.FormData]: (input: any) =>
      Object.keys(input || {}).reduce((data, key) => {
        data.append(key, input[key]);
        return data;
      }, new FormData()),
    [ContentType.UrlEncoded]: (input: any) => this.toQueryString(input),
  };

  private mergeRequestParams(params1: RequestParams, params2?: RequestParams): RequestParams {
    return {
      ...this.baseApiParams,
      ...params1,
      ...(params2 || {}),
      headers: {
        ...(this.baseApiParams.headers || {}),
        ...(params1.headers || {}),
        ...((params2 && params2.headers) || {}),
      },
    };
  }

  private createAbortSignal = (cancelToken: CancelToken): AbortSignal | undefined => {
    if (this.abortControllers.has(cancelToken)) {
      const abortController = this.abortControllers.get(cancelToken);
      if (abortController) {
        return abortController.signal;
      }
      return void 0;
    }

    const abortController = new AbortController();
    this.abortControllers.set(cancelToken, abortController);
    return abortController.signal;
  };

  public abortRequest = (cancelToken: CancelToken) => {
    const abortController = this.abortControllers.get(cancelToken);

    if (abortController) {
      abortController.abort();
      this.abortControllers.delete(cancelToken);
    }
  };

  public request = async <T = any, E = any>({
    body,
    secure,
    path,
    type,
    query,
    format = "json",
    baseUrl,
    cancelToken,
    ...params
  }: FullRequestParams): Promise<HttpResponse<T, E>> => {
    const secureParams = (secure && this.securityWorker && (await this.securityWorker(this.securityData))) || {};
    const requestParams = this.mergeRequestParams(params, secureParams);
    const queryString = query && this.toQueryString(query);
    const payloadFormatter = this.contentFormatters[type || ContentType.Json];

    return fetch(`${baseUrl || this.baseUrl || ""}${path}${queryString ? `?${queryString}` : ""}`, {
      ...requestParams,
      headers: {
        ...(type && type !== ContentType.FormData ? { "Content-Type": type } : {}),
        ...(requestParams.headers || {}),
      },
      signal: cancelToken ? this.createAbortSignal(cancelToken) : void 0,
      body: typeof body === "undefined" || body === null ? null : payloadFormatter(body),
    }).then(async (response) => {
      const r = response as HttpResponse<T, E>;
      r.data = null as unknown as T;
      r.error = null as unknown as E;

      const data = await response[format]()
        .then((data) => {
          if (r.ok) {
            r.data = data;
          } else {
            r.error = data;
          }
          return r;
        })
        .catch((e) => {
          r.error = e;
          return r;
        });

      if (cancelToken) {
        this.abortControllers.delete(cancelToken);
      }

      if (!response.ok) throw data;
      return data;
    });
  };
}

/**
 * @title Stroom API
 * @version v1/v2
 * @license Apache 2.0 (http://www.apache.org/licenses/LICENSE-2.0.html)
 * @baseUrl /api
 * @contact stroom (https://github.com/gchq/stroom)
 *
 * Various APIs for interacting with Stroom and its data
 */
export class Api<SecurityDataType extends unknown> extends HttpClient<SecurityDataType> {
  account = {
    /**
     * No description
     *
     * @tags Account
     * @name ListAccounts
     * @summary Get all accounts.
     * @request GET:/account/v1
     * @secure
     */
    listAccounts: (params: RequestParams = {}) =>
      this.request<any, AccountResultPage>({
        path: `/account/v1`,
        method: "GET",
        secure: true,
        ...params,
      }),

    /**
     * No description
     *
     * @tags Account
     * @name CreateAccount
     * @summary Create an account.
     * @request POST:/account/v1
     * @secure
     */
    createAccount: (data: CreateAccountRequest, params: RequestParams = {}) =>
      this.request<any, number>({
        path: `/account/v1`,
        method: "POST",
        body: data,
        secure: true,
        type: ContentType.Json,
        ...params,
      }),

    /**
     * No description
     *
     * @tags Account
     * @name SearchAccounts
     * @summary Search for an account by email.
     * @request POST:/account/v1/search
     * @secure
     */
    searchAccounts: (data: SearchAccountRequest, params: RequestParams = {}) =>
      this.request<any, AccountResultPage>({
        path: `/account/v1/search`,
        method: "POST",
        body: data,
        secure: true,
        type: ContentType.Json,
        ...params,
      }),

    /**
     * No description
     *
     * @tags Account
     * @name DeleteAccount
     * @summary Delete an account by ID.
     * @request DELETE:/account/v1/{id}
     * @secure
     */
    deleteAccount: (id: number, params: RequestParams = {}) =>
      this.request<any, boolean>({
        path: `/account/v1/${id}`,
        method: "DELETE",
        secure: true,
        ...params,
      }),

    /**
     * No description
     *
     * @tags Account
     * @name FetchAccount
     * @summary Get an account by ID.
     * @request GET:/account/v1/{id}
     * @secure
     */
    fetchAccount: (id: number, params: RequestParams = {}) =>
      this.request<any, Account>({
        path: `/account/v1/${id}`,
        method: "GET",
        secure: true,
        ...params,
      }),

    /**
     * No description
     *
     * @tags Account
     * @name UpdateAccount
     * @summary Update an account.
     * @request PUT:/account/v1/{id}
     * @secure
     */
    updateAccount: (id: number, data: UpdateAccountRequest, params: RequestParams = {}) =>
      this.request<any, boolean>({
        path: `/account/v1/${id}`,
        method: "PUT",
        body: data,
        secure: true,
        type: ContentType.Json,
        ...params,
      }),
  };
  activity = {
    /**
     * No description
     *
     * @tags Activities
     * @name ListActivities
     * @summary Lists activities
     * @request GET:/activity/v1
     * @secure
     */
    listActivities: (query?: { filter?: string }, params: RequestParams = {}) =>
      this.request<any, ResultPageActivity>({
        path: `/activity/v1`,
        method: "GET",
        query: query,
        secure: true,
        ...params,
      }),

    /**
     * No description
     *
     * @tags Activities
     * @name CreateActivity
     * @summary Create an Activity
     * @request POST:/activity/v1
     * @secure
     */
    createActivity: (params: RequestParams = {}) =>
      this.request<any, Activity>({
        path: `/activity/v1`,
        method: "POST",
        secure: true,
        ...params,
      }),

    /**
     * No description
     *
     * @tags Activities
     * @name AcknowledgeSplash
     * @summary Acknowledge the slash screen
     * @request POST:/activity/v1/acknowledge
     * @secure
     */
    acknowledgeSplash: (data: AcknowledgeSplashRequest, params: RequestParams = {}) =>
      this.request<any, boolean>({
        path: `/activity/v1/acknowledge`,
        method: "POST",
        body: data,
        secure: true,
        type: ContentType.Json,
        ...params,
      }),

    /**
     * No description
     *
     * @tags Activities
     * @name GetCurrentActivity
     * @summary Gets the current activity
     * @request GET:/activity/v1/current
     * @secure
     */
    getCurrentActivity: (params: RequestParams = {}) =>
      this.request<any, Activity>({
        path: `/activity/v1/current`,
        method: "GET",
        secure: true,
        ...params,
      }),

    /**
     * No description
     *
     * @tags Activities
     * @name SetCurrentActivity
     * @summary Gets the current activity
     * @request PUT:/activity/v1/current
     * @secure
     */
    setCurrentActivity: (data: Activity, params: RequestParams = {}) =>
      this.request<any, Activity>({
        path: `/activity/v1/current`,
        method: "PUT",
        body: data,
        secure: true,
        type: ContentType.Json,
        ...params,
      }),

    /**
     * No description
     *
     * @tags Activities
     * @name ListActivityFieldDefinitions
     * @summary Lists activity field definitions
     * @request GET:/activity/v1/fields
     * @secure
     */
    listActivityFieldDefinitions: (params: RequestParams = {}) =>
      this.request<any, FilterFieldDefinition[]>({
        path: `/activity/v1/fields`,
        method: "GET",
        secure: true,
        ...params,
      }),

    /**
     * No description
     *
     * @tags Activities
     * @name ValidateActivity
     * @summary Validate an Activity
     * @request POST:/activity/v1/validate
     * @secure
     */
    validateActivity: (data: Activity, params: RequestParams = {}) =>
      this.request<any, ActivityValidationResult>({
        path: `/activity/v1/validate`,
        method: "POST",
        body: data,
        secure: true,
        type: ContentType.Json,
        ...params,
      }),

    /**
     * No description
     *
     * @tags Activities
     * @name DeleteActivity
     * @summary Delete an activity
     * @request DELETE:/activity/v1/{id}
     * @secure
     */
    deleteActivity: (id: number, params: RequestParams = {}) =>
      this.request<any, boolean>({
        path: `/activity/v1/${id}`,
        method: "DELETE",
        secure: true,
        ...params,
      }),

    /**
     * No description
     *
     * @tags Activities
     * @name FetchActivity
     * @summary Fetch an Activity
     * @request GET:/activity/v1/{id}
     * @secure
     */
    fetchActivity: (id: number, params: RequestParams = {}) =>
      this.request<any, Activity>({
        path: `/activity/v1/${id}`,
        method: "GET",
        secure: true,
        ...params,
      }),

    /**
     * No description
     *
     * @tags Activities
     * @name UpdateActivity
     * @summary Update an Activity
     * @request PUT:/activity/v1/{id}
     * @secure
     */
    updateActivity: (id: number, data: Activity, params: RequestParams = {}) =>
      this.request<any, Activity>({
        path: `/activity/v1/${id}`,
        method: "PUT",
        body: data,
        secure: true,
        type: ContentType.Json,
        ...params,
      }),
  };
  analyticDataShard = {
    /**
     * No description
     *
     * @tags AnalyticNotifications
     * @name FindAnalyticDataShards
     * @summary Find the analytic data shards for the specified analytic
     * @request POST:/analyticDataShard/v1/find
     * @secure
     */
    findAnalyticDataShards: (
      data: FindAnalyticDataShardCriteria,
      query?: { nodeName?: string },
      params: RequestParams = {},
    ) =>
      this.request<any, ResultPageAnalyticDataShard>({
        path: `/analyticDataShard/v1/find`,
        method: "POST",
        query: query,
        body: data,
        secure: true,
        type: ContentType.Json,
        ...params,
      }),

    /**
     * No description
     *
     * @tags AnalyticNotifications
     * @name GetShardData
     * @summary Get the data for the shard
     * @request POST:/analyticDataShard/v1/getData
     * @secure
     */
    getShardData: (data: GetAnalyticShardDataRequest, query?: { nodeName?: string }, params: RequestParams = {}) =>
      this.request<any, Result>({
        path: `/analyticDataShard/v1/getData`,
        method: "POST",
        query: query,
        body: data,
        secure: true,
        type: ContentType.Json,
        ...params,
      }),
  };
  analyticProcess = {
    /**
     * No description
     *
     * @tags AnalyticProcess
     * @name GetDefaultProcessingFilterExpression
     * @summary Find the default processing filter expression
     * @request POST:/analyticProcess/v1/getDefaultProcessingFilterExpression
     * @secure
     */
    getDefaultProcessingFilterExpression: (data: string, params: RequestParams = {}) =>
      this.request<any, ExpressionOperator>({
        path: `/analyticProcess/v1/getDefaultProcessingFilterExpression`,
        method: "POST",
        body: data,
        secure: true,
        type: ContentType.Json,
        ...params,
      }),

    /**
     * No description
     *
     * @tags AnalyticProcess
     * @name FindAnalyticProcessTracker
     * @summary Find the analytic process tracker for the specified process
     * @request POST:/analyticProcess/v1/tracker
     * @secure
     */
    findAnalyticProcessTracker: (data: string, params: RequestParams = {}) =>
      this.request<any, AnalyticTracker>({
        path: `/analyticProcess/v1/tracker`,
        method: "POST",
        body: data,
        secure: true,
        type: ContentType.Json,
        ...params,
      }),
  };
  analyticRule = {
    /**
     * No description
     *
     * @tags Queries
     * @name FetchAnalyticRule
     * @summary Fetch an analytic rule doc by its UUID
     * @request GET:/analyticRule/v1/{uuid}
     * @secure
     */
    fetchAnalyticRule: (uuid: string, params: RequestParams = {}) =>
      this.request<any, AnalyticRuleDoc>({
        path: `/analyticRule/v1/${uuid}`,
        method: "GET",
        secure: true,
        ...params,
      }),

    /**
     * No description
     *
     * @tags Queries
     * @name UpdateAnalyticRule
     * @summary Update an analytic rule doc
     * @request PUT:/analyticRule/v1/{uuid}
     * @secure
     */
    updateAnalyticRule: (uuid: string, data: AnalyticRuleDoc, params: RequestParams = {}) =>
      this.request<any, AnalyticRuleDoc>({
        path: `/analyticRule/v1/${uuid}`,
        method: "PUT",
        body: data,
        secure: true,
        type: ContentType.Json,
        ...params,
      }),
  };
  annotation = {
    /**
     * No description
     *
     * @tags Annotations
     * @name GetAnnotationDetail
     * @summary Gets an annotation
     * @request GET:/annotation/v1
     * @secure
     */
    getAnnotationDetail: (query?: { annotationId?: number }, params: RequestParams = {}) =>
      this.request<any, AnnotationDetail>({
        path: `/annotation/v1`,
        method: "GET",
        query: query,
        secure: true,
        ...params,
      }),

    /**
     * No description
     *
     * @tags Annotations
     * @name CreateAnnotationEntry
     * @summary Gets an annotation
     * @request POST:/annotation/v1
     * @secure
     */
    createAnnotationEntry: (data: CreateEntryRequest, params: RequestParams = {}) =>
      this.request<any, AnnotationDetail>({
        path: `/annotation/v1`,
        method: "POST",
        body: data,
        secure: true,
        type: ContentType.Json,
        ...params,
      }),

    /**
     * No description
     *
     * @tags Annotations
     * @name GetAnnotationComments
     * @summary Gets a list of predefined comments
     * @request GET:/annotation/v1/comment
     * @secure
     */
    getAnnotationComments: (query?: { filter?: string }, params: RequestParams = {}) =>
      this.request<any, string[]>({
        path: `/annotation/v1/comment`,
        method: "GET",
        query: query,
        secure: true,
        ...params,
      }),

    /**
     * No description
     *
     * @tags Annotations
     * @name LinkAnnotationEvents
     * @summary Links an annotation to an event
     * @request POST:/annotation/v1/link
     * @secure
     */
    linkAnnotationEvents: (data: EventLink, params: RequestParams = {}) =>
      this.request<any, EventId[]>({
        path: `/annotation/v1/link`,
        method: "POST",
        body: data,
        secure: true,
        type: ContentType.Json,
        ...params,
      }),

    /**
     * No description
     *
     * @tags Annotations
     * @name GetAnnotationLinkedEvents
     * @summary Gets a list of events linked to this annotation
     * @request GET:/annotation/v1/linkedEvents
     * @secure
     */
    getAnnotationLinkedEvents: (query?: { annotationId?: number }, params: RequestParams = {}) =>
      this.request<any, EventId[]>({
        path: `/annotation/v1/linkedEvents`,
        method: "GET",
        query: query,
        secure: true,
        ...params,
      }),

    /**
     * No description
     *
     * @tags Annotations
     * @name SetAnnotationAssignedTo
     * @summary Bulk action to set the assignment for several annotations
     * @request POST:/annotation/v1/setAssignedTo
     * @secure
     */
    setAnnotationAssignedTo: (data: SetAssignedToRequest, params: RequestParams = {}) =>
      this.request<any, number>({
        path: `/annotation/v1/setAssignedTo`,
        method: "POST",
        body: data,
        secure: true,
        type: ContentType.Json,
        ...params,
      }),

    /**
     * No description
     *
     * @tags Annotations
     * @name SetAnnotationStatus
     * @summary Bulk action to set the status for several annotations
     * @request POST:/annotation/v1/setStatus
     * @secure
     */
    setAnnotationStatus: (data: SetStatusRequest, params: RequestParams = {}) =>
      this.request<any, number>({
        path: `/annotation/v1/setStatus`,
        method: "POST",
        body: data,
        secure: true,
        type: ContentType.Json,
        ...params,
      }),

    /**
     * No description
     *
     * @tags Annotations
     * @name GetAnnotationDStatus
     * @summary Gets a list of allowed statuses
     * @request GET:/annotation/v1/status
     * @secure
     */
    getAnnotationDStatus: (query?: { filter?: string }, params: RequestParams = {}) =>
      this.request<any, string[]>({
        path: `/annotation/v1/status`,
        method: "GET",
        query: query,
        secure: true,
        ...params,
      }),

    /**
     * No description
     *
     * @tags Annotations
     * @name UnlinkAnnotationEvents
     * @summary Unlinks an annotation from an event
     * @request POST:/annotation/v1/unlink
     * @secure
     */
    unlinkAnnotationEvents: (data: EventLink, params: RequestParams = {}) =>
      this.request<any, EventId[]>({
        path: `/annotation/v1/unlink`,
        method: "POST",
        body: data,
        secure: true,
        type: ContentType.Json,
        ...params,
      }),
  };
  apikey = {
    /**
     * No description
     *
     * @tags Api Keys
     * @name DeleteAllApiKeys
     * @summary Delete all API keys.
     * @request DELETE:/apikey/v1
     * @secure
     */
    deleteAllApiKeys: (params: RequestParams = {}) =>
      this.request<any, number>({
        path: `/apikey/v1`,
        method: "DELETE",
        secure: true,
        ...params,
      }),

    /**
     * No description
     *
     * @tags Api Keys
     * @name CreateApiKey
     * @summary Create a new API key.
     * @request POST:/apikey/v1
     * @secure
     */
    createApiKey: (data: CreateApiKeyRequest, params: RequestParams = {}) =>
      this.request<any, ApiKey>({
        path: `/apikey/v1`,
        method: "POST",
        body: data,
        secure: true,
        type: ContentType.Json,
        ...params,
      }),

    /**
     * No description
     *
     * @tags Api Keys
     * @name DeleteApiKeyByData
     * @summary Delete an API key by the data itself.
     * @request DELETE:/apikey/v1/byData/{data}
     * @secure
     */
    deleteApiKeyByData: (data: string, params: RequestParams = {}) =>
      this.request<any, number>({
        path: `/apikey/v1/byData/${data}`,
        method: "DELETE",
        secure: true,
        ...params,
      }),

    /**
     * No description
     *
     * @tags Api Keys
     * @name FetchApiKeyByData
     * @summary Read a API key by the data itself.
     * @request GET:/apikey/v1/byData/{data}
     * @secure
     */
    fetchApiKeyByData: (data: string, params: RequestParams = {}) =>
      this.request<any, ApiKey>({
        path: `/apikey/v1/byData/${data}`,
        method: "GET",
        secure: true,
        ...params,
      }),

    /**
     * No description
     *
     * @tags Api Keys
     * @name GetDefaultApiKeyExpirySeconds
     * @summary Get the default time taken for API keys to expire
     * @request GET:/apikey/v1/noauth/getDefaultApiKeyExpirySeconds
     * @secure
     */
    getDefaultApiKeyExpirySeconds: (params: RequestParams = {}) =>
      this.request<any, number>({
        path: `/apikey/v1/noauth/getDefaultApiKeyExpirySeconds`,
        method: "GET",
        secure: true,
        ...params,
      }),

    /**
     * No description
     *
     * @tags Api Keys
     * @name SearchApiKeys
     * @summary Submit a search request for API keys
     * @request POST:/apikey/v1/search
     * @secure
     */
    searchApiKeys: (data: SearchApiKeyRequest, params: RequestParams = {}) =>
      this.request<any, ApiKeyResultPage>({
        path: `/apikey/v1/search`,
        method: "POST",
        body: data,
        secure: true,
        type: ContentType.Json,
        ...params,
      }),

    /**
     * No description
     *
     * @tags Api Keys
     * @name DeleteApiKey
     * @summary Delete a API key by ID.
     * @request DELETE:/apikey/v1/{id}
     * @secure
     */
    deleteApiKey: (id: number, params: RequestParams = {}) =>
      this.request<any, number>({
        path: `/apikey/v1/${id}`,
        method: "DELETE",
        secure: true,
        ...params,
      }),

    /**
     * No description
     *
     * @tags Api Keys
     * @name FetchApiKey
     * @summary Read a API key by ID.
     * @request GET:/apikey/v1/{id}
     * @secure
     */
    fetchApiKey: (id: number, params: RequestParams = {}) =>
      this.request<any, ApiKey>({
        path: `/apikey/v1/${id}`,
        method: "GET",
        secure: true,
        ...params,
      }),

    /**
     * No description
     *
     * @tags Api Keys
     * @name ToggleApiKeyEnabled
     * @summary Enable or disable the state of an API key.
     * @request GET:/apikey/v1/{id}/enabled
     * @secure
     */
    toggleApiKeyEnabled: (id: number, query: { enabled: boolean }, params: RequestParams = {}) =>
      this.request<any, number>({
        path: `/apikey/v1/${id}/enabled`,
        method: "GET",
        query: query,
        secure: true,
        ...params,
      }),

    /**
     * No description
     *
     * @tags API Key
     * @name CreateApiKey1
     * @summary Creates a new API key
     * @request POST:/apikey/v2
     * @secure
     */
    createApiKey1: (data: CreateHashedApiKeyRequest, params: RequestParams = {}) =>
      this.request<any, CreateHashedApiKeyResponse>({
        path: `/apikey/v2`,
        method: "POST",
        body: data,
        secure: true,
        type: ContentType.Json,
        ...params,
      }),

    /**
     * No description
     *
     * @tags API Key
     * @name DeleteApiKey2
     * @summary Delete a batch of API keys by ID.
     * @request DELETE:/apikey/v2/deleteBatch
     * @secure
     */
    deleteApiKey2: (data: number[], params: RequestParams = {}) =>
      this.request<any, number>({
        path: `/apikey/v2/deleteBatch`,
        method: "DELETE",
        body: data,
        secure: true,
        type: ContentType.Json,
        ...params,
      }),

    /**
     * No description
     *
     * @tags API Key
     * @name FindApiKeysByCriteria
     * @summary Find the API keys matching the supplied criteria
     * @request POST:/apikey/v2/find
     * @secure
     */
    findApiKeysByCriteria: (data: FindApiKeyCriteria, params: RequestParams = {}) =>
      this.request<any, ApiKeyResultPage>({
        path: `/apikey/v2/find`,
        method: "POST",
        body: data,
        secure: true,
        type: ContentType.Json,
        ...params,
      }),

    /**
     * No description
     *
     * @tags API Key
     * @name DeleteApiKey1
     * @summary Delete an API key by ID.
     * @request DELETE:/apikey/v2/{id}
     * @secure
     */
    deleteApiKey1: (id: number, params: RequestParams = {}) =>
      this.request<any, boolean>({
        path: `/apikey/v2/${id}`,
        method: "DELETE",
        secure: true,
        ...params,
      }),

    /**
     * No description
     *
     * @tags API Key
     * @name FetchApiKey1
     * @summary Fetch a dictionary doc by its UUID
     * @request GET:/apikey/v2/{id}
     * @secure
     */
    fetchApiKey1: (id: number, params: RequestParams = {}) =>
      this.request<any, HashedApiKey>({
        path: `/apikey/v2/${id}`,
        method: "GET",
        secure: true,
        ...params,
      }),

    /**
     * No description
     *
     * @tags API Key
     * @name UpdateApiKey
     * @summary Update a dictionary doc
     * @request PUT:/apikey/v2/{id}
     * @secure
     */
    updateApiKey: (id: number, data: HashedApiKey, params: RequestParams = {}) =>
      this.request<any, HashedApiKey>({
        path: `/apikey/v2/${id}`,
        method: "PUT",
        body: data,
        secure: true,
        type: ContentType.Json,
        ...params,
      }),
  };
  authentication = {
    /**
     * No description
     *
     * @tags Authentication
     * @name NeedsPasswordChange
     * @summary Check if a user's password needs changing.
     * @request GET:/authentication/v1/needsPasswordChange
     * @secure
     */
    needsPasswordChange: (query?: { email?: string }, params: RequestParams = {}) =>
      this.request<any, boolean>({
        path: `/authentication/v1/needsPasswordChange`,
        method: "GET",
        query: query,
        secure: true,
        ...params,
      }),

    /**
     * No description
     *
     * @tags Authentication
     * @name ChangePassword
     * @summary Change a user's password.
     * @request POST:/authentication/v1/noauth/changePassword
     * @secure
     */
    changePassword: (data: ChangePasswordRequest, params: RequestParams = {}) =>
      this.request<any, ChangePasswordResponse>({
        path: `/authentication/v1/noauth/changePassword`,
        method: "POST",
        body: data,
        secure: true,
        type: ContentType.Json,
        ...params,
      }),

    /**
     * No description
     *
     * @tags Authentication
     * @name ConfirmPassword
     * @summary Confirm an authenticated user's current password.
     * @request POST:/authentication/v1/noauth/confirmPassword
     * @secure
     */
    confirmPassword: (data: ConfirmPasswordRequest, params: RequestParams = {}) =>
      this.request<any, ConfirmPasswordResponse>({
        path: `/authentication/v1/noauth/confirmPassword`,
        method: "POST",
        body: data,
        secure: true,
        type: ContentType.Json,
        ...params,
      }),

    /**
     * No description
     *
     * @tags Authentication
     * @name FetchPasswordPolicy
     * @summary Get the password policy
     * @request GET:/authentication/v1/noauth/fetchPasswordPolicy
     * @secure
     */
    fetchPasswordPolicy: (params: RequestParams = {}) =>
      this.request<any, PasswordPolicyConfig>({
        path: `/authentication/v1/noauth/fetchPasswordPolicy`,
        method: "GET",
        secure: true,
        ...params,
      }),

    /**
     * No description
     *
     * @tags Authentication
     * @name GetAuthenticationState
     * @summary Get the current authentication state
     * @request GET:/authentication/v1/noauth/getAuthenticationState
     * @secure
     */
    getAuthenticationState: (params: RequestParams = {}) =>
      this.request<any, AuthenticationState>({
        path: `/authentication/v1/noauth/getAuthenticationState`,
        method: "GET",
        secure: true,
        ...params,
      }),

    /**
     * No description
     *
     * @tags Authentication
     * @name Login
     * @summary Handle a login request made using username and password credentials.
     * @request POST:/authentication/v1/noauth/login
     * @secure
     */
    login: (data: LoginRequest, params: RequestParams = {}) =>
      this.request<any, LoginResponse>({
        path: `/authentication/v1/noauth/login`,
        method: "POST",
        body: data,
        secure: true,
        type: ContentType.Json,
        ...params,
      }),

    /**
     * No description
     *
     * @tags Authentication
     * @name Logout
     * @summary Log a user out of their session
     * @request GET:/authentication/v1/noauth/logout
     * @secure
     */
    logout: (query: { post_logout_redirect_uri: string; state: string }, params: RequestParams = {}) =>
      this.request<any, boolean>({
        path: `/authentication/v1/noauth/logout`,
        method: "GET",
        query: query,
        secure: true,
        ...params,
      }),

    /**
     * No description
     *
     * @tags Authentication
     * @name ResetEmail
     * @summary Reset a user account using an email address.
     * @request GET:/authentication/v1/noauth/reset/{email}
     * @secure
     */
    resetEmail: (email: string, params: RequestParams = {}) =>
      this.request<any, boolean>({
        path: `/authentication/v1/noauth/reset/${email}`,
        method: "GET",
        secure: true,
        ...params,
      }),

    /**
     * No description
     *
     * @tags Authentication
     * @name ResetPassword
     * @summary Reset an authenticated user's password.
     * @request POST:/authentication/v1/resetPassword
     * @secure
     */
    resetPassword: (data: ResetPasswordRequest, params: RequestParams = {}) =>
      this.request<any, ChangePasswordResponse>({
        path: `/authentication/v1/resetPassword`,
        method: "POST",
        body: data,
        secure: true,
        type: ContentType.Json,
        ...params,
      }),
  };
  authproxy = {
    /**
     * No description
     *
     * @tags AuthProxy
     * @name FetchClientCredsToken
     * @summary Fetch an access token from the configured IDP using the supplied client credentials
     * @request POST:/authproxy/v1/noauth/fetchClientCredsToken
     * @secure
     */
    fetchClientCredsToken: (data: ClientCredentials, params: RequestParams = {}) =>
      this.request<any, string>({
        path: `/authproxy/v1/noauth/fetchClientCredsToken`,
        method: "POST",
        body: data,
        secure: true,
        type: ContentType.Json,
        ...params,
      }),
  };
  cache = {
    /**
     * No description
     *
     * @tags Caches
     * @name ClearCache
     * @summary Clears a cache
     * @request DELETE:/cache/v1
     * @secure
     */
    clearCache: (query?: { cacheName?: string; nodeName?: string }, params: RequestParams = {}) =>
      this.request<any, number>({
        path: `/cache/v1`,
        method: "DELETE",
        query: query,
        secure: true,
        ...params,
      }),

    /**
     * No description
     *
     * @tags Caches
     * @name GetCacheInfo
     * @summary Gets cache info
     * @request GET:/cache/v1/info
     * @secure
     */
    getCacheInfo: (query?: { cacheName?: string; nodeName?: string }, params: RequestParams = {}) =>
      this.request<any, CacheInfoResponse>({
        path: `/cache/v1/info`,
        method: "GET",
        query: query,
        secure: true,
        ...params,
      }),

    /**
     * No description
     *
     * @tags Caches
     * @name ListCaches
     * @summary Lists caches
     * @request GET:/cache/v1/list
     * @secure
     */
    listCaches: (query?: { nodeName?: string }, params: RequestParams = {}) =>
      this.request<any, CacheNamesResponse>({
        path: `/cache/v1/list`,
        method: "GET",
        query: query,
        secure: true,
        ...params,
      }),
  };
  cluster = {
    /**
     * No description
     *
     * @tags Cluster lock
     * @name KeepClusterLockAlive
     * @summary Keep a lock alive
     * @request PUT:/cluster/lock/v1/keepALive/{nodeName}
     * @secure
     */
    keepClusterLockAlive: (nodeName: string, data: ClusterLockKey, params: RequestParams = {}) =>
      this.request<any, boolean>({
        path: `/cluster/lock/v1/keepALive/${nodeName}`,
        method: "PUT",
        body: data,
        secure: true,
        type: ContentType.Json,
        ...params,
      }),

    /**
     * No description
     *
     * @tags Cluster lock
     * @name ReleaseClusterLock
     * @summary Release a lock
     * @request PUT:/cluster/lock/v1/release/{nodeName}
     * @secure
     */
    releaseClusterLock: (nodeName: string, data: ClusterLockKey, params: RequestParams = {}) =>
      this.request<any, boolean>({
        path: `/cluster/lock/v1/release/${nodeName}`,
        method: "PUT",
        body: data,
        secure: true,
        type: ContentType.Json,
        ...params,
      }),

    /**
     * No description
     *
     * @tags Cluster lock
     * @name TryClusterLock
     * @summary Try to lock
     * @request PUT:/cluster/lock/v1/try/{nodeName}
     * @secure
     */
    tryClusterLock: (nodeName: string, data: ClusterLockKey, params: RequestParams = {}) =>
      this.request<any, boolean>({
        path: `/cluster/lock/v1/try/${nodeName}`,
        method: "PUT",
        body: data,
        secure: true,
        type: ContentType.Json,
        ...params,
      }),
  };
  config = {
    /**
     * No description
     *
     * @tags Global Config
     * @name CreateConfigProperty
     * @summary Create a configuration property
     * @request POST:/config/v1
     * @secure
     */
    createConfigProperty: (data: ConfigProperty, params: RequestParams = {}) =>
      this.request<any, ConfigProperty>({
        path: `/config/v1`,
        method: "POST",
        body: data,
        secure: true,
        type: ContentType.Json,
        ...params,
      }),

    /**
     * No description
     *
     * @tags Global Config
     * @name UpdateConfigProperty
     * @summary Update a configuration property
     * @request PUT:/config/v1/clusterProperties/{propertyName}
     * @secure
     */
    updateConfigProperty: (propertyName: string, data: ConfigProperty, params: RequestParams = {}) =>
      this.request<any, ConfigProperty>({
        path: `/config/v1/clusterProperties/${propertyName}`,
        method: "PUT",
        body: data,
        secure: true,
        type: ContentType.Json,
        ...params,
      }),

    /**
     * No description
     *
     * @tags Global Config
     * @name GetConfigYamlValueByNodeAndName
     * @summary Get the property value from the YAML configuration in the specified node.
     * @request GET:/config/v1/clusterProperties/{propertyName}/yamlOverrideValue/{nodeName}
     * @secure
     */
    getConfigYamlValueByNodeAndName: (propertyName: string, nodeName: string, params: RequestParams = {}) =>
      this.request<any, OverrideValueString>({
        path: `/config/v1/clusterProperties/${propertyName}/yamlOverrideValue/${nodeName}`,
        method: "GET",
        secure: true,
        ...params,
      }),

    /**
     * No description
     *
     * @tags Global Config
     * @name FetchExtendedUiConfig
     * @summary Fetch the extended UI configuration
     * @request GET:/config/v1/noauth/fetchExtendedUiConfig
     * @secure
     */
    fetchExtendedUiConfig: (params: RequestParams = {}) =>
      this.request<any, ExtendedUiConfig>({
        path: `/config/v1/noauth/fetchExtendedUiConfig`,
        method: "GET",
        secure: true,
        ...params,
      }),

    /**
     * No description
     *
     * @tags Global Config
     * @name FetchUiConfig
     * @summary Fetch the UI configuration
     * @request GET:/config/v1/noauth/fetchUiConfig
     * @secure
     */
    fetchUiConfig: (params: RequestParams = {}) =>
      this.request<any, UiConfig>({
        path: `/config/v1/noauth/fetchUiConfig`,
        method: "GET",
        secure: true,
        ...params,
      }),

    /**
     * No description
     *
     * @tags Global Config
     * @name ListConfigPropertiesByNode
     * @summary List all properties matching the criteria on the requested node.
     * @request POST:/config/v1/nodeProperties/{nodeName}
     * @secure
     */
    listConfigPropertiesByNode: (nodeName: string, data: GlobalConfigCriteria, params: RequestParams = {}) =>
      this.request<any, ListConfigResponse>({
        path: `/config/v1/nodeProperties/${nodeName}`,
        method: "POST",
        body: data,
        secure: true,
        type: ContentType.Json,
        ...params,
      }),

    /**
     * No description
     *
     * @tags Global Config
     * @name ListConfigProperties
     * @summary List all properties matching the criteria on the current node.
     * @request POST:/config/v1/properties
     * @secure
     */
    listConfigProperties: (data: GlobalConfigCriteria, params: RequestParams = {}) =>
      this.request<any, ListConfigResponse>({
        path: `/config/v1/properties`,
        method: "POST",
        body: data,
        secure: true,
        type: ContentType.Json,
        ...params,
      }),

    /**
     * No description
     *
     * @tags Global Config
     * @name GetConfigPropertyByName
     * @summary Fetch a property by its name, e.g. 'stroom.path.home'
     * @request GET:/config/v1/properties/{propertyName}
     * @secure
     */
    getConfigPropertyByName: (propertyName: string, params: RequestParams = {}) =>
      this.request<any, ConfigProperty>({
        path: `/config/v1/properties/${propertyName}`,
        method: "GET",
        secure: true,
        ...params,
      }),
  };
  content = {
    /**
     * No description
     *
     * @tags Content
     * @name ExportContent
     * @summary Export content
     * @request POST:/content/v1/export
     * @secure
     */
    exportContent: (data: DocRefs, params: RequestParams = {}) =>
      this.request<any, ResourceGeneration>({
        path: `/content/v1/export`,
        method: "POST",
        body: data,
        secure: true,
        type: ContentType.Json,
        ...params,
      }),

    /**
     * No description
     *
     * @tags Content
     * @name FetchContentDependencies
     * @summary Fetch content dependencies
     * @request POST:/content/v1/fetchDependencies
     * @secure
     */
    fetchContentDependencies: (data: DependencyCriteria, params: RequestParams = {}) =>
      this.request<any, ResultPageDependency>({
        path: `/content/v1/fetchDependencies`,
        method: "POST",
        body: data,
        secure: true,
        type: ContentType.Json,
        ...params,
      }),

    /**
     * No description
     *
     * @tags Content
     * @name ImportContent
     * @summary Import content
     * @request POST:/content/v1/import
     * @secure
     */
    importContent: (data: ImportConfigRequest, params: RequestParams = {}) =>
      this.request<any, ImportConfigResponse>({
        path: `/content/v1/import`,
        method: "POST",
        body: data,
        secure: true,
        type: ContentType.Json,
        ...params,
      }),
  };
  dashboard = {
    /**
     * No description
     *
     * @tags Dashboards
     * @name DownloadDashboardQuery
     * @summary Download a query
     * @request POST:/dashboard/v1/downloadQuery
     * @secure
     */
    downloadDashboardQuery: (data: DashboardSearchRequest, params: RequestParams = {}) =>
      this.request<any, ResourceGeneration>({
        path: `/dashboard/v1/downloadQuery`,
        method: "POST",
        body: data,
        secure: true,
        type: ContentType.Json,
        ...params,
      }),

    /**
     * No description
     *
     * @tags Dashboards
     * @name DownloadDashboardSearchResultsLocal
     * @summary Download search results
     * @request POST:/dashboard/v1/downloadSearchResults
     * @secure
     */
    downloadDashboardSearchResultsLocal: (data: DownloadSearchResultsRequest, params: RequestParams = {}) =>
      this.request<any, ResourceGeneration>({
        path: `/dashboard/v1/downloadSearchResults`,
        method: "POST",
        body: data,
        secure: true,
        type: ContentType.Json,
        ...params,
      }),

    /**
     * No description
     *
     * @tags Dashboards
     * @name DownloadDashboardSearchResultsNode
     * @summary Download search results
     * @request POST:/dashboard/v1/downloadSearchResults/{nodeName}
     * @secure
     */
    downloadDashboardSearchResultsNode: (
      nodeName: string,
      data: DownloadSearchResultsRequest,
      params: RequestParams = {},
    ) =>
      this.request<any, ResourceGeneration>({
        path: `/dashboard/v1/downloadSearchResults/${nodeName}`,
        method: "POST",
        body: data,
        secure: true,
        type: ContentType.Json,
        ...params,
      }),

    /**
     * No description
     *
     * @tags Dashboards
     * @name DashboardSearch
     * @summary Perform a new search or get new results
     * @request POST:/dashboard/v1/search
     * @secure
     */
    dashboardSearch: (data: DashboardSearchRequest, params: RequestParams = {}) =>
      this.request<any, DashboardSearchResponse>({
        path: `/dashboard/v1/search`,
        method: "POST",
        body: data,
        secure: true,
        type: ContentType.Json,
        ...params,
      }),

    /**
     * No description
     *
     * @tags Dashboards
     * @name DashboardSearch1
     * @summary Perform a new search or get new results
     * @request POST:/dashboard/v1/search/{nodeName}
     * @secure
     */
    dashboardSearch1: (nodeName: string, data: DashboardSearchRequest, params: RequestParams = {}) =>
      this.request<any, DashboardSearchResponse>({
        path: `/dashboard/v1/search/${nodeName}`,
        method: "POST",
        body: data,
        secure: true,
        type: ContentType.Json,
        ...params,
      }),

    /**
     * No description
     *
     * @tags Dashboards
     * @name ValidateDashboardExpression
     * @summary Validate an expression
     * @request POST:/dashboard/v1/validateExpression
     * @secure
     */
    validateDashboardExpression: (data: string, params: RequestParams = {}) =>
      this.request<any, ValidateExpressionResult>({
        path: `/dashboard/v1/validateExpression`,
        method: "POST",
        body: data,
        secure: true,
        type: ContentType.Json,
        ...params,
      }),

    /**
     * No description
     *
     * @tags Dashboards
     * @name FetchDashboard
     * @summary Fetch a dashboard doc by its UUID
     * @request GET:/dashboard/v1/{uuid}
     * @secure
     */
    fetchDashboard: (uuid: string, params: RequestParams = {}) =>
      this.request<any, DashboardDoc>({
        path: `/dashboard/v1/${uuid}`,
        method: "GET",
        secure: true,
        ...params,
      }),

    /**
     * No description
     *
     * @tags Dashboards
     * @name UpdateDashboard
     * @summary Update a dashboard doc
     * @request PUT:/dashboard/v1/{uuid}
     * @secure
     */
    updateDashboard: (uuid: string, data: DashboardDoc, params: RequestParams = {}) =>
      this.request<any, DashboardDoc>({
        path: `/dashboard/v1/${uuid}`,
        method: "PUT",
        body: data,
        secure: true,
        type: ContentType.Json,
        ...params,
      }),
  };
  data = {
    /**
     * No description
     *
     * @tags Data
     * @name DownloadData
     * @summary Download matching data
     * @request POST:/data/v1/download
     * @secure
     */
    downloadData: (data: FindMetaCriteria, params: RequestParams = {}) =>
      this.request<any, ResourceGeneration>({
        path: `/data/v1/download`,
        method: "POST",
        body: data,
        secure: true,
        type: ContentType.Json,
        ...params,
      }),

    /**
     * No description
     *
     * @tags Data
     * @name FetchData
     * @summary Fetch matching data
     * @request POST:/data/v1/fetch
     * @secure
     */
    fetchData: (data: FetchDataRequest, params: RequestParams = {}) =>
      this.request<any, AbstractFetchDataResult>({
        path: `/data/v1/fetch`,
        method: "POST",
        body: data,
        secure: true,
        type: ContentType.Json,
        ...params,
      }),

    /**
     * No description
     *
     * @tags Data
     * @name UploadData
     * @summary Upload data
     * @request POST:/data/v1/upload
     * @secure
     */
    uploadData: (data: UploadDataRequest, params: RequestParams = {}) =>
      this.request<any, ResourceKey>({
        path: `/data/v1/upload`,
        method: "POST",
        body: data,
        secure: true,
        type: ContentType.Json,
        ...params,
      }),

    /**
     * No description
     *
     * @tags Data
     * @name ViewDataInfo
     * @summary Find full info about a data item
     * @request GET:/data/v1/{id}/info
     * @secure
     */
    viewDataInfo: (id: number, params: RequestParams = {}) =>
      this.request<any, DataInfoSection[]>({
        path: `/data/v1/${id}/info`,
        method: "GET",
        secure: true,
        ...params,
      }),

    /**
     * No description
     *
     * @tags Data
     * @name GetChildStreamTypes
     * @summary List child types for a stream
     * @request GET:/data/v1/{id}/parts/{partNo}/child-types
     * @secure
     */
    getChildStreamTypes: (id: number, partNo: number, params: RequestParams = {}) =>
      this.request<any, string[]>({
        path: `/data/v1/${id}/parts/${partNo}/child-types`,
        method: "GET",
        secure: true,
        ...params,
      }),
  };
  dataDownload = {
    /**
     * No description
     *
     * @tags Data Download
     * @name DownloadZip
     * @summary Retrieve content matching the provided criteria as a zip file
     * @request POST:/dataDownload/v1/downloadZip
     * @secure
     */
    downloadZip: (data: FindMetaCriteria, params: RequestParams = {}) =>
      this.request<any, void>({
        path: `/dataDownload/v1/downloadZip`,
        method: "POST",
        body: data,
        secure: true,
        type: ContentType.Json,
        ...params,
      }),
  };
  dataRetentionRules = {
    /**
     * No description
     *
     * @tags Data Retention Rules
     * @name FetchDataRetentionRules
     * @summary Get data retention rules
     * @request GET:/dataRetentionRules/v1
     * @secure
     */
    fetchDataRetentionRules: (params: RequestParams = {}) =>
      this.request<any, DataRetentionRules>({
        path: `/dataRetentionRules/v1`,
        method: "GET",
        secure: true,
        ...params,
      }),

    /**
     * No description
     *
     * @tags Data Retention Rules
     * @name UpdateDataRetentionRules
     * @summary Update data retention rules
     * @request PUT:/dataRetentionRules/v1
     * @secure
     */
    updateDataRetentionRules: (data: DataRetentionRules, params: RequestParams = {}) =>
      this.request<any, DataRetentionRules>({
        path: `/dataRetentionRules/v1`,
        method: "PUT",
        body: data,
        secure: true,
        type: ContentType.Json,
        ...params,
      }),

    /**
     * No description
     *
     * @tags Data Retention Rules
     * @name GetDataRetentionImpactSummary
     * @summary Get a summary of meta deletions with the passed data retention rules
     * @request POST:/dataRetentionRules/v1/impactSummary
     * @secure
     */
    getDataRetentionImpactSummary: (data: DataRetentionDeleteSummaryRequest, params: RequestParams = {}) =>
      this.request<any, DataRetentionDeleteSummaryResponse>({
        path: `/dataRetentionRules/v1/impactSummary`,
        method: "POST",
        body: data,
        secure: true,
        type: ContentType.Json,
        ...params,
      }),

    /**
     * No description
     *
     * @tags Data Retention Rules
     * @name StopDataRetentionImpactSummary
     * @summary Stop a running query
     * @request DELETE:/dataRetentionRules/v1/impactSummary/{queryId}
     * @secure
     */
    stopDataRetentionImpactSummary: (queryId: string, params: RequestParams = {}) =>
      this.request<any, boolean>({
        path: `/dataRetentionRules/v1/impactSummary/${queryId}`,
        method: "DELETE",
        secure: true,
        ...params,
      }),
  };
  dataSource = {
    /**
     * No description
     *
     * @tags Data Sources
     * @name FetchDefaultExtractionPipeline
     * @summary Fetch default extraction pipeline
     * @request POST:/dataSource/v1/fetchDefaultExtractionPipeline
     * @secure
     */
    fetchDefaultExtractionPipeline: (data: DocRef, params: RequestParams = {}) =>
      this.request<any, DocRef>({
        path: `/dataSource/v1/fetchDefaultExtractionPipeline`,
        method: "POST",
        body: data,
        secure: true,
        type: ContentType.Json,
        ...params,
      }),

    /**
     * No description
     *
     * @tags Data Sources
     * @name FetchDocumentation
     * @summary Fetch documentation for a data source
     * @request POST:/dataSource/v1/fetchDocumentation
     * @secure
     */
    fetchDocumentation: (data: DocRef, params: RequestParams = {}) =>
      this.request<any, Documentation>({
        path: `/dataSource/v1/fetchDocumentation`,
        method: "POST",
        body: data,
        secure: true,
        type: ContentType.Json,
        ...params,
      }),

    /**
     * No description
     *
     * @tags Data Sources
     * @name FindDataSourceFields
     * @summary Find data source fields
     * @request POST:/dataSource/v1/findFields
     * @secure
     */
    findDataSourceFields: (data: FindFieldInfoCriteria, params: RequestParams = {}) =>
      this.request<any, ResultPageQueryField>({
        path: `/dataSource/v1/findFields`,
        method: "POST",
        body: data,
        secure: true,
        type: ContentType.Json,
        ...params,
      }),
  };
  dbStatus = {
    /**
     * No description
     *
     * @tags Database Status
     * @name GetDbSystemTableStatus
     * @summary Find status of the DB
     * @request GET:/dbStatus/v1
     * @secure
     */
    getDbSystemTableStatus: (params: RequestParams = {}) =>
      this.request<any, ResultPageDBTableStatus>({
        path: `/dbStatus/v1`,
        method: "GET",
        secure: true,
        ...params,
      }),

    /**
     * No description
     *
     * @tags Database Status
     * @name FindDbSystemTableStatus
     * @summary Find status of the DB
     * @request POST:/dbStatus/v1
     * @secure
     */
    findDbSystemTableStatus: (data: FindDBTableCriteria, params: RequestParams = {}) =>
      this.request<any, ResultPageDBTableStatus>({
        path: `/dbStatus/v1`,
        method: "POST",
        body: data,
        secure: true,
        type: ContentType.Json,
        ...params,
      }),
  };
  dictionary = {
    /**
     * No description
     *
     * @tags Dictionaries (v1)
     * @name DownloadDictionary
     * @summary Download a dictionary doc
     * @request POST:/dictionary/v1/download
     * @secure
     */
    downloadDictionary: (data: DocRef, params: RequestParams = {}) =>
      this.request<any, ResourceGeneration>({
        path: `/dictionary/v1/download`,
        method: "POST",
        body: data,
        secure: true,
        type: ContentType.Json,
        ...params,
      }),

    /**
     * No description
     *
     * @tags Dictionaries (v1)
     * @name FetchDictionary
     * @summary Fetch a dictionary doc by its UUID
     * @request GET:/dictionary/v1/{uuid}
     * @secure
     */
    fetchDictionary: (uuid: string, params: RequestParams = {}) =>
      this.request<any, DictionaryDoc>({
        path: `/dictionary/v1/${uuid}`,
        method: "GET",
        secure: true,
        ...params,
      }),

    /**
     * No description
     *
     * @tags Dictionaries (v1)
     * @name UpdateDictionary
     * @summary Update a dictionary doc
     * @request PUT:/dictionary/v1/{uuid}
     * @secure
     */
    updateDictionary: (uuid: string, data: DictionaryDoc, params: RequestParams = {}) =>
      this.request<any, DictionaryDoc>({
        path: `/dictionary/v1/${uuid}`,
        method: "PUT",
        body: data,
        secure: true,
        type: ContentType.Json,
        ...params,
      }),
  };
  documentation = {
    /**
     * No description
     *
     * @tags Documentation (v1)
     * @name DownloadDocumentation
     * @summary Download a documentation doc
     * @request POST:/documentation/v1/download
     * @secure
     */
    downloadDocumentation: (data: DocRef, params: RequestParams = {}) =>
      this.request<any, ResourceGeneration>({
        path: `/documentation/v1/download`,
        method: "POST",
        body: data,
        secure: true,
        type: ContentType.Json,
        ...params,
      }),

    /**
     * No description
     *
     * @tags Documentation (v1)
     * @name FetchDocumentation1
     * @summary Fetch a documentation doc by its UUID
     * @request GET:/documentation/v1/{uuid}
     * @secure
     */
    fetchDocumentation1: (uuid: string, params: RequestParams = {}) =>
      this.request<any, DocumentationDoc>({
        path: `/documentation/v1/${uuid}`,
        method: "GET",
        secure: true,
        ...params,
      }),

    /**
     * No description
     *
     * @tags Documentation (v1)
     * @name UpdateDocumentation
     * @summary Update a documentation doc
     * @request PUT:/documentation/v1/{uuid}
     * @secure
     */
    updateDocumentation: (uuid: string, data: DocumentationDoc, params: RequestParams = {}) =>
      this.request<any, DocumentationDoc>({
        path: `/documentation/v1/${uuid}`,
        method: "PUT",
        body: data,
        secure: true,
        type: ContentType.Json,
        ...params,
      }),
  };
  elasticCluster = {
    /**
     * No description
     *
     * @tags Elastic Clusters
     * @name TestElasticCluster
     * @summary Test connection to the Elasticsearch cluster
     * @request POST:/elasticCluster/v1/testCluster
     * @secure
     */
    testElasticCluster: (data: ElasticClusterDoc, params: RequestParams = {}) =>
      this.request<any, ElasticClusterTestResponse>({
        path: `/elasticCluster/v1/testCluster`,
        method: "POST",
        body: data,
        secure: true,
        type: ContentType.Json,
        ...params,
      }),

    /**
     * No description
     *
     * @tags Elastic Clusters
     * @name FetchElasticCluster
     * @summary Fetch an Elasticsearch cluster doc by its UUID
     * @request GET:/elasticCluster/v1/{uuid}
     * @secure
     */
    fetchElasticCluster: (uuid: string, params: RequestParams = {}) =>
      this.request<any, ElasticClusterDoc>({
        path: `/elasticCluster/v1/${uuid}`,
        method: "GET",
        secure: true,
        ...params,
      }),

    /**
     * No description
     *
     * @tags Elastic Clusters
     * @name UpdateElasticCluster
     * @summary Update an Elasticsearch cluster doc
     * @request PUT:/elasticCluster/v1/{uuid}
     * @secure
     */
    updateElasticCluster: (uuid: string, data: ElasticClusterDoc, params: RequestParams = {}) =>
      this.request<any, ElasticClusterDoc>({
        path: `/elasticCluster/v1/${uuid}`,
        method: "PUT",
        body: data,
        secure: true,
        type: ContentType.Json,
        ...params,
      }),
  };
  elasticIndex = {
    /**
     * No description
     *
     * @tags Elastic Indices
     * @name TestElasticIndex
     * @summary Test the Elasticsearch index
     * @request POST:/elasticIndex/v1/testIndex
     * @secure
     */
    testElasticIndex: (data: ElasticIndexDoc, params: RequestParams = {}) =>
      this.request<any, ElasticIndexTestResponse>({
        path: `/elasticIndex/v1/testIndex`,
        method: "POST",
        body: data,
        secure: true,
        type: ContentType.Json,
        ...params,
      }),

    /**
     * No description
     *
     * @tags Elastic Indices
     * @name FetchElasticIndex
     * @summary Fetch an Elasticsearch index doc by its UUID
     * @request GET:/elasticIndex/v1/{uuid}
     * @secure
     */
    fetchElasticIndex: (uuid: string, params: RequestParams = {}) =>
      this.request<any, ElasticIndexDoc>({
        path: `/elasticIndex/v1/${uuid}`,
        method: "GET",
        secure: true,
        ...params,
      }),

    /**
     * No description
     *
     * @tags Elastic Indices
     * @name UpdateElasticIndex
     * @summary Update an Elasticsearch index doc
     * @request PUT:/elasticIndex/v1/{uuid}
     * @secure
     */
    updateElasticIndex: (uuid: string, data: ElasticIndexDoc, params: RequestParams = {}) =>
      this.request<any, ElasticIndexDoc>({
        path: `/elasticIndex/v1/${uuid}`,
        method: "PUT",
        body: data,
        secure: true,
        type: ContentType.Json,
        ...params,
      }),
  };
  entityEvent = {
    /**
     * No description
     *
     * @tags Entity Events
     * @name FireEntityEvent
     * @summary Sends an entity event
     * @request PUT:/entityEvent/v1/{nodeName}
     * @secure
     */
    fireEntityEvent: (nodeName: string, data: EntityEvent, params: RequestParams = {}) =>
      this.request<any, boolean>({
        path: `/entityEvent/v1/${nodeName}`,
        method: "PUT",
        body: data,
        secure: true,
        type: ContentType.Json,
        ...params,
      }),
  };
  executionSchedule = {
    /**
     * No description
     *
     * @tags ExecutionSchedule
     * @name CreateExecutionSchedule
     * @summary Create Execution Schedule
     * @request POST:/executionSchedule/v1/createExecutionSchedule
     * @secure
     */
    createExecutionSchedule: (data: ExecutionSchedule, params: RequestParams = {}) =>
      this.request<any, ExecutionSchedule>({
        path: `/executionSchedule/v1/createExecutionSchedule`,
        method: "POST",
        body: data,
        secure: true,
        type: ContentType.Json,
        ...params,
      }),

    /**
     * No description
     *
     * @tags ExecutionSchedule
     * @name DeleteExecutionSchedule
     * @summary Delete Execution Schedule
     * @request POST:/executionSchedule/v1/deleteExecutionSchedule
     * @secure
     */
    deleteExecutionSchedule: (data: ExecutionSchedule, params: RequestParams = {}) =>
      this.request<any, boolean>({
        path: `/executionSchedule/v1/deleteExecutionSchedule`,
        method: "POST",
        body: data,
        secure: true,
        type: ContentType.Json,
        ...params,
      }),

    /**
     * No description
     *
     * @tags ExecutionSchedule
     * @name FetchExecutionHistory
     * @summary Fetch execution history
     * @request POST:/executionSchedule/v1/fetchExecutionHistory
     * @secure
     */
    fetchExecutionHistory: (data: ExecutionHistoryRequest, params: RequestParams = {}) =>
      this.request<any, ResultPageExecutionHistory>({
        path: `/executionSchedule/v1/fetchExecutionHistory`,
        method: "POST",
        body: data,
        secure: true,
        type: ContentType.Json,
        ...params,
      }),

    /**
     * No description
     *
     * @tags ExecutionSchedule
     * @name FetchExecutionSchedule
     * @summary Fetch execution schedule
     * @request POST:/executionSchedule/v1/fetchExecutionSchedule
     * @secure
     */
    fetchExecutionSchedule: (data: ExecutionScheduleRequest, params: RequestParams = {}) =>
      this.request<any, ResultPageExecutionSchedule>({
        path: `/executionSchedule/v1/fetchExecutionSchedule`,
        method: "POST",
        body: data,
        secure: true,
        type: ContentType.Json,
        ...params,
      }),

    /**
     * No description
     *
     * @tags ExecutionSchedule
     * @name FetchTracker
     * @summary Fetch execution tracker
     * @request POST:/executionSchedule/v1/fetchTracker
     * @secure
     */
    fetchTracker: (data: ExecutionSchedule, params: RequestParams = {}) =>
      this.request<any, ExecutionTracker>({
        path: `/executionSchedule/v1/fetchTracker`,
        method: "POST",
        body: data,
        secure: true,
        type: ContentType.Json,
        ...params,
      }),

    /**
     * No description
     *
     * @tags ExecutionSchedule
     * @name UpdateExecutionSchedule
     * @summary Update Execution Schedule
     * @request POST:/executionSchedule/v1/updateExecutionSchedule
     * @secure
     */
    updateExecutionSchedule: (data: ExecutionSchedule, params: RequestParams = {}) =>
      this.request<any, ExecutionSchedule>({
        path: `/executionSchedule/v1/updateExecutionSchedule`,
        method: "POST",
        body: data,
        secure: true,
        type: ContentType.Json,
        ...params,
      }),
  };
  explorer = {
    /**
     * No description
     *
     * @tags Explorer (v2)
     * @name AddTags
     * @summary Add tags to explorer nodes
     * @request PUT:/explorer/v2/addTags
     * @secure
     */
    addTags: (data: AddRemoveTagsRequest, params: RequestParams = {}) =>
      this.request<any, void>({
        path: `/explorer/v2/addTags`,
        method: "PUT",
        body: data,
        secure: true,
        type: ContentType.Json,
        ...params,
      }),

    /**
     * No description
     *
     * @tags Explorer (v2)
     * @name CopyExplorerItems
     * @summary Copy explorer items
     * @request POST:/explorer/v2/copy
     * @secure
     */
    copyExplorerItems: (data: ExplorerServiceCopyRequest, params: RequestParams = {}) =>
      this.request<any, BulkActionResult>({
        path: `/explorer/v2/copy`,
        method: "POST",
        body: data,
        secure: true,
        type: ContentType.Json,
        ...params,
      }),

    /**
     * No description
     *
     * @tags Explorer (v2)
     * @name CreateExplorerItem
     * @summary Create explorer item
     * @request POST:/explorer/v2/create
     * @secure
     */
    createExplorerItem: (data: ExplorerServiceCreateRequest, params: RequestParams = {}) =>
      this.request<any, ExplorerNode>({
        path: `/explorer/v2/create`,
        method: "POST",
        body: data,
        secure: true,
        type: ContentType.Json,
        ...params,
      }),

    /**
     * No description
     *
     * @tags Explorer (v2)
     * @name DecorateDocRef
     * @summary Decorate the docRef will all values, e.g. add the name
     * @request POST:/explorer/v2/decorate
     * @secure
     */
    decorateDocRef: (data: DocRef, params: RequestParams = {}) =>
      this.request<any, DocRef>({
        path: `/explorer/v2/decorate`,
        method: "POST",
        body: data,
        secure: true,
        type: ContentType.Json,
        ...params,
      }),

    /**
     * No description
     *
     * @tags Explorer (v2)
     * @name DeleteExplorerItems
     * @summary Delete explorer items
     * @request DELETE:/explorer/v2/delete
     * @secure
     */
    deleteExplorerItems: (data: ExplorerServiceDeleteRequest, params: RequestParams = {}) =>
      this.request<any, BulkActionResult>({
        path: `/explorer/v2/delete`,
        method: "DELETE",
        body: data,
        secure: true,
        type: ContentType.Json,
        ...params,
      }),

    /**
     * No description
     *
     * @tags Explorer (v2)
     * @name FetchExplorerDocRefs
     * @summary Fetch document references
     * @request POST:/explorer/v2/fetchDocRefs
     * @secure
     */
    fetchExplorerDocRefs: (data: DocRef[], params: RequestParams = {}) =>
      this.request<any, DocRef[]>({
        path: `/explorer/v2/fetchDocRefs`,
        method: "POST",
        body: data,
        secure: true,
        type: ContentType.Json,
        ...params,
      }),

    /**
     * No description
     *
     * @tags Explorer (v2)
     * @name FetchExplorerDocumentTypes
     * @summary Fetch document types
     * @request GET:/explorer/v2/fetchDocumentTypes
     * @secure
     */
    fetchExplorerDocumentTypes: (params: RequestParams = {}) =>
      this.request<any, DocumentTypes>({
        path: `/explorer/v2/fetchDocumentTypes`,
        method: "GET",
        secure: true,
        ...params,
      }),

    /**
     * No description
     *
     * @tags Explorer (v2)
     * @name FetchExplorerNodeTags
     * @summary Fetch all known explorer node tags
     * @request GET:/explorer/v2/fetchExplorerNodeTags
     * @secure
     */
    fetchExplorerNodeTags: (params: RequestParams = {}) =>
      this.request<any, string[]>({
        path: `/explorer/v2/fetchExplorerNodeTags`,
        method: "GET",
        secure: true,
        ...params,
      }),

    /**
     * No description
     *
     * @tags Explorer (v2)
     * @name FetchExplorerNodeTagsByDocRefs
     * @summary Fetch explorer node tags held by at least one of decRefs
     * @request POST:/explorer/v2/fetchExplorerNodeTagsByDocRefs
     * @secure
     */
    fetchExplorerNodeTagsByDocRefs: (data: DocRef[], params: RequestParams = {}) =>
      this.request<any, string[]>({
        path: `/explorer/v2/fetchExplorerNodeTagsByDocRefs`,
        method: "POST",
        body: data,
        secure: true,
        type: ContentType.Json,
        ...params,
      }),

    /**
     * No description
     *
     * @tags Explorer (v2)
     * @name FetchExplorerNodes
     * @summary Fetch explorer nodes
     * @request POST:/explorer/v2/fetchExplorerNodes
     * @secure
     */
    fetchExplorerNodes: (data: FetchExplorerNodesRequest, params: RequestParams = {}) =>
      this.request<any, FetchExplorerNodeResult>({
        path: `/explorer/v2/fetchExplorerNodes`,
        method: "POST",
        body: data,
        secure: true,
        type: ContentType.Json,
        ...params,
      }),

    /**
     * No description
     *
     * @tags Explorer (v2)
     * @name FetchExplorerPermissions
     * @summary Fetch permissions for explorer items
     * @request POST:/explorer/v2/fetchExplorerPermissions
     * @secure
     */
    fetchExplorerPermissions: (data: ExplorerNode[], params: RequestParams = {}) =>
      this.request<any, ExplorerNodePermissions[]>({
        path: `/explorer/v2/fetchExplorerPermissions`,
        method: "POST",
        body: data,
        secure: true,
        type: ContentType.Json,
        ...params,
      }),

    /**
     * No description
     *
     * @tags Explorer (v2)
     * @name FetchHighlights
     * @summary Fetch match highlights on found content
     * @request POST:/explorer/v2/fetchHighlights
     * @secure
     */
    fetchHighlights: (data: FetchHighlightsRequest, params: RequestParams = {}) =>
      this.request<any, DocContentHighlights>({
        path: `/explorer/v2/fetchHighlights`,
        method: "POST",
        body: data,
        secure: true,
        type: ContentType.Json,
        ...params,
      }),

    /**
     * No description
     *
     * @tags Explorer (v2)
     * @name Find
     * @summary Find documents with names and types matching the supplied request
     * @request POST:/explorer/v2/find
     * @secure
     */
    find: (data: FindRequest, params: RequestParams = {}) =>
      this.request<any, ResultPageFindResult>({
        path: `/explorer/v2/find`,
        method: "POST",
        body: data,
        secure: true,
        type: ContentType.Json,
        ...params,
      }),

    /**
     * No description
     *
     * @tags Explorer (v2)
     * @name FindInContent
     * @summary Find documents with content matching the supplied request
     * @request POST:/explorer/v2/findInContent
     * @secure
     */
    findInContent: (data: FindInContentRequest, params: RequestParams = {}) =>
      this.request<any, ResultPageFindInContentResult>({
        path: `/explorer/v2/findInContent`,
        method: "POST",
        body: data,
        secure: true,
        type: ContentType.Json,
        ...params,
      }),

    /**
     * No description
     *
     * @tags Explorer (v2)
     * @name GetRootNodeRef
     * @summary Get a node from a document reference, decorated with its root node UUID
     * @request POST:/explorer/v2/getFromDocRef
     * @secure
     */
    getRootNodeRef: (data: DocRef, params: RequestParams = {}) =>
      this.request<any, ExplorerNode>({
        path: `/explorer/v2/getFromDocRef`,
        method: "POST",
        body: data,
        secure: true,
        type: ContentType.Json,
        ...params,
      }),

    /**
     * No description
     *
     * @tags Explorer (v2)
     * @name FetchExplorerItemInfo
     * @summary Get document info
     * @request POST:/explorer/v2/info
     * @secure
     */
    fetchExplorerItemInfo: (data: DocRef, params: RequestParams = {}) =>
      this.request<any, ExplorerNodeInfo>({
        path: `/explorer/v2/info`,
        method: "POST",
        body: data,
        secure: true,
        type: ContentType.Json,
        ...params,
      }),

    /**
     * No description
     *
     * @tags Explorer (v2)
     * @name MoveExplorerItems
     * @summary Move explorer items
     * @request PUT:/explorer/v2/move
     * @secure
     */
    moveExplorerItems: (data: ExplorerServiceMoveRequest, params: RequestParams = {}) =>
      this.request<any, BulkActionResult>({
        path: `/explorer/v2/move`,
        method: "PUT",
        body: data,
        secure: true,
        type: ContentType.Json,
        ...params,
      }),

    /**
     * No description
     *
     * @tags Explorer (v2)
     * @name RemoveTags
     * @summary Remove tags from explorer nodes
     * @request DELETE:/explorer/v2/removeTags
     * @secure
     */
    removeTags: (data: AddRemoveTagsRequest, params: RequestParams = {}) =>
      this.request<any, void>({
        path: `/explorer/v2/removeTags`,
        method: "DELETE",
        body: data,
        secure: true,
        type: ContentType.Json,
        ...params,
      }),

    /**
     * No description
     *
     * @tags Explorer (v2)
     * @name RenameExplorerItems
     * @summary Rename explorer items
     * @request PUT:/explorer/v2/rename
     * @secure
     */
    renameExplorerItems: (data: ExplorerServiceRenameRequest, params: RequestParams = {}) =>
      this.request<any, ExplorerNode>({
        path: `/explorer/v2/rename`,
        method: "PUT",
        body: data,
        secure: true,
        type: ContentType.Json,
        ...params,
      }),

    /**
     * No description
     *
     * @tags Explorer (v2)
     * @name UpdateExplorerNodeTags
     * @summary Update explorer node tags
     * @request PUT:/explorer/v2/tags
     * @secure
     */
    updateExplorerNodeTags: (data: ExplorerNode, params: RequestParams = {}) =>
      this.request<any, ExplorerNode>({
        path: `/explorer/v2/tags`,
        method: "PUT",
        body: data,
        secure: true,
        type: ContentType.Json,
        ...params,
      }),
  };
  explorerFavourite = {
    /**
     * No description
     *
     * @tags Explorer Favourites
     * @name CreateUserFavourite
     * @summary Set a document as a favourite for the current user
     * @request POST:/explorerFavourite/v1/createUserFavourite
     * @secure
     */
    createUserFavourite: (data: DocRef, params: RequestParams = {}) =>
      this.request<any, void>({
        path: `/explorerFavourite/v1/createUserFavourite`,
        method: "POST",
        body: data,
        secure: true,
        type: ContentType.Json,
        ...params,
      }),

    /**
     * No description
     *
     * @tags Explorer Favourites
     * @name DeleteUserFavourite
     * @summary Unset a document as favourite for the current user
     * @request DELETE:/explorerFavourite/v1/deleteUserFavourite
     * @secure
     */
    deleteUserFavourite: (data: DocRef, params: RequestParams = {}) =>
      this.request<any, void>({
        path: `/explorerFavourite/v1/deleteUserFavourite`,
        method: "DELETE",
        body: data,
        secure: true,
        type: ContentType.Json,
        ...params,
      }),

    /**
     * No description
     *
     * @tags Explorer Favourites
     * @name GetUserFavourites
     * @summary Retrieve all DocRefs the current user has marked as favourite
     * @request GET:/explorerFavourite/v1/getUserFavourites
     * @secure
     */
    getUserFavourites: (params: RequestParams = {}) =>
      this.request<any, DocRef[]>({
        path: `/explorerFavourite/v1/getUserFavourites`,
        method: "GET",
        secure: true,
        ...params,
      }),
  };
  export = {
    /**
     * No description
     *
     * @tags Export
     * @name ExportAllContent
     * @summary Exports all configuration to a file.
     * @request GET:/export/v1
     * @secure
     */
    exportAllContent: (params: RequestParams = {}) =>
      this.request<any, void>({
        path: `/export/v1`,
        method: "GET",
        secure: true,
        ...params,
      }),
  };
  expression = {
    /**
     * No description
     *
     * @tags Expressions
     * @name Validate
     * @summary Validate an expression
     * @request POST:/expression/v1/validate
     * @secure
     */
    validate: (data: ValidateExpressionRequest, params: RequestParams = {}) =>
      this.request<any, ValidateExpressionResult>({
        path: `/expression/v1/validate`,
        method: "POST",
        body: data,
        secure: true,
        type: ContentType.Json,
        ...params,
      }),
  };
  feed = {
    /**
     * No description
     *
     * @tags Feeds
     * @name FetchSupportedEncodings
     * @summary Fetch supported encodings
     * @request GET:/feed/v1/fetchSupportedEncodings
     * @secure
     */
    fetchSupportedEncodings: (params: RequestParams = {}) =>
      this.request<any, string[]>({
        path: `/feed/v1/fetchSupportedEncodings`,
        method: "GET",
        secure: true,
        ...params,
      }),

    /**
     * No description
     *
     * @tags Feeds
     * @name FetchFeed
     * @summary Fetch a feed doc by its UUID
     * @request GET:/feed/v1/{uuid}
     * @secure
     */
    fetchFeed: (uuid: string, params: RequestParams = {}) =>
      this.request<any, FeedDoc>({
        path: `/feed/v1/${uuid}`,
        method: "GET",
        secure: true,
        ...params,
      }),

    /**
     * No description
     *
     * @tags Feeds
     * @name UpdateFeed
     * @summary Update a feed doc
     * @request PUT:/feed/v1/{uuid}
     * @secure
     */
    updateFeed: (uuid: string, data: FeedDoc, params: RequestParams = {}) =>
      this.request<any, FeedDoc>({
        path: `/feed/v1/${uuid}`,
        method: "PUT",
        body: data,
        secure: true,
        type: ContentType.Json,
        ...params,
      }),
  };
  feedStatus = {
    /**
     * No description
     *
     * @tags Feed Status
     * @name GetFeedStatus
     * @summary Submit a request to get the status of a feed
     * @request POST:/feedStatus/v1/getFeedStatus
     * @secure
     */
    getFeedStatus: (data: GetFeedStatusRequest, params: RequestParams = {}) =>
      this.request<any, GetFeedStatusResponse>({
        path: `/feedStatus/v1/getFeedStatus`,
        method: "POST",
        body: data,
        secure: true,
        type: ContentType.Json,
        ...params,
      }),
  };
  fsVolume = {
    /**
     * No description
     *
     * @tags Filesystem Volumes
     * @name CreateFsVolume
     * @summary Create a volume
     * @request POST:/fsVolume/v1
     * @secure
     */
    createFsVolume: (data: FsVolume, params: RequestParams = {}) =>
      this.request<any, FsVolume>({
        path: `/fsVolume/v1`,
        method: "POST",
        body: data,
        secure: true,
        type: ContentType.Json,
        ...params,
      }),

    /**
     * No description
     *
     * @tags Filesystem Volumes
     * @name FindFsVolumes
     * @summary Finds volumes
     * @request POST:/fsVolume/v1/find
     * @secure
     */
    findFsVolumes: (data: FindFsVolumeCriteria, params: RequestParams = {}) =>
      this.request<any, ResultPageFsVolume>({
        path: `/fsVolume/v1/find`,
        method: "POST",
        body: data,
        secure: true,
        type: ContentType.Json,
        ...params,
      }),

    /**
     * No description
     *
     * @tags Filesystem Volumes
     * @name RescanFsVolumes
     * @summary Rescans volumes
     * @request GET:/fsVolume/v1/rescan
     * @secure
     */
    rescanFsVolumes: (params: RequestParams = {}) =>
      this.request<any, boolean>({
        path: `/fsVolume/v1/rescan`,
        method: "GET",
        secure: true,
        ...params,
      }),

    /**
     * No description
     *
     * @tags Filesystem Volumes
     * @name ValidateFsVolume
     * @summary Validates a volume
     * @request POST:/fsVolume/v1/validate
     * @secure
     */
    validateFsVolume: (data: FsVolume, params: RequestParams = {}) =>
      this.request<any, ValidationResult>({
        path: `/fsVolume/v1/validate`,
        method: "POST",
        body: data,
        secure: true,
        type: ContentType.Json,
        ...params,
      }),

    /**
     * No description
     *
     * @tags Filesystem Volumes
     * @name DeleteFsVolume
     * @summary Delete a volume
     * @request DELETE:/fsVolume/v1/{id}
     * @secure
     */
    deleteFsVolume: (id: number, params: RequestParams = {}) =>
      this.request<any, boolean>({
        path: `/fsVolume/v1/${id}`,
        method: "DELETE",
        secure: true,
        ...params,
      }),

    /**
     * No description
     *
     * @tags Filesystem Volumes
     * @name FetchFsVolume
     * @summary Get a volume
     * @request GET:/fsVolume/v1/{id}
     * @secure
     */
    fetchFsVolume: (id: number, params: RequestParams = {}) =>
      this.request<any, FsVolume>({
        path: `/fsVolume/v1/${id}`,
        method: "GET",
        secure: true,
        ...params,
      }),

    /**
     * No description
     *
     * @tags Filesystem Volumes
     * @name UpdateFsVolume
     * @summary Update a volume
     * @request PUT:/fsVolume/v1/{id}
     * @secure
     */
    updateFsVolume: (id: number, data: FsVolume, params: RequestParams = {}) =>
      this.request<any, FsVolume>({
        path: `/fsVolume/v1/${id}`,
        method: "PUT",
        body: data,
        secure: true,
        type: ContentType.Json,
        ...params,
      }),

    /**
     * No description
     *
     * @tags Data Volume Groups
     * @name CreateFsVolumeGroup
     * @summary Creates a data volume group
     * @request POST:/fsVolume/volumeGroup/v2
     * @secure
     */
    createFsVolumeGroup: (data: string, params: RequestParams = {}) =>
      this.request<any, FsVolumeGroup>({
        path: `/fsVolume/volumeGroup/v2`,
        method: "POST",
        body: data,
        secure: true,
        type: ContentType.Json,
        ...params,
      }),

    /**
     * No description
     *
     * @tags Data Volume Groups
     * @name FetchFsVolumeGroupByName
     * @summary Gets a data volume group by name
     * @request GET:/fsVolume/volumeGroup/v2/fetchByName/{name}
     * @secure
     */
    fetchFsVolumeGroupByName: (name: string, params: RequestParams = {}) =>
      this.request<any, FsVolumeGroup>({
        path: `/fsVolume/volumeGroup/v2/fetchByName/${name}`,
        method: "GET",
        secure: true,
        ...params,
      }),

    /**
     * No description
     *
     * @tags Data Volume Groups
     * @name FindFsVolumeGroups
     * @summary Finds data volume groups matching request
     * @request POST:/fsVolume/volumeGroup/v2/find
     * @secure
     */
    findFsVolumeGroups: (data: ExpressionCriteria, params: RequestParams = {}) =>
      this.request<any, ResultPageFsVolumeGroup>({
        path: `/fsVolume/volumeGroup/v2/find`,
        method: "POST",
        body: data,
        secure: true,
        type: ContentType.Json,
        ...params,
      }),

    /**
     * No description
     *
     * @tags Data Volume Groups
     * @name DeleteFsVolumeGroup
     * @summary Deletes a data volume group
     * @request DELETE:/fsVolume/volumeGroup/v2/{id}
     * @secure
     */
    deleteFsVolumeGroup: (id: number, params: RequestParams = {}) =>
      this.request<any, boolean>({
        path: `/fsVolume/volumeGroup/v2/${id}`,
        method: "DELETE",
        secure: true,
        ...params,
      }),

    /**
     * No description
     *
     * @tags Data Volume Groups
     * @name FetchFsVolumeGroup
     * @summary Gets a data volume group
     * @request GET:/fsVolume/volumeGroup/v2/{id}
     * @secure
     */
    fetchFsVolumeGroup: (id: number, params: RequestParams = {}) =>
      this.request<any, FsVolumeGroup>({
        path: `/fsVolume/volumeGroup/v2/${id}`,
        method: "GET",
        secure: true,
        ...params,
      }),

    /**
     * No description
     *
     * @tags Data Volume Groups
     * @name UpdateFsVolumeGroup
     * @summary Updates a data volume group
     * @request PUT:/fsVolume/volumeGroup/v2/{id}
     * @secure
     */
    updateFsVolumeGroup: (id: number, data: FsVolumeGroup, params: RequestParams = {}) =>
      this.request<any, FsVolumeGroup>({
        path: `/fsVolume/volumeGroup/v2/${id}`,
        method: "PUT",
        body: data,
        secure: true,
        type: ContentType.Json,
        ...params,
      }),
  };
  index = {
    /**
     * No description
     *
     * @tags Indexes (v2)
     * @name DeleteIndexShards
     * @summary Delete matching index shards
     * @request POST:/index/v2/shard/delete
     * @secure
     */
    deleteIndexShards: (data: FindIndexShardCriteria, query?: { nodeName?: string }, params: RequestParams = {}) =>
      this.request<any, number>({
        path: `/index/v2/shard/delete`,
        method: "POST",
        query: query,
        body: data,
        secure: true,
        type: ContentType.Json,
        ...params,
      }),

    /**
     * No description
     *
     * @tags Indexes (v2)
     * @name FindIndexShards
     * @summary Find matching index shards
     * @request POST:/index/v2/shard/find
     * @secure
     */
    findIndexShards: (data: FindIndexShardCriteria, params: RequestParams = {}) =>
      this.request<any, ResultPageIndexShard>({
        path: `/index/v2/shard/find`,
        method: "POST",
        body: data,
        secure: true,
        type: ContentType.Json,
        ...params,
      }),

    /**
     * No description
     *
     * @tags Indexes (v2)
     * @name FlushIndexShards
     * @summary Flush matching index shards
     * @request POST:/index/v2/shard/flush
     * @secure
     */
    flushIndexShards: (data: FindIndexShardCriteria, query?: { nodeName?: string }, params: RequestParams = {}) =>
      this.request<any, number>({
        path: `/index/v2/shard/flush`,
        method: "POST",
        query: query,
        body: data,
        secure: true,
        type: ContentType.Json,
        ...params,
      }),

    /**
     * No description
     *
     * @tags Indexes (v2)
     * @name FetchIndex
     * @summary Fetch a index doc by its UUID
     * @request GET:/index/v2/{uuid}
     * @secure
     */
    fetchIndex: (uuid: string, params: RequestParams = {}) =>
      this.request<any, LuceneIndexDoc>({
        path: `/index/v2/${uuid}`,
        method: "GET",
        secure: true,
        ...params,
      }),

    /**
     * No description
     *
     * @tags Indexes (v2)
     * @name UpdateIndex
     * @summary Update an index doc
     * @request PUT:/index/v2/{uuid}
     * @secure
     */
    updateIndex: (uuid: string, data: LuceneIndexDoc, params: RequestParams = {}) =>
      this.request<any, LuceneIndexDoc>({
        path: `/index/v2/${uuid}`,
        method: "PUT",
        body: data,
        secure: true,
        type: ContentType.Json,
        ...params,
      }),

    /**
     * No description
     *
     * @tags Index Volumes
     * @name CreateIndexVolume
     * @summary Creates an index volume
     * @request POST:/index/volume/v2
     * @secure
     */
    createIndexVolume: (data: IndexVolume, params: RequestParams = {}) =>
      this.request<any, IndexVolume>({
        path: `/index/volume/v2`,
        method: "POST",
        body: data,
        secure: true,
        type: ContentType.Json,
        ...params,
      }),

    /**
     * No description
     *
     * @tags Index Volumes
     * @name FindIndexVolumes
     * @summary Finds index volumes matching request
     * @request POST:/index/volume/v2/find
     * @secure
     */
    findIndexVolumes: (data: ExpressionCriteria, params: RequestParams = {}) =>
      this.request<any, ResultPageIndexVolume>({
        path: `/index/volume/v2/find`,
        method: "POST",
        body: data,
        secure: true,
        type: ContentType.Json,
        ...params,
      }),

    /**
     * No description
     *
     * @tags Index Volumes
     * @name RescanIndexVolumes
     * @summary Rescans index volumes
     * @request GET:/index/volume/v2/rescan
     * @secure
     */
    rescanIndexVolumes: (query?: { nodeName?: string }, params: RequestParams = {}) =>
      this.request<any, boolean>({
        path: `/index/volume/v2/rescan`,
        method: "GET",
        query: query,
        secure: true,
        ...params,
      }),

    /**
     * No description
     *
     * @tags Index Volumes
     * @name ValidateIndexVolume
     * @summary Validates an index volume
     * @request POST:/index/volume/v2/validate
     * @secure
     */
    validateIndexVolume: (data: IndexVolume, params: RequestParams = {}) =>
      this.request<any, ValidationResult>({
        path: `/index/volume/v2/validate`,
        method: "POST",
        body: data,
        secure: true,
        type: ContentType.Json,
        ...params,
      }),

    /**
     * No description
     *
     * @tags Index Volumes
     * @name DeleteIndexVolume
     * @summary Deletes an index volume
     * @request DELETE:/index/volume/v2/{id}
     * @secure
     */
    deleteIndexVolume: (id: number, params: RequestParams = {}) =>
      this.request<any, boolean>({
        path: `/index/volume/v2/${id}`,
        method: "DELETE",
        secure: true,
        ...params,
      }),

    /**
     * No description
     *
     * @tags Index Volumes
     * @name FetchIndexVolume
     * @summary Fetch an index volume
     * @request GET:/index/volume/v2/{id}
     * @secure
     */
    fetchIndexVolume: (id: number, params: RequestParams = {}) =>
      this.request<any, IndexVolume>({
        path: `/index/volume/v2/${id}`,
        method: "GET",
        secure: true,
        ...params,
      }),

    /**
     * No description
     *
     * @tags Index Volumes
     * @name UpdateIndexVolume
     * @summary Updates an index volume
     * @request PUT:/index/volume/v2/{id}
     * @secure
     */
    updateIndexVolume: (id: number, data: IndexVolume, params: RequestParams = {}) =>
      this.request<any, IndexVolume>({
        path: `/index/volume/v2/${id}`,
        method: "PUT",
        body: data,
        secure: true,
        type: ContentType.Json,
        ...params,
      }),

    /**
     * No description
     *
     * @tags Index Volume Groups
     * @name CreateIndexVolumeGroup
     * @summary Creates an index volume group
     * @request POST:/index/volumeGroup/v2
     * @secure
     */
    createIndexVolumeGroup: (data: string, params: RequestParams = {}) =>
      this.request<any, IndexVolumeGroup>({
        path: `/index/volumeGroup/v2`,
        method: "POST",
        body: data,
        secure: true,
        type: ContentType.Json,
        ...params,
      }),

    /**
     * No description
     *
     * @tags Index Volume Groups
     * @name FetchIndexVolumeGroupByName
     * @summary Gets an index volume group by name
     * @request GET:/index/volumeGroup/v2/fetchByName/{name}
     * @secure
     */
    fetchIndexVolumeGroupByName: (name: string, params: RequestParams = {}) =>
      this.request<any, IndexVolumeGroup>({
        path: `/index/volumeGroup/v2/fetchByName/${name}`,
        method: "GET",
        secure: true,
        ...params,
      }),

    /**
     * No description
     *
     * @tags Index Volume Groups
     * @name FindIndexVolumeGroups
     * @summary Finds index volume groups matching request
     * @request POST:/index/volumeGroup/v2/find
     * @secure
     */
    findIndexVolumeGroups: (data: ExpressionCriteria, params: RequestParams = {}) =>
      this.request<any, ResultPageIndexVolumeGroup>({
        path: `/index/volumeGroup/v2/find`,
        method: "POST",
        body: data,
        secure: true,
        type: ContentType.Json,
        ...params,
      }),

    /**
     * No description
     *
     * @tags Index Volume Groups
     * @name DeleteIndexVolumeGroup
     * @summary Deletes an index volume group
     * @request DELETE:/index/volumeGroup/v2/{id}
     * @secure
     */
    deleteIndexVolumeGroup: (id: number, params: RequestParams = {}) =>
      this.request<any, boolean>({
        path: `/index/volumeGroup/v2/${id}`,
        method: "DELETE",
        secure: true,
        ...params,
      }),

    /**
     * No description
     *
     * @tags Index Volume Groups
     * @name FetchIndexVolumeGroup
     * @summary Gets an index volume group
     * @request GET:/index/volumeGroup/v2/{id}
     * @secure
     */
    fetchIndexVolumeGroup: (id: number, params: RequestParams = {}) =>
      this.request<any, IndexVolumeGroup>({
        path: `/index/volumeGroup/v2/${id}`,
        method: "GET",
        secure: true,
        ...params,
      }),

    /**
     * No description
     *
     * @tags Index Volume Groups
     * @name UpdateIndexVolumeGroup
     * @summary Updates an index volume group
     * @request PUT:/index/volumeGroup/v2/{id}
     * @secure
     */
    updateIndexVolumeGroup: (id: number, data: IndexVolumeGroup, params: RequestParams = {}) =>
      this.request<any, IndexVolumeGroup>({
        path: `/index/volumeGroup/v2/${id}`,
        method: "PUT",
        body: data,
        secure: true,
        type: ContentType.Json,
        ...params,
      }),
  };
  job = {
    /**
     * No description
     *
     * @tags Jobs
     * @name ListJobs
     * @summary Lists jobs
     * @request GET:/job/v1
     * @secure
     */
    listJobs: (params: RequestParams = {}) =>
      this.request<any, ResultPageJob>({
        path: `/job/v1`,
        method: "GET",
        secure: true,
        ...params,
      }),

    /**
     * No description
     *
     * @tags Jobs
     * @name SetNodeJobsEnabled
     * @summary Sets the enabled state of jobs for the selected node. If both `includeJobs` and `excludeJobs` are unspecified or empty, this action will apply to ALL jobs.
     * @request PUT:/job/v1/setJobsEnabled/{nodeName}
     * @secure
     */
    setNodeJobsEnabled: (nodeName: string, data: NodeSetJobsEnabledRequest, params: RequestParams = {}) =>
      this.request<any, NodeSetJobsEnabledResponse>({
        path: `/job/v1/setJobsEnabled/${nodeName}`,
        method: "PUT",
        body: data,
        secure: true,
        type: ContentType.Json,
        ...params,
      }),

    /**
     * No description
     *
     * @tags Jobs
     * @name SetJobEnabled
     * @summary Sets the enabled status of the job
     * @request PUT:/job/v1/{id}/enabled
     * @secure
     */
    setJobEnabled: (id: number, data: boolean, params: RequestParams = {}) =>
      this.request<any, void>({
        path: `/job/v1/${id}/enabled`,
        method: "PUT",
        body: data,
        secure: true,
        type: ContentType.Json,
        ...params,
      }),
  };
  jobNode = {
    /**
     * No description
     *
     * @tags Jobs (Node)
     * @name ListJobNodes
     * @summary Lists job nodes
     * @request GET:/jobNode/v1
     * @secure
     */
    listJobNodes: (query?: { jobName?: string; nodeName?: string }, params: RequestParams = {}) =>
      this.request<any, ResultPageJobNode>({
        path: `/jobNode/v1`,
        method: "GET",
        query: query,
        secure: true,
        ...params,
      }),

    /**
     * No description
     *
     * @tags Jobs (Node)
     * @name FindJobNodes
     * @summary Finds job nodes matching criteria and sort order
     * @request POST:/jobNode/v1/find
     * @secure
     */
    findJobNodes: (data: FindJobNodeCriteria, params: RequestParams = {}) =>
      this.request<any, ResultPageJobNode>({
        path: `/jobNode/v1/find`,
        method: "POST",
        body: data,
        secure: true,
        type: ContentType.Json,
        ...params,
      }),

    /**
     * No description
     *
     * @tags Jobs (Node)
     * @name FetchJobNodeInfo
     * @summary Gets current info for a job node
     * @request GET:/jobNode/v1/info
     * @secure
     */
    fetchJobNodeInfo: (query?: { jobName?: string; nodeName?: string }, params: RequestParams = {}) =>
      this.request<any, JobNodeInfo>({
        path: `/jobNode/v1/info`,
        method: "GET",
        query: query,
        secure: true,
        ...params,
      }),

    /**
     * No description
     *
     * @tags Jobs (Node)
     * @name SetJobNodeEnabled
     * @summary Sets the enabled status of the job node
     * @request PUT:/jobNode/v1/{id}/enabled
     * @secure
     */
    setJobNodeEnabled: (id: number, data: boolean, params: RequestParams = {}) =>
      this.request<any, void>({
        path: `/jobNode/v1/${id}/enabled`,
        method: "PUT",
        body: data,
        secure: true,
        type: ContentType.Json,
        ...params,
      }),

    /**
     * No description
     *
     * @tags Jobs (Node)
     * @name SetJobNodeSchedule
     * @summary Sets the schedule job node
     * @request PUT:/jobNode/v1/{id}/schedule
     * @secure
     */
    setJobNodeSchedule: (id: number, data: Schedule, params: RequestParams = {}) =>
      this.request<any, void>({
        path: `/jobNode/v1/${id}/schedule`,
        method: "PUT",
        body: data,
        secure: true,
        type: ContentType.Json,
        ...params,
      }),

    /**
     * No description
     *
     * @tags Jobs (Node)
     * @name SetJobNodeTaskLimit
     * @summary Sets the task limit for the job node
     * @request PUT:/jobNode/v1/{id}/taskLimit
     * @secure
     */
    setJobNodeTaskLimit: (id: number, data: number, params: RequestParams = {}) =>
      this.request<any, void>({
        path: `/jobNode/v1/${id}/taskLimit`,
        method: "PUT",
        body: data,
        secure: true,
        type: ContentType.Json,
        ...params,
      }),
  };
  kafkaConfig = {
    /**
     * No description
     *
     * @tags Kafka Config
     * @name DownloadKafkaConfig
     * @summary Download a kafkaConfig doc
     * @request POST:/kafkaConfig/v1/download
     * @secure
     */
    downloadKafkaConfig: (data: DocRef, params: RequestParams = {}) =>
      this.request<any, ResourceGeneration>({
        path: `/kafkaConfig/v1/download`,
        method: "POST",
        body: data,
        secure: true,
        type: ContentType.Json,
        ...params,
      }),

    /**
     * No description
     *
     * @tags Kafka Config
     * @name FetchKafkaConfig
     * @summary Fetch a kafkaConfig doc by its UUID
     * @request GET:/kafkaConfig/v1/{uuid}
     * @secure
     */
    fetchKafkaConfig: (uuid: string, params: RequestParams = {}) =>
      this.request<any, KafkaConfigDoc>({
        path: `/kafkaConfig/v1/${uuid}`,
        method: "GET",
        secure: true,
        ...params,
      }),

    /**
     * No description
     *
     * @tags Kafka Config
     * @name UpdateKafkaConfig
     * @summary Update a kafkaConfig doc
     * @request PUT:/kafkaConfig/v1/{uuid}
     * @secure
     */
    updateKafkaConfig: (uuid: string, data: KafkaConfigDoc, params: RequestParams = {}) =>
      this.request<any, KafkaConfigDoc>({
        path: `/kafkaConfig/v1/${uuid}`,
        method: "PUT",
        body: data,
        secure: true,
        type: ContentType.Json,
        ...params,
      }),
  };
  meta = {
    /**
     * No description
     *
     * @tags Meta
     * @name FindMetaRow
     * @summary Find matching meta data
     * @request POST:/meta/v1/find
     * @secure
     */
    findMetaRow: (data: FindMetaCriteria, params: RequestParams = {}) =>
      this.request<any, ResultPageMetaRow>({
        path: `/meta/v1/find`,
        method: "POST",
        body: data,
        secure: true,
        type: ContentType.Json,
        ...params,
      }),

    /**
     * No description
     *
     * @tags Meta
     * @name GetMetaReprocessSelectionSummary
     * @summary Get a summary of the parent items of the selected meta data
     * @request POST:/meta/v1/getReprocessSelectionSummary
     * @secure
     */
    getMetaReprocessSelectionSummary: (data: FindMetaCriteria, params: RequestParams = {}) =>
      this.request<any, SelectionSummary>({
        path: `/meta/v1/getReprocessSelectionSummary`,
        method: "POST",
        body: data,
        secure: true,
        type: ContentType.Json,
        ...params,
      }),

    /**
     * No description
     *
     * @tags Meta
     * @name GetMetaSelectionSummary
     * @summary Get a summary of the selected meta data
     * @request POST:/meta/v1/getSelectionSummary
     * @secure
     */
    getMetaSelectionSummary: (data: FindMetaCriteria, params: RequestParams = {}) =>
      this.request<any, SelectionSummary>({
        path: `/meta/v1/getSelectionSummary`,
        method: "POST",
        body: data,
        secure: true,
        type: ContentType.Json,
        ...params,
      }),

    /**
     * No description
     *
     * @tags Meta
     * @name GetStreamTypes
     * @summary Get a list of possible stream types
     * @request GET:/meta/v1/getTypes
     * @secure
     */
    getStreamTypes: (params: RequestParams = {}) =>
      this.request<any, string[]>({
        path: `/meta/v1/getTypes`,
        method: "GET",
        secure: true,
        ...params,
      }),

    /**
     * No description
     *
     * @tags Meta
     * @name UpdateMetaStatus
     * @summary Update status on matching meta data
     * @request PUT:/meta/v1/update/status
     * @secure
     */
    updateMetaStatus: (data: UpdateStatusRequest, params: RequestParams = {}) =>
      this.request<any, number>({
        path: `/meta/v1/update/status`,
        method: "PUT",
        body: data,
        secure: true,
        type: ContentType.Json,
        ...params,
      }),

    /**
     * No description
     *
     * @tags Meta
     * @name Fetch
     * @summary Get a meta record for a given id, if permitted.
     * @request GET:/meta/v1/{id}
     * @secure
     */
    fetch: (id: number, params: RequestParams = {}) =>
      this.request<any, Meta>({
        path: `/meta/v1/${id}`,
        method: "GET",
        secure: true,
        ...params,
      }),
  };
  node = {
    /**
     * No description
     *
     * @tags Nodes
     * @name ListAllNodes
     * @summary Lists all nodes
     * @request GET:/node/v1/all
     * @secure
     */
    listAllNodes: (params: RequestParams = {}) =>
      this.request<any, string[]>({
        path: `/node/v1/all`,
        method: "GET",
        secure: true,
        ...params,
      }),

    /**
     * No description
     *
     * @tags Nodes
     * @name ListEnabledNodes
     * @summary Lists enabled nodes
     * @request GET:/node/v1/enabled
     * @secure
     */
    listEnabledNodes: (params: RequestParams = {}) =>
      this.request<any, string[]>({
        path: `/node/v1/enabled`,
        method: "GET",
        secure: true,
        ...params,
      }),

    /**
     * No description
     *
     * @tags Nodes
     * @name SetNodeEnabled
     * @summary Sets whether a node is enabled
     * @request PUT:/node/v1/enabled/{nodeName}
     * @secure
     */
    setNodeEnabled: (nodeName: string, data: boolean, params: RequestParams = {}) =>
      this.request<any, boolean>({
        path: `/node/v1/enabled/${nodeName}`,
        method: "PUT",
        body: data,
        secure: true,
        type: ContentType.Json,
        ...params,
      }),

    /**
     * No description
     *
     * @tags Nodes
     * @name FindNodes
     * @summary Finds nodes matching criteria and sort order
     * @request POST:/node/v1/find
     * @secure
     */
    findNodes: (data: FindNodeStatusCriteria, params: RequestParams = {}) =>
      this.request<any, FetchNodeStatusResponse>({
        path: `/node/v1/find`,
        method: "POST",
        body: data,
        secure: true,
        type: ContentType.Json,
        ...params,
      }),

    /**
     * No description
     *
     * @tags Nodes
     * @name FetchNodeInfo
     * @summary Gets detailed information about a node
     * @request GET:/node/v1/info/{nodeName}
     * @secure
     */
    fetchNodeInfo: (nodeName: string, params: RequestParams = {}) =>
      this.request<any, ClusterNodeInfo>({
        path: `/node/v1/info/${nodeName}`,
        method: "GET",
        secure: true,
        ...params,
      }),

    /**
     * No description
     *
     * @tags Nodes
     * @name PingNode
     * @summary Gets a ping time for a node
     * @request GET:/node/v1/ping/{nodeName}
     * @secure
     */
    pingNode: (nodeName: string, params: RequestParams = {}) =>
      this.request<any, number>({
        path: `/node/v1/ping/${nodeName}`,
        method: "GET",
        secure: true,
        ...params,
      }),

    /**
     * No description
     *
     * @tags Nodes
     * @name SetNodePriority
     * @summary Sets the priority of a node
     * @request PUT:/node/v1/priority/{nodeName}
     * @secure
     */
    setNodePriority: (nodeName: string, data: number, params: RequestParams = {}) =>
      this.request<any, boolean>({
        path: `/node/v1/priority/${nodeName}`,
        method: "PUT",
        body: data,
        secure: true,
        type: ContentType.Json,
        ...params,
      }),
  };
  oauth2 = {
    /**
     * No description
     *
     * @tags API Keys, Authentication
     * @name OpenIdConfiguration
     * @summary Provides discovery for openid configuration
     * @request GET:/oauth2/v1/noauth/.well-known/openid-configuration
     * @secure
     */
    openIdConfiguration: (params: RequestParams = {}) =>
      this.request<any, string>({
        path: `/oauth2/v1/noauth/.well-known/openid-configuration`,
        method: "GET",
        secure: true,
        ...params,
      }),

    /**
     * No description
     *
     * @tags Authentication
     * @name OpenIdAuth
     * @summary Submit an OpenId AuthenticationRequest.
     * @request GET:/oauth2/v1/noauth/auth
     * @secure
     */
    openIdAuth: (
      query: {
        scope: string;
        response_type: string;
        client_id: string;
        redirect_uri: string;
        nonce?: string;
        state?: string;
        prompt?: string;
      },
      params: RequestParams = {},
    ) =>
      this.request<any, void>({
        path: `/oauth2/v1/noauth/auth`,
        method: "GET",
        query: query,
        secure: true,
        ...params,
      }),

    /**
     * No description
     *
     * @tags API Keys, Authentication
     * @name OpenIdCerts
     * @summary Provides access to this service's current public key. A client may use these keys to verify JWTs issued by this service.
     * @request GET:/oauth2/v1/noauth/certs
     * @secure
     */
    openIdCerts: (params: RequestParams = {}) =>
      this.request<any, Record<string, Record<string, object>[]>>({
        path: `/oauth2/v1/noauth/certs`,
        method: "GET",
        secure: true,
        ...params,
      }),

    /**
     * No description
     *
     * @tags Authentication
     * @name OpenIdToken
     * @summary Get a token from an access code or refresh token
     * @request POST:/oauth2/v1/noauth/token
     * @secure
     */
    openIdToken: (params: RequestParams = {}) =>
      this.request<any, TokenResponse>({
        path: `/oauth2/v1/noauth/token`,
        method: "POST",
        secure: true,
        ...params,
      }),
  };
  permission = {
    /**
     * No description
     *
     * @tags Application Permissions
     * @name GetUserAndPermissions
     * @summary User and app permissions for the current session
     * @request GET:/permission/app/v1
     * @secure
     */
    getUserAndPermissions: (params: RequestParams = {}) =>
      this.request<any, UserAndPermissions>({
        path: `/permission/app/v1`,
        method: "GET",
        secure: true,
        ...params,
      }),

    /**
     * No description
     *
     * @tags Application Permissions
     * @name ChangeUserPermissions
     * @summary User and app permissions for the current session
     * @request POST:/permission/app/v1/changeUser
     * @secure
     */
    changeUserPermissions: (data: ChangeUserRequest, params: RequestParams = {}) =>
      this.request<any, boolean>({
        path: `/permission/app/v1/changeUser`,
        method: "POST",
        body: data,
        secure: true,
        type: ContentType.Json,
        ...params,
      }),

    /**
     * No description
     *
     * @tags Application Permissions
     * @name FetchAllPermissions
     * @summary Get all possible permissions
     * @request GET:/permission/app/v1/fetchAllPermissions
     * @secure
     */
    fetchAllPermissions: (params: RequestParams = {}) =>
      this.request<any, string[]>({
        path: `/permission/app/v1/fetchAllPermissions`,
        method: "GET",
        secure: true,
        ...params,
      }),

    /**
     * No description
     *
     * @tags Application Permissions
     * @name FetchUserAppPermissions
     * @summary User and app permissions for the specified user
     * @request POST:/permission/app/v1/fetchUserAppPermissions
     * @secure
     */
    fetchUserAppPermissions: (data: User, params: RequestParams = {}) =>
      this.request<any, UserAndPermissions>({
        path: `/permission/app/v1/fetchUserAppPermissions`,
        method: "POST",
        body: data,
        secure: true,
        type: ContentType.Json,
        ...params,
      }),

    /**
     * No description
     *
     * @tags Application Permissions
     * @name FirePermissionChangeEvent
     * @summary Fires a permission change event
     * @request POST:/permission/changeEvent/v1/fireChange/{nodeName}
     * @secure
     */
    firePermissionChangeEvent: (nodeName: string, data: PermissionChangeRequest, params: RequestParams = {}) =>
      this.request<any, boolean>({
        path: `/permission/changeEvent/v1/fireChange/${nodeName}`,
        method: "POST",
        body: data,
        secure: true,
        type: ContentType.Json,
        ...params,
      }),

    /**
     * No description
     *
     * @tags Doc Permissions
     * @name ChangeDocumentPermissions
     * @summary Change document permissions
     * @request POST:/permission/doc/v1/changeDocumentPermissions
     * @secure
     */
    changeDocumentPermissions: (data: ChangeDocumentPermissionsRequest, params: RequestParams = {}) =>
      this.request<any, boolean>({
        path: `/permission/doc/v1/changeDocumentPermissions`,
        method: "POST",
        body: data,
        secure: true,
        type: ContentType.Json,
        ...params,
      }),

    /**
     * No description
     *
     * @tags Doc Permissions
     * @name CheckDocumentPermission
     * @summary Check document permission
     * @request POST:/permission/doc/v1/checkDocumentPermission
     * @secure
     */
    checkDocumentPermission: (data: CheckDocumentPermissionRequest, params: RequestParams = {}) =>
      this.request<any, boolean>({
        path: `/permission/doc/v1/checkDocumentPermission`,
        method: "POST",
        body: data,
        secure: true,
        type: ContentType.Json,
        ...params,
      }),

    /**
     * No description
     *
     * @tags Doc Permissions
     * @name CopyPermissionFromParent
     * @summary Copy permissions from parent
     * @request POST:/permission/doc/v1/copyPermissionsFromParent
     * @secure
     */
    copyPermissionFromParent: (data: CopyPermissionsFromParentRequest, params: RequestParams = {}) =>
      this.request<any, DocumentPermissions>({
        path: `/permission/doc/v1/copyPermissionsFromParent`,
        method: "POST",
        body: data,
        secure: true,
        type: ContentType.Json,
        ...params,
      }),

    /**
     * No description
     *
     * @tags Doc Permissions
     * @name FetchAllDocumentPermissions
     * @summary Fetch document permissions
     * @request POST:/permission/doc/v1/fetchAllDocumentPermissions
     * @secure
     */
    fetchAllDocumentPermissions: (data: FetchAllDocumentPermissionsRequest, params: RequestParams = {}) =>
      this.request<any, DocumentPermissions>({
        path: `/permission/doc/v1/fetchAllDocumentPermissions`,
        method: "POST",
        body: data,
        secure: true,
        type: ContentType.Json,
        ...params,
      }),

    /**
     * No description
     *
     * @tags Doc Permissions
     * @name FetchPermissionChangeImpact
     * @summary Fetch impact summary for a change of document permissions
     * @request POST:/permission/doc/v1/fetchPermissionChangeImpact
     * @secure
     */
    fetchPermissionChangeImpact: (data: ChangeDocumentPermissionsRequest, params: RequestParams = {}) =>
      this.request<any, PermissionChangeImpactSummary>({
        path: `/permission/doc/v1/fetchPermissionChangeImpact`,
        method: "POST",
        body: data,
        secure: true,
        type: ContentType.Json,
        ...params,
      }),

    /**
     * No description
     *
     * @tags Doc Permissions
     * @name FilterUsers
     * @summary Get all permissions for a given document type
     * @request POST:/permission/doc/v1/filterUsers
     * @secure
     */
    filterUsers: (data: FilterUsersRequest, params: RequestParams = {}) =>
      this.request<any, UserName[]>({
        path: `/permission/doc/v1/filterUsers`,
        method: "POST",
        body: data,
        secure: true,
        type: ContentType.Json,
        ...params,
      }),

    /**
     * No description
     *
     * @tags Doc Permissions
     * @name GetDocumentOwners
     * @summary Get the owners of the specified document
     * @request POST:/permission/doc/v1/getDocumentOwners
     * @secure
     */
    getDocumentOwners: (data: string, params: RequestParams = {}) =>
      this.request<any, UserName[]>({
        path: `/permission/doc/v1/getDocumentOwners`,
        method: "POST",
        body: data,
        secure: true,
        type: ContentType.Json,
        ...params,
      }),

    /**
     * No description
     *
     * @tags Doc Permissions
     * @name GetPermissionForDocType
     * @summary Get all permissions for a given document type
     * @request GET:/permission/doc/v1/getPermissionForDocType/${docType}
     * @secure
     */
    getPermissionForDocType: (docType: string, params: RequestParams = {}) =>
      this.request<any, string[]>({
        path: `/permission/doc/v1/getPermissionForDocType/$${docType}`,
        method: "GET",
        secure: true,
        ...params,
      }),
  };
  pipeline = {
    /**
     * No description
     *
     * @tags Pipelines
     * @name FetchPipelineData
     * @summary Fetch data for a pipeline
     * @request POST:/pipeline/v1/fetchPipelineData
     * @secure
     */
    fetchPipelineData: (data: DocRef, params: RequestParams = {}) =>
      this.request<any, PipelineData[]>({
        path: `/pipeline/v1/fetchPipelineData`,
        method: "POST",
        body: data,
        secure: true,
        type: ContentType.Json,
        ...params,
      }),

    /**
     * No description
     *
     * @tags Pipelines
     * @name FetchPipelineXml
     * @summary Fetch the XML for a pipeline
     * @request POST:/pipeline/v1/fetchPipelineXml
     * @secure
     */
    fetchPipelineXml: (data: DocRef, params: RequestParams = {}) =>
      this.request<any, FetchPipelineXmlResponse>({
        path: `/pipeline/v1/fetchPipelineXml`,
        method: "POST",
        body: data,
        secure: true,
        type: ContentType.Json,
        ...params,
      }),

    /**
     * No description
     *
     * @tags Pipelines
     * @name GetPipelinePropertyTypes
     * @summary Get pipeline property types
     * @request GET:/pipeline/v1/propertyTypes
     * @secure
     */
    getPipelinePropertyTypes: (params: RequestParams = {}) =>
      this.request<any, FetchPropertyTypesResult[]>({
        path: `/pipeline/v1/propertyTypes`,
        method: "GET",
        secure: true,
        ...params,
      }),

    /**
     * No description
     *
     * @tags Pipelines
     * @name SavePipelineXml
     * @summary Update a pipeline doc with XML directly
     * @request PUT:/pipeline/v1/savePipelineXml
     * @secure
     */
    savePipelineXml: (data: SavePipelineXmlRequest, params: RequestParams = {}) =>
      this.request<any, boolean>({
        path: `/pipeline/v1/savePipelineXml`,
        method: "PUT",
        body: data,
        secure: true,
        type: ContentType.Json,
        ...params,
      }),

    /**
     * No description
     *
     * @tags Pipelines
     * @name FetchPipeline
     * @summary Fetch a pipeline doc by its UUID
     * @request GET:/pipeline/v1/{uuid}
     * @secure
     */
    fetchPipeline: (uuid: string, params: RequestParams = {}) =>
      this.request<any, PipelineDoc>({
        path: `/pipeline/v1/${uuid}`,
        method: "GET",
        secure: true,
        ...params,
      }),

    /**
     * No description
     *
     * @tags Pipelines
     * @name UpdatePipeline
     * @summary Update a pipeline doc
     * @request PUT:/pipeline/v1/{uuid}
     * @secure
     */
    updatePipeline: (uuid: string, data: PipelineDoc, params: RequestParams = {}) =>
      this.request<any, PipelineDoc>({
        path: `/pipeline/v1/${uuid}`,
        method: "PUT",
        body: data,
        secure: true,
        type: ContentType.Json,
        ...params,
      }),
  };
  preferences = {
    /**
     * No description
     *
     * @tags Preferences
     * @name FetchUserPreferences
     * @summary Fetch user preferences.
     * @request GET:/preferences/v1
     * @secure
     */
    fetchUserPreferences: (params: RequestParams = {}) =>
      this.request<any, UserPreferences>({
        path: `/preferences/v1`,
        method: "GET",
        secure: true,
        ...params,
      }),

    /**
     * No description
     *
     * @tags Preferences
     * @name UpdateUserPreferences
     * @summary Update user preferences
     * @request POST:/preferences/v1
     * @secure
     */
    updateUserPreferences: (data: UserPreferences, params: RequestParams = {}) =>
      this.request<any, boolean>({
        path: `/preferences/v1`,
        method: "POST",
        body: data,
        secure: true,
        type: ContentType.Json,
        ...params,
      }),

    /**
     * No description
     *
     * @tags Preferences
     * @name ResetToDefaultUserPreferences
     * @summary Resets preferences to the defaults
     * @request POST:/preferences/v1/resetToDefaultUserPreferences
     * @secure
     */
    resetToDefaultUserPreferences: (params: RequestParams = {}) =>
      this.request<any, UserPreferences>({
        path: `/preferences/v1/resetToDefaultUserPreferences`,
        method: "POST",
        secure: true,
        ...params,
      }),

    /**
     * No description
     *
     * @tags Preferences
     * @name SetDefaultUserPreferences
     * @summary Sets the default preferences for all users
     * @request POST:/preferences/v1/setDefaultUserPreferences
     * @secure
     */
    setDefaultUserPreferences: (data: UserPreferences, params: RequestParams = {}) =>
      this.request<any, UserPreferences>({
        path: `/preferences/v1/setDefaultUserPreferences`,
        method: "POST",
        body: data,
        secure: true,
        type: ContentType.Json,
        ...params,
      }),
  };
  processor = {
    /**
     * No description
     *
     * @tags Processors
     * @name DeleteProcessor
     * @summary Deletes a processor
     * @request DELETE:/processor/v1/{id}
     * @secure
     */
    deleteProcessor: (id: number, params: RequestParams = {}) =>
      this.request<any, boolean>({
        path: `/processor/v1/${id}`,
        method: "DELETE",
        secure: true,
        ...params,
      }),

    /**
     * No description
     *
     * @tags Processors
     * @name FetchProcessor
     * @summary Fetch a processor
     * @request GET:/processor/v1/{id}
     * @secure
     */
    fetchProcessor: (id: number, params: RequestParams = {}) =>
      this.request<any, Processor>({
        path: `/processor/v1/${id}`,
        method: "GET",
        secure: true,
        ...params,
      }),

    /**
     * No description
     *
     * @tags Processors
     * @name SetProcessorEnabled
     * @summary Sets the enabled/disabled state for a processor
     * @request PUT:/processor/v1/{id}/enabled
     * @secure
     */
    setProcessorEnabled: (id: number, data: boolean, params: RequestParams = {}) =>
      this.request<any, boolean>({
        path: `/processor/v1/${id}/enabled`,
        method: "PUT",
        body: data,
        secure: true,
        type: ContentType.Json,
        ...params,
      }),
  };
  processorFilter = {
    /**
     * No description
     *
     * @tags Processor Filters
     * @name CreateProcessorFilter
     * @summary Creates a filter
     * @request POST:/processorFilter/v1
     * @secure
     */
    createProcessorFilter: (data: CreateProcessFilterRequest, params: RequestParams = {}) =>
      this.request<any, ProcessorFilter>({
        path: `/processorFilter/v1`,
        method: "POST",
        body: data,
        secure: true,
        type: ContentType.Json,
        ...params,
      }),

    /**
     * No description
     *
     * @tags Processor Filters
     * @name FindProcessorFilters
     * @summary Finds processors and filters matching request
     * @request POST:/processorFilter/v1/find
     * @secure
     */
    findProcessorFilters: (data: FetchProcessorRequest, params: RequestParams = {}) =>
      this.request<any, ProcessorListRowResultPage>({
        path: `/processorFilter/v1/find`,
        method: "POST",
        body: data,
        secure: true,
        type: ContentType.Json,
        ...params,
      }),

    /**
     * No description
     *
     * @tags Processor Filters
     * @name ReprocessData
     * @summary Create filters to reprocess data
     * @request POST:/processorFilter/v1/reprocess
     * @secure
     */
    reprocessData: (data: CreateProcessFilterRequest, params: RequestParams = {}) =>
      this.request<any, ReprocessDataInfo[]>({
        path: `/processorFilter/v1/reprocess`,
        method: "POST",
        body: data,
        secure: true,
        type: ContentType.Json,
        ...params,
      }),

    /**
     * No description
     *
     * @tags Processor Filters
     * @name DeleteProcessorFilter
     * @summary Deletes a filter
     * @request DELETE:/processorFilter/v1/{id}
     * @secure
     */
    deleteProcessorFilter: (id: number, params: RequestParams = {}) =>
      this.request<any, boolean>({
        path: `/processorFilter/v1/${id}`,
        method: "DELETE",
        secure: true,
        ...params,
      }),

    /**
     * No description
     *
     * @tags Processor Filters
     * @name FetchProcessorFilter
     * @summary Fetch a filter
     * @request GET:/processorFilter/v1/{id}
     * @secure
     */
    fetchProcessorFilter: (id: number, params: RequestParams = {}) =>
      this.request<any, ProcessorFilter>({
        path: `/processorFilter/v1/${id}`,
        method: "GET",
        secure: true,
        ...params,
      }),

    /**
     * No description
     *
     * @tags Processor Filters
     * @name UpdateProcessorFilter
     * @summary Updates a filter
     * @request PUT:/processorFilter/v1/{id}
     * @secure
     */
    updateProcessorFilter: (id: number, data: ProcessorFilter, params: RequestParams = {}) =>
      this.request<any, ProcessorFilter>({
        path: `/processorFilter/v1/${id}`,
        method: "PUT",
        body: data,
        secure: true,
        type: ContentType.Json,
        ...params,
      }),

    /**
     * No description
     *
     * @tags Processor Filters
     * @name SetProcessorFilterEnabled
     * @summary Sets the enabled/disabled state for a filter
     * @request PUT:/processorFilter/v1/{id}/enabled
     * @secure
     */
    setProcessorFilterEnabled: (id: number, data: boolean, params: RequestParams = {}) =>
      this.request<any, boolean>({
        path: `/processorFilter/v1/${id}/enabled`,
        method: "PUT",
        body: data,
        secure: true,
        type: ContentType.Json,
        ...params,
      }),

    /**
     * No description
     *
     * @tags Processor Filters
     * @name SetProcessorFilterMaxProcessingTasks
     * @summary Sets the optional cluster-wide limit on the number of tasks that may be processed for this filter, at any one time
     * @request PUT:/processorFilter/v1/{id}/maxProcessingTasks
     * @secure
     */
    setProcessorFilterMaxProcessingTasks: (id: number, data: number, params: RequestParams = {}) =>
      this.request<any, boolean>({
        path: `/processorFilter/v1/${id}/maxProcessingTasks`,
        method: "PUT",
        body: data,
        secure: true,
        type: ContentType.Json,
        ...params,
      }),

    /**
     * No description
     *
     * @tags Processor Filters
     * @name SetProcessorFilterPriority
     * @summary Sets the priority for a filter
     * @request PUT:/processorFilter/v1/{id}/priority
     * @secure
     */
    setProcessorFilterPriority: (id: number, data: number, params: RequestParams = {}) =>
      this.request<any, boolean>({
        path: `/processorFilter/v1/${id}/priority`,
        method: "PUT",
        body: data,
        secure: true,
        type: ContentType.Json,
        ...params,
      }),
  };
  processorTask = {
    /**
     * No description
     *
     * @tags Processor Tasks
     * @name AbandonProcessorTasks
     * @summary Abandon some tasks
     * @request POST:/processorTask/v1/abandon/{nodeName}
     * @secure
     */
    abandonProcessorTasks: (nodeName: string, data: ProcessorTaskList, params: RequestParams = {}) =>
      this.request<any, boolean>({
        path: `/processorTask/v1/abandon/${nodeName}`,
        method: "POST",
        body: data,
        secure: true,
        type: ContentType.Json,
        ...params,
      }),

    /**
     * No description
     *
     * @tags Processor Tasks
     * @name AssignProcessorTasks
     * @summary Assign some tasks
     * @request POST:/processorTask/v1/assign/{nodeName}
     * @secure
     */
    assignProcessorTasks: (nodeName: string, data: AssignTasksRequest, params: RequestParams = {}) =>
      this.request<any, ProcessorTaskList>({
        path: `/processorTask/v1/assign/${nodeName}`,
        method: "POST",
        body: data,
        secure: true,
        type: ContentType.Json,
        ...params,
      }),

    /**
     * No description
     *
     * @tags Processor Tasks
     * @name FindProcessorTasks
     * @summary Finds processors tasks
     * @request POST:/processorTask/v1/find
     * @secure
     */
    findProcessorTasks: (data: ExpressionCriteria, params: RequestParams = {}) =>
      this.request<any, ResultPageProcessorTask>({
        path: `/processorTask/v1/find`,
        method: "POST",
        body: data,
        secure: true,
        type: ContentType.Json,
        ...params,
      }),

    /**
     * No description
     *
     * @tags Processor Tasks
     * @name FindProcessorTaskSummary
     * @summary Finds processor task summaries
     * @request POST:/processorTask/v1/summary
     * @secure
     */
    findProcessorTaskSummary: (data: ExpressionCriteria, params: RequestParams = {}) =>
      this.request<any, ResultPageProcessorTaskSummary>({
        path: `/processorTask/v1/summary`,
        method: "POST",
        body: data,
        secure: true,
        type: ContentType.Json,
        ...params,
      }),
  };
  query = {
    /**
     * No description
     *
     * @tags Queries
     * @name DownloadQuerySearchResultsLocal
     * @summary Download search results
     * @request POST:/query/v1/downloadSearchResults
     * @secure
     */
    downloadQuerySearchResultsLocal: (data: DownloadQueryResultsRequest, params: RequestParams = {}) =>
      this.request<any, ResourceGeneration>({
        path: `/query/v1/downloadSearchResults`,
        method: "POST",
        body: data,
        secure: true,
        type: ContentType.Json,
        ...params,
      }),

    /**
     * No description
     *
     * @tags Queries
     * @name DownloadQuerySearchResultsNode
     * @summary Download search results
     * @request POST:/query/v1/downloadSearchResults/{nodeName}
     * @secure
     */
    downloadQuerySearchResultsNode: (nodeName: string, data: DownloadQueryResultsRequest, params: RequestParams = {}) =>
      this.request<any, ResourceGeneration>({
        path: `/query/v1/downloadSearchResults/${nodeName}`,
        method: "POST",
        body: data,
        secure: true,
        type: ContentType.Json,
        ...params,
      }),

    /**
     * No description
     *
     * @tags Queries
     * @name FetchCompletions
     * @summary Fetch completions for the query
     * @request POST:/query/v1/fetchCompletions
     * @secure
     */
    fetchCompletions: (data: CompletionsRequest, params: RequestParams = {}) =>
      this.request<any, ResultPageCompletionValue>({
        path: `/query/v1/fetchCompletions`,
        method: "POST",
        body: data,
        secure: true,
        type: ContentType.Json,
        ...params,
      }),

    /**
     * No description
     *
     * @tags Queries
     * @name FetchDetail
     * @summary Fetch detail for help item
     * @request POST:/query/v1/fetchDetail
     * @secure
     */
    fetchDetail: (data: QueryHelpRow, params: RequestParams = {}) =>
      this.request<any, QueryHelpDetail>({
        path: `/query/v1/fetchDetail`,
        method: "POST",
        body: data,
        secure: true,
        type: ContentType.Json,
        ...params,
      }),

    /**
     * No description
     *
     * @tags Queries
     * @name FetchTimeZones
     * @summary Fetch time zone data from the server
     * @request GET:/query/v1/fetchTimeZones
     * @secure
     */
    fetchTimeZones: (params: RequestParams = {}) =>
      this.request<any, string[]>({
        path: `/query/v1/fetchTimeZones`,
        method: "GET",
        secure: true,
        ...params,
      }),

    /**
     * No description
     *
     * @tags Queries
     * @name FetchHelpItems
     * @summary Fetch all (optionally filtered) query help items
     * @request POST:/query/v1/helpItems
     * @secure
     */
    fetchHelpItems: (data: QueryHelpRequest, params: RequestParams = {}) =>
      this.request<any, ResultPageQueryHelpRow>({
        path: `/query/v1/helpItems`,
        method: "POST",
        body: data,
        secure: true,
        type: ContentType.Json,
        ...params,
      }),

    /**
     * No description
     *
     * @tags Queries
     * @name QuerySearchLocal
     * @summary Perform a new search or get new results
     * @request POST:/query/v1/search
     * @secure
     */
    querySearchLocal: (data: QuerySearchRequest, params: RequestParams = {}) =>
      this.request<any, DashboardSearchResponse>({
        path: `/query/v1/search`,
        method: "POST",
        body: data,
        secure: true,
        type: ContentType.Json,
        ...params,
      }),

    /**
     * No description
     *
     * @tags Queries
     * @name QuerySearchNode
     * @summary Perform a new search or get new results
     * @request POST:/query/v1/search/{nodeName}
     * @secure
     */
    querySearchNode: (nodeName: string, data: QuerySearchRequest, params: RequestParams = {}) =>
      this.request<any, DashboardSearchResponse>({
        path: `/query/v1/search/${nodeName}`,
        method: "POST",
        body: data,
        secure: true,
        type: ContentType.Json,
        ...params,
      }),

    /**
     * No description
     *
     * @tags Queries
     * @name ValidateQuery
     * @summary Validate an expression
     * @request POST:/query/v1/validateQuery
     * @secure
     */
    validateQuery: (data: string, params: RequestParams = {}) =>
      this.request<any, ValidateExpressionResult>({
        path: `/query/v1/validateQuery`,
        method: "POST",
        body: data,
        secure: true,
        type: ContentType.Json,
        ...params,
      }),

    /**
     * No description
     *
     * @tags Queries
     * @name FetchQuery
     * @summary Fetch a query doc by its UUID
     * @request GET:/query/v1/{uuid}
     * @secure
     */
    fetchQuery: (uuid: string, params: RequestParams = {}) =>
      this.request<any, QueryDoc>({
        path: `/query/v1/${uuid}`,
        method: "GET",
        secure: true,
        ...params,
      }),

    /**
     * No description
     *
     * @tags Queries
     * @name UpdateQuery
     * @summary Update a query doc
     * @request PUT:/query/v1/{uuid}
     * @secure
     */
    updateQuery: (uuid: string, data: QueryDoc, params: RequestParams = {}) =>
      this.request<any, QueryDoc>({
        path: `/query/v1/${uuid}`,
        method: "PUT",
        body: data,
        secure: true,
        type: ContentType.Json,
        ...params,
      }),
  };
  refData = {
    /**
     * No description
     *
     * @tags Reference Data
     * @name ClearBufferPool
     * @summary Clear all buffers currently available in the buffer pool to reclaim memory. Performed on the named node or all nodes if null.
     * @request DELETE:/refData/v1/clearBufferPool
     * @secure
     */
    clearBufferPool: (query?: { nodeName?: string }, params: RequestParams = {}) =>
      this.request<any, void>({
        path: `/refData/v1/clearBufferPool`,
        method: "DELETE",
        query: query,
        secure: true,
        ...params,
      }),

    /**
     * @description This is primarily intended  for small scale debugging in non-production environments. If no limit is set a default limit is applied else the results will be limited to limit entries.
     *
     * @tags Reference Data
     * @name GetReferenceStoreEntries
     * @summary List entries from the reference data store on the node called.
     * @request GET:/refData/v1/entries
     * @secure
     */
    getReferenceStoreEntries: (
      query?: { limit?: number; refStreamId?: number; mapName?: string },
      params: RequestParams = {},
    ) =>
      this.request<any, RefStoreEntry[]>({
        path: `/refData/v1/entries`,
        method: "GET",
        query: query,
        secure: true,
        ...params,
      }),

    /**
     * No description
     *
     * @tags Reference Data
     * @name LookupReferenceData
     * @summary Perform a reference data lookup using the supplied lookup request. Reference data will be loaded if required using the supplied reference pipeline. Performed on this node only.
     * @request POST:/refData/v1/lookup
     * @secure
     */
    lookupReferenceData: (data: RefDataLookupRequest, params: RequestParams = {}) =>
      this.request<any, string>({
        path: `/refData/v1/lookup`,
        method: "POST",
        body: data,
        secure: true,
        type: ContentType.Json,
        ...params,
      }),

    /**
     * No description
     *
     * @tags Reference Data
     * @name PurgeReferenceDataByAge
     * @summary Explicitly delete all entries that are older than purgeAge. Performed on the named node, or all nodes if null.
     * @request DELETE:/refData/v1/purgeByAge/{purgeAge}
     * @secure
     */
    purgeReferenceDataByAge: (purgeAge: string, query?: { nodeName?: string }, params: RequestParams = {}) =>
      this.request<any, boolean>({
        path: `/refData/v1/purgeByAge/${purgeAge}`,
        method: "DELETE",
        query: query,
        secure: true,
        ...params,
      }),

    /**
     * No description
     *
     * @tags Reference Data
     * @name PurgeReferenceDataByAge1
     * @summary Explicitly delete all entries belonging to a feed that are older than purgeAge.Performed on the named node, or all nodes if null.
     * @request DELETE:/refData/v1/purgeByFeedByAge/{feedName}/{purgeAge}
     * @secure
     */
    purgeReferenceDataByAge1: (
      feedName: string,
      purgeAge: string,
      query?: { nodeName?: string },
      params: RequestParams = {},
    ) =>
      this.request<any, boolean>({
        path: `/refData/v1/purgeByFeedByAge/${feedName}/${purgeAge}`,
        method: "DELETE",
        query: query,
        secure: true,
        ...params,
      }),

    /**
     * No description
     *
     * @tags Reference Data
     * @name PurgeReferenceDataByStream
     * @summary Delete all entries for a reference stream. Performed on the named node or all nodes if null.
     * @request DELETE:/refData/v1/purgeByStream/{refStreamId}
     * @secure
     */
    purgeReferenceDataByStream: (refStreamId: number, query?: { nodeName?: string }, params: RequestParams = {}) =>
      this.request<any, boolean>({
        path: `/refData/v1/purgeByStream/${refStreamId}`,
        method: "DELETE",
        query: query,
        secure: true,
        ...params,
      }),

    /**
     * @description This is primarily intended  for small scale debugging in non-production environments. If no limit is set a default limit is applied else the results will be limited to limit entries. Performed on this node only.
     *
     * @tags Reference Data
     * @name GetReferenceStreamProcessingInfoEntries
     * @summary List processing info entries for all ref streams
     * @request GET:/refData/v1/refStreamInfo
     * @secure
     */
    getReferenceStreamProcessingInfoEntries: (
      query?: { limit?: number; refStreamId?: number; mapName?: string },
      params: RequestParams = {},
    ) =>
      this.request<any, ProcessingInfoResponse[]>({
        path: `/refData/v1/refStreamInfo`,
        method: "GET",
        query: query,
        secure: true,
        ...params,
      }),
  };
  remoteSearch = {
    /**
     * No description
     *
     * @tags Remote Search
     * @name DestroyRemoteSearch
     * @summary Destroy search results
     * @request GET:/remoteSearch/v1/destroy
     * @secure
     */
    destroyRemoteSearch: (query?: { queryKey?: string }, params: RequestParams = {}) =>
      this.request<any, boolean>({
        path: `/remoteSearch/v1/destroy`,
        method: "GET",
        query: query,
        secure: true,
        ...params,
      }),

    /**
     * No description
     *
     * @tags Remote Search
     * @name PollRemoteSearch
     * @summary Poll the server for search results for the supplied queryKey
     * @request GET:/remoteSearch/v1/poll
     * @secure
     */
    pollRemoteSearch: (query?: { queryKey?: string }, params: RequestParams = {}) =>
      this.request<any, void>({
        path: `/remoteSearch/v1/poll`,
        method: "GET",
        query: query,
        secure: true,
        ...params,
      }),

    /**
     * No description
     *
     * @tags Remote Search
     * @name StartRemoteSearch
     * @summary Start a search
     * @request POST:/remoteSearch/v1/start
     * @secure
     */
    startRemoteSearch: (data: NodeSearchTask, params: RequestParams = {}) =>
      this.request<any, boolean>({
        path: `/remoteSearch/v1/start`,
        method: "POST",
        body: data,
        secure: true,
        type: ContentType.Json,
        ...params,
      }),
  };
  resultStore = {
    /**
     * No description
     *
     * @tags ResultStore
     * @name DestroyResultStore
     * @summary Destroy a search result store for a node
     * @request POST:/result-store/v1/destroy/{nodeName}
     * @secure
     */
    destroyResultStore: (nodeName: string, data: DestroyStoreRequest, params: RequestParams = {}) =>
      this.request<any, boolean>({
        path: `/result-store/v1/destroy/${nodeName}`,
        method: "POST",
        body: data,
        secure: true,
        type: ContentType.Json,
        ...params,
      }),

    /**
     * No description
     *
     * @tags ResultStore
     * @name ResultStoreExists
     * @summary Determines if the requested result store still exists
     * @request POST:/result-store/v1/exists/{nodeName}
     * @secure
     */
    resultStoreExists: (nodeName: string, data: QueryKey, params: RequestParams = {}) =>
      this.request<any, boolean>({
        path: `/result-store/v1/exists/${nodeName}`,
        method: "POST",
        body: data,
        secure: true,
        type: ContentType.Json,
        ...params,
      }),

    /**
     * No description
     *
     * @tags ResultStore
     * @name FindResultStores
     * @summary Find the result stores matching the supplied criteria for a node
     * @request POST:/result-store/v1/find/{nodeName}
     * @secure
     */
    findResultStores: (nodeName: string, data: FindResultStoreCriteria, params: RequestParams = {}) =>
      this.request<any, ResultStoreResponse>({
        path: `/result-store/v1/find/${nodeName}`,
        method: "POST",
        body: data,
        secure: true,
        type: ContentType.Json,
        ...params,
      }),

    /**
     * No description
     *
     * @tags ResultStore
     * @name ListResultStores
     * @summary Lists result stores for a node
     * @request GET:/result-store/v1/list/{nodeName}
     * @secure
     */
    listResultStores: (nodeName: string, params: RequestParams = {}) =>
      this.request<any, ResultStoreResponse>({
        path: `/result-store/v1/list/${nodeName}`,
        method: "GET",
        secure: true,
        ...params,
      }),

    /**
     * No description
     *
     * @tags ResultStore
     * @name TerminateSearchTask
     * @summary Terminates search tasks for a node
     * @request POST:/result-store/v1/terminate/{nodeName}
     * @secure
     */
    terminateSearchTask: (nodeName: string, data: QueryKey, params: RequestParams = {}) =>
      this.request<any, boolean>({
        path: `/result-store/v1/terminate/${nodeName}`,
        method: "POST",
        body: data,
        secure: true,
        type: ContentType.Json,
        ...params,
      }),

    /**
     * No description
     *
     * @tags ResultStore
     * @name UpdateResultStore
     * @summary Find the result stores matching the supplied criteria for a node
     * @request POST:/result-store/v1/update/{nodeName}
     * @secure
     */
    updateResultStore: (nodeName: string, data: UpdateStoreRequest, params: RequestParams = {}) =>
      this.request<any, boolean>({
        path: `/result-store/v1/update/${nodeName}`,
        method: "POST",
        body: data,
        secure: true,
        type: ContentType.Json,
        ...params,
      }),
  };
  ruleset = {
    /**
     * No description
     *
     * @tags Rule Set
     * @name ExportReceiveDataRules
     * @summary Submit an export request
     * @request POST:/ruleset/v2/export
     * @secure
     */
    exportReceiveDataRules: (data: DocRef, params: RequestParams = {}) =>
      this.request<any, Base64EncodedDocumentData>({
        path: `/ruleset/v2/export`,
        method: "POST",
        body: data,
        secure: true,
        type: ContentType.Json,
        ...params,
      }),

    /**
     * No description
     *
     * @tags Rule Set
     * @name ImportReceiveDataRules
     * @summary Submit an import request
     * @request POST:/ruleset/v2/import
     * @secure
     */
    importReceiveDataRules: (data: Base64EncodedDocumentData, params: RequestParams = {}) =>
      this.request<any, DocRef>({
        path: `/ruleset/v2/import`,
        method: "POST",
        body: data,
        secure: true,
        type: ContentType.Json,
        ...params,
      }),

    /**
     * No description
     *
     * @tags Rule Set
     * @name ListReceiveDataRules
     * @summary Submit a request for a list of doc refs held by this service
     * @request GET:/ruleset/v2/list
     * @secure
     */
    listReceiveDataRules: (params: RequestParams = {}) =>
      this.request<any, DocRef[]>({
        path: `/ruleset/v2/list`,
        method: "GET",
        secure: true,
        ...params,
      }),

    /**
     * No description
     *
     * @tags Rule Set
     * @name FetchReceiveDataRules
     * @summary Fetch a rules doc by its UUID
     * @request GET:/ruleset/v2/{uuid}
     * @secure
     */
    fetchReceiveDataRules: (uuid: string, params: RequestParams = {}) =>
      this.request<any, ReceiveDataRules>({
        path: `/ruleset/v2/${uuid}`,
        method: "GET",
        secure: true,
        ...params,
      }),

    /**
     * No description
     *
     * @tags Rule Set
     * @name UpdateReceiveDataRules
     * @summary Update a rules doc
     * @request PUT:/ruleset/v2/{uuid}
     * @secure
     */
    updateReceiveDataRules: (uuid: string, data: ReceiveDataRules, params: RequestParams = {}) =>
      this.request<any, ReceiveDataRules>({
        path: `/ruleset/v2/${uuid}`,
        method: "PUT",
        body: data,
        secure: true,
        type: ContentType.Json,
        ...params,
      }),
  };
  scheduledTime = {
    /**
     * No description
     *
     * @tags Scheduled Time
     * @name GetScheduledTimes
     * @summary Gets scheduled time info
     * @request POST:/scheduledTime/v1
     * @secure
     */
    getScheduledTimes: (data: GetScheduledTimesRequest, params: RequestParams = {}) =>
      this.request<any, ScheduledTimes>({
        path: `/scheduledTime/v1`,
        method: "POST",
        body: data,
        secure: true,
        type: ContentType.Json,
        ...params,
      }),
  };
  script = {
    /**
     * No description
     *
     * @tags Scripts
     * @name FetchLinkedScripts
     * @summary Fetch related scripts
     * @request POST:/script/v1/fetchLinkedScripts
     * @secure
     */
    fetchLinkedScripts: (data: FetchLinkedScriptRequest, params: RequestParams = {}) =>
      this.request<any, ScriptDoc[]>({
        path: `/script/v1/fetchLinkedScripts`,
        method: "POST",
        body: data,
        secure: true,
        type: ContentType.Json,
        ...params,
      }),

    /**
     * No description
     *
     * @tags Scripts
     * @name FetchScript
     * @summary Fetch a script doc by its UUID
     * @request GET:/script/v1/{uuid}
     * @secure
     */
    fetchScript: (uuid: string, params: RequestParams = {}) =>
      this.request<any, ScriptDoc>({
        path: `/script/v1/${uuid}`,
        method: "GET",
        secure: true,
        ...params,
      }),

    /**
     * No description
     *
     * @tags Scripts
     * @name UpdateScript
     * @summary Update a script doc
     * @request PUT:/script/v1/{uuid}
     * @secure
     */
    updateScript: (uuid: string, data: ScriptDoc, params: RequestParams = {}) =>
      this.request<any, ScriptDoc>({
        path: `/script/v1/${uuid}`,
        method: "PUT",
        body: data,
        secure: true,
        type: ContentType.Json,
        ...params,
      }),
  };
  searchable = {
    /**
     * No description
     *
     * @tags Searchable
     * @name DestroySearchableQuery
     * @summary Destroy a running query
     * @request POST:/searchable/v2/destroy
     * @secure
     */
    destroySearchableQuery: (data: QueryKey, params: RequestParams = {}) =>
      this.request<any, boolean>({
        path: `/searchable/v2/destroy`,
        method: "POST",
        body: data,
        secure: true,
        type: ContentType.Json,
        ...params,
      }),

    /**
     * No description
     *
     * @tags Searchable
     * @name StartSearchableQuery
     * @summary Submit a search request
     * @request POST:/searchable/v2/search
     * @secure
     */
    startSearchableQuery: (data: SearchRequest, params: RequestParams = {}) =>
      this.request<any, SearchResponse>({
        path: `/searchable/v2/search`,
        method: "POST",
        body: data,
        secure: true,
        type: ContentType.Json,
        ...params,
      }),
  };
  session = {
    /**
     * No description
     *
     * @tags Sessions
     * @name ListSessions
     * @summary Lists user sessions for a node, or all nodes in the cluster if nodeName is null
     * @request GET:/session/v1/list
     * @secure
     */
    listSessions: (query?: { nodeName?: string }, params: RequestParams = {}) =>
      this.request<any, SessionListResponse>({
        path: `/session/v1/list`,
        method: "GET",
        query: query,
        secure: true,
        ...params,
      }),

    /**
     * No description
     *
     * @tags Sessions
     * @name StroomLogout
     * @summary Logout of Stroom session
     * @request GET:/session/v1/logout
     * @secure
     */
    stroomLogout: (query: { redirect_uri: string }, params: RequestParams = {}) =>
      this.request<any, UrlResponse>({
        path: `/session/v1/logout`,
        method: "GET",
        query: query,
        secure: true,
        ...params,
      }),

    /**
     * No description
     *
     * @tags Sessions
     * @name ValidateStroomSession
     * @summary Validate the current session, return a redirect Uri if invalid.
     * @request GET:/session/v1/noauth/validateSession
     * @secure
     */
    validateStroomSession: (query: { redirect_uri: string }, params: RequestParams = {}) =>
      this.request<any, ValidateSessionResponse>({
        path: `/session/v1/noauth/validateSession`,
        method: "GET",
        query: query,
        secure: true,
        ...params,
      }),
  };
  sessionInfo = {
    /**
     * No description
     *
     * @tags Session Info
     * @name GetSessionInfo
     * @summary Get information for the current session
     * @request GET:/sessionInfo/v1
     * @secure
     */
    getSessionInfo: (params: RequestParams = {}) =>
      this.request<any, SessionInfo>({
        path: `/sessionInfo/v1`,
        method: "GET",
        secure: true,
        ...params,
      }),
  };
  solrIndex = {
    /**
     * No description
     *
     * @tags Solr Indices
     * @name FetchSolrTypes
     * @summary Fetch Solr types
     * @request POST:/solrIndex/v1/fetchSolrTypes
     * @secure
     */
    fetchSolrTypes: (data: SolrIndexDoc, params: RequestParams = {}) =>
      this.request<any, string[]>({
        path: `/solrIndex/v1/fetchSolrTypes`,
        method: "POST",
        body: data,
        secure: true,
        type: ContentType.Json,
        ...params,
      }),

    /**
     * No description
     *
     * @tags Solr Indices
     * @name SolrConnectionTest
     * @summary Test connection to Solr
     * @request POST:/solrIndex/v1/solrConnectionTest
     * @secure
     */
    solrConnectionTest: (data: SolrIndexDoc, params: RequestParams = {}) =>
      this.request<any, SolrConnectionTestResponse>({
        path: `/solrIndex/v1/solrConnectionTest`,
        method: "POST",
        body: data,
        secure: true,
        type: ContentType.Json,
        ...params,
      }),

    /**
     * No description
     *
     * @tags Solr Indices
     * @name FetchSolrIndex
     * @summary Fetch a solr index doc by its UUID
     * @request GET:/solrIndex/v1/{uuid}
     * @secure
     */
    fetchSolrIndex: (uuid: string, params: RequestParams = {}) =>
      this.request<any, SolrIndexDoc>({
        path: `/solrIndex/v1/${uuid}`,
        method: "GET",
        secure: true,
        ...params,
      }),

    /**
     * No description
     *
     * @tags Solr Indices
     * @name UpdateSolrIndex
     * @summary Update a solr index doc
     * @request PUT:/solrIndex/v1/{uuid}
     * @secure
     */
    updateSolrIndex: (uuid: string, data: SolrIndexDoc, params: RequestParams = {}) =>
      this.request<any, SolrIndexDoc>({
        path: `/solrIndex/v1/${uuid}`,
        method: "PUT",
        body: data,
        secure: true,
        type: ContentType.Json,
        ...params,
      }),
  };
  sqlstatistics = {
    /**
     * No description
     *
     * @tags Sql Statistics Query
     * @name DestroySqlStatisticsQuery
     * @summary Destroy a running query
     * @request POST:/sqlstatistics/v2/destroy
     * @secure
     */
    destroySqlStatisticsQuery: (data: QueryKey, params: RequestParams = {}) =>
      this.request<any, boolean>({
        path: `/sqlstatistics/v2/destroy`,
        method: "POST",
        body: data,
        secure: true,
        type: ContentType.Json,
        ...params,
      }),

    /**
     * No description
     *
     * @tags Sql Statistics Query
     * @name StartSqlStatisticsQuery
     * @summary Submit a search request
     * @request POST:/sqlstatistics/v2/search
     * @secure
     */
    startSqlStatisticsQuery: (data: SearchRequest, params: RequestParams = {}) =>
      this.request<any, SearchResponse>({
        path: `/sqlstatistics/v2/search`,
        method: "POST",
        body: data,
        secure: true,
        type: ContentType.Json,
        ...params,
      }),
  };
  statistic = {
    /**
     * No description
     *
     * @tags SQL Statistics RollUps
     * @name StatisticBitMaskConversion
     * @summary Get rollup bit mask
     * @request POST:/statistic/rollUp/v1/bitMaskConversion
     * @secure
     */
    statisticBitMaskConversion: (data: number[], params: RequestParams = {}) =>
      this.request<any, CustomRollUpMaskFields[]>({
        path: `/statistic/rollUp/v1/bitMaskConversion`,
        method: "POST",
        body: data,
        secure: true,
        type: ContentType.Json,
        ...params,
      }),

    /**
     * No description
     *
     * @tags SQL Statistics RollUps
     * @name StatisticBitMaskPermGeneration
     * @summary Create rollup bit mask
     * @request POST:/statistic/rollUp/v1/bitMaskPermGeneration
     * @secure
     */
    statisticBitMaskPermGeneration: (data: number, params: RequestParams = {}) =>
      this.request<any, CustomRollUpMask[]>({
        path: `/statistic/rollUp/v1/bitMaskPermGeneration`,
        method: "POST",
        body: data,
        secure: true,
        type: ContentType.Json,
        ...params,
      }),

    /**
     * No description
     *
     * @tags SQL Statistics RollUps
     * @name StatisticFieldChange
     * @summary Change fields
     * @request POST:/statistic/rollUp/v1/dataSourceFieldChange
     * @secure
     */
    statisticFieldChange: (data: StatisticsDataSourceFieldChangeRequest, params: RequestParams = {}) =>
      this.request<any, StatisticsDataSourceData>({
        path: `/statistic/rollUp/v1/dataSourceFieldChange`,
        method: "POST",
        body: data,
        secure: true,
        type: ContentType.Json,
        ...params,
      }),

    /**
     * No description
     *
     * @tags SQL Statistics Stores
     * @name FetchStatisticStore
     * @summary Fetch a statistic doc by its UUID
     * @request GET:/statistic/v1/{uuid}
     * @secure
     */
    fetchStatisticStore: (uuid: string, params: RequestParams = {}) =>
      this.request<any, StatisticStoreDoc>({
        path: `/statistic/v1/${uuid}`,
        method: "GET",
        secure: true,
        ...params,
      }),

    /**
     * No description
     *
     * @tags SQL Statistics Stores
     * @name UpdateStatisticStore
     * @summary Update a statistic doc
     * @request PUT:/statistic/v1/{uuid}
     * @secure
     */
    updateStatisticStore: (uuid: string, data: StatisticStoreDoc, params: RequestParams = {}) =>
      this.request<any, StatisticStoreDoc>({
        path: `/statistic/v1/${uuid}`,
        method: "PUT",
        body: data,
        secure: true,
        type: ContentType.Json,
        ...params,
      }),
  };
  statsStore = {
    /**
     * No description
     *
     * @tags Stroom Stats RollUps
     * @name StatsBitMaskConversion
     * @summary Get rollup bit mask
     * @request POST:/statsStore/rollUp/v1/bitMaskConversion
     * @secure
     */
    statsBitMaskConversion: (data: number[], params: RequestParams = {}) =>
      this.request<any, ResultPageCustomRollUpMaskFields>({
        path: `/statsStore/rollUp/v1/bitMaskConversion`,
        method: "POST",
        body: data,
        secure: true,
        type: ContentType.Json,
        ...params,
      }),

    /**
     * No description
     *
     * @tags Stroom Stats RollUps
     * @name StatsBitMaskPermGeneration
     * @summary Create rollup bit mask
     * @request POST:/statsStore/rollUp/v1/bitMaskPermGeneration
     * @secure
     */
    statsBitMaskPermGeneration: (data: number, params: RequestParams = {}) =>
      this.request<any, ResultPageCustomRollUpMask>({
        path: `/statsStore/rollUp/v1/bitMaskPermGeneration`,
        method: "POST",
        body: data,
        secure: true,
        type: ContentType.Json,
        ...params,
      }),

    /**
     * No description
     *
     * @tags Stroom Stats RollUps
     * @name StatsFieldChange
     * @summary Change fields
     * @request POST:/statsStore/rollUp/v1/dataSourceFieldChange
     * @secure
     */
    statsFieldChange: (data: StroomStatsStoreFieldChangeRequest, params: RequestParams = {}) =>
      this.request<any, StroomStatsStoreEntityData>({
        path: `/statsStore/rollUp/v1/dataSourceFieldChange`,
        method: "POST",
        body: data,
        secure: true,
        type: ContentType.Json,
        ...params,
      }),

    /**
     * No description
     *
     * @tags Stroom Stats Stores
     * @name FetchStroomStatsStore
     * @summary Fetch a store doc doc by its UUID
     * @request GET:/statsStore/v1/{uuid}
     * @secure
     */
    fetchStroomStatsStore: (uuid: string, params: RequestParams = {}) =>
      this.request<any, StroomStatsStoreDoc>({
        path: `/statsStore/v1/${uuid}`,
        method: "GET",
        secure: true,
        ...params,
      }),

    /**
     * No description
     *
     * @tags Stroom Stats Stores
     * @name UpdateStroomStatsStore
     * @summary Update a stats store doc
     * @request PUT:/statsStore/v1/{uuid}
     * @secure
     */
    updateStroomStatsStore: (uuid: string, data: StroomStatsStoreDoc, params: RequestParams = {}) =>
      this.request<any, StroomStatsStoreDoc>({
        path: `/statsStore/v1/${uuid}`,
        method: "PUT",
        body: data,
        secure: true,
        type: ContentType.Json,
        ...params,
      }),
  };
  stepping = {
    /**
     * No description
     *
     * @tags Stepping
     * @name FindElementDoc
     * @summary Load the document for an element
     * @request POST:/stepping/v1/findElementDoc
     * @secure
     */
    findElementDoc: (data: FindElementDocRequest, params: RequestParams = {}) =>
      this.request<any, DocRef>({
        path: `/stepping/v1/findElementDoc`,
        method: "POST",
        body: data,
        secure: true,
        type: ContentType.Json,
        ...params,
      }),

    /**
     * No description
     *
     * @tags Stepping
     * @name GetPipelineForStepping
     * @summary Get a pipeline for stepping
     * @request POST:/stepping/v1/getPipelineForStepping
     * @secure
     */
    getPipelineForStepping: (data: GetPipelineForMetaRequest, params: RequestParams = {}) =>
      this.request<any, DocRef>({
        path: `/stepping/v1/getPipelineForStepping`,
        method: "POST",
        body: data,
        secure: true,
        type: ContentType.Json,
        ...params,
      }),

    /**
     * No description
     *
     * @tags Stepping
     * @name Step
     * @summary Step a pipeline
     * @request POST:/stepping/v1/step
     * @secure
     */
    step: (data: PipelineStepRequest, params: RequestParams = {}) =>
      this.request<any, SteppingResult>({
        path: `/stepping/v1/step`,
        method: "POST",
        body: data,
        secure: true,
        type: ContentType.Json,
        ...params,
      }),
  };
  storedQuery = {
    /**
     * No description
     *
     * @tags Stored Queries
     * @name CreateStoredQuery
     * @summary Create a stored query
     * @request POST:/storedQuery/v1/create
     * @secure
     */
    createStoredQuery: (data: StoredQuery, params: RequestParams = {}) =>
      this.request<any, StoredQuery>({
        path: `/storedQuery/v1/create`,
        method: "POST",
        body: data,
        secure: true,
        type: ContentType.Json,
        ...params,
      }),

    /**
     * No description
     *
     * @tags Stored Queries
     * @name DeleteStoredQuery
     * @summary Delete a stored query
     * @request DELETE:/storedQuery/v1/delete
     * @secure
     */
    deleteStoredQuery: (data: StoredQuery, params: RequestParams = {}) =>
      this.request<any, boolean>({
        path: `/storedQuery/v1/delete`,
        method: "DELETE",
        body: data,
        secure: true,
        type: ContentType.Json,
        ...params,
      }),

    /**
     * No description
     *
     * @tags Stored Queries
     * @name FindStoredQueries
     * @summary Find stored queries
     * @request POST:/storedQuery/v1/find
     * @secure
     */
    findStoredQueries: (data: FindStoredQueryCriteria, params: RequestParams = {}) =>
      this.request<any, ResultPageStoredQuery>({
        path: `/storedQuery/v1/find`,
        method: "POST",
        body: data,
        secure: true,
        type: ContentType.Json,
        ...params,
      }),

    /**
     * No description
     *
     * @tags Stored Queries
     * @name FetchStoredQuery
     * @summary Fetch a stored query
     * @request POST:/storedQuery/v1/read
     * @secure
     */
    fetchStoredQuery: (data: StoredQuery, params: RequestParams = {}) =>
      this.request<any, StoredQuery>({
        path: `/storedQuery/v1/read`,
        method: "POST",
        body: data,
        secure: true,
        type: ContentType.Json,
        ...params,
      }),

    /**
     * No description
     *
     * @tags Stored Queries
     * @name UpdateStoredQuery
     * @summary Update a stored query
     * @request PUT:/storedQuery/v1/update
     * @secure
     */
    updateStoredQuery: (data: StoredQuery, params: RequestParams = {}) =>
      this.request<any, StoredQuery>({
        path: `/storedQuery/v1/update`,
        method: "PUT",
        body: data,
        secure: true,
        type: ContentType.Json,
        ...params,
      }),
  };
  stroomElasticIndex = {
    /**
     * No description
     *
     * @tags Elasticsearch Queries
     * @name DestroyElasticIndexQuery
     * @summary Destroy a running query
     * @request POST:/stroom-elastic-index/v2/destroy
     * @secure
     */
    destroyElasticIndexQuery: (data: QueryKey, params: RequestParams = {}) =>
      this.request<any, boolean>({
        path: `/stroom-elastic-index/v2/destroy`,
        method: "POST",
        body: data,
        secure: true,
        type: ContentType.Json,
        ...params,
      }),

    /**
     * No description
     *
     * @tags Elasticsearch Queries
     * @name SearchElasticIndex
     * @summary Submit a search request
     * @request POST:/stroom-elastic-index/v2/search
     * @secure
     */
    searchElasticIndex: (data: SearchRequest, params: RequestParams = {}) =>
      this.request<any, SearchResponse>({
        path: `/stroom-elastic-index/v2/search`,
        method: "POST",
        body: data,
        secure: true,
        type: ContentType.Json,
        ...params,
      }),
  };
  stroomIndex = {
    /**
     * No description
     *
     * @tags Stroom-Index Queries
     * @name DestroyStroomIndexQuery
     * @summary Destroy a running query
     * @request POST:/stroom-index/v2/destroy
     * @secure
     */
    destroyStroomIndexQuery: (data: QueryKey, params: RequestParams = {}) =>
      this.request<any, boolean>({
        path: `/stroom-index/v2/destroy`,
        method: "POST",
        body: data,
        secure: true,
        type: ContentType.Json,
        ...params,
      }),

    /**
     * No description
     *
     * @tags Stroom-Index Queries
     * @name StartStroomIndexQuery
     * @summary Submit a search request
     * @request POST:/stroom-index/v2/search
     * @secure
     */
    startStroomIndexQuery: (data: SearchRequest, params: RequestParams = {}) =>
      this.request<any, SearchResponse>({
        path: `/stroom-index/v2/search`,
        method: "POST",
        body: data,
        secure: true,
        type: ContentType.Json,
        ...params,
      }),
  };
  stroomSolrIndex = {
    /**
     * No description
     *
     * @tags Solr Queries
     * @name DestroySolrIndexQuery
     * @summary Destroy a running query
     * @request POST:/stroom-solr-index/v2/destroy
     * @secure
     */
    destroySolrIndexQuery: (data: QueryKey, params: RequestParams = {}) =>
      this.request<any, boolean>({
        path: `/stroom-solr-index/v2/destroy`,
        method: "POST",
        body: data,
        secure: true,
        type: ContentType.Json,
        ...params,
      }),

    /**
     * No description
     *
     * @tags Solr Queries
     * @name StartSolrIndexQuery
     * @summary Submit a search request
     * @request POST:/stroom-solr-index/v2/search
     * @secure
     */
    startSolrIndexQuery: (data: SearchRequest, params: RequestParams = {}) =>
      this.request<any, SearchResponse>({
        path: `/stroom-solr-index/v2/search`,
        method: "POST",
        body: data,
        secure: true,
        type: ContentType.Json,
        ...params,
      }),
  };
  suggest = {
    /**
     * No description
     *
     * @tags Suggestions
     * @name FetchSuggestions
     * @summary Fetch some suggestions
     * @request POST:/suggest/v1
     * @secure
     */
    fetchSuggestions: (data: FetchSuggestionsRequest, params: RequestParams = {}) =>
      this.request<any, Suggestions>({
        path: `/suggest/v1`,
        method: "POST",
        body: data,
        secure: true,
        type: ContentType.Json,
        ...params,
      }),
  };
  systemInfo = {
    /**
     * No description
     *
     * @tags System Info
     * @name GetAllSystemInfo
     * @summary Get all system info results
     * @request GET:/systemInfo/v1
     * @secure
     */
    getAllSystemInfo: (params: RequestParams = {}) =>
      this.request<any, SystemInfoResultList>({
        path: `/systemInfo/v1`,
        method: "GET",
        secure: true,
        ...params,
      }),

    /**
     * No description
     *
     * @tags System Info
     * @name GetSystemInfoNames
     * @summary Get all system info result names
     * @request GET:/systemInfo/v1/names
     * @secure
     */
    getSystemInfoNames: (params: RequestParams = {}) =>
      this.request<any, string[]>({
        path: `/systemInfo/v1/names`,
        method: "GET",
        secure: true,
        ...params,
      }),

    /**
     * No description
     *
     * @tags System Info
     * @name GetSystemInfoParams
     * @summary Gets the parameters for this system info provider
     * @request GET:/systemInfo/v1/params/{name}
     * @secure
     */
    getSystemInfoParams: (name: string, params: RequestParams = {}) =>
      this.request<any, ParamInfo[]>({
        path: `/systemInfo/v1/params/${name}`,
        method: "GET",
        secure: true,
        ...params,
      }),

    /**
     * No description
     *
     * @tags System Info
     * @name GetSystemInfoByName
     * @summary Get a system info result by name
     * @request GET:/systemInfo/v1/{name}
     * @secure
     */
    getSystemInfoByName: (name: string, params: RequestParams = {}) =>
      this.request<any, SystemInfoResult>({
        path: `/systemInfo/v1/${name}`,
        method: "GET",
        secure: true,
        ...params,
      }),
  };
  task = {
    /**
     * No description
     *
     * @tags Tasks
     * @name FindTasks
     * @summary Finds tasks for a node
     * @request POST:/task/v1/find/{nodeName}
     * @secure
     */
    findTasks: (nodeName: string, data: FindTaskProgressRequest, params: RequestParams = {}) =>
      this.request<any, TaskProgressResponse>({
        path: `/task/v1/find/${nodeName}`,
        method: "POST",
        body: data,
        secure: true,
        type: ContentType.Json,
        ...params,
      }),

    /**
     * No description
     *
     * @tags Tasks
     * @name ListTasks
     * @summary Lists tasks for a node
     * @request GET:/task/v1/list/{nodeName}
     * @secure
     */
    listTasks: (nodeName: string, params: RequestParams = {}) =>
      this.request<any, TaskProgressResponse>({
        path: `/task/v1/list/${nodeName}`,
        method: "GET",
        secure: true,
        ...params,
      }),

    /**
     * No description
     *
     * @tags Tasks
     * @name TerminateTasks
     * @summary Terminates tasks for a node
     * @request POST:/task/v1/terminate/{nodeName}
     * @secure
     */
    terminateTasks: (nodeName: string, data: TerminateTaskProgressRequest, params: RequestParams = {}) =>
      this.request<any, boolean>({
        path: `/task/v1/terminate/${nodeName}`,
        method: "POST",
        body: data,
        secure: true,
        type: ContentType.Json,
        ...params,
      }),

    /**
     * No description
     *
     * @tags Tasks
     * @name ListUserTasks
     * @summary Lists tasks for a node
     * @request GET:/task/v1/user/{nodeName}
     * @secure
     */
    listUserTasks: (nodeName: string, params: RequestParams = {}) =>
      this.request<any, TaskProgressResponse>({
        path: `/task/v1/user/${nodeName}`,
        method: "GET",
        secure: true,
        ...params,
      }),
  };
  textConverter = {
    /**
     * No description
     *
     * @tags Text Converters
     * @name FetchTextConverter
     * @summary Fetch a text converter doc by its UUID
     * @request GET:/textConverter/v1/{uuid}
     * @secure
     */
    fetchTextConverter: (uuid: string, params: RequestParams = {}) =>
      this.request<any, TextConverterDoc>({
        path: `/textConverter/v1/${uuid}`,
        method: "GET",
        secure: true,
        ...params,
      }),

    /**
     * No description
     *
     * @tags Text Converters
     * @name UpdateTextConverter
     * @summary Update a text converter doc
     * @request PUT:/textConverter/v1/{uuid}
     * @secure
     */
    updateTextConverter: (uuid: string, data: TextConverterDoc, params: RequestParams = {}) =>
      this.request<any, TextConverterDoc>({
        path: `/textConverter/v1/${uuid}`,
        method: "PUT",
        body: data,
        secure: true,
        type: ContentType.Json,
        ...params,
      }),
  };
  userNames = {
    /**
     * No description
     *
     * @tags Authorisation
     * @name FindUserNames
     * @summary Find the user names matching the supplied criteria
     * @request POST:/userNames/v1/find
     * @secure
     */
    findUserNames: (data: FindUserNameCriteria, params: RequestParams = {}) =>
      this.request<any, ResultPageUserName>({
        path: `/userNames/v1/find`,
        method: "POST",
        body: data,
        secure: true,
        type: ContentType.Json,
        ...params,
      }),

    /**
     * No description
     *
     * @tags Authorisation
     * @name FindAssociateUserNames
     * @summary Find the user names matching the supplied criteria of users who belong to at least one of the same groups as the current user. If the current user is admin or has Manage Users permission then they can see all users.
     * @request POST:/userNames/v1/findAssociates
     * @secure
     */
    findAssociateUserNames: (data: FindUserNameCriteria, params: RequestParams = {}) =>
      this.request<any, ResultPageUserName>({
        path: `/userNames/v1/findAssociates`,
        method: "POST",
        body: data,
        secure: true,
        type: ContentType.Json,
        ...params,
      }),

    /**
     * No description
     *
     * @tags Authorisation
     * @name GetByDisplayName
     * @summary Find the user name matching the supplied displayName
     * @request GET:/userNames/v1/getByDisplayName/{displayName}
     * @secure
     */
    getByDisplayName: (displayName: string, params: RequestParams = {}) =>
      this.request<any, UserName>({
        path: `/userNames/v1/getByDisplayName/${displayName}`,
        method: "GET",
        secure: true,
        ...params,
      }),

    /**
     * No description
     *
     * @tags Authorisation
     * @name GetByUuid
     * @summary Find the user name matching the supplied unique Stroom user UUID
     * @request GET:/userNames/v1/getByUuid/{userUuid}
     * @secure
     */
    getByUuid: (userUuid: string, params: RequestParams = {}) =>
      this.request<any, UserName>({
        path: `/userNames/v1/getByUuid/${userUuid}`,
        method: "GET",
        secure: true,
        ...params,
      }),

    /**
     * No description
     *
     * @tags Authorisation
     * @name GetByUserId
     * @summary Find the user name matching the supplied unique user subject ID
     * @request GET:/userNames/v1/{subjectId}
     * @secure
     */
    getByUserId: (subjectId: string, params: RequestParams = {}) =>
      this.request<any, UserName>({
        path: `/userNames/v1/${subjectId}`,
        method: "GET",
        secure: true,
        ...params,
      }),
  };
  users = {
    /**
     * No description
     *
     * @tags Authorisation
     * @name FindUsers
     * @summary Find the users matching the supplied criteria
     * @request GET:/users/v1
     * @secure
     */
    findUsers: (query?: { name?: string; isGroup?: boolean; uuid?: string }, params: RequestParams = {}) =>
      this.request<any, User[]>({
        path: `/users/v1`,
        method: "GET",
        query: query,
        secure: true,
        ...params,
      }),

    /**
     * No description
     *
     * @tags Authorisation
     * @name GetAssociatedUsers
     * @summary Gets a list of associated users
     * @request GET:/users/v1/associates
     * @secure
     */
    getAssociatedUsers: (query?: { filter?: string }, params: RequestParams = {}) =>
      this.request<any, UserName[]>({
        path: `/users/v1/associates`,
        method: "GET",
        query: query,
        secure: true,
        ...params,
      }),

    /**
     * No description
     *
     * @tags Authorisation
     * @name CreateGroup
     * @summary Creates a group with the supplied name
     * @request POST:/users/v1/createGroup
     * @secure
     */
    createGroup: (data: string, params: RequestParams = {}) =>
      this.request<any, User>({
        path: `/users/v1/createGroup`,
        method: "POST",
        body: data,
        secure: true,
        type: ContentType.Json,
        ...params,
      }),

    /**
     * No description
     *
     * @tags Authorisation
     * @name CreateUser
     * @summary Creates a user with the supplied name
     * @request POST:/users/v1/createUser
     * @secure
     */
    createUser: (data: UserName, params: RequestParams = {}) =>
      this.request<any, User>({
        path: `/users/v1/createUser`,
        method: "POST",
        body: data,
        secure: true,
        type: ContentType.Json,
        ...params,
      }),

    /**
     * No description
     *
     * @tags Authorisation
     * @name CreateUsers
     * @summary Creates a batch of users from a list of CSV entries. Each line is of the form 'id,displayName,fullName', where displayName and fullName are optional
     * @request POST:/users/v1/createUsers
     * @secure
     */
    createUsers: (data: string, params: RequestParams = {}) =>
      this.request<any, User[]>({
        path: `/users/v1/createUsers`,
        method: "POST",
        body: data,
        secure: true,
        type: ContentType.Json,
        ...params,
      }),

    /**
     * No description
     *
     * @tags Authorisation
     * @name FindUsersByCriteria
     * @summary Find the users matching the supplied criteria
     * @request POST:/users/v1/find
     * @secure
     */
    findUsersByCriteria: (data: FindUserCriteria, params: RequestParams = {}) =>
      this.request<any, ResultPageUser>({
        path: `/users/v1/find`,
        method: "POST",
        body: data,
        secure: true,
        type: ContentType.Json,
        ...params,
      }),

    /**
     * No description
     *
     * @tags Authorisation
     * @name FetchUser
     * @summary Fetches the user with the supplied UUID
     * @request GET:/users/v1/{userUuid}
     * @secure
     */
    fetchUser: (userUuid: string, params: RequestParams = {}) =>
      this.request<any, User>({
        path: `/users/v1/${userUuid}`,
        method: "GET",
        secure: true,
        ...params,
      }),

    /**
     * No description
     *
     * @tags Authorisation
     * @name RemoveUserFromGroup
     * @summary Removes user with UUID userUuid from the group with UUID groupUuid
     * @request DELETE:/users/v1/{userUuid}/{groupUuid}
     * @secure
     */
    removeUserFromGroup: (userUuid: string, groupUuid: string, params: RequestParams = {}) =>
      this.request<any, boolean>({
        path: `/users/v1/${userUuid}/${groupUuid}`,
        method: "DELETE",
        secure: true,
        ...params,
      }),

    /**
     * No description
     *
     * @tags Authorisation
     * @name AddUserToGroup
     * @summary Adds user with UUID userUuid to the group with UUID groupUuid
     * @request PUT:/users/v1/{userUuid}/{groupUuid}
     * @secure
     */
    addUserToGroup: (userUuid: string, groupUuid: string, params: RequestParams = {}) =>
      this.request<any, boolean>({
        path: `/users/v1/${userUuid}/${groupUuid}`,
        method: "PUT",
        secure: true,
        ...params,
      }),

    /**
     * No description
     *
     * @tags Authorisation
     * @name DeleteUser
     * @summary Deletes the user with the supplied UUID
     * @request DELETE:/users/v1/{uuid}
     * @secure
     */
    deleteUser: (uuid: string, params: RequestParams = {}) =>
      this.request<any, boolean>({
        path: `/users/v1/${uuid}`,
        method: "DELETE",
        secure: true,
        ...params,
      }),
  };
  view = {
    /**
     * No description
     *
     * @tags Views
     * @name ListViews
     * @summary Fetch view names
     * @request GET:/view/v1/list
     * @secure
     */
    listViews: (params: RequestParams = {}) =>
      this.request<any, DocRef[]>({
        path: `/view/v1/list`,
        method: "GET",
        secure: true,
        ...params,
      }),

    /**
     * No description
     *
     * @tags Views
     * @name FetchView
     * @summary Fetch a view doc by its UUID
     * @request GET:/view/v1/{uuid}
     * @secure
     */
    fetchView: (uuid: string, params: RequestParams = {}) =>
      this.request<any, ViewDoc>({
        path: `/view/v1/${uuid}`,
        method: "GET",
        secure: true,
        ...params,
      }),

    /**
     * No description
     *
     * @tags Views
     * @name UpdateView
     * @summary Update a view doc
     * @request PUT:/view/v1/{uuid}
     * @secure
     */
    updateView: (uuid: string, data: ViewDoc, params: RequestParams = {}) =>
      this.request<any, ViewDoc>({
        path: `/view/v1/${uuid}`,
        method: "PUT",
        body: data,
        secure: true,
        type: ContentType.Json,
        ...params,
      }),
  };
  visualisation = {
    /**
     * No description
     *
     * @tags Visualisations
     * @name FetchVisualisation
     * @summary Fetch a visualisation doc by its UUID
     * @request GET:/visualisation/v1/{uuid}
     * @secure
     */
    fetchVisualisation: (uuid: string, params: RequestParams = {}) =>
      this.request<any, VisualisationDoc>({
        path: `/visualisation/v1/${uuid}`,
        method: "GET",
        secure: true,
        ...params,
      }),

    /**
     * No description
     *
     * @tags Visualisations
     * @name UpdateVisualisation
     * @summary Update a visualisation doc
     * @request PUT:/visualisation/v1/{uuid}
     * @secure
     */
    updateVisualisation: (uuid: string, data: VisualisationDoc, params: RequestParams = {}) =>
      this.request<any, VisualisationDoc>({
        path: `/visualisation/v1/${uuid}`,
        method: "PUT",
        body: data,
        secure: true,
        type: ContentType.Json,
        ...params,
      }),
  };
  welcome = {
    /**
     * No description
     *
     * @tags Welcome
     * @name FetchWelcome
     * @summary Get the configured HTML welcome message
     * @request GET:/welcome/v1
     * @secure
     */
    fetchWelcome: (params: RequestParams = {}) =>
      this.request<any, Welcome>({
        path: `/welcome/v1`,
        method: "GET",
        secure: true,
        ...params,
      }),
  };
  wordList = {
    /**
     * No description
     *
     * @tags Word List (v1)
     * @name GetWords
     * @summary Fetch a list of words from a dictionary by its UUID
     * @request GET:/wordList/v1/{uuid}
     * @secure
     */
    getWords: (uuid: string, params: RequestParams = {}) =>
      this.request<any, string[]>({
        path: `/wordList/v1/${uuid}`,
        method: "GET",
        secure: true,
        ...params,
      }),
  };
  xmlSchema = {
    /**
     * No description
     *
     * @tags XML Schemas
     * @name FetchXmlSchema
     * @summary Fetch a xml schema doc by its UUID
     * @request GET:/xmlSchema/v1/{uuid}
     * @secure
     */
    fetchXmlSchema: (uuid: string, params: RequestParams = {}) =>
      this.request<any, XmlSchemaDoc>({
        path: `/xmlSchema/v1/${uuid}`,
        method: "GET",
        secure: true,
        ...params,
      }),

    /**
     * No description
     *
     * @tags XML Schemas
     * @name UpdateXmlSchema
     * @summary Update a xml schema doc
     * @request PUT:/xmlSchema/v1/{uuid}
     * @secure
     */
    updateXmlSchema: (uuid: string, data: XmlSchemaDoc, params: RequestParams = {}) =>
      this.request<any, XmlSchemaDoc>({
        path: `/xmlSchema/v1/${uuid}`,
        method: "PUT",
        body: data,
        secure: true,
        type: ContentType.Json,
        ...params,
      }),
  };
  xslt = {
    /**
     * No description
     *
     * @tags XSLTs
     * @name FetchXslt
     * @summary Fetch an xslt doc by its UUID
     * @request GET:/xslt/v1/{uuid}
     * @secure
     */
    fetchXslt: (uuid: string, params: RequestParams = {}) =>
      this.request<any, XsltDoc>({
        path: `/xslt/v1/${uuid}`,
        method: "GET",
        secure: true,
        ...params,
      }),

    /**
     * No description
     *
     * @tags XSLTs
     * @name UpdateXslt
     * @summary Update a an xslt doc
     * @request PUT:/xslt/v1/{uuid}
     * @secure
     */
    updateXslt: (uuid: string, data: XsltDoc, params: RequestParams = {}) =>
      this.request<any, XsltDoc>({
        path: `/xslt/v1/${uuid}`,
        method: "PUT",
        body: data,
        secure: true,
        type: ContentType.Json,
        ...params,
      }),
  };
}<|MERGE_RESOLUTION|>--- conflicted
+++ resolved
@@ -137,9 +137,6 @@
 export interface AnalyticNotificationConfig {
   destination?: AnalyticNotificationDestination;
   destinationType?: "STREAM" | "EMAIL";
-
-  /** A class for describing a unique reference to a 'document' in stroom.  A 'document' is an entity in stroom such as a data source dictionary or pipeline. */
-  errorFeed?: DocRef;
   limitNotifications?: boolean;
 
   /** @format int32 */
@@ -177,9 +174,7 @@
   description?: string;
   languageVersion?: "STROOM_QL_VERSION_0_1" | "SIGMA";
   name?: string;
-  parameters?: Param[];
   query?: string;
-  timeRange?: TimeRange;
   type?: string;
 
   /** @format int64 */
@@ -861,7 +856,7 @@
  */
 export type DateTimeFormatSettings = FormatSettings & {
   pattern?: string;
-  timeZone?: UserTimeZone;
+  timeZone?: TimeZone;
   usePreferences?: boolean;
 };
 
@@ -882,7 +877,7 @@
   referenceTime: number;
 
   /** The timezone to apply to a date time value */
-  timeZone?: UserTimeZone;
+  timeZone?: TimeZone;
 }
 
 export interface DefaultLocation {
@@ -1013,7 +1008,6 @@
     | "AUTO_REFRESH"
     | "BACKWARD"
     | "BORDERED_CIRCLE"
-    | "CALENDAR"
     | "CANCEL"
     | "CASE_SENSITIVE"
     | "CLEAR"
@@ -1396,64 +1390,6 @@
   streamId?: number;
 }
 
-export interface ExecutionHistory {
-  /** @format int64 */
-  effectiveExecutionTimeMs?: number;
-  executionSchedule?: ExecutionSchedule;
-
-  /** @format int64 */
-  executionTimeMs?: number;
-
-  /** @format int64 */
-  id?: number;
-  message?: string;
-  status?: string;
-}
-
-export interface ExecutionHistoryRequest {
-  executionSchedule?: ExecutionSchedule;
-  pageRequest?: PageRequest;
-  sort?: string;
-  sortList?: CriteriaFieldSort[];
-}
-
-export interface ExecutionSchedule {
-  contiguous?: boolean;
-  enabled?: boolean;
-
-  /** @format int32 */
-  id?: number;
-  name?: string;
-  nodeName?: string;
-
-  /** A class for describing a unique reference to a 'document' in stroom.  A 'document' is an entity in stroom such as a data source dictionary or pipeline. */
-  owningDoc?: DocRef;
-  schedule?: Schedule;
-  scheduleBounds?: ScheduleBounds;
-}
-
-export interface ExecutionScheduleRequest {
-  enabled?: boolean;
-  nodeName?: StringMatch;
-
-  /** A class for describing a unique reference to a 'document' in stroom.  A 'document' is an entity in stroom such as a data source dictionary or pipeline. */
-  ownerDocRef?: DocRef;
-  pageRequest?: PageRequest;
-  sort?: string;
-  sortList?: CriteriaFieldSort[];
-}
-
-export interface ExecutionTracker {
-  /** @format int64 */
-  actualExecutionTimeMs?: number;
-
-  /** @format int64 */
-  lastEffectiveExecutionTimeMs?: number;
-
-  /** @format int64 */
-  nextEffectiveExecutionTimeMs?: number;
-}
-
 export interface Expander {
   /** @format int32 */
   depth?: number;
@@ -1480,7 +1416,6 @@
     | "AUTO_REFRESH"
     | "BACKWARD"
     | "BORDERED_CIRCLE"
-    | "CALENDAR"
     | "CANCEL"
     | "CASE_SENSITIVE"
     | "CLEAR"
@@ -2008,7 +1943,6 @@
     | "AUTO_REFRESH"
     | "BACKWARD"
     | "BORDERED_CIRCLE"
-    | "CALENDAR"
     | "CANCEL"
     | "CASE_SENSITIVE"
     | "CLEAR"
@@ -2240,7 +2174,6 @@
     | "AUTO_REFRESH"
     | "BACKWARD"
     | "BORDERED_CIRCLE"
-    | "CALENDAR"
     | "CANCEL"
     | "CASE_SENSITIVE"
     | "CLEAR"
@@ -2600,11 +2533,14 @@
 }
 
 export interface GetScheduledTimesRequest {
-  schedule?: Schedule;
+  jobType?: "UNKNOWN" | "CRON" | "FREQUENCY" | "DISTRIBUTED";
+
+  /** @format int64 */
+  lastExecutedTime?: number;
+  schedule?: string;
 
   /** @format int64 */
   scheduleReferenceTime?: number;
-  scheduleRestriction?: ScheduleRestriction;
 }
 
 export interface GlobalConfigCriteria {
@@ -3263,7 +3199,6 @@
     | "AUTO_REFRESH"
     | "BACKWARD"
     | "BORDERED_CIRCLE"
-    | "CALENDAR"
     | "CANCEL"
     | "CASE_SENSITIVE"
     | "CLEAR"
@@ -3792,7 +3727,6 @@
   description?: string;
   name?: string;
   query?: string;
-  timeRange?: TimeRange;
   type?: string;
 
   /** @format int64 */
@@ -3890,7 +3824,6 @@
     | "AUTO_REFRESH"
     | "BACKWARD"
     | "BORDERED_CIRCLE"
-    | "CALENDAR"
     | "CANCEL"
     | "CASE_SENSITIVE"
     | "CLEAR"
@@ -4313,36 +4246,6 @@
 /**
  * A page of results.
  */
-<<<<<<< HEAD
-export interface ResultPageExecutionHistory {
-  /** Details of the page of results being returned. */
-  pageResponse?: PageResponse;
-  values?: ExecutionHistory[];
-}
-
-/**
- * A page of results.
- */
-export interface ResultPageExecutionSchedule {
-  /** Details of the page of results being returned. */
-  pageResponse?: PageResponse;
-  values?: ExecutionSchedule[];
-}
-
-/**
- * A page of results.
- */
-export interface ResultPageFieldInfo {
-  /** Details of the page of results being returned. */
-  pageResponse?: PageResponse;
-  values?: FieldInfo[];
-}
-
-/**
- * A page of results.
- */
-=======
->>>>>>> 09b7b31f
 export interface ResultPageFindInContentResult {
   /** Details of the page of results being returned. */
   pageResponse?: PageResponse;
@@ -4611,25 +4514,6 @@
   xml?: string;
 }
 
-export interface Schedule {
-  expression?: string;
-  type?: "INSTANT" | "CRON" | "FREQUENCY";
-}
-
-export interface ScheduleBounds {
-  /** @format int64 */
-  endTimeMs?: number;
-
-  /** @format int64 */
-  startTimeMs?: number;
-}
-
-export interface ScheduleRestriction {
-  allowHour?: boolean;
-  allowMinute?: boolean;
-  allowSecond?: boolean;
-}
-
 export type ScheduledQueryAnalyticProcessConfig = AnalyticProcessConfig & {
   enabled?: boolean;
   errorFeed?: DocRef;
@@ -4641,17 +4525,14 @@
 };
 
 export type ScheduledQueryAnalyticTrackerData = AnalyticTrackerData & {
-  actualExecutionTimeMs?: number;
-  lastEffectiveExecutionTimeMs?: number;
-  nextEffectiveExecutionTimeMs?: number;
+  lastExecutionTimeMs?: number;
+  lastWindowEndTimeMs?: number;
+  lastWindowStartTimeMs?: number;
 };
 
 export interface ScheduledTimes {
-  error?: string;
-
-  /** @format int64 */
-  nextScheduledTimeMs?: number;
-  schedule?: Schedule;
+  lastExecutedTime?: string;
+  nextScheduledTime?: string;
 }
 
 export interface ScriptDoc {
@@ -5241,6 +5122,7 @@
 export type TableBuilderAnalyticProcessConfig = AnalyticProcessConfig & {
   dataRetention?: SimpleDuration;
   enabled?: boolean;
+  errorFeed?: DocRef;
   maxMetaCreateTimeMs?: number;
   minMetaCreateTimeMs?: number;
   node?: string;
@@ -5444,6 +5326,34 @@
   to?: string;
 }
 
+/**
+ * The timezone to apply to a date time value
+ */
+export interface TimeZone {
+  /**
+   * The id of the time zone, conforming to java.time.ZoneId
+   * @example GMT
+   */
+  id?: string;
+
+  /**
+   * The number of hours this timezone is offset from UTC
+   * @format int32
+   * @example -1
+   */
+  offsetHours?: number;
+
+  /**
+   * The number of minutes this timezone is offset from UTC
+   * @format int32
+   * @example -30
+   */
+  offsetMinutes?: number;
+
+  /** How the time zone will be specified, e.g. from provided client 'Local' time, 'UTC', a recognised timezone 'Id' or an 'Offset' from UTC in hours and minutes. */
+  use: "Local" | "UTC" | "Id" | "Offset";
+}
+
 export interface TokenError {
   from?: DefaultLocation;
   text?: string;
@@ -5579,35 +5489,7 @@
   theme?: string;
 
   /** The timezone to apply to a date time value */
-  timeZone?: UserTimeZone;
-}
-
-/**
- * The timezone to apply to a date time value
- */
-export interface UserTimeZone {
-  /**
-   * The id of the time zone, conforming to java.time.ZoneId
-   * @example GMT
-   */
-  id?: string;
-
-  /**
-   * The number of hours this timezone is offset from UTC
-   * @format int32
-   * @example -1
-   */
-  offsetHours?: number;
-
-  /**
-   * The number of minutes this timezone is offset from UTC
-   * @format int32
-   * @example -30
-   */
-  offsetMinutes?: number;
-
-  /** How the time zone will be specified, e.g. from provided client 'Local' time, 'UTC', a recognised timezone 'Id' or an 'Offset' from UTC in hours and minutes. */
-  use: "Local" | "UTC" | "Id" | "Offset";
+  timeZone?: TimeZone;
 }
 
 export interface ValidateExpressionRequest {
@@ -7973,121 +7855,6 @@
         ...params,
       }),
   };
-  executionSchedule = {
-    /**
-     * No description
-     *
-     * @tags ExecutionSchedule
-     * @name CreateExecutionSchedule
-     * @summary Create Execution Schedule
-     * @request POST:/executionSchedule/v1/createExecutionSchedule
-     * @secure
-     */
-    createExecutionSchedule: (data: ExecutionSchedule, params: RequestParams = {}) =>
-      this.request<any, ExecutionSchedule>({
-        path: `/executionSchedule/v1/createExecutionSchedule`,
-        method: "POST",
-        body: data,
-        secure: true,
-        type: ContentType.Json,
-        ...params,
-      }),
-
-    /**
-     * No description
-     *
-     * @tags ExecutionSchedule
-     * @name DeleteExecutionSchedule
-     * @summary Delete Execution Schedule
-     * @request POST:/executionSchedule/v1/deleteExecutionSchedule
-     * @secure
-     */
-    deleteExecutionSchedule: (data: ExecutionSchedule, params: RequestParams = {}) =>
-      this.request<any, boolean>({
-        path: `/executionSchedule/v1/deleteExecutionSchedule`,
-        method: "POST",
-        body: data,
-        secure: true,
-        type: ContentType.Json,
-        ...params,
-      }),
-
-    /**
-     * No description
-     *
-     * @tags ExecutionSchedule
-     * @name FetchExecutionHistory
-     * @summary Fetch execution history
-     * @request POST:/executionSchedule/v1/fetchExecutionHistory
-     * @secure
-     */
-    fetchExecutionHistory: (data: ExecutionHistoryRequest, params: RequestParams = {}) =>
-      this.request<any, ResultPageExecutionHistory>({
-        path: `/executionSchedule/v1/fetchExecutionHistory`,
-        method: "POST",
-        body: data,
-        secure: true,
-        type: ContentType.Json,
-        ...params,
-      }),
-
-    /**
-     * No description
-     *
-     * @tags ExecutionSchedule
-     * @name FetchExecutionSchedule
-     * @summary Fetch execution schedule
-     * @request POST:/executionSchedule/v1/fetchExecutionSchedule
-     * @secure
-     */
-    fetchExecutionSchedule: (data: ExecutionScheduleRequest, params: RequestParams = {}) =>
-      this.request<any, ResultPageExecutionSchedule>({
-        path: `/executionSchedule/v1/fetchExecutionSchedule`,
-        method: "POST",
-        body: data,
-        secure: true,
-        type: ContentType.Json,
-        ...params,
-      }),
-
-    /**
-     * No description
-     *
-     * @tags ExecutionSchedule
-     * @name FetchTracker
-     * @summary Fetch execution tracker
-     * @request POST:/executionSchedule/v1/fetchTracker
-     * @secure
-     */
-    fetchTracker: (data: ExecutionSchedule, params: RequestParams = {}) =>
-      this.request<any, ExecutionTracker>({
-        path: `/executionSchedule/v1/fetchTracker`,
-        method: "POST",
-        body: data,
-        secure: true,
-        type: ContentType.Json,
-        ...params,
-      }),
-
-    /**
-     * No description
-     *
-     * @tags ExecutionSchedule
-     * @name UpdateExecutionSchedule
-     * @summary Update Execution Schedule
-     * @request POST:/executionSchedule/v1/updateExecutionSchedule
-     * @secure
-     */
-    updateExecutionSchedule: (data: ExecutionSchedule, params: RequestParams = {}) =>
-      this.request<any, ExecutionSchedule>({
-        path: `/executionSchedule/v1/updateExecutionSchedule`,
-        method: "POST",
-        body: data,
-        secure: true,
-        type: ContentType.Json,
-        ...params,
-      }),
-  };
   explorer = {
     /**
      * No description
@@ -9341,7 +9108,7 @@
      * @request PUT:/jobNode/v1/{id}/schedule
      * @secure
      */
-    setJobNodeSchedule: (id: number, data: Schedule, params: RequestParams = {}) =>
+    setJobNodeSchedule: (id: number, data: string, params: RequestParams = {}) =>
       this.request<any, void>({
         path: `/jobNode/v1/${id}/schedule`,
         method: "PUT",

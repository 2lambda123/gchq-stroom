/*
 * Copyright 2018 Crown Copyright
 *
 * Licensed under the Apache License, Version 2.0 (the "License");
 * you may not use this file except in compliance with the License.
 * You may obtain a copy of the License at
 *
 *     http://www.apache.org/licenses/LICENSE-2.0
 *
 * Unless required by applicable law or agreed to in writing, software
 * distributed under the License is distributed on an "AS IS" BASIS,
 * WITHOUT WARRANTIES OR CONDITIONS OF ANY KIND, either express or implied.
 * See the License for the specific language governing permissions and
 * limitations under the License.
 */
import React from 'react';
import PropTypes, { object } from 'prop-types';

import { connect } from 'react-redux';
import { compose, lifecycle, withProps } from 'recompose';
import { withRouter } from 'react-router-dom';
import { Button, Icon } from 'semantic-ui-react';
import Mousetrap from 'mousetrap';

import { actionCreators as appChromeActionCreators } from './redux';
import { withExplorerTree } from 'components/DocExplorer';
import withLocalStorage from 'lib/withLocalStorage';
import { openDocRef } from 'prototypes/RecentItems';
import MenuItem from './MenuItem';

import {actionCreators as userSettingsActionCreators } from 'prototypes/UserSettings'

const { menuItemOpened } = appChromeActionCreators;
const {themeChanged} = userSettingsActionCreators;

const withIsExpanded = withLocalStorage('isExpanded', 'setIsExpanded', true);

const pathPrefix = '/s';

const getDocumentTreeMenuItems = (openDocRef, treeNode, skipInContractedMenu = false) => ({
  key: treeNode.uuid,
  title: treeNode.name,
  onClick: () => openDocRef(treeNode),
  icon: 'folder',
  style: skipInContractedMenu ? 'doc' : 'nav',
  skipInContractedMenu,
  docRef: treeNode,
  children:
    treeNode.children &&
    treeNode.children.length > 0 &&
    treeNode.children
      .filter(t => t.type === 'Folder')
      .map(t => getDocumentTreeMenuItems(openDocRef, t, true)),
});

const enhance = compose(
  withExplorerTree,
  connect(
<<<<<<< HEAD
    ({ docExplorer: { documentTree }, appChrome: { menuItemsOpen } }, props) => ({
      documentTree,
      menuItemsOpen,
=======
    (state, props) => ({
      documentTree: state.docExplorer.documentTree,
      menuItemsOpen: state.appChrome.menuItemsOpen,
      theme: state.userSettings.theme

>>>>>>> 7317124c
    }),
    {
      menuItemOpened,
      openDocRef,
      themeChanged
    },
  ),
  withRouter,
  withIsExpanded,
  lifecycle({
    componentDidMount() {
      Mousetrap.bind('ctrl+shift+e', () => this.props.history.push('/s/recentItems'));
      Mousetrap.bind('ctrl+shift+f', () => this.props.history.push('/s/search'));
    },
  }),
  withProps(({
    history, openDocRef, actionBarItems, documentTree,
  }) => ({
    menuItems: [
      {
        key: 'welcome',
        title: 'Welcome',
        onClick: () => history.push(`${pathPrefix}/welcome/`),
        icon: 'home',
        style: 'nav',
      },
      getDocumentTreeMenuItems(d => openDocRef(history, d), documentTree),
      {
        key: 'data',
        title: 'Data',
        onClick: () => history.push(`${pathPrefix}/data`),
        icon: 'database',
        style: 'nav',
      },
      {
        key: 'pipelines',
        title: 'Pipelines',
        onClick: () => history.push(`${pathPrefix}/pipelines`),
        icon: 'tasks',
        style: 'nav',
      },
      {
        key: 'processing',
        title: 'Processing',
        onClick: () => history.push(`${pathPrefix}/processing`),
        icon: 'play',
        style: 'nav',
      },
      {
        key: 'admin',
        title: 'Admin',
        onClick: () => {},
        icon: 'cogs',
        style: 'nav',
        skipInContractedMenu: true,
        children: [
          {
            key: 'admin-me',
            title: 'Me',
            onClick: () => history.push(`${pathPrefix}/me`),
            icon: 'user',
            style: 'nav',
          },
          {
            key: 'admin-users',
            title: 'Users',
            onClick: () => history.push(`${pathPrefix}/users`),
            icon: 'users',
            style: 'nav',
          },
          {
            key: 'admin-apikeys',
            title: 'API Keys',
            onClick: () => history.push(`${pathPrefix}/apikeys`),
            icon: 'key',
            style: 'nav',
          },
        ],
      },
      {
        key: 'recent-items',
        title: 'Recent Items',
        onClick: () => history.push(`${pathPrefix}/recentItems`),
        icon: 'file outline',
        style: 'nav',
      },
      {
        key: 'search',
        title: 'Search',
        onClick: () => history.push(`${pathPrefix}/search`),
        icon: 'search',
        style: 'nav',
      },
    ],
  })),
);

const getExpandedMenuItems = (
  menuItems,
  menuItemsOpen,
  menuItemOpened,
  depth = 0,
) =>
  menuItems.map(menuItem => (
    <React.Fragment key={menuItem.key}>
<<<<<<< HEAD
      <MenuItem menuItem={menuItem} menuItemsOpen={menuItemsOpen} menuItemOpened={menuItemOpened} depth={depth} />
=======
      <div
        className={`sidebar__menu-item--${menuItem.style}`}
        style={{ paddingLeft: `${depth * 0.7}rem` }}
      >
        {menuItem.children && menuItem.children.length > 0 ? (
          <Icon 
            onClick={(e) => {
              menuItemOpened(menuItem.key, !menuItemsOpen[menuItem.key]);
              e.preventDefault();
            }}
            name={`caret ${menuItemsOpen[menuItem.key] ? 'down' : 'right'}`}
          />
        ) : menuItem.key !== 'stroom' ? (
          <Icon />
        ) : (
          undefined
        )}
        <Icon name={menuItem.icon} />
        <span
          onClick={() => {
            if (menuItem.children) {
              menuItemOpened(menuItem.key, !menuItemsOpen[menuItem.key]);
            }
            menuItem.onClick();
          }}
        >
          {menuItem.title}
        </span>
      </div>
>>>>>>> 7317124c
      {menuItem.children &&
        menuItemsOpen[menuItem.key] &&
        getExpandedMenuItems(
          menuItem.children,
          menuItemsOpen,
          menuItemOpened,
          depth + 1,
        )}
    </React.Fragment>
  ));

const getContractedMenuItems = menuItems =>
  menuItems.map(menuItem => (
    <React.Fragment key={menuItem.key}>
      {!menuItem.skipInContractedMenu && ( // just put the children of menu items into the sidebar
        <Button key={menuItem.title} icon={menuItem.icon} onClick={menuItem.onClick} />
      )}
      {menuItem.children && getContractedMenuItems(menuItem.children)}
    </React.Fragment>
  ));

const AppChrome = ({
  headerContent,
  icon,
  content,
  isExpanded,
  menuItems,
  actionBarItems,
  menuItemsOpen,
  menuItemOpened,
  setIsExpanded,
  theme,
  themeChanged
}) => { 
  if(theme === undefined) {
    theme = 'theme-light';
    themeChanged(theme);
  }
  return (
  <div className={`app-container ${theme}`}>
    <div className="app-chrome">
      <div className="app-chrome__sidebar">
        {isExpanded ? (
          <React.Fragment>
            <div  className="app-chrome__sidebar_header">
              <Button
                aria-label="Show/hide the sidebar"
                size="large"
                className='app-chrome__sidebar__toggle'
                icon="bars"
                onClick={() => setIsExpanded(!isExpanded)}
              />
              <div className="sidebar__logo" alt="Stroom logo">
                <svg xmlns="http://www.w3.org/2000/svg" width="100" height="30" viewBox="0 0 2278.5303 617.98476">
                  <path d="M 121.99991,205.98497 C 54.999958,205.98497 0,259.98493 0,327.98487 0,394.98481 54.999958,449.98476 121.99991,449.98476 l 167.99987,0 c 24.99998,0 44.99996,20.99998 44.99996,44.99996 0,24.99998 -19.99998,44.99996 -44.99996,44.99996 l -180.79049,0 C 65.984126,553.87219 27.100843,581.57313 0.01093599,617.98462 l 289.98884401,0 c 66.99994,0 121.99991,-54.99996 121.99991,-122.9999 0,-66.99994 -54.99997,-121.99989 -121.99991,-121.99989 l -167.99987,0 c -24.999984,0 -44.999969,-19.99999 -44.999969,-44.99996 0,-24.99998 19.999985,-44.99996 44.999969,-44.99996 l 228.79045,0 c 26.9905,-35.88325 65.47093,-63.18547 108.21554,-76.99994 l -337.00599,0 z"/>
                  <path d="M 601.44485,-7.7860649e-4 C 572.6583,8.3697982 546.49491,22.822962 524.44491,41.902305 l 0,163.887385 0.002,0.19528 -0.002,0 c -65.11,4.8e-4 -123.03145,30.0199 -160.74675,76.99994 l 160.74675,0 0,334.99971 76.99994,0 0,-334.99971 144.85298,0 c 27.16134,-36.05885 65.96411,-63.39275 109.02184,-76.99994 l -253.87482,0 0,-205.98574860649 z"/>
                  <path d="m 919.42586,205.98497 c -113.99519,0 -205.99537,92.00648 -206.00296,205.99982 -1.5e-4,68.67178 0,137.32749 0,205.99983 l 77.99994,0 c -0.012,-68.6493 0.0176,-137.46869 0,-205.99983 0.0846,-70.92785 57.05747,-128.99988 128.00462,-128.99988 5.28623,0 10.49823,0.32864 15.62183,0.95311 18.2219,-24.51229 41.78461,-45.0838 68.42501,-60.15146 -25.65065,-11.43799 -54.08662,-17.80159 -84.04684,-17.80159 l 0,0 z"/>
                  <path d="m 1109.4153,205.98457 c -113.99994,0 -205.99983,91.99993 -205.99983,205.99984 0,112.9999 91.99989,205.9998 205.99983,205.9998 114,0 205.9999,-92.9999 205.9999,-205.9998 0,-113.99991 -91.9999,-205.99984 -205.9999,-205.99984 z m 0,333.99974 c -70.9999,0 -128.99994,-56.99996 -128.99994,-127.9999 0,-70.99995 58.00004,-128.9999 128.99994,-128.9999 71,0 128.9999,57.99995 128.9999,128.9999 0,70.99994 -57.9999,127.9999 -128.9999,127.9999 z"/>
                  <path d="m 1444.4737,205.98457 c -113.9999,0 -205.9998,91.99993 -205.9998,205.99984 0,112.9999 91.9999,205.9998 205.9998,205.9998 113.9999,0 205.9999,-92.9999 205.9999,-205.9998 0,-113.99991 -92,-205.99984 -205.9999,-205.99984 z m 0,333.99974 c -70.9999,0 -128.9999,-56.99996 -128.9999,-127.9999 0,-70.99995 58,-128.9999 128.9999,-128.9999 71,0 128.9999,57.99995 128.9999,128.9999 0,70.99994 -57.9999,127.9999 -128.9999,127.9999 z"/>
                  <path d="m 1738.5308,379.98447 c 0,-53 43,-97 95.9999,-97 53,0 97,44 97,97 l 0,237.9997 76.9999,0 0,-237.9997 c 0,-53 43,-97 96.9999,-97 53,0 95.9999,44 95.9999,97 l 0,237.9997 77,0 0,-237.9997 c 0,-96 -77,-173.9999 -172.9999,-173.9999 -54.9999,0 -103.9999,24.99998 -135.9999,64.99995 -31.9999,-39.99997 -79.9999,-64.99995 -134.9999,-64.99995 -95.9999,0 -173.9998,77.9999 -173.9998,173.9999 l 0,237.9997 77.9999,0 z"/>
                </svg>
              </div>
            </div>
            <div className="app-chrome__sidebar-menu">
              {getExpandedMenuItems(menuItems, menuItemsOpen, menuItemOpened)}
            </div>
          </React.Fragment>
        ) : (
          <Button.Group vertical className="app-chrome__sidebar__buttons">
            <Button size="large" icon="bars" className="app-chrome__sidebar__toggle_collapsed" onClick={() => setIsExpanded(!isExpanded)} />
            {getContractedMenuItems(menuItems)}
          </Button.Group>
        )}
      </div>
      <div className="app-chrome__content">
        <div className="content-tabs">
          <div className="content-tabs__content">{content}</div>
        </div>
      </div>
    </div>
    </div>
)};

AppChrome.contextTypes = {
  store: PropTypes.object,
  router: PropTypes.shape({
    history: object.isRequired,
  }),
};

AppChrome.propTypes = {
  activeMenuItem: PropTypes.string.isRequired,
  content: PropTypes.object.isRequired,
};

export default enhance(AppChrome);<|MERGE_RESOLUTION|>--- conflicted
+++ resolved
@@ -28,10 +28,10 @@
 import { openDocRef } from 'prototypes/RecentItems';
 import MenuItem from './MenuItem';
 
-import {actionCreators as userSettingsActionCreators } from 'prototypes/UserSettings'
+import { actionCreators as userSettingsActionCreators } from 'prototypes/UserSettings';
 
 const { menuItemOpened } = appChromeActionCreators;
-const {themeChanged} = userSettingsActionCreators;
+const { themeChanged } = userSettingsActionCreators;
 
 const withIsExpanded = withLocalStorage('isExpanded', 'setIsExpanded', true);
 
@@ -56,22 +56,18 @@
 const enhance = compose(
   withExplorerTree,
   connect(
-<<<<<<< HEAD
-    ({ docExplorer: { documentTree }, appChrome: { menuItemsOpen } }, props) => ({
+    (
+      { userSettings: { theme }, docExplorer: { documentTree }, appChrome: { menuItemsOpen } },
+      props,
+    ) => ({
       documentTree,
       menuItemsOpen,
-=======
-    (state, props) => ({
-      documentTree: state.docExplorer.documentTree,
-      menuItemsOpen: state.appChrome.menuItemsOpen,
-      theme: state.userSettings.theme
-
->>>>>>> 7317124c
+      theme,
     }),
     {
       menuItemOpened,
       openDocRef,
-      themeChanged
+      themeChanged,
     },
   ),
   withRouter,
@@ -164,55 +160,18 @@
   })),
 );
 
-const getExpandedMenuItems = (
-  menuItems,
-  menuItemsOpen,
-  menuItemOpened,
-  depth = 0,
-) =>
+const getExpandedMenuItems = (menuItems, menuItemsOpen, menuItemOpened, depth = 0) =>
   menuItems.map(menuItem => (
     <React.Fragment key={menuItem.key}>
-<<<<<<< HEAD
-      <MenuItem menuItem={menuItem} menuItemsOpen={menuItemsOpen} menuItemOpened={menuItemOpened} depth={depth} />
-=======
-      <div
-        className={`sidebar__menu-item--${menuItem.style}`}
-        style={{ paddingLeft: `${depth * 0.7}rem` }}
-      >
-        {menuItem.children && menuItem.children.length > 0 ? (
-          <Icon 
-            onClick={(e) => {
-              menuItemOpened(menuItem.key, !menuItemsOpen[menuItem.key]);
-              e.preventDefault();
-            }}
-            name={`caret ${menuItemsOpen[menuItem.key] ? 'down' : 'right'}`}
-          />
-        ) : menuItem.key !== 'stroom' ? (
-          <Icon />
-        ) : (
-          undefined
-        )}
-        <Icon name={menuItem.icon} />
-        <span
-          onClick={() => {
-            if (menuItem.children) {
-              menuItemOpened(menuItem.key, !menuItemsOpen[menuItem.key]);
-            }
-            menuItem.onClick();
-          }}
-        >
-          {menuItem.title}
-        </span>
-      </div>
->>>>>>> 7317124c
+      <MenuItem
+        menuItem={menuItem}
+        menuItemsOpen={menuItemsOpen}
+        menuItemOpened={menuItemOpened}
+        depth={depth}
+      />
       {menuItem.children &&
         menuItemsOpen[menuItem.key] &&
-        getExpandedMenuItems(
-          menuItem.children,
-          menuItemsOpen,
-          menuItemOpened,
-          depth + 1,
-        )}
+        getExpandedMenuItems(menuItem.children, menuItemsOpen, menuItemOpened, depth + 1)}
     </React.Fragment>
   ));
 
@@ -237,56 +196,67 @@
   menuItemOpened,
   setIsExpanded,
   theme,
-  themeChanged
-}) => { 
-  if(theme === undefined) {
+  themeChanged,
+}) => {
+  if (theme === undefined) {
     theme = 'theme-light';
     themeChanged(theme);
   }
   return (
-  <div className={`app-container ${theme}`}>
-    <div className="app-chrome">
-      <div className="app-chrome__sidebar">
-        {isExpanded ? (
-          <React.Fragment>
-            <div  className="app-chrome__sidebar_header">
+    <div className={`app-container ${theme}`}>
+      <div className="app-chrome">
+        <div className="app-chrome__sidebar">
+          {isExpanded ? (
+            <React.Fragment>
+              <div className="app-chrome__sidebar_header">
+                <Button
+                  aria-label="Show/hide the sidebar"
+                  size="large"
+                  className="app-chrome__sidebar__toggle"
+                  icon="bars"
+                  onClick={() => setIsExpanded(!isExpanded)}
+                />
+                <div className="sidebar__logo" alt="Stroom logo">
+                  <svg
+                    xmlns="http://www.w3.org/2000/svg"
+                    width="100"
+                    height="30"
+                    viewBox="0 0 2278.5303 617.98476"
+                  >
+                    <path d="M 121.99991,205.98497 C 54.999958,205.98497 0,259.98493 0,327.98487 0,394.98481 54.999958,449.98476 121.99991,449.98476 l 167.99987,0 c 24.99998,0 44.99996,20.99998 44.99996,44.99996 0,24.99998 -19.99998,44.99996 -44.99996,44.99996 l -180.79049,0 C 65.984126,553.87219 27.100843,581.57313 0.01093599,617.98462 l 289.98884401,0 c 66.99994,0 121.99991,-54.99996 121.99991,-122.9999 0,-66.99994 -54.99997,-121.99989 -121.99991,-121.99989 l -167.99987,0 c -24.999984,0 -44.999969,-19.99999 -44.999969,-44.99996 0,-24.99998 19.999985,-44.99996 44.999969,-44.99996 l 228.79045,0 c 26.9905,-35.88325 65.47093,-63.18547 108.21554,-76.99994 l -337.00599,0 z" />
+                    <path d="M 601.44485,-7.7860649e-4 C 572.6583,8.3697982 546.49491,22.822962 524.44491,41.902305 l 0,163.887385 0.002,0.19528 -0.002,0 c -65.11,4.8e-4 -123.03145,30.0199 -160.74675,76.99994 l 160.74675,0 0,334.99971 76.99994,0 0,-334.99971 144.85298,0 c 27.16134,-36.05885 65.96411,-63.39275 109.02184,-76.99994 l -253.87482,0 0,-205.98574860649 z" />
+                    <path d="m 919.42586,205.98497 c -113.99519,0 -205.99537,92.00648 -206.00296,205.99982 -1.5e-4,68.67178 0,137.32749 0,205.99983 l 77.99994,0 c -0.012,-68.6493 0.0176,-137.46869 0,-205.99983 0.0846,-70.92785 57.05747,-128.99988 128.00462,-128.99988 5.28623,0 10.49823,0.32864 15.62183,0.95311 18.2219,-24.51229 41.78461,-45.0838 68.42501,-60.15146 -25.65065,-11.43799 -54.08662,-17.80159 -84.04684,-17.80159 l 0,0 z" />
+                    <path d="m 1109.4153,205.98457 c -113.99994,0 -205.99983,91.99993 -205.99983,205.99984 0,112.9999 91.99989,205.9998 205.99983,205.9998 114,0 205.9999,-92.9999 205.9999,-205.9998 0,-113.99991 -91.9999,-205.99984 -205.9999,-205.99984 z m 0,333.99974 c -70.9999,0 -128.99994,-56.99996 -128.99994,-127.9999 0,-70.99995 58.00004,-128.9999 128.99994,-128.9999 71,0 128.9999,57.99995 128.9999,128.9999 0,70.99994 -57.9999,127.9999 -128.9999,127.9999 z" />
+                    <path d="m 1444.4737,205.98457 c -113.9999,0 -205.9998,91.99993 -205.9998,205.99984 0,112.9999 91.9999,205.9998 205.9998,205.9998 113.9999,0 205.9999,-92.9999 205.9999,-205.9998 0,-113.99991 -92,-205.99984 -205.9999,-205.99984 z m 0,333.99974 c -70.9999,0 -128.9999,-56.99996 -128.9999,-127.9999 0,-70.99995 58,-128.9999 128.9999,-128.9999 71,0 128.9999,57.99995 128.9999,128.9999 0,70.99994 -57.9999,127.9999 -128.9999,127.9999 z" />
+                    <path d="m 1738.5308,379.98447 c 0,-53 43,-97 95.9999,-97 53,0 97,44 97,97 l 0,237.9997 76.9999,0 0,-237.9997 c 0,-53 43,-97 96.9999,-97 53,0 95.9999,44 95.9999,97 l 0,237.9997 77,0 0,-237.9997 c 0,-96 -77,-173.9999 -172.9999,-173.9999 -54.9999,0 -103.9999,24.99998 -135.9999,64.99995 -31.9999,-39.99997 -79.9999,-64.99995 -134.9999,-64.99995 -95.9999,0 -173.9998,77.9999 -173.9998,173.9999 l 0,237.9997 77.9999,0 z" />
+                  </svg>
+                </div>
+              </div>
+              <div className="app-chrome__sidebar-menu">
+                {getExpandedMenuItems(menuItems, menuItemsOpen, menuItemOpened)}
+              </div>
+            </React.Fragment>
+          ) : (
+            <Button.Group vertical className="app-chrome__sidebar__buttons">
               <Button
-                aria-label="Show/hide the sidebar"
                 size="large"
-                className='app-chrome__sidebar__toggle'
                 icon="bars"
+                className="app-chrome__sidebar__toggle_collapsed"
                 onClick={() => setIsExpanded(!isExpanded)}
               />
-              <div className="sidebar__logo" alt="Stroom logo">
-                <svg xmlns="http://www.w3.org/2000/svg" width="100" height="30" viewBox="0 0 2278.5303 617.98476">
-                  <path d="M 121.99991,205.98497 C 54.999958,205.98497 0,259.98493 0,327.98487 0,394.98481 54.999958,449.98476 121.99991,449.98476 l 167.99987,0 c 24.99998,0 44.99996,20.99998 44.99996,44.99996 0,24.99998 -19.99998,44.99996 -44.99996,44.99996 l -180.79049,0 C 65.984126,553.87219 27.100843,581.57313 0.01093599,617.98462 l 289.98884401,0 c 66.99994,0 121.99991,-54.99996 121.99991,-122.9999 0,-66.99994 -54.99997,-121.99989 -121.99991,-121.99989 l -167.99987,0 c -24.999984,0 -44.999969,-19.99999 -44.999969,-44.99996 0,-24.99998 19.999985,-44.99996 44.999969,-44.99996 l 228.79045,0 c 26.9905,-35.88325 65.47093,-63.18547 108.21554,-76.99994 l -337.00599,0 z"/>
-                  <path d="M 601.44485,-7.7860649e-4 C 572.6583,8.3697982 546.49491,22.822962 524.44491,41.902305 l 0,163.887385 0.002,0.19528 -0.002,0 c -65.11,4.8e-4 -123.03145,30.0199 -160.74675,76.99994 l 160.74675,0 0,334.99971 76.99994,0 0,-334.99971 144.85298,0 c 27.16134,-36.05885 65.96411,-63.39275 109.02184,-76.99994 l -253.87482,0 0,-205.98574860649 z"/>
-                  <path d="m 919.42586,205.98497 c -113.99519,0 -205.99537,92.00648 -206.00296,205.99982 -1.5e-4,68.67178 0,137.32749 0,205.99983 l 77.99994,0 c -0.012,-68.6493 0.0176,-137.46869 0,-205.99983 0.0846,-70.92785 57.05747,-128.99988 128.00462,-128.99988 5.28623,0 10.49823,0.32864 15.62183,0.95311 18.2219,-24.51229 41.78461,-45.0838 68.42501,-60.15146 -25.65065,-11.43799 -54.08662,-17.80159 -84.04684,-17.80159 l 0,0 z"/>
-                  <path d="m 1109.4153,205.98457 c -113.99994,0 -205.99983,91.99993 -205.99983,205.99984 0,112.9999 91.99989,205.9998 205.99983,205.9998 114,0 205.9999,-92.9999 205.9999,-205.9998 0,-113.99991 -91.9999,-205.99984 -205.9999,-205.99984 z m 0,333.99974 c -70.9999,0 -128.99994,-56.99996 -128.99994,-127.9999 0,-70.99995 58.00004,-128.9999 128.99994,-128.9999 71,0 128.9999,57.99995 128.9999,128.9999 0,70.99994 -57.9999,127.9999 -128.9999,127.9999 z"/>
-                  <path d="m 1444.4737,205.98457 c -113.9999,0 -205.9998,91.99993 -205.9998,205.99984 0,112.9999 91.9999,205.9998 205.9998,205.9998 113.9999,0 205.9999,-92.9999 205.9999,-205.9998 0,-113.99991 -92,-205.99984 -205.9999,-205.99984 z m 0,333.99974 c -70.9999,0 -128.9999,-56.99996 -128.9999,-127.9999 0,-70.99995 58,-128.9999 128.9999,-128.9999 71,0 128.9999,57.99995 128.9999,128.9999 0,70.99994 -57.9999,127.9999 -128.9999,127.9999 z"/>
-                  <path d="m 1738.5308,379.98447 c 0,-53 43,-97 95.9999,-97 53,0 97,44 97,97 l 0,237.9997 76.9999,0 0,-237.9997 c 0,-53 43,-97 96.9999,-97 53,0 95.9999,44 95.9999,97 l 0,237.9997 77,0 0,-237.9997 c 0,-96 -77,-173.9999 -172.9999,-173.9999 -54.9999,0 -103.9999,24.99998 -135.9999,64.99995 -31.9999,-39.99997 -79.9999,-64.99995 -134.9999,-64.99995 -95.9999,0 -173.9998,77.9999 -173.9998,173.9999 l 0,237.9997 77.9999,0 z"/>
-                </svg>
-              </div>
-            </div>
-            <div className="app-chrome__sidebar-menu">
-              {getExpandedMenuItems(menuItems, menuItemsOpen, menuItemOpened)}
-            </div>
-          </React.Fragment>
-        ) : (
-          <Button.Group vertical className="app-chrome__sidebar__buttons">
-            <Button size="large" icon="bars" className="app-chrome__sidebar__toggle_collapsed" onClick={() => setIsExpanded(!isExpanded)} />
-            {getContractedMenuItems(menuItems)}
-          </Button.Group>
-        )}
-      </div>
-      <div className="app-chrome__content">
-        <div className="content-tabs">
-          <div className="content-tabs__content">{content}</div>
+              {getContractedMenuItems(menuItems)}
+            </Button.Group>
+          )}
+        </div>
+        <div className="app-chrome__content">
+          <div className="content-tabs">
+            <div className="content-tabs__content">{content}</div>
+          </div>
         </div>
       </div>
     </div>
-    </div>
-)};
+  );
+};
 
 AppChrome.contextTypes = {
   store: PropTypes.object,

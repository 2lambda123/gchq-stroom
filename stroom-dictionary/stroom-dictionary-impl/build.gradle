--- conflicted
+++ resolved
@@ -15,11 +15,7 @@
     implementation project(':stroom-importexport:stroom-importexport-api')
 
     implementation libs.dropwizard_metrics_annotation
-<<<<<<< HEAD
-    implementation libs.guice7
-=======
     implementation libs.guice
->>>>>>> d2116a58
     implementation libs.jakarta_inject
     implementation libs.jaxb_api
     implementation libs.restygwt

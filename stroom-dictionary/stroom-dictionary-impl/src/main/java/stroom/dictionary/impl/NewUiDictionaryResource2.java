/*
 * Copyright 2017 Crown Copyright
 *
 * Licensed under the Apache License, Version 2.0 (the "License");
 * you may not use this file except in compliance with the License.
 * You may obtain a copy of the License at
 *
 *     http://www.apache.org/licenses/LICENSE-2.0
 *
 * Unless required by applicable law or agreed to in writing, software
 * distributed under the License is distributed on an "AS IS" BASIS,
 * WITHOUT WARRANTIES OR CONDITIONS OF ANY KIND, either express or implied.
 * See the License for the specific language governing permissions and
 * limitations under the License.
 */

package stroom.dictionary.impl;

import stroom.docref.DocRef;
import stroom.importexport.api.DocumentData;
import stroom.importexport.api.ImportExportActionHandler;
import stroom.importexport.shared.Base64EncodedDocumentData;
import stroom.importexport.shared.ImportState;
import stroom.importexport.shared.ImportState.ImportMode;
import stroom.util.shared.ResourcePaths;
import stroom.util.shared.RestResource;

import com.codahale.metrics.annotation.Timed;
import io.swagger.annotations.Api;
import io.swagger.annotations.ApiOperation;
import io.swagger.annotations.ApiParam;

import java.util.ArrayList;
import java.util.Map;
import java.util.Set;
import javax.inject.Inject;
import javax.inject.Provider;
import javax.ws.rs.Consumes;
import javax.ws.rs.GET;
import javax.ws.rs.POST;
import javax.ws.rs.Path;
import javax.ws.rs.Produces;
import javax.ws.rs.core.MediaType;

@Api(tags = "Dictionaries (v2)")
@Path(NewUiDictionaryResource2.BASE_RESOURCE_PATH)
@Produces(MediaType.APPLICATION_JSON)
@Consumes(MediaType.APPLICATION_JSON)
public class NewUiDictionaryResource2 implements RestResource {

    public static final String BASE_RESOURCE_PATH = "/dictionary" + ResourcePaths.V2;

    private final Provider<DictionaryStore> dictionaryStoreProvider;

    @Inject
    NewUiDictionaryResource2(final Provider<DictionaryStore> dictionaryStoreProvider) {
        this.dictionaryStoreProvider = dictionaryStoreProvider;
    }

    @GET
    @Path("/list")
    @Timed
    @ApiOperation("Submit a request for a list of doc refs held by this service")
    public Set<DocRef> listDocuments() {
        return dictionaryStoreProvider.get().listDocuments();
    }

    @POST
    @Path("/import")
    @Timed
    @ApiOperation("Submit an import request")
    public DocRef importDocument(@ApiParam("DocumentData") final Base64EncodedDocumentData encodedDocumentData) {
        final DocumentData documentData = DocumentData.fromBase64EncodedDocumentData(encodedDocumentData);
        final ImportState importState = new ImportState(documentData.getDocRef(), documentData.getDocRef().getName());
<<<<<<< HEAD
        final ImportExportActionHandler.ImpexDetails result = dictionaryStore.importDocument(documentData.getDocRef(),
                documentData.getDataMap(),
                importState,
                ImportMode.IGNORE_CONFIRMATION);
=======
        final ImportExportActionHandler.ImpexDetails result =  dictionaryStoreProvider.get()
                .importDocument(
                        documentData.getDocRef(),
                        documentData.getDataMap(),
                        importState,
                        ImportMode.IGNORE_CONFIRMATION);
>>>>>>> d7801b45

        if (result != null) {
            return result.getDocRef();
        } else {
            return null;
        }
    }
    @POST
    @Path("/export")
    @Timed
    @ApiOperation("Submit an export request")
    public Base64EncodedDocumentData exportDocument(@ApiParam("DocRef") final DocRef docRef) {
        final Map<String, byte[]> map = dictionaryStoreProvider.get()
                .exportDocument(docRef, true, new ArrayList<>());
        return DocumentData.toBase64EncodedDocumentData(new DocumentData(docRef, map));
    }
}<|MERGE_RESOLUTION|>--- conflicted
+++ resolved
@@ -72,19 +72,12 @@
     public DocRef importDocument(@ApiParam("DocumentData") final Base64EncodedDocumentData encodedDocumentData) {
         final DocumentData documentData = DocumentData.fromBase64EncodedDocumentData(encodedDocumentData);
         final ImportState importState = new ImportState(documentData.getDocRef(), documentData.getDocRef().getName());
-<<<<<<< HEAD
-        final ImportExportActionHandler.ImpexDetails result = dictionaryStore.importDocument(documentData.getDocRef(),
-                documentData.getDataMap(),
-                importState,
-                ImportMode.IGNORE_CONFIRMATION);
-=======
-        final ImportExportActionHandler.ImpexDetails result =  dictionaryStoreProvider.get()
+        final ImportExportActionHandler.ImpexDetails result = dictionaryStoreProvider.get()
                 .importDocument(
                         documentData.getDocRef(),
                         documentData.getDataMap(),
                         importState,
                         ImportMode.IGNORE_CONFIRMATION);
->>>>>>> d7801b45
 
         if (result != null) {
             return result.getDocRef();
@@ -92,6 +85,7 @@
             return null;
         }
     }
+
     @POST
     @Path("/export")
     @Timed

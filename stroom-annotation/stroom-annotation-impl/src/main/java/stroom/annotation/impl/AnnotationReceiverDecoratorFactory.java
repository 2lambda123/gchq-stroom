package stroom.annotation.impl;

import stroom.annotation.api.AnnotationFields;
import stroom.annotation.shared.Annotation;
import stroom.dashboard.expression.v1.FieldIndex;
import stroom.dashboard.expression.v1.Val;
import stroom.dashboard.expression.v1.ValLong;
import stroom.dashboard.expression.v1.ValNull;
import stroom.dashboard.expression.v1.ValString;
import stroom.expression.matcher.ExpressionMatcher;
import stroom.expression.matcher.ExpressionMatcherFactory;
import stroom.index.shared.IndexConstants;
import stroom.query.api.v2.ExpressionOperator;
import stroom.query.api.v2.ExpressionUtil;
import stroom.query.api.v2.Query;
import stroom.search.extraction.AnnotationsDecoratorFactory;
import stroom.search.extraction.ExpressionFilter;
import stroom.search.extraction.ExtractionReceiver;
import stroom.search.extraction.ExtractionReceiverImpl;
import stroom.security.api.SecurityContext;
import stroom.util.logging.LambdaLogger;
import stroom.util.logging.LambdaLoggerFactory;

import java.util.ArrayList;
import java.util.Arrays;
import java.util.HashMap;
import java.util.HashSet;
import java.util.List;
import java.util.Map;
import java.util.Map.Entry;
import java.util.Set;
import java.util.function.Function;
import javax.inject.Inject;

class AnnotationReceiverDecoratorFactory implements AnnotationsDecoratorFactory {

    private static final LambdaLogger LOGGER = LambdaLoggerFactory.getLogger(AnnotationReceiverDecoratorFactory.class);

    private static final Map<String, Function<Annotation, Val>> VALUE_MAPPING = Map.ofEntries(
            nullSafeEntry(AnnotationFields.ID, Annotation::getId),
            nullSafeEntry(AnnotationFields.CREATED_ON, Annotation::getCreateTime),
            nullSafeEntry(AnnotationFields.CREATED_BY, Annotation::getCreateUser),
            nullSafeEntry(AnnotationFields.UPDATED_ON, Annotation::getUpdateTime),
            nullSafeEntry(AnnotationFields.UPDATED_BY, Annotation::getUpdateTime),
            nullSafeEntry(AnnotationFields.TITLE, Annotation::getTitle),
            nullSafeEntry(AnnotationFields.SUBJECT, Annotation::getSubject),
            nullSafeEntry(AnnotationFields.STATUS, Annotation::getStatus),
            nullSafeEntry(AnnotationFields.ASSIGNED_TO, Annotation::getAssignedTo),
            nullSafeEntry(AnnotationFields.COMMENT, Annotation::getComment),
            nullSafeEntry(AnnotationFields.HISTORY, Annotation::getHistory));

    private static final Map<String, Function<Annotation, Object>> OBJECT_MAPPING = Map.ofEntries(
            Map.entry(AnnotationFields.ID, Annotation::getId),
            Map.entry(AnnotationFields.CREATED_ON, Annotation::getCreateTime),
            Map.entry(AnnotationFields.CREATED_BY, Annotation::getCreateUser),
            Map.entry(AnnotationFields.UPDATED_ON, Annotation::getUpdateTime),
            Map.entry(AnnotationFields.UPDATED_BY, Annotation::getUpdateUser),
            Map.entry(AnnotationFields.TITLE, Annotation::getTitle),
            Map.entry(AnnotationFields.SUBJECT, Annotation::getSubject),
            Map.entry(AnnotationFields.STATUS, Annotation::getStatus),
            Map.entry(AnnotationFields.ASSIGNED_TO, Annotation::getAssignedTo),
            Map.entry(AnnotationFields.COMMENT, Annotation::getComment),
            Map.entry(AnnotationFields.HISTORY, Annotation::getHistory));

    private final AnnotationDao annotationDao;
    private final ExpressionMatcherFactory expressionMatcherFactory;
    private final AnnotationConfig annotationConfig;
    private final SecurityContext securityContext;

    @Inject
    AnnotationReceiverDecoratorFactory(final AnnotationDao annotationDao,
                                       final ExpressionMatcherFactory expressionMatcherFactory,
                                       final AnnotationConfig annotationConfig,
                                       final SecurityContext securityContext) {
        this.annotationDao = annotationDao;
        this.expressionMatcherFactory = expressionMatcherFactory;
        this.annotationConfig = annotationConfig;
        this.securityContext = securityContext;
    }

    @Override
    public ExtractionReceiver create(final ExtractionReceiver receiver, final Query query) {
        final FieldIndex fieldIndex = receiver.getFieldMap();
        final Integer annotationIdIndex = fieldIndex.getPos(AnnotationFields.ID);
        final Integer streamIdIndex = fieldIndex.getPos(IndexConstants.STREAM_ID);
        final Integer eventIdIndex = fieldIndex.getPos(IndexConstants.EVENT_ID);

        if (annotationIdIndex == null && (streamIdIndex == null || eventIdIndex == null)) {
            return receiver;
        }

        // Do we need to filter based on annotation attributes?
        final Function<Annotation, Boolean> filter = createFilter(query.getExpression());

        final Set<String> usedFields = new HashSet<>(fieldIndex.getFieldNames());
        usedFields.retainAll(AnnotationFields.FIELD_MAP.keySet());

        if (filter == null && usedFields.size() == 0) {
            return receiver;
        }

        final Annotation defaultAnnotation = createDefaultAnnotation();

        return new ExtractionReceiver() {
            @Override
            public FieldIndex getFieldMap() {
                return receiver.getFieldMap();
            }

            @Override
            public void add(final Val[] values) {
                // TODO : At present we are just going to do this synchronously but in future we may do asynchronously
                //  in which case we would increment the completion count after providing values.

                // Filter based on annotation.
                final List<Annotation> annotations = new ArrayList<>();
                if (annotationIdIndex != null) {
                    final Long annotationId = getLong(values, annotationIdIndex);
                    if (annotationId != null) {
                        annotations.add(annotationDao.get(annotationId));
                    }
                }

                if (annotations.size() == 0) {
                    final Long streamId = getLong(values, streamIdIndex);
                    final Long eventId = getLong(values, eventIdIndex);
                    if (streamId != null && eventId != null) {
                        final List<Annotation> list = annotationDao.getAnnotationsForEvents(streamId, eventId);
                        annotations.addAll(list);
                    }
                }

                if (annotations.size() == 0) {
                    annotations.add(defaultAnnotation);
                }

                Val[] copy = values;
                for (final Annotation annotation : annotations) {
                    try {
                        if (filter == null || filter.apply(annotation)) {
                            // If we have more than one annotation then copy the original values into a new
                            // values object for each new row.
                            if (annotations.size() > 1 || copy.length < fieldIndex.size()) {
                                copy = Arrays.copyOf(values, fieldIndex.size());
                            }

                            for (final String field : usedFields) {
                                setValue(copy, fieldIndex, field, annotation);
                            }

                            receiver.add(copy);
                        }
                    } catch (final RuntimeException e) {
                        LOGGER.debug(e::getMessage, e);
                    }
                }
            }
        };
<<<<<<< HEAD

        // TODO : At present we are just going to do this synchronously but in future we may do asynchronously in
        //  which case we would increment the completion count after providing values.
        return new ExtractionReceiverImpl(
                valuesConsumer,
                receiver.getErrorConsumer(),
                receiver.getCompletionConsumer(),
                fieldIndex);
=======
>>>>>>> 78a3ccc4
    }

    private Annotation createDefaultAnnotation() {
        final Annotation annotation = new Annotation();
        annotation.setStatus(annotationConfig.getCreateText());
        return annotation;
    }

    private Function<Annotation, Boolean> createFilter(final ExpressionOperator expression) {
        final ExpressionFilter expressionFilter = ExpressionFilter.builder()
                .addPrefixIncludeFilter(AnnotationFields.ANNOTATION_FIELD_PREFIX)
                .addReplacementFilter(AnnotationFields.CURRENT_USER_FUNCTION, securityContext.getUserId())
                .build();

        final ExpressionOperator filteredExpression = expressionFilter.copy(expression);

        final List<String> expressionValues = ExpressionUtil.values(filteredExpression);
        if (expressionValues == null || expressionValues.size() == 0) {
            return null;
        }
        final Set<String> usedFields = new HashSet<>(ExpressionUtil.fields(filteredExpression));
        if (usedFields.size() == 0) {
            return null;
        }

        final ExpressionMatcher expressionMatcher = expressionMatcherFactory.create(AnnotationFields.FIELD_MAP);
        return annotation -> {
            final Map<String, Object> attributeMap = new HashMap<>();
            for (final String field : usedFields) {
                final Object value = OBJECT_MAPPING.get(field).apply(annotation);
                attributeMap.put(field, value);
            }
            return expressionMatcher.match(attributeMap, filteredExpression);
        };
    }

    private Long getLong(final Val[] values, final int index) {
        Long result = null;
        if (values.length > index) {
            Val val = values[index];
            if (val != null) {
                result = val.toLong();
            }
        }
        return result;
    }

    private void setValue(final Val[] values,
                          final FieldIndex fieldIndex,
                          final String field,
                          final Annotation annotation) {
        final Integer index = fieldIndex.getPos(field);
        if (index != null && values.length > index) {
            // Only add values that are missing.
            if (values[index] == null) {
                final Val val = VALUE_MAPPING.get(field).apply(annotation);
                values[index] = val;
            }
        }
    }

    private static <T> Entry<String, Function<Annotation, Val>> nullSafeEntry(
            final String fieldName,
            final Function<Annotation, T> getter) {

        return Map.entry(fieldName, annotation -> {
            T value = getter.apply(annotation);

            if (value == null) {
                return ValNull.INSTANCE;
            } else {
                if (value instanceof String) {
                    return ValString.create((String) value);
                }
                if (value instanceof Long) {
                    return ValLong.create((Long) value);
                } else {
                    throw new RuntimeException("Unexpected type " + value.getClass().getName());
                }
            }
        });
    }
}<|MERGE_RESOLUTION|>--- conflicted
+++ resolved
@@ -16,7 +16,6 @@
 import stroom.search.extraction.AnnotationsDecoratorFactory;
 import stroom.search.extraction.ExpressionFilter;
 import stroom.search.extraction.ExtractionReceiver;
-import stroom.search.extraction.ExtractionReceiverImpl;
 import stroom.security.api.SecurityContext;
 import stroom.util.logging.LambdaLogger;
 import stroom.util.logging.LambdaLoggerFactory;
@@ -80,7 +79,7 @@
 
     @Override
     public ExtractionReceiver create(final ExtractionReceiver receiver, final Query query) {
-        final FieldIndex fieldIndex = receiver.getFieldMap();
+        final FieldIndex fieldIndex = receiver.getFieldIndex();
         final Integer annotationIdIndex = fieldIndex.getPos(AnnotationFields.ID);
         final Integer streamIdIndex = fieldIndex.getPos(IndexConstants.STREAM_ID);
         final Integer eventIdIndex = fieldIndex.getPos(IndexConstants.EVENT_ID);
@@ -103,8 +102,8 @@
 
         return new ExtractionReceiver() {
             @Override
-            public FieldIndex getFieldMap() {
-                return receiver.getFieldMap();
+            public FieldIndex getFieldIndex() {
+                return receiver.getFieldIndex();
             }
 
             @Override
@@ -156,17 +155,6 @@
                 }
             }
         };
-<<<<<<< HEAD
-
-        // TODO : At present we are just going to do this synchronously but in future we may do asynchronously in
-        //  which case we would increment the completion count after providing values.
-        return new ExtractionReceiverImpl(
-                valuesConsumer,
-                receiver.getErrorConsumer(),
-                receiver.getCompletionConsumer(),
-                fieldIndex);
-=======
->>>>>>> 78a3ccc4
     }
 
     private Annotation createDefaultAnnotation() {

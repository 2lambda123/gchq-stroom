/*
 * Copyright 2017 Crown Copyright
 *
 * Licensed under the Apache License, Version 2.0 (the "License");
 * you may not use this file except in compliance with the License.
 * You may obtain a copy of the License at
 *
 *     http://www.apache.org/licenses/LICENSE-2.0
 *
 * Unless required by applicable law or agreed to in writing, software
 * distributed under the License is distributed on an "AS IS" BASIS,
 * WITHOUT WARRANTIES OR CONDITIONS OF ANY KIND, either express or implied.
 * See the License for the specific language governing permissions and
 * limitations under the License.
 */

package stroom.receive.common;

import stroom.data.zip.StroomZipEntry;
import stroom.data.zip.StroomZipFile;
import stroom.data.zip.StroomZipFileType;
import stroom.data.zip.StroomZipNameSet;
import stroom.meta.api.AttributeMap;
import stroom.meta.api.AttributeMapUtil;
import stroom.meta.api.StandardHeaderArguments;
import stroom.proxy.StroomStatusCode;
import stroom.util.date.DateUtil;
import stroom.util.io.ByteCountInputStream;
import stroom.util.io.StreamUtil;
import stroom.util.net.HostNameUtil;

import org.apache.commons.compress.archivers.zip.ZipArchiveEntry;
import org.apache.commons.compress.archivers.zip.ZipArchiveInputStream;
import org.apache.commons.compress.compressors.gzip.GzipCompressorInputStream;
import org.slf4j.Logger;
import org.slf4j.LoggerFactory;

import java.io.BufferedInputStream;
import java.io.ByteArrayInputStream;
import java.io.ByteArrayOutputStream;
import java.io.IOException;
import java.io.InputStream;
import java.io.UncheckedIOException;
import java.nio.file.Path;
import java.util.HashMap;
import java.util.Map;
import java.util.UUID;
import java.util.function.Consumer;
import javax.servlet.http.HttpServletRequest;

public class StroomStreamProcessor {

    private static final String ZERO_CONTENT = "0";
    private static final Logger LOGGER = LoggerFactory.getLogger(StroomStreamProcessor.class);
    private static volatile String hostName;

    private final AttributeMap globalAttributeMap;
    private final StreamHandler handler;
    private final Consumer<Long> progressHandler;
    private boolean appendReceivedPath = true;

    @SuppressWarnings({"EI_EXPOSE_REP", "EI_EXPOSE_REP2"})
    public StroomStreamProcessor(final AttributeMap attributeMap,
                                 final StreamHandler handler,
                                 final Consumer<Long> progressHandler) {
        this.globalAttributeMap = attributeMap;
        this.handler = handler;
        this.progressHandler = progressHandler;
    }

    public String getHostName() {
        if (hostName == null) {
            StroomStreamProcessor.hostName = HostNameUtil.determineHostName();
        }
        return hostName;
    }

    public static void setHostName(final String hostName) {
        StroomStreamProcessor.hostName = hostName;
    }

    public void setAppendReceivedPath(final boolean appendReceivedPath) {
        this.appendReceivedPath = appendReceivedPath;
    }

    public void processRequestHeader(final HttpServletRequest httpServletRequest) {
        String guid = globalAttributeMap.get(StandardHeaderArguments.GUID);

        // Allocate a GUID if we have not got one.
        if (guid == null) {
            guid = UUID.randomUUID().toString();
            globalAttributeMap.put(StandardHeaderArguments.GUID, guid);

            // Only allocate RemoteXxx details if the GUID has not been
            // allocated.

            // Allocate remote address if not set.
            if (httpServletRequest.getRemoteAddr() != null && !httpServletRequest.getRemoteAddr().isEmpty()) {
                globalAttributeMap.put(StandardHeaderArguments.REMOTE_ADDRESS, httpServletRequest.getRemoteAddr());
            }

            // Save the time the data was received.
            globalAttributeMap.put(StandardHeaderArguments.RECEIVED_TIME, DateUtil.createNormalDateTimeString());

            // Allocate remote address if not set.
            if (httpServletRequest.getRemoteHost() != null && !httpServletRequest.getRemoteHost().isEmpty()) {
                globalAttributeMap.put(StandardHeaderArguments.REMOTE_HOST, httpServletRequest.getRemoteHost());
            }
        }
    }

    public void processZipFile(final Path zipFilePath) {
        try (final StroomZipFile stroomZipFile = new StroomZipFile(zipFilePath)) {
            try {
                for (final String baseName : stroomZipFile.getStroomZipNameSet().getBaseNameSet()) {
                    // Add manifest.
                    addEntry(stroomZipFile, baseName, StroomZipFileType.MANIFEST);

                    // Add meta data.
                    addEntry(stroomZipFile, baseName, StroomZipFileType.META);

                    // Add context data.
                    addEntry(stroomZipFile, baseName, StroomZipFileType.CONTEXT);

<<<<<<< HEAD
                    // Add data.
                    addEntry(stroomZipFile, baseName, StroomZipFileType.DATA);
=======
            if (compression != null && !compression.isEmpty()) {
                compression = compression.toUpperCase(StreamUtil.DEFAULT_LOCALE);
                if (!StandardHeaderArguments.VALID_COMPRESSION_SET.contains(compression)) {
                    throw new StroomStreamException(
                            StroomStatusCode.UNKNOWN_COMPRESSION, globalAttributeMap, compression);
>>>>>>> 8b1070dc
                }
            } catch (final IOException e) {
                throw new UncheckedIOException(e);
            }

        } catch (final IOException e) {
            throw new UncheckedIOException(e);
        }
    }

<<<<<<< HEAD
    private void addEntry(final StroomZipFile stroomZipFile,
                          final String baseName,
                          final StroomZipFileType stroomZipFileType) throws IOException {
        try (final InputStream inputStream =
                stroomZipFile.getInputStream(baseName, stroomZipFileType)) {
            if (inputStream != null) {
                handler.addEntry(baseName + stroomZipFileType.getExtension(), inputStream, progressHandler);
            }
        }
    }
=======
            } else {
                if (StandardHeaderArguments.COMPRESSION_GZIP.equals(compression)) {
                    // We have to wrap our stream reading code in a individual
                    // try/catch so we can return to the client an error in the
                    // case of a corrupt stream.
                    try {
                        // Use the APACHE GZIP de-compressor as it handles
                        // nested compressed streams
                        inputStream = new GzipCompressorInputStream(inputStream, true);
                        compressed = true;
                    } catch (final IOException ioEx) {
                        throw new StroomStreamException(
                                StroomStatusCode.COMPRESSED_STREAM_INVALID, globalAttributeMap, ioEx.getMessage());
                    }
                }
>>>>>>> 8b1070dc

    public void processInputStream(InputStream inputStream, final String prefix) {
        String compression = globalAttributeMap.get(StandardHeaderArguments.COMPRESSION);
        if (compression != null && !compression.isEmpty()) {
            compression = compression.toUpperCase(StreamUtil.DEFAULT_LOCALE);
            if (!StandardHeaderArguments.VALID_COMPRESSION_SET.contains(compression)) {
                throw new StroomStreamException(StroomStatusCode.UNKNOWN_COMPRESSION, compression);
            }
        }

        if (ZERO_CONTENT.equals(globalAttributeMap.get(StandardHeaderArguments.CONTENT_LENGTH))) {
            LOGGER.warn("process() - Skipping Zero Content " + globalAttributeMap);
            return;
        }

        if (StandardHeaderArguments.COMPRESSION_ZIP.equals(compression)) {
            // Handle a zip stream.
            processZipStream(inputStream, prefix);

        } else {
            if (StandardHeaderArguments.COMPRESSION_GZIP.equals(compression)) {
                // Handle a gzip stream.
                processGZipStream(inputStream, prefix);
            } else {
                try {
                    // Handle an uncompressed stream.
                    processStream(inputStream, prefix);
                } catch (final IOException e) {
                    StroomStreamException.create(e);
                }
            }
<<<<<<< HEAD
=======
        } catch (final IOException zex) {
            StroomStreamException.createAndThrow(zex, globalAttributeMap);
        } finally {
            CloseableUtil.closeLogAndIgnoreException(inputStream);
>>>>>>> 8b1070dc
        }
    }

    private void processGZipStream(InputStream inputStream, final String prefix) {
        // We have to wrap our stream reading code in a individual
        // try/catch so we can return to the client an error in the
        // case of a corrupt stream.
        try {
<<<<<<< HEAD
            // Use the APACHE GZIP de-compressor as it handles
            // nested compressed streams
            inputStream = new GzipCompressorInputStream(inputStream, true);
            processStream(inputStream, prefix);

        } catch (final IOException e) {
            throw new StroomStreamException(
                    StroomStatusCode.COMPRESSED_STREAM_INVALID,
                    e.getMessage());
=======
            read = StreamUtil.eagerRead(inputStream, buffer);
        } catch (final IOException ioEx) {
            if (isCompressed) {
                throw new StroomStreamException(
                        StroomStatusCode.COMPRESSED_STREAM_INVALID,
                        globalAttributeMap,
                        ioEx.getMessage());
            } else {
                throw ioEx;
            }
>>>>>>> 8b1070dc
        }
    }

    private void processStream(InputStream inputStream, final String prefix) throws IOException {
        try (final BufferedInputStream bufferedInputStream = new BufferedInputStream(inputStream)) {
            // Read an initial buffer full so we can see if there is any un-compressed data
            // Some apps that roll log files may create a gziped rolled log from an empty live log
            bufferedInputStream.mark(1);
            if (bufferedInputStream.read() == -1) {
                LOGGER.warn("process() - Skipping Zero Content in GZIP stream" + globalAttributeMap);
            } else {
                bufferedInputStream.reset();

                final long totalRead = handler.addEntry(
                        StroomZipFile.SINGLE_DATA_ENTRY.getFullName(),
                        bufferedInputStream,
                        progressHandler);

<<<<<<< HEAD
                final AttributeMap entryAttributeMap = AttributeMapUtil.cloneAllowable(globalAttributeMap);
                entryAttributeMap.put(StandardHeaderArguments.STREAM_SIZE, String.valueOf(totalRead));
                sendHeader(StroomZipFile.SINGLE_META_ENTRY, entryAttributeMap);
=======
        ZipArchiveEntry zipEntry;
        while (true) {
            // We have to wrap our stream reading code in a individual try/catch
            // so we can return to the client an error in the case of a corrupt
            // stream.
            try {
                // TODO See the javadoc for ZipArchiveInputStream as getNextZipEntry
                // may return an entry that is not in the zip dictionary or it may
                // return multiple entries with the same name. Our code probably
                // works because we would not expect the zips to have been mutated which
                // may cause these cases, however we are on slightly shaky ground grabbing
                // entries without consulting the zip's dictionary.
                zipEntry = zipArchiveInputStream.getNextZipEntry();
            } catch (final IOException ioEx) {
                throw new StroomStreamException(
                        StroomStatusCode.COMPRESSED_STREAM_INVALID, globalAttributeMap, ioEx.getMessage());
>>>>>>> 8b1070dc
            }
        }
    }

    private void processZipStream(final InputStream inputStream, final String prefix) {
        try {
            final ByteCountInputStream byteCountInputStream = new ByteCountInputStream(inputStream);

            final Map<String, AttributeMap> bufferedAttributeMap = new HashMap<>();
            final Map<String, Long> dataStreamSizeMap = new HashMap<>();
            final StroomZipNameSet stroomZipNameSet = new StroomZipNameSet(false);

            final ZipArchiveInputStream zipArchiveInputStream = new ZipArchiveInputStream(byteCountInputStream);

            ZipArchiveEntry zipEntry;
            while (true) {
                // We have to wrap our stream reading code in a individual try/catch
                // so we can return to the client an error in the case of a corrupt
                // stream.
                try {
                    // TODO See the javadoc for ZipArchiveInputStream as getNextZipEntry
                    // may return an entry that is not in the zip dictionary or it may
                    // return multiple entries with the same name. Our code probably
                    // works because we would not expect the zips to have been mutated which
                    // may cause these cases, however we are on slightly shaky ground grabbing
                    // entries without consulting the zip's dictionary.
                    zipEntry = zipArchiveInputStream.getNextZipEntry();
                } catch (final IOException ioEx) {
<<<<<<< HEAD
                    throw new StroomStreamException(StroomStatusCode.COMPRESSED_STREAM_INVALID, ioEx.getMessage());
                }

                if (zipEntry == null) {
                    // All done
                    break;
=======
                    throw new StroomStreamException(
                            StroomStatusCode.COMPRESSED_STREAM_INVALID,
                            globalAttributeMap,
                            ioEx.getMessage());
>>>>>>> 8b1070dc
                }

                if (LOGGER.isTraceEnabled()) {
                    LOGGER.trace("process() - " + zipEntry);
                }

                final String entryName = prefix + zipEntry.getName();
                final long uncompressedSize = zipEntry.getSize();
                final StroomZipEntry stroomZipEntry = stroomZipNameSet.add(entryName);

                if (uncompressedSize == 0) {
                    // Ideally we would want to ignore empty entries but because there may be multiple child
                    // streams for the same base name (dat/meta/ctx) we don't really want to ignore the dat if
                    // there are non-empty meta/ctx entries as that will probably cause problems elsewhere in
                    // stroom as we expect to always have a data  child stream. As the entries may be in any order
                    // we can check the dat size first, and as we are streaming we can't inspect the dictionary
                    // to find out. Thus the best we can do is warn.
                    LOGGER.warn("processZipStream() - zip entry {} is empty. {}", entryName, globalAttributeMap);
                }

                if (StroomZipFileType.META.equals(stroomZipEntry.getStroomZipFileType())) {
                    final AttributeMap entryAttributeMap = AttributeMapUtil.cloneAllowable(globalAttributeMap);
                    // We have to wrap our stream reading code in a individual
                    // try/catch so we can return to the client an error in the case
                    // of a corrupt stream.
                    try {
                        AttributeMapUtil.read(zipArchiveInputStream, entryAttributeMap);
                    } catch (final IOException ioEx) {
                        throw new StroomStreamException(
                                StroomStatusCode.COMPRESSED_STREAM_INVALID,
                                ioEx.getMessage());
                    }

                    if (appendReceivedPath) {
                        // Here we build up a list of stroom servers that have received
                        // the message

                        // The entry one will be initially set at the boundary Stroom
                        // server
                        final String entryReceivedServer = entryAttributeMap.get(StandardHeaderArguments.RECEIVED_PATH);

                        if (entryReceivedServer != null) {
                            if (!entryReceivedServer.contains(getHostName())) {
                                entryAttributeMap.put(StandardHeaderArguments.RECEIVED_PATH,
                                        entryReceivedServer + "," + getHostName());
                            }
                        } else {
                            entryAttributeMap.put(StandardHeaderArguments.RECEIVED_PATH, getHostName());
                        }
                    }

                    if (entryAttributeMap.containsKey(StandardHeaderArguments.STREAM_SIZE)) {
                        // Header already has stream size so just send it on
                        sendHeader(stroomZipEntry, entryAttributeMap);
                    } else {
                        // We need to add the stream size
                        // Send the data file yet ?
                        final String dataFile = stroomZipNameSet.getName(
                                stroomZipEntry.getBaseName(),
                                StroomZipFileType.DATA);
                        if (dataFile != null && dataStreamSizeMap.containsKey(dataFile)) {
                            // Yes we can send the header now
                            entryAttributeMap.put(StandardHeaderArguments.STREAM_SIZE,
                                    String.valueOf(dataStreamSizeMap.get(dataFile)));
                            sendHeader(stroomZipEntry, entryAttributeMap);
                        } else {
                            // Else we have to buffer it
                            bufferedAttributeMap.put(stroomZipEntry.getBaseName(), entryAttributeMap);
                        }
                    }
                } else {
                    long totalRead = 0;

                    try {
                        final ByteCountInputStream byteCountInputStreamUncompressed =
                                new ByteCountInputStream(zipArchiveInputStream);
                        handler.addEntry(
                                stroomZipEntry.getFullName(),
                                byteCountInputStreamUncompressed,
                                progressHandler);
                        totalRead += byteCountInputStreamUncompressed.getCount();
                    } catch (final Exception ioEx) {
                        throw new StroomStreamException(
                                StroomStatusCode.COMPRESSED_STREAM_INVALID,
                                globalAttributeMap,
                                ioEx.getMessage());
                    }
                    if (StroomZipFileType.DATA.equals(stroomZipEntry.getStroomZipFileType())) {
                        dataStreamSizeMap.put(entryName, totalRead);
                    }

                    // Buffered header can now be sent as we have sent the
                    // data
                    if (stroomZipEntry.getBaseName() != null) {
                        final AttributeMap entryAttributeMap = bufferedAttributeMap
                                .remove(stroomZipEntry.getBaseName());
                        if (entryAttributeMap != null) {
                            entryAttributeMap.put(StandardHeaderArguments.STREAM_SIZE, String.valueOf(totalRead));
                            final StroomZipEntry entry = StroomZipEntry.create(
                                    stroomZipEntry.getBaseName(),
                                    StroomZipFileType.META);
                            final byte[] headerBytes = AttributeMapUtil.toByteArray(entryAttributeMap);
                            handler.addEntry(
                                    entry.getFullName(),
                                    new ByteArrayInputStream(headerBytes),
                                    progressHandler);
                        }
                    }
                }
            }
<<<<<<< HEAD
=======
        }

        if (stroomZipNameSet.getBaseNameSet().isEmpty()) {
            // A zip stream with no entries is always 22 bytes in size.
            if (byteCountInputStream.getCount() > 22) {
                throw new StroomStreamException(
                        StroomStatusCode.COMPRESSED_STREAM_INVALID, globalAttributeMap, "No Zip Entries");
            } else {
                LOGGER.warn("processZipStream() - Zip stream with no entries! {}", globalAttributeMap);
            }
        }
>>>>>>> 8b1070dc

            if (stroomZipNameSet.getBaseNameSet().isEmpty()) {
                // A zip stream with no entries is always 22 bytes in size.
                if (byteCountInputStream.getCount() > 22) {
                    throw new StroomStreamException(StroomStatusCode.COMPRESSED_STREAM_INVALID, "No Zip Entries");
                } else {
                    LOGGER.warn("processZipStream() - Zip stream with no entries! {}", globalAttributeMap);
                }
            }

            // Add missing headers
            for (final String baseName : stroomZipNameSet.getBaseNameList()) {
                final String headerName = stroomZipNameSet.getName(baseName, StroomZipFileType.META);
                // Send Generic Header
                if (headerName == null) {
                    final String dataFileName = stroomZipNameSet.getName(baseName, StroomZipFileType.DATA);
                    final AttributeMap entryAttributeMap = AttributeMapUtil.cloneAllowable(globalAttributeMap);
                    entryAttributeMap.put(StandardHeaderArguments.STREAM_SIZE,
                            String.valueOf(dataStreamSizeMap.remove(dataFileName)));
                    sendHeader(StroomZipEntry.create(baseName, StroomZipFileType.META), entryAttributeMap);
                }
            }
        } catch (final IOException e) {
            StroomStreamException.create(e);
        }
    }

    private void sendHeader(final StroomZipEntry stroomZipEntry, final AttributeMap attributeMap) throws IOException {
        // Try and use the buffer
        final ByteArrayOutputStream byteArrayOutputStream = new ByteArrayOutputStream();
        AttributeMapUtil.write(attributeMap, byteArrayOutputStream);
        handler.addEntry(
                stroomZipEntry.getFullName(),
                new ByteArrayInputStream(byteArrayOutputStream.toByteArray()),
                progressHandler);
    }
}<|MERGE_RESOLUTION|>--- conflicted
+++ resolved
@@ -122,16 +122,8 @@
                     // Add context data.
                     addEntry(stroomZipFile, baseName, StroomZipFileType.CONTEXT);
 
-<<<<<<< HEAD
                     // Add data.
                     addEntry(stroomZipFile, baseName, StroomZipFileType.DATA);
-=======
-            if (compression != null && !compression.isEmpty()) {
-                compression = compression.toUpperCase(StreamUtil.DEFAULT_LOCALE);
-                if (!StandardHeaderArguments.VALID_COMPRESSION_SET.contains(compression)) {
-                    throw new StroomStreamException(
-                            StroomStatusCode.UNKNOWN_COMPRESSION, globalAttributeMap, compression);
->>>>>>> 8b1070dc
                 }
             } catch (final IOException e) {
                 throw new UncheckedIOException(e);
@@ -142,7 +134,6 @@
         }
     }
 
-<<<<<<< HEAD
     private void addEntry(final StroomZipFile stroomZipFile,
                           final String baseName,
                           final StroomZipFileType stroomZipFileType) throws IOException {
@@ -153,30 +144,14 @@
             }
         }
     }
-=======
-            } else {
-                if (StandardHeaderArguments.COMPRESSION_GZIP.equals(compression)) {
-                    // We have to wrap our stream reading code in a individual
-                    // try/catch so we can return to the client an error in the
-                    // case of a corrupt stream.
-                    try {
-                        // Use the APACHE GZIP de-compressor as it handles
-                        // nested compressed streams
-                        inputStream = new GzipCompressorInputStream(inputStream, true);
-                        compressed = true;
-                    } catch (final IOException ioEx) {
-                        throw new StroomStreamException(
-                                StroomStatusCode.COMPRESSED_STREAM_INVALID, globalAttributeMap, ioEx.getMessage());
-                    }
-                }
->>>>>>> 8b1070dc
 
     public void processInputStream(InputStream inputStream, final String prefix) {
         String compression = globalAttributeMap.get(StandardHeaderArguments.COMPRESSION);
         if (compression != null && !compression.isEmpty()) {
             compression = compression.toUpperCase(StreamUtil.DEFAULT_LOCALE);
             if (!StandardHeaderArguments.VALID_COMPRESSION_SET.contains(compression)) {
-                throw new StroomStreamException(StroomStatusCode.UNKNOWN_COMPRESSION, compression);
+                throw new StroomStreamException(
+                        StroomStatusCode.UNKNOWN_COMPRESSION, globalAttributeMap, compression);
             }
         }
 
@@ -198,16 +173,9 @@
                     // Handle an uncompressed stream.
                     processStream(inputStream, prefix);
                 } catch (final IOException e) {
-                    StroomStreamException.create(e);
-                }
-            }
-<<<<<<< HEAD
-=======
-        } catch (final IOException zex) {
-            StroomStreamException.createAndThrow(zex, globalAttributeMap);
-        } finally {
-            CloseableUtil.closeLogAndIgnoreException(inputStream);
->>>>>>> 8b1070dc
+                    StroomStreamException.createAndThrow(e, globalAttributeMap);
+                }
+            }
         }
     }
 
@@ -216,7 +184,6 @@
         // try/catch so we can return to the client an error in the
         // case of a corrupt stream.
         try {
-<<<<<<< HEAD
             // Use the APACHE GZIP de-compressor as it handles
             // nested compressed streams
             inputStream = new GzipCompressorInputStream(inputStream, true);
@@ -225,19 +192,8 @@
         } catch (final IOException e) {
             throw new StroomStreamException(
                     StroomStatusCode.COMPRESSED_STREAM_INVALID,
+                    globalAttributeMap,
                     e.getMessage());
-=======
-            read = StreamUtil.eagerRead(inputStream, buffer);
-        } catch (final IOException ioEx) {
-            if (isCompressed) {
-                throw new StroomStreamException(
-                        StroomStatusCode.COMPRESSED_STREAM_INVALID,
-                        globalAttributeMap,
-                        ioEx.getMessage());
-            } else {
-                throw ioEx;
-            }
->>>>>>> 8b1070dc
         }
     }
 
@@ -256,28 +212,9 @@
                         bufferedInputStream,
                         progressHandler);
 
-<<<<<<< HEAD
                 final AttributeMap entryAttributeMap = AttributeMapUtil.cloneAllowable(globalAttributeMap);
                 entryAttributeMap.put(StandardHeaderArguments.STREAM_SIZE, String.valueOf(totalRead));
                 sendHeader(StroomZipFile.SINGLE_META_ENTRY, entryAttributeMap);
-=======
-        ZipArchiveEntry zipEntry;
-        while (true) {
-            // We have to wrap our stream reading code in a individual try/catch
-            // so we can return to the client an error in the case of a corrupt
-            // stream.
-            try {
-                // TODO See the javadoc for ZipArchiveInputStream as getNextZipEntry
-                // may return an entry that is not in the zip dictionary or it may
-                // return multiple entries with the same name. Our code probably
-                // works because we would not expect the zips to have been mutated which
-                // may cause these cases, however we are on slightly shaky ground grabbing
-                // entries without consulting the zip's dictionary.
-                zipEntry = zipArchiveInputStream.getNextZipEntry();
-            } catch (final IOException ioEx) {
-                throw new StroomStreamException(
-                        StroomStatusCode.COMPRESSED_STREAM_INVALID, globalAttributeMap, ioEx.getMessage());
->>>>>>> 8b1070dc
             }
         }
     }
@@ -306,19 +243,13 @@
                     // entries without consulting the zip's dictionary.
                     zipEntry = zipArchiveInputStream.getNextZipEntry();
                 } catch (final IOException ioEx) {
-<<<<<<< HEAD
-                    throw new StroomStreamException(StroomStatusCode.COMPRESSED_STREAM_INVALID, ioEx.getMessage());
+                    throw new StroomStreamException(
+                            StroomStatusCode.COMPRESSED_STREAM_INVALID, globalAttributeMap, ioEx.getMessage());
                 }
 
                 if (zipEntry == null) {
                     // All done
                     break;
-=======
-                    throw new StroomStreamException(
-                            StroomStatusCode.COMPRESSED_STREAM_INVALID,
-                            globalAttributeMap,
-                            ioEx.getMessage());
->>>>>>> 8b1070dc
                 }
 
                 if (LOGGER.isTraceEnabled()) {
@@ -349,6 +280,7 @@
                     } catch (final IOException ioEx) {
                         throw new StroomStreamException(
                                 StroomStatusCode.COMPRESSED_STREAM_INVALID,
+                                globalAttributeMap,
                                 ioEx.getMessage());
                     }
 
@@ -429,25 +361,12 @@
                     }
                 }
             }
-<<<<<<< HEAD
-=======
-        }
-
-        if (stroomZipNameSet.getBaseNameSet().isEmpty()) {
-            // A zip stream with no entries is always 22 bytes in size.
-            if (byteCountInputStream.getCount() > 22) {
-                throw new StroomStreamException(
-                        StroomStatusCode.COMPRESSED_STREAM_INVALID, globalAttributeMap, "No Zip Entries");
-            } else {
-                LOGGER.warn("processZipStream() - Zip stream with no entries! {}", globalAttributeMap);
-            }
-        }
->>>>>>> 8b1070dc
 
             if (stroomZipNameSet.getBaseNameSet().isEmpty()) {
                 // A zip stream with no entries is always 22 bytes in size.
                 if (byteCountInputStream.getCount() > 22) {
-                    throw new StroomStreamException(StroomStatusCode.COMPRESSED_STREAM_INVALID, "No Zip Entries");
+                    throw new StroomStreamException(
+                            StroomStatusCode.COMPRESSED_STREAM_INVALID, globalAttributeMap, "No Zip Entries");
                 } else {
                     LOGGER.warn("processZipStream() - Zip stream with no entries! {}", globalAttributeMap);
                 }
@@ -466,7 +385,7 @@
                 }
             }
         } catch (final IOException e) {
-            StroomStreamException.create(e);
+            StroomStreamException.createAndThrow(e, globalAttributeMap);
         }
     }
 

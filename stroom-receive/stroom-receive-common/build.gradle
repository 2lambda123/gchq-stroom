ext.moduleName = 'stroom.receive.common'

dependencies {
    implementation project(':stroom-core-shared')
    implementation project(':stroom-docref')
    implementation project(':stroom-data:stroom-data-store-api')
    implementation project(':stroom-data:stroom-data-zip')
    implementation project(':stroom-event-logging-rs:stroom-event-logging-rs-api')
    implementation project(':stroom-feed:stroom-feed-api')
    implementation project(':stroom-meta:stroom-meta-api')
    implementation project(':stroom-meta:stroom-meta-statistics-api')
    implementation project(':stroom-proxy:stroom-proxy-remote-api')
    implementation project(':stroom-security:stroom-security-api')
    implementation project(':stroom-util-shared')
    implementation project(':stroom-util')

    implementation libs.commons_compress
    implementation libs.dropwizard_metrics_annotation
    implementation libs.dropwizard_metrics_healthchecks
    implementation libs.dropwizard_validation
<<<<<<< HEAD
    implementation libs.guice7
=======
    implementation libs.guice__gwt
>>>>>>> d2116a58
    implementation libs.hessian
    implementation libs.jackson_annotations
    implementation libs.jakarta_servlet_api
    implementation libs.jakarta_inject
    implementation libs.jaxb_api
    implementation libs.slf4j_api
    implementation libs.swagger_annotations
    implementation libs.ws_rs_api

    testImplementation project(':stroom-test-common')

    testImplementation libs.assertj_core
    testImplementation libs.commons_lang
    testImplementation libs.junit_jupiter_api
    testImplementation libs.mockito_core
    testImplementation libs.mockito_junit_jupiter
    testImplementation libs.vavr

    // The following logging libs are needed when running junits outside dropwizard
    testRuntimeOnly libs.jakarta_activation
    testRuntimeOnly libs.jaxb_impl
    testRuntimeOnly libs.jcl_over_slf4j
    testRuntimeOnly libs.jul_to_slf4j
    testRuntimeOnly libs.junit_jupiter_engine
    testRuntimeOnly libs.log4j_over_slf4j
    testRuntimeOnly libs.logback_classic
    testRuntimeOnly libs.logback_core
}<|MERGE_RESOLUTION|>--- conflicted
+++ resolved
@@ -18,11 +18,7 @@
     implementation libs.dropwizard_metrics_annotation
     implementation libs.dropwizard_metrics_healthchecks
     implementation libs.dropwizard_validation
-<<<<<<< HEAD
-    implementation libs.guice7
-=======
-    implementation libs.guice__gwt
->>>>>>> d2116a58
+    implementation libs.guice
     implementation libs.hessian
     implementation libs.jackson_annotations
     implementation libs.jakarta_servlet_api

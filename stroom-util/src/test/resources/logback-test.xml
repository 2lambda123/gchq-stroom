--- conflicted
+++ resolved
@@ -10,13 +10,9 @@
 
     <logger name="stroom" level="debug"/>
 
-<<<<<<< HEAD
-<!--    <logger name="stroom.util.io.capacity" level="trace" />-->
+    <!--    <logger name="stroom.util.io.capacity" level="trace" />-->
 <!--    <logger name="stroom.util.config.PropertyUtil" level="trace" />-->
 
-=======
-    <!--    <logger name="stroom.util.io.capacity" level="trace" />-->
->>>>>>> 0bda3e5b
 
     <root level="error">
         <appender-ref ref="STDOUT"/>

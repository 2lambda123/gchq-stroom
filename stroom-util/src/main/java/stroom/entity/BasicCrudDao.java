--- conflicted
+++ resolved
@@ -12,13 +12,6 @@
      */
     EntityType create(@Nonnull final EntityType record);
 
-<<<<<<< HEAD
-    T update(final T record);
-
-    int delete(final int id);
-
-    Optional<T> fetch(final int id);
-=======
     /**
      * Update the passed record in the database
      * @param record The record to update.
@@ -39,5 +32,4 @@
      * @return The record associated with the id in the database, if it exists.
      */
     Optional<EntityType> fetch(final IdType id);
->>>>>>> ad66392c
 }
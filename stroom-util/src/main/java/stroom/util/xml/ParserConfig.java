package stroom.util.xml;

import stroom.util.cache.CacheConfig;
import stroom.util.config.annotations.RequiresRestart;
import stroom.util.config.annotations.RequiresRestart.RestartScope;
import stroom.util.shared.AbstractConfig;
import stroom.util.shared.IsStroomConfig;
import stroom.util.time.StroomDuration;

import com.fasterxml.jackson.annotation.JsonCreator;
import com.fasterxml.jackson.annotation.JsonProperty;
import com.fasterxml.jackson.annotation.JsonPropertyDescription;
import com.fasterxml.jackson.annotation.JsonPropertyOrder;


<<<<<<< HEAD
@Singleton
public class ParserConfig extends AbstractConfig implements IsStroomConfig {
=======
@JsonPropertyOrder(alphabetic = true)
public class ParserConfig extends AbstractConfig {
>>>>>>> 8d849d62

    private final CacheConfig cacheConfig;

    private final boolean secureProcessing;

    public ParserConfig() {
        cacheConfig = CacheConfig.builder()
                .maximumSize(1000L)
                .expireAfterAccess(StroomDuration.ofMinutes(10))
                .build();

        secureProcessing = true;
    }

    @SuppressWarnings("unused")
    @JsonCreator
    public ParserConfig(@JsonProperty("cache") final CacheConfig cacheConfig,
                        @JsonProperty("secureProcessing") final boolean secureProcessing) {
        this.cacheConfig = cacheConfig;
        this.secureProcessing = secureProcessing;
    }

    @JsonProperty("cache")
    @JsonPropertyDescription("The cache config for the parser pool.")
    public CacheConfig getCacheConfig() {
        return cacheConfig;
    }

    @RequiresRestart(RestartScope.SYSTEM)
    @JsonPropertyDescription("Instructs the implementation to process XML securely. This may set limits on XML " +
            "constructs to avoid conditions such as denial of service attacks.")
    public boolean isSecureProcessing() {
        return secureProcessing;
    }

    @Override
    public String toString() {
        return "ParserConfig{" +
                "secureProcessing=" + secureProcessing +
                '}';
    }
}<|MERGE_RESOLUTION|>--- conflicted
+++ resolved
@@ -13,13 +13,8 @@
 import com.fasterxml.jackson.annotation.JsonPropertyOrder;
 
 
-<<<<<<< HEAD
-@Singleton
+@JsonPropertyOrder(alphabetic = true)
 public class ParserConfig extends AbstractConfig implements IsStroomConfig {
-=======
-@JsonPropertyOrder(alphabetic = true)
-public class ParserConfig extends AbstractConfig {
->>>>>>> 8d849d62
 
     private final CacheConfig cacheConfig;
 

--- conflicted
+++ resolved
@@ -23,7 +23,6 @@
 
 import java.time.Duration;
 import java.time.Instant;
-import java.time.LocalDateTime;
 import java.time.ZoneOffset;
 import java.time.ZonedDateTime;
 import java.time.format.DateTimeFormatter;
@@ -176,36 +175,11 @@
         }
     }
 
-<<<<<<< HEAD
-    /**
-     * Parse a 'file' type date.
-     *
-     * @param date string date
-     * @return date as milliseconds since epoch
-     * @throws IllegalArgumentException if date does not parse
-     */
-    public static long parseFileDateTimeString(final String date) {
-        if (date == null) {
-            throw new IllegalArgumentException("Unable to parse null date");
-        }
-
-        try {
-            // Our format requires a zone offset, e.g. 'Z', '+02', '+00:00', '-02:00', etc.
-            final ZonedDateTime zonedDateTime = ZonedDateTime.parse(date, FILE_TIME_STROOM_TIME_FORMATTER);
-            return zonedDateTime.toInstant().toEpochMilli();
-        } catch (DateTimeParseException e) {
-            throw new IllegalArgumentException("Unable to parse date: \"" + date + "\": " + e.getMessage(), e);
-        }
-    }
-
-=======
->>>>>>> def50f81
     public static long parseUnknownString(final String date) {
         if (date == null) {
             throw new IllegalArgumentException("Unable to parse null date");
         }
 
-<<<<<<< HEAD
         if (!looksLikeISODate(date)) {
             return parseDateAsMillisSinceEpoch(date);
         } else {
@@ -215,13 +189,6 @@
                 // If we were unable to parse the value as an ISO8601 date then try
                 // and get it as a long.
                 return parseDateAsMillisSinceEpoch(date);
-=======
-        if (!looksLikeDate(date)) {
-            try {
-                return Long.parseLong(date);
-            } catch (final RuntimeException e) {
-                // Ignore.
->>>>>>> def50f81
             }
         }
     }
@@ -288,7 +255,6 @@
         }
     }
 
-<<<<<<< HEAD
     public static boolean looksLikeISODate(final String date) {
         // Can't check the length as Instant.parse() accepts strings with variable numbers
         // of mills
@@ -297,17 +263,6 @@
                 || date.contains("-")
                 || date.contains(":")
                 || date.contains("+"));
-    }
-
-    public static boolean looksLikeUTCDate(final String date) {
-        // Can't check the length as Instant.parse() accepts strings with variable numbers
-        // of mills
-        return date != null
-                && date.charAt(date.length() - 1) == 'Z';
-=======
-    private static boolean looksLikeDate(final String date) {
-        return date != null && date.length() == DATE_LENGTH && date.charAt(date.length() - 1) == 'Z';
->>>>>>> def50f81
     }
 
     public static Instant roundDown(final Instant instant, final Duration duration) {

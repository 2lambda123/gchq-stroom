package stroom.util.logging;

import stroom.util.NullSafe;
import stroom.util.concurrent.DurationAdder;

import com.google.common.base.Function;
import com.google.common.base.Strings;
import org.slf4j.helpers.MessageFormatter;

import java.time.Duration;
import java.time.Instant;
import java.util.Collection;
import java.util.Objects;
<<<<<<< HEAD
=======
import java.util.function.Function;
>>>>>>> 0bda3e5b
import java.util.stream.Collectors;

public final class LogUtil {

    private static final LambdaLogger LOGGER = LambdaLoggerFactory.getLogger(LogUtil.class);

    // These are 3 byte unicode chars so a bit of a waste of bytes
//    private static final char BOX_HORIZONTAL_LINE = '━';
//    private static final char BOX_VERTICAL_LINE = '┃';
//    private static final char BOX_BTM_LEFT = '┗';
//    private static final char BOX_TOP_LEFT = '┏';
//    private static final char BOX_BTM_RIGHT = '┛';
//    private static final char BOX_TOP_RIGHT = '┓';

    // These are in code page 437 (DOS latin US) + 805 (DOS latin 1)
//    private static final char BOX_HORIZONTAL_LINE = '═';
//    private static final char BOX_VERTICAL_LINE = '║';
//    private static final char BOX_BTM_LEFT = '╚';
//    private static final char BOX_TOP_LEFT = '╔';
//    private static final char BOX_BTM_RIGHT = '╝';
//    private static final char BOX_TOP_RIGHT = '╗';

    // These are in code page 437 (DOS latin US) + 805 (DOS latin 1)
    private static final char BOX_HORIZONTAL_LINE = '─';
    private static final char BOX_VERTICAL_LINE = '│';
    private static final char BOX_BTM_LEFT = '└';
    private static final char BOX_TOP_LEFT = '┌';
    private static final char BOX_BTM_RIGHT = '┘';
    private static final char BOX_TOP_RIGHT = '┐';

    private LogUtil() {
        // Utility class.
    }

    /**
     * Constructs a formatted message string using a format string that takes
     * the same placeholders as SLF4J, e.g.
     * "Function called with name {} and value {}"
     *
     * @param format SLF4J style format string
     * @param args   The values for any placeholders in the message format
     * @return A formatted message
     */
    public static String message(String format, Object... args) {
        return MessageFormatter.arrayFormat(format, args).getMessage();
    }

    /**
     * Constructs a formatted message string using a format string that takes
     * the same placeholders as SLF4J, e.g.
     * "Function called with name {} and value {}"
     * This constructed message is placed inside a separator line padded out to 100 chars, e.g.
     * === Function called with name foo and value bar ====================================================
     *
     * @param format SLF4J style format string
     * @param args   The values for any placeholders in the message format
     * @return A formatted message in a separator line
     */
    public static String inSeparatorLine(final String format, final Object... args) {
        final String text = message(format, args);
        final String str = Strings.repeat(String.valueOf(BOX_HORIZONTAL_LINE), 3)
                + " "
                + text;
        return Strings.padEnd(str, 100, BOX_HORIZONTAL_LINE);
    }

    /**
     * Constructs a formatted message string using a format string that takes
     * the same placeholders as SLF4J, e.g.
     * "Function called with name {} and value {}"
     * This constructed message is placed inside a box after a line break.
     *
     * @param format SLF4J style format string
     * @param args   The values for any placeholders in the message format
     * @return A formatted message in a box on a new line
     */
    public static String inBoxOnNewLine(final String format, final Object... args) {
        return inBox(format, true, args);
    }

    /**
     * Constructs a formatted message string using a format string that takes
     * the same placeholders as SLF4J, e.g.
     * "Function called with name {} and value {}"
     * This constructed message is placed inside a box.
     *
     * @param format SLF4J style format string
     * @param args   The values for any placeholders in the message format
     * @return A formatted message in a box.
     */
    public static String inBox(final String format, final Object... args) {
        return inBox(format, false, args);
    }

    private static String inBox(final String format,
                                final boolean addNewLine,
                                final Object... args) {
        if (format == null || format.isBlank()) {
            return "";
        } else {
            final String contentText = message(format, args);

            final int maxLineLen = contentText.lines()
                    .mapToInt(String::length)
                    .max()
                    .orElse(0);

            final String horizontalLine = Strings.repeat(String.valueOf(BOX_HORIZONTAL_LINE), maxLineLen + 4);
            final String horizontalSeparator = Strings.repeat(String.valueOf(BOX_HORIZONTAL_LINE), maxLineLen);
            final StringBuilder stringBuilder = new StringBuilder();
            if (addNewLine) {
                stringBuilder.append("\n");
            }
            // Top line
            stringBuilder
                    .append(BOX_TOP_LEFT)
                    .append(horizontalLine)
                    .append(BOX_TOP_RIGHT)
                    .append("\n");

            // Content
            contentText.lines()
                    .map(line -> {
                        // Add a pattern replacement to insert a horizontal rule like markdown.
                        if (line.equals("---")) {
                            return horizontalSeparator;
                        } else {
                            // Pad lines out to all the same length
                            final String variablePadding = Strings.repeat(" ", maxLineLen - line.length());
                            return line + variablePadding;
                        }
                    })
                    .forEach(linePlusPadding ->
                            stringBuilder
                                    .append(BOX_VERTICAL_LINE)
                                    .append("  ")
                                    .append(linePlusPadding)
                                    .append("  ")
                                    .append(BOX_VERTICAL_LINE)
                                    .append("\n"));

            // Bottom line
            stringBuilder
                    .append(BOX_BTM_LEFT)
                    .append(horizontalLine)
                    .append(BOX_BTM_RIGHT);

            return stringBuilder.toString();
        }
    }

    public static String getDurationMessage(final String work, final Duration duration) {
        return LogUtil.message("Completed [{}] in {}",
                work,
                duration);
    }

    /**
     * @return epochMs as an instant or null if epochMs is null.
     */
    public static Instant instant(final Long epochMs) {
        if (epochMs == null) {
            return null;
        } else {
            return Instant.ofEpochMilli(epochMs);
        }
    }

    /**
     * Output the value with its percentage of {@code total}, e.g. {@code 1000 (10%)}.
     * Supports numbers and {@link Duration} and {@link DurationAdder}.
     */
    public static <T> String withPercentage(final T value, final T total) {
        return withPercentage(value, value, total);
    }

    public static <T> String toPaddedMultiLine(final String padding,
                                               final Collection<T> items) {
        return toPaddedMultiLine(padding, items, Objects::toString);
    }

    public static <T> String toPaddedMultiLine(final String padding,
                                               final Collection<T> items,
                                               final Function<T, String> itemMapper) {
        if (items == null || items.isEmpty()) {
            return "";
        } else {
            return items.stream()
                    .filter(Objects::nonNull)
                    .map(itemMapper)
                    .filter(str1 -> !NullSafe.isBlankString(str1))
                    .map(str -> Objects.requireNonNullElse(padding, "") + str)
                    .collect(Collectors.joining("\n"));
        }
    }

    /**
     * Returns the simple class name with the message
     */
    public static String exceptionMessage(final Throwable t) {
        if (t == null) {
            return null;
        } else {
            return t.getClass() + " " + t.getMessage();
        }
    }

    private static <T> String withPercentage(final Object originalValue,
                                             final T value,
                                             final T total) {
        if (value == null || total == null) {
            return null;
        } else {
            if (value instanceof Duration) {
                return withPercentage(value,
                        ((Duration) value).toMillis(),
                        ((Duration) total).toMillis());
            } else if (value instanceof DurationAdder) {
                return withPercentage(value,
                        ((DurationAdder) value).toMillis(),
                        ((DurationAdder) total).toMillis());
            } else if (value instanceof Number) {
                final double valNum = ((Number) value).doubleValue();
                final double totalNum = ((Number) total).doubleValue();
                if (totalNum == 0) {
                    return originalValue + " (undefined%)";
                } else {
                    final int pct = (int) (valNum / totalNum * 100);
                    return originalValue + " (" + pct + "%)";
                }
            } else {
                throw new IllegalArgumentException("Type "
                        + value.getClass().getSimpleName()
                        + " not supported");
            }
        }
    }

    /**
     * toString() methods often are of the form 'MyClass{xxx}', so this method
     * converts that to just 'xxx'
     */
    public static <T> String toStringWithoutClassName(final T obj) {
        if (obj == null) {
            return null;
        } else {
            String str = obj.toString();
            if (!str.isBlank()) {
                try {
                    final String className = obj.getClass().getSimpleName();
                    if (str.startsWith(obj.getClass().getSimpleName())) {
                        str = str.replace(className, "");
                    }
                    if (str.startsWith("{") && str.endsWith("}")) {
                        str = str.substring(1, str.length() - 1);
                    }
                } catch (Exception e) {
                    LOGGER.error("Error stripping class name from {}", obj, e);
                    return str;
                }
            }
            return str;
        }
    }

<<<<<<< HEAD
=======
    public static String typedValue(final Object value) {
        if (value == null) {
            return null;
        } else {
            return value.getClass().getSimpleName() + " " + value;
        }
    }

>>>>>>> 0bda3e5b
    public static String truncate(final String str, final int maxLength) {
        if (str == null || str.length() < maxLength) {
            return str;
        } else {
            return str.substring(0, maxLength) + "...";
        }
    }

    public static String truncateUnless(final String str,
                                        final int maxLength,
                                        final boolean isTruncationSkipped) {
        if (str == null || str.length() < maxLength || isTruncationSkipped) {
            return str;
        } else {
            return str.substring(0, maxLength) + "...";
        }
    }
}<|MERGE_RESOLUTION|>--- conflicted
+++ resolved
@@ -3,7 +3,6 @@
 import stroom.util.NullSafe;
 import stroom.util.concurrent.DurationAdder;
 
-import com.google.common.base.Function;
 import com.google.common.base.Strings;
 import org.slf4j.helpers.MessageFormatter;
 
@@ -11,10 +10,7 @@
 import java.time.Instant;
 import java.util.Collection;
 import java.util.Objects;
-<<<<<<< HEAD
-=======
 import java.util.function.Function;
->>>>>>> 0bda3e5b
 import java.util.stream.Collectors;
 
 public final class LogUtil {
@@ -280,8 +276,6 @@
         }
     }
 
-<<<<<<< HEAD
-=======
     public static String typedValue(final Object value) {
         if (value == null) {
             return null;
@@ -290,7 +284,6 @@
         }
     }
 
->>>>>>> 0bda3e5b
     public static String truncate(final String str, final int maxLength) {
         if (str == null || str.length() < maxLength) {
             return str;

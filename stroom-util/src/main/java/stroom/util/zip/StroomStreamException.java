--- conflicted
+++ resolved
@@ -19,29 +19,17 @@
 import org.slf4j.Logger;
 import org.slf4j.LoggerFactory;
 
-<<<<<<< HEAD
-=======
 import javax.servlet.http.HttpServletResponse;
->>>>>>> 77deba40
 import java.io.IOException;
 import java.io.InputStream;
 import java.net.HttpURLConnection;
 import java.util.zip.DataFormatException;
 import java.util.zip.ZipException;
 
-<<<<<<< HEAD
-import javax.servlet.http.HttpServletResponse;
-
 public class StroomStreamException extends RuntimeException {
     private static final long serialVersionUID = 1L;
 
     private static final Logger LOGGER = LoggerFactory.getLogger(StroomStreamException.class);
-=======
-public class StroomStreamException extends RuntimeException {
-    private static final long serialVersionUID = 1L;
-
-    private static Logger LOGGER = LoggerFactory.getLogger(StroomStreamException.class);
->>>>>>> 77deba40
 
     private final StroomStatusCode stroomStatusCode;
 

package stroom.util.io;

import stroom.util.logging.LambdaLogger;
import stroom.util.logging.LambdaLoggerFactory;
import stroom.util.logging.LogUtil;

import java.io.IOException;
import java.nio.file.Files;
import java.nio.file.Path;
import java.nio.file.Paths;
import javax.inject.Inject;
import javax.inject.Singleton;

@Singleton
public class TempDirProviderImpl implements TempDirProvider {

    private static final LambdaLogger LOGGER = LambdaLoggerFactory.getLogger(TempDirProviderImpl.class);

//    private static final String PROP_STROOM_TEMP = "stroom.temp";
//    private static final String ENV_STROOM_TEMP = "STROOM_TEMP";
    private static final String PROP_JAVA_TEMP = "java.io.tmpdir";

    private final PathConfig pathConfig;
    private final HomeDirProvider homeDirProvider;

    private Path tempDir;

    @Inject
    public TempDirProviderImpl(final PathConfig pathConfig,
                               final HomeDirProvider homeDirProvider) {
        this.pathConfig = pathConfig;
        this.homeDirProvider = homeDirProvider;
    }

    @Override
    public Path get() {
        if (tempDir == null) {
            Path path = null;

//            String dir = System.getProperty(PROP_STROOM_TEMP);
//            if (dir != null) {
//                LOGGER.info("Using stroom.temp system property: {}", dir);
//            } else {
//                dir = System.getenv(ENV_STROOM_TEMP);
//                if (dir != null) {
//                    LOGGER.info("Using STROOM_TEMP environment variable: {}", dir);
//                } else {
//                    dir = pathConfig.getTemp();
//                    if (dir != null) {
//                        LOGGER.info("Using temp path configuration property: {}", dir);
//                    } else {
//                        dir = System.getProperty(PROP_JAVA_TEMP);
//                        if (dir != null) {
//                            LOGGER.info("Using default Java temp dir: {}", dir);
//                        }
//                    }
//                }
//            }

            String dir = pathConfig.getTemp();
<<<<<<< HEAD
            if (dir != null && !dir.isEmpty()) {
=======
            if (dir != null) {
                LOGGER.info("Using temp path configuration property: {}", dir);
            } else {
                dir = System.getProperty(PROP_JAVA_TEMP);
                if (dir != null) {
                    LOGGER.info("Using default Java temp dir: {}", dir);
                }
            }

            if (dir != null) {
>>>>>>> dd837f0f
                dir = FileUtil.replaceHome(dir);
                path = Paths.get(dir);
            }

            if (path == null) {
                final String systemTempDir = System.getProperty("java.io.tmpdir");
                if (systemTempDir != null) {
                    // i.e. /tmp/stroom
                    path = Path.of(systemTempDir).resolve("stroom");
                }
            }

            if (path == null) {
                throw new NullPointerException("Temp dir is null");
            }

            try {
                Files.createDirectories(path);
            } catch (IOException e) {
                throw new RuntimeException(LogUtil.message("Error ensuring temp directory {} exits",
                        path.toAbsolutePath()), e);
            }

            // If this isn't an absolute path then make it so relative to the home path.
            if (!path.startsWith("/") && !path.startsWith("\\")) {
                path = homeDirProvider.get().resolve(path);
            }

            path = path.toAbsolutePath();

            tempDir = path;
        }
        return tempDir;
    }

    public void setTempDir(final Path tempDir) {
        this.tempDir = tempDir;
    }
}<|MERGE_RESOLUTION|>--- conflicted
+++ resolved
@@ -58,27 +58,16 @@
 //            }
 
             String dir = pathConfig.getTemp();
-<<<<<<< HEAD
             if (dir != null && !dir.isEmpty()) {
-=======
-            if (dir != null) {
                 LOGGER.info("Using temp path configuration property: {}", dir);
-            } else {
-                dir = System.getProperty(PROP_JAVA_TEMP);
-                if (dir != null) {
-                    LOGGER.info("Using default Java temp dir: {}", dir);
-                }
-            }
-
-            if (dir != null) {
->>>>>>> dd837f0f
                 dir = FileUtil.replaceHome(dir);
                 path = Paths.get(dir);
             }
 
             if (path == null) {
-                final String systemTempDir = System.getProperty("java.io.tmpdir");
+                final String systemTempDir = System.getProperty(PROP_JAVA_TEMP);
                 if (systemTempDir != null) {
+                    LOGGER.info("Using default Java temp dir: {}", systemTempDir);
                     // i.e. /tmp/stroom
                     path = Path.of(systemTempDir).resolve("stroom");
                 }

--- conflicted
+++ resolved
@@ -3,12 +3,6 @@
 import stroom.util.logging.LambdaLogger;
 import stroom.util.logging.LambdaLoggerFactory;
 
-<<<<<<< HEAD
-import java.io.File;
-import java.io.IOException;
-import java.nio.file.Files;
-=======
->>>>>>> 92db7a41
 import java.nio.file.Path;
 import java.nio.file.Paths;
 import javax.inject.Inject;
@@ -73,19 +67,10 @@
             }
 
             // If this isn't an absolute path then make it so relative to the home path.
-<<<<<<< HEAD
-            String canonicalPath = FileUtil.getCanonicalPath(path);
-            if (!path.toString().equals(canonicalPath)) {
-                path = homeDirProvider.get().resolve(path);
-=======
-            if (!path.startsWith("/") && !path.startsWith("\\")) {
+            if (!path.isAbsolute()) {
                 path = homeDirProvider.get()
                         .resolve(path);
->>>>>>> 92db7a41
             }
-//            if (!path.startsWith("/") && !path.startsWith("\\")) {
-//                path = homeDirProvider.get().resolve(path);
-//            }
 
             path = path.toAbsolutePath();
 

package stroom.util.io;

import stroom.util.shared.AbstractConfig;
<<<<<<< HEAD
import stroom.util.shared.IsStroomConfig;
import stroom.util.shared.NotInjectableConfig;

@NotInjectableConfig
public abstract class PathConfig extends AbstractConfig implements IsStroomConfig {
=======

public abstract class PathConfig extends AbstractConfig {
>>>>>>> 43385d73

    private String home;
    private String temp;

//    public PathConfig(final String home, final String temp) {
//        this.home = home;
//        this.temp = temp;
//    }

    public String getHome() {
        return home;
    }

    public void setHome(final String home) {
        this.home = home;
    }

    public String getTemp() {
        return temp;
    }

    public void setTemp(final String temp) {
        this.temp = temp;
    }

    @Override
    public String toString() {
        return "PathConfig{" +
                "home='" + home + '\'' +
                ", temp='" + temp + '\'' +
                '}';
    }
}<|MERGE_RESOLUTION|>--- conflicted
+++ resolved
@@ -1,24 +1,13 @@
 package stroom.util.io;
 
 import stroom.util.shared.AbstractConfig;
-<<<<<<< HEAD
+import stroom.util.shared.IsProxyConfig;
 import stroom.util.shared.IsStroomConfig;
-import stroom.util.shared.NotInjectableConfig;
 
-@NotInjectableConfig
-public abstract class PathConfig extends AbstractConfig implements IsStroomConfig {
-=======
-
-public abstract class PathConfig extends AbstractConfig {
->>>>>>> 43385d73
+public abstract class PathConfig extends AbstractConfig implements IsProxyConfig, IsStroomConfig {
 
     private String home;
     private String temp;
-
-//    public PathConfig(final String home, final String temp) {
-//        this.home = home;
-//        this.temp = temp;
-//    }
 
     public String getHome() {
         return home;

--- conflicted
+++ resolved
@@ -4,17 +4,13 @@
 import stroom.util.shared.IsProxyConfig;
 import stroom.util.shared.IsStroomConfig;
 
-<<<<<<< HEAD
-public abstract class PathConfig extends AbstractConfig implements IsProxyConfig, IsStroomConfig {
-=======
 import com.fasterxml.jackson.annotation.JsonCreator;
 import com.fasterxml.jackson.annotation.JsonProperty;
 import com.fasterxml.jackson.annotation.JsonPropertyOrder;
 
 // Can be injected either as PathConfig or one of its sub-classes
 @JsonPropertyOrder(alphabetic = true)
-public abstract class PathConfig extends AbstractConfig {
->>>>>>> 8d849d62
+public abstract class PathConfig extends AbstractConfig implements IsProxyConfig, IsStroomConfig {
 
     @JsonProperty
     // TODO 01/12/2021 AT: make final
@@ -24,8 +20,6 @@
     // TODO 01/12/2021 AT: make final
     private String temp;
 
-<<<<<<< HEAD
-=======
     public PathConfig() {
         home = null;
         temp = null;
@@ -38,7 +32,6 @@
         this.temp = temp;
     }
 
->>>>>>> 8d849d62
     public String getHome() {
         return home;
     }

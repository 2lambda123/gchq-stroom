package stroom.util;

import stroom.util.logging.DurationTimer;
import stroom.util.logging.LogUtil;
import stroom.util.shared.time.SimpleDuration;
import stroom.util.time.StroomDuration;

import java.time.Duration;
import java.util.Arrays;
import java.util.Collection;
import java.util.Collections;
import java.util.List;
import java.util.Map;
import java.util.Objects;
import java.util.Optional;
import java.util.Set;
import java.util.function.Consumer;
import java.util.function.Function;
import java.util.function.Predicate;
import java.util.function.Supplier;
import java.util.stream.Stream;

/**
 * Utility methods for safely getting properties (or properties of properties of ...) from
 * a value with protection from null values anywhere in the chain.
 */
public class NullSafe {

    private NullSafe() {
    }

    /**
     * Allows you to safely compare a child property of val1 to other.
     * @return False if val1 is null else whether the child property of val1 is equal to other
     */
    public static <T1, T2> boolean equals(final T1 val1,
                                          final Function<T1, T2> getter,
                                          final Object other) {
        if (val1 == null) {
            return false;
        } else {
            final T2 val2 = getter.apply(val1);
            return Objects.equals(val2, other);
        }
    }

    /**
     * @return True if all values in the array are null or the array itself is null
     */
    public static <T> boolean allNull(final T... vals) {
        if (vals == null) {
            return true;
        } else {
            boolean allNull = true;
            for (final T val : vals) {
                if (val != null) {
                    allNull = false;
                    break;
                }
            }
            return allNull;
        }
    }

    /**
     * @return True if the array itself is non-null and all values in the array are non-null
     */
    public static <T> boolean allNonNull(final T... vals) {
        if (vals == null) {
            return false;
        } else {
            boolean allNonNull = true;
            for (final T val : vals) {
                if (val == null) {
                    allNonNull = false;
                    break;
                }
            }
            return allNonNull;
        }
    }

    /**
     * Allows you to safely compare a grandchild property of val1 to other.
     * @return False if val1 is null or if val1's child property is null,
     * else whether the grandchild property of val1 is equal to other
     */
    public static <T1, T2, T3> boolean equals(final T1 val1,
                                              final Function<T1, T2> getter1,
                                              final Function<T2, T3> getter2,
                                              final Object other) {
        if (val1 == null) {
            return false;
        } else {
            final T2 val2 = getter1.apply(val1);
            if (val2 == null) {
                return false;
            } else {
                final T3 val3 = getter2.apply(val2);
                return Objects.equals(val3, other);
            }
        }
    }

    /**
     * Return first non-null value or an empty {@link Optional} if all are null
     * <p>
     * Alias for {@link NullSafe#coalesce(T[])}
     */
    public static <T> Optional<T> firstNonNull(final T... vals) {
        return coalesce(vals);
    }

    /**
     * Return first non-null value or an empty {@link Optional} if all are null
     */
    public static <T> Optional<T> coalesce(final T... vals) {
        if (vals != null) {
            for (final T val : vals) {
                if (val != null) {
                    return Optional.of(val);
                }
            }
        }
        return Optional.empty();
    }

    /**
     * @return True if str is null or blank
     */
    public static boolean isBlankString(final String str) {
        return str == null || str.isBlank();
    }

    /**
     * @return True if str is null or empty
     */
    public static boolean isEmptyString(final String str) {
        return str == null || str.isEmpty();
    }

    /**
     * @return True if val is not null and true
     */
    public static boolean isTrue(final Boolean val) {
        return val != null && val;
    }

    /**
     * @return True if both str and subStr are non-null and str contains subStr
     */
    public static boolean contains(final String str, final String subStr) {
        return str != null
                && subStr != null
                && str.contains(subStr);
    }

    /**
     * @return True if the collection is null or empty
     */
    public static <T> boolean isEmptyCollection(final Collection<T> collection) {
        return collection == null || collection.isEmpty();
    }

    /**
     * @return True if the map is null or empty
     */
    public static <T1, T2> boolean isEmptyMap(final Map<T1, T2> map) {
        return map == null || map.isEmpty();
    }

    /**
     * @return True if value is null or the string property is null or empty
     */
    public static <T> boolean isEmptyString(final T value,
                                            final Function<T, String> stringGetter) {
        if (value == null) {
            return true;
        } else {
            final String str = Objects.requireNonNull(stringGetter).apply(value);
            return str == null || str.isEmpty();
        }
    }

    /**
     * @return True if value is null or the string property is null or empty
     */
    public static <T> boolean isBlankString(final T value,
                                            final Function<T, String> stringGetter) {
        if (value == null) {
            return true;
        } else {
            final String str = Objects.requireNonNull(stringGetter).apply(value);
            return str == null || str.isBlank();
        }
    }

    /**
     * @return True if value is null or the collection is null or empty
     */
    public static <T1, T2 extends Collection<E>, E> boolean isEmptyCollection(final T1 value,
                                                                              final Function<T1, T2> collectionGetter) {
        if (value == null) {
            return true;
        } else {
            final T2 collection = Objects.requireNonNull(collectionGetter)
                    .apply(value);
            return collection == null || collection.isEmpty();
        }
    }

    /**
     * @return True if value is null or the map is null or empty
     */
    public static <T1, T2 extends Map<K, V>, K, V> boolean isEmptyMap(final T1 value,
                                                                      final Function<T1, T2> mapGetter) {
        if (value == null) {
            return true;
        } else {
            final T2 map = Objects.requireNonNull(mapGetter)
                    .apply(value);
            return map == null || map.isEmpty();
        }
    }

    /**
     * @return True if the collection is non-null and not empty
     */
    public static <T> boolean hasItems(final Collection<T> collection) {
        return collection != null && !collection.isEmpty();
    }

    /**
     * @return True if the map is non-null and not empty
     */
    public static <T1, T2> boolean hasEntries(final Map<T1, T2> map) {
        return map != null && !map.isEmpty();
    }

    /**
     * @return The size of the collection or zero if null.
     */
    public static <T> int size(final Collection<T> collection) {
        return collection != null
                ? collection.size()
                : 0;
    }

    /**
     * @return The size of the collection or zero if null.
     */
    public static <K, V> int size(final Map<K, V> map) {
        return map != null
                ? map.size()
                : 0;
    }

    /**
     * @return True if value is non-null and the collection is non-null and not empty
     */
    public static <T1, T2 extends Collection<E>, E> boolean hasItems(
            final T1 value,
            final Function<T1, T2> collectionGetter) {

        if (value == null) {
            return false;
        } else {
            final T2 collection = Objects.requireNonNull(collectionGetter)
                    .apply(value);
            return collection != null && !collection.isEmpty();
        }
    }

    /**
     * @return True if value is non-null and the map is non-null and not empty
     */
    public static <T1, T2 extends Map<K, V>, K, V> boolean hasEntries(
            final T1 value,
            final Function<T1, T2> mapGetter) {

        if (value == null) {
            return false;
        } else {
            final T2 map = Objects.requireNonNull(mapGetter)
                    .apply(value);
            return map != null && !map.isEmpty();
        }
    }

    /**
     * Returns a {@link Stream<E>} if collection is non-null else returns an empty {@link Stream<E>}
     */
    public static <E> Stream<E> stream(final Collection<E> collection) {
        if (collection == null || collection.isEmpty()) {
            return Stream.empty();
        } else {
            return collection.stream();
        }
    }

    /**
     * Returns a {@link Stream<T>} if items is non-null else returns an empty {@link Stream<T>}
     */
    public static <T> Stream<T> stream(final T... items) {
        if (items == null || items.length == 0) {
            return Stream.empty();
        } else {
            return Arrays.stream(items);
        }
    }

    /**
     * Returns the passed list if it is non-null else returns an empty list.
     */
    public static <L extends List<T>, T> List<T> list(final L list) {
        return list != null
                ? list
                : Collections.emptyList();
    }

    /**
     * Returns the passed array of items or varargs items as a non-null list.
     * Doesn't support null items in the list.
     */
    @SafeVarargs
    @SuppressWarnings("varargs")
    public static <T> List<T> asList(final T... items) {
        return items != null
                ? List.of(items)
                : Collections.emptyList();
    }

    /**
     * Returns the passed set if it is non-null else returns an empty set.
     */
    public static <S extends Set<T>, T> Set<T> set(final S set) {
        return set != null
                ? set
                : Collections.emptySet();
    }

    /**
     * Returns the passed map if it is non-null else returns an empty map.
     */
    public static <M extends Map<K, V>, K, V> Map<K, V> map(final M map) {
        return map != null
                ? map
                : Collections.emptyMap();
    }

    /**
     * Returns the passed string if it is non-null else returns an empty string.
     */
    public static String string(final String str) {
        return str != null
                ? str
                : "";
    }

    /**
     * Returns the passed stroomDuration if it is non-null else returns a ZERO {@link StroomDuration}
     */
    public static StroomDuration duration(final StroomDuration stroomDuration) {
        return stroomDuration != null
                ? stroomDuration
                : StroomDuration.ZERO;
    }

    /**
     * Returns the passed duration if it is non-null else returns a ZERO {@link SimpleDuration}
     */
    public static SimpleDuration duration(final SimpleDuration duration) {
        return duration != null
                ? duration
                : SimpleDuration.ZERO;
    }

    /**
     * Returns the passed duration if it is non-null else returns a ZERO {@link Duration}
     */
    public static Duration duration(final Duration duration) {
        return duration != null
                ? duration
                : Duration.ZERO;
    }

    /**
     * Returns the passed duration if it is non-null else returns a ZERO {@link Duration}
     */
    public static DurationTimer durationTimer(final DurationTimer durationTimer) {
        return durationTimer != null
                ? durationTimer
                : DurationTimer.ZERO;
    }

    /**
     * Apply getter to value if value is non-null.
     *
     * @return The result of applying getter to value if value is non-null, else null.
     */
    public static <T1, R> R get(final T1 value,
                                final Function<T1, R> getter) {
        if (value == null) {
            return null;
        } else {
            return Objects.requireNonNull(getter).apply(value);
        }
    }

    /**
     * Apply getter to value if value is non-null. If value or the result of
     * applying getter to value is null, return other.
     */
    public static <T1, R> R getOrElse(final T1 value,
                                      final Function<T1, R> getter,
                                      final R other) {
        return Objects.requireNonNullElse(get(value, getter), other);
    }

    public static <T1> String toStringOrElse(final T1 value,
                                             final String other) {
        if (value == null) {
            return other;
        } else {
            return convertToString(value, other);
        }
    }

    /**
     * Apply getter to value if value is non-null. If value or the result of
     * applying getter to value is null, return the value supplied by otherSupplier.
     */
    public static <T1, R> R getOrElseGet(final T1 value,
                                         final Function<T1, R> getter,
                                         final Supplier<R> otherSupplier) {
        return Objects.requireNonNullElseGet(get(value, getter), otherSupplier);
    }

    /**
     * Apply getter to value if value is non-null and return wrapper in an {@link Optional}.
     * If this result or value are null return an empty {@link Optional}.
     */
    public static <T1, R> Optional<R> getAsOptional(final T1 value,
                                                    final Function<T1, R> getter) {
        if (value == null) {
            return Optional.empty();
        } else {
            return Optional.ofNullable(Objects.requireNonNull(getter).apply(value));
        }
    }

    /**
<<<<<<< HEAD
     * Apply getter to value if value is non-null.
     *
     * @return The result of applying getter to value if value is non-null, else throw
     * a {@link NullPointerException}
     * @throws NullPointerException
     */
    public static <T1, R> R requireNonNull(final T1 value,
                                           final Function<T1, R> getter,
                                           final Supplier<String> messageSupplier) {
        if (value == null) {
            throw new NullPointerException(buildNullValueMsg("value", messageSupplier));
        } else {
            R result = Objects.requireNonNull(getter, "Null getter")
                    .apply(value);
            if (result == null) {
                throw new NullPointerException(buildNullGetterResultMsg(0, messageSupplier));
            } else {
                return result;
            }
=======
     * If runnable is non-null run it.
     */
    public static void run(final Runnable runnable) {
        if (runnable != null) {
            runnable.run();
>>>>>>> e18fbe12
        }
    }

    /**
     * If value is non-null pass it to the consumer, else it is a no-op.
     */
    public static <T> void consume(final T value,
                                   final Consumer<T> consumer) {
        if (value != null && consumer != null) {
            consumer.accept(value);
        }
    }

    /**
     * Allows you to test a value without worrying if the value is null, e.g.
     * <pre><code>
     *    boolean hasValues = NullSafe.test(myList, list -> !list.isEmpty());
     * </code></pre>
     *
     * @return false if value is null
     * else return the value of the predicate when applied
     * to the non-null value.
     */
    public static <T> boolean test(final T value,
                                   final Predicate<T> predicate) {
        if (value == null) {
            return false;
        } else {
            return Objects.requireNonNull(predicate)
                    .test(value);
        }
    }

    /**
     * Allows you to test some property of a value without worrying if the value is null, e.g.
     * <pre><code>
     *    boolean hasValues = NullSafe.test(myObject, MyObject::getItems, list -> !list.isEmpty());
     * </code></pre>
     *
     * @return false if value is null or the getter returns null,
     * else return the value of the predicate when applied
     * to the result of the getter.
     */
    public static <T1, R> boolean test(final T1 value,
                                       final Function<T1, R> getter,
                                       final Predicate<R> predicate) {
        if (value == null) {
            return false;
        } else {
            final R result = Objects.requireNonNull(getter)
                    .apply(value);
            return result != null
                    && Objects.requireNonNull(predicate)
                    .test(result);
        }
    }

    public static <T1> String toString(final T1 value,
                                       final Function<T1, Object> getter) {
        return toStringOrElse(value, getter, null);
    }

    public static <T1> String toStringOrElse(final T1 value,
                                             final Function<T1, Object> getter,
                                             final String other) {
        if (value == null) {
            return other;
        } else {
            final Object value2 = Objects.requireNonNull(getter).apply(value);
            return convertToString(value2, other);
        }
    }

    public static <T1> String toStringOrElseGet(final T1 value,
                                                final Function<T1, Object> getter,
                                                final Supplier<String> otherSupplier) {
        if (value == null) {
            return handleNull(otherSupplier);
        } else {
            final Object value2 = Objects.requireNonNull(getter).apply(value);
            return convertToString(value2, otherSupplier);
        }
    }

    public static <T1, T2, R> R get(final T1 value,
                                    final Function<T1, T2> getter1,
                                    final Function<T2, R> getter2) {
        if (value == null) {
            return null;
        } else {
            final T2 value2 = Objects.requireNonNull(getter1).apply(value);
            if (value2 == null) {
                return null;
            } else {
                return Objects.requireNonNull(getter2).apply(value2);
            }
        }
    }

    public static <T1, T2, R> R getOrElse(final T1 value,
                                          final Function<T1, T2> getter1,
                                          final Function<T2, R> getter2,
                                          final R other) {
        return Objects.requireNonNullElse(get(value, getter1, getter2), other);
    }

    public static <T1, T2, R> R getOrElseGet(final T1 value,
                                             final Function<T1, T2> getter1,
                                             final Function<T2, R> getter2,
                                             final Supplier<R> otherSupplier) {
        return Objects.requireNonNullElseGet(get(value, getter1, getter2), otherSupplier);
    }

    public static <T1, T2, R> Optional<R> getAsOptional(final T1 value,
                                                        final Function<T1, T2> getter1,
                                                        final Function<T2, R> getter2) {
        if (value == null) {
            return Optional.empty();
        } else {
            final T2 value2 = Objects.requireNonNull(getter1).apply(value);
            if (value2 == null) {
                return Optional.empty();
            } else {
                return Optional.ofNullable(Objects.requireNonNull(getter2).apply(value2));
            }
        }
    }

    /**
     * Apply getter2 to result of applying getter1 to value. If any
     *
     * @return The result of applying getter to value if value is non-null, else throw
     * a {@link NullPointerException}
     * @throws NullPointerException
     */
    public static <T1, T2, R> R requireNonNull(final T1 value,
                                               final Function<T1, T2> getter1,
                                               final Function<T2, R> getter2,
                                               final Supplier<String> messageSupplier) {
        if (value == null) {
            throw new NullPointerException(buildNullValueMsg("value", messageSupplier));
        } else {
            final T2 value2 = Objects.requireNonNull(getter1, "Null getter1")
                    .apply(value);
            if (value2 == null) {
                throw new NullPointerException(buildNullGetterResultMsg(1, messageSupplier));
            } else {
                final R result = Objects.requireNonNull(getter2, "Null getter2")
                        .apply(value2);
                if (result == null) {
                    throw new NullPointerException(buildNullGetterResultMsg(2, messageSupplier));
                } else {
                    return result;
                }
            }
        }
    }

    /**
     * If value is non-null apply getter1 to it.
     * If the result of that is non-null consume the result.
     */
    public static <T1, T2> void consume(final T1 value,
                                        final Function<T1, T2> getter1,
                                        final Consumer<T2> consumer) {
        if (value != null && consumer != null) {
            final T2 value2 = Objects.requireNonNull(getter1).apply(value);
            if (value2 != null) {
                consumer.accept(value2);
            }
        }
    }

    /**
     * Allows you to test some property of a value without worrying if the value is null, e.g.
     * <pre><code>
     *    List<Sting> list = null;
     *    boolean hasValues = NullSafe.test(list, list -> list.size > 0);
     * </code></pre>
     *
     * @return false if value is null, else return the value of the predicate when applied
     * to the result of the getter.
     */
    public static <T1, T2, R> boolean test(final T1 value,
                                           final Function<T1, T2> getter1,
                                           final Function<T2, R> getter2,
                                           final Predicate<R> predicate) {
        if (value == null) {
            return false;
        } else {
            final T2 value2 = Objects.requireNonNull(getter1)
                    .apply(value);
            if (value2 == null) {
                return false;
            } else {
                final R result = Objects.requireNonNull(getter2).apply(value2);
                return result != null
                        && Objects.requireNonNull(predicate)
                        .test(result);
            }
        }
    }

    public static <T1, T2> String toString(final T1 value,
                                           final Function<T1, T2> getter1,
                                           final Function<T2, Object> getter2) {
        return toStringOrElse(value, getter1, getter2, null);
    }

    public static <T1, T2> String toStringOrElse(final T1 value,
                                                 final Function<T1, T2> getter1,
                                                 final Function<T2, Object> getter2,
                                                 final Supplier<String> otherSupplier) {
        if (value == null) {
            return handleNull(otherSupplier);
        } else {
            final T2 value2 = Objects.requireNonNull(getter1).apply(value);
            if (value2 == null) {
                return handleNull(otherSupplier);
            } else {
                final Object value3 = Objects.requireNonNull(getter2).apply(value2);
                return convertToString(value3, otherSupplier);
            }
        }
    }

    public static <T1, T2, T3, R> R get(final T1 value,
                                        final Function<T1, T2> getter1,
                                        final Function<T2, T3> getter2,
                                        final Function<T3, R> getter3) {
        if (value == null) {
            return null;
        } else {
            final T2 value2 = Objects.requireNonNull(getter1).apply(value);
            if (value2 == null) {
                return null;
            } else {
                final T3 value3 = Objects.requireNonNull(getter2).apply(value2);
                if (value3 == null) {
                    return null;
                } else {
                    return Objects.requireNonNull(getter3).apply(value3);
                }
            }
        }
    }

    public static <T1, T2, T3, R> R getOrElse(final T1 value,
                                              final Function<T1, T2> getter1,
                                              final Function<T2, T3> getter2,
                                              final Function<T3, R> getter3,
                                              final R other) {
        return Objects.requireNonNullElse(get(value, getter1, getter2, getter3), other);
    }

    public static <T1, T2, T3, R> R getOrElseGet(final T1 value,
                                                 final Function<T1, T2> getter1,
                                                 final Function<T2, T3> getter2,
                                                 final Function<T3, R> getter3,
                                                 final Supplier<R> otherSupplier) {
        return Objects.requireNonNullElseGet(get(value, getter1, getter2, getter3), otherSupplier);
    }

    public static <T1, T2, T3, R> Optional<R> getAsOptional(final T1 value,
                                                            final Function<T1, T2> getter1,
                                                            final Function<T2, T3> getter2,
                                                            final Function<T3, R> getter3) {
        if (value == null) {
            return Optional.empty();
        } else {
            final T2 value2 = Objects.requireNonNull(getter1).apply(value);
            if (value2 == null) {
                return Optional.empty();
            } else {
                final T3 value3 = Objects.requireNonNull(getter2).apply(value2);
                if (value3 == null) {
                    return Optional.empty();
                } else {
                    return Optional.ofNullable(Objects.requireNonNull(getter3).apply(value3));
                }
            }
        }
    }

    /**
     * If value is non-null apply getter1 to it.
     * If the result of that is non-null apply getter2 to the result.
     * If the result of that is non-null consume the result.
     */
    public static <T1, T2, T3> void consume(final T1 value,
                                            final Function<T1, T2> getter1,
                                            final Function<T2, T3> getter2,
                                            final Consumer<T3> consumer) {
        if (value != null && consumer != null) {
            final T2 value2 = Objects.requireNonNull(getter1).apply(value);
            if (value2 != null) {
                final T3 value3 = Objects.requireNonNull(getter2).apply(value2);
                if (value3 != null) {
                    consumer.accept(value3);
                }
            }
        }
    }

    /**
     * Apply each getter to the value of <code>value</code> or the result from the previous
     * getter while the result is non-null. The <code>predicate</code> is applied to the result of
     * the last getter.
     *
     * @return false if any of the values/results are null, else return the value of the predicate when applied
     * to the result of the last getter.
     */
    public static <T1, T2, T3, R> boolean test(final T1 value,
                                               final Function<T1, T2> getter1,
                                               final Function<T2, T3> getter2,
                                               final Function<T3, R> getter3,
                                               final Predicate<R> predicate) {
        if (value == null) {
            return false;
        } else {
            final T2 value2 = Objects.requireNonNull(getter1)
                    .apply(value);
            if (value2 == null) {
                return false;
            } else {
                final T3 value3 = Objects.requireNonNull(getter2)
                        .apply(value2);
                if (value3 == null) {
                    return false;
                } else {
                    final R result = Objects.requireNonNull(getter3).apply(value3);
                    return result != null
                            && Objects.requireNonNull(predicate)
                            .test(result);
                }
            }
        }
    }

    public static <T1, T2, T3> String toString(final T1 value,
                                               final Function<T1, T2> getter1,
                                               final Function<T2, T3> getter2,
                                               final Function<T3, Object> getter3) {
        return toStringOrElse(value, getter1, getter2, getter3, null);
    }

    public static <T1, T2, T3> String toStringOrElse(final T1 value,
                                                     final Function<T1, T2> getter1,
                                                     final Function<T2, T3> getter2,
                                                     final Function<T3, Object> getter3,
                                                     final Supplier<String> otherSupplier) {
        if (value == null) {
            return handleNull(otherSupplier);
        } else {
            final T2 value2 = Objects.requireNonNull(getter1).apply(value);
            if (value2 == null) {
                return handleNull(otherSupplier);
            } else {
                final T3 value3 = Objects.requireNonNull(getter2).apply(value2);
                if (value3 == null) {
                    return handleNull(otherSupplier);
                } else {
                    final Object value4 = Objects.requireNonNull(getter3).apply(value3);
                    return convertToString(value4, otherSupplier);
                }
            }
        }
    }

    public static <T1, T2, T3, T4, R> R get(final T1 value,
                                            final Function<T1, T2> getter1,
                                            final Function<T2, T3> getter2,
                                            final Function<T3, T4> getter3,
                                            final Function<T4, R> getter4) {
        if (value == null) {
            return null;
        } else {
            final T2 value2 = Objects.requireNonNull(getter1).apply(value);
            if (value2 == null) {
                return null;
            } else {
                final T3 value3 = Objects.requireNonNull(getter2).apply(value2);
                if (value3 == null) {
                    return null;
                } else {
                    final T4 value4 = Objects.requireNonNull(getter3).apply(value3);
                    if (value4 == null) {
                        return null;
                    } else {
                        return Objects.requireNonNull(getter4).apply(value4);
                    }
                }
            }
        }
    }

    public static <T1, T2, T3, T4, R> R getOrElse(final T1 value,
                                                  final Function<T1, T2> getter1,
                                                  final Function<T2, T3> getter2,
                                                  final Function<T3, T4> getter3,
                                                  final Function<T4, R> getter4,
                                                  final R other) {
        return Objects.requireNonNullElse(get(value, getter1, getter2, getter3, getter4), other);
    }

    public static <T1, T2, T3, T4, R> R getOrElseGet(final T1 value,
                                                     final Function<T1, T2> getter1,
                                                     final Function<T2, T3> getter2,
                                                     final Function<T3, T4> getter3,
                                                     final Function<T4, R> getter4,
                                                     final Supplier<R> otherSupplier) {
        return Objects.requireNonNullElseGet(get(value, getter1, getter2, getter3, getter4), otherSupplier);
    }

    @SuppressWarnings("unused")
    public static <T1, T2, T3, T4, R> Optional<R> getAsOptional(final T1 value,
                                                                final Function<T1, T2> getter1,
                                                                final Function<T2, T3> getter2,
                                                                final Function<T3, T4> getter3,
                                                                final Function<T4, R> getter4) {
        if (value == null) {
            return Optional.empty();
        } else {
            final T2 value2 = Objects.requireNonNull(getter1).apply(value);
            if (value2 == null) {
                return Optional.empty();
            } else {
                final T3 value3 = Objects.requireNonNull(getter2).apply(value2);
                if (value3 == null) {
                    return Optional.empty();
                } else {
                    final T4 value4 = Objects.requireNonNull(getter3).apply(value3);
                    if (value4 == null) {
                        return Optional.empty();
                    } else {
                        return Optional.ofNullable(Objects.requireNonNull(getter4).apply(value4));
                    }
                }
            }
        }
    }

    /**
     * If value is non-null apply getter1 to it.
     * If the result of that is non-null apply getter2 to the result.
     * If the result of that is non-null consume the result.
     */
    public static <T1, T2, T3, T4> void consume(final T1 value,
                                                final Function<T1, T2> getter1,
                                                final Function<T2, T3> getter2,
                                                final Function<T3, T4> getter3,
                                                final Consumer<T4> consumer) {
        if (value != null && consumer != null) {
            final T2 value2 = Objects.requireNonNull(getter1).apply(value);
            if (value2 != null) {
                final T3 value3 = Objects.requireNonNull(getter2).apply(value2);
                if (value3 != null) {
                    final T4 value4 = Objects.requireNonNull(getter3).apply(value3);
                    if (value4 != null) {
                        consumer.accept(value4);
                    }
                }
            }
        }
    }

    public static <T1, T2, T3, T4> String toStringOrElse(final T1 value,
                                                         final Function<T1, T2> getter1,
                                                         final Function<T2, T3> getter2,
                                                         final Function<T3, T4> getter3,
                                                         final Function<T4, Object> getter4,
                                                         final Supplier<String> otherSupplier) {
        if (value == null) {
            return handleNull(otherSupplier);
        } else {
            final T2 value2 = Objects.requireNonNull(getter1).apply(value);
            if (value2 == null) {
                return handleNull(otherSupplier);
            } else {
                final T3 value3 = Objects.requireNonNull(getter2).apply(value2);
                if (value3 == null) {
                    return handleNull(otherSupplier);
                } else {
                    final T4 value4 = Objects.requireNonNull(getter3).apply(value3);
                    if (value4 == null) {
                        return handleNull(otherSupplier);
                    } else {
                        final Object value5 = Objects.requireNonNull(getter4).apply(value4);
                        return convertToString(value5, otherSupplier);
                    }
                }
            }
        }
    }

    private static <T> T handleNull(final Supplier<T> otherSupplier) {
        if (otherSupplier != null) {
            return otherSupplier.get();
        } else {
            return null;
        }
    }

    private static String convertToString(final Object value, final Supplier<String> otherSupplier) {
        if (value != null) {
            return value.toString();
        } else {
            if (otherSupplier != null) {
                return Objects.requireNonNull(otherSupplier).get();
            } else {
                return null;
            }
        }
    }

    private static String convertToString(final Object value, final String other) {
        if (value != null) {
            return value.toString();
        } else {
            return other;
        }
    }

    private static String buildNullValueMsg(final String variableName,
                                            final Supplier<String> messageSupplier) {
        return messageSupplier.get()
                + LogUtil.message(" (Value of argument {} is null)", variableName);
    }

    private static String buildNullGetterResultMsg(final int getterNo,
                                                   final Supplier<String> messageSupplier) {
        return messageSupplier.get()
                + LogUtil.message(" (Result of applying getter{} is null)",
                (getterNo == 0
                        ? ""
                        : getterNo));
    }
}<|MERGE_RESOLUTION|>--- conflicted
+++ resolved
@@ -450,7 +450,6 @@
     }
 
     /**
-<<<<<<< HEAD
      * Apply getter to value if value is non-null.
      *
      * @return The result of applying getter to value if value is non-null, else throw
@@ -470,13 +469,15 @@
             } else {
                 return result;
             }
-=======
+        }
+    }
+
+    /**
      * If runnable is non-null run it.
      */
     public static void run(final Runnable runnable) {
         if (runnable != null) {
             runnable.run();
->>>>>>> e18fbe12
         }
     }
 

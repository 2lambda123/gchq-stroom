package stroom.util.concurrent;

import stroom.util.NullSafe;
import stroom.util.logging.LambdaLogger;
import stroom.util.logging.LambdaLoggerFactory;

import java.util.function.Supplier;

public class UncheckedInterruptedException extends RuntimeException {

    private static final LambdaLogger LOGGER = LambdaLoggerFactory.getLogger(UncheckedInterruptedException.class);

    public UncheckedInterruptedException(final String message, final InterruptedException interruptedException) {
        super(message, interruptedException);
    }

    public UncheckedInterruptedException(final InterruptedException interruptedException) {
        super(interruptedException.getMessage(), interruptedException);
    }

<<<<<<< HEAD
    public static UncheckedInterruptedException reset(final InterruptedException e) {
        LOGGER.debug(e.getMessage(), e);
=======
    /**
     * Logs the error with using the msgSupplier to provide the log message, resets the interrupt flag
     * and returns a new {@link UncheckedInterruptedException} that can be rethrown.
     */
    public static UncheckedInterruptedException create(final InterruptedException e) {
        return create(e::getMessage, e);
    }

    /**
     * Logs the error to DEBUG using the msgSupplier to provide the log message,
     * resets the interrupt flag
     * and returns a new {@link UncheckedInterruptedException} that can be rethrown.
     */
    public static UncheckedInterruptedException create(final Supplier<String> msgSupplier,
                                                       final InterruptedException e) {
        LOGGER.debug(() ->
                        NullSafe.getOrElse(msgSupplier, Supplier::get, "Interrupted"),
                e);
>>>>>>> 9b1c23ba
        // Continue to interrupt the thread.
        Thread.currentThread().interrupt();
        return new UncheckedInterruptedException(e);
    }
}<|MERGE_RESOLUTION|>--- conflicted
+++ resolved
@@ -18,10 +18,6 @@
         super(interruptedException.getMessage(), interruptedException);
     }
 
-<<<<<<< HEAD
-    public static UncheckedInterruptedException reset(final InterruptedException e) {
-        LOGGER.debug(e.getMessage(), e);
-=======
     /**
      * Logs the error with using the msgSupplier to provide the log message, resets the interrupt flag
      * and returns a new {@link UncheckedInterruptedException} that can be rethrown.
@@ -40,7 +36,6 @@
         LOGGER.debug(() ->
                         NullSafe.getOrElse(msgSupplier, Supplier::get, "Interrupted"),
                 e);
->>>>>>> 9b1c23ba
         // Continue to interrupt the thread.
         Thread.currentThread().interrupt();
         return new UncheckedInterruptedException(e);

/*
 * Copyright 2016 Crown Copyright
 *
 * Licensed under the Apache License, Version 2.0 (the "License");
 * you may not use this file except in compliance with the License.
 * You may obtain a copy of the License at
 *
 *     http://www.apache.org/licenses/LICENSE-2.0
 *
 * Unless required by applicable law or agreed to in writing, software
 * distributed under the License is distributed on an "AS IS" BASIS,
 * WITHOUT WARRANTIES OR CONDITIONS OF ANY KIND, either express or implied.
 * See the License for the specific language governing permissions and
 * limitations under the License.
 */

package stroom.util.task.taskqueue;

import org.slf4j.Logger;
import org.slf4j.LoggerFactory;
import stroom.util.spring.StroomShutdown;
import stroom.util.thread.CustomThreadFactory;
import stroom.util.thread.StroomThreadGroup;

import java.util.concurrent.CompletableFuture;
import java.util.concurrent.ConcurrentSkipListSet;
import java.util.concurrent.ExecutorService;
import java.util.concurrent.Executors;
import java.util.concurrent.TimeUnit;
import java.util.concurrent.atomic.AtomicInteger;
import java.util.concurrent.atomic.AtomicReference;
import java.util.concurrent.locks.Condition;
import java.util.concurrent.locks.ReentrantLock;

public abstract class TaskExecutor {
    private static final int DEFAULT_MAX_THREADS = 5;

    private static final Logger LOGGER = LoggerFactory.getLogger(TaskExecutor.class);

    private volatile int maxThreads = DEFAULT_MAX_THREADS;

    private final AtomicInteger totalThreads = new AtomicInteger();

    private final ConcurrentSkipListSet<TaskProducer> producers = new ConcurrentSkipListSet<>();
    private final AtomicReference<TaskProducer> lastProducer = new AtomicReference<>();

    private final ReentrantLock taskLock = new ReentrantLock();
    private final Condition condition = taskLock.newCondition();

    private final String name;
    private volatile ExecutorService executor;
    private volatile boolean running;
    private volatile boolean shutdown;

    public TaskExecutor(final String name) {
        this.name = name;
    }

    private synchronized void start() {
        if (!running && !shutdown) {
            running = true;

            final ThreadGroup poolThreadGroup = new ThreadGroup(StroomThreadGroup.instance(), name);
            final CustomThreadFactory threadFactory = new CustomThreadFactory(name, poolThreadGroup, 5);
            executor = Executors.newSingleThreadExecutor(threadFactory);
            executor.execute(() -> {
                while (running) {
                    taskLock.lock();
                    try {
                        Runnable task = execNextTask();
                        if (task == null) {
                            final boolean didWait = condition.await(10, TimeUnit.SECONDS);

                            // If we didn't get any new work to do after a minute then output some debug so we can check
                            // the task producer signalling code is working correctly.
                            if (LOGGER.isDebugEnabled()) {
                                try {
                                    if (!didWait) {
                                        if (getRemainingTaskCount() > 0) {
                                            LOGGER.debug(getDebugMessage());
                                        } else if (LOGGER.isTraceEnabled()) {
                                            LOGGER.trace(getDebugMessage());
                                        }
                                    }
                                } catch (final RuntimeException e) {
                                    LOGGER.trace(e.getMessage(), e);
                                }
                            }
                        }
                    } catch (final InterruptedException e) {
                        // Clear the interrupt state.
                        Thread.interrupted();
                    } catch (final RuntimeException e) {
                        LOGGER.error(e.getMessage(), e);
                    } finally {
                        taskLock.unlock();
                    }
                }
            });
        }
    }

    private String getDebugMessage() {
        final StringBuilder sb = new StringBuilder("Timeout waiting for:");

        for (final TaskProducer producer : producers) {
            if (producer != null) {
                sb.append("\n\t");
                sb.append(producer.getClass().getSimpleName());
                sb.append(" (remaining=");
                sb.append(producer.getRemainingTasks());
                sb.append(", completed=");
                sb.append(producer.getTasksCompleted());
                sb.append(", total=");
                sb.append(producer.getTasksTotal());
                sb.append(")");
            }
        }

        return sb.toString();
    }

    private int getRemainingTaskCount() {
        int count = 0;
        for (final TaskProducer producer : producers) {
            if (producer != null) {
                count += producer.getRemainingTasks();
            }
        }
        return count;
    }

    private synchronized void stop() {
        if (running) {
            running = false;
            // Wake up any waiting threads.
            signalAll();
            executor.shutdown();
        }
    }

    @StroomShutdown
    public void shutdown() {
        shutdown = true;
        stop();
    }

    final void addProducer(final TaskProducer producer) {
        if (!running) {
            start();
        }
        producers.add(producer);
    }

    final void removeProducer(final TaskProducer producer) {
        producers.remove(producer);
    }

    final void signalAll() {
        taskLock.lock();
        try {
            condition.signalAll();
        } finally {
            taskLock.unlock();
        }
    }

    private Runnable execNextTask() {
        TaskProducer producer = null;
        Runnable task = null;

        final int total = totalThreads.getAndIncrement();
        boolean executing = false;

        try {
            if (total < maxThreads) {
                // Try and get a task from usable producers.
                final int tries = producers.size();
                for (int i = 0; i < tries && task == null; i++) {
                    producer = nextProducer();
                    if (producer != null) {
                        task = producer.next();
                    }
                }

                final TaskProducer currentProducer = producer;
                final Runnable currentTask = task;

                if (currentTask != null) {
                    executing = true;
<<<<<<< HEAD
                    CompletableFuture.runAsync(currentTask, currentProducer.getExecutor())
                            .thenRun(this::complete)
                            .exceptionally(t -> {
                                complete();
                                LOGGER.error(t.getMessage(), t);
                                return null;
                            });
=======
                    try {
                        CompletableFuture.runAsync(currentTask, currentProducer.getExecutor())
                                .thenRun(this::complete)
                                .exceptionally(t -> {
                                    complete();
                                    LOGGER.error(t.getMessage(), t);
                                    return null;
                                });
                    } catch (final RuntimeException e) {
                        totalThreads.decrementAndGet();
                        LOGGER.error(e.getMessage(), e);
                    }
>>>>>>> f0c54a52
                }
            }
        } finally {
            if (!executing) {
                totalThreads.decrementAndGet();
            }
        }

        return task;
    }

    private void complete() {
        totalThreads.decrementAndGet();
        signalAll();
    }

    private TaskProducer nextProducer() {
        TaskProducer current;
        TaskProducer producer;

        do {
            current = lastProducer.get();
            producer = current;
            try {
                if (producer == null) {
                    producer = producers.first();
                } else {
                    producer = producers.higher(producer);
                    if (producer == null) {
                        producer = producers.first();
                    }
                }
            } catch (final Exception e) {
                // Ignore.
            }
        } while (!lastProducer.compareAndSet(current, producer));

        return producer;
    }

    public void setMaxThreads(final int maxThreads) {
        this.maxThreads = maxThreads;
    }
}<|MERGE_RESOLUTION|>--- conflicted
+++ resolved
@@ -188,18 +188,9 @@
 
                 if (currentTask != null) {
                     executing = true;
-<<<<<<< HEAD
-                    CompletableFuture.runAsync(currentTask, currentProducer.getExecutor())
-                            .thenRun(this::complete)
-                            .exceptionally(t -> {
-                                complete();
-                                LOGGER.error(t.getMessage(), t);
-                                return null;
-                            });
-=======
                     try {
                         CompletableFuture.runAsync(currentTask, currentProducer.getExecutor())
-                                .thenRun(this::complete)
+                            .thenRun(this::complete)
                                 .exceptionally(t -> {
                                     complete();
                                     LOGGER.error(t.getMessage(), t);
@@ -209,7 +200,6 @@
                         totalThreads.decrementAndGet();
                         LOGGER.error(e.getMessage(), e);
                     }
->>>>>>> f0c54a52
                 }
             }
         } finally {

package stroom.processor.impl.db;

import stroom.db.util.ExpressionMapper;
import stroom.db.util.ExpressionMapperFactory;
import stroom.db.util.JooqUtil;
import stroom.entity.shared.ExpressionCriteria;
import stroom.processor.impl.ProcessorFilterDao;
import stroom.processor.impl.db.jooq.tables.records.ProcessorFilterRecord;
import stroom.processor.impl.db.jooq.tables.records.ProcessorFilterTrackerRecord;
import stroom.processor.shared.Processor;
import stroom.processor.shared.ProcessorFields;
import stroom.processor.shared.ProcessorFilter;
import stroom.processor.shared.ProcessorFilterFields;
import stroom.processor.shared.ProcessorFilterTracker;
import stroom.processor.shared.ProcessorFilterTrackerStatus;
import stroom.util.logging.LambdaLogger;
import stroom.util.logging.LambdaLoggerFactory;
import stroom.util.logging.LogUtil;
import stroom.util.shared.ResultPage;

import io.vavr.Tuple;
import io.vavr.Tuple2;
import org.jooq.Condition;
import org.jooq.DSLContext;
import org.jooq.Field;
import org.jooq.OrderField;
import org.jooq.Record;
import org.jooq.Record2;
import org.jooq.Result;
import org.jooq.exception.DataAccessException;
import org.jooq.impl.DSL;
import org.slf4j.Logger;
import org.slf4j.LoggerFactory;

import java.sql.SQLIntegrityConstraintViolationException;
import java.time.Instant;
import java.util.Collection;
import java.util.List;
import java.util.Map;
import java.util.Optional;
import java.util.concurrent.atomic.AtomicInteger;
import java.util.function.Function;
import javax.inject.Inject;

import static stroom.processor.impl.db.jooq.tables.Processor.PROCESSOR;
import static stroom.processor.impl.db.jooq.tables.ProcessorFilter.PROCESSOR_FILTER;
import static stroom.processor.impl.db.jooq.tables.ProcessorFilterTracker.PROCESSOR_FILTER_TRACKER;
import static stroom.processor.impl.db.jooq.tables.ProcessorTask.PROCESSOR_TASK;

class ProcessorFilterDaoImpl implements ProcessorFilterDao {

    private static final Logger LOGGER = LoggerFactory.getLogger(ProcessorFilterDaoImpl.class);
    private static final LambdaLogger LAMBDA_LOGGER = LambdaLoggerFactory.getLogger(ProcessorFilterDaoImpl.class);

    private static final Map<String, Field<?>> FIELD_MAP = Map.of(
            ProcessorFilterFields.FIELD_ID, PROCESSOR_FILTER.ID);

    private static final Function<Record, Processor> RECORD_TO_PROCESSOR_MAPPER = new RecordToProcessorMapper();
    private static final Function<Record, ProcessorFilter> RECORD_TO_PROCESSOR_FILTER_MAPPER =
            new RecordToProcessorFilterMapper();
    private static final Function<Record, ProcessorFilterTracker> RECORD_TO_PROCESSOR_FILTER_TRACKER_MAPPER =
            new RecordToProcessorFilterTrackerMapper();

    private final ProcessorDbConnProvider processorDbConnProvider;
    private final ProcessorFilterMarshaller marshaller;
    private final ExpressionMapper expressionMapper;
    private final ProcessorFilterTrackerDaoImpl processorFilterTrackerDaoImpl;

    @Inject
    ProcessorFilterDaoImpl(final ProcessorDbConnProvider processorDbConnProvider,
                           final ExpressionMapperFactory expressionMapperFactory,
                           final ProcessorFilterMarshaller marshaller,
                           final ProcessorFilterTrackerDaoImpl processorFilterTrackerDaoImpl) {
        this.processorDbConnProvider = processorDbConnProvider;
        this.marshaller = marshaller;
        this.processorFilterTrackerDaoImpl = processorFilterTrackerDaoImpl;

        expressionMapper = expressionMapperFactory.create();
        expressionMapper.map(ProcessorFilterFields.ID, PROCESSOR_FILTER.ID, Integer::valueOf);
        expressionMapper.map(ProcessorFilterFields.CREATE_USER, PROCESSOR_FILTER.CREATE_USER, value -> value);
        expressionMapper.map(ProcessorFilterFields.LAST_POLL_MS, PROCESSOR_FILTER_TRACKER.LAST_POLL_MS, Long::valueOf);
        expressionMapper.map(ProcessorFilterFields.PRIORITY, PROCESSOR_FILTER.PRIORITY, Integer::valueOf);
        expressionMapper.map(ProcessorFilterFields.ENABLED, PROCESSOR_FILTER.ENABLED, Boolean::valueOf);
        expressionMapper.map(ProcessorFilterFields.DELETED, PROCESSOR_FILTER.DELETED, Boolean::valueOf);
        expressionMapper.map(ProcessorFilterFields.PROCESSOR_ID, PROCESSOR_FILTER.FK_PROCESSOR_ID, Integer::valueOf);
        expressionMapper.map(ProcessorFilterFields.UUID, PROCESSOR_FILTER.UUID, value -> value);

        expressionMapper.map(ProcessorFields.ID, PROCESSOR.ID, Integer::valueOf);
        expressionMapper.map(ProcessorFields.CREATE_USER, PROCESSOR_FILTER.CREATE_USER, value -> value);
        expressionMapper.map(ProcessorFields.PIPELINE, PROCESSOR.PIPELINE_UUID, value -> value, false);
        expressionMapper.map(ProcessorFields.ENABLED, PROCESSOR.ENABLED, Boolean::valueOf);
        expressionMapper.map(ProcessorFields.DELETED, PROCESSOR.DELETED, Boolean::valueOf);
        expressionMapper.map(ProcessorFields.UUID, PROCESSOR.UUID, value -> value);
    }

    @Override
    public ProcessorFilter create(final ProcessorFilter processorFilter) {
        LAMBDA_LOGGER.debug(() -> LogUtil.message("Creating a {}", PROCESSOR_FILTER.getName()));

        final ProcessorFilter marshalled = marshaller.marshal(processorFilter);
        final ProcessorFilterTracker tracker = new ProcessorFilterTracker();

        final ProcessorFilterTrackerRecord processorFilterTrackerRecord = PROCESSOR_FILTER_TRACKER.newRecord();
        processorFilterTrackerRecord.from(tracker);

        final ProcessorFilterRecord processorFilterRecord = PROCESSOR_FILTER.newRecord();
        processorFilterRecord.from(marshalled);
        processorFilterRecord.setFkProcessorId(marshalled.getProcessor().getId());

        final Tuple2<ProcessorFilterRecord, ProcessorFilterTracker> result = JooqUtil.transactionResult(
                processorDbConnProvider,
                context -> {
                    processorFilterTrackerRecord.attach(context.configuration());
                    processorFilterTrackerRecord.store();

<<<<<<< HEAD
                    final ProcessorFilterTracker persistedTracker =
                            RECORD_TO_PROCESSOR_FILTER_TRACKER_MAPPER.apply(processorFilterTrackerRecord);
=======
                    // The .store() doesn't seem to bring back the default value for status so re-fetch
                    final ProcessorFilterTracker persistedTracker = processorFilterTrackerDaoImpl.fetch(
                                    context, processorFilterTrackerRecord.getId())
                            .orElseThrow(() -> new RuntimeException(
                                    "Can't find newly created tracker with id" + processorFilterTrackerRecord.getId()));
>>>>>>> fc1c4b46

                    marshalled.setProcessorFilterTracker(persistedTracker);
                    processorFilterRecord.setFkProcessorFilterTrackerId(persistedTracker.getId());

                    processorFilterRecord.attach(context.configuration());
                    processorFilterRecord.store();

                    return Tuple.of(processorFilterRecord, persistedTracker);
                });

        final ProcessorFilterRecord processorFilterRecord2 = result._1;
        final ProcessorFilterTracker processorFilterTracker = result._2;
        final ProcessorFilter processorFilter2 = processorFilterRecord2.into(ProcessorFilter.class);
        processorFilter2.setProcessorFilterTracker(processorFilterTracker);
        processorFilter2.setProcessor(processorFilter.getProcessor());

        return marshaller.unmarshal(processorFilter2);
    }

    @Override
    public ProcessorFilter update(final ProcessorFilter processorFilter) {
        final ProcessorFilter marshalled = marshaller.marshal(processorFilter);
        final ProcessorFilterRecord record = PROCESSOR_FILTER.newRecord();
        record.from(processorFilter);
        final ProcessorFilterRecord persistedRecord = JooqUtil.updateWithOptimisticLocking(processorDbConnProvider,
                record);
        final ProcessorFilter result = persistedRecord.into(ProcessorFilter.class);
        result.setProcessorFilterTracker(marshalled.getProcessorFilterTracker());
        result.setProcessor(marshalled.getProcessor());
        return marshaller.unmarshal(result);
    }

    @Override
    public boolean delete(final int id) {
        // We don't want to allow direct physical delete, only logical delete.
        return logicalDeleteByProcessorFilterId(id) > 0;
        //genericDao.delete(id);
    }

    @Override
    public int logicalDeleteByProcessorFilterId(final int processorFilterId) {
        return JooqUtil.contextResult(processorDbConnProvider, context ->
                logicalDeleteByProcessorFilterId(processorFilterId, context));
    }

    public int logicalDeleteByProcessorFilterId(final int processorFilterId, final DSLContext context) {
        final int count = context
                .update(PROCESSOR_FILTER)
                .set(PROCESSOR_FILTER.DELETED, true)
                .set(PROCESSOR_FILTER.VERSION, PROCESSOR_FILTER.VERSION.plus(1))
                .set(PROCESSOR_FILTER.UPDATE_TIME_MS, Instant.now().toEpochMilli())
                .where(PROCESSOR_FILTER.ID.eq(processorFilterId))
                .and(PROCESSOR_FILTER.DELETED.eq(false))
                .execute();
        LOGGER.debug("Logically deleted {} processor filters for processor filter Id {}",
                count,
                processorFilterId);
        return count;
    }

    public int logicalDeleteByProcessorId(final int processorId) {
        return JooqUtil.contextResult(processorDbConnProvider, context ->
                logicalDeleteByProcessorId(processorId, context));
    }

    public int logicalDeleteByProcessorId(final int processorId, final DSLContext context) {
        final int count = context
                .update(PROCESSOR_FILTER)
                .set(PROCESSOR_FILTER.DELETED, true)
                .set(PROCESSOR_FILTER.VERSION, PROCESSOR_FILTER.VERSION.plus(1))
                .set(PROCESSOR_FILTER.UPDATE_TIME_MS, Instant.now().toEpochMilli())
                .where(PROCESSOR_FILTER.FK_PROCESSOR_ID.eq(processorId))
                .and(PROCESSOR_FILTER.DELETED.eq(false))
                .execute();
        LOGGER.debug("Logically deleted {} processor filters for processor Id {}",
                count,
                processorId);
        return count;
    }

    /**
     * Logically delete COMPLETE processor filters with no outstanding tasks where the tracker last poll is older
     * than the threshold. Note that COMPLETE just means that we have finished producing tasks on the DB, but we
     * can't delete the filter until all associated tasks have been processed otherwise they will never be picked
     * up.
     *
     * @param deleteThreshold Only logically delete filters with a last poll time older than the threshold.
     * @return The number of logically deleted filters.
     */
    @Override
    public int logicallyDeleteOldProcessorFilters(final Instant deleteThreshold) {
        return JooqUtil.contextResult(processorDbConnProvider, context ->
                logicallyDeleteOldFilters(deleteThreshold, context));
    }

    public int logicallyDeleteOldFilters(final Instant deleteThreshold, final DSLContext context) {
        var query = context
                .update(PROCESSOR_FILTER)
                .set(PROCESSOR_FILTER.DELETED, true)
                .set(PROCESSOR_FILTER.VERSION, PROCESSOR_FILTER.VERSION.plus(1))
                .set(PROCESSOR_FILTER.UPDATE_TIME_MS, Instant.now().toEpochMilli())
                .where(PROCESSOR_FILTER.DELETED.eq(false))
                .and(DSL.exists(
                        DSL.selectZero()
                                .from(PROCESSOR_FILTER_TRACKER)
                                .where(PROCESSOR_FILTER_TRACKER.ID.eq(PROCESSOR_FILTER.FK_PROCESSOR_FILTER_TRACKER_ID))
                                .and(PROCESSOR_FILTER_TRACKER.STATUS.eq(
                                        ProcessorFilterTrackerStatus.COMPLETE.getPrimitiveValue()))
                                .and(PROCESSOR_FILTER_TRACKER.LAST_POLL_MS.lessThan(deleteThreshold.toEpochMilli()))))
                .and(DSL.notExists(
                        DSL.selectZero()
                                .from(PROCESSOR_TASK)
                                .where(PROCESSOR_TASK.FK_PROCESSOR_FILTER_ID.eq(PROCESSOR_FILTER.ID))));

        LOGGER.trace("logicallyDeleteOldFilters query:\n{}", query);
        final int count = query.execute();

        LOGGER.debug("Logically deleted {} processor filters with a state of COMPLETE with no outstanding tasks and " +
                        "last poll before {}",
                count, deleteThreshold);
        return count;
    }

    /**
     * Physically delete old processor filters that are logically deleted with an update time older than the threshold.
     *
     * @param deleteThreshold Only physically delete filters with an update time older than the threshold.
     * @return The number of physically deleted filters.
     */
    @Override
    public int physicalDeleteOldProcessorFilters(final Instant deleteThreshold) {
        final Result<Record2<Integer, Integer>> result =
                JooqUtil.contextResult(processorDbConnProvider, context -> context
                        .select(PROCESSOR_FILTER.ID, PROCESSOR_FILTER.FK_PROCESSOR_FILTER_TRACKER_ID)
                        .from(PROCESSOR_FILTER)
                        .where(PROCESSOR_FILTER.DELETED.eq(true))
                        .and(PROCESSOR_FILTER.UPDATE_TIME_MS.lessThan(deleteThreshold.toEpochMilli()))
                        .fetch());

        LAMBDA_LOGGER.debug(() ->
                LogUtil.message("Found {} logically deleted filters with an update time older than {}",
                        result.size(), deleteThreshold));

        final AtomicInteger totalCount = new AtomicInteger();
        // Delete one by one as we expect some constraint errors.
        result.forEach(record -> {
            final int processorFilterId = record.value1();
            final int processorFilterTrackerId = record.value2();

            try {
                JooqUtil.transaction(processorDbConnProvider, context -> {
                    final int filterCount = context
                            .deleteFrom(PROCESSOR_FILTER)
                            .where(PROCESSOR_FILTER.ID.eq(processorFilterId))
                            .execute();
                    LOGGER.debug("Deleted {} processor filters with id {}", filterCount, processorFilterId);

                    final int trackerCount = context
                            .deleteFrom(PROCESSOR_FILTER_TRACKER)
                            .where(PROCESSOR_FILTER_TRACKER.ID.eq(processorFilterTrackerId))
                            .execute();
                    LOGGER.debug("Deleted {} processor filter trackers with id {}",
                            trackerCount, processorFilterTrackerId);

                    // No point adding the tracker count as they are 1:1 with filter
                    totalCount.addAndGet(filterCount);
                });
            } catch (final DataAccessException e) {
                if (e.getCause() != null && e.getCause() instanceof SQLIntegrityConstraintViolationException) {
                    final var sqlEx = (SQLIntegrityConstraintViolationException) e.getCause();
                    LOGGER.debug("Expected constraint violation exception: " + sqlEx.getMessage(), e);
                } else {
                    throw e;
                }
            }
        });
        LAMBDA_LOGGER.debug(() -> "physicalDeleteOldProcessorFilters returning: " + totalCount.get());
        return totalCount.get();
    }

    @Override
    public Optional<ProcessorFilter> fetch(final int id) {
        return JooqUtil.contextResult(processorDbConnProvider, context ->
                        context
                                .select()
                                .from(PROCESSOR_FILTER)
                                .join(PROCESSOR_FILTER_TRACKER)
                                .on(PROCESSOR_FILTER.FK_PROCESSOR_FILTER_TRACKER_ID.eq(PROCESSOR_FILTER_TRACKER.ID))
                                .join(PROCESSOR)
                                .on(PROCESSOR_FILTER.FK_PROCESSOR_ID.eq(PROCESSOR.ID))
                                .where(PROCESSOR_FILTER.ID.eq(id))
                                .fetchOptional())
                .map(record -> {
                    final Processor processor = RECORD_TO_PROCESSOR_MAPPER.apply(record);
                    final ProcessorFilter processorFilter = RECORD_TO_PROCESSOR_FILTER_MAPPER.apply(record);
                    final ProcessorFilterTracker processorFilterTracker =
                            RECORD_TO_PROCESSOR_FILTER_TRACKER_MAPPER.apply(record);

                    processorFilter.setProcessor(processor);
                    processorFilter.setProcessorFilterTracker(processorFilterTracker);

                    return marshaller.unmarshal(processorFilter);
                });
    }

    @Override
    public ResultPage<ProcessorFilter> find(final ExpressionCriteria criteria) {
        final Condition condition = expressionMapper.apply(criteria.getExpression());

        final Collection<OrderField<?>> orderFields = JooqUtil.getOrderFields(FIELD_MAP, criteria);
        final int offset = JooqUtil.getOffset(criteria.getPageRequest());
        final int limit = JooqUtil.getLimit(criteria.getPageRequest(), true);
        final List<ProcessorFilter> list = JooqUtil.contextResult(processorDbConnProvider, context -> context
                        .select()
                        .from(PROCESSOR_FILTER)
                        .join(PROCESSOR_FILTER_TRACKER)
                        .on(PROCESSOR_FILTER.FK_PROCESSOR_FILTER_TRACKER_ID.eq(PROCESSOR_FILTER_TRACKER.ID))
                        .join(PROCESSOR)
                        .on(PROCESSOR_FILTER.FK_PROCESSOR_ID.eq(PROCESSOR.ID))
                        .where(condition)
                        .orderBy(orderFields)
                        .limit(offset, limit)
                        .fetch())
                .map(record -> {
                    final Processor processor = RECORD_TO_PROCESSOR_MAPPER.apply(record);
                    final ProcessorFilter processorFilter = RECORD_TO_PROCESSOR_FILTER_MAPPER.apply(record);
                    final ProcessorFilterTracker processorFilterTracker =
                            RECORD_TO_PROCESSOR_FILTER_TRACKER_MAPPER.apply(record);

                    processorFilter.setProcessor(processor);
                    processorFilter.setProcessorFilterTracker(processorFilterTracker);

                    return marshaller.unmarshal(processorFilter);
                });
        return ResultPage.createCriterialBasedList(list, criteria);
    }
}<|MERGE_RESOLUTION|>--- conflicted
+++ resolved
@@ -113,16 +113,11 @@
                     processorFilterTrackerRecord.attach(context.configuration());
                     processorFilterTrackerRecord.store();
 
-<<<<<<< HEAD
-                    final ProcessorFilterTracker persistedTracker =
-                            RECORD_TO_PROCESSOR_FILTER_TRACKER_MAPPER.apply(processorFilterTrackerRecord);
-=======
                     // The .store() doesn't seem to bring back the default value for status so re-fetch
                     final ProcessorFilterTracker persistedTracker = processorFilterTrackerDaoImpl.fetch(
                                     context, processorFilterTrackerRecord.getId())
                             .orElseThrow(() -> new RuntimeException(
                                     "Can't find newly created tracker with id" + processorFilterTrackerRecord.getId()));
->>>>>>> fc1c4b46
 
                     marshalled.setProcessorFilterTracker(persistedTracker);
                     processorFilterRecord.setFkProcessorFilterTrackerId(persistedTracker.getId());

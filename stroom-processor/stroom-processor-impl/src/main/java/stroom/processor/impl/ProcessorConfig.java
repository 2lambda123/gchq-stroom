--- conflicted
+++ resolved
@@ -6,11 +6,8 @@
 import stroom.config.common.HasDbConfig;
 import stroom.util.cache.CacheConfig;
 import stroom.util.shared.AbstractConfig;
-<<<<<<< HEAD
+import stroom.util.shared.BootStrapConfig;
 import stroom.util.shared.IsStroomConfig;
-=======
-import stroom.util.shared.BootStrapConfig;
->>>>>>> 8d849d62
 import stroom.util.time.StroomDuration;
 
 import com.fasterxml.jackson.annotation.JsonCreator;
@@ -20,13 +17,8 @@
 
 
 @SuppressWarnings("unused")
-<<<<<<< HEAD
-@Singleton
+@JsonPropertyOrder(alphabetic = true)
 public class ProcessorConfig extends AbstractConfig implements IsStroomConfig, HasDbConfig {
-=======
-@JsonPropertyOrder(alphabetic = true)
-public class ProcessorConfig extends AbstractConfig implements HasDbConfig {
->>>>>>> 8d849d62
 
     private final ProcessorDbConfig dbConfig;
     private final boolean assignTasks;
@@ -178,7 +170,7 @@
     }
 
     @BootStrapConfig
-    public static class ProcessorDbConfig extends AbstractDbConfig {
+    public static class ProcessorDbConfig extends AbstractDbConfig implements IsStroomConfig {
 
         public ProcessorDbConfig() {
             super();

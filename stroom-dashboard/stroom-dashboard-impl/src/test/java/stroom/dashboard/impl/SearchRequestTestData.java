--- conflicted
+++ resolved
@@ -62,13 +62,8 @@
                 dashboardSearchRequest);
     }
 
-<<<<<<< HEAD
-    static stroom.dashboard.shared.SearchRequest dashboardSearchRequest() {
+    static DashboardSearchRequest dashboardSearchRequest() {
         final DocRef docRef = new DocRef("docRefType", "docRefUuid", "docRefName");
-=======
-    static DashboardSearchRequest dashboardSearchRequest() {
-        DocRef docRef = new DocRef("docRefType", "docRefUuid", "docRefName");
->>>>>>> f213cfd3
 
         ExpressionOperator.Builder expressionOperator = ExpressionOperator.builder();
         expressionOperator.addTerm("field1", ExpressionTerm.Condition.EQUALS, "value1");

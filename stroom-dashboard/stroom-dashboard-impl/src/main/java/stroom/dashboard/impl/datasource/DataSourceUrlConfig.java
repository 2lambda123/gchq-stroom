--- conflicted
+++ resolved
@@ -9,22 +9,11 @@
 import com.fasterxml.jackson.annotation.JsonPropertyOrder;
 
 
-<<<<<<< HEAD
-@Singleton
+@JsonPropertyOrder(alphabetic = true)
 public class DataSourceUrlConfig extends AbstractConfig implements IsStroomConfig {
 
-    // These paths must match the paths in the respective resource classes
-    // Not ideal having them defined in two places
-    private String index = "/api/stroom-index/v2";
-    private String elasticIndex = "/api/stroom-elastic-index/v2";
-    private String solrIndex = "/api/stroom-solr-index/v2";
-    private String statisticStore = "/api/sqlstatistics/v2";
-    private String searchable = "/api/searchable/v2";
-=======
-@JsonPropertyOrder(alphabetic = true)
-public class DataSourceUrlConfig extends AbstractConfig {
-
     private final String index;
+    private final String elasticIndex;
     private final String solrIndex;
     private final String statisticStore;
     private final String searchable;
@@ -33,6 +22,7 @@
         // These paths must match the paths in the respective resource classes
         // Not ideal having them defined in two places
         index = "/api/stroom-index/v2";
+        elasticIndex = "/api/stroom-elastic-index/v2";
         solrIndex = "/api/stroom-solr-index/v2";
         statisticStore = "/api/sqlstatistics/v2";
         searchable = "/api/searchable/v2";
@@ -40,24 +30,20 @@
 
     @JsonCreator
     public DataSourceUrlConfig(@JsonProperty("index") final String index,
+                               @JsonProperty("elasticIndex") final String elasticIndex,
                                @JsonProperty("solrIndex") final String solrIndex,
                                @JsonProperty("statisticStore") final String statisticStore,
                                @JsonProperty("searchable") final String searchable) {
         this.index = index;
+        this.elasticIndex = elasticIndex;
         this.solrIndex = solrIndex;
         this.statisticStore = statisticStore;
         this.searchable = searchable;
     }
->>>>>>> 8d849d62
 
     @JsonPropertyDescription("The URL for the Lucene index search service")
     public String getIndex() {
         return index;
-    }
-
-<<<<<<< HEAD
-    public void setIndex(final String index) {
-        this.index = index;
     }
 
     @JsonPropertyDescription("The URL for the Elastic index search service")
@@ -65,12 +51,6 @@
         return elasticIndex;
     }
 
-    public void setElasticIndex(final String elasticIndex) {
-        this.elasticIndex = elasticIndex;
-    }
-
-=======
->>>>>>> 8d849d62
     @JsonPropertyDescription("The URL for the Solr index search service")
     public String getSolrIndex() {
         return solrIndex;

--- conflicted
+++ resolved
@@ -315,15 +315,6 @@
         });
     }
 
-<<<<<<< HEAD
-    private void download(final List<Field> fields,
-                          final List<Row> rows,
-                          final Path file,
-                          final DownloadSearchResultFileType fileType,
-                          final boolean sample,
-                          final int percent,
-                          final DateTimeSettings dateTimeSettings) {
-=======
     private String getResultsFilename(final DownloadSearchResultsRequest request) {
         final DashboardSearchRequest searchRequest = request.getSearchRequest();
         final String basename = request.getComponentId() + "__" + searchRequest.getQueryKey().getUuid();
@@ -351,9 +342,13 @@
         return fileName;
     }
 
-    private void download(final List<Field> fields, final List<Row> rows, final Path file,
-                          final DownloadSearchResultFileType fileType, final boolean sample, final int percent) {
->>>>>>> cc3f804d
+    private void download(final List<Field> fields,
+                          final List<Row> rows,
+                          final Path file,
+                          final DownloadSearchResultFileType fileType,
+                          final boolean sample,
+                          final int percent,
+                          final DateTimeSettings dateTimeSettings) {
         try (final OutputStream outputStream = new BufferedOutputStream(Files.newOutputStream(file))) {
             SearchResultWriter.Target target = null;
 

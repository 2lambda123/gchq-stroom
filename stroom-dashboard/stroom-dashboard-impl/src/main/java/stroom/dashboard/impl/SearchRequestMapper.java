--- conflicted
+++ resolved
@@ -140,17 +140,6 @@
             if (componentResultRequest instanceof TableResultRequest) {
                 final TableResultRequest tableResultRequest = (TableResultRequest) componentResultRequest;
 
-<<<<<<< HEAD
-                final TableSettings tableSettings = TableSettingsUtil.mapTableSettings(tableResultRequest.getTableSettings());
-
-                final stroom.query.api.v2.ResultRequest copy = new stroom.query.api.v2.ResultRequest(
-                        componentId,
-                        Collections.singletonList(tableSettings),
-                        TableSettingsUtil.mapOffsetRange(tableResultRequest.getRequestedRange()),
-                        TableSettingsUtil.mapCollection(String.class, tableResultRequest.getOpenGroups()),
-                        ResultStyle.TABLE,
-                        tableResultRequest.getFetch());
-=======
                 final ResultRequest copy = ResultRequest.builder()
                         .componentId(tableResultRequest.getComponentId())
                         .addMappings(tableResultRequest.getTableSettings())
@@ -159,18 +148,11 @@
                         .fetch(tableResultRequest.getFetch())
                         .openGroups(tableResultRequest.getOpenGroups())
                         .build();
->>>>>>> 4ad61c7c
                 resultRequests.add(copy);
 
             } else if (componentResultRequest instanceof VisResultRequest) {
                 final VisResultRequest visResultRequest = (VisResultRequest) componentResultRequest;
 
-<<<<<<< HEAD
-                final TableSettings parentTableSettings = TableSettingsUtil.mapTableSettings(visResultRequest.getVisDashboardSettings().getTableSettings());
-                final TableSettings childTableSettings = mapVisSettingsToTableSettings(visResultRequest.getVisDashboardSettings(), parentTableSettings);
-
-                final stroom.query.api.v2.ResultRequest copy = new stroom.query.api.v2.ResultRequest(componentId, Arrays.asList(parentTableSettings, childTableSettings), null, null, ResultStyle.FLAT, visResultRequest.getFetch());
-=======
                 final TableSettings parentTableSettings = visResultRequest.getVisDashboardSettings().getTableSettings()
                         .copy()
                         .buildTableSettings();
@@ -185,7 +167,6 @@
                         .resultStyle(ResultStyle.FLAT)
                         .fetch(visResultRequest.getFetch())
                         .build();
->>>>>>> 4ad61c7c
                 resultRequests.add(copy);
 
 //
@@ -210,9 +191,6 @@
         return resultRequests;
     }
 
-<<<<<<< HEAD
-
-=======
 //    private TableSettings mapTableSettings(final TableComponentSettings tableComponentSettings) {
 //        if (tableComponentSettings == null) {
 //            return null;
@@ -359,7 +337,6 @@
 //        Use.valueOf(timeZone.getUse().name()), timeZone.getId(), timeZone.getOffsetHours(),
 //        timeZone.getOffsetMinutes());
 //    }
->>>>>>> 4ad61c7c
 
 //    private TableSettings visStructureToTableSettings(
 //    final VisStructure visStructure, final TableSettings parentTableSettings) {

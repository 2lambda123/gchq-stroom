package stroom.dashboard.impl;

import stroom.util.cache.CacheConfig;
import stroom.util.shared.AbstractConfig;
import stroom.util.shared.IsStroomConfig;
import stroom.util.time.StroomDuration;

import com.fasterxml.jackson.annotation.JsonCreator;
import com.fasterxml.jackson.annotation.JsonProperty;
import com.fasterxml.jackson.annotation.JsonPropertyOrder;

<<<<<<< HEAD
@Singleton
public class DashboardConfig extends AbstractConfig implements IsStroomConfig {
=======

@JsonPropertyOrder(alphabetic = true)
public class DashboardConfig extends AbstractConfig {
>>>>>>> 8d849d62

    @JsonProperty
    private final CacheConfig activeQueriesCache;

    public DashboardConfig() {
        activeQueriesCache = CacheConfig.builder()
                .maximumSize(100L)
                .expireAfterAccess(StroomDuration.ofMinutes(1))
                .build();
    }

    @JsonCreator
    public DashboardConfig(@JsonProperty("activeQueriesCache") final CacheConfig activeQueriesCache) {
        this.activeQueriesCache = activeQueriesCache;
    }

    public CacheConfig getActiveQueriesCache() {
        return activeQueriesCache;
    }

    @Override
    public String toString() {
        return "DashboardConfig{" +
                "activeQueriesCache=" + activeQueriesCache +
                '}';
    }
}<|MERGE_RESOLUTION|>--- conflicted
+++ resolved
@@ -9,14 +9,9 @@
 import com.fasterxml.jackson.annotation.JsonProperty;
 import com.fasterxml.jackson.annotation.JsonPropertyOrder;
 
-<<<<<<< HEAD
-@Singleton
-public class DashboardConfig extends AbstractConfig implements IsStroomConfig {
-=======
 
 @JsonPropertyOrder(alphabetic = true)
-public class DashboardConfig extends AbstractConfig {
->>>>>>> 8d849d62
+public class DashboardConfig extends AbstractConfig implements IsStroomConfig {
 
     @JsonProperty
     private final CacheConfig activeQueriesCache;

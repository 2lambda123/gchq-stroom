--- conflicted
+++ resolved
@@ -84,22 +84,7 @@
         return dashboardServiceProvider.get().downloadQuery(request);
     }
 
-<<<<<<< HEAD
-    @AutoLogged(OperationType.UNLOGGED)
-=======
-    @Override
     @AutoLogged(OperationType.MANUALLY_LOGGED)
-    public ResourceGeneration downloadSearchResults(final DownloadSearchResultsRequest request) {
-        return dashboardServiceProvider.get().downloadSearchResults(request);
-    }
-
-    @Override
-    @AutoLogged(OperationType.MANUALLY_LOGGED)
-    public DashboardSearchResponse search(final DashboardSearchRequest request) {
-        return dashboardServiceProvider.get().search(request);
-    }
-
->>>>>>> 4c7df687
     @Override
     public ResourceGeneration downloadSearchResults(final String nodeName,
                                                     final DownloadSearchResultsRequest request) {
@@ -125,7 +110,7 @@
         }
     }
 
-    @AutoLogged(OperationType.UNLOGGED)
+    @AutoLogged(OperationType.MANUALLY_LOGGED)
     @Override
     public DashboardSearchResponse search(final String nodeName, final DashboardSearchRequest request) {
         try {

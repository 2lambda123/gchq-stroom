/*
 * Copyright 2017 Crown Copyright
 *
 * Licensed under the Apache License, Version 2.0 (the "License");
 * you may not use this file except in compliance with the License.
 * You may obtain a copy of the License at
 *
 *     http://www.apache.org/licenses/LICENSE-2.0
 *
 * Unless required by applicable law or agreed to in writing, software
 * distributed under the License is distributed on an "AS IS" BASIS,
 * WITHOUT WARRANTIES OR CONDITIONS OF ANY KIND, either express or implied.
 * See the License for the specific language governing permissions and
 * limitations under the License.
 */

package stroom.dashboard.impl;

import stroom.dashboard.shared.DashboardDoc;
import stroom.dashboard.shared.DashboardResource;
import stroom.dashboard.shared.DownloadQueryRequest;
import stroom.dashboard.shared.DownloadSearchResultsRequest;
import stroom.dashboard.shared.FunctionSignature;
import stroom.dashboard.shared.SearchBusPollRequest;
<<<<<<< HEAD
import stroom.dashboard.shared.SearchResponse;
=======
import stroom.dashboard.shared.DashboardSearchRequest;
import stroom.dashboard.shared.DashboardSearchResponse;
import stroom.dashboard.shared.StoredQuery;
import stroom.dashboard.shared.TableResultRequest;
>>>>>>> 6974673f
import stroom.dashboard.shared.ValidateExpressionResult;
import stroom.docref.DocRef;
<<<<<<< HEAD
import stroom.event.logging.rs.api.AutoLogged;
import stroom.event.logging.rs.api.AutoLogged.OperationType;
=======
import stroom.docstore.api.DocumentResourceHelper;
import stroom.query.api.v2.Field;
import stroom.query.api.v2.Param;
import stroom.query.api.v2.Query;
import stroom.query.api.v2.Result;
import stroom.query.api.v2.ResultRequest.Fetch;
import stroom.query.api.v2.Row;
import stroom.query.api.v2.SearchRequest;
import stroom.query.api.v2.SearchResponse;
import stroom.query.api.v2.TableResult;
import stroom.resource.api.ResourceStore;
import stroom.security.api.SecurityContext;
import stroom.security.shared.PermissionNames;
import stroom.storedquery.api.StoredQueryService;
import stroom.task.api.ExecutorProvider;
import stroom.task.api.TaskContextFactory;
import stroom.util.EntityServiceExceptionUtil;
import stroom.util.json.JsonUtil;
import stroom.util.servlet.HttpServletRequestHolder;
import stroom.util.shared.EntityServiceException;
>>>>>>> 6974673f
import stroom.util.shared.ResourceGeneration;

import javax.inject.Inject;
import javax.inject.Provider;
import java.util.List;
import java.util.Set;

@AutoLogged
class DashboardResourceImpl implements DashboardResource {
    private final Provider<DashboardService> dashboardServiceProvider;

    @Inject
    DashboardResourceImpl(final Provider<DashboardService> dashboardServiceProvider) {
        this.dashboardServiceProvider = dashboardServiceProvider;
    }

    @Override
    public DashboardDoc read(final DocRef docRef) {
        return dashboardServiceProvider.get().read(docRef);
    }

    @Override
    public DashboardDoc update(final DashboardDoc doc) {
        return dashboardServiceProvider.get().update(doc);
    }

    @Override
    @AutoLogged(OperationType.UNLOGGED)
    public ValidateExpressionResult validateExpression(final String expressionString) {
       return dashboardServiceProvider.get().validateExpression(expressionString);
    }

    @Override
    public ResourceGeneration downloadQuery(final DownloadQueryRequest request) {
<<<<<<< HEAD
        return dashboardServiceProvider.get().downloadQuery(request);
=======
        return securityContext.secureResult(() -> {
            try {
                if (request.getSearchRequest() == null) {
                    throw new EntityServiceException("Query is empty");
                }

                final DashboardSearchRequest searchRequest = request.getSearchRequest();
                final DashboardSearchRequest.Builder builder = searchRequest.copy();
                final List<ComponentResultRequest> componentResultRequests = new ArrayList<>();

                // API users will typically want all data so ensure Fetch.ALL is set regardless of what it was before
                if (searchRequest.getComponentResultRequests() != null) {
                    searchRequest.getComponentResultRequests()
                            .forEach(componentResultRequest -> {

                                ComponentResultRequest newRequest = null;
                                if (componentResultRequest instanceof TableResultRequest) {
                                    final TableResultRequest tableResultRequest = (TableResultRequest) componentResultRequest;
                                    // Remove special fields.
                                    tableResultRequest.getTableSettings().getFields().removeIf(Field::isSpecial);
                                    newRequest = tableResultRequest
                                            .copy()
                                            .fetch(Fetch.ALL)
                                            .build();
                                } else if (componentResultRequest instanceof VisResultRequest) {
                                    final VisResultRequest visResultRequest = (VisResultRequest) componentResultRequest;
                                    newRequest = visResultRequest
                                            .copy()
                                            .fetch(Fetch.ALL)
                                            .build();
                                }

                                componentResultRequests.add(newRequest);
                            });
                }

                builder.componentResultRequests(componentResultRequests);

                // Convert our internal model to the model used by the api
                SearchRequest apiSearchRequest = searchRequestMapper.mapRequest(
                        request.getDashboardQueryKey(),
                        builder.build());

                if (apiSearchRequest == null) {
                    throw new EntityServiceException("Query could not be mapped to a SearchRequest");
                }

                // Generate the export file
                String fileName = request.getDashboardQueryKey().toString();
                fileName = NON_BASIC_CHARS.matcher(fileName).replaceAll("");
                fileName = MULTIPLE_SPACE.matcher(fileName).replaceAll(" ");
                fileName = fileName + ".json";

                final ResourceKey resourceKey = resourceStore.createTempFile(fileName);
                final Path outputFile = resourceStore.getTempFile(resourceKey);

                JsonUtil.writeValue(outputFile, apiSearchRequest);

                return new ResourceGeneration(resourceKey, new ArrayList<>());
            } catch (final RuntimeException e) {
                throw EntityServiceExceptionUtil.create(e);
            }
        });
>>>>>>> 6974673f
    }

    @Override
    public ResourceGeneration downloadSearchResults(final DownloadSearchResultsRequest request) {
<<<<<<< HEAD
        return dashboardServiceProvider.get().downloadSearchResults(request);
    }

    @Override
    @AutoLogged(OperationType.UNLOGGED)
    public Set<SearchResponse> poll(final SearchBusPollRequest request) {
        return dashboardServiceProvider.get().poll(request);
    }


=======
        return securityContext.secureResult(PermissionNames.DOWNLOAD_SEARCH_RESULTS_PERMISSION, () -> {
            ResourceKey resourceKey;

            final DashboardSearchRequest searchRequest = request.getSearchRequest();
            final DashboardQueryKey queryKey = searchRequest.getDashboardQueryKey();
            final Search search = searchRequest.getSearch();

            try {
                final ActiveQueries activeQueries = activeQueriesManager.get(securityContext.getUserIdentity(), request.getApplicationInstanceId());

                // Make sure we have active queries for all current UI queries.
                // Note: This also ensures that the active query cache is kept alive
                // for all open UI components.
                final ActiveQuery activeQuery = activeQueries.getExistingQuery(queryKey);
                if (activeQuery == null) {
                    throw new EntityServiceException("The requested search data is not available");
                }

                // Perform the search or update results.
                final DocRef dataSourceRef = search.getDataSourceRef();
                if (dataSourceRef == null || dataSourceRef.getUuid() == null) {
                    throw new RuntimeException("No search data source has been specified");
                }

                // Get the data source provider for this query.
                final DataSourceProvider dataSourceProvider = searchDataSourceProviderRegistry
                        .getDataSourceProvider(dataSourceRef)
                        .orElseThrow(() ->
                                new RuntimeException("No search provider found for '" + dataSourceRef.getType() + "' data source"));

                SearchRequest mappedRequest = searchRequestMapper.mapRequest(queryKey, searchRequest);
                SearchResponse searchResponse = dataSourceProvider.search(mappedRequest);

                if (searchResponse == null || searchResponse.getResults() == null) {
                    throw new EntityServiceException("No results can be found");
                }

                Result result = null;
                for (final Result res : searchResponse.getResults()) {
                    if (res.getComponentId().equals(request.getComponentId())) {
                        result = res;
                        break;
                    }
                }

                if (result == null) {
                    throw new EntityServiceException("No result for component can be found");
                }

                if (!(result instanceof TableResult)) {
                    throw new EntityServiceException("Result is not a table");
                }

                final TableResult tableResult = (TableResult) result;

                // Import file.
                String fileName = queryKey.toString();
                fileName = NON_BASIC_CHARS.matcher(fileName).replaceAll("");
                fileName = MULTIPLE_SPACE.matcher(fileName).replaceAll(" ");
                fileName = fileName + "." + request.getFileType().getExtension();

                resourceKey = resourceStore.createTempFile(fileName);
                final Path file = resourceStore.getTempFile(resourceKey);

                final Optional<ComponentResultRequest> optional = searchRequest.getComponentResultRequests()
                        .stream()
                        .filter(r -> r.getComponentId().equals(request.getComponentId()))
                        .findFirst();
                if (optional.isEmpty()) {
                    throw new EntityServiceException("No component result request found");
                }

                if (!(optional.get() instanceof TableResultRequest)) {
                    throw new EntityServiceException("Component result request is not a table");
                }

                final TableResultRequest tableResultRequest = (TableResultRequest) optional.get();
                final List<Field> fields = tableResultRequest.getTableSettings().getFields();
                final List<Row> rows = tableResult.getRows();

                download(fields, rows, file, request.getFileType(), request.isSample(), request.getPercent());

                searchEventLog.downloadResults(search.getDataSourceRef(), search.getExpression(), search.getQueryInfo());
            } catch (final RuntimeException e) {
                searchEventLog.downloadResults(search.getDataSourceRef(), search.getExpression(), search.getQueryInfo(), e);
                throw EntityServiceExceptionUtil.create(e);
            }

            return new ResourceGeneration(resourceKey, new ArrayList<>());
        });
    }

    private void download(final List<Field> fields, final List<Row> rows, final Path file,
                          final DownloadSearchResultFileType fileType, final boolean sample, final int percent) {
        try (final OutputStream outputStream = new BufferedOutputStream(Files.newOutputStream(file))) {
            SearchResultWriter.Target target = null;

            // Write delimited file.
            switch (fileType) {
                case CSV:
                    target = new DelimitedTarget(outputStream, ",");
                    break;
                case TSV:
                    target = new DelimitedTarget(outputStream, "\t");
                    break;
                case EXCEL:
                    target = new ExcelTarget(outputStream);
                    break;
            }

            final SampleGenerator sampleGenerator = new SampleGenerator(sample, percent);
            final SearchResultWriter searchResultWriter = new SearchResultWriter(fields, rows, sampleGenerator);
            searchResultWriter.write(target);

        } catch (final IOException e) {
            throw EntityServiceExceptionUtil.create(e);
        }
    }

    @Override
    public Set<DashboardSearchResponse> poll(final SearchBusPollRequest request) {
        return securityContext.secureResult(() -> {
            // Elevate the users permissions for the duration of this task so they can read the index if they have 'use' permission.
            return securityContext.useAsReadResult(() -> {
                if (LOGGER.isDebugEnabled()) {
                    final StringBuilder sb = new StringBuilder(
                            "Only the following search queries should be active for session '");
                    sb.append(activeQueriesManager.createKey(securityContext.getUserIdentity(), request.getApplicationInstanceId()));
                    sb.append("'\n");
                    for (final DashboardSearchRequest searchRequest : request.getSearchRequests()) {
                        sb.append("\t");
                        sb.append(searchRequest.getDashboardQueryKey().toString());
                    }
                    LOGGER.debug(sb.toString());
                }

                final ActiveQueries activeQueries = activeQueriesManager.get(securityContext.getUserIdentity(), request.getApplicationInstanceId());
                final Set<DashboardSearchResponse> searchResults = Collections.newSetFromMap(new ConcurrentHashMap<>());

//            // Fix query keys so they have session and user info.
//            for (final Entry<DashboardQueryKey, SearchRequest> entry : request.getSearchActionMap().entrySet()) {
//                final QueryKey queryKey = entry.getValues().getQueryKey();
//                queryKey.setSessionId(request.getSessionId());
//                queryKey.setUserId(request.getUserId());
//            }

                // Kill off any queries that are no longer required by the UI.
                final Set<DashboardQueryKey> keys = request.getSearchRequests().stream()
                        .map(DashboardSearchRequest::getDashboardQueryKey).collect(Collectors.toSet());
                activeQueries.destroyUnusedQueries(keys);

                // Get query results for every active query.
                final HttpServletRequest httpServletRequest = httpServletRequestHolder.get();
                final Executor executor = executorProvider.get();
                final CountDownLatch countDownLatch = new CountDownLatch(request.getSearchRequests().size());
                for (final DashboardSearchRequest searchRequest : request.getSearchRequests()) {
                    Runnable runnable = taskContextFactory.context("Search", taskContext -> {
                        try {
                            httpServletRequestHolder.set(httpServletRequest);
                            final DashboardQueryKey queryKey = searchRequest.getDashboardQueryKey();
                            if (searchRequest.getSearch() != null) {
                                final DashboardSearchResponse searchResponse = processRequest(activeQueries, queryKey, searchRequest);
                                if (searchResponse != null) {
                                    searchResults.add(searchResponse);
                                }
                            }
                        } finally {
                            countDownLatch.countDown();
                            httpServletRequestHolder.set(null);
                        }
                    });
                    executor.execute(runnable);
                }

                // Wait for all results to come back.
                try {
                    countDownLatch.await();
                } catch (final InterruptedException e) {
                    // Keep interrupting.
                    Thread.currentThread().interrupt();
                }

                return searchResults;
            });
        });
    }

    private DashboardSearchResponse processRequest(final ActiveQueries activeQueries,
                                                   final DashboardQueryKey queryKey,
                                                   final DashboardSearchRequest searchRequest) {
        DashboardSearchResponse result;

        boolean newSearch = false;
        DashboardSearchRequest updatedSearchRequest = searchRequest;
        Search search = updatedSearchRequest.getSearch();

        try {
            synchronized (DashboardResourceImpl.class) {
                // Make sure we have active queries for all current UI queries.
                // Note: This also ensures that the active query cache is kept alive
                // for all open UI components.
                final ActiveQuery activeQuery = activeQueries.getExistingQuery(queryKey);

                // If the query doesn't have an active query for this query key then
                // this is new.
                if (activeQuery == null) {
                    newSearch = true;

                    // Store the new active query for this query.
                    activeQueries.addNewQuery(queryKey, search.getDataSourceRef());

                    // Add this search to the history so the user can get back to this
                    // search again.
                    storeSearchHistory(queryKey, search);
                }
            }

            // Perform the search or update results.
            final DocRef dataSourceRef = search.getDataSourceRef();
            if (dataSourceRef == null || dataSourceRef.getUuid() == null) {
                throw new RuntimeException("No search data source has been specified");
            }

            // Get the data source provider for this query.
            final DataSourceProvider dataSourceProvider = searchDataSourceProviderRegistry
                    .getDataSourceProvider(dataSourceRef)
                    .orElseThrow(() ->
                            new RuntimeException(
                                    "No search provider found for '" + dataSourceRef.getType() + "' data source"));

            // Add a param for `currentUser()`
            List<Param> params = search.getParams();
            if (params != null) {
                params = new ArrayList<>(params);
            } else {
                params = new ArrayList<>();
            }
            params.add(new Param("currentUser()", securityContext.getUserId()));
            search = search.copy().params(params).build();
            updatedSearchRequest = updatedSearchRequest.copy().search(search).build();

            SearchRequest mappedRequest = searchRequestMapper.mapRequest(queryKey, updatedSearchRequest);
            SearchResponse searchResponse = dataSourceProvider.search(mappedRequest);
            result = new SearchResponseMapper().mapResponse(queryKey, searchResponse);

            if (newSearch) {
                // Log this search request for the current user.
                searchEventLog.search(search.getDataSourceRef(), search.getExpression(), search.getQueryInfo());
            }

        } catch (final RuntimeException e) {
            LOGGER.debug("Error processing search {}", search, e);

            if (newSearch) {
                searchEventLog.search(search.getDataSourceRef(), search.getExpression(), search.getQueryInfo(), e);
            }

            final String errors = e.getMessage() != null
                    ? e.getMessage()
                    : e.getClass().getName();

            result = new DashboardSearchResponse(queryKey, null, errors, true, null);
        }

        return result;
    }

    private void storeSearchHistory(final DashboardQueryKey queryKey, final Search search) {
        // We only want to record search history for user initiated searches.
        if (search.isStoreHistory()) {
            try {
                // Add this search to the history so the user can get back to
                // this search again.
                final List<Param> params = search.getParams();
                final Query query = new Query(search.getDataSourceRef(), search.getExpression(), params);

                final StoredQuery storedQuery = new StoredQuery();
                storedQuery.setName("History");
                storedQuery.setDashboardUuid(queryKey.getDashboardUuid());
                storedQuery.setComponentId(queryKey.getComponentId());
                storedQuery.setQuery(query);
                queryService.create(storedQuery);

            } catch (final RuntimeException e) {
                LOGGER.error(e.getMessage(), e);
            }
        }
    }
>>>>>>> 6974673f

    @Override
    @AutoLogged(OperationType.UNLOGGED)
    public List<String> fetchTimeZones() {
        return dashboardServiceProvider.get().fetchTimeZones();
    }

    @Override
    @AutoLogged(OperationType.UNLOGGED)
    public List<FunctionSignature> fetchFunctions() {
        return dashboardServiceProvider.get().fetchFunctions();
    }

}<|MERGE_RESOLUTION|>--- conflicted
+++ resolved
@@ -18,45 +18,15 @@
 
 import stroom.dashboard.shared.DashboardDoc;
 import stroom.dashboard.shared.DashboardResource;
+import stroom.dashboard.shared.DashboardSearchResponse;
 import stroom.dashboard.shared.DownloadQueryRequest;
 import stroom.dashboard.shared.DownloadSearchResultsRequest;
 import stroom.dashboard.shared.FunctionSignature;
 import stroom.dashboard.shared.SearchBusPollRequest;
-<<<<<<< HEAD
-import stroom.dashboard.shared.SearchResponse;
-=======
-import stroom.dashboard.shared.DashboardSearchRequest;
-import stroom.dashboard.shared.DashboardSearchResponse;
-import stroom.dashboard.shared.StoredQuery;
-import stroom.dashboard.shared.TableResultRequest;
->>>>>>> 6974673f
 import stroom.dashboard.shared.ValidateExpressionResult;
 import stroom.docref.DocRef;
-<<<<<<< HEAD
 import stroom.event.logging.rs.api.AutoLogged;
 import stroom.event.logging.rs.api.AutoLogged.OperationType;
-=======
-import stroom.docstore.api.DocumentResourceHelper;
-import stroom.query.api.v2.Field;
-import stroom.query.api.v2.Param;
-import stroom.query.api.v2.Query;
-import stroom.query.api.v2.Result;
-import stroom.query.api.v2.ResultRequest.Fetch;
-import stroom.query.api.v2.Row;
-import stroom.query.api.v2.SearchRequest;
-import stroom.query.api.v2.SearchResponse;
-import stroom.query.api.v2.TableResult;
-import stroom.resource.api.ResourceStore;
-import stroom.security.api.SecurityContext;
-import stroom.security.shared.PermissionNames;
-import stroom.storedquery.api.StoredQueryService;
-import stroom.task.api.ExecutorProvider;
-import stroom.task.api.TaskContextFactory;
-import stroom.util.EntityServiceExceptionUtil;
-import stroom.util.json.JsonUtil;
-import stroom.util.servlet.HttpServletRequestHolder;
-import stroom.util.shared.EntityServiceException;
->>>>>>> 6974673f
 import stroom.util.shared.ResourceGeneration;
 
 import javax.inject.Inject;
@@ -91,378 +61,19 @@
 
     @Override
     public ResourceGeneration downloadQuery(final DownloadQueryRequest request) {
-<<<<<<< HEAD
         return dashboardServiceProvider.get().downloadQuery(request);
-=======
-        return securityContext.secureResult(() -> {
-            try {
-                if (request.getSearchRequest() == null) {
-                    throw new EntityServiceException("Query is empty");
-                }
-
-                final DashboardSearchRequest searchRequest = request.getSearchRequest();
-                final DashboardSearchRequest.Builder builder = searchRequest.copy();
-                final List<ComponentResultRequest> componentResultRequests = new ArrayList<>();
-
-                // API users will typically want all data so ensure Fetch.ALL is set regardless of what it was before
-                if (searchRequest.getComponentResultRequests() != null) {
-                    searchRequest.getComponentResultRequests()
-                            .forEach(componentResultRequest -> {
-
-                                ComponentResultRequest newRequest = null;
-                                if (componentResultRequest instanceof TableResultRequest) {
-                                    final TableResultRequest tableResultRequest = (TableResultRequest) componentResultRequest;
-                                    // Remove special fields.
-                                    tableResultRequest.getTableSettings().getFields().removeIf(Field::isSpecial);
-                                    newRequest = tableResultRequest
-                                            .copy()
-                                            .fetch(Fetch.ALL)
-                                            .build();
-                                } else if (componentResultRequest instanceof VisResultRequest) {
-                                    final VisResultRequest visResultRequest = (VisResultRequest) componentResultRequest;
-                                    newRequest = visResultRequest
-                                            .copy()
-                                            .fetch(Fetch.ALL)
-                                            .build();
-                                }
-
-                                componentResultRequests.add(newRequest);
-                            });
-                }
-
-                builder.componentResultRequests(componentResultRequests);
-
-                // Convert our internal model to the model used by the api
-                SearchRequest apiSearchRequest = searchRequestMapper.mapRequest(
-                        request.getDashboardQueryKey(),
-                        builder.build());
-
-                if (apiSearchRequest == null) {
-                    throw new EntityServiceException("Query could not be mapped to a SearchRequest");
-                }
-
-                // Generate the export file
-                String fileName = request.getDashboardQueryKey().toString();
-                fileName = NON_BASIC_CHARS.matcher(fileName).replaceAll("");
-                fileName = MULTIPLE_SPACE.matcher(fileName).replaceAll(" ");
-                fileName = fileName + ".json";
-
-                final ResourceKey resourceKey = resourceStore.createTempFile(fileName);
-                final Path outputFile = resourceStore.getTempFile(resourceKey);
-
-                JsonUtil.writeValue(outputFile, apiSearchRequest);
-
-                return new ResourceGeneration(resourceKey, new ArrayList<>());
-            } catch (final RuntimeException e) {
-                throw EntityServiceExceptionUtil.create(e);
-            }
-        });
->>>>>>> 6974673f
     }
 
     @Override
     public ResourceGeneration downloadSearchResults(final DownloadSearchResultsRequest request) {
-<<<<<<< HEAD
         return dashboardServiceProvider.get().downloadSearchResults(request);
     }
 
     @Override
     @AutoLogged(OperationType.UNLOGGED)
-    public Set<SearchResponse> poll(final SearchBusPollRequest request) {
+    public Set<DashboardSearchResponse> poll(final SearchBusPollRequest request) {
         return dashboardServiceProvider.get().poll(request);
     }
-
-
-=======
-        return securityContext.secureResult(PermissionNames.DOWNLOAD_SEARCH_RESULTS_PERMISSION, () -> {
-            ResourceKey resourceKey;
-
-            final DashboardSearchRequest searchRequest = request.getSearchRequest();
-            final DashboardQueryKey queryKey = searchRequest.getDashboardQueryKey();
-            final Search search = searchRequest.getSearch();
-
-            try {
-                final ActiveQueries activeQueries = activeQueriesManager.get(securityContext.getUserIdentity(), request.getApplicationInstanceId());
-
-                // Make sure we have active queries for all current UI queries.
-                // Note: This also ensures that the active query cache is kept alive
-                // for all open UI components.
-                final ActiveQuery activeQuery = activeQueries.getExistingQuery(queryKey);
-                if (activeQuery == null) {
-                    throw new EntityServiceException("The requested search data is not available");
-                }
-
-                // Perform the search or update results.
-                final DocRef dataSourceRef = search.getDataSourceRef();
-                if (dataSourceRef == null || dataSourceRef.getUuid() == null) {
-                    throw new RuntimeException("No search data source has been specified");
-                }
-
-                // Get the data source provider for this query.
-                final DataSourceProvider dataSourceProvider = searchDataSourceProviderRegistry
-                        .getDataSourceProvider(dataSourceRef)
-                        .orElseThrow(() ->
-                                new RuntimeException("No search provider found for '" + dataSourceRef.getType() + "' data source"));
-
-                SearchRequest mappedRequest = searchRequestMapper.mapRequest(queryKey, searchRequest);
-                SearchResponse searchResponse = dataSourceProvider.search(mappedRequest);
-
-                if (searchResponse == null || searchResponse.getResults() == null) {
-                    throw new EntityServiceException("No results can be found");
-                }
-
-                Result result = null;
-                for (final Result res : searchResponse.getResults()) {
-                    if (res.getComponentId().equals(request.getComponentId())) {
-                        result = res;
-                        break;
-                    }
-                }
-
-                if (result == null) {
-                    throw new EntityServiceException("No result for component can be found");
-                }
-
-                if (!(result instanceof TableResult)) {
-                    throw new EntityServiceException("Result is not a table");
-                }
-
-                final TableResult tableResult = (TableResult) result;
-
-                // Import file.
-                String fileName = queryKey.toString();
-                fileName = NON_BASIC_CHARS.matcher(fileName).replaceAll("");
-                fileName = MULTIPLE_SPACE.matcher(fileName).replaceAll(" ");
-                fileName = fileName + "." + request.getFileType().getExtension();
-
-                resourceKey = resourceStore.createTempFile(fileName);
-                final Path file = resourceStore.getTempFile(resourceKey);
-
-                final Optional<ComponentResultRequest> optional = searchRequest.getComponentResultRequests()
-                        .stream()
-                        .filter(r -> r.getComponentId().equals(request.getComponentId()))
-                        .findFirst();
-                if (optional.isEmpty()) {
-                    throw new EntityServiceException("No component result request found");
-                }
-
-                if (!(optional.get() instanceof TableResultRequest)) {
-                    throw new EntityServiceException("Component result request is not a table");
-                }
-
-                final TableResultRequest tableResultRequest = (TableResultRequest) optional.get();
-                final List<Field> fields = tableResultRequest.getTableSettings().getFields();
-                final List<Row> rows = tableResult.getRows();
-
-                download(fields, rows, file, request.getFileType(), request.isSample(), request.getPercent());
-
-                searchEventLog.downloadResults(search.getDataSourceRef(), search.getExpression(), search.getQueryInfo());
-            } catch (final RuntimeException e) {
-                searchEventLog.downloadResults(search.getDataSourceRef(), search.getExpression(), search.getQueryInfo(), e);
-                throw EntityServiceExceptionUtil.create(e);
-            }
-
-            return new ResourceGeneration(resourceKey, new ArrayList<>());
-        });
-    }
-
-    private void download(final List<Field> fields, final List<Row> rows, final Path file,
-                          final DownloadSearchResultFileType fileType, final boolean sample, final int percent) {
-        try (final OutputStream outputStream = new BufferedOutputStream(Files.newOutputStream(file))) {
-            SearchResultWriter.Target target = null;
-
-            // Write delimited file.
-            switch (fileType) {
-                case CSV:
-                    target = new DelimitedTarget(outputStream, ",");
-                    break;
-                case TSV:
-                    target = new DelimitedTarget(outputStream, "\t");
-                    break;
-                case EXCEL:
-                    target = new ExcelTarget(outputStream);
-                    break;
-            }
-
-            final SampleGenerator sampleGenerator = new SampleGenerator(sample, percent);
-            final SearchResultWriter searchResultWriter = new SearchResultWriter(fields, rows, sampleGenerator);
-            searchResultWriter.write(target);
-
-        } catch (final IOException e) {
-            throw EntityServiceExceptionUtil.create(e);
-        }
-    }
-
-    @Override
-    public Set<DashboardSearchResponse> poll(final SearchBusPollRequest request) {
-        return securityContext.secureResult(() -> {
-            // Elevate the users permissions for the duration of this task so they can read the index if they have 'use' permission.
-            return securityContext.useAsReadResult(() -> {
-                if (LOGGER.isDebugEnabled()) {
-                    final StringBuilder sb = new StringBuilder(
-                            "Only the following search queries should be active for session '");
-                    sb.append(activeQueriesManager.createKey(securityContext.getUserIdentity(), request.getApplicationInstanceId()));
-                    sb.append("'\n");
-                    for (final DashboardSearchRequest searchRequest : request.getSearchRequests()) {
-                        sb.append("\t");
-                        sb.append(searchRequest.getDashboardQueryKey().toString());
-                    }
-                    LOGGER.debug(sb.toString());
-                }
-
-                final ActiveQueries activeQueries = activeQueriesManager.get(securityContext.getUserIdentity(), request.getApplicationInstanceId());
-                final Set<DashboardSearchResponse> searchResults = Collections.newSetFromMap(new ConcurrentHashMap<>());
-
-//            // Fix query keys so they have session and user info.
-//            for (final Entry<DashboardQueryKey, SearchRequest> entry : request.getSearchActionMap().entrySet()) {
-//                final QueryKey queryKey = entry.getValues().getQueryKey();
-//                queryKey.setSessionId(request.getSessionId());
-//                queryKey.setUserId(request.getUserId());
-//            }
-
-                // Kill off any queries that are no longer required by the UI.
-                final Set<DashboardQueryKey> keys = request.getSearchRequests().stream()
-                        .map(DashboardSearchRequest::getDashboardQueryKey).collect(Collectors.toSet());
-                activeQueries.destroyUnusedQueries(keys);
-
-                // Get query results for every active query.
-                final HttpServletRequest httpServletRequest = httpServletRequestHolder.get();
-                final Executor executor = executorProvider.get();
-                final CountDownLatch countDownLatch = new CountDownLatch(request.getSearchRequests().size());
-                for (final DashboardSearchRequest searchRequest : request.getSearchRequests()) {
-                    Runnable runnable = taskContextFactory.context("Search", taskContext -> {
-                        try {
-                            httpServletRequestHolder.set(httpServletRequest);
-                            final DashboardQueryKey queryKey = searchRequest.getDashboardQueryKey();
-                            if (searchRequest.getSearch() != null) {
-                                final DashboardSearchResponse searchResponse = processRequest(activeQueries, queryKey, searchRequest);
-                                if (searchResponse != null) {
-                                    searchResults.add(searchResponse);
-                                }
-                            }
-                        } finally {
-                            countDownLatch.countDown();
-                            httpServletRequestHolder.set(null);
-                        }
-                    });
-                    executor.execute(runnable);
-                }
-
-                // Wait for all results to come back.
-                try {
-                    countDownLatch.await();
-                } catch (final InterruptedException e) {
-                    // Keep interrupting.
-                    Thread.currentThread().interrupt();
-                }
-
-                return searchResults;
-            });
-        });
-    }
-
-    private DashboardSearchResponse processRequest(final ActiveQueries activeQueries,
-                                                   final DashboardQueryKey queryKey,
-                                                   final DashboardSearchRequest searchRequest) {
-        DashboardSearchResponse result;
-
-        boolean newSearch = false;
-        DashboardSearchRequest updatedSearchRequest = searchRequest;
-        Search search = updatedSearchRequest.getSearch();
-
-        try {
-            synchronized (DashboardResourceImpl.class) {
-                // Make sure we have active queries for all current UI queries.
-                // Note: This also ensures that the active query cache is kept alive
-                // for all open UI components.
-                final ActiveQuery activeQuery = activeQueries.getExistingQuery(queryKey);
-
-                // If the query doesn't have an active query for this query key then
-                // this is new.
-                if (activeQuery == null) {
-                    newSearch = true;
-
-                    // Store the new active query for this query.
-                    activeQueries.addNewQuery(queryKey, search.getDataSourceRef());
-
-                    // Add this search to the history so the user can get back to this
-                    // search again.
-                    storeSearchHistory(queryKey, search);
-                }
-            }
-
-            // Perform the search or update results.
-            final DocRef dataSourceRef = search.getDataSourceRef();
-            if (dataSourceRef == null || dataSourceRef.getUuid() == null) {
-                throw new RuntimeException("No search data source has been specified");
-            }
-
-            // Get the data source provider for this query.
-            final DataSourceProvider dataSourceProvider = searchDataSourceProviderRegistry
-                    .getDataSourceProvider(dataSourceRef)
-                    .orElseThrow(() ->
-                            new RuntimeException(
-                                    "No search provider found for '" + dataSourceRef.getType() + "' data source"));
-
-            // Add a param for `currentUser()`
-            List<Param> params = search.getParams();
-            if (params != null) {
-                params = new ArrayList<>(params);
-            } else {
-                params = new ArrayList<>();
-            }
-            params.add(new Param("currentUser()", securityContext.getUserId()));
-            search = search.copy().params(params).build();
-            updatedSearchRequest = updatedSearchRequest.copy().search(search).build();
-
-            SearchRequest mappedRequest = searchRequestMapper.mapRequest(queryKey, updatedSearchRequest);
-            SearchResponse searchResponse = dataSourceProvider.search(mappedRequest);
-            result = new SearchResponseMapper().mapResponse(queryKey, searchResponse);
-
-            if (newSearch) {
-                // Log this search request for the current user.
-                searchEventLog.search(search.getDataSourceRef(), search.getExpression(), search.getQueryInfo());
-            }
-
-        } catch (final RuntimeException e) {
-            LOGGER.debug("Error processing search {}", search, e);
-
-            if (newSearch) {
-                searchEventLog.search(search.getDataSourceRef(), search.getExpression(), search.getQueryInfo(), e);
-            }
-
-            final String errors = e.getMessage() != null
-                    ? e.getMessage()
-                    : e.getClass().getName();
-
-            result = new DashboardSearchResponse(queryKey, null, errors, true, null);
-        }
-
-        return result;
-    }
-
-    private void storeSearchHistory(final DashboardQueryKey queryKey, final Search search) {
-        // We only want to record search history for user initiated searches.
-        if (search.isStoreHistory()) {
-            try {
-                // Add this search to the history so the user can get back to
-                // this search again.
-                final List<Param> params = search.getParams();
-                final Query query = new Query(search.getDataSourceRef(), search.getExpression(), params);
-
-                final StoredQuery storedQuery = new StoredQuery();
-                storedQuery.setName("History");
-                storedQuery.setDashboardUuid(queryKey.getDashboardUuid());
-                storedQuery.setComponentId(queryKey.getComponentId());
-                storedQuery.setQuery(query);
-                queryService.create(storedQuery);
-
-            } catch (final RuntimeException e) {
-                LOGGER.error(e.getMessage(), e);
-            }
-        }
-    }
->>>>>>> 6974673f
 
     @Override
     @AutoLogged(OperationType.UNLOGGED)

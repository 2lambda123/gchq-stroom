--- conflicted
+++ resolved
@@ -30,12 +30,8 @@
 import stroom.entity.shared.Clearable;
 import stroom.explorer.api.ExplorerActionHandler;
 import stroom.importexport.ImportExportActionHandler;
-<<<<<<< HEAD
-import stroom.task.api.TaskHandler;
+import stroom.task.api.TaskHandlerBinder;
 import stroom.util.lifecycle.jobmanagement.ScheduledJobs;
-=======
-import stroom.task.api.TaskHandlerBinder;
->>>>>>> 467d0733
 
 public class DashboardModule extends AbstractModule {
     @Override
@@ -61,18 +57,9 @@
         final Multibinder<ImportExportActionHandler> importExportActionHandlerBinder = Multibinder.newSetBinder(binder(), ImportExportActionHandler.class);
         importExportActionHandlerBinder.addBinding().to(stroom.dashboard.DashboardStoreImpl.class);
 
-<<<<<<< HEAD
-        final MapBinder<String, Object> entityServiceByTypeBinder = MapBinder.newMapBinder(binder(), String.class, Object.class);
-        entityServiceByTypeBinder.addBinding(DashboardDoc.DOCUMENT_TYPE).to(stroom.dashboard.DashboardStoreImpl.class);
-
-//        final Multibinder<FindService> findServiceBinder = Multibinder.newSetBinder(binder(), FindService.class);
-//        findServiceBinder.addBinding().to(stroom.dashboard.DashboardStoreImpl.class);
-
         final Multibinder<ScheduledJobs> jobs = Multibinder.newSetBinder(binder(), ScheduledJobs.class);
         jobs.addBinding().to(DashboardJobs.class);
-=======
         EntityTypeBinder.create(binder())
                 .bind(DashboardDoc.DOCUMENT_TYPE, DashboardStoreImpl.class);
->>>>>>> 467d0733
     }
 }
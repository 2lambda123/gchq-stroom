--- conflicted
+++ resolved
@@ -452,12 +452,7 @@
                                             getComponentConfig().getId(),
                                             downloadPresenter.getFileType(),
                                             downloadPresenter.isSample(),
-<<<<<<< HEAD
-                                            downloadPresenter.getPercent(),
-                                            timeZones.getLocalTimeZoneId());
-=======
                                             downloadPresenter.getPercent());
->>>>>>> 7d0afc37
                             final Rest<ResourceGeneration> rest = restFactory.create();
                             rest
                                     .onSuccess(result -> ExportFileCompleteUtil.onSuccess(locationManager,

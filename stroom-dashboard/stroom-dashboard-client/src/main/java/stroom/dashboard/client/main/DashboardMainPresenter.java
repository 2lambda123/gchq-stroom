--- conflicted
+++ resolved
@@ -18,7 +18,6 @@
 package stroom.dashboard.client.main;
 
 import stroom.alert.client.event.AlertEvent;
-import stroom.core.client.UrlParameters;
 import stroom.core.client.presenter.CorePresenter;
 import stroom.dashboard.client.main.DashboardMainPresenter.DashboardMainProxy;
 import stroom.dashboard.client.main.DashboardMainPresenter.DashboardMainView;
@@ -28,8 +27,8 @@
 import stroom.dispatch.client.RestFactory;
 import stroom.docref.DocRef;
 import stroom.docstore.shared.DocRefUtil;
-import stroom.security.client.api.event.CurrentUserChangedEvent;
-import stroom.security.client.api.event.CurrentUserChangedEvent.CurrentUserChangedHandler;
+import stroom.main.client.event.UrlQueryParameterChangeEvent;
+import stroom.main.client.event.UrlQueryParameterChangeEvent.UrlQueryParameterChangeHandler;
 
 import com.google.gwt.core.client.GWT;
 import com.google.gwt.event.shared.GwtEvent;
@@ -45,13 +44,15 @@
 import com.gwtplatform.mvp.client.proxy.RevealContentEvent;
 import com.gwtplatform.mvp.client.proxy.RevealContentHandler;
 
+import java.util.Map;
 import javax.inject.Inject;
 
 public class DashboardMainPresenter
         extends MyPresenter<DashboardMainView, DashboardMainProxy>
-        implements CurrentUserChangedHandler {
+        implements UrlQueryParameterChangeHandler {
 
     private static final DashboardResource DASHBOARD_RESOURCE = GWT.create(DashboardResource.class);
+    private static final String SHOW_DASHBOARD_ACTION = "open-dashboard";
 
     @ContentSlot
     public static final GwtEvent.Type<RevealContentHandler<?>> CONTENT = new GwtEvent.Type<>();
@@ -59,35 +60,15 @@
     private final DashboardPresenter dashboardPresenter;
     private final RestFactory restFactory;
 
-    private final String type;
-    private final String uuid;
-
     @Inject
     public DashboardMainPresenter(final EventBus eventBus,
                                   final DashboardMainView view,
                                   final DashboardMainProxy proxy,
                                   final RestFactory restFactory,
-                                  final DashboardPresenter dashboardPresenter,
-                                  final UrlParameters urlParameters) {
+                                  final DashboardPresenter dashboardPresenter) {
         super(eventBus, view, proxy);
         this.dashboardPresenter = dashboardPresenter;
         this.restFactory = restFactory;
-
-        type = urlParameters.getType();
-        uuid = urlParameters.getUuid();
-        final String title = urlParameters.getTitle();
-        final String params = urlParameters.getParams();
-        final boolean embedded = urlParameters.isEmbedded();
-        final boolean queryOnOpen = urlParameters.isQueryOnOpen();
-
-        dashboardPresenter.setCustomTitle(title);
-        dashboardPresenter.setParams(params);
-        dashboardPresenter.setEmbedded(embedded);
-        dashboardPresenter.setQueryOnOpen(queryOnOpen);
-
-        if (title != null && title.trim().length() > 0) {
-            Window.setTitle(title);
-        }
 
         dashboardPresenter.addDirtyHandler(event -> Window.setTitle(dashboardPresenter.getLabel()));
         Window.addWindowClosingHandler(event -> {
@@ -96,23 +77,6 @@
                         "has unsaved changes. Are you sure you want to close it?");
             }
         });
-    }
-
-    @ProxyEvent
-    @Override
-    public void onCurrentUserChanged(final CurrentUserChangedEvent event) {
-        if (type == null || uuid == null) {
-            AlertEvent.fireError(this, "No dashboard uuid has been specified", null);
-
-        } else {
-            final DocRef docRef = new DocRef(type, uuid);
-            final Rest<DashboardDoc> rest = restFactory.create();
-            rest
-                    .onSuccess(this::onLoadSuccess)
-                    .onFailure(this::onLoadFailure)
-                    .call(DASHBOARD_RESOURCE)
-                    .fetch(docRef.getUuid());
-        }
     }
 
     private void onLoadSuccess(final DashboardDoc dashboard) {
@@ -138,8 +102,6 @@
         RootPanel.get("logo").setVisible(false);
     }
 
-<<<<<<< HEAD
-=======
     @ProxyEvent
     @Override
     public void onChange(final UrlQueryParameterChangeEvent event) {
@@ -176,7 +138,6 @@
         }
     }
 
->>>>>>> 24f35373
     @ProxyStandard
     public interface DashboardMainProxy extends Proxy<DashboardMainPresenter> {
 

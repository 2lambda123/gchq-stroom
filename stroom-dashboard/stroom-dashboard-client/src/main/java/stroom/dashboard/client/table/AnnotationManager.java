/*
 * Copyright 2017 Crown Copyright
 *
 * Licensed under the Apache License, Version 2.0 (the "License");
 * you may not use this file except in compliance with the License.
 * You may obtain a copy of the License at
 *
 *     http://www.apache.org/licenses/LICENSE-2.0
 *
 * Unless required by applicable law or agreed to in writing, software
 * distributed under the License is distributed on an "AS IS" BASIS,
 * WITHOUT WARRANTIES OR CONDITIONS OF ANY KIND, either express or implied.
 * See the License for the specific language governing permissions and
 * limitations under the License.
 */

package stroom.dashboard.client.table;

import stroom.annotation.client.ChangeAssignedToPresenter;
import stroom.annotation.client.ChangeStatusPresenter;
import stroom.annotation.client.ShowAnnotationEvent;
import stroom.annotation.shared.Annotation;
import stroom.annotation.shared.EventId;
import stroom.dashboard.shared.IndexConstants;
import stroom.dashboard.shared.TableComponentSettings;
import stroom.dispatch.client.Rest;
import stroom.dispatch.client.RestFactory;
import stroom.query.api.v2.Field;
<<<<<<< HEAD
import stroom.security.shared.UserNameResource;
=======
import stroom.query.client.presenter.TableRow;
>>>>>>> 9519a1db
import stroom.svg.client.SvgPresets;
import stroom.util.shared.UserName;
import stroom.widget.menu.client.presenter.IconMenuItem;
import stroom.widget.menu.client.presenter.Item;
import stroom.widget.menu.client.presenter.ShowMenuEvent;
import stroom.widget.popup.client.presenter.PopupPosition;
import stroom.widget.popup.client.presenter.PopupPosition.VerticalLocation;

import com.google.gwt.core.client.GWT;
import com.google.gwt.dom.client.Element;
import com.google.gwt.dom.client.NativeEvent;

import java.util.ArrayList;
import java.util.List;
import java.util.Objects;
import java.util.stream.Collectors;
import javax.inject.Inject;

public class AnnotationManager {

    private final ChangeStatusPresenter changeStatusPresenter;
    private final ChangeAssignedToPresenter changeAssignedToPresenter;
    private final RestFactory restFactory;

    private TableComponentSettings tableComponentSettings;
    private List<TableRow> selectedItems;

    @Inject
<<<<<<< HEAD
    public AnnotationManager(final MenuListPresenter menuListPresenter,
                             final ChangeStatusPresenter changeStatusPresenter,
                             final ChangeAssignedToPresenter changeAssignedToPresenter,
                             final RestFactory restFactory) {
        this.menuListPresenter = menuListPresenter;
=======
    public AnnotationManager(final ChangeStatusPresenter changeStatusPresenter,
                             final ChangeAssignedToPresenter changeAssignedToPresenter) {
>>>>>>> 9519a1db
        this.changeStatusPresenter = changeStatusPresenter;
        this.changeAssignedToPresenter = changeAssignedToPresenter;
        this.restFactory = restFactory;
    }

    public void showAnnotationMenu(final NativeEvent event,
                                   final TableComponentSettings tableComponentSettings,
                                   final List<TableRow> selectedItems) {
        this.tableComponentSettings = tableComponentSettings;
        this.selectedItems = selectedItems;

        final Element target = event.getEventTarget().cast();
        final PopupPosition popupPosition = new PopupPosition(target.getAbsoluteLeft(),
                target.getAbsoluteRight(), target.getAbsoluteTop(), target.getAbsoluteBottom(), null,
                VerticalLocation.BELOW);

        final List<Item> menuItems = getMenuItems(tableComponentSettings, selectedItems);
        ShowMenuEvent
                .builder()
                .items(menuItems)
                .popupPosition(popupPosition)
                .fire(changeStatusPresenter);
    }

    private List<Item> getMenuItems(final TableComponentSettings tableComponentSettings,
                                    final List<TableRow> selectedItems) {
        final List<Item> menuItems = new ArrayList<>();

        final List<EventId> eventIdList = getEventIdList(tableComponentSettings, selectedItems);
        final List<Long> annotationIdList = getAnnotationIdList(tableComponentSettings, selectedItems);

        // Create menu item.
        menuItems.add(createCreateMenu(eventIdList));

        if (annotationIdList.size() > 0) {
            // Status menu item.
            menuItems.add(createStatusMenu(annotationIdList));
            // Assigned to menu item.
            menuItems.add(createAssignMenu(annotationIdList));
        }

        return menuItems;
    }

    public List<EventId> getEventIdList(final TableComponentSettings tableComponentSettings,
                                        final List<TableRow> selectedItems) {
        final List<EventId> idList = new ArrayList<>();

        final List<String> streamIds = getValues(
                tableComponentSettings,
                selectedItems,
                IndexConstants.generateObfuscatedColumnName(IndexConstants.STREAM_ID));
        final List<String> eventIds = getValues(
                tableComponentSettings,
                selectedItems,
                IndexConstants.generateObfuscatedColumnName(IndexConstants.EVENT_ID));
        final List<String> eventIdLists = getValues(tableComponentSettings, selectedItems, "EventIdList");

        for (int i = 0; i < streamIds.size() && i < eventIds.size(); i++) {
            final Long streamId = toLong(streamIds.get(i));
            final Long eventId = toLong(eventIds.get(i));
            if (streamId != null && eventId != null) {
                idList.add(new EventId(streamId, eventId));
            }
        }

        for (final String eventIdList : eventIdLists) {
            if (eventIdList != null) {
                final String[] events = eventIdList.split(" ");
                for (final String event : events) {
                    try {
                        final String[] parts = event.split(":");
                        if (parts.length == 2) {
                            final long streamId = Long.parseLong(parts[0]);
                            final long eventId = Long.parseLong(parts[1]);
                            idList.add(new EventId(streamId, eventId));
                        }
                    } catch (final NumberFormatException e) {
                        // Ignore.
                    }
                }
            }
        }

        return idList;
    }

    private String getFieldId(final TableComponentSettings tableComponentSettings, final String fieldName) {
        for (final Field field : tableComponentSettings.getFields()) {
            if (field.getName().equalsIgnoreCase(fieldName)) {
                return field.getId();
            }
        }
        return null;
    }

    public List<Long> getAnnotationIdList(final TableComponentSettings tableComponentSettings,
                                          final List<TableRow> selectedItems) {
        final List<String> values = getValues(tableComponentSettings, selectedItems, "annotation:Id");
        return values
                .stream()
                .map(this::toLong)
                .filter(Objects::nonNull)
                .collect(Collectors.toList());
    }

    public List<String> getValues(final TableComponentSettings tableComponentSettings,
                                  final List<TableRow> selectedItems,
                                  final String fieldName) {
        final List<String> values = new ArrayList<>();
        if (selectedItems != null && selectedItems.size() > 0) {
            final String fieldId = getFieldId(tableComponentSettings, fieldName);
            if (fieldId != null) {
                for (final TableRow row : selectedItems) {
                    final String value = row.getText(fieldId);
                    values.add(value);
                }
            }
        }
        return values;
    }

    public String getValue(final TableComponentSettings tableComponentSettings,
                           final List<TableRow> selectedItems,
                           final String fieldName) {
        if (selectedItems != null && selectedItems.size() > 0) {
            final String fieldId = getFieldId(tableComponentSettings, fieldName);
            if (fieldId != null) {
                for (final TableRow row : selectedItems) {
                    final String value = row.getText(fieldId);
                    if (value != null) {
                        return value;
                    }
                }
            }
        }
        return null;
    }

    private Long toLong(final String string) {
        if (string != null) {
            try {
                return Long.parseLong(string);
            } catch (final NumberFormatException e) {
                // Ignore.
            }
        }
        return null;
    }

    private Item createCreateMenu(final List<EventId> eventIdList) {
        return new IconMenuItem.Builder()
                .priority(0)
                .icon(SvgPresets.EDIT)
                .text("Create Annotation")
                .command(() -> createAnnotation(eventIdList))
                .build();
    }

    private Item createStatusMenu(final List<Long> annotationIdList) {
        return new IconMenuItem.Builder()
                .priority(1)
                .icon(SvgPresets.EDIT)
                .text("Change Status")
                .command(() -> changeStatus(annotationIdList))
                .build();
    }

    private Item createAssignMenu(final List<Long> annotationIdList) {
        return new IconMenuItem.Builder()
                .priority(2)
                .icon(SvgPresets.EDIT)
                .text("Change Assigned To")
                .command(() -> changeAssignedTo(annotationIdList))
                .build();
    }

    private void createAnnotation(final List<EventId> eventIdList) {
        final String title = getValue(tableComponentSettings, selectedItems, "title");
        final String subject = getValue(tableComponentSettings, selectedItems, "subject");
        final String status = getValue(tableComponentSettings, selectedItems, "status");
        final String assignedTo = getValue(tableComponentSettings, selectedItems, "assignedTo");
        final String comment = getValue(tableComponentSettings, selectedItems, "comment");

<<<<<<< HEAD
        // assignedTo is a display name so have to convert it back to a unique username
        final UserNameResource userNameResource = GWT.create(UserNameResource.class);
        final Rest<UserName> rest = restFactory.create();

        rest
                .onSuccess(optUserName -> {
                    final Annotation annotation = new Annotation();
                    annotation.setTitle(title);
                    annotation.setSubject(subject);
                    annotation.setStatus(status);
                    annotation.setAssignedTo(optUserName);
                    annotation.setComment(comment);

                    ShowAnnotationEvent.fire(menuListPresenter, annotation, eventIdList);
                })
                .call(userNameResource)
                .getByDisplayName(assignedTo);
=======
        final Annotation annotation = new Annotation();
        annotation.setTitle(title);
        annotation.setSubject(subject);
        annotation.setStatus(status);
        annotation.setAssignedTo(assignedTo);
        annotation.setComment(comment);

        ShowAnnotationEvent.fire(changeStatusPresenter, annotation, eventIdList);
>>>>>>> 9519a1db
    }

    private void changeStatus(final List<Long> annotationIdList) {
        changeStatusPresenter.show(annotationIdList);
    }

    private void changeAssignedTo(final List<Long> annotationIdList) {
        changeAssignedToPresenter.show(annotationIdList);
    }
}<|MERGE_RESOLUTION|>--- conflicted
+++ resolved
@@ -26,11 +26,8 @@
 import stroom.dispatch.client.Rest;
 import stroom.dispatch.client.RestFactory;
 import stroom.query.api.v2.Field;
-<<<<<<< HEAD
+import stroom.query.client.presenter.TableRow;
 import stroom.security.shared.UserNameResource;
-=======
-import stroom.query.client.presenter.TableRow;
->>>>>>> 9519a1db
 import stroom.svg.client.SvgPresets;
 import stroom.util.shared.UserName;
 import stroom.widget.menu.client.presenter.IconMenuItem;
@@ -59,16 +56,9 @@
     private List<TableRow> selectedItems;
 
     @Inject
-<<<<<<< HEAD
-    public AnnotationManager(final MenuListPresenter menuListPresenter,
-                             final ChangeStatusPresenter changeStatusPresenter,
+    public AnnotationManager(final ChangeStatusPresenter changeStatusPresenter,
                              final ChangeAssignedToPresenter changeAssignedToPresenter,
                              final RestFactory restFactory) {
-        this.menuListPresenter = menuListPresenter;
-=======
-    public AnnotationManager(final ChangeStatusPresenter changeStatusPresenter,
-                             final ChangeAssignedToPresenter changeAssignedToPresenter) {
->>>>>>> 9519a1db
         this.changeStatusPresenter = changeStatusPresenter;
         this.changeAssignedToPresenter = changeAssignedToPresenter;
         this.restFactory = restFactory;
@@ -253,7 +243,6 @@
         final String assignedTo = getValue(tableComponentSettings, selectedItems, "assignedTo");
         final String comment = getValue(tableComponentSettings, selectedItems, "comment");
 
-<<<<<<< HEAD
         // assignedTo is a display name so have to convert it back to a unique username
         final UserNameResource userNameResource = GWT.create(UserNameResource.class);
         final Rest<UserName> rest = restFactory.create();
@@ -267,20 +256,10 @@
                     annotation.setAssignedTo(optUserName);
                     annotation.setComment(comment);
 
-                    ShowAnnotationEvent.fire(menuListPresenter, annotation, eventIdList);
+                    ShowAnnotationEvent.fire(changeStatusPresenter, annotation, eventIdList);
                 })
                 .call(userNameResource)
                 .getByDisplayName(assignedTo);
-=======
-        final Annotation annotation = new Annotation();
-        annotation.setTitle(title);
-        annotation.setSubject(subject);
-        annotation.setStatus(status);
-        annotation.setAssignedTo(assignedTo);
-        annotation.setComment(comment);
-
-        ShowAnnotationEvent.fire(changeStatusPresenter, annotation, eventIdList);
->>>>>>> 9519a1db
     }
 
     private void changeStatus(final List<Long> annotationIdList) {

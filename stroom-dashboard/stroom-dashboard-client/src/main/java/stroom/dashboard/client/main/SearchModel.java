--- conflicted
+++ resolved
@@ -28,24 +28,17 @@
 import stroom.dispatch.client.Rest;
 import stroom.dispatch.client.RestFactory;
 import stroom.docref.DocRef;
-<<<<<<< HEAD
+import stroom.instance.client.ClientApplicationInstance;
 import stroom.preferences.client.UserPreferencesManager;
 import stroom.query.api.v2.DateTimeSettings;
-=======
-import stroom.instance.client.ClientApplicationInstance;
->>>>>>> 4e186eae
 import stroom.query.api.v2.ExpressionOperator;
 import stroom.query.api.v2.ExpressionParamUtil;
 import stroom.query.api.v2.ExpressionUtil;
 import stroom.query.api.v2.Param;
 import stroom.query.api.v2.QueryKey;
 import stroom.query.api.v2.Result;
-<<<<<<< HEAD
 import stroom.ui.config.shared.UserPreferences;
-import stroom.util.shared.RandomId;
-=======
 import stroom.util.client.Console;
->>>>>>> 4e186eae
 
 import com.google.gwt.core.client.GWT;
 
@@ -217,12 +210,8 @@
                             .queryKey(queryKey)
                             .search(search)
                             .componentResultRequests(requests)
-<<<<<<< HEAD
                             .dateTimeSettings(getDateTimeSettings())
-=======
-                            .dateTimeLocale(timeZones.getTimeZone())
                             .applicationInstanceUuid(applicationInstance.getInstanceUuid())
->>>>>>> 4e186eae
                             .dashboardUuid(dashboardUuid)
                             .componentId(componentId)
                             .build();
@@ -306,12 +295,8 @@
                     .queryKey(queryKey)
                     .search(search)
                     .componentResultRequests(requests)
-<<<<<<< HEAD
                     .dateTimeSettings(getDateTimeSettings())
-=======
-                    .dateTimeLocale(timeZones.getTimeZone())
                     .applicationInstanceUuid(applicationInstance.getInstanceUuid())
->>>>>>> 4e186eae
                     .dashboardUuid(dashboardUuid)
                     .componentId(componentId)
                     .storeHistory(storeHistory)
@@ -494,12 +479,8 @@
                 .builder()
                 .search(search)
                 .componentResultRequests(requests)
-<<<<<<< HEAD
                 .dateTimeSettings(getDateTimeSettings())
-=======
-                .dateTimeLocale(timeZones.getTimeZone())
                 .applicationInstanceUuid(applicationInstance.getInstanceUuid())
->>>>>>> 4e186eae
                 .dashboardUuid(dashboardUuid)
                 .componentId(componentId)
                 .build();

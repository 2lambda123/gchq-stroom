--- conflicted
+++ resolved
@@ -51,15 +51,10 @@
 
 public class SearchModel {
 
-<<<<<<< HEAD
-    private final SearchBus searchBus;
-=======
     private static final DashboardResource DASHBOARD_RESOURCE = GWT.create(DashboardResource.class);
 
     private final RestFactory restFactory;
     private final ClientApplicationInstance applicationInstance;
-    private final QueryPresenter queryPresenter;
->>>>>>> aa2c52c7
     private final IndexLoader indexLoader;
     private final TimeZones timeZones;
     private String dashboardUuid;
@@ -72,39 +67,36 @@
     private Mode mode = Mode.INACTIVE;
     private boolean searching;
 
-<<<<<<< HEAD
     private final List<Consumer<Mode>> modeListeners = new ArrayList<>();
     private final List<Consumer<List<String>>> errorListeners = new ArrayList<>();
 
-    public SearchModel(final SearchBus searchBus,
-                       final IndexLoader indexLoader,
-                       final TimeZones timeZones,
-                       final UserPreferencesManager userPreferencesManager) {
-        this.searchBus = searchBus;
-=======
     public SearchModel(final RestFactory restFactory,
                        final ClientApplicationInstance applicationInstance,
-                       final QueryPresenter queryPresenter,
                        final IndexLoader indexLoader,
                        final TimeZones timeZones,
                        final UserPreferencesManager userPreferencesManager) {
         this.restFactory = restFactory;
         this.applicationInstance = applicationInstance;
-        this.queryPresenter = queryPresenter;
->>>>>>> aa2c52c7
         this.indexLoader = indexLoader;
         this.timeZones = timeZones;
         this.userPreferencesManager = userPreferencesManager;
     }
 
-<<<<<<< HEAD
+    public void init(final String dashboardUuid,
+                     final String componentId) {
+        this.dashboardUuid = dashboardUuid;
+        this.componentId = componentId;
+    }
+
     /**
      * Stop searching, set the search mode to inactive and tell all components
      * that they no longer want data and search has ended.
      */
     public void stop() {
+        GWT.log("SearchModel - stop()");
         if (currentQueryKey != null) {
-            searchBus.remove(currentQueryKey);
+            destroy(currentQueryKey);
+            currentQueryKey = null;
         }
         setMode(Mode.INACTIVE);
 
@@ -115,8 +107,9 @@
             resultComponent.endSearch();
         }
 
-        // Force a poll to ensure any running query is destroyed.
-        searchBus.poll();
+        // Stop polling.
+        searching = false;
+        currentSearch = null;
     }
 
     /**
@@ -141,54 +134,21 @@
         // Tell every component that it should want data.
         setWantsData(true);
         setMode(Mode.ACTIVE);
-=======
-    public void init(final String dashboardUuid,
-                     final String componentId) {
-        this.dashboardUuid = dashboardUuid;
-        this.componentId = componentId;
-    }
-
-    /**
-     * Run a search with the provided expression, returning results for all
-     * components.
-     */
-    public void search(final ExpressionOperator expression,
-                       final String params,
-                       final boolean incremental,
-                       final boolean storeHistory,
-                       final String queryInfo) {
-        GWT.log("SearchModel - search() - mode=" + mode);
-        // Toggle the request mode or start a new search.
-        switch (mode) {
-            case ACTIVE:
-                // Tell every component not to want data.
-                setWantsData(false);
-                setMode(Mode.PAUSED);
-                break;
-            case INACTIVE:
-                startNewSearch(expression, params, incremental, storeHistory, queryInfo);
-                break;
-            case PAUSED:
-                // Tell every component that it should want data.
-                setWantsData(true);
-                setMode(Mode.ACTIVE);
-                break;
-        }
->>>>>>> aa2c52c7
-    }
+    }
+
 
     /**
      * Begin executing a new search using the supplied query expression.
      *
      * @param expression The expression to search with.
      */
-    private void startNewSearch(final ExpressionOperator expression,
-                                final String params,
-                                final boolean incremental,
-                                final boolean storeHistory,
-                                final String queryInfo) {
+    public void startNewSearch(final ExpressionOperator expression,
+                               final String params,
+                               final boolean incremental,
+                               final boolean storeHistory,
+                               final String queryInfo) {
         // Destroy the previous search and ready all components for a new search to begin.
-        destroy();
+        stop();
 
         // Tell every component that it should want data.
         setWantsData(true);
@@ -216,37 +176,6 @@
                         .build();
             }
         }
-<<<<<<< HEAD
-        return componentSettingsMap;
-    }
-
-    private List<Param> getParams(final Map<String, String> parameterMap) {
-        final List<Param> params = new ArrayList<>();
-        for (final Entry<String, String> entry : parameterMap.entrySet()) {
-            params.add(new Param(entry.getKey(), entry.getValue()));
-        }
-        return params;
-    }
-
-    /**
-     * Begin executing a new search using the supplied query expression.
-     *
-     * @param expression The expression to search with.
-     */
-    public void startNewSearch(final ExpressionOperator expression,
-                                final String params,
-                                final boolean incremental,
-                                final boolean storeHistory,
-                                final String queryInfo) {
-
-        final Map<String, ComponentSettings> resultComponentMap = initModel(
-                expression,
-                params,
-                incremental,
-                storeHistory,
-                queryInfo);
-=======
->>>>>>> aa2c52c7
 
         if (resultComponentMap != null) {
             final DocRef dataSourceRef = indexLoader.getLoadedDataSourceRef();
@@ -320,7 +249,7 @@
                             .onFailure(throwable -> {
                                 try {
                                     if (queryKey.equals(currentQueryKey)) {
-                                        queryPresenter.setErrors(Collections.singletonList(throwable.toString()));
+                                        setErrors(Collections.singletonList(throwable.toString()));
                                     }
                                 } catch (final RuntimeException e) {
                                     GWT.log(e.getMessage());
@@ -331,30 +260,6 @@
                 }
             }
         }
-    }
-
-    /**
-     * Stop searching, set the search mode to inactive and tell all components
-     * that they no longer want data and search has ended.
-     */
-    public void destroy() {
-        GWT.log("SearchModel - destroy()");
-        if (currentQueryKey != null) {
-            destroy(currentQueryKey);
-            currentQueryKey = null;
-        }
-        setMode(Mode.INACTIVE);
-
-        // Stop the spinner from spinning and tell components that they no
-        // longer want data.
-        for (final ResultComponent resultComponent : componentMap.values()) {
-            resultComponent.setWantsData(false);
-            resultComponent.endSearch();
-        }
-
-        // Stop polling.
-        searching = false;
-        currentSearch = null;
     }
 
     private void destroy(final QueryKey queryKey) {
@@ -420,7 +325,7 @@
                     .onFailure(throwable -> {
                         try {
                             if (search == currentSearch) {
-                                queryPresenter.setErrors(Collections.singletonList(throwable.toString()));
+                                setErrors(Collections.singletonList(throwable.toString()));
                                 searching = false;
                             }
                         } catch (final RuntimeException e) {
@@ -505,11 +410,7 @@
             });
         }
 
-<<<<<<< HEAD
-        errorListeners.forEach(listener -> listener.accept(result.getErrors()));
-=======
-        queryPresenter.setErrors(response.getErrors());
->>>>>>> aa2c52c7
+        setErrors(response.getErrors());
 
         if (response.isComplete()) {
             // Let the query presenter know search is inactive.
@@ -518,6 +419,10 @@
             // If we have completed search then stop the task spinner.
             searching = false;
         }
+    }
+
+    private void setErrors(final List<String> errors) {
+        errorListeners.forEach(listener -> listener.accept(errors));
     }
 
     public Mode getMode() {
@@ -605,22 +510,8 @@
         return indexLoader;
     }
 
-<<<<<<< HEAD
-    public void setDashboardUUID(final DashboardUUID dashboardUUID) {
-        this.dashboardUUID = dashboardUUID;
-        stop();
-        currentQueryKey = new DashboardQueryKey(
-                dashboardUUID.getUUID(),
-                dashboardUUID.getDashboardUuid(),
-                dashboardUUID.getComponentId());
-    }
-
-    public DashboardSearchResponse getCurrentResult() {
-        return currentResult;
-=======
     public DashboardSearchResponse getCurrentResponse() {
         return currentResponse;
->>>>>>> aa2c52c7
     }
 
     public void addComponent(final String componentId, final ResultComponent resultComponent) {

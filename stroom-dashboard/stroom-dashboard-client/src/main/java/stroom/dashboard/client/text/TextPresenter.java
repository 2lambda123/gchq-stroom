/*
 * Copyright 2017 Crown Copyright
 *
 * Licensed under the Apache License, Version 2.0 (the "License");
 * you may not use this file except in compliance with the License.
 * You may obtain a copy of the License at
 *
 *     http://www.apache.org/licenses/LICENSE-2.0
 *
 * Unless required by applicable law or agreed to in writing, software
 * distributed under the License is distributed on an "AS IS" BASIS,
 * WITHOUT WARRANTIES OR CONDITIONS OF ANY KIND, either express or implied.
 * See the License for the specific language governing permissions and
 * limitations under the License.
 */

package stroom.dashboard.client.text;

import stroom.alert.client.event.AlertEvent;
import stroom.dashboard.client.main.AbstractComponentPresenter;
import stroom.dashboard.client.main.Component;
import stroom.dashboard.client.main.ComponentRegistry.ComponentType;
import stroom.dashboard.client.main.Components;
import stroom.dashboard.client.main.IndexConstants;
import stroom.dashboard.client.table.TablePresenter;
import stroom.dashboard.client.table.TableRow;
import stroom.dashboard.shared.ComponentConfig;
import stroom.dashboard.shared.ComponentSettings;
import stroom.dashboard.shared.Field;
<<<<<<< HEAD
import stroom.dashboard.shared.Row;
=======
import stroom.dashboard.client.main.IndexConstants;
>>>>>>> ba311f7a
import stroom.dashboard.shared.TextComponentSettings;
import stroom.data.shared.DataRange;
import stroom.dispatch.client.Rest;
import stroom.dispatch.client.RestFactory;
import stroom.editor.client.presenter.EditorPresenter;
import stroom.editor.client.presenter.HtmlPresenter;
import stroom.hyperlink.client.Hyperlink;
import stroom.hyperlink.client.HyperlinkEvent;
import stroom.pipeline.shared.AbstractFetchDataResult;
import stroom.pipeline.shared.FetchDataRequest;
import stroom.pipeline.shared.FetchDataResult;
import stroom.pipeline.shared.SourceLocation;
import stroom.pipeline.shared.ViewDataResource;
import stroom.pipeline.shared.stepping.StepLocation;
import stroom.pipeline.stepping.client.event.BeginPipelineSteppingEvent;
import stroom.security.client.api.ClientSecurityContext;
import stroom.security.shared.PermissionNames;
import stroom.util.shared.DefaultLocation;
import stroom.util.shared.EqualsUtil;
import stroom.util.shared.TextRange;

import com.google.gwt.core.client.GWT;
import com.google.gwt.core.client.Scheduler;
import com.google.gwt.dom.client.Element;
import com.google.gwt.event.dom.client.ClickEvent;
import com.google.gwt.user.client.Timer;
import com.google.inject.Inject;
import com.google.inject.Provider;
import com.google.web.bindery.event.shared.EventBus;
import com.gwtplatform.mvp.client.HasUiHandlers;
import com.gwtplatform.mvp.client.View;

import java.util.ArrayList;
import java.util.Collections;
import java.util.List;
import java.util.Set;

public class TextPresenter extends AbstractComponentPresenter<TextPresenter.TextView> implements TextUiHandlers {
    private static final ViewDataResource VIEW_DATA_RESOURCE = GWT.create(ViewDataResource.class);

    public static final ComponentType TYPE = new ComponentType(2, "text", "Text");
    private final Provider<EditorPresenter> rawPresenterProvider;
    private final Provider<HtmlPresenter> htmlPresenterProvider;
    private final RestFactory restFactory;
    private final ClientSecurityContext securityContext;
    private TextComponentSettings textSettings;
    private List<FetchDataRequest> fetchDataQueue;
    private Timer delayedFetchDataTimer;
    private Long currentStreamId;
    private Long currentPartNo;
    private Long currentRecordNo;
    private Set<String> currentHighlightStrings;
    private boolean playButtonVisible;

    private TablePresenter currentTablePresenter;

    private EditorPresenter rawPresenter;
    private HtmlPresenter htmlPresenter;

    private boolean isHtml;

    @Inject
    public TextPresenter(final EventBus eventBus,
                         final TextView view,
                         final Provider<TextSettingsPresenter> settingsPresenterProvider,
                         final Provider<EditorPresenter> rawPresenterProvider,
                         final Provider<HtmlPresenter> htmlPresenterProvider,
                         final RestFactory restFactory,
                         final ClientSecurityContext securityContext) {
        super(eventBus, view, settingsPresenterProvider);
        this.rawPresenterProvider = rawPresenterProvider;
        this.htmlPresenterProvider = htmlPresenterProvider;
        this.restFactory = restFactory;
        this.securityContext = securityContext;

        view.setUiHandlers(this);
    }

    private void showData(final String data,
                          final String classification,
                          final Set<String> highlightStrings,
                          final boolean isHtml) {
        final List<TextRange> highlights = getHighlights(data, highlightStrings);

        // Defer showing data to be sure that the data display has been made
        // visible first.
        Scheduler.get().scheduleDeferred(() -> {
            // Determine if we should show tha play button.
            playButtonVisible = !isHtml
                    && textSettings.isShowStepping()
                    && securityContext.hasAppPermission(PermissionNames.STEPPING_PERMISSION);

            // Show the play button if we have fetched input data.
            getView().setPlayVisible(playButtonVisible);

            getView().setClassification(classification);
            if (isHtml) {
                if (htmlPresenter == null) {
                    htmlPresenter = htmlPresenterProvider.get();
                    htmlPresenter.getWidget().addDomHandler(event -> {
                        final Element target = event.getNativeEvent().getEventTarget().cast();
                        final String link = target.getAttribute("link");
                        if (link != null) {
                            final Hyperlink hyperlink = Hyperlink.create(link);
                            if (hyperlink != null) {
                                HyperlinkEvent.fire(TextPresenter.this, hyperlink);
                            }
                        }
                    }, ClickEvent.getType());
                }

                getView().setContent(htmlPresenter.getView());
                htmlPresenter.setHtml(data);
            } else {
                if (rawPresenter == null) {
                    rawPresenter = rawPresenterProvider.get();
                    rawPresenter.setReadOnly(true);
                    rawPresenter.getLineNumbersOption().setOn(false);
                    rawPresenter.getLineWrapOption().setOn(true);
                }

                getView().setContent(rawPresenter.getView());

                rawPresenter.setText(data, true);
                rawPresenter.setHighlights(highlights);
                rawPresenter.setControlsVisible(playButtonVisible);
            }
        });
    }

    private List<TextRange> getHighlights(final String input, final Set<String> highlightStrings) {
        // final StringBuilder output = new StringBuilder(input);

        final List<TextRange> highlights = new ArrayList<>();

        // See if we are going to add highlights.
        if (highlightStrings != null && highlightStrings.size() > 0) {
            final char[] inputChars = input.toLowerCase().toCharArray();
            final int inputLength = inputChars.length;

            // Find out where the highlight elements need to be placed.
            for (final String highlight : highlightStrings) {
                final char[] highlightChars = highlight.toLowerCase().toCharArray();
                final int highlightLength = highlightChars.length;

                boolean inElement = false;
                boolean inEscapedElement = false;
                int lineNo = 1;
                int colNo = 0;
                for (int i = 0; i < inputLength; i++) {
                    final char inputChar = inputChars[i];

                    if (inputChar == '\n') {
                        lineNo++;
                        colNo = 0;
                    }

                    if (!inElement && !inEscapedElement) {
                        if (inputChar == '<') {
                            inElement = true;
                        } else if (inputChar == '&' && i + 3 < inputLength && inputChars[i + 1] == 'l'
                                && inputChars[i + 2] == 't' && inputChars[i + 3] == ';') {
                            inEscapedElement = true;
                        } else {
                            // If we aren't in an element or escaped element
                            // then try to match.
                            boolean found = false;
                            for (int j = 0; j < highlightLength && i + j < inputLength; j++) {
                                final char highlightChar = highlightChars[j];
                                if (inputChars[i + j] != highlightChar) {
                                    break;
                                } else if (j == highlightLength - 1) {
                                    found = true;
                                }
                            }

                            if (found) {
                                final TextRange hl = new TextRange(
                                        new DefaultLocation(lineNo, colNo),
                                        new DefaultLocation(lineNo, colNo + highlightLength));
                                highlights.add(hl);

                                i += highlightLength;
                            }
                        }
                    } else if (inElement && inputChar == '>') {
                        inElement = false;

                    } else if (inEscapedElement && inputChar == '&' && i + 3 < inputLength && inputChars[i + 1] == 'g'
                            && inputChars[i + 2] == 't' && inputChars[i + 3] == ';') {
                        inEscapedElement = false;
                    }

                    colNo++;
                }
            }
        }

        Collections.sort(highlights);

        return highlights;
    }

    @Override
    public void setComponents(final Components components) {
        super.setComponents(components);
        registerHandler(components.addComponentChangeHandler(event -> {
            if (textSettings != null) {
                final Component component = event.getComponent();
                if (textSettings.getTableId() == null) {
                    if (component instanceof TablePresenter) {
                        currentTablePresenter = (TablePresenter) component;
                        update(currentTablePresenter);
                    }
                } else if (EqualsUtil.isEquals(textSettings.getTableId(), event.getComponentId())) {
                    if (component instanceof TablePresenter) {
                        currentTablePresenter = (TablePresenter) component;
                        update(currentTablePresenter);
                    }
                }
            }
        }));
    }

    private void update(final TablePresenter tablePresenter) {
        boolean updating = false;

        final String permissionCheck = checkPermissions();
        if (permissionCheck != null) {
            isHtml = false;
            showData(permissionCheck, null, null, isHtml);
            updating = true;

        } else {
            currentStreamId = null;
            currentPartNo = null;
            currentRecordNo = null;
            currentHighlightStrings = null;

            if (tablePresenter != null) {
                final List<TableRow> selection = tablePresenter.getSelectedRows();
                if (selection != null && selection.size() == 1) {
                    // Just use the first row.
                    final TableRow selected = selection.get(0);
                    currentStreamId = getLong(textSettings.getStreamIdField(), selected);
                    currentPartNo = getLong(textSettings.getPartNoField(), selected);
                    currentRecordNo = getLong(textSettings.getRecordNoField(), selected);
                    final Long currentLineFrom = getLong(textSettings.getLineFromField(), selected);
                    final Long currentColFrom = getLong(textSettings.getColFromField(), selected);
                    final Long currentLineTo = getLong(textSettings.getLineToField(), selected);
                    final Long currentColTo = getLong(textSettings.getColToField(), selected);

                    if (currentStreamId != null) {
                        DataRange dataRange = null;
                        TextRange highlight = null;
                        if (currentLineFrom != null
                                && currentColFrom != null
                                && currentLineTo != null
                                && currentColTo != null) {
                            dataRange = DataRange.between(
                                    new DefaultLocation(currentLineFrom.intValue(), currentColFrom.intValue()),
                                    new DefaultLocation(currentLineTo.intValue(), currentColTo.intValue()));

                            highlight = new TextRange(
                                    new DefaultLocation(currentLineFrom.intValue(), currentColFrom.intValue()),
                                    new DefaultLocation(currentLineTo.intValue(), currentColTo.intValue()));
                        }

                        final SourceLocation sourceLocation = SourceLocation.builder(currentStreamId)
                                .withPartNo(currentPartNo != null ? currentPartNo - 1: 0) // make zero based
                                .withSegmentNumber(currentRecordNo != null ? currentRecordNo - 1: 0) // make zero based
                                .withDataRange(dataRange)
                                .withHighlight(highlight)
                                .build();

                        currentHighlightStrings = tablePresenter.getHighlights();

//                        OffsetRange<Long> currentStreamRange = new OffsetRange<>(sourceLocation.getPartNo() - 1, 1L);

//                        Builder dataRangeBuilder = DataRange.builder(currentStreamId)
//                                .withPartNumber(sourceLocation.getPartNo() - 1) // make zero based
//                                .withChildStreamType(null);

//                        request.setStreamId(currentStreamId);
//                        request.setStreamRange(currentStreamRange);
//                        request.setChildStreamType(null);

                        // If we have a source highlight then use it.
//                        if (highlight != null) {
////                            currentPageRange = new OffsetRange<>(highlight.getFrom().getLineNo() - 1L, (long) highlight.getTo().getLineNo() - highlight.getFrom().getLineNo());
////                            currentPageRange = new OffsetRange<>(getStartLine(highlight), getLineCount(highlight));
////                            request.setLocationFrom(highlight.getFrom());
////                            request.setLocationTo(highlight.getTo());
//                            dataRangeBuilder
//                                    .fromLocation(highlight.getFrom())
//                                    .toLocation(highlight.getTo());
//
//                        } else {
//                            // TODO assume this is segmented data
////                            currentPageRange = new OffsetRange<>(sourceLocation.getRecordNo() - 0L, 1L);
////                            request.setPageRange(new OffsetRange<>(sourceLocation.getRecordNo() - 1L, 1L));
//
//                            // Convert it to zero based
//                            dataRangeBuilder.withSegmentNumber(sourceLocation.getSegmentNo() - 1L);
//                        }

                        final FetchDataRequest request = new FetchDataRequest(sourceLocation);

                        request.setPipeline(textSettings.getPipeline());
                        request.setShowAsHtml(textSettings.isShowAsHtml());

                        ensureFetchDataQueue();
                        fetchDataQueue.add(request);
                        delayedFetchDataTimer.cancel();
                        delayedFetchDataTimer.schedule(250);
                        updating = true;
                    }
                }
            }
        }

        // If we aren't updating the data display then clear it.
        if (!updating) {
            showData("", null, null, isHtml);
        }
    }

<<<<<<< HEAD
    private long getStartLine(final TextRange highlight) {
        int lineNoFrom = highlight.getFrom().getLineNo();
        if (lineNoFrom == 1) {
            // Content starts on first line so convert to an offset as the server code
            // works in zero based line numbers
            return lineNoFrom - 1;
        } else {
            //
            return lineNoFrom;
        }
    }

    private long getLineCount(final TextRange highlight) {
        int lineNoFrom = highlight.getFrom().getLineNo();
        if (lineNoFrom == 1) {
            return highlight.getTo().getLineNo() - highlight.getFrom().getLineNo() + 1;
        } else {
            return highlight.getTo().getLineNo() - highlight.getFrom().getLineNo();
        }
    }

    private Long getLong(final Field field, List<Field> fields, final Row row) {
        if (field != null && fields != null && row != null) {
            int index = -1;

            if (index == -1 && field.getId() != null) {
                // Try matching on id alone.
                for (int i = 0; i < fields.size(); i++) {
                    if (field.getId().equals(fields.get(i).getId())) {
                        index = i;
                        break;
                    }
                }
            }

            if (index == -1 && field.getName() != null) {
                // Try matching on name alone.
                for (int i = 0; i < fields.size(); i++) {
                    if (field.getName().equals(fields.get(i).getName())) {
                        index = i;
                        break;
                    }
                }
            }

            if (index != -1) {
                if (row.getValues().size() > index) {
                    return getLong(row.getValues().get(index));
                }
            }
=======
    private Long getLong(final Field field, final TableRow row) {
        if (field != null && row != null) {
            return getLong(row.getText(field.getId()));
>>>>>>> ba311f7a
        }
        return null;
    }

    private Long getLong(final String string) {
        if (string != null) {
            try {
                return Long.valueOf(string);
            } catch (final NumberFormatException e) {
                // Ignore.
            }
        }

        return null;
    }

    private String checkPermissions() {
        if (!securityContext.hasAppPermission(PermissionNames.VIEW_DATA_PERMISSION)) {
            if (!securityContext.hasAppPermission(PermissionNames.VIEW_DATA_WITH_PIPELINE_PERMISSION)) {
                return "You do not have permission to display this item";
            } else if (textSettings.getPipeline() == null) {
                return "You must choose a pipeline to display this item";
            }
        }

        return null;
    }

    private void ensureFetchDataQueue() {
        if (fetchDataQueue == null) {
            fetchDataQueue = new ArrayList<>();
            delayedFetchDataTimer = new Timer() {
                @Override
                public void run() {
                    final FetchDataRequest request = fetchDataQueue.get(fetchDataQueue.size() - 1);
                    fetchDataQueue.clear();

                    final Rest<AbstractFetchDataResult> rest = restFactory.create();
                    rest
                            .onSuccess(result -> {
                                // If we are queueing more actions then don't update
                                // the text.
                                if (fetchDataQueue.size() == 0) {
                                    String data = "The data has been deleted or reprocessed since this index was built";
                                    String classification = null;
                                    boolean isHtml = false;
                                    if (result != null) {
                                        if (result instanceof FetchDataResult) {
                                            final FetchDataResult fetchDataResult = (FetchDataResult) result;
                                            data = fetchDataResult.getData();
                                            classification = result.getClassification();
                                            isHtml = fetchDataResult.isHtml();
                                        } else {
                                            data = "";
                                            classification = null;
                                            isHtml = false;
                                        }
                                    }

                                    TextPresenter.this.isHtml = isHtml;
                                    showData(data, classification, currentHighlightStrings, isHtml);
                                }
                            })
                            .call(VIEW_DATA_RESOURCE)
                            .fetch(request);
                }
            };
        }
    }

    @Override
    public void read(final ComponentConfig componentConfig) {
        super.read(componentConfig);
        textSettings = getSettings();

        if (textSettings.getStreamIdField() == null) {
            textSettings.setStreamIdField(new Field.Builder().name(IndexConstants.STREAM_ID).build());
        }
        if (textSettings.getRecordNoField() == null) {
            textSettings.setRecordNoField(new Field.Builder().name(IndexConstants.EVENT_ID).build());
        }
    }

    @Override
    public void link() {
        final String tableId = textSettings.getTableId();
        String newTableId = getComponents().validateOrGetFirstComponentId(tableId, TablePresenter.TYPE.getId());

        // If we can't get the same table id then set to null so that changes to any table can be listened to.
        if (!EqualsUtil.isEquals(tableId, newTableId)) {
            newTableId = null;
        }

        textSettings.setTableId(newTableId);
        update(currentTablePresenter);
    }

    @Override
    public void changeSettings() {
        super.changeSettings();
        update(currentTablePresenter);
    }

    @Override
    public ComponentType getType() {
        return TYPE;
    }

    private TextComponentSettings getSettings() {
        ComponentSettings settings = getComponentConfig().getSettings();
        if (!(settings instanceof TextComponentSettings)) {
            settings = createSettings();
            getComponentConfig().setSettings(settings);
        }

        return (TextComponentSettings) settings;
    }

    private ComponentSettings createSettings() {
        return new TextComponentSettings();
    }

    @Override
    public void beginStepping() {
        if (currentStreamId != null) {
            final StepLocation stepLocation = new StepLocation(
                    currentStreamId,
                    currentPartNo != null ? currentPartNo : 1,
                    currentRecordNo != null ? currentRecordNo : -1);

            BeginPipelineSteppingEvent.fire(
                    this,
                    currentStreamId,
                    null,
                    null,
                    stepLocation,
                    null);
        } else {
            AlertEvent.fireError(this, "No stream id", null);
        }
    }

    public interface TextView extends View, HasUiHandlers<TextUiHandlers> {
        void setContent(View view);

        void setClassification(String classification);

        void setPlayVisible(boolean visible);
    }
}<|MERGE_RESOLUTION|>--- conflicted
+++ resolved
@@ -27,11 +27,6 @@
 import stroom.dashboard.shared.ComponentConfig;
 import stroom.dashboard.shared.ComponentSettings;
 import stroom.dashboard.shared.Field;
-<<<<<<< HEAD
-import stroom.dashboard.shared.Row;
-=======
-import stroom.dashboard.client.main.IndexConstants;
->>>>>>> ba311f7a
 import stroom.dashboard.shared.TextComponentSettings;
 import stroom.data.shared.DataRange;
 import stroom.dispatch.client.Rest;
@@ -359,7 +354,6 @@
         }
     }
 
-<<<<<<< HEAD
     private long getStartLine(final TextRange highlight) {
         int lineNoFrom = highlight.getFrom().getLineNo();
         if (lineNoFrom == 1) {
@@ -381,40 +375,42 @@
         }
     }
 
-    private Long getLong(final Field field, List<Field> fields, final Row row) {
-        if (field != null && fields != null && row != null) {
-            int index = -1;
-
-            if (index == -1 && field.getId() != null) {
-                // Try matching on id alone.
-                for (int i = 0; i < fields.size(); i++) {
-                    if (field.getId().equals(fields.get(i).getId())) {
-                        index = i;
-                        break;
-                    }
-                }
-            }
-
-            if (index == -1 && field.getName() != null) {
-                // Try matching on name alone.
-                for (int i = 0; i < fields.size(); i++) {
-                    if (field.getName().equals(fields.get(i).getName())) {
-                        index = i;
-                        break;
-                    }
-                }
-            }
-
-            if (index != -1) {
-                if (row.getValues().size() > index) {
-                    return getLong(row.getValues().get(index));
-                }
-            }
-=======
+//    private Long getLong(final Field field, List<Field> fields, final Row row) {
+//        if (field != null && fields != null && row != null) {
+//            int index = -1;
+//
+//            if (index == -1 && field.getId() != null) {
+//                // Try matching on id alone.
+//                for (int i = 0; i < fields.size(); i++) {
+//                    if (field.getId().equals(fields.get(i).getId())) {
+//                        index = i;
+//                        break;
+//                    }
+//                }
+//            }
+//
+//            if (index == -1 && field.getName() != null) {
+//                // Try matching on name alone.
+//                for (int i = 0; i < fields.size(); i++) {
+//                    if (field.getName().equals(fields.get(i).getName())) {
+//                        index = i;
+//                        break;
+//                    }
+//                }
+//            }
+//
+//            if (index != -1) {
+//                if (row.getValues().size() > index) {
+//                    return getLong(row.getValues().get(index));
+//                }
+//            }
+//        }
+//        return null;
+//    }
+
     private Long getLong(final Field field, final TableRow row) {
         if (field != null && row != null) {
             return getLong(row.getText(field.getId()));
->>>>>>> ba311f7a
         }
         return null;
     }

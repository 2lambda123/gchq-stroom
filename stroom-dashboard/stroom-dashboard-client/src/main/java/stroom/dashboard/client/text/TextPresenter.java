--- conflicted
+++ resolved
@@ -27,11 +27,8 @@
 import stroom.dashboard.shared.ComponentConfig;
 import stroom.dashboard.shared.ComponentSettings;
 import stroom.dashboard.shared.Field;
-<<<<<<< HEAD
 import stroom.dashboard.shared.Row;
-=======
 import stroom.dashboard.client.main.IndexConstants;
->>>>>>> bd54a88e
 import stroom.dashboard.shared.TextComponentSettings;
 import stroom.data.shared.DataRange;
 import stroom.dispatch.client.Rest;
@@ -359,7 +356,6 @@
         }
     }
 
-<<<<<<< HEAD
     private long getStartLine(final TextRange highlight) {
         int lineNoFrom = highlight.getFrom().getLineNo();
         if (lineNoFrom == 1) {
@@ -381,6 +377,13 @@
         }
     }
 
+    private Long getLong(final Field field, final TableRow row) {
+        if (field != null && row != null) {
+            return getLong(row.getText(field.getId()));
+        }
+        return null;
+    }
+
     private Long getLong(final Field field, List<Field> fields, final Row row) {
         if (field != null && fields != null && row != null) {
             int index = -1;
@@ -410,11 +413,6 @@
                     return getLong(row.getValues().get(index));
                 }
             }
-=======
-    private Long getLong(final Field field, final TableRow row) {
-        if (field != null && row != null) {
-            return getLong(row.getText(field.getId()));
->>>>>>> bd54a88e
         }
         return null;
     }

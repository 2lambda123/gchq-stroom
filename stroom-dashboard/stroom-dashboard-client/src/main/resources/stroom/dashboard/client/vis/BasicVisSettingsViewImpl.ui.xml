<!DOCTYPE ui:UiBinder SYSTEM "http://dl.google.com/gwt/DTD/xhtml.ent">
<ui:UiBinder xmlns:ui="urn:ui:com.google.gwt.uibinder"
             xmlns:g="urn:import:com.google.gwt.user.client.ui" xmlns:i="urn:import:stroom.item.client">
<<<<<<< HEAD
    <g:Grid styleName="stroom-control-grid w-100">
        <g:row>
            <g:cell>Id:</g:cell>
            <g:customCell>
                <g:Label ui:field="id" addStyleNames="stroom-control-label"/>
            </g:customCell>
        </g:row>
        <g:row>
            <g:cell>Name:</g:cell>
            <g:customCell>
                <g:TextBox ui:field="name" addStyleNames="w-100"/>
            </g:customCell>
        </g:row>
        <g:row>
            <g:cell>Table:</g:cell>
            <g:customCell>
                <i:ItemListBox ui:field="table" addStyleNames="w-100"/>
            </g:customCell>
        </g:row>
        <g:row>
            <g:cell>Visualisation:</g:cell>
            <g:customCell>
                <g:SimplePanel ui:field="visualisation" addStyleNames="w-100"/>
            </g:customCell>
        </g:row>
    </g:Grid>
=======
    <g:SimplePanel styleName="max default-min-sizes">
        <g:Grid styleName="stroom-control-grid w-100">
            <g:row>
                <g:cell>Id:</g:cell>
                <g:customCell>
                    <g:Label ui:field="id" addStyleNames="stroom-control-label"/>
                </g:customCell>
            </g:row>
            <g:row>
                <g:cell>Name:</g:cell>
                <g:customCell>
                    <g:TextBox ui:field="name" addStyleNames="w-100"/>
                </g:customCell>
            </g:row>
            <g:row>
                <g:cell>Table:</g:cell>
                <g:customCell>
                    <i:ItemListBox ui:field="table" addStyleNames="w-100"/>
                </g:customCell>
            </g:row>
            <g:row>
                <g:cell>Visualisation:</g:cell>
                <g:customCell>
                    <g:SimplePanel ui:field="visualisation" addStyleNames="w-100"/>
                </g:customCell>
            </g:row>
        </g:Grid>
    </g:SimplePanel>
>>>>>>> 353f72d5
</ui:UiBinder> <|MERGE_RESOLUTION|>--- conflicted
+++ resolved
@@ -1,34 +1,6 @@
 <!DOCTYPE ui:UiBinder SYSTEM "http://dl.google.com/gwt/DTD/xhtml.ent">
 <ui:UiBinder xmlns:ui="urn:ui:com.google.gwt.uibinder"
              xmlns:g="urn:import:com.google.gwt.user.client.ui" xmlns:i="urn:import:stroom.item.client">
-<<<<<<< HEAD
-    <g:Grid styleName="stroom-control-grid w-100">
-        <g:row>
-            <g:cell>Id:</g:cell>
-            <g:customCell>
-                <g:Label ui:field="id" addStyleNames="stroom-control-label"/>
-            </g:customCell>
-        </g:row>
-        <g:row>
-            <g:cell>Name:</g:cell>
-            <g:customCell>
-                <g:TextBox ui:field="name" addStyleNames="w-100"/>
-            </g:customCell>
-        </g:row>
-        <g:row>
-            <g:cell>Table:</g:cell>
-            <g:customCell>
-                <i:ItemListBox ui:field="table" addStyleNames="w-100"/>
-            </g:customCell>
-        </g:row>
-        <g:row>
-            <g:cell>Visualisation:</g:cell>
-            <g:customCell>
-                <g:SimplePanel ui:field="visualisation" addStyleNames="w-100"/>
-            </g:customCell>
-        </g:row>
-    </g:Grid>
-=======
     <g:SimplePanel styleName="max default-min-sizes">
         <g:Grid styleName="stroom-control-grid w-100">
             <g:row>
@@ -57,5 +29,4 @@
             </g:row>
         </g:Grid>
     </g:SimplePanel>
->>>>>>> 353f72d5
 </ui:UiBinder> 
--- conflicted
+++ resolved
@@ -3,11 +3,7 @@
   xmlns:g="urn:import:com.google.gwt.user.client.ui" xmlns:i="urn:import:stroom.item.client"
   xmlns:v="urn:import:stroom.widget.tickbox.client.view"
   xmlns:valuespinner="urn:import:stroom.widget.valuespinner.client">
-<<<<<<< HEAD
-  <g:FlowPanel styleName="w-100">
-=======
   <g:FlowPanel styleName="max default-min-sizes">
->>>>>>> 353f72d5
     <g:Grid ui:field="grid" styleName="stroom-control-grid w-100">
       <g:row>
         <g:customCell>

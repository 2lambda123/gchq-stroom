<!DOCTYPE ui:UiBinder SYSTEM "http://dl.google.com/gwt/DTD/xhtml.ent">
<ui:UiBinder xmlns:ui="urn:ui:com.google.gwt.uibinder"
             xmlns:g="urn:import:com.google.gwt.user.client.ui" xmlns:b="urn:import:stroom.widget.button.client"
             xmlns:l="urn:import:stroom.cell.list.client">
<<<<<<< HEAD
    <g:MySplitLayoutPanel styleName="max">
=======
    <g:MySplitLayoutPanel styleName="max default-min-sizes">
>>>>>>> 353f72d5
        <g:south size="120">
            <g:ScrollPanel styleName="max stroom-content stroom-border">
                <g:SimplePanel ui:field="bottom"/>
            </g:ScrollPanel>
        </g:south>
        <g:center>
            <g:FlowPanel styleName="dock-container-vertical max stroom-content stroom-border">
                <g:ScrollPanel ui:field="top" styleName="dock-max dock-container-vertical">
                    <l:CustomCellList ui:field="cellList" styleName="queryFavouritesViewImpl-cellList"/>
                </g:ScrollPanel>
                <b:ButtonPanel ui:field="buttonPanel" addStyleNames="dock-min"/>
            </g:FlowPanel>
        </g:center>
    </g:MySplitLayoutPanel>
</ui:UiBinder><|MERGE_RESOLUTION|>--- conflicted
+++ resolved
@@ -2,11 +2,7 @@
 <ui:UiBinder xmlns:ui="urn:ui:com.google.gwt.uibinder"
              xmlns:g="urn:import:com.google.gwt.user.client.ui" xmlns:b="urn:import:stroom.widget.button.client"
              xmlns:l="urn:import:stroom.cell.list.client">
-<<<<<<< HEAD
-    <g:MySplitLayoutPanel styleName="max">
-=======
     <g:MySplitLayoutPanel styleName="max default-min-sizes">
->>>>>>> 353f72d5
         <g:south size="120">
             <g:ScrollPanel styleName="max stroom-content stroom-border">
                 <g:SimplePanel ui:field="bottom"/>

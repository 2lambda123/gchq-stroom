--- conflicted
+++ resolved
@@ -25,20 +25,11 @@
 }
 
 dependencies {
-<<<<<<< HEAD
-    implementation project(':stroom-core-client')
-    implementation project(':stroom-core-client-widget')
-    implementation project(':stroom-dashboard:stroom-dashboard-client')
-    implementation project(':stroom-security:stroom-security-client')
-    implementation project(':stroom-statistics:stroom-statistics-client')
-=======
     compile project(':stroom-core-client')
     compile project(':stroom-core-client-widget')
     compile project(':stroom-dashboard:stroom-dashboard-client')
-    compile project(':stroom-index:stroom-index-client')
     compile project(':stroom-security:stroom-security-client')
     compile project(':stroom-statistics:stroom-statistics-client')
->>>>>>> b1da1e9a
 
     // These source deps are all needed for the GWT transpiling to javascript
     compile libs.stroomDocRef

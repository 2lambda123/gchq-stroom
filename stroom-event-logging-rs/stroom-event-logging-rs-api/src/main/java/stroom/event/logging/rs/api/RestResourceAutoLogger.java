--- conflicted
+++ resolved
@@ -22,16 +22,9 @@
 
 /**
  * Interface implemented in order to support Automatic logging for Java RS Remote resource method calls.
-<<<<<<< HEAD
  *
- * @see stroom.util.shared.AutoLogged
- */
-public interface RestResourceAutoLogger extends ContainerRequestFilter, WriterInterceptor, ExceptionMapper<Exception> {
-
-=======
  * @see AutoLogged
  */
-public interface RestResourceAutoLogger extends ContainerRequestFilter, WriterInterceptor, ExceptionMapper<Throwable>
-{
->>>>>>> d7801b45
+public interface RestResourceAutoLogger extends ContainerRequestFilter, WriterInterceptor, ExceptionMapper<Throwable> {
+
 }
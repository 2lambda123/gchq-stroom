--- conflicted
+++ resolved
@@ -19,15 +19,8 @@
 import stroom.event.logging.impl.LoggingConfig;
 import stroom.event.logging.rs.api.RestResourceAutoLogger;
 import stroom.security.api.SecurityContext;
-<<<<<<< HEAD
-=======
-import stroom.security.api.TokenException;
-import stroom.util.shared.PermissionException;
-import stroom.util.shared.ReadWithIntegerId;
->>>>>>> 6974673f
 
 import com.fasterxml.jackson.annotation.JsonInclude.Include;
-import com.fasterxml.jackson.core.JsonProcessingException;
 import com.fasterxml.jackson.databind.DeserializationFeature;
 import com.fasterxml.jackson.databind.ObjectMapper;
 import com.fasterxml.jackson.databind.SerializationFeature;
@@ -114,7 +107,6 @@
             LOGGER.warn("Unable to create audit log for exception, request is null", exception);
         }
 
-<<<<<<< HEAD
         if (exception instanceof WebApplicationException) {
             WebApplicationException wae = (WebApplicationException) exception;
             return wae.getResponse();
@@ -123,47 +115,6 @@
         }
     }
 
-=======
-        //Could register these Exception types separately, but this seems easier to maintain at present
-        if (exception instanceof WebApplicationException) {
-            WebApplicationException wae = (WebApplicationException) exception;
-            return wae.getResponse();
-        } else if (exception instanceof PermissionException) {
-            return createExceptionResponse(Status.FORBIDDEN, exception);
-        } else if (exception instanceof TokenException) {
-            return createExceptionResponse(Status.FORBIDDEN, exception);
-        } else if (exception instanceof AuthenticationException) {
-            return createExceptionResponse(Status.FORBIDDEN, exception);
-        } else if (exception instanceof javax.naming.AuthenticationException) {
-            return createExceptionResponse(Status.FORBIDDEN, exception);
-        } else {
-            return createExceptionResponse(Status.INTERNAL_SERVER_ERROR, exception);
-        }
-    }
-
-    private Response createExceptionResponse(Response.Status status, Exception ex) {
-        try {
-            String json = createExceptionJSON(status, ex);
-            return Response.status(status).
-                    entity(json).
-                    type("application/json").
-                    build();
-        } catch (Exception internal) {
-            LOGGER.error("Unable to create response for exception " + ex.getMessage(), internal);
-            return Response.status(Status.INTERNAL_SERVER_ERROR).build();
-        }
-    }
-
-    private String createExceptionJSON(Response.Status status, Exception ex) throws JsonProcessingException {
-        final JsonException jsonException = new JsonException(
-                status.ordinal(),
-                ex.getMessage(),
-                status.getReasonPhrase() + " " + ex.getClass() + ex.getMessage()
-                        + ((ex.getCause() != null) ? " cause: " + ex.getCause().getMessage() : ""));
-        return objectMapper.writeValueAsString(jsonException);
-    }
-
->>>>>>> 6974673f
     @Override
     public void aroundWriteTo(final WriterInterceptorContext writerInterceptorContext)
             throws IOException, WebApplicationException {
@@ -181,11 +132,7 @@
     public void filter(final ContainerRequestContext context) throws IOException {
         ContainerResourceInfo containerResourceInfo = new ContainerResourceInfo(resourceContext, resourceInfo, context);
 
-<<<<<<< HEAD
         if (containerResourceInfo.shouldLog(config)){
-=======
-        if (containerResourceInfo.shouldLog(config.isGlobalLoggingEnabled())) {
->>>>>>> 6974673f
             if (context.hasEntity()) {
                 final RequestEntityCapturingInputStream stream = new RequestEntityCapturingInputStream(resourceInfo, context.getEntityStream(),
                         objectMapper, MessageUtils.getCharset(context.getMediaType()));
@@ -198,21 +145,10 @@
         }
     }
 
-<<<<<<< HEAD
-    private static ObjectMapper createObjectMapper() {
-        final ObjectMapper mapper = new ObjectMapper();
-        mapper.configure(DeserializationFeature.FAIL_ON_UNKNOWN_PROPERTIES, false);
-        mapper.configure(SerializationFeature.INDENT_OUTPUT, false);
-        mapper.setSerializationInclusion(Include.NON_NULL);
-
-        return mapper;
-    }
 
     //Needed for some unit tests
     void setResourceContext(final ResourceContext resourceContext){
         this.resourceContext = resourceContext;
     }
 
-=======
->>>>>>> 6974673f
 }
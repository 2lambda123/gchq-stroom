/*
 * Copyright 2020 Crown Copyright
 *
 * Licensed under the Apache License, Version 2.0 (the "License");
 * you may not use this file except in compliance with the License.
 * You may obtain a copy of the License at
 *
 *     http://www.apache.org/licenses/LICENSE-2.0
 *
 * Unless required by applicable law or agreed to in writing, software
 * distributed under the License is distributed on an "AS IS" BASIS,
 * WITHOUT WARRANTIES OR CONDITIONS OF ANY KIND, either express or implied.
 * See the License for the specific language governing permissions and
 * limitations under the License.
 */

package stroom.event.logging.rs.impl;

import stroom.event.logging.api.DocumentEventLog;
import stroom.event.logging.api.EventActionDecorator;
import stroom.event.logging.api.StroomEventLoggingService;
import stroom.event.logging.impl.LoggingConfig;
import stroom.security.api.SecurityContext;
import stroom.util.shared.PageResponse;
import stroom.util.shared.ResultPage;

import com.fasterxml.jackson.core.JsonProcessingException;
import com.fasterxml.jackson.databind.ObjectMapper;
import com.google.inject.Injector;
import event.logging.EventAction;
import event.logging.ProcessEventAction;
import event.logging.Query;
import event.logging.SearchEventAction;

import java.util.Optional;
import javax.annotation.Nullable;
import javax.inject.Inject;

class RequestEventLogImpl implements RequestEventLog {

    private final Injector injector;
    private final LoggingConfig config;
    private final DocumentEventLog documentEventLog;
    private final SecurityContext securityContext;
    private final StroomEventLoggingService eventLoggingService;

    @Inject
<<<<<<< HEAD
    RequestEventLogImpl(final RequestLoggingConfig config,
                        final DocumentEventLog documentEventLog,
                        final SecurityContext securityContext,
                        final StroomEventLoggingService eventLoggingService) {
=======
    RequestEventLogImpl (final Injector injector, final LoggingConfig config, final DocumentEventLog documentEventLog, final SecurityContext securityContext,
                         final StroomEventLoggingService eventLoggingService){
        this.injector = injector;
>>>>>>> d7801b45
        this.config = config;
        this.documentEventLog = documentEventLog;
        this.securityContext = securityContext;
        this.eventLoggingService = eventLoggingService;
    }

    @Override
<<<<<<< HEAD
    public void log(final RequestInfo requestInfo,
                    @Nullable final Object responseEntity,
                    final Throwable error) {
        if (!requestInfo.shouldLog(config.isGlobalLoggingEnabled())) {
=======
    public void log (final RequestInfo requestInfo, @Nullable final Object responseEntity, final Throwable error){
        if (!requestInfo.getContainerResourceInfo().shouldLog(config)) {
>>>>>>> d7801b45
            return;
        }

        Object requestEntity = requestInfo.getRequestObj();

        final String typeId = requestInfo.getContainerResourceInfo().getTypeId();
        final String descriptionVerb = requestInfo.getContainerResourceInfo().getVerbFromAnnotations();
        final Class<? extends EventActionDecorator> decoratorClass = requestInfo.getContainerResourceInfo().getEventActionDecoratorClass();

        switch (requestInfo.getContainerResourceInfo().getOperationType()) {
            case DELETE:
<<<<<<< HEAD
                documentEventLog.delete(requestEntity, typeId, descriptionVerb, error);
=======
                documentEventLog.delete(requestInfo.getBeforeCallObj(),typeId, descriptionVerb, error);
>>>>>>> d7801b45
                break;
            case VIEW:
                documentEventLog.view(responseEntity, typeId, descriptionVerb, error);
                break;
            case CREATE:
                documentEventLog.create(responseEntity, typeId, descriptionVerb, error);
                break;
            case COPY:
                documentEventLog.copy(requestEntity, typeId, descriptionVerb, error);
                break;
            case UPDATE:
<<<<<<< HEAD
                documentEventLog.update(requestEntity, responseEntity, typeId, descriptionVerb, error);
                break;
            case SEARCH:
                logSearch(typeId, requestEntity, responseEntity, descriptionVerb, error);
=======
                documentEventLog.update(requestInfo.getBeforeCallObj(),responseEntity,typeId, descriptionVerb, error);
                break;
            case SEARCH:
                logSearch(decoratorClass, typeId, requestEntity, responseEntity,  descriptionVerb, error);
>>>>>>> d7801b45
                break;
            case EXPORT:
                documentEventLog.download(requestEntity, typeId, descriptionVerb, error);
                break;
            case IMPORT:
                documentEventLog.upload(requestEntity, typeId, descriptionVerb, error);
                break;
            case PROCESS:
<<<<<<< HEAD
                documentEventLog.process(requestEntity, typeId, descriptionVerb, error);
=======
                logProcess(decoratorClass, typeId, requestEntity, descriptionVerb, error);
>>>>>>> d7801b45
                break;
            case UNKNOWN:
                documentEventLog.unknownOperation(
                        requestEntity, typeId, "Uncategorised remote API call invoked", error);
                break;
        }
    }

    @Override
    public void log(final RequestInfo info, final Object responseEntity) {
        log(info, responseEntity, null);
    }

    private <T extends EventAction> EventActionDecorator<T>
        createDecorator(Class <? extends EventActionDecorator> decoratorClass){
        if (decoratorClass == null){
            return null;
        }
        EventActionDecorator decorator = injector.getInstance(decoratorClass);
        return decorator;
    }

<<<<<<< HEAD
    private void logSearch(final String typeId,
                           final Object requestEntity,
                           final Object responseEntity,
                           final String descriptionVerb,
                           final Throwable error) {
=======
    private void logProcess (Class<? extends EventActionDecorator> decoratorClass, String typeId, Object requestEntity, String descriptionVerb, Throwable error) {
        EventActionDecorator<ProcessEventAction> decorator = createDecorator(decoratorClass);
        documentEventLog.process(requestEntity,typeId, descriptionVerb, error, decorator);
    }

    private void logSearch (Class<? extends EventActionDecorator> decoratorClass, String typeId, Object requestEntity, Object responseEntity, String descriptionVerb, Throwable error){
>>>>>>> d7801b45
        Query query = new Query();

        if (requestEntity != null) {
            String queryJson;
            ObjectMapper mapper = new ObjectMapper();
            try {
                queryJson = mapper.writeValueAsString(requestEntity);
            } catch (JsonProcessingException ex) {
                queryJson = "Invalid";
            }

            query.setRaw(queryJson);
        }
        PageResponse pageResponse = null;

        String listContents = "Objects";
        if (responseEntity instanceof PageResponse) {
            pageResponse = (PageResponse) responseEntity;
        } else if (responseEntity instanceof ResultPage) {
            ResultPage<?> resultPage = (ResultPage) responseEntity;
            pageResponse = resultPage.getPageResponse();
            Optional<?> firstVal = resultPage.getValues().stream().findFirst();
            if (firstVal.isPresent()) {
                if (firstVal.get().getClass().getSimpleName().endsWith("s")) {
                    listContents = firstVal.get().getClass().getSimpleName() + "es";
                } else if (firstVal.get().getClass().getSimpleName().endsWith("y")) {
                    listContents = firstVal.get().getClass().getSimpleName().substring(0,
                            firstVal.get().getClass().getSimpleName().length() - 1) + "ies";
                } else {
                    listContents = firstVal.get().getClass().getSimpleName() + "s";
                }

            }
        }

        EventActionDecorator<SearchEventAction> decorator = createDecorator(decoratorClass);
        documentEventLog.search(typeId, query, listContents, pageResponse, descriptionVerb, error, decorator);
    }
}<|MERGE_RESOLUTION|>--- conflicted
+++ resolved
@@ -45,16 +45,12 @@
     private final StroomEventLoggingService eventLoggingService;
 
     @Inject
-<<<<<<< HEAD
-    RequestEventLogImpl(final RequestLoggingConfig config,
+    RequestEventLogImpl(final Injector injector,
+                        final LoggingConfig config,
                         final DocumentEventLog documentEventLog,
                         final SecurityContext securityContext,
                         final StroomEventLoggingService eventLoggingService) {
-=======
-    RequestEventLogImpl (final Injector injector, final LoggingConfig config, final DocumentEventLog documentEventLog, final SecurityContext securityContext,
-                         final StroomEventLoggingService eventLoggingService){
         this.injector = injector;
->>>>>>> d7801b45
         this.config = config;
         this.documentEventLog = documentEventLog;
         this.securityContext = securityContext;
@@ -62,15 +58,8 @@
     }
 
     @Override
-<<<<<<< HEAD
-    public void log(final RequestInfo requestInfo,
-                    @Nullable final Object responseEntity,
-                    final Throwable error) {
-        if (!requestInfo.shouldLog(config.isGlobalLoggingEnabled())) {
-=======
-    public void log (final RequestInfo requestInfo, @Nullable final Object responseEntity, final Throwable error){
+    public void log(final RequestInfo requestInfo, @Nullable final Object responseEntity, final Throwable error) {
         if (!requestInfo.getContainerResourceInfo().shouldLog(config)) {
->>>>>>> d7801b45
             return;
         }
 
@@ -78,15 +67,12 @@
 
         final String typeId = requestInfo.getContainerResourceInfo().getTypeId();
         final String descriptionVerb = requestInfo.getContainerResourceInfo().getVerbFromAnnotations();
-        final Class<? extends EventActionDecorator> decoratorClass = requestInfo.getContainerResourceInfo().getEventActionDecoratorClass();
+        final Class<? extends EventActionDecorator> decoratorClass =
+                requestInfo.getContainerResourceInfo().getEventActionDecoratorClass();
 
         switch (requestInfo.getContainerResourceInfo().getOperationType()) {
             case DELETE:
-<<<<<<< HEAD
-                documentEventLog.delete(requestEntity, typeId, descriptionVerb, error);
-=======
-                documentEventLog.delete(requestInfo.getBeforeCallObj(),typeId, descriptionVerb, error);
->>>>>>> d7801b45
+                documentEventLog.delete(requestInfo.getBeforeCallObj(), typeId, descriptionVerb, error);
                 break;
             case VIEW:
                 documentEventLog.view(responseEntity, typeId, descriptionVerb, error);
@@ -98,17 +84,10 @@
                 documentEventLog.copy(requestEntity, typeId, descriptionVerb, error);
                 break;
             case UPDATE:
-<<<<<<< HEAD
-                documentEventLog.update(requestEntity, responseEntity, typeId, descriptionVerb, error);
+                documentEventLog.update(requestInfo.getBeforeCallObj(), responseEntity, typeId, descriptionVerb, error);
                 break;
             case SEARCH:
-                logSearch(typeId, requestEntity, responseEntity, descriptionVerb, error);
-=======
-                documentEventLog.update(requestInfo.getBeforeCallObj(),responseEntity,typeId, descriptionVerb, error);
-                break;
-            case SEARCH:
-                logSearch(decoratorClass, typeId, requestEntity, responseEntity,  descriptionVerb, error);
->>>>>>> d7801b45
+                logSearch(decoratorClass, typeId, requestEntity, responseEntity, descriptionVerb, error);
                 break;
             case EXPORT:
                 documentEventLog.download(requestEntity, typeId, descriptionVerb, error);
@@ -117,47 +96,46 @@
                 documentEventLog.upload(requestEntity, typeId, descriptionVerb, error);
                 break;
             case PROCESS:
-<<<<<<< HEAD
-                documentEventLog.process(requestEntity, typeId, descriptionVerb, error);
-=======
                 logProcess(decoratorClass, typeId, requestEntity, descriptionVerb, error);
->>>>>>> d7801b45
                 break;
             case UNKNOWN:
-                documentEventLog.unknownOperation(
-                        requestEntity, typeId, "Uncategorised remote API call invoked", error);
+                documentEventLog.unknownOperation(requestEntity,
+                        typeId,
+                        "Uncategorised remote API call invoked",
+                        error);
                 break;
         }
     }
 
     @Override
-    public void log(final RequestInfo info, final Object responseEntity) {
+    public void log(RequestInfo info, Object responseEntity) {
         log(info, responseEntity, null);
     }
 
-    private <T extends EventAction> EventActionDecorator<T>
-        createDecorator(Class <? extends EventActionDecorator> decoratorClass){
-        if (decoratorClass == null){
+    private <T extends EventAction> EventActionDecorator<T> createDecorator(
+            Class<? extends EventActionDecorator> decoratorClass) {
+        if (decoratorClass == null) {
             return null;
         }
         EventActionDecorator decorator = injector.getInstance(decoratorClass);
         return decorator;
     }
 
-<<<<<<< HEAD
-    private void logSearch(final String typeId,
-                           final Object requestEntity,
-                           final Object responseEntity,
-                           final String descriptionVerb,
-                           final Throwable error) {
-=======
-    private void logProcess (Class<? extends EventActionDecorator> decoratorClass, String typeId, Object requestEntity, String descriptionVerb, Throwable error) {
+    private void logProcess(Class<? extends EventActionDecorator> decoratorClass,
+                            String typeId,
+                            Object requestEntity,
+                            String descriptionVerb,
+                            Throwable error) {
         EventActionDecorator<ProcessEventAction> decorator = createDecorator(decoratorClass);
-        documentEventLog.process(requestEntity,typeId, descriptionVerb, error, decorator);
+        documentEventLog.process(requestEntity, typeId, descriptionVerb, error, decorator);
     }
 
-    private void logSearch (Class<? extends EventActionDecorator> decoratorClass, String typeId, Object requestEntity, Object responseEntity, String descriptionVerb, Throwable error){
->>>>>>> d7801b45
+    private void logSearch(Class<? extends EventActionDecorator> decoratorClass,
+                           String typeId,
+                           Object requestEntity,
+                           Object responseEntity,
+                           String descriptionVerb,
+                           Throwable error) {
         Query query = new Query();
 
         if (requestEntity != null) {

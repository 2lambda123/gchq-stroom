--- conflicted
+++ resolved
@@ -30,12 +30,8 @@
 import stroom.index.IndexShardWriterCache;
 import stroom.index.LuceneVersionUtil;
 import stroom.index.shared.IndexShard;
-<<<<<<< HEAD
 import stroom.properties.api.PropertyService;
-=======
-import stroom.properties.StroomPropertyService;
 import stroom.search.SearchException;
->>>>>>> ced7ad52
 import stroom.task.ExecutorProvider;
 import stroom.task.TaskContext;
 import stroom.util.logging.LambdaLogger;
@@ -53,26 +49,16 @@
 public class IndexShardSearchTaskHandler {
     private static final LambdaLogger LOGGER = LambdaLoggerFactory.getLogger(IndexShardSearchTaskHandler.class);
 
-<<<<<<< HEAD
-    private final IndexShardSearcherCache indexShardSearcherCache;
-    private final PropertyService propertyService;
-=======
     private final IndexShardWriterCache indexShardWriterCache;
     private final IndexShardService indexShardService;
-    private final StroomPropertyService propertyService;
->>>>>>> ced7ad52
+    private final PropertyService propertyService;
     private final ExecutorProvider executorProvider;
     private final TaskContext taskContext;
 
     @Inject
-<<<<<<< HEAD
-    IndexShardSearchTaskHandler(final IndexShardSearcherCache indexShardSearcherCache,
-                                final PropertyService propertyService,
-=======
     IndexShardSearchTaskHandler(final IndexShardWriterCache indexShardWriterCache,
                                 final IndexShardService indexShardService,
-                                final StroomPropertyService propertyService,
->>>>>>> ced7ad52
+                                final PropertyService propertyService,
                                 final ExecutorProvider executorProvider,
                                 final TaskContext taskContext) {
         this.indexShardWriterCache = indexShardWriterCache;

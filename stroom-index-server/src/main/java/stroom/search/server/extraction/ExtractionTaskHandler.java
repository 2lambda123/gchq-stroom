--- conflicted
+++ resolved
@@ -21,11 +21,8 @@
 import org.slf4j.Logger;
 import org.slf4j.LoggerFactory;
 import org.springframework.context.annotation.Scope;
-<<<<<<< HEAD
+import org.springframework.stereotype.Component;
 import stroom.feed.server.FeedService;
-=======
-import org.springframework.stereotype.Component;
->>>>>>> 46a26360
 import stroom.feed.shared.Feed;
 import stroom.pipeline.server.PipelineService;
 import stroom.pipeline.server.errorhandler.ErrorReceiver;
@@ -82,14 +79,6 @@
     private ExtractionTask task;
 
     @Inject
-<<<<<<< HEAD
-    public ExtractionTaskHandler(final StreamStore streamStore, final FeedService feedService,
-                                 final FeedHolder feedHolder, final CurrentUserHolder currentUserHolder, final StreamHolder streamHolder,
-                                 final PipelineHolder pipelineHolder, final ErrorReceiverProxy errorReceiverProxy,
-                                 final PipelineFactory pipelineFactory,
-                                 @Named("cachedPipelineEntityService") final PipelineService pipelineService,
-                                 final PipelineDataCache pipelineDataCache, final TaskMonitor taskMonitor, final SecurityContext securityContext) {
-=======
     ExtractionTaskHandler(final StreamStore streamStore,
                           final FeedService feedService,
                           final FeedHolder feedHolder,
@@ -98,11 +87,10 @@
                           final PipelineHolder pipelineHolder,
                           final ErrorReceiverProxy errorReceiverProxy,
                           final PipelineFactory pipelineFactory,
-                          @Named("cachedPipelineEntityService") final PipelineEntityService pipelineEntityService,
+                          @Named("cachedPipelineEntityService") final PipelineService pipelineService,
                           final PipelineDataCache pipelineDataCache,
                           final TaskMonitor taskMonitor,
                           final SecurityContext securityContext) {
->>>>>>> 46a26360
         this.streamStore = streamStore;
         this.feedService = feedService;
         this.feedHolder = feedHolder;

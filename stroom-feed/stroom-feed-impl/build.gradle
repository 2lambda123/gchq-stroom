ext.moduleName = 'stroom.feed.impl'

dependencies {
    implementation project(':stroom-cache:stroom-cache-api')
    implementation project(':stroom-core-shared')
    implementation project(':stroom-docref')
    implementation project(':stroom-docstore:stroom-docstore-api')
    implementation project(':stroom-event-logging:stroom-event-logging-api')
    implementation project(':stroom-event-logging-rs:stroom-event-logging-rs-api')
    implementation project(':stroom-explorer:stroom-explorer-api')
    implementation project(':stroom-feed:stroom-feed-api')
    implementation project(':stroom-importexport:stroom-importexport-api')
    implementation project(':stroom-meta:stroom-meta-api')
    implementation project(':stroom-query:stroom-query-api')
    implementation project(':stroom-security:stroom-security-api')
    implementation project(':stroom-util')
    implementation project(':stroom-util-shared')

<<<<<<< HEAD
    implementation libs.eventLogging
    implementation libs.guice5
    implementation libs.jackson_annotations
    implementation libs.javax_inject
    implementation libs.jaxb_api
    implementation libs.restygwt
    implementation libs.slf4j_api
=======
    compile project(':stroom-docref')

//    compile libs.guava
    compile libs.guice5
//    compile libs.jackson_annotations
    compile libs.javax_inject
    compile libs.slf4j_api

    testCompile project(':stroom-security:stroom-security-mock')

    testCompile libs.assertj_core
    testCompile libs.mockito_core
    testCompile libs.mockito_junit_jupiter
    testCompile libs.junit_jupiter_api

    // the following logging libs are needed when running junits outside dropwizard
    testRuntimeOnly libs.jaxb_runtime
    testRuntimeOnly libs.javax_activation
    testRuntimeOnly libs.jcl_over_slf4j
    testRuntimeOnly libs.jul_to_slf4j
    testRuntimeOnly libs.junit_jupiter_engine
    testRuntimeOnly libs.log4j_over_slf4j
    testRuntimeOnly libs.logback_classic
    testRuntimeOnly libs.logback_core
>>>>>>> 4fe5743a
}<|MERGE_RESOLUTION|>--- conflicted
+++ resolved
@@ -16,7 +16,6 @@
     implementation project(':stroom-util')
     implementation project(':stroom-util-shared')
 
-<<<<<<< HEAD
     implementation libs.eventLogging
     implementation libs.guice5
     implementation libs.jackson_annotations
@@ -24,30 +23,21 @@
     implementation libs.jaxb_api
     implementation libs.restygwt
     implementation libs.slf4j_api
-=======
-    compile project(':stroom-docref')
 
-//    compile libs.guava
-    compile libs.guice5
-//    compile libs.jackson_annotations
-    compile libs.javax_inject
-    compile libs.slf4j_api
+    testImplementation project(':stroom-security:stroom-security-mock')
 
-    testCompile project(':stroom-security:stroom-security-mock')
-
-    testCompile libs.assertj_core
-    testCompile libs.mockito_core
-    testCompile libs.mockito_junit_jupiter
-    testCompile libs.junit_jupiter_api
+    testImplementation libs.assertj_core
+    testImplementation libs.mockito_core
+    testImplementation libs.mockito_junit_jupiter
+    testImplementation libs.junit_jupiter_api
 
     // the following logging libs are needed when running junits outside dropwizard
-    testRuntimeOnly libs.jaxb_runtime
-    testRuntimeOnly libs.javax_activation
+    testRuntimeOnly libs.jaxb_impl
+    testRuntimeOnly libs.jakarta_activation
     testRuntimeOnly libs.jcl_over_slf4j
     testRuntimeOnly libs.jul_to_slf4j
     testRuntimeOnly libs.junit_jupiter_engine
     testRuntimeOnly libs.log4j_over_slf4j
     testRuntimeOnly libs.logback_classic
     testRuntimeOnly libs.logback_core
->>>>>>> 4fe5743a
 }
ext.moduleName = 'stroom.elastic.impl'

dependencies {
<<<<<<< HEAD
    implementation project(':stroom-elastic:stroom-elastic-api')
    implementation project(':stroom-entity-shared')
    //implementation project(':stroom-core-server')
    implementation project(':stroom-core-shared')
    implementation project(':stroom-util-shared')
    implementation project(':stroom-pipeline')
    implementation project(':stroom-util')
    implementation project(':stroom-security:stroom-security-api')
    implementation project(':stroom-security:stroom-security-server')
=======
    compile project(':stroom-elastic:stroom-elastic-api')
    compile project(':stroom-entity-shared')
    //compile project(':stroom-core-server')
    compile project(':stroom-core-shared')
    compile project(':stroom-util-shared')
    compile project(':stroom-pipeline')
    compile project(':stroom-util')
    compile project(':stroom-security:stroom-security-api')
>>>>>>> e14e317a

    implementation libs.guava
    implementation libs.guice4
    implementation libs.jackson_annotations
    implementation libs.javax_inject
    implementation libs.jetty_http
    //implementation libs.slf4j_api
    implementation libs.stroomDocRef
    implementation libs.stroomQueryAudit
    implementation libs.stroomQueryAuthorisation
    implementation libs.ws_rs_api
    implementation libs.xml_apis
}<|MERGE_RESOLUTION|>--- conflicted
+++ resolved
@@ -1,33 +1,21 @@
 ext.moduleName = 'stroom.elastic.impl'
 
 dependencies {
-<<<<<<< HEAD
+    implementation project(':stroom-docstore:stroom-docstore-shared')
     implementation project(':stroom-elastic:stroom-elastic-api')
     implementation project(':stroom-entity-shared')
-    //implementation project(':stroom-core-server')
     implementation project(':stroom-core-shared')
     implementation project(':stroom-util-shared')
     implementation project(':stroom-pipeline')
     implementation project(':stroom-util')
     implementation project(':stroom-security:stroom-security-api')
     implementation project(':stroom-security:stroom-security-server')
-=======
-    compile project(':stroom-elastic:stroom-elastic-api')
-    compile project(':stroom-entity-shared')
-    //compile project(':stroom-core-server')
-    compile project(':stroom-core-shared')
-    compile project(':stroom-util-shared')
-    compile project(':stroom-pipeline')
-    compile project(':stroom-util')
-    compile project(':stroom-security:stroom-security-api')
->>>>>>> e14e317a
 
     implementation libs.guava
     implementation libs.guice4
     implementation libs.jackson_annotations
     implementation libs.javax_inject
     implementation libs.jetty_http
-    //implementation libs.slf4j_api
     implementation libs.stroomDocRef
     implementation libs.stroomQueryAudit
     implementation libs.stroomQueryAuthorisation

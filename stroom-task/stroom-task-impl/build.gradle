--- conflicted
+++ resolved
@@ -17,24 +17,15 @@
     implementation project(':stroom-util-shared')
     implementation project(':stroom-util')
 
-<<<<<<< HEAD
-    compile libs.guice5
-    compile libs.javax_inject
-    compile libs.jakarta_servlet_api
-    compile libs.slf4j_api
-    compile project(':stroom-docref')
-    compile libs.ws_rs_api
-=======
     implementation libs.eventLogging
     implementation libs.guice5
     implementation libs.javax_inject
+    implementation libs.jakarta_servlet_api
     implementation libs.jaxb_api
-    implementation libs.javax_servlet_api
     implementation libs.restygwt
     implementation libs.slf4j_api
     implementation libs.vavr
     implementation libs.ws_rs_api
->>>>>>> 1ff9e4a8
 
     testImplementation project(':stroom-test-common')
     testImplementation libs.assertj_core

--- conflicted
+++ resolved
@@ -40,32 +40,6 @@
     implementation project(':stroom-task:stroom-task-impl')
     implementation project(':stroom-job:stroom-job-api')
     
-<<<<<<< HEAD
-    compile libs.commons_compress
-    compile libs.commons_io
-    compile libs.commons_lang
-    compile libs.dropwizard_lifecycle
-    compile libs.dropwizard_metrics_annotation
-    compile libs.eventLogging
-    compile libs.flyway_core
-    compile libs.guava
-    compile libs.guice5
-    compile libs.gwt_servlet
-    compile libs.hikari
-    compile libs.jackson_annotations
-    compile libs.jackson_core
-    compile libs.jackson_databind
-    compile libs.javassist
-    compile libs.javax_inject
-    compile libs.jakarta_servlet_api
-    compile libs.jaxb_api
-    compile libs.saxon_he
-    compile libs.slf4j_api
-    compile project(':stroom-docref')
-    compile libs.swagger_annotations
-    compile libs.ws_rs_api
-    compile libs.xml_apis
-=======
     implementation libs.commons_compress
     implementation libs.commons_io
     implementation libs.commons_lang
@@ -80,9 +54,10 @@
     implementation libs.jackson_annotations
     implementation libs.jackson_core
     implementation libs.jackson_databind
+    implementation libs.jakarta_servlet_api
+    implementation libs.jakarta_validation_api
     implementation libs.javassist
     implementation libs.javax_inject
-    implementation libs.javax_servlet_api
     implementation libs.jaxb_api
     implementation libs.restygwt
     implementation libs.saxon_he
@@ -90,7 +65,6 @@
     implementation libs.swagger_annotations
     implementation libs.ws_rs_api
     implementation libs.xml_apis
->>>>>>> 1ff9e4a8
 
     runtimeOnly libs.aopalliance
     runtimeOnly libs.jackson_annotations

package stroom.core.receive;

import stroom.util.shared.AbstractConfig;
import stroom.util.shared.IsStroomConfig;
import stroom.util.shared.validation.ValidRegex;

import com.fasterxml.jackson.annotation.JsonCreator;
import com.fasterxml.jackson.annotation.JsonProperty;
import com.fasterxml.jackson.annotation.JsonPropertyDescription;
import com.fasterxml.jackson.annotation.JsonPropertyOrder;


<<<<<<< HEAD
@Singleton
public class ReceiveDataConfig extends AbstractConfig implements IsStroomConfig {

    private String receiptPolicyUuid;
    private String unknownClassification = "UNKNOWN CLASSIFICATION";
    private String feedNamePattern = "^[A-Z0-9_-]{3,}$";
=======
@JsonPropertyOrder(alphabetic = true)
public class ReceiveDataConfig extends AbstractConfig {

    /**
     * Same size as JDK's Buffered Output Stream.
     */
    private static final int DEFAULT_BUFFER_SIZE = 8192;

    private final String receiptPolicyUuid;
    private final int bufferSize;
    private final String unknownClassification;
    private final String feedNamePattern;
>>>>>>> 8d849d62

    public ReceiveDataConfig() {
        receiptPolicyUuid = null;
        bufferSize = DEFAULT_BUFFER_SIZE;
        unknownClassification = "UNKNOWN CLASSIFICATION";
        feedNamePattern = "^[A-Z0-9_-]{3,}$";
    }

    @SuppressWarnings("unused")
    @JsonCreator
    public ReceiveDataConfig(@JsonProperty("receiptPolicyUuid") final String receiptPolicyUuid,
                             @JsonProperty("bufferSize") final int bufferSize,
                             @JsonProperty("unknownClassification") final String unknownClassification,
                             @JsonProperty("feedNamePattern") final String feedNamePattern) {
        this.receiptPolicyUuid = receiptPolicyUuid;
        this.bufferSize = bufferSize;
        this.unknownClassification = unknownClassification;
        this.feedNamePattern = feedNamePattern;
    }

    @JsonPropertyDescription("The UUID of the data receipt policy to use")
    public String getReceiptPolicyUuid() {
        return receiptPolicyUuid;
    }

<<<<<<< HEAD
=======
    @RequiresRestart(RequiresRestart.RestartScope.SYSTEM)
    @JsonPropertyDescription("If set the default buffer size to use")
    public int getBufferSize() {
        return bufferSize;
    }

>>>>>>> 8d849d62
    @JsonPropertyDescription("The classification banner to display for data if one is not defined")
    public String getUnknownClassification() {
        return unknownClassification;
    }

    @ValidRegex
    @JsonPropertyDescription("The regex pattern for feed names")
    public String getFeedNamePattern() {
        return feedNamePattern;
    }

    @Override
    public String toString() {
        return "DataFeedConfig{" +
                "receiptPolicyUuid='" + receiptPolicyUuid + '\'' +
                ", unknownClassification='" + unknownClassification + '\'' +
                ", feedNamePattern='" + feedNamePattern + '\'' +
                '}';
    }
}<|MERGE_RESOLUTION|>--- conflicted
+++ resolved
@@ -10,31 +10,15 @@
 import com.fasterxml.jackson.annotation.JsonPropertyOrder;
 
 
-<<<<<<< HEAD
-@Singleton
+@JsonPropertyOrder(alphabetic = true)
 public class ReceiveDataConfig extends AbstractConfig implements IsStroomConfig {
 
-    private String receiptPolicyUuid;
-    private String unknownClassification = "UNKNOWN CLASSIFICATION";
-    private String feedNamePattern = "^[A-Z0-9_-]{3,}$";
-=======
-@JsonPropertyOrder(alphabetic = true)
-public class ReceiveDataConfig extends AbstractConfig {
-
-    /**
-     * Same size as JDK's Buffered Output Stream.
-     */
-    private static final int DEFAULT_BUFFER_SIZE = 8192;
-
     private final String receiptPolicyUuid;
-    private final int bufferSize;
     private final String unknownClassification;
     private final String feedNamePattern;
->>>>>>> 8d849d62
 
     public ReceiveDataConfig() {
         receiptPolicyUuid = null;
-        bufferSize = DEFAULT_BUFFER_SIZE;
         unknownClassification = "UNKNOWN CLASSIFICATION";
         feedNamePattern = "^[A-Z0-9_-]{3,}$";
     }
@@ -42,11 +26,9 @@
     @SuppressWarnings("unused")
     @JsonCreator
     public ReceiveDataConfig(@JsonProperty("receiptPolicyUuid") final String receiptPolicyUuid,
-                             @JsonProperty("bufferSize") final int bufferSize,
                              @JsonProperty("unknownClassification") final String unknownClassification,
                              @JsonProperty("feedNamePattern") final String feedNamePattern) {
         this.receiptPolicyUuid = receiptPolicyUuid;
-        this.bufferSize = bufferSize;
         this.unknownClassification = unknownClassification;
         this.feedNamePattern = feedNamePattern;
     }
@@ -56,15 +38,6 @@
         return receiptPolicyUuid;
     }
 
-<<<<<<< HEAD
-=======
-    @RequiresRestart(RequiresRestart.RestartScope.SYSTEM)
-    @JsonPropertyDescription("If set the default buffer size to use")
-    public int getBufferSize() {
-        return bufferSize;
-    }
-
->>>>>>> 8d849d62
     @JsonPropertyDescription("The classification banner to display for data if one is not defined")
     public String getUnknownClassification() {
         return unknownClassification;

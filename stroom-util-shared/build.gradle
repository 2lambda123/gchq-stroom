--- conflicted
+++ resolved
@@ -3,17 +3,10 @@
 dependencies {
     implementation project(':stroom-docref')
 
-<<<<<<< HEAD
-    compile libs.jackson_annotations
-//    compile libs.jaxb_api
-    compile libs.swagger_annotations
-    compile libs.jakarta_validation_api
-=======
     implementation libs.jackson_annotations
+    implementation libs.jakarta_validation_api
     implementation libs.jaxb_api
     implementation libs.swagger_annotations
-    implementation libs.validation_api
->>>>>>> 1ff9e4a8
 
     testImplementation libs.assertj_core
     testImplementation libs.jackson_core

--- conflicted
+++ resolved
@@ -90,14 +90,11 @@
                     limited.add(fullList.get(i));
                 }
 
-<<<<<<< HEAD
-                final PageResponse pageResponse = new PageResponse(offset,
+                final PageResponse pageResponse = new PageResponse(
+                        offset,
                         limited.size(),
                         (long) fullList.size(),
                         true);
-=======
-                final PageResponse pageResponse = new PageResponse(offset, limited.size(), (long) fullList.size(), true);
->>>>>>> f213cfd3
                 return new ResultPage<>(limited, pageResponse);
             }
         }
@@ -286,9 +283,6 @@
         };
     }
 
-<<<<<<< HEAD
-    @SuppressWarnings("checkstyle:needbraces")
-=======
     public PageResponse getPageResponse() {
         return pageResponse;
     }
@@ -343,7 +337,7 @@
         values.forEach(action);
     }
 
->>>>>>> f213cfd3
+    @SuppressWarnings("checkstyle:needbraces")
     @Override
     public boolean equals(final Object o) {
         if (this == o) {

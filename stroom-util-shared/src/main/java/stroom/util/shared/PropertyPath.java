--- conflicted
+++ resolved
@@ -1,13 +1,8 @@
 package stroom.util.shared;
 
-<<<<<<< HEAD
-
-=======
 import com.fasterxml.jackson.annotation.JsonCreator;
 import com.fasterxml.jackson.annotation.JsonIgnore;
 import com.fasterxml.jackson.annotation.JsonProperty;
-import stroom.docref.SharedObject;
->>>>>>> aa167574
 
 import java.util.ArrayList;
 import java.util.Arrays;
@@ -20,9 +15,6 @@
  * stroom.node.name
  */
 public class PropertyPath implements Comparable<PropertyPath> {
-
-    private static final long serialVersionUID = 4298017138182350850L;
-
     private static final String DELIMITER = ".";
     private static final String DELIMITER_REGEX = "\\" + DELIMITER;
 
@@ -163,9 +155,6 @@
     }
 
     public static class Builder {
-
-        private static final long serialVersionUID = 4646431868659034045L;
-
         private List<String> parts = null;
 
         @SuppressWarnings("unused") // Needed for GWT

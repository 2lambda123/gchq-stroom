/*
 * Copyright 2016 Crown Copyright
 *
 * Licensed under the Apache License, Version 2.0 (the "License");
 * you may not use this file except in compliance with the License.
 * You may obtain a copy of the License at
 *
 *     http://www.apache.org/licenses/LICENSE-2.0
 *
 * Unless required by applicable law or agreed to in writing, software
 * distributed under the License is distributed on an "AS IS" BASIS,
 * WITHOUT WARRANTIES OR CONDITIONS OF ANY KIND, either express or implied.
 * See the License for the specific language governing permissions and
 * limitations under the License.
 */

package stroom.editor.client.view;

import stroom.editor.client.presenter.Action;
import stroom.editor.client.presenter.EditorPresenter;
import stroom.editor.client.presenter.Option;
import stroom.widget.menu.client.presenter.Item;
<<<<<<< HEAD
import stroom.widget.menu.client.presenter.ShowMenuEvent;
=======
import stroom.widget.menu.client.presenter.MenuListPresenter;
import stroom.widget.menu.client.presenter.SimpleMenuItem;
import stroom.widget.popup.client.event.HidePopupEvent;
import stroom.widget.popup.client.event.ShowPopupEvent;
>>>>>>> 0839bcfe
import stroom.widget.popup.client.presenter.PopupPosition;

import com.google.gwt.user.client.Command;

import java.util.ArrayList;
import java.util.List;

/**
 * A context menu for the XML editor.
 */
public class EditorMenuPresenter {

    private EditorPresenter xmlEditorPresenter;

    public void show(final EditorPresenter xmlEditorPresenter,
                     final PopupPosition popupPosition) {
        this.xmlEditorPresenter = xmlEditorPresenter;
        ShowMenuEvent.fire(xmlEditorPresenter,
                getMenuItems(),
                popupPosition);
    }

    /**
     * Update the labels of the context menu items depending on the current XML
     * editor settings.
     */
    private List<Item> getMenuItems() {
        // TODO @AT Consider using MenuBuilder.builder() instead
        int position = 0;
        final List<Item> menuItems = new ArrayList<>();
        addMenuItem(position++, menuItems, xmlEditorPresenter.getStylesOption());
        addMenuItem(position++, menuItems, xmlEditorPresenter.getIndicatorsOption());
        addMenuItem(position++, menuItems, xmlEditorPresenter.getLineNumbersOption());
        addMenuItem(position++, menuItems, xmlEditorPresenter.getLineWrapOption());
        addMenuItem(position++, menuItems, xmlEditorPresenter.getShowIndentGuides());
        addMenuItem(position++, menuItems, xmlEditorPresenter.getShowInvisiblesOption());
        addMenuItem(position++, menuItems, xmlEditorPresenter.getViewAsHexOption());
        addMenuItem(position++, menuItems, xmlEditorPresenter.getHighlightActiveLineOption());
        addMenuItem(position++, menuItems, xmlEditorPresenter.getUseVimBindingsOption());
        addMenuItem(position++, menuItems, xmlEditorPresenter.getBasicAutoCompletionOption());
        addMenuItem(position++, menuItems, xmlEditorPresenter.getSnippetsOption());
        addMenuItem(position++, menuItems, xmlEditorPresenter.getLiveAutoCompletionOption());
        addMenuItem(position++, menuItems, xmlEditorPresenter.getFormatAction());
        return menuItems;
    }

    private void addMenuItem(int position, final List<Item> menuItems, final Option option) {
        if (option.isAvailable()) {
            menuItems.add(createItem(option.getText(), () ->
                    option.setOn(!option.isOn()), position));
        }
    }

    private void addMenuItem(int position, final List<Item> menuItems, final Action action) {
        if (action.isAvailable()) {
            menuItems.add(createItem(action.getText(), action::execute, position));
        }
    }

    private Item createItem(final String text, final Command command, final int position) {
<<<<<<< HEAD
        return new IconMenuItem.Builder()
                .priority(position)
                .text(text)
                .command(command)
                .build();
=======
        return new SimpleMenuItem(position, text, null, true, command);
>>>>>>> 0839bcfe
    }
}<|MERGE_RESOLUTION|>--- conflicted
+++ resolved
@@ -19,15 +19,9 @@
 import stroom.editor.client.presenter.Action;
 import stroom.editor.client.presenter.EditorPresenter;
 import stroom.editor.client.presenter.Option;
+import stroom.widget.menu.client.presenter.IconMenuItem;
 import stroom.widget.menu.client.presenter.Item;
-<<<<<<< HEAD
 import stroom.widget.menu.client.presenter.ShowMenuEvent;
-=======
-import stroom.widget.menu.client.presenter.MenuListPresenter;
-import stroom.widget.menu.client.presenter.SimpleMenuItem;
-import stroom.widget.popup.client.event.HidePopupEvent;
-import stroom.widget.popup.client.event.ShowPopupEvent;
->>>>>>> 0839bcfe
 import stroom.widget.popup.client.presenter.PopupPosition;
 
 import com.google.gwt.user.client.Command;
@@ -88,14 +82,10 @@
     }
 
     private Item createItem(final String text, final Command command, final int position) {
-<<<<<<< HEAD
         return new IconMenuItem.Builder()
                 .priority(position)
                 .text(text)
                 .command(command)
                 .build();
-=======
-        return new SimpleMenuItem(position, text, null, true, command);
->>>>>>> 0839bcfe
     }
 }
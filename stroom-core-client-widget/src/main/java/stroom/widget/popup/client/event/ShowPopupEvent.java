--- conflicted
+++ resolved
@@ -200,14 +200,7 @@
         }
 
         public Builder addAutoHidePartner(final Element... autoHidePartner) {
-<<<<<<< HEAD
-
             this.autoHidePartners.addAll(GwtNullSafe.asList(autoHidePartner));
-=======
-            if (autoHidePartner != null) {
-                this.autoHidePartners.addAll(GwtNullSafe.asList(autoHidePartner));
-            }
->>>>>>> d8ff3e52
             return this;
         }
 
@@ -239,11 +232,7 @@
             }
 
             Element[] elements = null;
-<<<<<<< HEAD
             if (GwtNullSafe.hasItems(autoHidePartners)) {
-=======
-            if (!autoHidePartners.isEmpty()) {
->>>>>>> d8ff3e52
                 elements = autoHidePartners.toArray(new Element[0]);
             }
 

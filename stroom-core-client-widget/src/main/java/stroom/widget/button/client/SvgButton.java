/*
 * Copyright 2016 Crown Copyright
 *
 * Licensed under the Apache License, Version 2.0 (the "License");
 * you may not use this file except in compliance with the License.
 * You may obtain a copy of the License at
 *
 *     http://www.apache.org/licenses/LICENSE-2.0
 *
 * Unless required by applicable law or agreed to in writing, software
 * distributed under the License is distributed on an "AS IS" BASIS,
 * WITHOUT WARRANTIES OR CONDITIONS OF ANY KIND, either express or implied.
 * See the License for the specific language governing permissions and
 * limitations under the License.
 */

package stroom.widget.button.client;

import stroom.svg.client.SvgPreset;

import com.google.gwt.dom.client.Document;
import com.google.gwt.dom.client.Element;
import com.google.gwt.dom.client.NativeEvent;
import com.google.gwt.dom.client.Style.Display;
import com.google.gwt.user.client.DOM;
import com.google.gwt.user.client.Event;
import com.google.gwt.user.client.ui.ButtonBase;

public class SvgButton extends ButtonBase implements ButtonView {
    private final Element face;
    private final SvgPreset preset;
    /**
     * If <code>true</code>, this widget is capturing with the mouse held down.
     */
    private boolean isCapturing;
    /**
     * If <code>true</code>, this widget has focus with the space bar down.
     */
    private boolean isFocusing;
    /**
     * Used to decide whether to allow clicks to propagate up to the superclass
     * or container elements.
     */
    private boolean allowClick;

    private SvgButton(final SvgPreset preset) {
        super(Document.get().createDivElement());
        this.preset = preset;

        sinkEvents(Event.ONCLICK | Event.MOUSEEVENTS | Event.FOCUSEVENTS | Event.KEYEVENTS);
        getElement().getStyle().setDisplay(Display.INLINE_BLOCK);

        getElement().setClassName("fa-button");

        face = Document.get().createPushButtonElement();
        face.setClassName("face");

        getElement().appendChild(face);

        face.setInnerHTML("<img class=\"icon\" src=\"" + preset.getUrl() + "\" />");

//        setWidth(preset.getWidth() + "px");
//        setHeight(preset.getHeight() + "px");

        // Add the button tool-tip
        if (preset.hasTitle()) {
            setTitle(preset.getTitle());
        }
        setEnabled(preset.isEnabled());
    }

    public static SvgButton create(final SvgPreset preset) {
        final SvgButton button = new SvgButton(preset);
        return button;
    }

    @Override
    public void setEnabled(final boolean enabled) {
        super.setEnabled(enabled);
        if (enabled) {
            face.removeClassName("face--disabled");
        } else {
<<<<<<< HEAD
            getElement().getStyle().setOpacity(0.25);
=======
            face.addClassName("face--disabled");
>>>>>>> a2aa4fb5
        }
    }

//    private void setIcon(final String url) {
//        ResourceCache.get(url, data -> {
//            if (data != null) {
//                getElement().setInnerHTML(data);
//                final Element svg = getElement().getElementsByTagName("svg").getItem(0).cast();
////                svg.setAttribute("style", "fill:" + colourSet.getEnabled());
//                svg.setAttribute("width", String.valueOf(preset.getWidth()));
//                svg.setAttribute("height", String.valueOf(preset.getHeight()));
//                svg.setTitle(getElement().getTitle());
//            }
//        });
//    }

    @Override
    public void onBrowserEvent(final Event event) {
        // Should not act on button if disabled.
        if (isEnabled() == false) {
            // This can happen when events are bubbled up from non-disabled
            // children
            return;
        }

        final int type = DOM.eventGetType(event);
        switch (type) {
            case Event.ONCLICK:
                // If clicks are currently disallowed, keep it from bubbling or
                // being passed to the superclass.
                if (!allowClick) {
                    event.stopPropagation();
                    return;
                }
                break;
            case Event.ONMOUSEDOWN:
                if (event.getButton() == Event.BUTTON_LEFT) {
                    setFocus(true);
                    onClickStart();
                    DOM.setCapture(getElement());
                    isCapturing = true;
                    // Prevent dragging (on some browsers);
                    event.preventDefault();
                }
                break;
            case Event.ONMOUSEUP:
                if (isCapturing) {
                    isCapturing = false;
                    DOM.releaseCapture(getElement());
                    if (event.getButton() == Event.BUTTON_LEFT) {
                        onClick();
                    }
                }
                break;
            case Event.ONMOUSEMOVE:
                if (isCapturing) {
                    // Prevent dragging (on other browsers);
                    event.preventDefault();
                }
                break;
            case Event.ONMOUSEOUT:
                final Element to = DOM.eventGetToElement(event);
                if (getElement().isOrHasChild(DOM.eventGetTarget(event))
                        && (to == null || !getElement().isOrHasChild(to))) {
                    if (isCapturing) {
                        onClickCancel();
                    }
                    setHovering(false);
                }
                break;
            case Event.ONMOUSEOVER:
                if (getElement().isOrHasChild(DOM.eventGetTarget(event))) {
                    setHovering(true);
                    if (isCapturing) {
                        onClickStart();
                    }
                }
                break;
            case Event.ONBLUR:
                if (isFocusing) {
                    isFocusing = false;
                    onClickCancel();
                }
                break;
            case Event.ONLOSECAPTURE:
                if (isCapturing) {
                    isCapturing = false;
                    onClickCancel();
                }
                break;
        }

        super.onBrowserEvent(event);

        // Synthesize clicks based on keyboard events AFTER the normal key
        // handling.
        if ((event.getTypeInt() & Event.KEYEVENTS) != 0) {
            final char keyCode = (char) event.getKeyCode();
            switch (type) {
                case Event.ONKEYDOWN:
                    if (keyCode == ' ') {
                        isFocusing = true;
                        onClickStart();
                    }
                    break;
                case Event.ONKEYUP:
                    if (isFocusing && keyCode == ' ') {
                        isFocusing = false;
                        onClick();
                    }
                    break;
                case Event.ONKEYPRESS:
                    if (keyCode == '\n' || keyCode == '\r') {
                        onClickStart();
                        onClick();
                    }
                    break;
            }
        }
    }

    private void onClickStart() {
        getElement().addClassName("face--down");
    }

    private void onClickCancel() {
        getElement().removeClassName("face--down");
    }

    private void onClick() {
        // Allow the click we're about to synthesize to pass through to the
        // superclass and containing elements. Element.dispatchEvent() is
        // synchronous, so we simply set and clear the flag within this method.
        allowClick = true;

        // Mouse coordinates are not always available (e.g., when the click is
        // caused by a keyboard event).
        final NativeEvent evt = Document.get().createClickEvent(
                1,
                0,
                0,
                0,
                0,
                false,
                false,
                false,
                false);
        getElement().dispatchEvent(evt);

        allowClick = false;
    }

    private void setHovering(final boolean hovering) {
        if (isEnabled()) {
//            if (hovering) {
//                getElement().getStyle().setColor(colourSet.getHover());
//            } else {
//                getElement().getStyle().setColor(colourSet.getEnabled());
//            }
        }

        // if (hovering && hoverColor != null) {
        // face.getStyle().setBackgroundColor(hoverColor);
        // } else if (color != null) {
        // face.getStyle().setBackgroundColor(color);
        // }
    }

    @Override
    public void setVisible(final boolean visible) {
        super.setVisible(visible);
        if (!visible) {
//            if (isEnabled()) {
//            getElement().getStyle().setColor(colourSet.getEnabled());
//            }
        }
    }
}<|MERGE_RESOLUTION|>--- conflicted
+++ resolved
@@ -80,11 +80,7 @@
         if (enabled) {
             face.removeClassName("face--disabled");
         } else {
-<<<<<<< HEAD
-            getElement().getStyle().setOpacity(0.25);
-=======
             face.addClassName("face--disabled");
->>>>>>> a2aa4fb5
         }
     }
 

--- conflicted
+++ resolved
@@ -59,22 +59,6 @@
 //        add(Action.EDIT, KeyCodes.KEY_E);
         add(Action.EXECUTE, KeyCodes.KEY_ENTER, KeyCodes.KEY_MAC_ENTER, '\n');
         add(Action.SELECT, KeyCodes.KEY_SPACE);
-<<<<<<< HEAD
-        add(Action.SELECT_ALL, new Builder().ctrl().keyCode(KeyCodes.KEY_A).build());
-        add(Action.MENU, new Builder().alt().keyCode(KeyCodes.KEY_CONTEXT_MENU).build());
-        add(Action.OK, true, KeyCodes.KEY_ENTER, KeyCodes.KEY_MAC_ENTER, '\n', '\r');
-
-        add(Action.ITEM_SAVE, new Builder().ctrl().keyCode(KeyCodes.KEY_S).build());
-        add(Action.ITEM_SAVE_ALL, new Builder().shift().ctrl().keyCode(KeyCodes.KEY_S).build());
-        add(Action.ITEM_CLOSE, new Builder().alt().keyCode(KeyCodes.KEY_W).build());
-        add(Action.ITEM_CLOSE_ALL, new Builder().shift().alt().keyCode(KeyCodes.KEY_W).build());
-
-        add(Action.FIND, new Builder().alt().shift().keyCode(KeyCodes.KEY_F).build());
-        add(Action.FIND_IN_CONTENT, new Builder().ctrl().shift().keyCode(KeyCodes.KEY_F).build());
-        add(Action.RECENT_ITEMS, new Builder().ctrl().keyCode(KeyCodes.KEY_E).build());
-        add(Action.LOCATE, new Builder().alt().keyCode(KeyCodes.KEY_L).build());
-        add(Action.HELP, new Builder().keyCode(KeyCodes.KEY_F1).build());
-=======
         add(Action.SELECT_ALL, Shortcut.builder().ctrl().keyCode(KeyCodes.KEY_A).build());
         add(Action.MENU, Shortcut.builder().alt().keyCode(KeyCodes.KEY_CONTEXT_MENU).build());
         add(Action.OK, true, KeyCodes.KEY_ENTER, KeyCodes.KEY_MAC_ENTER, '\n');
@@ -118,7 +102,6 @@
 
 //        addKeySequence(Action.DOCUMENTATION, SUB_TAB_FIRST_KEY, KeyCodes.KEY_D);
 //        addKeySequence(Action.SETTINGS, SUB_TAB_FIRST_KEY, KeyCodes.KEY_S);
->>>>>>> ae1e6022
     }
 
     public static void addCommand(final Action action, final Command command) {
@@ -142,10 +125,6 @@
         }
     }
 
-<<<<<<< HEAD
-    public static Action test(final NativeEvent e) {
-//        logKeyPress(e);
-=======
     public static void consumeAction(final NativeEvent e,
                                      final Action action,
                                      final Runnable onAction) {
@@ -157,7 +136,6 @@
             e.stopPropagation();
         }
     }
->>>>>>> ae1e6022
 
     /**
      * Tests the supplied {@link NativeEvent} to see if the key(s) are associated with an {@link Action}.
@@ -282,21 +260,6 @@
         return null;
     }
 
-<<<<<<< HEAD
-    private static void logKeyPress(final NativeEvent e) {
-        GWT.log(e.getType() +
-                "\nkeyCode=" +
-                keyCodeToString(e.getKeyCode()) +
-                "\nshift=" +
-                e.getShiftKey() +
-                "\nctrlKey=" +
-                e.getCtrlKey() +
-                "\naltKey=" +
-                e.getAltKey() +
-                "\nmetaKey=" +
-                e.getMetaKey() +
-                "\n\n");
-=======
     private static void clearKeySequenceState() {
 //        GWT.log("Clearing key sequence state");
         firstInSequence = null;
@@ -324,31 +287,19 @@
 //                + String.join("+", keys)
 //                + ", firstInSequence: " + firstInSequence
 //                + ", eventTargetKey: " + deriveEventTargetKey(e));
->>>>>>> ae1e6022
     }
 
     private static Action onKeyDown(final NativeEvent e,
                                     final Shortcut shortcut) {
 
 //        GWT.log("KEYDOWN = " + shortcut);
+
         final Binding binding = getBinding(shortcut);
         Action action = null;
 //        Command command = null;
         if (binding != null) {
 
 //            GWT.log("BINDING = " + binding);
-<<<<<<< HEAD
-            final Action action = binding.action;
-            final Command command = COMMANDS.get(action);
-            if (command != null) {
-//                GWT.log("EXECUTE = " + action);
-                e.preventDefault();
-                e.stopPropagation();
-                command.execute();
-            } else {
-                return action;
-            }
-=======
 
             action = binding.action;
 //            command = COMMANDS.get(action);
@@ -361,7 +312,6 @@
 //            } else {
 //                return action;
 //            }
->>>>>>> ae1e6022
         }
         return action;
     }
@@ -535,97 +485,6 @@
         private static final int KEY_FORWARD_SLASH = 191;
     }
 
-<<<<<<< HEAD
-    static void add(final Action action,
-                    final boolean ctrl,
-                    final int... keyCode) {
-        for (int code : keyCode) {
-            add(action, new Builder().ctrl(ctrl).keyCode(code).build());
-        }
-    }
-
-    static void add(final Action action, final int... keyCode) {
-        for (int code : keyCode) {
-            add(action, new Builder()
-                    .keyCode(code)
-                    .build());
-        }
-    }
-
-    static void add(final Action action, final Shortcut... shortcuts) {
-        for (final Shortcut shortcut : shortcuts) {
-            BINDINGS.add(new Binding.Builder()
-                    .shortcut(shortcut)
-                    .action(action)
-                    .build());
-        }
-    }
-
-    public static String keyCodeToString(final int keyCode) {
-        //noinspection EnhancedSwitchMigration // cos GWT
-        switch (keyCode) {
-            case KeyCodes.KEY_LEFT:
-                return "left-arrow";
-            case KeyCodes.KEY_RIGHT:
-                return "right-arrow";
-            case KeyCodes.KEY_UP:
-                return "up-arrow";
-            case KeyCodes.KEY_DOWN:
-                return "down-arrow";
-            case KeyCodes.KEY_SPACE:
-                return "space";
-            case KeyCodes.KEY_CTRL:
-                return "ctrl";
-            case KeyCodes.KEY_ALT:
-                return "alt";
-            case KeyCodes.KEY_SHIFT:
-                return "shift";
-            case KeyCodes.KEY_TAB:
-                return "tab";
-            case KeyCodes.KEY_ESCAPE:
-                return "esc";
-            case KeyCodes.KEY_ENTER:
-                return "enter";
-            case KeyCodes.KEY_MAC_ENTER:
-                return "mac-enter";
-            case KeyCodes.KEY_BACKSPACE:
-                return "backspace";
-            case KeyCodes.KEY_DELETE:
-                return "delete";
-            case KeyCodes.KEY_INSERT:
-                return "insert";
-            case KeyCodes.KEY_F1:
-                return "F1";
-            case KeyCodes.KEY_F2:
-                return "F2";
-            case KeyCodes.KEY_F3:
-                return "F3";
-            case KeyCodes.KEY_F4:
-                return "F4";
-            case KeyCodes.KEY_F5:
-                return "F5";
-            case KeyCodes.KEY_F6:
-                return "F6";
-            case KeyCodes.KEY_F7:
-                return "F7";
-            case KeyCodes.KEY_F8:
-                return "F8";
-            case KeyCodes.KEY_F9:
-                return "F9";
-            case KeyCodes.KEY_F10:
-                return "F10";
-            case KeyCodes.KEY_END:
-                return "end";
-            case KeyCodes.KEY_HOME:
-                return "home";
-            case KeyCodes.KEY_PAGEUP:
-                return "pageup";
-            case KeyCodes.KEY_PAGEDOWN:
-                return "pagedown";
-            default:
-                return String.valueOf(((char) keyCode));
-        }
-=======
 
     // --------------------------------------------------------------------------------
 
@@ -688,37 +547,6 @@
         SETTINGS,
         GOTO_USER_ACCOUNTS,
         GOTO_USER_PREFERENCES
->>>>>>> ae1e6022
-    }
-
-
-    // --------------------------------------------------------------------------------
-
-
-    public enum Action {
-        CLOSE,
-        EXECUTE,
-        FIND,
-        FIND_IN_CONTENT,
-        HELP,
-        ITEM_CLOSE,
-        ITEM_CLOSE_ALL,
-        ITEM_SAVE,
-        ITEM_SAVE_ALL,
-        LOCATE,
-        MENU,
-        MOVE_DOWN,
-        MOVE_END,
-        MOVE_LEFT,
-        MOVE_PAGE_DOWN,
-        MOVE_PAGE_UP,
-        MOVE_RIGHT,
-        MOVE_START,
-        MOVE_UP,
-        OK,
-        RECENT_ITEMS,
-        SELECT,
-        SELECT_ALL
     }
 
 
@@ -743,10 +571,6 @@
                     ", action=" + action +
                     '}';
         }
-
-
-        // --------------------------------------------------------------------------------
-
 
         public static class Builder {
 
@@ -837,7 +661,6 @@
             return java.lang.String.join("+", keysPressed);
         }
 
-
         public boolean hasModifiers() {
             return shift || ctrl || alt || meta;
         }

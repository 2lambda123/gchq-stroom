<!DOCTYPE ui:UiBinder SYSTEM "http://dl.google.com/gwt/DTD/xhtml.ent">
<ui:UiBinder xmlns:ui="urn:ui:com.google.gwt.uibinder"
             xmlns:g="urn:import:com.google.gwt.user.client.ui"
<<<<<<< HEAD
             xmlns:tab="urn:import:stroom.widget.tab.client.view">
    <g:FlowPanel styleName="max dock-container-vertical">
=======
             xmlns:tab="urn:import:stroom.widget.tab.client.view"
             xmlns:b="urn:import:stroom.widget.button.client">
    <g:FlowPanel styleName="max dock-container-vertical stroom-content">
>>>>>>> 0839bcfe
        <g:FlowPanel styleName="dock-container-horizontal dock-min">
            <g:FlowPanel styleName="dock-max dataViewImpl-tabBarOuter">
                <tab:LinkTabBar ui:field="tabBar"
                                addStyleNames="max dataViewImpl-tabBarInner"/>
            </g:FlowPanel>
            <g:FlowPanel styleName="dock-min dataViewImpl-rightPanel">
                <b:ButtonPanel ui:field="buttonPanel" styleName="dataViewImpl-buttonPanel"/>
                <g:SimplePanel ui:field="navigatorContainer"
                               styleName="dataViewImpl-navigatorContainer"/>
                <g:Label ui:field="sourceLinkLabel"
                         styleName="dataViewImpl-sourceLinkLabel clickableLabel"/>
            </g:FlowPanel>
        </g:FlowPanel>
        <g:SimplePanel ui:field="progressBarPanel" styleName="dock-min dataViewImpl-progressBarPanel"/>
        <tab:LayerContainerImpl ui:field="layerContainer" styleName="dock-max"/>
    </g:FlowPanel>
</ui:UiBinder><|MERGE_RESOLUTION|>--- conflicted
+++ resolved
@@ -1,14 +1,9 @@
 <!DOCTYPE ui:UiBinder SYSTEM "http://dl.google.com/gwt/DTD/xhtml.ent">
 <ui:UiBinder xmlns:ui="urn:ui:com.google.gwt.uibinder"
              xmlns:g="urn:import:com.google.gwt.user.client.ui"
-<<<<<<< HEAD
-             xmlns:tab="urn:import:stroom.widget.tab.client.view">
-    <g:FlowPanel styleName="max dock-container-vertical">
-=======
              xmlns:tab="urn:import:stroom.widget.tab.client.view"
              xmlns:b="urn:import:stroom.widget.button.client">
-    <g:FlowPanel styleName="max dock-container-vertical stroom-content">
->>>>>>> 0839bcfe
+    <g:FlowPanel styleName="max dock-container-vertical">
         <g:FlowPanel styleName="dock-container-horizontal dock-min">
             <g:FlowPanel styleName="dock-max dataViewImpl-tabBarOuter">
                 <tab:LinkTabBar ui:field="tabBar"

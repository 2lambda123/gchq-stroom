--- conflicted
+++ resolved
@@ -4,40 +4,23 @@
              xmlns:l="urn:import:stroom.item.client"
              xmlns:c="urn:import:stroom.widget.customdatebox.client">
     <g:FormPanel ui:field="form">
-<<<<<<< HEAD
-        <g:Grid ui:field="grid" styleName="stroom-control-grid">
-            <g:row>
-                <g:cell>Meta Data:</g:cell>
-                <g:customCell>
-                    <g:TextArea ui:field="metaData" name="metaData"
-                    />
-=======
         <g:Grid ui:field="grid" styleName="max stroom-control-grid">
             <g:row>
                 <g:cell>Meta Data:</g:cell>
                 <g:customCell>
                     <g:TextArea ui:field="metaData" name="metaData" addStyleNames="w-100"/>
->>>>>>> 353f72d5
                 </g:customCell>
             </g:row>
             <g:row>
                 <g:cell>Type:</g:cell>
                 <g:customCell>
-<<<<<<< HEAD
-                    <l:StringListBox ui:field="type"/>
-=======
                     <l:StringListBox ui:field="type" addStyleNames="w-100"/>
->>>>>>> 353f72d5
                 </g:customCell>
             </g:row>
             <g:row>
                 <g:cell>Effective:</g:cell>
                 <g:customCell>
-<<<<<<< HEAD
-                    <c:MyDateBox ui:field="effective"/>
-=======
                     <c:MyDateBox ui:field="effective" addStyleNames="w-100"/>
->>>>>>> 353f72d5
                 </g:customCell>
             </g:row>
             <g:row>

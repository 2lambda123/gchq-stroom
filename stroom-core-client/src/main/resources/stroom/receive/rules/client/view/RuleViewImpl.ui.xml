--- conflicted
+++ resolved
@@ -1,11 +1,7 @@
 <!DOCTYPE ui:UiBinder SYSTEM "http://dl.google.com/gwt/DTD/xhtml.ent">
 <ui:UiBinder xmlns:ui="urn:ui:com.google.gwt.uibinder"
              xmlns:g="urn:import:com.google.gwt.user.client.ui" xmlns:i="urn:import:stroom.item.client">
-<<<<<<< HEAD
-    <g:FlowPanel styleName="dock-container-vertical">
-=======
     <g:FlowPanel styleName="RuleViewImpl max efault-min-sizes dock-container-vertical">
->>>>>>> 353f72d5
         <g:SimplePanel ui:field="expression" styleName="dock-max"/>
         <g:SimplePanel styleName="dock-min ruleViewImpl-bottom">
             <g:Grid ui:field="grid" styleName="stroom-control-grid w-100">

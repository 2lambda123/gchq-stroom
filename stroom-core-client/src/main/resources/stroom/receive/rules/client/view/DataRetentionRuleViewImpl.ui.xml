--- conflicted
+++ resolved
@@ -3,38 +3,9 @@
              xmlns:g="urn:import:com.google.gwt.user.client.ui" xmlns:i="urn:import:stroom.item.client"
              xmlns:v="urn:import:stroom.widget.tickbox.client.view"
              xmlns:valuespinner="urn:import:stroom.widget.valuespinner.client">
-<<<<<<< HEAD
-    <g:DockLayoutPanel unit="PX" width="100%" height="100%">
-        <g:south size="71">
-            <g:SimplePanel styleName="max dataRetentionRuleViewImpl-bottom">
-=======
-    <ui:style>
-        .top {
-        width: 100%;
-        height: 100%;
-        padding-top: 5px;
-        }
-
-        .bottom {
-        width: 100%;
-        height: 100%;
-        padding-top: 10px;
-        }
-
-        .name {
-        display: inline-block;
-        }
-
-        .optional {
-        display: inline-block;
-        margin-left: 5px;
-        }
-    </ui:style>
-
     <g:DockLayoutPanel unit="PX" width="100%" height="100%">
         <g:north size="71">
-            <g:SimplePanel styleName="{style.top}">
->>>>>>> c27cea1c
+            <g:SimplePanel styleName="max dataRetentionRuleViewImpl-bottom">
                 <g:Grid ui:field="grid" styleName="stroom-control-grid" width="100%">
                     <g:row>
                         <g:customCell>
@@ -70,11 +41,7 @@
             </g:SimplePanel>
         </g:north>
         <g:center>
-<<<<<<< HEAD
             <g:SimplePanel ui:field="expression" styleName="max"/>
-=======
-            <g:SimplePanel ui:field="expression" styleName="{style.bottom}"/>
->>>>>>> c27cea1c
         </g:center>
     </g:DockLayoutPanel>
 </ui:UiBinder>
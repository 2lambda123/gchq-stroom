<!DOCTYPE ui:UiBinder SYSTEM "http://dl.google.com/gwt/DTD/xhtml.ent">
<ui:UiBinder xmlns:ui="urn:ui:com.google.gwt.uibinder"
             xmlns:g="urn:import:com.google.gwt.user.client.ui"
             xmlns:v="urn:import:stroom.widget.dropdowntree.client.view">
    <g:FlowPanel styleName="dock-container-vertical">
        <v:QuickFilter ui:field="nameFilter" addStyleNames="dock-min entityTreeView-nameFilter stroom-border-bottom"/>
<<<<<<< HEAD
        <g:MaxScrollPanel styleName="edock-max ntityTreeView-scrollPanel" ui:field="scrollPanel"/>
=======
        <g:MaxScrollPanel styleName="dock-max entityTreeView-scrollPanel" ui:field="scrollPanel"/>
>>>>>>> 353f72d5
    </g:FlowPanel>
</ui:UiBinder> <|MERGE_RESOLUTION|>--- conflicted
+++ resolved
@@ -4,10 +4,6 @@
              xmlns:v="urn:import:stroom.widget.dropdowntree.client.view">
     <g:FlowPanel styleName="dock-container-vertical">
         <v:QuickFilter ui:field="nameFilter" addStyleNames="dock-min entityTreeView-nameFilter stroom-border-bottom"/>
-<<<<<<< HEAD
-        <g:MaxScrollPanel styleName="edock-max ntityTreeView-scrollPanel" ui:field="scrollPanel"/>
-=======
         <g:MaxScrollPanel styleName="dock-max entityTreeView-scrollPanel" ui:field="scrollPanel"/>
->>>>>>> 353f72d5
     </g:FlowPanel>
 </ui:UiBinder> 
<!DOCTYPE ui:UiBinder SYSTEM "http://dl.google.com/gwt/DTD/xhtml.ent">
<ui:UiBinder xmlns:ui="urn:ui:com.google.gwt.uibinder"
             xmlns:g="urn:import:com.google.gwt.user.client.ui"
             xmlns:item="urn:import:stroom.item.client"
             xmlns:tickbox="urn:import:stroom.widget.tickbox.client.view"
             xmlns:valuespinner="urn:import:stroom.widget.valuespinner.client">
    <g:FlowPanel styleName="max dock-container-vertical stroom-control-page">
        <g:SimplePanel styleName="dock-max">
            <g:Grid ui:field="grid" styleName="stroom-control-grid">
                <!-- Theme -->
                <g:row>
                    <g:cell>Theme:</g:cell>
                    <g:customCell>
                        <item:StringListBox ui:field="theme" addStyleNames="w-100"/>
                    </g:customCell>
                </g:row>

                <!-- Ace editor theme -->
                <g:row>
                    <g:cell>Editor Theme:</g:cell>
                    <g:customCell>
                        <item:StringListBox ui:field="editorTheme" addStyleNames="w-100"/>
<<<<<<< HEAD
=======
                    </g:customCell>
                </g:row>

                <!-- Layout Density -->
                <g:row>
                    <g:cell>Layout Density:</g:cell>
                    <g:customCell>
                        <item:StringListBox ui:field="density" addStyleNames="w-100"/>
>>>>>>> 353f72d5
                    </g:customCell>
                </g:row>

                <!-- Font -->
                <g:row>
                    <g:cell>Font:</g:cell>
                    <g:customCell>
                        <item:StringListBox ui:field="font" addStyleNames="w-100"/>
                    </g:customCell>
                </g:row>

                <!-- Font Size -->
                <g:row>
                    <g:cell>Font Size:</g:cell>
                    <g:customCell>
                        <item:StringListBox ui:field="fontSize" addStyleNames="w-100"/>
                    </g:customCell>
                </g:row>

                <!-- Date time settings -->
                <g:row>
                    <g:cell>Date and Time Format:</g:cell>
                    <g:customCell>
                        <item:StringListBox ui:field="format" addStyleNames="w-100"/>
                    </g:customCell>
                </g:row>
                <g:row>
                    <g:cell>Custom:</g:cell>
                    <g:customCell>
                        <tickbox:TickBox ui:field="custom" addStyleNames="w-100"/>
                    </g:customCell>
                </g:row>
                <g:row>
                    <g:cell>Custom Format:</g:cell>
                    <g:customCell>
                        <g:TextBox ui:field="text" addStyleNames="w-100"/>
                    </g:customCell>
                </g:row>
                <g:row>
                    <g:cell>Time Zone:</g:cell>
                    <g:customCell>
                        <item:ItemListBox ui:field="timeZoneUse" addStyleNames="w-100"/>
                    </g:customCell>
                </g:row>
                <g:row>
                    <g:cell>Time Zone Id:</g:cell>
                    <g:customCell>
                        <item:StringListBox ui:field="timeZoneId" addStyleNames="w-100"/>
                    </g:customCell>
                </g:row>
                <g:row>
                    <g:cell>Time Zone Offset:</g:cell>
                    <g:customCell>
                        <g:FlowPanel>
                            <valuespinner:ValueSpinner ui:field="timeZoneOffsetHours"/>
                            <valuespinner:ValueSpinner ui:field="timeZoneOffsetMinutes"/>
                        </g:FlowPanel>
                    </g:customCell>
                </g:row>
            </g:Grid>
        </g:SimplePanel>
        <g:FlowPanel styleName="dock-min button-container preferencesViewImpl-buttons">
            <g:Button ui:field="setAsDefault" text="Set As Default"/>
            <g:Button ui:field="revertToDefault" text="Revert To Default"/>
        </g:FlowPanel>
    </g:FlowPanel>
</ui:UiBinder><|MERGE_RESOLUTION|>--- conflicted
+++ resolved
@@ -20,8 +20,6 @@
                     <g:cell>Editor Theme:</g:cell>
                     <g:customCell>
                         <item:StringListBox ui:field="editorTheme" addStyleNames="w-100"/>
-<<<<<<< HEAD
-=======
                     </g:customCell>
                 </g:row>
 
@@ -30,7 +28,6 @@
                     <g:cell>Layout Density:</g:cell>
                     <g:customCell>
                         <item:StringListBox ui:field="density" addStyleNames="w-100"/>
->>>>>>> 353f72d5
                     </g:customCell>
                 </g:row>
 

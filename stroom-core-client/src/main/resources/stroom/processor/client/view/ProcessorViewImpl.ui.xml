--- conflicted
+++ resolved
@@ -1,62 +1,26 @@
 <!DOCTYPE ui:UiBinder SYSTEM "http://dl.google.com/gwt/DTD/xhtml.ent">
 <ui:UiBinder xmlns:ui="urn:ui:com.google.gwt.uibinder"
-<<<<<<< HEAD
              xmlns:g="urn:import:com.google.gwt.user.client.ui">
     <g:MySplitLayoutPanel vSplits="0.5" styleName="max">
         <g:north size="200">
             <g:SimplePanel ui:field="processorList"
-                                    addStyleNames="max stroom-content stroom-border-bottom"/>
+                           addStyleNames="max stroom-content stroom-border-bottom"/>
         </g:north>
         <g:center>
-            <g:MaxScrollPanel addStyleNames="max stroom-content stroom-border-top">
-                <g:SimplePanel ui:field="details"/>
-            </g:MaxScrollPanel>
+            <g:MySplitLayoutPanel vSplits="0.5" width="100%" height="100%"
+                                  addStyleNames="max stroom-content stroom-border-top">
+                <g:north size="200">
+                    <g:MaxScrollPanel addStyleNames="max stroom-content stroom-border-bottom">
+                        <g:SimplePanel ui:field="info"/>
+                    </g:MaxScrollPanel>
+                </g:north>
+                <g:center>
+                    <g:MaxScrollPanel addStyleNames="max stroom-content stroom-border-top">
+                        <g:SimplePanel ui:field="details"/>
+                    </g:MaxScrollPanel>
+                </g:center>
+            </g:MySplitLayoutPanel>
         </g:center>
     </g:MySplitLayoutPanel>
-=======
-  xmlns:g="urn:import:com.google.gwt.user.client.ui" xmlns:view="urn:import:stroom.widget.layout.client.view">
-
-  <ui:style>
-    .north {
-    	width: 100%;
-    	height: 100%;
-    	border-bottom: 1px solid #c5cde2;
-    	background-color: white;
-    }
-
-    .south {
-    	width: 100%;
-    	height: 100%;
-    	border-top: 1px solid #c5cde2;
-    	background-color: white;
-    }
-
-    .details {
-    	padding: 5px;
-    }
-  </ui:style>
-
-  <g:MySplitLayoutPanel vSplits="0.5" width="100%" height="100%">
-    <g:north size="200">
-      <view:ResizeSimplePanel ui:field="processorList"
-        addStyleNames="{style.north}" />
-    </g:north>
-    <g:center>
-
-        <g:MySplitLayoutPanel vSplits="0.5" width="100%" height="100%" addStyleNames="{style.south}">
-            <g:north size="200">
-                <view:ResizeSimplePanel ui:field="info"
-                                        addStyleNames="{style.north} {style.details}" />
-            </g:north>
-            <g:center>
-                <g:MaxScrollPanel addStyleNames="{style.south}">
-                    <g:SimplePanel ui:field="details" />
-                </g:MaxScrollPanel>
-            </g:center>
-        </g:MySplitLayoutPanel>
-
-    </g:center>
-  </g:MySplitLayoutPanel>
->>>>>>> 6b3d6963
 </ui:UiBinder>
  
--- conflicted
+++ resolved
@@ -53,15 +53,9 @@
                                     .href(apiKeysUi)
                                     .target(HyperlinkTarget.STROOM_TAB)
                                     .build();
-<<<<<<< HEAD
-                            final IFramePresenter iFramePresenter = iFramePresenterProvider.get();
-                            iFramePresenter.setIcon(icon);
-                            iFramePresenter.setHyperlink(hyperlink);
-=======
                             final IFrameContentPresenter presenter = presenterProvider.get();
                             presenter.setHyperlink(hyperlink);
                             presenter.setIcon(icon);
->>>>>>> c3da03f2
                             contentManager.open(
                                     callback -> {
                                         callback.closeTab(true);

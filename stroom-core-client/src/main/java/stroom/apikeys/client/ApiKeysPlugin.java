package stroom.apikeys.client;

import stroom.alert.client.event.AlertEvent;
import stroom.core.client.MenuKeys;
import stroom.menubar.client.event.BeforeRevealMenubarEvent;
import stroom.node.client.NodeToolsPlugin;
import stroom.security.client.api.ClientSecurityContext;
import stroom.security.shared.PermissionNames;
import stroom.svg.client.Preset;
import stroom.svg.client.SvgPresets;
import stroom.ui.config.client.UiConfigCache;
import stroom.widget.menu.client.presenter.IconMenuItem;

import com.google.inject.Inject;
import com.google.web.bindery.event.shared.EventBus;

public class ApiKeysPlugin extends NodeToolsPlugin {

    private final UiConfigCache clientPropertyCache;

    @Inject
    public ApiKeysPlugin(final EventBus eventBus,
                         final ClientSecurityContext securityContext,
                         final UiConfigCache clientPropertyCache) {
        super(eventBus, securityContext);
        this.clientPropertyCache = clientPropertyCache;
    }

    @Override
    protected void addChildItems(BeforeRevealMenubarEvent event) {
        if (getSecurityContext().hasAppPermission(PermissionNames.MANAGE_USERS_PERMISSION)) {
            clientPropertyCache.get()
                    .onSuccess(result -> {
                        final IconMenuItem apiKeysMenuItem;
<<<<<<< HEAD
                        final Preset icon = SvgPresets.KEY;
                        final String apiKeysUi = result.getUrl().getApiKeys();
                        if (apiKeysUi != null && apiKeysUi.trim().length() > 0) {
                            apiKeysMenuItem = new IconMenuItem(5, icon, null, "API Keys", null, true, () -> {
                                postMessage("manageTokens");

//                                final Hyperlink hyperlink = new Builder()
//                                        .text("API Keys")
//                                        .href(apiKeysUi)
//                                        .type(HyperlinkType.TAB + "|API Keys")
//                                        .icon(icon)
//                                        .build();
//                                HyperlinkEvent.fire(this, hyperlink);
                            });
                        } else {
                            apiKeysMenuItem = new IconMenuItem(5,
                                    icon,
                                    icon,
                                    "API Keys is not configured!",
                                    null,
                                    false,
                                    null);
                        }
=======
                        final SvgPreset icon = SvgPresets.KEY;
                        apiKeysMenuItem = new IconMenuItem(
                                5,
                                icon,
                                null,
                                "API Keys",
                                null,
                                true,
                                () ->
                                        postMessage("manageTokens"));
>>>>>>> 92db7a41
                        event.getMenuItems().addMenuItem(MenuKeys.TOOLS_MENU, apiKeysMenuItem);
                    })
                    .onFailure(caught ->
                            AlertEvent.fireError(
                                    ApiKeysPlugin.this,
                                    caught.getMessage(),
                                    null));
        }
    }
}<|MERGE_RESOLUTION|>--- conflicted
+++ resolved
@@ -32,32 +32,7 @@
             clientPropertyCache.get()
                     .onSuccess(result -> {
                         final IconMenuItem apiKeysMenuItem;
-<<<<<<< HEAD
                         final Preset icon = SvgPresets.KEY;
-                        final String apiKeysUi = result.getUrl().getApiKeys();
-                        if (apiKeysUi != null && apiKeysUi.trim().length() > 0) {
-                            apiKeysMenuItem = new IconMenuItem(5, icon, null, "API Keys", null, true, () -> {
-                                postMessage("manageTokens");
-
-//                                final Hyperlink hyperlink = new Builder()
-//                                        .text("API Keys")
-//                                        .href(apiKeysUi)
-//                                        .type(HyperlinkType.TAB + "|API Keys")
-//                                        .icon(icon)
-//                                        .build();
-//                                HyperlinkEvent.fire(this, hyperlink);
-                            });
-                        } else {
-                            apiKeysMenuItem = new IconMenuItem(5,
-                                    icon,
-                                    icon,
-                                    "API Keys is not configured!",
-                                    null,
-                                    false,
-                                    null);
-                        }
-=======
-                        final SvgPreset icon = SvgPresets.KEY;
                         apiKeysMenuItem = new IconMenuItem(
                                 5,
                                 icon,
@@ -67,7 +42,6 @@
                                 true,
                                 () ->
                                         postMessage("manageTokens"));
->>>>>>> 92db7a41
                         event.getMenuItems().addMenuItem(MenuKeys.TOOLS_MENU, apiKeysMenuItem);
                     })
                     .onFailure(caught ->

/*
 * Copyright 2018 Crown Copyright
 *
 * Licensed under the Apache License, Version 2.0 (the "License");
 * you may not use this file except in compliance with the License.
 * You may obtain a copy of the License at
 *
 *     http://www.apache.org/licenses/LICENSE-2.0
 *
 * Unless required by applicable law or agreed to in writing, software
 * distributed under the License is distributed on an "AS IS" BASIS,
 * WITHOUT WARRANTIES OR CONDITIONS OF ANY KIND, either express or implied.
 * See the License for the specific language governing permissions and
 * limitations under the License.
 */

package stroom.activity.client;

import com.google.gwt.core.client.Scheduler;
import com.google.gwt.dom.client.Element;
import com.google.gwt.dom.client.InputElement;
import com.google.gwt.dom.client.Node;
import com.google.gwt.dom.client.NodeList;
import com.google.gwt.dom.client.SelectElement;
import com.google.gwt.dom.client.TextAreaElement;
import com.google.gwt.user.client.ui.HTML;
import com.google.inject.Inject;
import com.google.web.bindery.event.shared.EventBus;
import com.gwtplatform.mvp.client.MyPresenterWidget;
import com.gwtplatform.mvp.client.View;
import stroom.activity.client.ActivityEditPresenter.ActivityEditView;
import stroom.activity.shared.Activity;
import stroom.activity.shared.Activity.ActivityDetails;
import stroom.activity.shared.Activity.Prop;
<<<<<<< HEAD
import stroom.activity.shared.CreateActivityAction;
import stroom.activity.shared.UpdateActivityAction;
=======
import stroom.activity.shared.ActivityValidationAction;
>>>>>>> fea079e4
import stroom.alert.client.event.AlertEvent;
import stroom.dispatch.client.ClientDispatchAsync;
import stroom.ui.config.client.UiConfigCache;
import stroom.ui.config.shared.ActivityConfig;
import stroom.widget.popup.client.event.HidePopupEvent;
import stroom.widget.popup.client.event.ShowPopupEvent;
import stroom.widget.popup.client.presenter.PopupSize;
import stroom.widget.popup.client.presenter.PopupUiHandlers;
import stroom.widget.popup.client.presenter.PopupView.PopupType;

import java.util.ArrayList;
import java.util.List;
import java.util.function.Consumer;

public class ActivityEditPresenter extends MyPresenterWidget<ActivityEditView> {
    private final ClientDispatchAsync dispatcher;

    private boolean activityRecordingEnabled;
    private String activityEditorTitle;
    private String activityEditorBody;

    private Activity activity;

    @Inject
    public ActivityEditPresenter(final EventBus eventBus,
                                 final ActivityEditView view,
                                 final ClientDispatchAsync dispatcher,
                                 final UiConfigCache uiConfigCache) {
        super(eventBus, view);
        this.dispatcher = dispatcher;

        uiConfigCache.get()
                .onSuccess(result -> {
                    final ActivityConfig activityConfig = result.getActivityConfig();
                    activityRecordingEnabled = activityConfig.isEnabled();
                    activityEditorTitle = activityConfig.getEditorTitle();
                    activityEditorBody = activityConfig.getEditorBody();
                })
                .onFailure(caught -> AlertEvent.fireError(ActivityEditPresenter.this, caught.getMessage(), null));
    }

    public void show(final Activity activity, final Consumer<Activity> consumer) {
        this.activity = activity;
        if (activityRecordingEnabled) {
            getView().getHtml().setHTML(activityEditorBody);

            // Set the properties.
            Scheduler.get().scheduleDeferred(this::read);

            final PopupUiHandlers internalPopupUiHandlers = new PopupUiHandlers() {
                @Override
                public void onHideRequest(final boolean autoClose, final boolean ok) {
                    if (ok) {
                        write(consumer);
                    } else {
                        consumer.accept(activity);
                        hide();
                    }
                }

                @Override
                public void onHide(final boolean autoClose, final boolean ok) {
                }
            };

            final PopupSize popupSize = new PopupSize(640, 480, true);
            ShowPopupEvent.fire(this,
                    this,
                    PopupType.OK_CANCEL_DIALOG,
                    popupSize, activityEditorTitle,
                    internalPopupUiHandlers);
        }
    }

    private void hide() {
        HidePopupEvent.fire(ActivityEditPresenter.this, ActivityEditPresenter.this);
    }

    protected void read() {
        boolean doneFocus = false;

        final List<Element> inputElements = new ArrayList<>();
        findInputElements(getView().getHtml().getElement().getChildNodes(), inputElements);

        for (final Element element : inputElements) {
            final String tagName = element.getTagName();
            if ("input".equalsIgnoreCase(tagName)) {
                // Focus the first input.
                if (!doneFocus) {
                    doneFocus = true;
                    element.focus();
                }

                final Prop prop = createProp(element);
                final String value = getValue(activity, prop.getId());
                if (value != null) {
                    final InputElement inputElement = element.cast();

                    if ("checkbox".equalsIgnoreCase(inputElement.getType()) || "radio".equalsIgnoreCase(inputElement.getType())) {
                        try {
                            inputElement.setChecked(Boolean.valueOf(value));
                        } catch (final RuntimeException e) {
                            // Ignore.
                        }
                    } else {
                        inputElement.setValue(value);
                    }
                }
            } else if ("text".equalsIgnoreCase(tagName)) {
                // Focus the first input.
                if (!doneFocus) {
                    doneFocus = true;
                    element.focus();
                }

                final Prop prop = createProp(element);
                final String value = getValue(activity, prop.getId());
                if (value != null) {
                    final InputElement inputElement = element.cast();
                    inputElement.setValue(value);
                }
            } else if ("textarea".equalsIgnoreCase(tagName)) {
                // Focus the first input.
                if (!doneFocus) {
                    doneFocus = true;
                    element.focus();
                }

                final Prop prop = createProp(element);
                final String value = getValue(activity, prop.getId());
                if (value != null) {
                    final TextAreaElement inputElement = element.cast();
                    inputElement.setValue(value);
                }
            } else if ("select".equalsIgnoreCase(tagName)) {
                // Focus the first input.
                if (!doneFocus) {
                    doneFocus = true;
                    element.focus();
                }

                final Prop prop = createProp(element);
                final String value = getValue(activity, prop.getId());
                if (value != null) {
                    final SelectElement selectElement = element.cast();
                    selectElement.setValue(value);
                }
            }
        }
    }

    protected void write(final Consumer<Activity> consumer) {
        final ActivityDetails details = new ActivityDetails();

        final List<Element> inputElements = new ArrayList<>();
        findInputElements(getView().getHtml().getElement().getChildNodes(), inputElements);

        for (final Element element : inputElements) {
            final String tagName = element.getTagName();
            if ("input".equalsIgnoreCase(tagName)) {
                final Prop prop = createProp(element);
                final InputElement inputElement = element.cast();

                if ("checkbox".equalsIgnoreCase(inputElement.getType()) || "radio".equalsIgnoreCase(inputElement.getType())) {
                    details.add(prop, Boolean.toString(inputElement.isChecked()));
                } else {
                    details.add(prop, inputElement.getValue());
                }
            } else if ("text".equalsIgnoreCase(tagName)) {
                final Prop prop = createProp(element);
                final InputElement inputElement = element.cast();
                details.add(prop, inputElement.getValue());
            } else if ("textarea".equalsIgnoreCase(tagName)) {
                final Prop prop = createProp(element);
                final TextAreaElement inputElement = element.cast();
                details.add(prop, inputElement.getValue());
            } else if ("select".equalsIgnoreCase(tagName)) {
                final Prop prop = createProp(element);
                final SelectElement selectElement = element.cast();
                details.add(prop, selectElement.getValue());
            }
        }
        activity.setDetails(details);

<<<<<<< HEAD
        // Save the activity.
        if (activity.getId() == null) {
            dispatcher.exec(new CreateActivityAction()).onSuccess(result -> {
                activity = result;
                activity.setDetails(details);

                dispatcher.exec(new UpdateActivityAction(activity)).onSuccess(r -> {
                    activity = r;
                    consumer.accept(r);
                    hide();
                });
            });
        } else {
            dispatcher.exec(new UpdateActivityAction(activity)).onSuccess(result -> {
                activity = result;
                consumer.accept(result);
                hide();
            });
        }
=======
        // Validate the activity.
        dispatcher.exec(new ActivityValidationAction(activity)).onSuccess(validationResult -> {
            if (!validationResult.isValid()) {
                AlertEvent.fireWarn(ActivityEditPresenter.this, "Validation Error", validationResult.getMessages(), null);

            } else {
                // Save the activity.
                dispatcher.exec(new EntityServiceSaveAction<Activity>(activity)).onSuccess(result -> {
                    activity = result;
                    consumer.accept(result);
                    hide();
                });
            }
        });
>>>>>>> fea079e4
    }

    private void findInputElements(final NodeList<Node> nodes, final List<Element> inputElements) {
        for (int i = 0; i < nodes.getLength(); i++) {
            final Node node = nodes.getItem(i);
            if (node instanceof Element) {
                final Element element = (Element) node;
                final String tagName = element.getTagName();
                if ("input".equalsIgnoreCase(tagName)) {
                    final Prop prop = createProp(element);
                    if (prop.getName() != null) {
                        inputElements.add(element);
                    }
                } else if ("text".equalsIgnoreCase(tagName)) {
                    final Prop prop = createProp(element);
                    if (prop.getName() != null) {
                        inputElements.add(element);
                    }
                } else if ("textarea".equalsIgnoreCase(tagName)) {
                    final Prop prop = createProp(element);
                    if (prop.getName() != null) {
                        inputElements.add(element);
                    }
                } else if ("select".equalsIgnoreCase(tagName)) {
                    final Prop prop = createProp(element);
                    if (prop.getName() != null) {
                        inputElements.add(element);
                    }
                }
            }

            findInputElements(node.getChildNodes(), inputElements);
        }
    }

    private Prop createProp(final Element element) {
        final Prop prop = new Prop();
        prop.setId(getId(element));
        prop.setName(getName(element));
        prop.setValidation(getValidation(element));
        prop.setValidationMessage(getValidationMessage(element));
        prop.setShowInSelection(isShowInSelection(element));
        prop.setShowInList(isShowInList(element));

        if (prop.getId() == null) {
            // Fall back to using name.
            prop.setId(prop.getName());
        }

        if (prop.getName() == null) {
            // Fall back to using id.
            prop.setName(prop.getId());
        }

        return prop;
    }

    private String getId(final Element element) {
        final String id = element.getId();
        if (id != null) {
            final String trimmed = id.trim();
            if (trimmed.length() > 0) {
                return trimmed;
            }
        }
        return null;
    }

    private String getName(final Element element) {
        final String name = element.getAttribute("name");
        if (name != null) {
            final String trimmed = name.trim();
            if (trimmed.length() > 0) {
                return trimmed;
            }
        }
        return null;
    }

    private String getValidation(final Element element) {
        final String validation = element.getAttribute("validation");
        if (validation != null) {
            final String trimmed = validation.trim();
            if (trimmed.length() > 0) {
                return trimmed;
            }
        }
        return null;
    }

    private String getValidationMessage(final Element element) {
        final String validationMessage = element.getAttribute("validationMessage");
        if (validationMessage != null) {
            final String trimmed = validationMessage.trim();
            if (trimmed.length() > 0) {
                return trimmed;
            }
        }
        return null;
    }

    private String getValue(final Activity activity, final String propertyId) {
        if (activity != null && activity.getDetails() != null) {
            return activity.getDetails().value(propertyId);
        }
        return null;
    }

    private boolean isShowInSelection(final Element element) {
        final String att = element.getAttribute("showInSelection");
        if (att != null) {
            final String trimmed = att.trim();
            if (trimmed.length() > 0) {
                return !trimmed.equalsIgnoreCase("false");
            }
        }
        return true;
    }

    private boolean isShowInList(final Element element) {
        final String att = element.getAttribute("showInList");
        if (att != null) {
            final String trimmed = att.trim();
            if (trimmed.length() > 0) {
                return !trimmed.equalsIgnoreCase("false");
            }
        }
        return true;
    }

    public interface ActivityEditView extends View {
        HTML getHtml();
    }
}<|MERGE_RESOLUTION|>--- conflicted
+++ resolved
@@ -32,12 +32,9 @@
 import stroom.activity.shared.Activity;
 import stroom.activity.shared.Activity.ActivityDetails;
 import stroom.activity.shared.Activity.Prop;
-<<<<<<< HEAD
 import stroom.activity.shared.CreateActivityAction;
 import stroom.activity.shared.UpdateActivityAction;
-=======
 import stroom.activity.shared.ActivityValidationAction;
->>>>>>> fea079e4
 import stroom.alert.client.event.AlertEvent;
 import stroom.dispatch.client.ClientDispatchAsync;
 import stroom.ui.config.client.UiConfigCache;
@@ -222,27 +219,6 @@
         }
         activity.setDetails(details);
 
-<<<<<<< HEAD
-        // Save the activity.
-        if (activity.getId() == null) {
-            dispatcher.exec(new CreateActivityAction()).onSuccess(result -> {
-                activity = result;
-                activity.setDetails(details);
-
-                dispatcher.exec(new UpdateActivityAction(activity)).onSuccess(r -> {
-                    activity = r;
-                    consumer.accept(r);
-                    hide();
-                });
-            });
-        } else {
-            dispatcher.exec(new UpdateActivityAction(activity)).onSuccess(result -> {
-                activity = result;
-                consumer.accept(result);
-                hide();
-            });
-        }
-=======
         // Validate the activity.
         dispatcher.exec(new ActivityValidationAction(activity)).onSuccess(validationResult -> {
             if (!validationResult.isValid()) {
@@ -250,14 +226,26 @@
 
             } else {
                 // Save the activity.
-                dispatcher.exec(new EntityServiceSaveAction<Activity>(activity)).onSuccess(result -> {
-                    activity = result;
-                    consumer.accept(result);
-                    hide();
-                });
+                if (activity.getId() == null) {
+                    dispatcher.exec(new CreateActivityAction()).onSuccess(result -> {
+                        activity = result;
+                        activity.setDetails(details);
+
+                        dispatcher.exec(new UpdateActivityAction(activity)).onSuccess(r -> {
+                            activity = r;
+                            consumer.accept(r);
+                            hide();
+                        });
+                    });
+                } else {
+                    dispatcher.exec(new UpdateActivityAction(activity)).onSuccess(result -> {
+                        activity = result;
+                        consumer.accept(result);
+                        hide();
+                    });
+                }
             }
         });
->>>>>>> fea079e4
     }
 
     private void findInputElements(final NodeList<Node> nodes, final List<Element> inputElements) {

--- conflicted
+++ resolved
@@ -234,14 +234,9 @@
                             .dateTimeSettings(dateTimeSettingsFactory.getDateTimeSettings())
                             .build();
 
-<<<<<<< HEAD
                     restFactory
                             .create(DASHBOARD_RESOURCE)
                             .method(res -> res.search(currentNode, request))
-=======
-                    restFactory.builder()
-                            .forType(DashboardSearchResponse.class)
->>>>>>> d8ff3e52
                             .onSuccess(response -> {
                                 Result result = null;
                                 try {
@@ -361,14 +356,9 @@
                     .storeHistory(storeHistory)
                     .build();
 
-<<<<<<< HEAD
             restFactory
                     .create(DASHBOARD_RESOURCE)
                     .method(res -> res.search(currentNode, request))
-=======
-            restFactory.builder()
-                    .forType(DashboardSearchResponse.class)
->>>>>>> d8ff3e52
                     .onSuccess(response -> {
                         if (search == currentSearch) {
                             currentQueryKey = response.getQueryKey();

--- conflicted
+++ resolved
@@ -148,13 +148,7 @@
         final AnnotationResource annotationResource = GWT.create(AnnotationResource.class);
         final Rest<List<String>> rest = restFactory.create();
         rest
-<<<<<<< HEAD
-                .onSuccess(values -> getView().setHasCommentValues(!values.isEmpty()))
-=======
-                .onSuccess(values -> {
-                    getView().setHasCommentValues(values != null && !values.isEmpty());
-                })
->>>>>>> 7d0afc37
+                .onSuccess(values -> getView().setHasCommentValues(values != null && !values.isEmpty()))
                 .call(annotationResource)
                 .getComment(null);
     }

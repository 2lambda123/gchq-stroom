/*
 * Copyright 2016 Crown Copyright
 *
 * Licensed under the Apache License, Version 2.0 (the "License");
 * you may not use this file except in compliance with the License.
 * You may obtain a copy of the License at
 *
 *     http://www.apache.org/licenses/LICENSE-2.0
 *
 * Unless required by applicable law or agreed to in writing, software
 * distributed under the License is distributed on an "AS IS" BASIS,
 * WITHOUT WARRANTIES OR CONDITIONS OF ANY KIND, either express or implied.
 * See the License for the specific language governing permissions and
 * limitations under the License.
 */

package stroom.explorer.client.presenter;

import com.google.gwt.core.client.Scheduler;
import com.google.gwt.user.client.Timer;
import com.google.gwt.user.client.ui.Widget;
<<<<<<< HEAD
import stroom.dispatch.client.AsyncCallbackAdaptor;
=======
>>>>>>> 77deba40
import stroom.dispatch.client.ClientDispatchAsync;
import stroom.explorer.shared.ExplorerData;
import stroom.explorer.shared.ExplorerTreeFilter;
import stroom.explorer.shared.FetchExplorerDataAction;
import stroom.explorer.shared.FetchExplorerDataResult;
import stroom.explorer.shared.FindExplorerDataCriteria;
import stroom.explorer.shared.SimpleExplorerItem;
import stroom.explorer.shared.TreeStructure;
<<<<<<< HEAD
=======
import stroom.util.shared.HasNodeState.NodeState;
>>>>>>> 77deba40

import java.util.ArrayList;
import java.util.List;
import java.util.Set;

public class ExplorerTreeModel {
    public static final ExplorerData NULL_SELECTION = new SimpleExplorerItem(null, null, "None", null);

    private final OpenItems<ExplorerData> openItems = new OpenItems<>();
    private final NameFilterTimer timer = new NameFilterTimer();
    private final ExplorerTreeFilterBuilder explorerTreeFilterBuilder = new ExplorerTreeFilterBuilder();
    private final AbstractExplorerTree explorerTree;
    private final Widget loading;
    private final ClientDispatchAsync dispatcher;

    private Integer minDepth = 1;
    private Set<ExplorerData> ensureVisible;

    private FindExplorerDataCriteria currentCriteria;
    private boolean fetching;

    private boolean includeNullSelection;

    private TreeStructure currentTreeStructure;

    ExplorerTreeModel(final AbstractExplorerTree explorerTree, final Widget loading, final ClientDispatchAsync dispatcher) {
        this.explorerTree = explorerTree;
        this.loading = loading;
        this.dispatcher = dispatcher;
    }

    public void changeNameFilter(final String name) {
        timer.setName(name);
        timer.cancel();
        timer.schedule(300);
    }

    public void setIncludedTypeSet(final Set<String> types) {
        explorerTreeFilterBuilder.setIncludedTypeSet(types);
    }

    public void setIncludedTypes(final String... includedTypes) {
        explorerTreeFilterBuilder.setIncludedTypes(includedTypes);
    }

    public void setTags(final String... tags) {
        explorerTreeFilterBuilder.setTags(tags);
    }

    public void setRequiredPermissions(final String... requiredPermissions) {
        explorerTreeFilterBuilder.setRequiredPermissions(requiredPermissions);
    }

    public void setEnsureVisible(final ExplorerData... ensureVisible) {
        this.ensureVisible = SetUtil.toSet(ensureVisible);
    }

    public void refresh() {
        // Fetch data from the server to update the tree.
        fetchData();
    }

    private void refresh(final boolean fetch) {
        if (fetch) {
            // Fetch data from the server to update the tree.
            fetchData();
        } else {
            // Just quickly update the display using previously cached data.
            update();
        }
    }

    private void fetchData() {
        final ExplorerTreeFilter explorerTreeFilter = explorerTreeFilterBuilder.build();
        if (explorerTreeFilter != null) {
            final Set<ExplorerData> allOpenItems = openItems.getAllOpenItems();
            // Fetch a list of data items that belong to this parent.
            currentCriteria = new FindExplorerDataCriteria(allOpenItems, explorerTreeFilter, minDepth, ensureVisible);

            if (!fetching) {
                fetching = true;
                loading.setVisible(true);
                Scheduler.get().scheduleDeferred(() -> {
                    final FindExplorerDataCriteria criteria = currentCriteria;
                    final FetchExplorerDataAction action = new FetchExplorerDataAction(criteria);
                    dispatcher.exec(action).onSuccess(result -> {
                        fetching = false;

                        //                    final Set<ExplorerData> currentOpenItems = getOpenItems();
                        //                    final ExplorerTreeFilter currentFilter = explorerTreeFilterBuilder.build();

                        // Check if the filter settings have changed
                        // since we were asked to fetch.
                        if (criteria != currentCriteria) {//!explorerTreeFilter.equals(currentFilter) || !openItems.equals(currentOpenItems)) {
                            // Some settings have changed so try again with the new settings.
                            refresh();

                        } else {
                            onDataChanged(result);

                            // If we have asked the server to ensure one or more nodes are visible then some
                            // folders might have been opened to make this happen. The server will tell us which
                            // folders these were so we can add them to the set of open folders to ensure they
                            // aren't immediately closed on the next refresh.
                            if (result.getOpenedItems() != null) {
                                for (final ExplorerData openedItem : result.getOpenedItems()) {
                                    openItems.open(openedItem);
                                }
                            }
                            if (result.getTemporaryOpenedItems() != null) {
                                openItems.setTemporaryOpenItems(result.getTemporaryOpenedItems());
                            }

                            // Remember the new tree structure.
                            this.currentTreeStructure = result.getTreeStructure();

                            // Update the tree.
                            final List<ExplorerData> rows = update();

                            // If we have been asked to ensure something is visible then chances are we are
                            // expected to select it as well.
                            // Try and find the item we have asked to make visible first and if we can't find
                            // that try and select one of the folders that has been forced open in an attempt to
                            // make the requested item visible.
                            if (criteria.getEnsureVisible() != null && criteria.getEnsureVisible().size() > 0) {
                                ExplorerData nextSelection = criteria.getEnsureVisible().iterator().next();

                                // If we are allowing null selection then select the NULL node if we have been
                                // asked to ensure NULL is selected after refresh.
                                if (nextSelection == null && includeNullSelection) {
                                    nextSelection = NULL_SELECTION;
                                }

                                int index = rows.indexOf(nextSelection);
                                if (index == -1) {
                                    nextSelection = null;

                                    if (result.getOpenedItems() != null) {
                                        for (int i = result.getOpenedItems().size() - 1; i >= 0 && nextSelection == null; i--) {
                                            final ExplorerData item = result.getOpenedItems().get(i);
                                            if (rows.contains(item)) {
                                                nextSelection = item;
                                            }
                                        }
                                    }
                                } else {
                                    // Reassign the selection because matches are only by UUID and this will ensure that we get the latest version with any new name it might have.
                                    nextSelection = rows.get(index);
                                }

                                if (nextSelection != null) {
                                    explorerTree.setInitialSelectedItem(nextSelection);
                                }
                            }

                            // We do not want the root to always be forced open.
                            minDepth = 0;

                            // We do not want to ensure specific items are visible on every refresh as we might
                            // want to close some folders. To do this we need to forget which nodes we wanted to
                            // ensure visibility of. We can forget them now as we have a result that should have
                            // opened required folders to make them visible.
                            ensureVisible = null;

                            // We aren't loading any more.
                            loading.setVisible(false);
                        }
                    });
                });
            }
        }
    }

    private List<ExplorerData> update() {
        // Build the row list from the tree structure.
        final List<ExplorerData> rows = new ArrayList<>();
        if (currentTreeStructure != null) {
            addToRows(currentTreeStructure.getRoot(), currentTreeStructure, rows, openItems.getAllOpenItems());
        }

        // If we are allowing null selection then insert a node at the root to make it
        // possible.
        if (includeNullSelection) {
            if (rows.size() == 0 || rows.get(0) != NULL_SELECTION) {
                rows.add(0, NULL_SELECTION);
            }
        }

        explorerTree.setData(rows);

        return rows;
    }

    private void addToRows(final ExplorerData parent, final TreeStructure treeStructure, final List<ExplorerData> rows, final Set<ExplorerData> openItems) {
        rows.add(parent);

        if (openItems.contains(parent)) {
            final List<ExplorerData> children = treeStructure.getChildren(parent);
            if (children != null) {
                for (final ExplorerData child : children) {
                    addToRows(child, treeStructure, rows, openItems);
                }
            }

            if (!NodeState.LEAF.equals(parent.getNodeState())) {
                parent.setNodeState(NodeState.OPEN);
            }
        } else {
            if (!NodeState.LEAF.equals(parent.getNodeState())) {
                parent.setNodeState(NodeState.CLOSED);
            }
        }
    }

    protected void onDataChanged(final FetchExplorerDataResult result) {
    }

    public void reset() {
        explorerTree.setData(new ArrayList<>());
        openItems.clear();
        minDepth = 1;
        ensureVisible = null;
    }

    public boolean isIncludeNullSelection() {
        return includeNullSelection;
    }

<<<<<<< HEAD
    public void setIncludeNullSelection(final boolean includeNullSelection) {
        this.includeNullSelection = includeNullSelection;
=======
    public void setItemOpen(final ExplorerData item, final boolean open) {
        if (item != null) {
            if (open != openItems.isOpen(item)) {
                refresh(openItems.toggleOpenState(item));
            }
        }
    }

    public void toggleOpenState(final ExplorerData item) {
        if (item != null) {
            refresh(openItems.toggleOpenState(item));
        }
>>>>>>> 77deba40
    }

    private class NameFilterTimer extends Timer {
        private String name;

        @Override
        public void run() {
            if (explorerTreeFilterBuilder.setNameFilter(name)) {
                refresh();
            }
        }

        public void setName(final String name) {
            this.name = name;
        }
    }
}<|MERGE_RESOLUTION|>--- conflicted
+++ resolved
@@ -19,10 +19,6 @@
 import com.google.gwt.core.client.Scheduler;
 import com.google.gwt.user.client.Timer;
 import com.google.gwt.user.client.ui.Widget;
-<<<<<<< HEAD
-import stroom.dispatch.client.AsyncCallbackAdaptor;
-=======
->>>>>>> 77deba40
 import stroom.dispatch.client.ClientDispatchAsync;
 import stroom.explorer.shared.ExplorerData;
 import stroom.explorer.shared.ExplorerTreeFilter;
@@ -31,10 +27,7 @@
 import stroom.explorer.shared.FindExplorerDataCriteria;
 import stroom.explorer.shared.SimpleExplorerItem;
 import stroom.explorer.shared.TreeStructure;
-<<<<<<< HEAD
-=======
 import stroom.util.shared.HasNodeState.NodeState;
->>>>>>> 77deba40
 
 import java.util.ArrayList;
 import java.util.List;
@@ -263,10 +256,10 @@
         return includeNullSelection;
     }
 
-<<<<<<< HEAD
     public void setIncludeNullSelection(final boolean includeNullSelection) {
         this.includeNullSelection = includeNullSelection;
-=======
+    }
+
     public void setItemOpen(final ExplorerData item, final boolean open) {
         if (item != null) {
             if (open != openItems.isOpen(item)) {
@@ -279,7 +272,6 @@
         if (item != null) {
             refresh(openItems.toggleOpenState(item));
         }
->>>>>>> 77deba40
     }
 
     private class NameFilterTimer extends Timer {

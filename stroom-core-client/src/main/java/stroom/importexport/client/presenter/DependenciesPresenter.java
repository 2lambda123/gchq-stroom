/*
 * Copyright 2016 Crown Copyright
 *
 * Licensed under the Apache License, Version 2.0 (the "License");
 * you may not use this file except in compliance with the License.
 * You may obtain a copy of the License at
 *
 *     http://www.apache.org/licenses/LICENSE-2.0
 *
 * Unless required by applicable law or agreed to in writing, software
 * distributed under the License is distributed on an "AS IS" BASIS,
 * WITHOUT WARRANTIES OR CONDITIONS OF ANY KIND, either express or implied.
 * See the License for the specific language governing permissions and
 * limitations under the License.
 */

package stroom.importexport.client.presenter;

import stroom.cell.info.client.ActionCell;
import stroom.data.client.presenter.ColumnSizeConstants;
import stroom.data.client.presenter.CriteriaUtil;
import stroom.data.client.presenter.RestDataProvider;
import stroom.data.grid.client.MyDataGrid;
import stroom.data.grid.client.PagerView;
import stroom.dispatch.client.Rest;
import stroom.dispatch.client.RestFactory;
import stroom.docref.DocRef;
import stroom.document.client.DocumentPluginEventManager;
import stroom.document.client.event.DeleteDocumentEvent;
import stroom.document.client.event.OpenDocumentEvent;
import stroom.explorer.shared.DocumentType;
import stroom.explorer.shared.DocumentTypes;
import stroom.explorer.shared.ExplorerResource;
import stroom.importexport.client.event.ShowDependenciesInfoDialogEvent;
import stroom.importexport.client.event.ShowDocRefDependenciesEvent;
import stroom.importexport.shared.ContentResource;
import stroom.importexport.shared.Dependency;
import stroom.importexport.shared.DependencyCriteria;
import stroom.svg.client.Preset;
import stroom.svg.client.SvgPresets;
import stroom.util.client.DataGridUtil;
import stroom.util.shared.ResultPage;
import stroom.widget.menu.client.presenter.Item;
import stroom.widget.menu.client.presenter.MenuBuilder;
import stroom.widget.menu.client.presenter.MenuListPresenter;
import stroom.widget.popup.client.event.HidePopupEvent;
import stroom.widget.popup.client.event.ShowPopupEvent;
import stroom.widget.popup.client.presenter.PopupPosition;
import stroom.widget.popup.client.presenter.PopupUiHandlers;
import stroom.widget.popup.client.presenter.PopupView.PopupType;

import com.google.gwt.core.client.GWT;
import com.google.gwt.dom.client.NativeEvent;
import com.google.gwt.safehtml.shared.SafeHtml;
import com.google.gwt.safehtml.shared.SafeHtmlBuilder;
import com.google.gwt.user.cellview.client.Column;
import com.google.gwt.view.client.Range;
import com.google.inject.Inject;
import com.google.web.bindery.event.shared.EventBus;
import com.gwtplatform.mvp.client.MyPresenterWidget;

import java.util.Collections;
import java.util.HashMap;
import java.util.List;
import java.util.Map;
import java.util.function.Consumer;
import java.util.function.Function;
import java.util.stream.Collectors;

public class DependenciesPresenter extends MyPresenterWidget<PagerView> {

    private static final ContentResource CONTENT_RESOURCE = GWT.create(ContentResource.class);
    private static final ExplorerResource EXPLORER_RESOURCE = GWT.create(ExplorerResource.class);
    public static final int DEFAULT_PAGE_SIZE = 100;

    private static final int COL_WIDTH_TYPE = 120;
    private static final int COL_WIDTH_NAME = 300;

    private static final Preset SEARCHABLE_PRESET = new Preset(
            DocumentType.DOC_IMAGE_CLASS_NAME + "searchable.svg",
            "Searchable",
            true);
    private static final Preset DOC_INFO_PRESET = SvgPresets.INFO.title("Properties");
    private static final Preset DELETE_DOC_PRESET = SvgPresets.DELETE.title("Delete");
    private static final Preset REVEAL_DOC_PRESET = SvgPresets.SHOW.title("Reveal in Explorer");
    private static final Preset SHOW_DEPENDENCIES_PRESET = SvgPresets.DEPENDENCIES.title("Show dependencies");

    private final RestFactory restFactory;
    private final DependencyCriteria criteria;
    private final RestDataProvider<Dependency, ResultPage<Dependency>> dataProvider;
<<<<<<< HEAD
    private final MyDataGrid<Dependency> dataGrid;
=======
    private final DocumentPluginEventManager entityPluginEventManager;
    private final MenuListPresenter menuListPresenter;
>>>>>>> 842ff1cc

    // Holds all the doc type icons
    private Map<String, Preset> typeToSvgMap = new HashMap<>();

    @Inject
    public DependenciesPresenter(final EventBus eventBus,
<<<<<<< HEAD
                                 final PagerView view,
                                 final RestFactory restFactory) {
        super(eventBus, view);

        dataGrid = new MyDataGrid<>(100);
        view.setDataWidget(dataGrid);
=======
                                 final RestFactory restFactory,
                                 final DocumentPluginEventManager entityPluginEventManager,
                                 final MenuListPresenter menuListPresenter) {
        super(eventBus, new DataGridViewImpl<>(false, DEFAULT_PAGE_SIZE));
>>>>>>> 842ff1cc

        this.restFactory = restFactory;
        criteria = new DependencyCriteria();

        refreshDocTypeIcons();

        dataProvider = new RestDataProvider<Dependency, ResultPage<Dependency>>(eventBus) {
            @Override
            protected void exec(final Range range,
                                final Consumer<ResultPage<Dependency>> dataConsumer,
                                final Consumer<Throwable> throwableConsumer) {
                CriteriaUtil.setRange(criteria, range);
                final Rest<ResultPage<Dependency>> rest = restFactory.create();
                rest
                        .onSuccess(dataConsumer)
                        .onFailure(throwableConsumer)
                        .call(CONTENT_RESOURCE)
                        .fetchDependencies(criteria);
            }
        };
<<<<<<< HEAD
        dataProvider.addDataDisplay(dataGrid);
=======
        dataProvider.addDataDisplay(getView().getDataDisplay());
        this.entityPluginEventManager = entityPluginEventManager;
        this.menuListPresenter = menuListPresenter;

>>>>>>> 842ff1cc
        initColumns();
    }

    private void initColumns() {

        // From (Icon)
        dataGrid.addColumn(DataGridUtil.svgPresetColumnBuilder(false, (Dependency row) ->
                                getDocTypeIcon(row.getFrom()))
                        .build(),
                "<br/>",
                ColumnSizeConstants.ICON_COL);

        // From (Type)
        dataGrid.addResizableColumn(DataGridUtil.textColumnBuilder((Dependency row) ->
                                getValue(row, Dependency::getFrom, DocRef::getType))
                        .withSorting(DependencyCriteria.FIELD_FROM_TYPE, true)
                        .build(),
                DependencyCriteria.FIELD_FROM_TYPE,
                COL_WIDTH_TYPE);

        // From (Name)
<<<<<<< HEAD
        dataGrid.addResizableColumn(DataGridUtil.textColumnBuilder((Dependency row) ->
                                getValue(row, Dependency::getFrom, DocRef::getName))
                        .withSorting(DependencyCriteria.FIELD_FROM_NAME, true)
                        .build(),
                DependencyCriteria.FIELD_FROM_NAME,
                COL_WIDTH_NAME);

        // From (UUID)
        dataGrid.addResizableColumn(DataGridUtil.htmlColumnBuilder((Dependency row) ->
                                getUUID(row, Dependency::getFrom))
                        .build(),
                DependencyCriteria.FIELD_FROM_UUID,
                COL_WIDTH_UUID);
=======
        final Column<Dependency, String> fromNameColumn = DataGridUtil.hyperlinkColumnBuilder((Dependency row) ->
                        getValue(row, Dependency::getFrom, DocRef::getName))
                .withSorting(DependencyCriteria.FIELD_FROM_NAME, true)
                .build();
        fromNameColumn.setFieldUpdater((index, object, value) -> onOpenDoc(object.getFrom()));
        getView().addResizableColumn(fromNameColumn,
                DependencyCriteria.FIELD_FROM_NAME,
                COL_WIDTH_NAME);

        // From (action menu))
        addActionButtonColumn(Dependency::getFrom, "", 40);
>>>>>>> 842ff1cc

        // To (Icon)
        dataGrid.addColumn(DataGridUtil.svgPresetColumnBuilder(false, (Dependency row) ->
                                getDocTypeIcon(row.getTo()))
                        .build(),
                "<br/>",
                ColumnSizeConstants.ICON_COL);

        // To (Type)
        dataGrid.addResizableColumn(DataGridUtil.textColumnBuilder((Dependency row) ->
                                getValue(row, Dependency::getTo, DocRef::getType))
                        .withSorting(DependencyCriteria.FIELD_TO_TYPE, true)
                        .build(),
                DependencyCriteria.FIELD_TO_TYPE,
                COL_WIDTH_TYPE);

        // To (Name)
<<<<<<< HEAD
        dataGrid.addResizableColumn(DataGridUtil.textColumnBuilder((Dependency row) ->
                                getValue(row, Dependency::getTo, DocRef::getName))
                        .withSorting(DependencyCriteria.FIELD_TO_NAME, true)
                        .build(),
                DependencyCriteria.FIELD_TO_NAME,
                COL_WIDTH_NAME);

        // To (UUID)
        dataGrid.addResizableColumn(DataGridUtil.htmlColumnBuilder((Dependency row) ->
                                getUUID(row, Dependency::getTo))
                        .build(),
                DependencyCriteria.FIELD_TO_UUID,
                COL_WIDTH_UUID);
=======
        final Column<Dependency, String> toNameColumn = DataGridUtil.hyperlinkColumnBuilder((Dependency row) ->
                        getValue(row, Dependency::getTo, DocRef::getName))
                .withSorting(DependencyCriteria.FIELD_TO_NAME, true)
                .build();
        toNameColumn.setFieldUpdater((index, object, value) -> onOpenDoc(object.getTo()));
        getView().addResizableColumn(toNameColumn,
                DependencyCriteria.FIELD_TO_NAME,
                COL_WIDTH_NAME);

        // To (action menu)
        addActionButtonColumn(Dependency::getTo, "", 40);
>>>>>>> 842ff1cc

        // Status
        dataGrid.addResizableColumn(DataGridUtil.htmlColumnBuilder(this::getStatusValue)
                        .withSorting(DependencyCriteria.FIELD_STATUS, false)
                        .centerAligned()
                        .build(),
                DataGridUtil.createCenterAlignedHeader(DependencyCriteria.FIELD_STATUS),
                60);

        DataGridUtil.addEndColumn(dataGrid);
        DataGridUtil.addColumnSortHandler(dataGrid, criteria, dataProvider::refresh);
    }

    private void addActionButtonColumn(final Function<Dependency, DocRef> docRefSelector,
                                       final String name,
                                       final int width) {
        final ActionCell<DocRef> actionCell = new ActionCell<>(this::showActionMenu);
        final Column<Dependency, DocRef> actionColumn = DataGridUtil.columnBuilder(
                docRefSelector,
                Function.identity(),
                () -> actionCell
        ).build();
        getView().addColumn(actionColumn, name, width);
    }

    private void showActionMenu(final DocRef docRef, final NativeEvent event) {
        final PopupUiHandlers popupUiHandlers = new PopupUiHandlers() {
            @Override
            public void onHideRequest(final boolean autoClose, final boolean ok) {
                HidePopupEvent.fire(DependenciesPresenter.this, menuListPresenter);
            }

            @Override
            public void onHide(final boolean autoClose, final boolean ok) {
            }
        };

        final com.google.gwt.dom.client.Element target = event.getEventTarget().cast();
        final PopupPosition popupPosition = new PopupPosition(event.getClientX() + 10, event.getClientY());

        menuListPresenter.setData(buildActionMenu(docRef));
        ShowPopupEvent.fire(this, menuListPresenter, PopupType.POPUP, popupPosition, popupUiHandlers);
    }

    private List<Item> buildActionMenu(final DocRef docRef) {

        return MenuBuilder.builder()
                .withIconMenuItem(itemBuilder -> itemBuilder
                        .withIcon(DOC_INFO_PRESET)
                        .withText(DOC_INFO_PRESET.getTitle())
                        .withCommand(() -> onDocInfo(docRef)))
                .withIconMenuItem(itemBuilder -> itemBuilder
                        .withIcon(DELETE_DOC_PRESET)
                        .withText(DELETE_DOC_PRESET.getTitle())
                        .withCommand(() -> onDeleteDoc(docRef)))
                .withIconMenuItem(itemBuilder -> itemBuilder
                        .withIcon(REVEAL_DOC_PRESET)
                        .withText(REVEAL_DOC_PRESET.getTitle())
                        .withCommand(() -> onRevealDoc(docRef)))
                .withIconMenuItem(itemBuilder -> itemBuilder
                        .withIcon(SHOW_DEPENDENCIES_PRESET)
                        .withText(SHOW_DEPENDENCIES_PRESET.getTitle())
                        .withCommand(() -> onShowDependencies(docRef)))
                .build();
    }

    /**
     * Open a document
     */
    private void onOpenDoc(final DocRef docRef) {
        OpenDocumentEvent.fire(DependenciesPresenter.this, docRef, true);
    }

    /**
     * Reveal the doc in the Explorer tree
     */
    private void onRevealDoc(final DocRef docRef) {
        entityPluginEventManager.highlight(docRef);
    }

    private void onDocInfo(final DocRef docRef) {
        ShowDependenciesInfoDialogEvent.fire(DependenciesPresenter.this, docRef);
    }

    private void onDeleteDoc(final DocRef docRef) {
        DeleteDocumentEvent.fire(
                DependenciesPresenter.this,
                Collections.singletonList(docRef),
                true,
                result -> refresh());
    }

    private void onShowDependencies(final DocRef docRef) {
        ShowDocRefDependenciesEvent.fire(DependenciesPresenter.this, docRef);
    }

    private void refreshDocTypeIcons() {

        // Hold map of doc type icons keyed on type to save constructing for each row
        final Rest<DocumentTypes> rest = restFactory.create();
        rest
                .onSuccess(documentTypes -> {
                    typeToSvgMap = documentTypes.getVisibleTypes().stream()
                            .collect(Collectors.toMap(
                                    DocumentType::getType,
                                    documentType ->
                                            new Preset(
                                                    documentType.getIconClassName(),
                                                    documentType.getDisplayType(),
                                                    true)));

                    // Special case for Searchable as it is not a normal doc type
                    // Not ideal defining it here but adding it fetchDocumentTypes causes problems
                    // with the explorer context menus.
                    typeToSvgMap.putIfAbsent(
                            "Searchable",
                            SEARCHABLE_PRESET);
                })
                .call(EXPLORER_RESOURCE)
                .fetchDocumentTypes();
    }

    private String getValue(final Dependency row,
                            final Function<Dependency, DocRef> docRefExtractor,
                            final Function<DocRef, String> valueExtractor) {

        final DocRef docRef = docRefExtractor.apply(row);

        if (docRef != null) {
            return valueExtractor.apply(docRef);
        } else {
            return null;
        }
    }

    private SafeHtml getUUID(final Dependency row,
                             final Function<Dependency, DocRef> docRefExtractor) {

        final DocRef docRef = docRefExtractor.apply(row);
        final String uuid = docRef != null
                ? docRef.getUuid()
                : null;

        final SafeHtmlBuilder builder = new SafeHtmlBuilder();
        builder.appendHtmlConstant("<span style=\"color:grey\">");
        builder.appendEscaped(uuid);
        builder.appendHtmlConstant("</span>");
        return builder.toSafeHtml();
    }

    private Preset getDocTypeIcon(final DocRef docRef) {
        if (docRef != null && docRef.getType() != null && !docRef.getType().isEmpty()) {
            final Preset svgPreset = typeToSvgMap.get(docRef.getType());
            if (svgPreset != null) {
                return svgPreset;
            } else {
                return SvgPresets.ALERT.title("Unknown Document Type");
            }
        } else {
            return SvgPresets.ALERT.title("Unknown Document Type");
        }
    }

    private SafeHtml getStatusValue(final Dependency row) {
        final SafeHtmlBuilder builder = new SafeHtmlBuilder();
        final String value;
        final String commonStyles = "font-weight:bold";
        if (row.isOk()) {
            value = "OK";
            builder.appendHtmlConstant("<span style=\"color:green;" + commonStyles + "\">");
        } else {
            value = "Missing";
            builder.appendHtmlConstant("<span style=\"color:red;" + commonStyles + "\">");
        }
        builder.appendEscaped(value);
        builder.appendHtmlConstant("</span>");
        return builder.toSafeHtml();
    }

    void setFilterInput(final String filterInput) {
        this.criteria.setPartialName(filterInput);
        // Changing the filter means any existing offset is wrong, so we need to reset to the initial state
        resetRange();
    }

    void clearFilterInput() {
        this.criteria.setPartialName(null);
        // Changing the filter means any existing offset is wrong, so we need to reset to the initial state
        resetRange();
    }

    private void resetRange() {
        dataGrid.setVisibleRange(new Range(0, DEFAULT_PAGE_SIZE));
    }

    void refresh() {
        this.dataProvider.refresh();
    }
}<|MERGE_RESOLUTION|>--- conflicted
+++ resolved
@@ -88,31 +88,23 @@
     private final RestFactory restFactory;
     private final DependencyCriteria criteria;
     private final RestDataProvider<Dependency, ResultPage<Dependency>> dataProvider;
-<<<<<<< HEAD
     private final MyDataGrid<Dependency> dataGrid;
-=======
     private final DocumentPluginEventManager entityPluginEventManager;
     private final MenuListPresenter menuListPresenter;
->>>>>>> 842ff1cc
 
     // Holds all the doc type icons
     private Map<String, Preset> typeToSvgMap = new HashMap<>();
 
     @Inject
     public DependenciesPresenter(final EventBus eventBus,
-<<<<<<< HEAD
                                  final PagerView view,
-                                 final RestFactory restFactory) {
-        super(eventBus, view);
-
-        dataGrid = new MyDataGrid<>(100);
-        view.setDataWidget(dataGrid);
-=======
                                  final RestFactory restFactory,
                                  final DocumentPluginEventManager entityPluginEventManager,
                                  final MenuListPresenter menuListPresenter) {
-        super(eventBus, new DataGridViewImpl<>(false, DEFAULT_PAGE_SIZE));
->>>>>>> 842ff1cc
+        super(eventBus, view);
+
+        dataGrid = new MyDataGrid<>(100);
+        view.setDataWidget(dataGrid);
 
         this.restFactory = restFactory;
         criteria = new DependencyCriteria();
@@ -133,14 +125,9 @@
                         .fetchDependencies(criteria);
             }
         };
-<<<<<<< HEAD
         dataProvider.addDataDisplay(dataGrid);
-=======
-        dataProvider.addDataDisplay(getView().getDataDisplay());
         this.entityPluginEventManager = entityPluginEventManager;
         this.menuListPresenter = menuListPresenter;
-
->>>>>>> 842ff1cc
         initColumns();
     }
 
@@ -162,33 +149,17 @@
                 COL_WIDTH_TYPE);
 
         // From (Name)
-<<<<<<< HEAD
-        dataGrid.addResizableColumn(DataGridUtil.textColumnBuilder((Dependency row) ->
-                                getValue(row, Dependency::getFrom, DocRef::getName))
-                        .withSorting(DependencyCriteria.FIELD_FROM_NAME, true)
-                        .build(),
-                DependencyCriteria.FIELD_FROM_NAME,
-                COL_WIDTH_NAME);
-
-        // From (UUID)
-        dataGrid.addResizableColumn(DataGridUtil.htmlColumnBuilder((Dependency row) ->
-                                getUUID(row, Dependency::getFrom))
-                        .build(),
-                DependencyCriteria.FIELD_FROM_UUID,
-                COL_WIDTH_UUID);
-=======
         final Column<Dependency, String> fromNameColumn = DataGridUtil.hyperlinkColumnBuilder((Dependency row) ->
                         getValue(row, Dependency::getFrom, DocRef::getName))
                 .withSorting(DependencyCriteria.FIELD_FROM_NAME, true)
                 .build();
         fromNameColumn.setFieldUpdater((index, object, value) -> onOpenDoc(object.getFrom()));
-        getView().addResizableColumn(fromNameColumn,
+        dataGrid.addResizableColumn(fromNameColumn,
                 DependencyCriteria.FIELD_FROM_NAME,
                 COL_WIDTH_NAME);
 
         // From (action menu))
         addActionButtonColumn(Dependency::getFrom, "", 40);
->>>>>>> 842ff1cc
 
         // To (Icon)
         dataGrid.addColumn(DataGridUtil.svgPresetColumnBuilder(false, (Dependency row) ->
@@ -206,33 +177,17 @@
                 COL_WIDTH_TYPE);
 
         // To (Name)
-<<<<<<< HEAD
-        dataGrid.addResizableColumn(DataGridUtil.textColumnBuilder((Dependency row) ->
-                                getValue(row, Dependency::getTo, DocRef::getName))
-                        .withSorting(DependencyCriteria.FIELD_TO_NAME, true)
-                        .build(),
-                DependencyCriteria.FIELD_TO_NAME,
-                COL_WIDTH_NAME);
-
-        // To (UUID)
-        dataGrid.addResizableColumn(DataGridUtil.htmlColumnBuilder((Dependency row) ->
-                                getUUID(row, Dependency::getTo))
-                        .build(),
-                DependencyCriteria.FIELD_TO_UUID,
-                COL_WIDTH_UUID);
-=======
         final Column<Dependency, String> toNameColumn = DataGridUtil.hyperlinkColumnBuilder((Dependency row) ->
                         getValue(row, Dependency::getTo, DocRef::getName))
                 .withSorting(DependencyCriteria.FIELD_TO_NAME, true)
                 .build();
         toNameColumn.setFieldUpdater((index, object, value) -> onOpenDoc(object.getTo()));
-        getView().addResizableColumn(toNameColumn,
+        dataGrid.addResizableColumn(toNameColumn,
                 DependencyCriteria.FIELD_TO_NAME,
                 COL_WIDTH_NAME);
 
         // To (action menu)
         addActionButtonColumn(Dependency::getTo, "", 40);
->>>>>>> 842ff1cc
 
         // Status
         dataGrid.addResizableColumn(DataGridUtil.htmlColumnBuilder(this::getStatusValue)

/*
 * Copyright 2016 Crown Copyright
 *
 * Licensed under the Apache License, Version 2.0 (the "License");
 * you may not use this file except in compliance with the License.
 * You may obtain a copy of the License at
 *
 *     http://www.apache.org/licenses/LICENSE-2.0
 *
 * Unless required by applicable law or agreed to in writing, software
 * distributed under the License is distributed on an "AS IS" BASIS,
 * WITHOUT WARRANTIES OR CONDITIONS OF ANY KIND, either express or implied.
 * See the License for the specific language governing permissions and
 * limitations under the License.
 */

package stroom.importexport.client.presenter;

import stroom.alert.client.event.AlertEvent;
import stroom.alert.client.event.ConfirmEvent;
import stroom.cell.info.client.InfoColumn;
import stroom.cell.tickbox.client.TickBoxCell;
import stroom.cell.tickbox.shared.TickBoxState;
import stroom.data.client.presenter.ColumnSizeConstants;
import stroom.data.grid.client.EndColumn;
import stroom.data.grid.client.MyDataGrid;
import stroom.dispatch.client.Rest;
import stroom.dispatch.client.RestFactory;
import stroom.docref.DocRef;
import stroom.explorer.client.event.RefreshExplorerTreeEvent;
import stroom.explorer.client.presenter.EntityDropDownPresenter;
import stroom.explorer.shared.ExplorerConstants;
import stroom.explorer.shared.ExplorerNode;
import stroom.importexport.client.event.ImportConfigConfirmEvent;
import stroom.importexport.shared.ContentResource;
import stroom.importexport.shared.ImportConfigRequest;
import stroom.importexport.shared.ImportState;
import stroom.security.shared.DocumentPermissionNames;
import stroom.svg.client.Preset;
import stroom.svg.client.SvgPresets;
import stroom.util.shared.Message;
import stroom.util.shared.ResourceKey;
import stroom.util.shared.Severity;
import stroom.widget.popup.client.event.DisablePopupEvent;
import stroom.widget.popup.client.event.EnablePopupEvent;
import stroom.widget.popup.client.event.HidePopupEvent;
import stroom.widget.popup.client.event.HidePopupRequestEvent;
import stroom.widget.popup.client.event.ShowPopupEvent;
import stroom.widget.popup.client.presenter.PopupSize;
import stroom.widget.popup.client.presenter.PopupType;
import stroom.widget.tooltip.client.presenter.TooltipPresenter;
import stroom.widget.tooltip.client.presenter.TooltipUtil;
import stroom.widget.tooltip.client.presenter.TooltipUtil.Builder;

import com.google.gwt.cell.client.TextCell;
import com.google.gwt.core.shared.GWT;
import com.google.gwt.dom.client.Style.Overflow;
import com.google.gwt.dom.client.Style.Unit;
import com.google.gwt.dom.client.Style.WhiteSpace;
import com.google.gwt.safecss.shared.SafeStylesBuilder;
import com.google.gwt.user.cellview.client.Column;
import com.google.gwt.user.cellview.client.Header;
import com.google.gwt.user.client.ui.Focus;
import com.google.gwt.user.client.ui.Widget;
import com.google.inject.Inject;
import com.google.web.bindery.event.shared.EventBus;
import com.gwtplatform.mvp.client.MyPresenter;
import com.gwtplatform.mvp.client.View;
import com.gwtplatform.mvp.client.annotations.ProxyCodeSplit;
import com.gwtplatform.mvp.client.annotations.ProxyEvent;
import com.gwtplatform.mvp.client.proxy.Proxy;

import java.util.ArrayList;
import java.util.List;
import java.util.function.Consumer;

public class ImportConfigConfirmPresenter extends
        MyPresenter<ImportConfigConfirmPresenter.ImportConfigConfirmView,
                ImportConfigConfirmPresenter.ImportConfirmProxy>
        implements ImportConfigConfirmEvent.Handler,
        HidePopupRequestEvent.Handler {

    private static final ContentResource CONTENT_RESOURCE =
            com.google.gwt.core.client.GWT.create(ContentResource.class);

    private final TooltipPresenter tooltipPresenter;
    private final ImportConfigConfirmView view;
    private final MyDataGrid<ImportState> dataGrid;
    private final RestFactory restFactory;
    private ResourceKey resourceKey;
    private List<ImportState> confirmList = new ArrayList<>();
    private final EntityDropDownPresenter rootFolderPresenter;

    @Inject
    public ImportConfigConfirmPresenter(final EventBus eventBus,
                                        final ImportConfigConfirmView view,
                                        final ImportConfirmProxy proxy,
                                        final TooltipPresenter tooltipPresenter,
                                        final EntityDropDownPresenter rootFolderPresenter,
                                        final RestFactory restFactory) {
        super(eventBus, view, proxy);
        this.rootFolderPresenter = rootFolderPresenter;

        rootFolderPresenter.setSelectedEntityReference(ExplorerConstants.ROOT_DOC_REF);
        rootFolderPresenter.setIncludedTypes(ExplorerConstants.FOLDER);
        rootFolderPresenter.setRequiredPermissions(DocumentPermissionNames.READ);
        rootFolderPresenter.setAllowFolderSelection(true);

        this.tooltipPresenter = tooltipPresenter;
        this.restFactory = restFactory;

        this.view = view;

        dataGrid = new MyDataGrid<>(MyDataGrid.MASSIVE_LIST_PAGE_SIZE);

<<<<<<< HEAD
        view.setDataGrid(dataGrid);
        view.setEnableFilters(true);
=======
        view.setDataGridView(this.dataGridView);
        view.setRootFolderView(rootFolderPresenter.getView());
        view.setEnableFilters(false);
        view.setEnableFromDate(System.currentTimeMillis());
        view.setUseImportNames(false);
        view.setUseImportFolders(false);
        view.onUseImportNames(useImportNames -> {
            for (final ImportState importState : confirmList) {
                importState.setUseImportNames(useImportNames);
            }
            refresh();
        });
        view.onUseImportFolders(useImportFolders -> {
            for (final ImportState importState : confirmList) {
                importState.setUseImportFolders(useImportFolders);
            }
            refresh();
        });
>>>>>>> cb46c617

        addColumns();
    }

<<<<<<< HEAD
=======
    private void setRootDocRef(final DocRef rootDocRef) {
        for (final ImportState importState : confirmList) {
            importState.setRootDocRef(rootDocRef);
        }
        refresh();
    }

    @Override
    protected void onBind() {
        super.onBind();

        registerHandler(rootFolderPresenter.addDataSelectionHandler(event -> {
            if (event.getSelectedItem() != null &&
                    event.getSelectedItem().getDocRef().compareTo(ExplorerConstants.ROOT_DOC_REF) != 0 &&
                    event.getSelectedItem().getDocRef().getUuid().length() > 1) {
                final ExplorerNode entityData = event.getSelectedItem();
                setRootDocRef(entityData.getDocRef());
            } else {
                setRootDocRef(null);
            }
        }));
    }

    @ProxyEvent
    @Override
    public void onConfirmImport(final ImportConfigConfirmEvent event) {
        resourceKey = event.getResourceKey();
        confirmList = event.getConfirmList();
        dataGridView.setRowData(0, confirmList);
        dataGridView.setRowCount(confirmList.size());
        forceReveal();
    }

    public void refresh() {
        final Rest<List<ImportState>> rest = restFactory.create();
        rest
                .onSuccess(result -> {
                    confirmList = result;
                    if (result.isEmpty()) {
                        warning("The import package contains nothing that can be imported into " +
                                "this version of Stroom.");
                    } else {
                        dataGridView.setRowData(0, confirmList);
                        dataGridView.setRowCount(confirmList.size());
                    }
                })
                .onFailure(caught -> error(caught.getMessage()))
                .call(CONTENT_RESOURCE)
                .confirmImport(new ImportConfigRequest(resourceKey, confirmList));
    }

    private void warning(final String message) {
        AlertEvent.fireWarn(this, message, null);
    }

    private void error(final String message) {
        AlertEvent.fireError(this, message, null);
    }

    @Override
    protected void revealInParent() {
        final PopupSize popupSize = PopupSize.resizable(800, 600);
        ShowPopupEvent.fire(
                this,
                this,
                PopupType.OK_CANCEL_DIALOG,
                popupSize,
                "Confirm Import",
                this);
    }

>>>>>>> cb46c617
    @Override
    public void onHideRequest(final HidePopupRequestEvent e) {
        // Disable the popup ok/cancel buttons before we attempt import.
        DisablePopupEvent.builder(this).fire();

        if (e.isOk()) {
            boolean warnings = false;
            int count = 0;
            for (final ImportState importState : confirmList) {
                importState.setEnableFilters(getView().isEnableFilters());
                importState.setEnableFiltersFromTime(getView().getEnableFromDate());
                if (importState.isAction()) {
                    count++;
                    if (importState.getSeverity().greaterThan(Severity.INFO)) {
                        warnings = true;
                    }
                }
            }

            if (count == 0) {
                AlertEvent.fireWarn(
                        ImportConfigConfirmPresenter.this,
                        "No items are selected for import", () -> {
                            // Re-enable popup buttons.
                            EnablePopupEvent.builder(this).fire();
                        });
            } else if (warnings) {
                ConfirmEvent.fireWarn(ImportConfigConfirmPresenter.this,
                        "There are warnings in the items selected.  Are you sure you want to import?.",
                        result -> {
                            if (result) {
                                importData();
                            } else {
                                // Re-enable popup buttons.
                                EnablePopupEvent.builder(this).fire();
                            }
                        });

            } else {
                importData();
            }
        } else {
            abortImport();
        }
    }

    @ProxyEvent
    @Override
    public void onConfirmImport(final ImportConfigConfirmEvent event) {
        resourceKey = event.getResourceKey();
        confirmList = event.getConfirmList();

        if (confirmList == null) {
            dataGrid.setRowCount(0);
        } else {
            dataGrid.setRowData(0, confirmList);
            dataGrid.setRowCount(confirmList.size());
        }
        forceReveal();
    }

    @Override
    protected void revealInParent() {
        final PopupSize popupSize = PopupSize.resizable(800, 400);
        ShowPopupEvent.builder(this)
                .popupType(PopupType.OK_CANCEL_DIALOG)
                .popupSize(popupSize)
                .caption("Confirm Import")
                .onShow(e -> getView().focus())
                .onHideRequest(this)
                .fire();
    }

    private void addColumns() {
        addSelectedColumn();
        addInfoColumn();
        addActionColumn();
        addTypeColumn();
        addSourcePathColumn();
        addDestPathColumn();
        dataGrid.addEndColumn(new EndColumn<>());
    }

    private void addSelectedColumn() {

        // Select Column
        final Column<ImportState, TickBoxState> column = new Column<ImportState, TickBoxState>(
                TickBoxCell.create(false, false)) {
            @Override
            public TickBoxState getValue(final ImportState object) {
                final Severity severity = object.getSeverity();
                if (severity != null && severity.greaterThanOrEqual(Severity.ERROR)) {
                    return null;
                }

                return TickBoxState.fromBoolean(object.isAction());
            }
        };
        final Header<TickBoxState> header = new Header<TickBoxState>(
                TickBoxCell.create(false, false)) {
            @Override
            public TickBoxState getValue() {
                return getHeaderState();
            }
        };
        dataGrid.addColumn(column, header, ColumnSizeConstants.CHECKBOX_COL);

        // Add Handlers
        column.setFieldUpdater((index, row, value) -> row.setAction(value.toBoolean()));
        header.setUpdater(value -> {
            if (confirmList != null) {
                if (value.equals(TickBoxState.UNTICK)) {
                    for (final ImportState item : confirmList) {
                        item.setAction(false);
                    }
                }
                if (value.equals(TickBoxState.TICK)) {
                    for (final ImportState item : confirmList) {
                        item.setAction(true);
                    }
                }
                // Refresh list
                dataGrid.setRowData(0, confirmList);
                dataGrid.setRowCount(confirmList.size());
            }
        });
    }

    private TickBoxState getHeaderState() {
        TickBoxState state = TickBoxState.UNTICK;

        if (confirmList != null && confirmList.size() > 0) {
            boolean allAction = true;
            boolean allNotAction = true;

            for (final ImportState item : confirmList) {
                if (item.isAction()) {
                    allNotAction = false;
                } else {
                    allAction = false;
                }
            }

            if (allAction) {
                state = TickBoxState.TICK;
            } else if (allNotAction) {
                state = TickBoxState.UNTICK;
            } else {
                state = TickBoxState.HALF_TICK;
            }
        }
        return state;

    }

    private Preset createInfoColSvgPreset(final Severity severity) {

        final String title = "Click to see " + severity.getSummaryValue()
                .toLowerCase();

        final Preset svgPreset;
        switch (severity) {
            case INFO:
                svgPreset = SvgPresets.INFO;
                break;
            case WARNING:
                svgPreset = SvgPresets.ALERT;
                break;
            default:
                svgPreset = SvgPresets.ERROR;
        }
        return svgPreset.title(title);
    }

    protected void addInfoColumn() {
        // Info column.
        final InfoColumn<ImportState> infoColumn = new InfoColumn<ImportState>() {
            @Override
            public Preset getValue(final ImportState object) {
                if (object.getMessageList().size() > 0 || object.getUpdatedFieldList().size() > 0) {
                    final Severity severity = object.getSeverity();
                    return createInfoColSvgPreset(severity);
                } else {
                    return null;
                }
            }

            @Override
            protected void showInfo(final ImportState action, final int x, final int y) {

                final Builder builder = TooltipUtil.builder();
                if (action.getMessageList().size() > 0) {
                    builder
                            .addHeading("Messages:")
                            .addTwoColTable(tableBuilder -> {
                                for (final Message msg : action.getMessageList()) {
                                    tableBuilder.addRow(
                                            msg.getSeverity().getDisplayValue(),
                                            msg.getMessage(),
                                            true,
                                            new SafeStylesBuilder()
                                                    .whiteSpace(WhiteSpace.PRE)
                                                    .paddingRight(8, Unit.PX)
                                                    .toSafeStyles(),
                                            new SafeStylesBuilder()
                                                    .whiteSpace(WhiteSpace.NORMAL)
                                                    .overflow(Overflow.AUTO)
                                                    .toSafeStyles());
                                }
                                return tableBuilder.build();
                            });
                }

                if (action.getUpdatedFieldList().size() > 0) {
                    if (action.getMessageList().size() > 0) {
                        builder.addBreak();
                    }

                    builder.addHeading("Fields Updated:");
                    action.getUpdatedFieldList().forEach(builder::addLine);
                }
                tooltipPresenter.show(builder.build(), x, y);
            }
        };
        dataGrid.addColumn(infoColumn, "<br/>", 20);
    }

    private void addActionColumn() {
        final Column<ImportState, String> column = new Column<ImportState, String>(
                new TextCell()) {
            @Override
            public String getValue(final ImportState action) {
                if (action.getState() != null) {
                    return action.getState().getDisplayValue();
                }
                return "Error";
            }
        };
        dataGrid.addResizableColumn(column, "Action", 50);
    }

    private void addTypeColumn() {
        final Column<ImportState, String> column = new Column<ImportState, String>(
                new TextCell()) {
            @Override
            public String getValue(final ImportState action) {
                return action.getDocRef().getType();
            }
        };
        dataGrid.addResizableColumn(column, "Type", 100);
    }

    private void addSourcePathColumn() {
        final Column<ImportState, String> column = new Column<ImportState, String>(
                new TextCell()) {
            @Override
            public String getValue(final ImportState action) {
                return action.getSourcePath();
            }
        };
        dataGrid.addResizableColumn(column, "Source Path", 300);
    }

    private void addDestPathColumn() {
        final Column<ImportState, String> column = new Column<ImportState, String>(
                new TextCell()) {
            @Override
            public String getValue(final ImportState action) {
                return action.getDestPath();
            }
        };
        dataGrid.addResizableColumn(column, "Destination Path", 300);
    }

    public void abortImport() {
        // Abort ... set the confirm list to blank
        final Rest<ResourceKey> rest = restFactory.create();
        rest
                .onSuccess(result2 -> AlertEvent.fireWarn(ImportConfigConfirmPresenter.this,
                        "Import Aborted",
                        () -> HidePopupEvent.builder(ImportConfigConfirmPresenter.this).ok(false).fire()))
                .onFailure(caught -> AlertEvent.fireError(ImportConfigConfirmPresenter.this,
                        caught.getMessage(),
                        () -> HidePopupEvent.builder(ImportConfigConfirmPresenter.this).ok(false).fire()))
                .call(CONTENT_RESOURCE)
                .importContent(new ImportConfigRequest(resourceKey, new ArrayList<>()));
    }

    public void importData() {
        final Rest<ResourceKey> rest = restFactory.create();
        rest
                .onSuccess(result2 ->
                        AlertEvent.fireInfo(
                                ImportConfigConfirmPresenter.this,
                                "Import Complete", () -> {
                                    HidePopupEvent.builder(ImportConfigConfirmPresenter.this).fire();
                                    RefreshExplorerTreeEvent.fire(ImportConfigConfirmPresenter.this);

                                    // We might have loaded a new visualisation or updated
                                    // an existing one.
                                    clearCaches();
                                }))
                .onFailure(caught -> {
                    HidePopupEvent.builder(ImportConfigConfirmPresenter.this).fire();
                    // Even if the import was error we should refresh the tree in
                    // case it got part done.
                    RefreshExplorerTreeEvent.fire(ImportConfigConfirmPresenter.this);

                    // We might have loaded a new visualisation or updated an
                    // existing one.
                    clearCaches();
                })
                .call(CONTENT_RESOURCE)
                .importContent(new ImportConfigRequest(resourceKey, confirmList));
    }

    private void clearCaches() {
        // TODO : Add cache clearing functionality.

        // ClearScriptCacheEvent.fire(this);
        // ClearFunctionCacheEvent.fire(this);
    }

    public interface ImportConfigConfirmView extends View, Focus {

        void setDataGrid(Widget widget);

        Long getEnableFromDate();

        void setEnableFromDate(Long date);

        boolean isEnableFilters();

        void setEnableFilters(boolean enableFilters);

        void setUseImportNames(boolean useImportNames);

        void onUseImportNames(Consumer<Boolean> consumer);

        void setUseImportFolders(boolean useImportFolders);

        void onUseImportFolders(Consumer<Boolean> consumer);

        void setRootFolderView(View view);

        Widget getDataGridViewWidget();
    }

    @ProxyCodeSplit
    public interface ImportConfirmProxy extends Proxy<ImportConfigConfirmPresenter> {

    }
}<|MERGE_RESOLUTION|>--- conflicted
+++ resolved
@@ -53,7 +53,6 @@
 import stroom.widget.tooltip.client.presenter.TooltipUtil.Builder;
 
 import com.google.gwt.cell.client.TextCell;
-import com.google.gwt.core.shared.GWT;
 import com.google.gwt.dom.client.Style.Overflow;
 import com.google.gwt.dom.client.Style.Unit;
 import com.google.gwt.dom.client.Style.WhiteSpace;
@@ -113,11 +112,7 @@
 
         dataGrid = new MyDataGrid<>(MyDataGrid.MASSIVE_LIST_PAGE_SIZE);
 
-<<<<<<< HEAD
         view.setDataGrid(dataGrid);
-        view.setEnableFilters(true);
-=======
-        view.setDataGridView(this.dataGridView);
         view.setRootFolderView(rootFolderPresenter.getView());
         view.setEnableFilters(false);
         view.setEnableFromDate(System.currentTimeMillis());
@@ -135,13 +130,10 @@
             }
             refresh();
         });
->>>>>>> cb46c617
 
         addColumns();
     }
 
-<<<<<<< HEAD
-=======
     private void setRootDocRef(final DocRef rootDocRef) {
         for (final ImportState importState : confirmList) {
             importState.setRootDocRef(rootDocRef);
@@ -170,9 +162,20 @@
     public void onConfirmImport(final ImportConfigConfirmEvent event) {
         resourceKey = event.getResourceKey();
         confirmList = event.getConfirmList();
-        dataGridView.setRowData(0, confirmList);
-        dataGridView.setRowCount(confirmList.size());
+        updateList();
         forceReveal();
+    }
+
+    @Override
+    protected void revealInParent() {
+        final PopupSize popupSize = PopupSize.resizable(800, 800);
+        ShowPopupEvent.builder(this)
+                .popupType(PopupType.OK_CANCEL_DIALOG)
+                .popupSize(popupSize)
+                .caption("Confirm Import")
+                .onShow(e -> getView().focus())
+                .onHideRequest(this)
+                .fire();
     }
 
     public void refresh() {
@@ -180,19 +183,26 @@
         rest
                 .onSuccess(result -> {
                     confirmList = result;
-                    if (result.isEmpty()) {
+                    if (result == null || result.isEmpty()) {
                         warning("The import package contains nothing that can be imported into " +
                                 "this version of Stroom.");
-                    } else {
-                        dataGridView.setRowData(0, confirmList);
-                        dataGridView.setRowCount(confirmList.size());
                     }
+                    updateList();
                 })
                 .onFailure(caught -> error(caught.getMessage()))
                 .call(CONTENT_RESOURCE)
                 .confirmImport(new ImportConfigRequest(resourceKey, confirmList));
     }
 
+    private void updateList() {
+        if (confirmList == null) {
+            dataGrid.setRowCount(0);
+        } else {
+            dataGrid.setRowData(0, confirmList);
+            dataGrid.setRowCount(confirmList.size());
+        }
+    }
+
     private void warning(final String message) {
         AlertEvent.fireWarn(this, message, null);
     }
@@ -201,19 +211,6 @@
         AlertEvent.fireError(this, message, null);
     }
 
-    @Override
-    protected void revealInParent() {
-        final PopupSize popupSize = PopupSize.resizable(800, 600);
-        ShowPopupEvent.fire(
-                this,
-                this,
-                PopupType.OK_CANCEL_DIALOG,
-                popupSize,
-                "Confirm Import",
-                this);
-    }
-
->>>>>>> cb46c617
     @Override
     public void onHideRequest(final HidePopupRequestEvent e) {
         // Disable the popup ok/cancel buttons before we attempt import.
@@ -258,33 +255,6 @@
         } else {
             abortImport();
         }
-    }
-
-    @ProxyEvent
-    @Override
-    public void onConfirmImport(final ImportConfigConfirmEvent event) {
-        resourceKey = event.getResourceKey();
-        confirmList = event.getConfirmList();
-
-        if (confirmList == null) {
-            dataGrid.setRowCount(0);
-        } else {
-            dataGrid.setRowData(0, confirmList);
-            dataGrid.setRowCount(confirmList.size());
-        }
-        forceReveal();
-    }
-
-    @Override
-    protected void revealInParent() {
-        final PopupSize popupSize = PopupSize.resizable(800, 400);
-        ShowPopupEvent.builder(this)
-                .popupType(PopupType.OK_CANCEL_DIALOG)
-                .popupSize(popupSize)
-                .caption("Confirm Import")
-                .onShow(e -> getView().focus())
-                .onHideRequest(this)
-                .fire();
     }
 
     private void addColumns() {

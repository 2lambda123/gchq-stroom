/*
 * Copyright 2016 Crown Copyright
 *
 * Licensed under the Apache License, Version 2.0 (the "License");
 * you may not use this file except in compliance with the License.
 * You may obtain a copy of the License at
 *
 *     http://www.apache.org/licenses/LICENSE-2.0
 *
 * Unless required by applicable law or agreed to in writing, software
 * distributed under the License is distributed on an "AS IS" BASIS,
 * WITHOUT WARRANTIES OR CONDITIONS OF ANY KIND, either express or implied.
 * See the License for the specific language governing permissions and
 * limitations under the License.
 */

package stroom.importexport.client.presenter;

import stroom.alert.client.event.AlertEvent;
import stroom.alert.client.event.ConfirmEvent;
import stroom.cell.info.client.InfoColumn;
import stroom.cell.tickbox.client.TickBoxCell;
import stroom.cell.tickbox.shared.TickBoxState;
import stroom.data.client.presenter.ColumnSizeConstants;
import stroom.data.grid.client.EndColumn;
import stroom.data.grid.client.MyDataGrid;
import stroom.dispatch.client.Rest;
import stroom.dispatch.client.RestFactory;
import stroom.docref.DocRef;
import stroom.explorer.client.event.RefreshExplorerTreeEvent;
import stroom.explorer.client.presenter.EntityDropDownPresenter;
import stroom.explorer.shared.ExplorerConstants;
import stroom.explorer.shared.ExplorerNode;
import stroom.importexport.client.event.ImportConfigConfirmEvent;
import stroom.importexport.shared.ContentResource;
import stroom.importexport.shared.ImportConfigRequest;
import stroom.importexport.shared.ImportConfigResponse;
import stroom.importexport.shared.ImportSettings;
import stroom.importexport.shared.ImportSettings.ImportMode;
import stroom.importexport.shared.ImportState;
import stroom.security.shared.DocumentPermissionNames;
import stroom.svg.client.Preset;
import stroom.svg.client.SvgPresets;
import stroom.util.shared.Message;
import stroom.util.shared.ResourceKey;
import stroom.util.shared.Severity;
import stroom.widget.popup.client.event.DisablePopupEvent;
import stroom.widget.popup.client.event.EnablePopupEvent;
import stroom.widget.popup.client.event.HidePopupEvent;
import stroom.widget.popup.client.event.HidePopupRequestEvent;
import stroom.widget.popup.client.event.ShowPopupEvent;
import stroom.widget.popup.client.presenter.PopupSize;
import stroom.widget.popup.client.presenter.PopupType;
import stroom.widget.tooltip.client.presenter.TooltipPresenter;
import stroom.widget.tooltip.client.presenter.TooltipUtil;
import stroom.widget.tooltip.client.presenter.TooltipUtil.Builder;

import com.google.gwt.cell.client.TextCell;
import com.google.gwt.dom.client.Style.Overflow;
import com.google.gwt.dom.client.Style.Unit;
import com.google.gwt.dom.client.Style.WhiteSpace;
import com.google.gwt.safecss.shared.SafeStylesBuilder;
import com.google.gwt.user.cellview.client.Column;
import com.google.gwt.user.cellview.client.Header;
import com.google.gwt.user.client.ui.Focus;
import com.google.gwt.user.client.ui.Widget;
import com.google.inject.Inject;
import com.google.web.bindery.event.shared.EventBus;
import com.gwtplatform.mvp.client.MyPresenter;
import com.gwtplatform.mvp.client.View;
import com.gwtplatform.mvp.client.annotations.ProxyCodeSplit;
import com.gwtplatform.mvp.client.annotations.ProxyEvent;
import com.gwtplatform.mvp.client.proxy.Proxy;

import java.util.ArrayList;
import java.util.List;
import java.util.function.Consumer;

public class ImportConfigConfirmPresenter extends
        MyPresenter<ImportConfigConfirmPresenter.ImportConfigConfirmView,
                ImportConfigConfirmPresenter.ImportConfirmProxy>
        implements ImportConfigConfirmEvent.Handler,
        HidePopupRequestEvent.Handler {

    private static final ContentResource CONTENT_RESOURCE =
            com.google.gwt.core.client.GWT.create(ContentResource.class);

    private final TooltipPresenter tooltipPresenter;
    private final ImportConfigConfirmView view;
    private final MyDataGrid<ImportState> dataGrid;
    private final RestFactory restFactory;
    private ResourceKey resourceKey;
    private List<ImportState> confirmList = new ArrayList<>();
    private final EntityDropDownPresenter rootFolderPresenter;

    private final ImportSettings.Builder importSettingsBuilder = ImportSettings.builder();

    @Inject
    public ImportConfigConfirmPresenter(final EventBus eventBus,
                                        final ImportConfigConfirmView view,
                                        final ImportConfirmProxy proxy,
                                        final TooltipPresenter tooltipPresenter,
                                        final EntityDropDownPresenter rootFolderPresenter,
                                        final RestFactory restFactory) {
        super(eventBus, view, proxy);
        this.rootFolderPresenter = rootFolderPresenter;

        rootFolderPresenter.setSelectedEntityReference(ExplorerConstants.ROOT_DOC_REF);
        rootFolderPresenter.setIncludedTypes(ExplorerConstants.FOLDER);
        rootFolderPresenter.setRequiredPermissions(DocumentPermissionNames.READ);
        rootFolderPresenter.setAllowFolderSelection(true);

        this.tooltipPresenter = tooltipPresenter;
        this.restFactory = restFactory;

        this.view = view;

        dataGrid = new MyDataGrid<>(MyDataGrid.MASSIVE_LIST_PAGE_SIZE);

        view.setDataGrid(dataGrid);
        view.setRootFolderView(rootFolderPresenter.getView());
        view.setEnableFilters(false);
        view.setEnableFromDate(System.currentTimeMillis());
        view.setUseImportNames(false);
        view.setUseImportFolders(false);
        view.onUseImportNames(useImportNames -> {
            importSettingsBuilder.useImportNames(useImportNames);
            refresh();
        });
        view.onUseImportFolders(useImportFolders -> {
            importSettingsBuilder.useImportFolders(useImportFolders);
            refresh();
        });

        addColumns();
    }

    private void setRootDocRef(final DocRef rootDocRef) {
        importSettingsBuilder.rootDocRef(rootDocRef);
        refresh();
    }

    @Override
    protected void onBind() {
        super.onBind();

        registerHandler(rootFolderPresenter.addDataSelectionHandler(event -> {
            if (event.getSelectedItem() != null &&
                    event.getSelectedItem().getDocRef().compareTo(ExplorerConstants.ROOT_DOC_REF) != 0 &&
                    event.getSelectedItem().getDocRef().getUuid().length() > 1) {
                final ExplorerNode entityData = event.getSelectedItem();
                setRootDocRef(entityData.getDocRef());
            } else {
                setRootDocRef(null);
            }
        }));
    }

    @ProxyEvent
    @Override
    public void onConfirmImport(final ImportConfigConfirmEvent event) {
<<<<<<< HEAD
        resourceKey = event.getResourceKey();
        confirmList = event.getConfirmList();
        updateList();
=======
        resourceKey = event.getResponse().getResourceKey();
        confirmList = event.getResponse().getConfirmList();
        dataGridView.setRowData(0, confirmList);
        dataGridView.setRowCount(confirmList.size());
>>>>>>> 6d088042
        forceReveal();
    }

    @Override
    protected void revealInParent() {
        final PopupSize popupSize = PopupSize.resizable(800, 800);
        ShowPopupEvent.builder(this)
                .popupType(PopupType.OK_CANCEL_DIALOG)
                .popupSize(popupSize)
                .caption("Confirm Import")
                .onShow(e -> getView().focus())
                .onHideRequest(this)
                .fire();
    }

    public void refresh() {
        importSettingsBuilder.importMode(ImportMode.CREATE_CONFIRMATION);
        final Rest<ImportConfigResponse> rest = restFactory.create();
        rest
                .onSuccess(result -> {
<<<<<<< HEAD
                    confirmList = result;
                    if (result == null || result.isEmpty()) {
=======
                    confirmList = result.getConfirmList();
                    if (confirmList.isEmpty()) {
>>>>>>> 6d088042
                        warning("The import package contains nothing that can be imported into " +
                                "this version of Stroom.");
                    }
                    updateList();
                })
                .onFailure(caught -> error(caught.getMessage()))
                .call(CONTENT_RESOURCE)
                .importContent(new ImportConfigRequest(resourceKey, importSettingsBuilder.build(), confirmList));
    }

    private void updateList() {
        if (confirmList == null) {
            dataGrid.setRowCount(0);
        } else {
            dataGrid.setRowData(0, confirmList);
            dataGrid.setRowCount(confirmList.size());
        }
    }

    private void warning(final String message) {
        AlertEvent.fireWarn(this, message, null);
    }

    private void error(final String message) {
        AlertEvent.fireError(this, message, null);
    }

    @Override
    public void onHideRequest(final HidePopupRequestEvent e) {
        // Disable the popup ok/cancel buttons before we attempt import.
        DisablePopupEvent.builder(this).fire();

        if (e.isOk()) {
            boolean warnings = false;
            int count = 0;
            importSettingsBuilder.enableFilters(getView().isEnableFilters());
            importSettingsBuilder.enableFiltersFromTime(getView().getEnableFromDate());
            for (final ImportState importState : confirmList) {
                if (importState.isAction()) {
                    count++;
                    if (importState.getSeverity().greaterThan(Severity.INFO)) {
                        warnings = true;
                    }
                }
            }

            if (count == 0) {
                AlertEvent.fireWarn(
                        ImportConfigConfirmPresenter.this,
                        "No items are selected for import", () -> {
                            // Re-enable popup buttons.
                            EnablePopupEvent.builder(this).fire();
                        });
            } else if (warnings) {
                ConfirmEvent.fireWarn(ImportConfigConfirmPresenter.this,
                        "There are warnings in the items selected.  Are you sure you want to import?.",
                        result -> {
                            if (result) {
                                importData();
                            } else {
                                // Re-enable popup buttons.
                                EnablePopupEvent.builder(this).fire();
                            }
                        });

            } else {
                importData();
            }
        } else {
            abortImport();
        }
    }

    private void addColumns() {
        addSelectedColumn();
        addInfoColumn();
        addActionColumn();
        addTypeColumn();
        addSourcePathColumn();
        addDestPathColumn();
        dataGrid.addEndColumn(new EndColumn<>());
    }

    private void addSelectedColumn() {

        // Select Column
        final Column<ImportState, TickBoxState> column = new Column<ImportState, TickBoxState>(
                TickBoxCell.create(false, false)) {
            @Override
            public TickBoxState getValue(final ImportState object) {
                final Severity severity = object.getSeverity();
                if (severity != null && severity.greaterThanOrEqual(Severity.ERROR)) {
                    return null;
                }

                return TickBoxState.fromBoolean(object.isAction());
            }
        };
        final Header<TickBoxState> header = new Header<TickBoxState>(
                TickBoxCell.create(false, false)) {
            @Override
            public TickBoxState getValue() {
                return getHeaderState();
            }
        };
        dataGrid.addColumn(column, header, ColumnSizeConstants.CHECKBOX_COL);

        // Add Handlers
        column.setFieldUpdater((index, row, value) -> row.setAction(value.toBoolean()));
        header.setUpdater(value -> {
            if (confirmList != null) {
                if (value.equals(TickBoxState.UNTICK)) {
                    for (final ImportState item : confirmList) {
                        item.setAction(false);
                    }
                }
                if (value.equals(TickBoxState.TICK)) {
                    for (final ImportState item : confirmList) {
                        item.setAction(true);
                    }
                }
                // Refresh list
                dataGrid.setRowData(0, confirmList);
                dataGrid.setRowCount(confirmList.size());
            }
        });
    }

    private TickBoxState getHeaderState() {
        TickBoxState state = TickBoxState.UNTICK;

        if (confirmList != null && confirmList.size() > 0) {
            boolean allAction = true;
            boolean allNotAction = true;

            for (final ImportState item : confirmList) {
                if (item.isAction()) {
                    allNotAction = false;
                } else {
                    allAction = false;
                }
            }

            if (allAction) {
                state = TickBoxState.TICK;
            } else if (allNotAction) {
                state = TickBoxState.UNTICK;
            } else {
                state = TickBoxState.HALF_TICK;
            }
        }
        return state;

    }

    private Preset createInfoColSvgPreset(final Severity severity) {

        final String title = "Click to see " + severity.getSummaryValue()
                .toLowerCase();

        final Preset svgPreset;
        switch (severity) {
            case INFO:
                svgPreset = SvgPresets.INFO;
                break;
            case WARNING:
                svgPreset = SvgPresets.ALERT;
                break;
            default:
                svgPreset = SvgPresets.ERROR;
        }
        return svgPreset.title(title);
    }

    protected void addInfoColumn() {
        // Info column.
        final InfoColumn<ImportState> infoColumn = new InfoColumn<ImportState>() {
            @Override
            public Preset getValue(final ImportState object) {
                if (object.getMessageList().size() > 0 || object.getUpdatedFieldList().size() > 0) {
                    final Severity severity = object.getSeverity();
                    return createInfoColSvgPreset(severity);
                } else {
                    return null;
                }
            }

            @Override
            protected void showInfo(final ImportState action, final int x, final int y) {

                final Builder builder = TooltipUtil.builder();
                if (action.getMessageList().size() > 0) {
                    builder
                            .addHeading("Messages:")
                            .addTwoColTable(tableBuilder -> {
                                for (final Message msg : action.getMessageList()) {
                                    tableBuilder.addRow(
                                            msg.getSeverity().getDisplayValue(),
                                            msg.getMessage(),
                                            true,
                                            new SafeStylesBuilder()
                                                    .whiteSpace(WhiteSpace.PRE)
                                                    .paddingRight(8, Unit.PX)
                                                    .toSafeStyles(),
                                            new SafeStylesBuilder()
                                                    .whiteSpace(WhiteSpace.NORMAL)
                                                    .overflow(Overflow.AUTO)
                                                    .toSafeStyles());
                                }
                                return tableBuilder.build();
                            });
                }

                if (action.getUpdatedFieldList().size() > 0) {
                    if (action.getMessageList().size() > 0) {
                        builder.addBreak();
                    }

                    builder.addHeading("Fields Updated:");
                    action.getUpdatedFieldList().forEach(builder::addLine);
                }
                tooltipPresenter.show(builder.build(), x, y);
            }
        };
        dataGrid.addColumn(infoColumn, "<br/>", 20);
    }

    private void addActionColumn() {
        final Column<ImportState, String> column = new Column<ImportState, String>(
                new TextCell()) {
            @Override
            public String getValue(final ImportState action) {
                if (action.getState() != null) {
                    return action.getState().getDisplayValue();
                }
                return "Error";
            }
        };
        dataGrid.addResizableColumn(column, "Action", 50);
    }

    private void addTypeColumn() {
        final Column<ImportState, String> column = new Column<ImportState, String>(
                new TextCell()) {
            @Override
            public String getValue(final ImportState action) {
                return action.getDocRef().getType();
            }
        };
        dataGrid.addResizableColumn(column, "Type", 100);
    }

    private void addSourcePathColumn() {
        final Column<ImportState, String> column = new Column<ImportState, String>(
                new TextCell()) {
            @Override
            public String getValue(final ImportState action) {
                return action.getSourcePath();
            }
        };
        dataGrid.addResizableColumn(column, "Source Path", 300);
    }

    private void addDestPathColumn() {
        final Column<ImportState, String> column = new Column<ImportState, String>(
                new TextCell()) {
            @Override
            public String getValue(final ImportState action) {
                return action.getDestPath();
            }
        };
        dataGrid.addResizableColumn(column, "Destination Path", 300);
    }

    public void abortImport() {
        // Abort ... use a blank confirm list to perform an import that imports nothing.
        importSettingsBuilder.importMode(ImportMode.ACTION_CONFIRMATION);
        importSettingsBuilder.useImportNames(false);
        importSettingsBuilder.useImportFolders(false);
        importSettingsBuilder.enableFilters(false);

        final Rest<ImportConfigResponse> rest = restFactory.create();
        rest
                .onSuccess(result2 -> AlertEvent.fireWarn(ImportConfigConfirmPresenter.this,
                        "Import Aborted",
                        () -> HidePopupEvent.builder(ImportConfigConfirmPresenter.this).ok(false).fire()))
                .onFailure(caught -> AlertEvent.fireError(ImportConfigConfirmPresenter.this,
                        caught.getMessage(),
                        () -> HidePopupEvent.builder(ImportConfigConfirmPresenter.this).ok(false).fire()))
                .call(CONTENT_RESOURCE)
                .importContent(new ImportConfigRequest(resourceKey, importSettingsBuilder.build(), new ArrayList<>()));
    }

    public void importData() {
        importSettingsBuilder.importMode(ImportMode.ACTION_CONFIRMATION);
        final Rest<ImportConfigResponse> rest = restFactory.create();
        rest
                .onSuccess(result2 ->
                        AlertEvent.fireInfo(
                                ImportConfigConfirmPresenter.this,
                                "Import Complete", () -> {
                                    HidePopupEvent.builder(ImportConfigConfirmPresenter.this).fire();
                                    RefreshExplorerTreeEvent.fire(ImportConfigConfirmPresenter.this);

                                    // We might have loaded a new visualisation or updated
                                    // an existing one.
                                    clearCaches();
                                }))
                .onFailure(caught -> {
                    HidePopupEvent.builder(ImportConfigConfirmPresenter.this).fire();
                    // Even if the import was error we should refresh the tree in
                    // case it got part done.
                    RefreshExplorerTreeEvent.fire(ImportConfigConfirmPresenter.this);

                    // We might have loaded a new visualisation or updated an
                    // existing one.
                    clearCaches();
                })
                .call(CONTENT_RESOURCE)
                .importContent(new ImportConfigRequest(resourceKey, importSettingsBuilder.build(), confirmList));
    }

    private void clearCaches() {
        // TODO : Add cache clearing functionality.
        // ClearScriptCacheEvent.fire(this);
        // ClearFunctionCacheEvent.fire(this);
    }

    public interface ImportConfigConfirmView extends View, Focus {

        void setDataGrid(Widget widget);

        Long getEnableFromDate();

        void setEnableFromDate(Long date);

        boolean isEnableFilters();

        void setEnableFilters(boolean enableFilters);

        void setUseImportNames(boolean useImportNames);

        void onUseImportNames(Consumer<Boolean> consumer);

        void setUseImportFolders(boolean useImportFolders);

        void onUseImportFolders(Consumer<Boolean> consumer);

        void setRootFolderView(View view);

        Widget getDataGridViewWidget();
    }

    @ProxyCodeSplit
    public interface ImportConfirmProxy extends Proxy<ImportConfigConfirmPresenter> {

    }
}<|MERGE_RESOLUTION|>--- conflicted
+++ resolved
@@ -159,16 +159,9 @@
     @ProxyEvent
     @Override
     public void onConfirmImport(final ImportConfigConfirmEvent event) {
-<<<<<<< HEAD
-        resourceKey = event.getResourceKey();
-        confirmList = event.getConfirmList();
-        updateList();
-=======
         resourceKey = event.getResponse().getResourceKey();
         confirmList = event.getResponse().getConfirmList();
-        dataGridView.setRowData(0, confirmList);
-        dataGridView.setRowCount(confirmList.size());
->>>>>>> 6d088042
+        updateList();
         forceReveal();
     }
 
@@ -189,13 +182,8 @@
         final Rest<ImportConfigResponse> rest = restFactory.create();
         rest
                 .onSuccess(result -> {
-<<<<<<< HEAD
-                    confirmList = result;
-                    if (result == null || result.isEmpty()) {
-=======
                     confirmList = result.getConfirmList();
                     if (confirmList.isEmpty()) {
->>>>>>> 6d088042
                         warning("The import package contains nothing that can be imported into " +
                                 "this version of Stroom.");
                     }

/*
 * Copyright 2016 Crown Copyright
 *
 * Licensed under the Apache License, Version 2.0 (the "License");
 * you may not use this file except in compliance with the License.
 * You may obtain a copy of the License at
 *
 *     http://www.apache.org/licenses/LICENSE-2.0
 *
 * Unless required by applicable law or agreed to in writing, software
 * distributed under the License is distributed on an "AS IS" BASIS,
 * WITHOUT WARRANTIES OR CONDITIONS OF ANY KIND, either express or implied.
 * See the License for the specific language governing permissions and
 * limitations under the License.
 */

package stroom.importexport.client.presenter;

import stroom.alert.client.event.AlertEvent;
import stroom.alert.client.event.ConfirmEvent;
import stroom.cell.info.client.InfoColumn;
import stroom.cell.tickbox.client.TickBoxCell;
import stroom.cell.tickbox.shared.TickBoxState;
import stroom.data.client.presenter.ColumnSizeConstants;
import stroom.data.grid.client.DataGridView;
import stroom.data.grid.client.DataGridViewImpl;
import stroom.data.grid.client.EndColumn;
import stroom.dispatch.client.Rest;
import stroom.dispatch.client.RestFactory;
import stroom.docref.DocRef;
import stroom.explorer.client.event.RefreshExplorerTreeEvent;
import stroom.explorer.client.presenter.EntityDropDownPresenter;
import stroom.explorer.shared.ExplorerConstants;
import stroom.explorer.shared.ExplorerNode;
import stroom.importexport.client.event.ImportConfigConfirmEvent;
import stroom.importexport.shared.ContentResource;
import stroom.importexport.shared.ImportConfigRequest;
import stroom.importexport.shared.ImportState;
<<<<<<< HEAD
import stroom.svg.client.Preset;
=======
import stroom.security.shared.DocumentPermissionNames;
import stroom.svg.client.SvgPreset;
>>>>>>> 3249280a
import stroom.svg.client.SvgPresets;
import stroom.util.shared.Message;
import stroom.util.shared.ResourceKey;
import stroom.util.shared.Severity;
import stroom.widget.popup.client.event.DisablePopupEvent;
import stroom.widget.popup.client.event.EnablePopupEvent;
import stroom.widget.popup.client.event.HidePopupEvent;
import stroom.widget.popup.client.event.ShowPopupEvent;
import stroom.widget.popup.client.presenter.PopupPosition;
import stroom.widget.popup.client.presenter.PopupSize;
import stroom.widget.popup.client.presenter.PopupUiHandlers;
import stroom.widget.popup.client.presenter.PopupView.PopupType;
import stroom.widget.tooltip.client.presenter.TooltipPresenter;
import stroom.widget.tooltip.client.presenter.TooltipUtil;
import stroom.widget.tooltip.client.presenter.TooltipUtil.Builder;

import com.google.gwt.cell.client.TextCell;
import com.google.gwt.core.shared.GWT;
import com.google.gwt.dom.client.Style.Overflow;
import com.google.gwt.dom.client.Style.Unit;
import com.google.gwt.dom.client.Style.WhiteSpace;
import com.google.gwt.safecss.shared.SafeStylesBuilder;
import com.google.gwt.user.cellview.client.Column;
import com.google.gwt.user.cellview.client.Header;
import com.google.gwt.user.client.ui.Widget;
import com.google.inject.Inject;
import com.google.web.bindery.event.shared.EventBus;
import com.gwtplatform.mvp.client.MyPresenter;
import com.gwtplatform.mvp.client.View;
import com.gwtplatform.mvp.client.annotations.ProxyCodeSplit;
import com.gwtplatform.mvp.client.annotations.ProxyEvent;
import com.gwtplatform.mvp.client.proxy.Proxy;

import java.util.ArrayList;
import java.util.List;
import java.util.function.Consumer;

public class ImportConfigConfirmPresenter extends
        MyPresenter<ImportConfigConfirmPresenter.ImportConfigConfirmView,
                ImportConfigConfirmPresenter.ImportConfirmProxy>
        implements ImportConfigConfirmEvent.Handler, PopupUiHandlers {

    private static final ContentResource CONTENT_RESOURCE =
            com.google.gwt.core.client.GWT.create(ContentResource.class);

    private final TooltipPresenter tooltipPresenter;
    private final ImportConfigConfirmView view;
    private final DataGridView<ImportState> dataGridView;
    private final RestFactory restFactory;
    private ResourceKey resourceKey;
    private List<ImportState> confirmList = new ArrayList<>();
    private final EntityDropDownPresenter rootFolderPresenter;

    @Inject
    public ImportConfigConfirmPresenter(final EventBus eventBus,
                                        final ImportConfigConfirmView view,
                                        final ImportConfirmProxy proxy,
                                        final TooltipPresenter tooltipPresenter,
                                        final EntityDropDownPresenter rootFolderPresenter,
                                        final RestFactory restFactory) {
        super(eventBus, view, proxy);
        this.rootFolderPresenter = rootFolderPresenter;

        rootFolderPresenter.setSelectedEntityReference(ExplorerConstants.ROOT_DOC_REF);
        rootFolderPresenter.setIncludedTypes(ExplorerConstants.FOLDER);
        rootFolderPresenter.setRequiredPermissions(DocumentPermissionNames.READ);
        rootFolderPresenter.setAllowFolderSelection(true);

        this.tooltipPresenter = tooltipPresenter;
        this.restFactory = restFactory;

        this.view = view;

        this.dataGridView = new DataGridViewImpl<>(false,
                DataGridViewImpl.MASSIVE_LIST_PAGE_SIZE);

        view.setDataGridView(this.dataGridView);
        view.setRootFolderView(rootFolderPresenter.getView());
        view.setEnableFilters(false);
        view.setEnableFromDate(System.currentTimeMillis());
        view.setUseImportNames(false);
        view.setUseImportFolders(false);
        view.onUseImportNames(useImportNames -> {
            for (final ImportState importState : confirmList) {
                importState.setUseImportNames(useImportNames);
            }
            refresh();
        });
        view.onUseImportFolders(useImportFolders -> {
            for (final ImportState importState : confirmList) {
                importState.setUseImportFolders(useImportFolders);
            }
            refresh();
        });

        addColumns();
    }

    private void setRootDocRef(final DocRef rootDocRef) {
        for (final ImportState importState : confirmList) {
            importState.setRootDocRef(rootDocRef);
        }
        refresh();
    }

    @Override
    protected void onBind() {
        super.onBind();

        registerHandler(rootFolderPresenter.addDataSelectionHandler(event -> {
            if (event.getSelectedItem() != null &&
                    event.getSelectedItem().getDocRef().compareTo(ExplorerConstants.ROOT_DOC_REF) != 0 &&
                    event.getSelectedItem().getDocRef().getUuid().length() > 1) {
                final ExplorerNode entityData = event.getSelectedItem();
                setRootDocRef(entityData.getDocRef());
            } else {
                setRootDocRef(null);
            }
        }));
    }

    @ProxyEvent
    @Override
    public void onConfirmImport(final ImportConfigConfirmEvent event) {
        resourceKey = event.getResourceKey();
        confirmList = event.getConfirmList();
        dataGridView.setRowData(0, confirmList);
        dataGridView.setRowCount(confirmList.size());
        forceReveal();
    }

    public void refresh() {
        final Rest<List<ImportState>> rest = restFactory.create();
        rest
                .onSuccess(result -> {
                    confirmList = result;
                    if (result.isEmpty()) {
                        warning("The import package contains nothing that can be imported into " +
                                "this version of Stroom.");
                    } else {
                        dataGridView.setRowData(0, confirmList);
                        dataGridView.setRowCount(confirmList.size());
                    }
                })
                .onFailure(caught -> error(caught.getMessage()))
                .call(CONTENT_RESOURCE)
                .confirmImport(new ImportConfigRequest(resourceKey, confirmList));
    }

    private void warning(final String message) {
        AlertEvent.fireWarn(this, message, null);
    }

    private void error(final String message) {
        AlertEvent.fireError(this, message, null);
    }

    @Override
    protected void revealInParent() {
<<<<<<< HEAD
        final PopupSize popupSize = PopupSize.resizable(800, 400);
=======
        final PopupSize popupSize = new PopupSize(
                800,
                600,
                300,
                300,
                2000,
                2000,
                true);

>>>>>>> 3249280a
        ShowPopupEvent.fire(
                this,
                this,
                PopupType.OK_CANCEL_DIALOG,
                popupSize,
                "Confirm Import",
                this);
    }

    @Override
    public void onHideRequest(final boolean autoClose, final boolean ok) {
        // Disable the popup ok/cancel buttons before we attempt import.
        DisablePopupEvent.fire(
                ImportConfigConfirmPresenter.this,
                ImportConfigConfirmPresenter.this);

        if (ok) {
            boolean warnings = false;
            int count = 0;
            for (final ImportState importState : confirmList) {
                importState.setEnableFilters(getView().isEnableFilters());
                importState.setEnableFiltersFromTime(getView().getEnableFromDate());
                if (importState.isAction()) {
                    count++;
                    if (importState.getSeverity().greaterThan(Severity.INFO)) {
                        warnings = true;
                    }
                }
            }

            if (count == 0) {
                AlertEvent.fireWarn(
                        ImportConfigConfirmPresenter.this,
                        "No items are selected for import", () -> {
                            // Re-enable popup buttons.
                            EnablePopupEvent.fire(ImportConfigConfirmPresenter.this,
                                    ImportConfigConfirmPresenter.this);
                        });
            } else if (warnings) {
                ConfirmEvent.fireWarn(ImportConfigConfirmPresenter.this,
                        "There are warnings in the items selected.  Are you sure you want to import?.",
                        result -> {
                            if (result) {
                                importData();
                            } else {
                                // Re-enable popup buttons.
                                EnablePopupEvent.fire(ImportConfigConfirmPresenter.this,
                                        ImportConfigConfirmPresenter.this);
                            }
                        });

            } else {
                importData();
            }
        } else {
            abortImport();
        }
    }

    @Override
    public void onHide(final boolean autoClose, final boolean ok) {
        // Do nothing.
    }

    private void addColumns() {
        addSelectedColumn();
        addInfoColumn();
        addActionColumn();
        addTypeColumn();
        addSourcePathColumn();
        addDestPathColumn();
        dataGridView.addEndColumn(new EndColumn<>());
    }

    private void addSelectedColumn() {
        final TickBoxCell.MarginAppearance tickBoxAppearance = GWT.create(TickBoxCell.MarginAppearance.class);

        // Select Column
        final Column<ImportState, TickBoxState> column = new Column<ImportState, TickBoxState>(
                TickBoxCell.create(tickBoxAppearance, false, false)) {
            @Override
            public TickBoxState getValue(final ImportState object) {
                final Severity severity = object.getSeverity();
                if (severity != null && severity.greaterThanOrEqual(Severity.ERROR)) {
                    return null;
                }

                return TickBoxState.fromBoolean(object.isAction());
            }
        };
        final Header<TickBoxState> header = new Header<TickBoxState>(TickBoxCell.create(tickBoxAppearance,
                false,
                false)) {
            @Override
            public TickBoxState getValue() {
                return getHeaderState();
            }
        };
        dataGridView.addColumn(column, header, ColumnSizeConstants.CHECKBOX_COL);

        // Add Handlers
        column.setFieldUpdater((index, row, value) -> row.setAction(value.toBoolean()));
        header.setUpdater(value -> {
            if (confirmList != null) {
                if (value.equals(TickBoxState.UNTICK)) {
                    for (final ImportState item : confirmList) {
                        item.setAction(false);
                    }
                }
                if (value.equals(TickBoxState.TICK)) {
                    for (final ImportState item : confirmList) {
                        item.setAction(true);
                    }
                }
                // Refresh list
                dataGridView.setRowData(0, confirmList);
                dataGridView.setRowCount(confirmList.size());
            }
        });
    }

    private TickBoxState getHeaderState() {
        TickBoxState state = TickBoxState.UNTICK;

        if (confirmList != null && confirmList.size() > 0) {
            boolean allAction = true;
            boolean allNotAction = true;

            for (final ImportState item : confirmList) {
                if (item.isAction()) {
                    allNotAction = false;
                } else {
                    allAction = false;
                }
            }

            if (allAction) {
                state = TickBoxState.TICK;
            } else if (allNotAction) {
                state = TickBoxState.UNTICK;
            } else {
                state = TickBoxState.HALF_TICK;
            }
        }
        return state;

    }

    private Preset createInfoColSvgPreset(final Severity severity) {

        final String title = "Click to see " + severity.getSummaryValue()
                .toLowerCase();

        final Preset svgPreset;
        switch (severity) {
            case INFO:
                svgPreset = SvgPresets.INFO;
                break;
            case WARNING:
                svgPreset = SvgPresets.ALERT;
                break;
            default:
                svgPreset = SvgPresets.ERROR;
        }
        return svgPreset.title(title);
    }

    protected void addInfoColumn() {
        // Info column.
        final InfoColumn<ImportState> infoColumn = new InfoColumn<ImportState>() {
            @Override
            public Preset getValue(final ImportState object) {
                if (object.getMessageList().size() > 0 || object.getUpdatedFieldList().size() > 0) {
                    final Severity severity = object.getSeverity();
                    return createInfoColSvgPreset(severity);
                } else {
                    return null;
                }
            }

            @Override
            protected void showInfo(final ImportState action, final int x, final int y) {

                final Builder builder = TooltipUtil.builder();
                if (action.getMessageList().size() > 0) {
                    builder
                            .addHeading("Messages:")
                            .addTwoColTable(tableBuilder -> {
                                for (final Message msg : action.getMessageList()) {
                                    tableBuilder.addRow(
                                            msg.getSeverity().getDisplayValue(),
                                            msg.getMessage(),
                                            true,
                                            new SafeStylesBuilder()
                                                    .whiteSpace(WhiteSpace.PRE)
                                                    .paddingRight(8, Unit.PX)
                                                    .toSafeStyles(),
                                            new SafeStylesBuilder()
                                                    .whiteSpace(WhiteSpace.NORMAL)
                                                    .overflow(Overflow.AUTO)
                                                    .toSafeStyles());
                                }
                                return tableBuilder.build();
                            });
                }

                if (action.getUpdatedFieldList().size() > 0) {
                    if (action.getMessageList().size() > 0) {
                        builder.addBreak();
                    }

                    builder.addHeading("Fields Updated:");
                    action.getUpdatedFieldList().forEach(builder::addLine);
                }
                tooltipPresenter.setHTML(builder.build());

                final PopupPosition popupPosition = new PopupPosition(x, y);
                ShowPopupEvent.fire(
                        ImportConfigConfirmPresenter.this,
                        tooltipPresenter,
                        PopupType.POPUP,
                        popupPosition,
                        null);
            }
        };
        dataGridView.addColumn(infoColumn, "<br/>", 20);
    }

    private void addActionColumn() {
        final Column<ImportState, String> column = new Column<ImportState, String>(
                new TextCell()) {
            @Override
            public String getValue(final ImportState action) {
                if (action.getState() != null) {
                    return action.getState().getDisplayValue();
                }
                return "Error";
            }
        };
        dataGridView.addResizableColumn(column, "Action", 50);
    }

    private void addTypeColumn() {
        final Column<ImportState, String> column = new Column<ImportState, String>(
                new TextCell()) {
            @Override
            public String getValue(final ImportState action) {
                return action.getDocRef().getType();
            }
        };
        dataGridView.addResizableColumn(column, "Type", 100);
    }

    private void addSourcePathColumn() {
        final Column<ImportState, String> column = new Column<ImportState, String>(
                new TextCell()) {
            @Override
            public String getValue(final ImportState action) {
                return action.getSourcePath();
            }
        };
        dataGridView.addResizableColumn(column, "Source Path", 300);
    }

    private void addDestPathColumn() {
        final Column<ImportState, String> column = new Column<ImportState, String>(
                new TextCell()) {
            @Override
            public String getValue(final ImportState action) {
                return action.getDestPath();
            }
        };
        dataGridView.addResizableColumn(column, "Destination Path", 300);
    }

    public void abortImport() {
        // Abort ... set the confirm list to blank
        final Rest<ResourceKey> rest = restFactory.create();
        rest
                .onSuccess(result2 -> AlertEvent.fireWarn(ImportConfigConfirmPresenter.this,
                        "Import Aborted",
                        () -> HidePopupEvent.fire(ImportConfigConfirmPresenter.this,
                                ImportConfigConfirmPresenter.this, false, false)))
                .onFailure(caught -> AlertEvent.fireError(ImportConfigConfirmPresenter.this,
                        caught.getMessage(),
                        () -> HidePopupEvent.fire(ImportConfigConfirmPresenter.this,
                                ImportConfigConfirmPresenter.this, false, false)))
                .call(CONTENT_RESOURCE)
                .importContent(new ImportConfigRequest(resourceKey, new ArrayList<>()));
    }

    public void importData() {
        final Rest<ResourceKey> rest = restFactory.create();
        rest
                .onSuccess(result2 ->
                        AlertEvent.fireInfo(
                                ImportConfigConfirmPresenter.this,
                                "Import Complete", () -> {
                                    HidePopupEvent.fire(ImportConfigConfirmPresenter.this,
                                            ImportConfigConfirmPresenter.this,
                                            false,
                                            true);
                                    RefreshExplorerTreeEvent.fire(ImportConfigConfirmPresenter.this);

                                    // We might have loaded a new visualisation or updated
                                    // an existing one.
                                    clearCaches();
                                }))
                .onFailure(caught -> {
                    HidePopupEvent.fire(ImportConfigConfirmPresenter.this,
                            ImportConfigConfirmPresenter.this,
                            false,
                            true);
                    // Even if the import was error we should refresh the tree in
                    // case it got part done.
                    RefreshExplorerTreeEvent.fire(ImportConfigConfirmPresenter.this);

                    // We might have loaded a new visualisation or updated an
                    // existing one.
                    clearCaches();
                })
                .call(CONTENT_RESOURCE)
                .importContent(new ImportConfigRequest(resourceKey, confirmList));
    }

    private void clearCaches() {
        // TODO : Add cache clearing functionality.

        // ClearScriptCacheEvent.fire(this);
        // ClearFunctionCacheEvent.fire(this);
    }

    public interface ImportConfigConfirmView extends View {

        void setDataGridView(View view);

        Long getEnableFromDate();

        void setEnableFromDate(Long date);

        boolean isEnableFilters();

        void setEnableFilters(boolean enableFilters);

        void setUseImportNames(boolean useImportNames);

        void onUseImportNames(Consumer<Boolean> consumer);

        void setUseImportFolders(boolean useImportFolders);

        void onUseImportFolders(Consumer<Boolean> consumer);

        void setRootFolderView(View view);

        Widget getDataGridViewWidget();
    }

    @ProxyCodeSplit
    public interface ImportConfirmProxy extends Proxy<ImportConfigConfirmPresenter> {

    }
}<|MERGE_RESOLUTION|>--- conflicted
+++ resolved
@@ -36,12 +36,8 @@
 import stroom.importexport.shared.ContentResource;
 import stroom.importexport.shared.ImportConfigRequest;
 import stroom.importexport.shared.ImportState;
-<<<<<<< HEAD
+import stroom.security.shared.DocumentPermissionNames;
 import stroom.svg.client.Preset;
-=======
-import stroom.security.shared.DocumentPermissionNames;
-import stroom.svg.client.SvgPreset;
->>>>>>> 3249280a
 import stroom.svg.client.SvgPresets;
 import stroom.util.shared.Message;
 import stroom.util.shared.ResourceKey;
@@ -201,19 +197,7 @@
 
     @Override
     protected void revealInParent() {
-<<<<<<< HEAD
-        final PopupSize popupSize = PopupSize.resizable(800, 400);
-=======
-        final PopupSize popupSize = new PopupSize(
-                800,
-                600,
-                300,
-                300,
-                2000,
-                2000,
-                true);
-
->>>>>>> 3249280a
+        final PopupSize popupSize = PopupSize.resizable(800, 600);
         ShowPopupEvent.fire(
                 this,
                 this,

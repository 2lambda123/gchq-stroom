/*
 * Copyright 2017 Crown Copyright
 *
 * Licensed under the Apache License, Version 2.0 (the "License");
 * you may not use this file except in compliance with the License.
 * You may obtain a copy of the License at
 *
 *    http://www.apache.org/licenses/LICENSE-2.0
 *
 * Unless required by applicable law or agreed to in writing, software
 * distributed under the License is distributed on an "AS IS" BASIS,
 * WITHOUT WARRANTIES OR CONDITIONS OF ANY KIND, either express or implied.
 * See the License for the specific language governing permissions and
 * limitations under the License.
 */

package stroom.importexport.client.presenter;

import com.google.inject.Inject;
import com.google.web.bindery.event.shared.EventBus;
import com.gwtplatform.mvp.client.MyPresenter;
import com.gwtplatform.mvp.client.View;
import com.gwtplatform.mvp.client.annotations.ProxyCodeSplit;
import com.gwtplatform.mvp.client.annotations.ProxyEvent;
import com.gwtplatform.mvp.client.proxy.Proxy;
import stroom.alert.client.event.AlertEvent;
import stroom.app.client.LocationManager;
import stroom.dispatch.client.ClientDispatchAsync;
import stroom.dispatch.client.ExportFileCompleteUtil;
import stroom.entity.shared.DocRef;
import stroom.entity.shared.DocRefs;
import stroom.entity.shared.Folder;
import stroom.explorer.client.presenter.EntityCheckTreePresenter;
import stroom.explorer.shared.EntityData;
import stroom.explorer.shared.ExplorerData;
import stroom.importexport.client.event.ExportConfigEvent;
import stroom.importexport.shared.ExportConfigAction;
import stroom.security.shared.DocumentPermissionNames;
import stroom.widget.popup.client.event.DisablePopupEvent;
import stroom.widget.popup.client.event.EnablePopupEvent;
import stroom.widget.popup.client.event.HidePopupEvent;
import stroom.widget.popup.client.event.ShowPopupEvent;
import stroom.widget.popup.client.presenter.DefaultPopupUiHandlers;
import stroom.widget.popup.client.presenter.PopupSize;
import stroom.widget.popup.client.presenter.PopupUiHandlers;
import stroom.widget.popup.client.presenter.PopupView.PopupType;
<<<<<<< HEAD
import stroom.widget.tickbox.client.view.TickBox;
=======
>>>>>>> 77deba40

import java.util.Set;

public class ExportConfigPresenter
        extends MyPresenter<ExportConfigPresenter.ExportConfigView, ExportConfigPresenter.ExportProxy>
        implements ExportConfigEvent.Handler {
    private final LocationManager locationManager;
    private final EntityCheckTreePresenter treePresenter;
    private final ClientDispatchAsync clientDispatchAsync;

    @Inject
<<<<<<< HEAD
    public ExportConfigPresenter(final EventBus eventBus, final ExportConfigView view, final ExportProxy proxy,
                                 final EntityCheckTreePresenter folderCheckTreePresenter, final ClientDispatchAsync clientDispatchAsync) {
=======
    public ExportConfigPresenter(final EventBus eventBus, final ExportConfigView view, final ExportProxy proxy, final LocationManager locationManager,
                                 final EntityCheckTreePresenter treePresenter, final ClientDispatchAsync clientDispatchAsync) {
>>>>>>> 77deba40
        super(eventBus, view, proxy);
        this.locationManager = locationManager;
        this.treePresenter = treePresenter;
        this.clientDispatchAsync = clientDispatchAsync;
        view.setTreeView(treePresenter.getView());
    }

    @ProxyEvent
    @Override
    public void onExport(final ExportConfigEvent event) {
        forceReveal();
    }

    @Override
    protected void revealInParent() {
        treePresenter.setRequiredPermissions(DocumentPermissionNames.READ, DocumentPermissionNames.EXPORT);
        treePresenter.refresh();

        final PopupUiHandlers popupUiHandlers = new DefaultPopupUiHandlers() {
            @Override
            public void onHideRequest(final boolean autoClose, final boolean ok) {
                if (ok) {
                    export();
                } else {
                    HidePopupEvent.fire(ExportConfigPresenter.this, ExportConfigPresenter.this, false, false);
                }
            }
        };

        final PopupSize popupSize = new PopupSize(350, 400, 350, 350, 2000, 2000, true);
        ShowPopupEvent.fire(this, this, PopupType.OK_CANCEL_DIALOG, popupSize, "Export", popupUiHandlers);
    }

    private void export() {
        // Disable the popup ok/cancel buttons before we attempt export.
        DisablePopupEvent.fire(this, this);

        final Set<ExplorerData> dataItems = treePresenter.getSelectionModel().getSelectedSet();
        if (dataItems == null || dataItems.size() == 0) {
            // Let the user know that they didn't select anything to export.
            AlertEvent.fireWarn(this, "No folders have been selected for export", null);
            // Re-enable buttons on this popup.
            EnablePopupEvent.fire(this, this);

        } else {
            final DocRefs docRefs = new DocRefs();
            for (final ExplorerData dataItem : dataItems) {
                if (dataItem instanceof EntityData) {
                    final EntityData entityData = (EntityData) dataItem;
                    docRefs.add(entityData.getDocRef());
                } else {
                    // It must be the root folder that is selected
                    docRefs.add(new DocRef(Folder.ENTITY_TYPE, "0", "System"));
                }
            }

            clientDispatchAsync.exec(new ExportConfigAction(docRefs))
                    .onSuccess(result -> ExportFileCompleteUtil.onSuccess(locationManager, this, result))
                    .onFailure(throwable -> ExportFileCompleteUtil.onFailure(this));
        }
    }

    public interface ExportConfigView extends View {
        void setTreeView(View view);
    }

    @ProxyCodeSplit
    public interface ExportProxy extends Proxy<ExportConfigPresenter> {
    }
}<|MERGE_RESOLUTION|>--- conflicted
+++ resolved
@@ -24,12 +24,12 @@
 import com.gwtplatform.mvp.client.annotations.ProxyEvent;
 import com.gwtplatform.mvp.client.proxy.Proxy;
 import stroom.alert.client.event.AlertEvent;
-import stroom.app.client.LocationManager;
+import stroom.core.client.LocationManager;
 import stroom.dispatch.client.ClientDispatchAsync;
 import stroom.dispatch.client.ExportFileCompleteUtil;
-import stroom.entity.shared.DocRef;
 import stroom.entity.shared.DocRefs;
 import stroom.entity.shared.Folder;
+import stroom.entity.shared.SharedDocRef;
 import stroom.explorer.client.presenter.EntityCheckTreePresenter;
 import stroom.explorer.shared.EntityData;
 import stroom.explorer.shared.ExplorerData;
@@ -44,10 +44,6 @@
 import stroom.widget.popup.client.presenter.PopupSize;
 import stroom.widget.popup.client.presenter.PopupUiHandlers;
 import stroom.widget.popup.client.presenter.PopupView.PopupType;
-<<<<<<< HEAD
-import stroom.widget.tickbox.client.view.TickBox;
-=======
->>>>>>> 77deba40
 
 import java.util.Set;
 
@@ -59,13 +55,8 @@
     private final ClientDispatchAsync clientDispatchAsync;
 
     @Inject
-<<<<<<< HEAD
-    public ExportConfigPresenter(final EventBus eventBus, final ExportConfigView view, final ExportProxy proxy,
-                                 final EntityCheckTreePresenter folderCheckTreePresenter, final ClientDispatchAsync clientDispatchAsync) {
-=======
     public ExportConfigPresenter(final EventBus eventBus, final ExportConfigView view, final ExportProxy proxy, final LocationManager locationManager,
                                  final EntityCheckTreePresenter treePresenter, final ClientDispatchAsync clientDispatchAsync) {
->>>>>>> 77deba40
         super(eventBus, view, proxy);
         this.locationManager = locationManager;
         this.treePresenter = treePresenter;
@@ -118,7 +109,7 @@
                     docRefs.add(entityData.getDocRef());
                 } else {
                     // It must be the root folder that is selected
-                    docRefs.add(new DocRef(Folder.ENTITY_TYPE, "0", "System"));
+                    docRefs.add(new SharedDocRef(Folder.ENTITY_TYPE, "0", "System"));
                 }
             }
 

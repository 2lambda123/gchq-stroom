--- conflicted
+++ resolved
@@ -7,40 +7,6 @@
 @Singleton
 public class UrlParameters {
 
-<<<<<<< HEAD
-    private final String type;
-    private final String uuid;
-    private final String title;
-    private final String params;
-    private final boolean embedded;
-    private final boolean queryOnOpen;
-    private final String docRef;
-
-    public UrlParameters() {
-        type = Window.Location.getParameter("type");
-        uuid = Window.Location.getParameter("uuid");
-        title = Window.Location.getParameter("title");
-        params = Window.Location.getParameter("params");
-        embedded = Boolean.TRUE.toString().equalsIgnoreCase(Window.Location.getParameter("embedded"));
-        queryOnOpen = !Boolean.FALSE.toString().equalsIgnoreCase(Window.Location.getParameter("queryOnOpen"));
-        docRef = Window.Location.getParameter("docRef");
-    }
-
-    public String getType() {
-        return type;
-    }
-
-    public String getUuid() {
-        return uuid;
-    }
-
-    public String getTitle() {
-        return title;
-    }
-
-    public String getParams() {
-        return params;
-=======
     public static final String ACTION = "action";
     public static final String OPEN_DOC_ACTION = "open-doc";
     public static final String DOC_TYPE_QUERY_PARAM = "docType";
@@ -76,15 +42,12 @@
         this.queryOnOpen = Boolean.TRUE.toString()
                 .equalsIgnoreCase(Window.Location.getParameter("queryOnOpen"));
         this.action = Window.Location.getParameter(ACTION);
->>>>>>> fedebb5c
     }
 
     public boolean isEmbedded() {
         return embedded;
     }
 
-<<<<<<< HEAD
-=======
     public String getTitle() {
         return title;
     }
@@ -101,17 +64,11 @@
         return params;
     }
 
->>>>>>> fedebb5c
     public boolean isQueryOnOpen() {
         return queryOnOpen;
     }
 
-<<<<<<< HEAD
-    public String getDocRef() {
-        return docRef;
-=======
     public String getAction() {
         return action;
->>>>>>> fedebb5c
     }
 }
--- conflicted
+++ resolved
@@ -33,11 +33,6 @@
 import stroom.util.client.DelayedUpdate;
 import stroom.util.shared.ModelStringUtil;
 import stroom.util.shared.PageResponse;
-<<<<<<< HEAD
-import stroom.widget.tooltip.client.presenter.TooltipPresenter;
-import stroom.widget.tooltip.client.presenter.TooltipUtil;
-=======
->>>>>>> d565683e
 
 import com.google.gwt.cell.client.Cell.Context;
 import com.google.gwt.cell.client.TextCell;
@@ -112,7 +107,7 @@
 
     private void addColumns() {
         for (final Column<CacheInfo, ?> column : columns) {
-            getView().removeColumn(column);
+            dataGrid.removeColumn(column);
         }
         columns.clear();
 
@@ -130,44 +125,13 @@
                 });
 
         // Node.
-<<<<<<< HEAD
-        dataGrid.addResizableColumn(new Column<CacheInfo, String>(new TextCell()) {
-=======
-        addColumn(new Column<CacheInfo, String>(new TextCell()) {
->>>>>>> d565683e
+        dataGrid.addColumn(new Column<CacheInfo, String>(new TextCell()) {
             @Override
             public String getValue(final CacheInfo row) {
                 return row.getNodeName();
             }
         }, "Node", MEDIUM_COL);
 
-<<<<<<< HEAD
-        // Entries.
-        dataGrid.addResizableColumn(new Column<CacheInfo, String>(new TextCell()) {
-            @Override
-            public String getValue(final CacheInfo row) {
-                return row.getMap().get("Entries");
-            }
-        }, "Entries", SMALL_COL);
-
-        // Max Entries.
-        dataGrid.addResizableColumn(new Column<CacheInfo, String>(new TextCell()) {
-            @Override
-            public String getValue(final CacheInfo row) {
-                return row.getMap().get("MaximumSize");
-            }
-        }, "Max Entries", SMALL_COL);
-
-        // Expiry.
-        dataGrid.addResizableColumn(new Column<CacheInfo, String>(new TextCell()) {
-            @Override
-            public String getValue(final CacheInfo row) {
-                String expiry = row.getMap().get("ExpireAfterAccess");
-                if (expiry == null) {
-                    expiry = row.getMap().get("ExpireAfterWrite");
-                }
-                return expiry;
-=======
         final List<String> sortedCacheKeys = new ArrayList<>(cacheInfoKeys);
         sortedCacheKeys.add(HIT_RATIO_KEY);
         sortedCacheKeys.sort(Comparator.naturalOrder());
@@ -185,30 +149,12 @@
                     String value = row.getMap().get(cacheInfoKey);
                     return formatValue(cacheInfoKey, value);
                 });
->>>>>>> d565683e
             }
         }
 
-<<<<<<< HEAD
-        // Clear.
-        final Column<CacheInfo, String> clearColumn = new Column<CacheInfo, String>(new ButtonCell()) {
-            @Override
-            public String getValue(final CacheInfo row) {
-                return "Clear";
-            }
-        };
-        clearColumn.setFieldUpdater((index, row, value) -> {
-            final Rest<Boolean> rest = restFactory.create();
-            rest.call(CACHE_RESOURCE).clear(row.getName(), row.getNodeName());
-        });
-        dataGrid.addColumn(clearColumn, "</br>", 80);
-
-        dataGrid.addEndColumn(new EndColumn<>());
-=======
         final EndColumn<CacheInfo> endColumn = new EndColumn<>();
         columns.add(endColumn);
-        getView().addEndColumn(endColumn);
->>>>>>> d565683e
+        dataGrid.addEndColumn(endColumn);
     }
 
     private void addIconButtonColumn(final Preset svgPreset,
@@ -222,15 +168,6 @@
                         return row;
                     }
 
-<<<<<<< HEAD
-            @Override
-            protected void showInfo(final CacheInfo row, final int x, final int y) {
-                final SafeHtml html = getInfoHtml(row);
-                tooltipPresenter.show(html, x, y);
-            }
-        };
-        dataGrid.addColumn(infoColumn, "<br/>", ColumnSizeConstants.ICON_COL);
-=======
                     @Override
                     public void onBrowserEvent(final Context context,
                                                final Element elem,
@@ -240,8 +177,7 @@
                     }
                 };
         columns.add(col);
-        getView().addColumn(col, "", ICON_COL);
->>>>>>> d565683e
+        dataGrid.addColumn(col, "", ICON_COL);
     }
 
     private void addStatColumn(final String name,
@@ -258,7 +194,7 @@
         final int newWidth = width == -1
                 ? determineColumnWidth(name)
                 : width;
-        getView().addResizableColumn(
+        dataGrid.addResizableColumn(
                 col,
                 DataGridUtil.createRightAlignedHeader(name),
                 newWidth);
@@ -301,7 +237,7 @@
         final int newWidth = width == -1
                 ? determineColumnWidth(name)
                 : width;
-        getView().addResizableColumn(column, name, newWidth);
+        dataGrid.addResizableColumn(column, name, newWidth);
     }
 
     /**

--- conflicted
+++ resolved
@@ -26,7 +26,7 @@
 import stroom.dispatch.client.Rest;
 import stroom.dispatch.client.RestFactory;
 import stroom.node.client.NodeManager;
-import stroom.svg.client.SvgPreset;
+import stroom.svg.client.Preset;
 import stroom.svg.client.SvgPresets;
 import stroom.util.client.DelayedUpdate;
 import stroom.util.shared.PageResponse;
@@ -96,22 +96,6 @@
             }
         }, "Name", 400);
 
-<<<<<<< HEAD
-        // Clear.
-        final Column<String, String> clearColumn = new Column<String, String>(new ButtonCell()) {
-            @Override
-            public String getValue(final String row) {
-                return "Clear";
-            }
-        };
-        clearColumn.setFieldUpdater((index, row, value) -> {
-            final Rest<Boolean> rest = restFactory.create();
-            rest.call(CACHE_RESOURCE).clear(row, null);
-        });
-        getView().addColumn(clearColumn, "</br>", 80);
-
-=======
->>>>>>> 4cf83def
         getView().addEndColumn(new EndColumn<>());
 
         final RestDataProvider<String, CacheNamesResponse> dataProvider =
@@ -129,7 +113,7 @@
 
     }
 
-    private void addIconButtonColumn(final SvgPreset svgPreset,
+    private void addIconButtonColumn(final Preset svgPreset,
                                      final BiConsumer<String, NativeEvent> action) {
         final ActionCell<String> cell = new stroom.cell.info.client.ActionCell<String>(
                 svgPreset, action);

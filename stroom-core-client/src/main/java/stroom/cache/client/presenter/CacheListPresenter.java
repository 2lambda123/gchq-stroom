/*
 * Copyright 2016 Crown Copyright
 *
 * Licensed under the Apache License, Version 2.0 (the "License");
 * you may not use this file except in compliance with the License.
 * You may obtain a copy of the License at
 *
 *     http://www.apache.org/licenses/LICENSE-2.0
 *
 * Unless required by applicable law or agreed to in writing, software
 * distributed under the License is distributed on an "AS IS" BASIS,
 * WITHOUT WARRANTIES OR CONDITIONS OF ANY KIND, either express or implied.
 * See the License for the specific language governing permissions and
 * limitations under the License.
 */

package stroom.cache.client.presenter;

import stroom.cache.shared.CacheIdentity;
import stroom.cache.shared.CacheNamesResponse;
import stroom.cache.shared.CacheResource;
import stroom.cell.info.client.ActionCell;
import stroom.data.client.presenter.RestDataProvider;
import stroom.data.grid.client.EndColumn;
import stroom.data.grid.client.MyDataGrid;
import stroom.data.grid.client.PagerView;
import stroom.dispatch.client.Rest;
import stroom.dispatch.client.RestFactory;
import stroom.node.client.NodeManager;
import stroom.svg.client.Preset;
import stroom.svg.client.SvgPresets;
import stroom.util.client.DelayedUpdate;
import stroom.util.shared.PageResponse;
import stroom.widget.util.client.MultiSelectionModel;
import stroom.widget.util.client.MultiSelectionModelImpl;

import com.google.gwt.cell.client.Cell.Context;
import com.google.gwt.cell.client.TextCell;
import com.google.gwt.core.client.GWT;
import com.google.gwt.dom.client.Element;
import com.google.gwt.dom.client.NativeEvent;
import com.google.gwt.user.cellview.client.Column;
import com.google.gwt.view.client.Range;
import com.google.inject.Inject;
import com.google.web.bindery.event.shared.EventBus;
import com.gwtplatform.mvp.client.MyPresenterWidget;

import java.util.ArrayList;
import java.util.HashSet;
import java.util.List;
import java.util.Set;
import java.util.function.BiConsumer;
import java.util.function.Consumer;
import java.util.stream.Collectors;

<<<<<<< HEAD
public class CacheListPresenter extends MyPresenterWidget<PagerView> {
=======
public class CacheListPresenter extends MyPresenterWidget<DataGridView<CacheIdentity>> {
>>>>>>> d565683e

    private static final CacheResource CACHE_RESOURCE = GWT.create(CacheResource.class);
    private static final int ICON_COL = 18;

    private final RestFactory restFactory;
    private final Set<CacheIdentity> allCacheIdentities = new HashSet<>();
    private final DelayedUpdate delayedUpdate;

    private final MultiSelectionModelImpl<String> selectionModel;

    private Range range;
    private Consumer<CacheNamesResponse> dataConsumer;
    private Consumer<String> cacheUpdateHandler;

    @Inject
    public CacheListPresenter(final EventBus eventBus,
                              final PagerView view,
                              final RestFactory restFactory,
                              final NodeManager nodeManager) {
        super(eventBus, view);
        this.restFactory = restFactory;
        this.delayedUpdate = new DelayedUpdate(this::update);

<<<<<<< HEAD
        final MyDataGrid<String> dataGrid = new MyDataGrid<>();
        selectionModel = dataGrid.addDefaultSelectionModel(false);
        view.setDataWidget(dataGrid);

        // Name
        dataGrid.addResizableColumn(new Column<String, String>(new TextCell()) {
=======

        // Clear.
        addIconButtonColumn(
                SvgPresets.of(SvgPresets.DELETE, "Clear and rebuild cache", true),
                (row, nativeEvent) -> {
                    final Rest<Boolean> rest = restFactory.create();
                    rest
                            .onSuccess(result -> {
                                if (cacheUpdateHandler != null) {
                                    cacheUpdateHandler.accept(row);
                                }
                            })
                            .call(CACHE_RESOURCE)
                            .clear(row, null);
                });

        // Name
        getView().addResizableColumn(new Column<CacheIdentity, String>(new TextCell()) {
>>>>>>> d565683e
            @Override
            public String getValue(final CacheIdentity cacheIdentity) {
                return cacheIdentity.getCacheName();
            }
        }, "Name", 250);

        // Property Path Base
        getView().addResizableColumn(new Column<CacheIdentity, String>(new TextCell()) {
            @Override
            public String getValue(final CacheIdentity cacheIdentity) {
                return cacheIdentity.getBasePropertyPath().toString();
            }
<<<<<<< HEAD
        };
        clearColumn.setFieldUpdater((index, row, value) -> {
            final Rest<Boolean> rest = restFactory.create();
            rest.call(CACHE_RESOURCE).clear(row, null);
        });
        dataGrid.addColumn(clearColumn, "</br>", 80);
=======
        }, "Property Path Base", 500);
>>>>>>> d565683e

        dataGrid.addEndColumn(new EndColumn<>());

        final RestDataProvider<CacheIdentity, CacheNamesResponse> dataProvider =
                new RestDataProvider<CacheIdentity, CacheNamesResponse>(getEventBus()) {
                    @Override
                    protected void exec(final Range range,
                                        final Consumer<CacheNamesResponse> dataConsumer,
                                        final Consumer<Throwable> throwableConsumer) {
                        CacheListPresenter.this.range = range;
                        CacheListPresenter.this.dataConsumer = dataConsumer;
                        nodeManager.listAllNodes(nodeNames -> fetchNamesForNodes(nodeNames), throwableConsumer);
                    }
                };
        dataProvider.addDataDisplay(dataGrid);
    }

    private void addIconButtonColumn(final Preset svgPreset,
                                     final BiConsumer<String, NativeEvent> action) {
        final ActionCell<String> cell = new stroom.cell.info.client.ActionCell<String>(
                svgPreset, action);

        final Column<CacheIdentity, String> col =
                new Column<CacheIdentity, String>(cell) {
                    @Override
                    public String getValue(final CacheIdentity row) {
                        return row.getCacheName();
                    }

                    @Override
                    public void onBrowserEvent(final Context context,
                                               final Element elem,
                                               final CacheIdentity rule,
                                               final NativeEvent event) {
                        super.onBrowserEvent(context, elem, rule, event);
                    }
                };

        getView().addColumn(col, "", ICON_COL);
    }

    private void fetchNamesForNodes(final List<String> nodeNames) {
        for (final String nodeName : nodeNames) {
            final Rest<CacheNamesResponse> rest = restFactory.create();
            rest
                    .onSuccess(response -> {
                        allCacheIdentities.addAll(response.getValues());
                        delayedUpdate.update();
                    })
                    .onFailure(throwable -> {
                        delayedUpdate.update();
                    })
                    .call(CACHE_RESOURCE)
                    .list(nodeName);
        }
    }

    private void update() {
        final List<CacheIdentity> list = allCacheIdentities.stream().sorted().collect(Collectors.toList());
        final long total = list.size();
        final List<CacheIdentity> trimmed = new ArrayList<>();
        for (int i = range.getStart(); i < range.getStart() + range.getLength() && i < list.size(); i++) {
            trimmed.add(list.get(i));
        }
        final CacheNamesResponse response = new CacheNamesResponse(trimmed,
                new PageResponse(range.getStart(), trimmed.size(), total, true));
        dataConsumer.accept(response);
    }

<<<<<<< HEAD
    public MultiSelectionModel<String> getSelectionModel() {
        return selectionModel;
=======
    public MultiSelectionModel<CacheIdentity> getSelectionModel() {
        return getView().getSelectionModel();
>>>>>>> d565683e
    }

    public void setCacheUpdateHandler(final Consumer<String> cacheUpdateHandler) {
        this.cacheUpdateHandler = cacheUpdateHandler;
    }
}<|MERGE_RESOLUTION|>--- conflicted
+++ resolved
@@ -53,11 +53,7 @@
 import java.util.function.Consumer;
 import java.util.stream.Collectors;
 
-<<<<<<< HEAD
 public class CacheListPresenter extends MyPresenterWidget<PagerView> {
-=======
-public class CacheListPresenter extends MyPresenterWidget<DataGridView<CacheIdentity>> {
->>>>>>> d565683e
 
     private static final CacheResource CACHE_RESOURCE = GWT.create(CacheResource.class);
     private static final int ICON_COL = 18;
@@ -66,7 +62,7 @@
     private final Set<CacheIdentity> allCacheIdentities = new HashSet<>();
     private final DelayedUpdate delayedUpdate;
 
-    private final MultiSelectionModelImpl<String> selectionModel;
+    private final MultiSelectionModelImpl<CacheIdentity> selectionModel;
 
     private Range range;
     private Consumer<CacheNamesResponse> dataConsumer;
@@ -81,17 +77,13 @@
         this.restFactory = restFactory;
         this.delayedUpdate = new DelayedUpdate(this::update);
 
-<<<<<<< HEAD
-        final MyDataGrid<String> dataGrid = new MyDataGrid<>();
+        final MyDataGrid<CacheIdentity> dataGrid = new MyDataGrid<>();
         selectionModel = dataGrid.addDefaultSelectionModel(false);
         view.setDataWidget(dataGrid);
 
-        // Name
-        dataGrid.addResizableColumn(new Column<String, String>(new TextCell()) {
-=======
-
         // Clear.
         addIconButtonColumn(
+                dataGrid,
                 SvgPresets.of(SvgPresets.DELETE, "Clear and rebuild cache", true),
                 (row, nativeEvent) -> {
                     final Rest<Boolean> rest = restFactory.create();
@@ -106,8 +98,7 @@
                 });
 
         // Name
-        getView().addResizableColumn(new Column<CacheIdentity, String>(new TextCell()) {
->>>>>>> d565683e
+        dataGrid.addResizableColumn(new Column<CacheIdentity, String>(new TextCell()) {
             @Override
             public String getValue(final CacheIdentity cacheIdentity) {
                 return cacheIdentity.getCacheName();
@@ -115,21 +106,12 @@
         }, "Name", 250);
 
         // Property Path Base
-        getView().addResizableColumn(new Column<CacheIdentity, String>(new TextCell()) {
+        dataGrid.addResizableColumn(new Column<CacheIdentity, String>(new TextCell()) {
             @Override
             public String getValue(final CacheIdentity cacheIdentity) {
                 return cacheIdentity.getBasePropertyPath().toString();
             }
-<<<<<<< HEAD
-        };
-        clearColumn.setFieldUpdater((index, row, value) -> {
-            final Rest<Boolean> rest = restFactory.create();
-            rest.call(CACHE_RESOURCE).clear(row, null);
-        });
-        dataGrid.addColumn(clearColumn, "</br>", 80);
-=======
         }, "Property Path Base", 500);
->>>>>>> d565683e
 
         dataGrid.addEndColumn(new EndColumn<>());
 
@@ -147,7 +129,8 @@
         dataProvider.addDataDisplay(dataGrid);
     }
 
-    private void addIconButtonColumn(final Preset svgPreset,
+    private void addIconButtonColumn(final MyDataGrid<CacheIdentity> dataGrid,
+                                     final Preset svgPreset,
                                      final BiConsumer<String, NativeEvent> action) {
         final ActionCell<String> cell = new stroom.cell.info.client.ActionCell<String>(
                 svgPreset, action);
@@ -168,7 +151,7 @@
                     }
                 };
 
-        getView().addColumn(col, "", ICON_COL);
+        dataGrid.addColumn(col, "", ICON_COL);
     }
 
     private void fetchNamesForNodes(final List<String> nodeNames) {
@@ -199,13 +182,8 @@
         dataConsumer.accept(response);
     }
 
-<<<<<<< HEAD
-    public MultiSelectionModel<String> getSelectionModel() {
+    public MultiSelectionModel<CacheIdentity> getSelectionModel() {
         return selectionModel;
-=======
-    public MultiSelectionModel<CacheIdentity> getSelectionModel() {
-        return getView().getSelectionModel();
->>>>>>> d565683e
     }
 
     public void setCacheUpdateHandler(final Consumer<String> cacheUpdateHandler) {

/*
 * Copyright 2016 Crown Copyright
 *
 * Licensed under the Apache License, Version 2.0 (the "License");
 * you may not use this file except in compliance with the License.
 * You may obtain a copy of the License at
 *
 *     http://www.apache.org/licenses/LICENSE-2.0
 *
 * Unless required by applicable law or agreed to in writing, software
 * distributed under the License is distributed on an "AS IS" BASIS,
 * WITHOUT WARRANTIES OR CONDITIONS OF ANY KIND, either express or implied.
 * See the License for the specific language governing permissions and
 * limitations under the License.
 */

package stroom.jobsystem.client.presenter;

import com.google.gwt.cell.client.TextCell;
import com.google.gwt.user.cellview.client.Column;
import com.google.gwt.user.client.Window;
import com.google.inject.Inject;
import com.google.web.bindery.event.shared.EventBus;
import com.gwtplatform.mvp.client.MyPresenterWidget;
import stroom.alert.client.event.AlertEvent;
import stroom.cell.info.client.InfoHelpLinkColumn;
import stroom.cell.tickbox.client.TickBoxCell;
import stroom.cell.tickbox.shared.TickBoxState;
import stroom.data.grid.client.DataGridView;
import stroom.data.grid.client.DataGridViewImpl;
import stroom.data.grid.client.EndColumn;
import stroom.dispatch.client.ClientDispatchAsync;
import stroom.entity.client.EntitySaveTask;
import stroom.entity.client.SaveQueue;
import stroom.entity.client.presenter.EntityServiceFindActionDataProvider;
import stroom.entity.shared.BaseResultList;
import stroom.entity.shared.EntityRow;
import stroom.entity.shared.ResultList;
import stroom.jobsystem.shared.FindJobCriteria;
import stroom.jobsystem.shared.Job;
import stroom.svg.client.SvgPreset;
import stroom.svg.client.SvgPresets;
import stroom.node.client.ClientPropertyCache;
import stroom.node.shared.ClientProperties;
import stroom.widget.util.client.MultiSelectionModel;

import java.util.ArrayList;
import java.util.List;

public class JobListPresenter extends MyPresenterWidget<DataGridView<Job>> {
    private final SaveQueue<Job> jobSaver;
    private EntityServiceFindActionDataProvider<FindJobCriteria, Job> dataProvider;

    @Inject
    public JobListPresenter(final EventBus eventBus, final ClientDispatchAsync dispatcher,
                            final ClientPropertyCache clientPropertyCache) {
        super(eventBus, new DataGridViewImpl<>(true));

        jobSaver = new SaveQueue<>(dispatcher);

        getView().addColumn(new InfoHelpLinkColumn<Job>() {
            @Override
            public SvgPreset getValue(final Job row) {
                if (!row.isPersistent()) {
                    return null;
                }
                return SvgPresets.HELP;
            }

            @Override
            protected void showHelp(final Job row) {
                clientPropertyCache.get()
                        .onSuccess(result -> {
                            final String helpUrl = result.get(ClientProperties.HELP_URL);
                            if (helpUrl != null && helpUrl.trim().length() > 0) {
                                String url = helpUrl + "/user-guide/tasks.html" + formatAnchor(row.getName());
                                Window.open(url, "_blank", "");
                            } else {
                                AlertEvent.fireError(JobListPresenter.this, "Help is not configured!", null);
                            }
                        })
                        .onFailure(caught -> AlertEvent.fireError(JobListPresenter.this, caught.getMessage(), null));
            }

        }, "<br/>", 20);

        getView().addColumn(new Column<Job, String>(new TextCell()) {
            @Override
            public String getValue(final Job row) {
                if (!row.isPersistent()) {
                    return "";
                }
                return row.getName();
            }
        }, "Job");

        // Enabled.
        final Column<Job, TickBoxState> enabledColumn = new Column<Job, TickBoxState>(TickBoxCell.create(false, false)) {
            @Override
            public TickBoxState getValue(final Job row) {
                if (!row.isPersistent()) {
                    return null;
                }
                return TickBoxState.fromBoolean(row.isEnabled());
            }
        };
        enabledColumn.setFieldUpdater((index, row, value) -> {
            final boolean newValue = value.toBoolean();
            jobSaver.save(new EntitySaveTask<Job>(new EntityRow<>(row)) {
                @Override
                protected void setValue(final Job entity) {
                    entity.setEnabled(newValue);
                }
            });
        });
        getView().addColumn(enabledColumn, "Enabled", 80);

        getView().addColumn(new Column<Job, String>(new TextCell()) {
            @Override
            public String getValue(final Job row) {
                if (!row.isPersistent()) {
                    return "";
                }
                return row.getDescription();
            }
        }, "Description", 800);

        getView().addEndColumn(new EndColumn<>());

        this.dataProvider = new EntityServiceFindActionDataProvider<FindJobCriteria, Job>(dispatcher, getView()) {
            // Add in extra blank item
            @Override
            protected ResultList<Job> processData(final ResultList<Job> data) {
                final List<Job> rtnList = new ArrayList<>();

                boolean done = false;
                for (int i = 0; i < data.size(); i++) {
                    rtnList.add(data.get(i));
                    if (data.get(i).isAdvanced() && !done) {
                        rtnList.add(i, new Job());
                        done = true;
                    }
                }

<<<<<<< HEAD
                return new BaseResultList<>(rtnList, 0L, (long) rtnList.size(), false);
=======
                return new BaseResultList<Job>(rtnList, 0L, (long) rtnList.size(), true);
>>>>>>> 1dc2e64a

            }
        };
        final FindJobCriteria findJobCriteria = new FindJobCriteria();
        findJobCriteria.setSort(FindJobCriteria.FIELD_ADVANCED);
        findJobCriteria.addSort(FindJobCriteria.FIELD_NAME);
        this.dataProvider.setCriteria(findJobCriteria);
    }

    public MultiSelectionModel<Job> getSelectionModel() {
        return getView().getSelectionModel();
    }
}<|MERGE_RESOLUTION|>--- conflicted
+++ resolved
@@ -142,12 +142,7 @@
                     }
                 }
 
-<<<<<<< HEAD
-                return new BaseResultList<>(rtnList, 0L, (long) rtnList.size(), false);
-=======
-                return new BaseResultList<Job>(rtnList, 0L, (long) rtnList.size(), true);
->>>>>>> 1dc2e64a
-
+                return new BaseResultList<>(rtnList, 0L, (long) rtnList.size(), true);
             }
         };
         final FindJobCriteria findJobCriteria = new FindJobCriteria();

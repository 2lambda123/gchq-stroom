--- conflicted
+++ resolved
@@ -82,25 +82,18 @@
     private PipelineEntity pipeline;
     private PipelineModel pipelineModel;
     private PipelineElement currentElement;
-<<<<<<< HEAD
-=======
-    private final Map<PipelineReference, State> referenceStateMap = new HashMap<PipelineReference, State>();
-    private final List<PipelineReference> references = new ArrayList<PipelineReference>();
+    private final Map<PipelineReference, State> referenceStateMap = new HashMap<>();
+    private final List<PipelineReference> references = new ArrayList<>();
 
     private final Provider<NewPipelineReferencePresenter> newPipelineReferencePresenter;
     private final ClientDispatchAsync dispatcher;
->>>>>>> 9a4408c9
     private PipelinePropertyType propertyType;
+
     @Inject
     public PipelineReferenceListPresenter(final EventBus eventBus,
-<<<<<<< HEAD
-                                          final Provider<NewPipelineReferencePresenter> newPipelineReferencePresenter) {
-        super(eventBus, new DataGridViewImpl<>(true));
-=======
                                           final Provider<NewPipelineReferencePresenter> newPipelineReferencePresenter,
                                           final ClientDispatchAsync dispatcher) {
-        super(eventBus, new DataGridViewImpl<PipelineReference>(true));
->>>>>>> 9a4408c9
+        super(eventBus, new DataGridViewImpl<>(true));
         this.newPipelineReferencePresenter = newPipelineReferencePresenter;
         this.dispatcher = dispatcher;
 

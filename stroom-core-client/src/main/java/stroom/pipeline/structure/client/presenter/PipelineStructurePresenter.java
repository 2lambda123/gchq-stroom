/*
 * Copyright 2017 Crown Copyright
 *
 * Licensed under the Apache License, Version 2.0 (the "License");
 * you may not use this file except in compliance with the License.
 * You may obtain a copy of the License at
 *
 *     http://www.apache.org/licenses/LICENSE-2.0
 *
 * Unless required by applicable law or agreed to in writing, software
 * distributed under the License is distributed on an "AS IS" BASIS,
 * WITHOUT WARRANTIES OR CONDITIONS OF ANY KIND, either express or implied.
 * See the License for the specific language governing permissions and
 * limitations under the License.
 *
 */

package stroom.pipeline.structure.client.presenter;

import stroom.alert.client.event.AlertEvent;
import stroom.alert.client.event.ConfirmEvent;
import stroom.dispatch.client.Rest;
import stroom.dispatch.client.RestFactory;
import stroom.docref.DocRef;
import stroom.document.client.event.DirtyEvent;
import stroom.document.client.event.DirtyEvent.DirtyHandler;
import stroom.document.client.event.HasDirtyHandlers;
import stroom.document.client.event.RefreshDocumentEvent;
import stroom.editor.client.presenter.EditorPresenter;
import stroom.entity.client.presenter.HasDocumentRead;
import stroom.entity.client.presenter.HasWrite;
import stroom.entity.client.presenter.ReadOnlyChangeHandler;
import stroom.explorer.client.presenter.EntityDropDownPresenter;
import stroom.explorer.shared.ExplorerNode;
import stroom.pipeline.shared.FetchPipelineXmlResponse;
import stroom.pipeline.shared.FetchPropertyTypesResult;
import stroom.pipeline.shared.PipelineDoc;
import stroom.pipeline.shared.PipelineModelException;
import stroom.pipeline.shared.PipelineResource;
import stroom.pipeline.shared.SavePipelineXmlRequest;
import stroom.pipeline.shared.data.PipelineData;
import stroom.pipeline.shared.data.PipelineElement;
import stroom.pipeline.shared.data.PipelineElementType;
import stroom.pipeline.shared.data.PipelineElementType.Category;
import stroom.pipeline.shared.data.PipelinePropertyType;
import stroom.security.shared.DocumentPermissionNames;
import stroom.svg.client.Icon;
import stroom.svg.client.SvgPresets;
import stroom.util.shared.EqualsUtil;
import stroom.widget.menu.client.presenter.IconMenuItem;
import stroom.widget.menu.client.presenter.IconParentMenuItem;
import stroom.widget.menu.client.presenter.Item;
import stroom.widget.menu.client.presenter.MenuItems;
import stroom.widget.menu.client.presenter.ShowMenuEvent;
import stroom.widget.popup.client.event.HidePopupEvent;
import stroom.widget.popup.client.event.HidePopupRequestEvent;
import stroom.widget.popup.client.event.ShowPopupEvent;
import stroom.widget.popup.client.presenter.PopupPosition;
import stroom.widget.popup.client.presenter.PopupPosition.VerticalLocation;
import stroom.widget.popup.client.presenter.PopupSize;
import stroom.widget.popup.client.presenter.PopupType;

import com.google.gwt.core.client.GWT;
import com.google.gwt.event.dom.client.ClickEvent;
import com.google.gwt.user.client.Command;
import com.google.inject.Inject;
import com.google.inject.Provider;
import com.google.web.bindery.event.shared.EventBus;
import com.google.web.bindery.event.shared.HandlerRegistration;
import com.gwtplatform.mvp.client.HasUiHandlers;
import com.gwtplatform.mvp.client.MyPresenterWidget;
import com.gwtplatform.mvp.client.View;

import java.util.ArrayList;
import java.util.Collections;
import java.util.HashMap;
import java.util.List;
import java.util.Map;
import java.util.Map.Entry;
import java.util.stream.Collectors;

public class PipelineStructurePresenter extends MyPresenterWidget<PipelineStructurePresenter.PipelineStructureView>
        implements HasDocumentRead<PipelineDoc>, HasWrite<PipelineDoc>, HasDirtyHandlers, ReadOnlyChangeHandler,
        PipelineStructureUiHandlers {

    private static final PipelineResource PIPELINE_RESOURCE = GWT.create(PipelineResource.class);
    private static final DocRef NULL_SELECTION = DocRef.builder().uuid("").name("None").type("").build();

    private final EntityDropDownPresenter pipelinePresenter;
    private final RestFactory restFactory;
    private final NewElementPresenter newElementPresenter;
    private final PropertyListPresenter propertyListPresenter;
    private final PipelineReferenceListPresenter pipelineReferenceListPresenter;
    private final Provider<EditorPresenter> xmlEditorProvider;
    private final PipelineTreePresenter pipelineTreePresenter;
    private boolean dirty;
    private PipelineElement selectedElement;
    private PipelineModel pipelineModel;
    private DocRef docRef;
    private PipelineDoc pipelineDoc;
    private DocRef parentPipeline;
    private Map<Category, List<PipelineElementType>> elementTypes;
    private boolean advancedMode;
    private boolean readOnly = true;

    private List<Item> addMenuItems;
    private List<Item> restoreMenuItems;

    @Inject
    public PipelineStructurePresenter(final EventBus eventBus,
                                      final PipelineStructureView view,
                                      final PipelineTreePresenter pipelineTreePresenter,
                                      final EntityDropDownPresenter pipelinePresenter,
                                      final RestFactory restFactory,
                                      final NewElementPresenter newElementPresenter,
                                      final PropertyListPresenter propertyListPresenter,
                                      final PipelineReferenceListPresenter pipelineReferenceListPresenter,
                                      final Provider<EditorPresenter> xmlEditorProvider) {
        super(eventBus, view);
        this.pipelineTreePresenter = pipelineTreePresenter;
        this.pipelinePresenter = pipelinePresenter;
        this.restFactory = restFactory;
        this.newElementPresenter = newElementPresenter;
        this.propertyListPresenter = propertyListPresenter;
        this.pipelineReferenceListPresenter = pipelineReferenceListPresenter;
        this.xmlEditorProvider = xmlEditorProvider;

        getView().setUiHandlers(this);
        getView().setInheritanceTree(pipelinePresenter.getView());
        getView().setTreeView(pipelineTreePresenter.getView());
        getView().setProperties(propertyListPresenter.getView());
        getView().setPipelineReferences(pipelineReferenceListPresenter.getView());

        pipelinePresenter.setIncludedTypes(PipelineDoc.DOCUMENT_TYPE);
        pipelinePresenter.setRequiredPermissions(DocumentPermissionNames.USE);

        // Get a map of all available elements and properties.
        final Rest<List<FetchPropertyTypesResult>> rest = restFactory.create();
        rest
                .onSuccess(result -> {
                    final Map<PipelineElementType, Map<String, PipelinePropertyType>> propertyTypes =
                            result.stream().collect(Collectors.toMap(FetchPropertyTypesResult::getPipelineElementType,
                                    FetchPropertyTypesResult::getPropertyTypes));

                    propertyListPresenter.setPropertyTypes(propertyTypes);
                    pipelineReferenceListPresenter.setPropertyTypes(propertyTypes);

                    elementTypes = new HashMap<>();

                    for (final PipelineElementType elementType : propertyTypes.keySet()) {
                        List<PipelineElementType> list = elementTypes.get(elementType.getCategory());
                        if (list == null) {
                            list = new ArrayList<>();
                            elementTypes.put(elementType.getCategory(), list);
                        }

                        list.add(elementType);
                    }

                    for (final List<PipelineElementType> types : elementTypes.values()) {
                        Collections.sort(types);
                    }
                })
                .call(PIPELINE_RESOURCE)
                .getPropertyTypes();

        setAdvancedMode(true);
        enableButtons();
    }

    @Override
    protected void onBind() {
        super.onBind();

        final DirtyHandler dirtyHandler = event -> setDirty(true);

        registerHandler(propertyListPresenter.addDirtyHandler(dirtyHandler));
        registerHandler(pipelineReferenceListPresenter.addDirtyHandler(dirtyHandler));
        registerHandler(pipelinePresenter.addDataSelectionHandler(event -> {
            if (event.getSelectedItem() != null && event.getSelectedItem().getDocRef().compareTo(NULL_SELECTION) != 0) {
                final ExplorerNode entityData = event.getSelectedItem();
                if (EqualsUtil.isEquals(entityData.getDocRef().getUuid(), pipelineDoc.getUuid())) {
                    AlertEvent.fireWarn(PipelineStructurePresenter.this, "A pipeline cannot inherit from itself",
                            () -> {
                                // Reset selection.
                                pipelinePresenter.setSelectedEntityReference(getParentPipeline());
                            });
                } else {
                    changeParentPipeline(entityData.getDocRef());
                }
            } else {
                changeParentPipeline(null);
            }
        }));
        registerHandler(
                pipelineTreePresenter.getSelectionModel().addSelectionChangeHandler(event -> {
                    selectedElement = pipelineTreePresenter.getSelectionModel().getSelectedObject();

                    propertyListPresenter.setPipeline(pipelineDoc);
                    propertyListPresenter.setPipelineModel(pipelineModel);
                    propertyListPresenter.setCurrentElement(selectedElement);

                    pipelineReferenceListPresenter.setPipeline(pipelineDoc);
                    pipelineReferenceListPresenter.setPipelineModel(pipelineModel);
                    pipelineReferenceListPresenter.setCurrentElement(selectedElement);

                    enableButtons();
                }));
        registerHandler(pipelineTreePresenter.addDirtyHandler(event -> setDirty(event.isDirty())));
        registerHandler(pipelineTreePresenter.addContextMenuHandler(event -> {
            if (advancedMode && selectedElement != null) {
                final List<Item> menuItems = addPipelineActionsToMenu();
                if (menuItems != null && menuItems.size() > 0) {
                    showMenu(menuItems, event.getPopupPosition());
                }
            }
        }));
    }

    @Override
    public void read(final DocRef docRef, final PipelineDoc pipelineDoc) {
        if (pipelineDoc != null) {
            final PipelineElement previousSelection = this.selectedElement;

            this.docRef = docRef;
            this.pipelineDoc = pipelineDoc;
            this.selectedElement = null;

            if (pipelineModel == null) {
                pipelineModel = new PipelineModel();
                pipelineTreePresenter.setModel(pipelineModel);
            }

            if (pipelineDoc.getParentPipeline() != null) {
                this.parentPipeline = pipelineDoc.getParentPipeline();
            }
            pipelinePresenter.setSelectedEntityReference(pipelineDoc.getParentPipeline());

            final Rest<List<PipelineData>> rest = restFactory.create();
            rest
                    .onSuccess(result -> {
                        final PipelineData pipelineData = result.get(result.size() - 1);
                        final List<PipelineData> baseStack = new ArrayList<>(result.size() - 1);

                        // If there is a stack of pipeline data then we need
                        // to make sure changes are reflected appropriately.
                        for (int i = 0; i < result.size() - 1; i++) {
                            baseStack.add(result.get(i));
                        }

                        try {
                            pipelineModel.setPipelineData(pipelineData);
                            pipelineModel.setBaseStack(baseStack);
                            pipelineModel.build();

                            pipelineTreePresenter.getSelectionModel().setSelected(previousSelection, true);

                            // We have just loaded the pipeline so set dirty to
                            // false.
                            setDirty(false);
                        } catch (final PipelineModelException e) {
                            AlertEvent.fireError(PipelineStructurePresenter.this, e.getMessage(), null);
                        }
                    })
                    .call(PIPELINE_RESOURCE)
                    .fetchPipelineData(docRef);
        }
    }

    @Override
    public void write(final PipelineDoc pipeline) {
        // Only write if we have been revealed and therefore created a pipeline
        // model.
        if (pipelineModel != null) {
            try {
                // Set the parent pipeline.
                pipeline.setParentPipeline(getParentPipeline());

                // Diff base and combined to create fresh pipeline data.
                final PipelineData pipelineData = pipelineModel.diff();
                pipeline.setPipelineData(pipelineData);
            } catch (final RuntimeException e) {
                AlertEvent.fireError(this, e.getMessage(), null);
            }
        }
    }

    @Override
    public void onReadOnly(final boolean readOnly) {
        this.readOnly = readOnly;
        pipelinePresenter.setEnabled(!readOnly);
        propertyListPresenter.onReadOnly(readOnly);
        pipelineReferenceListPresenter.onReadOnly(readOnly);
        enableButtons();
    }

    @Override
    public void onAdd(final ClickEvent event) {
        if (addMenuItems != null && addMenuItems.size() > 0) {
            showMenu(event, addMenuItems);
        }
    }

    @Override
    public void onRestore(final ClickEvent event) {
        if (restoreMenuItems != null && restoreMenuItems.size() > 0) {
            showMenu(event, restoreMenuItems);
        }
    }

    @Override
    public void onRemove(final ClickEvent event) {
        try {
            final PipelineElement selectedElement = pipelineTreePresenter.getSelectionModel().getSelectedObject();
            if (advancedMode && selectedElement != null && !PipelineModel.SOURCE_ELEMENT.equals(selectedElement)) {
                final PipelineElement parentElement = pipelineModel.getParentMap().get(selectedElement);
                pipelineModel.removeElement(selectedElement);
                if (parentElement != null) {
                    pipelineTreePresenter.getSelectionModel().setSelected(parentElement, true);
                }
                setDirty(true);
            }
        } catch (final PipelineModelException e) {
            AlertEvent.fireError(this, e.getMessage(), null);
        }
    }

    private List<Item> addPipelineActionsToMenu() {
        final PipelineElement selected = pipelineTreePresenter.getSelectionModel().getSelectedObject();

        final List<Item> menuItems = new ArrayList<>();

        menuItems.add(new IconParentMenuItem.Builder()
                .priority(0)
                .icon(SvgPresets.ADD)
                .text("Add")
                .enabled(addMenuItems != null && addMenuItems.size() > 0)
                .children(addMenuItems)
                .build());
        menuItems.add(new IconParentMenuItem.Builder()
                .priority(1)
                .icon(SvgPresets.UNDO)
                .text("Restore")
                .enabled(restoreMenuItems != null && restoreMenuItems.size() > 0)
                .children(restoreMenuItems)
                .build());
        menuItems.add(new IconMenuItem.Builder()
                .priority(2)
                .icon(SvgPresets.REMOVE)
                .text("Remove")
                .enabled(selected != null)
                .command(() -> onRemove(null))
                .build());

        return menuItems;
    }

    private List<Item> getAddMenuItems() {
        final List<Item> menuItems = new ArrayList<>();

        final PipelineElement parent = pipelineTreePresenter.getSelectionModel().getSelectedObject();
        if (parent != null) {
            final PipelineElementType parentType = parent.getElementType();
            int childCount = 0;
            final List<PipelineElement> currentChildren = pipelineModel.getChildMap().get(parent);
            if (currentChildren != null) {
                childCount = currentChildren.size();
            }

            for (final Entry<Category, List<PipelineElementType>> entry : elementTypes.entrySet()) {
                final Category category = entry.getKey();
                if (category.getOrder() >= 0) {
                    final List<Item> children = new ArrayList<>();
                    int j = 0;
                    for (final PipelineElementType pipelineElementType : entry.getValue()) {
                        if (StructureValidationUtil.isValidChildType(parentType, pipelineElementType, childCount)) {
                            final String type = pipelineElementType.getType();
                            final Icon icon = Icon.create(pipelineElementType.getIcon());
                            final Item item = new IconMenuItem.Builder()
                                    .priority(j++)
                                    .icon(icon)
                                    .text(type)
                                    .command(new AddPipelineElementCommand(pipelineElementType))
                                    .build();
                            children.add(item);
                        }
                    }

                    if (children.size() > 0) {
                        children.sort(new MenuItems.ItemComparator());
                        final Item parentItem = new IconParentMenuItem.Builder()
                                .priority(category.getOrder())
                                .text(category.getDisplayValue())
                                .children(children)
                                .build();
                        menuItems.add(parentItem);
                    }
                }
            }
        }

        menuItems.sort(new MenuItems.ItemComparator());
        return menuItems;
    }

    private List<Item> getRestoreMenuItems() {
        final List<PipelineElement> existingElements = getExistingElements();

        if (existingElements.size() == 0) {
            return null;
        }

        final List<Item> menuItems = new ArrayList<>();

        final PipelineElement parent = pipelineTreePresenter.getSelectionModel().getSelectedObject();
        if (parent != null) {
            final PipelineElementType parentType = parent.getElementType();
            int childCount = 0;
            final List<PipelineElement> currentChildren = pipelineModel.getChildMap().get(parent);
            if (currentChildren != null) {
                childCount = currentChildren.size();
            }

            final Map<Category, List<Item>> categoryMenuItems = new HashMap<>();
            int pos = 0;
            for (final PipelineElement element : existingElements) {
                final PipelineElementType pipelineElementType = element.getElementType();
                if (StructureValidationUtil.isValidChildType(parentType, pipelineElementType, childCount)) {
                    final Category category = pipelineElementType.getCategory();

                    final List<Item> items = categoryMenuItems.computeIfAbsent(category, k -> new ArrayList<>());
                    final Icon icon = Icon.create(pipelineElementType.getIcon());

                    final Item item = new IconMenuItem.Builder()
                            .priority(pos++)
                            .icon(icon)
                            .text(element.getId())
                            .command(new RestorePipelineElementCommand(element))
                            .build();
                    items.add(item);
                }
            }

            for (final Entry<Category, List<Item>> entry : categoryMenuItems.entrySet()) {
                final Category category = entry.getKey();
                final List<Item> children = entry.getValue();

                children.sort(new MenuItems.ItemComparator());
                final Item parentItem = new IconParentMenuItem.Builder()
                        .priority(category.getOrder())
                        .text(category.getDisplayValue())
                        .children(children)
                        .build();
                menuItems.add(parentItem);
            }
        }

        menuItems.sort(new MenuItems.ItemComparator());
        return menuItems;
    }

    private void showMenu(final ClickEvent event, final List<Item> menuItems) {
        final com.google.gwt.dom.client.Element target = event.getNativeEvent().getEventTarget().cast();
        final PopupPosition popupPosition = new PopupPosition(target.getAbsoluteLeft() - 3, target.getAbsoluteRight(),
                target.getAbsoluteTop(), target.getAbsoluteBottom() + 3, null, VerticalLocation.BELOW);
        showMenu(menuItems, popupPosition);
    }

    private void showMenu(final List<Item> menuItems,
                          final PopupPosition popupPosition) {
        ShowMenuEvent.fire(this, menuItems, popupPosition);
    }

    private List<PipelineElement> getExistingElements() {
        final List<PipelineElement> existingElements = new ArrayList<>();

        if (selectedElement != null) {
            final List<PipelineElement> removedElements = pipelineModel.getRemovedElements();

            if (removedElements != null) {
                existingElements.addAll(removedElements);
            }
        }

        return existingElements;
    }

    @Override
    public void setAdvancedMode(final boolean advancedMode) {
        this.advancedMode = advancedMode;
        pipelineTreePresenter.setAllowDragging(advancedMode);
        if (advancedMode) {
            pipelineTreePresenter.setPipelineTreeBuilder(new DefaultPipelineTreeBuilder());
        } else {
            pipelineTreePresenter.setPipelineTreeBuilder(new SimplePipelineTreeBuilder());
        }
    }

    @Override
    public void viewSource() {
        if (dirty) {
            AlertEvent.fireError(this, "You must save changes to this pipeline before you can view the source", null);
        } else {
            final EditorPresenter xmlEditor = xmlEditorProvider.get();
            xmlEditor.getIndicatorsOption().setAvailable(false);
            xmlEditor.getIndicatorsOption().setOn(false);
            xmlEditor.getStylesOption().setOn(true);
            xmlEditor.getView().asWidget().getElement().addClassName("stroom-border");
            xmlEditor.getView().asWidget().getElement().addClassName("default-min-sizes");

            final PopupSize popupSize = PopupSize.resizable(600, 400);
            final Rest<FetchPipelineXmlResponse> rest = restFactory.create();
            rest
                    .onSuccess(result -> {
                        String text = "";
                        if (result != null) {
                            text = result.getXml();
                        }
                        xmlEditor.setText(text, true);
<<<<<<< HEAD
                        ShowPopupEvent.builder(xmlEditor)
                                .popupType(PopupType.OK_CANCEL_DIALOG)
                                .popupSize(popupSize)
                                .caption("Pipeline Source")
                                .onShow(e -> xmlEditor.focus())
                                .onHideRequest(e -> {
                                    if (e.isOk()) {
                                        querySave(xmlEditor);
                                    } else {
                                        e.hide();
                                    }
                                })
                                .fire();
=======
                        ShowPopupEvent.fire(
                                PipelineStructurePresenter.this,
                                xmlEditor,
                                PopupType.OK_CANCEL_DIALOG,
                                popupSize,
                                "Pipeline Source",
                                popupUiHandlers);
                    })
                    .onFailure(throwable -> {
                        xmlEditor.setErrorText(
                                "Unable to display pipeline source",
                                throwable.getMessage()
                        );
>>>>>>> 0839bcfe
                    })
                    .call(PIPELINE_RESOURCE)
                    .fetchPipelineXml(docRef);
        }
    }

    private void querySave(final EditorPresenter xmlEditor) {
        ConfirmEvent.fire(PipelineStructurePresenter.this,
                "Are you sure you want to save changes to the underlying XML?", ok -> {
                    if (ok) {
                        doActualSave(xmlEditor);
                    } else {
                        HidePopupEvent.builder(xmlEditor).ok(false).fire();
                    }
                });
    }

    private void doActualSave(final EditorPresenter xmlEditor) {
        final Rest<Boolean> rest = restFactory.create();
        rest
                .onSuccess(result -> {
                    // Hide the popup.
                    HidePopupEvent.builder(xmlEditor).fire();
                    // Reload the entity.
                    RefreshDocumentEvent.fire(PipelineStructurePresenter.this, docRef);
                })
                .call(PIPELINE_RESOURCE)
                .savePipelineXml(new SavePipelineXmlRequest(docRef, xmlEditor.getText()));
    }

    private void enableButtons() {
        if (advancedMode) {
            addMenuItems = getAddMenuItems();
            restoreMenuItems = getRestoreMenuItems();
        } else {
            addMenuItems = null;
            restoreMenuItems = null;
        }

        getView().setAddEnabled(!readOnly && addMenuItems != null && addMenuItems.size() > 0);
        getView().setRestoreEnabled(!readOnly && restoreMenuItems != null && restoreMenuItems.size() > 0);
        getView().setRemoveEnabled(!readOnly
                && advancedMode
                && selectedElement != null
                && !PipelineModel.SOURCE_ELEMENT.equals(selectedElement));
    }

    @Override
    public HandlerRegistration addDirtyHandler(final DirtyHandler handler) {
        return addHandlerToSource(DirtyEvent.getType(), handler);
    }

    private void setDirty(final boolean dirty) {
        this.dirty = dirty;
        if (dirty) {
            DirtyEvent.fire(this, dirty);
        }
    }

    private DocRef getParentPipeline() {
        return parentPipeline;
    }

    private void changeParentPipeline(final DocRef parentPipeline) {
        // Don't do anything if the parent pipeline has not changed.
        if (EqualsUtil.isEquals(this.parentPipeline, parentPipeline)) {
            return;
        }

        this.parentPipeline = parentPipeline;

        if (parentPipeline == null) {
            pipelineModel.setBaseStack(null);

            try {
                pipelineModel.build();
            } catch (final PipelineModelException e) {
                AlertEvent.fireError(this, e.getMessage(), null);
            }

        } else {
            final Rest<List<PipelineData>> rest = restFactory.create();
            rest
                    .onSuccess(result -> {
                        pipelineModel.setBaseStack(result);

                        try {
                            pipelineModel.build();
                        } catch (final PipelineModelException e) {
                            AlertEvent.fireError(
                                    PipelineStructurePresenter.this,
                                    e.getMessage(),
                                    null);
                        }
                    })
                    .call(PIPELINE_RESOURCE)
                    .fetchPipelineData(parentPipeline);
        }

        // We have changed the parent pipeline so set dirty.
        setDirty(true);
    }

    public interface PipelineStructureView extends View, HasUiHandlers<PipelineStructureUiHandlers> {

        void setInheritanceTree(View view);

        void setTreeView(View view);

        void setProperties(View view);

        void setPipelineReferences(View view);

        void setAddEnabled(boolean enabled);

        void setRestoreEnabled(boolean enabled);

        void setRemoveEnabled(boolean enabled);
    }

    private class AddPipelineElementCommand implements Command {

        private final PipelineElementType elementType;

        public AddPipelineElementCommand(final PipelineElementType elementType) {
            this.elementType = elementType;
        }

        @Override
        public void execute() {
            final PipelineElement selectedElement = pipelineTreePresenter.getSelectionModel().getSelectedObject();
            if (selectedElement != null && elementType != null) {
                final HidePopupRequestEvent.Handler handler = event -> {
                    if (event.isOk()) {
                        final String id = newElementPresenter.getElementId();
                        final PipelineElementType elementType = newElementPresenter.getElementInfo();
                        try {
                            final PipelineElement newElement = pipelineModel.addElement(selectedElement,
                                    elementType, id);
                            pipelineTreePresenter.getSelectionModel().setSelected(newElement, true);
                            setDirty(true);
                        } catch (final RuntimeException e) {
                            AlertEvent.fireError(
                                    PipelineStructurePresenter.this,
                                    e.getMessage(),
                                    null);
                        }
                    }
                    event.hide();
                };

                newElementPresenter.show(elementType, handler);
            }
        }
    }

    private class RestorePipelineElementCommand implements Command {

        private final PipelineElement element;

        public RestorePipelineElementCommand(final PipelineElement element) {
            this.element = element;
        }

        @Override
        public void execute() {
            final PipelineElement selectedElement = pipelineTreePresenter.getSelectionModel().getSelectedObject();
            if (selectedElement != null) {
                try {
                    pipelineModel.addExistingElement(selectedElement, element);
                    pipelineTreePresenter.getSelectionModel().setSelected(element, true);
                    setDirty(true);
                } catch (final RuntimeException e) {
                    AlertEvent.fireError(PipelineStructurePresenter.this, e.getMessage(), null);
                }
            }
        }
    }
}<|MERGE_RESOLUTION|>--- conflicted
+++ resolved
@@ -517,7 +517,6 @@
                             text = result.getXml();
                         }
                         xmlEditor.setText(text, true);
-<<<<<<< HEAD
                         ShowPopupEvent.builder(xmlEditor)
                                 .popupType(PopupType.OK_CANCEL_DIALOG)
                                 .popupSize(popupSize)
@@ -531,21 +530,12 @@
                                     }
                                 })
                                 .fire();
-=======
-                        ShowPopupEvent.fire(
-                                PipelineStructurePresenter.this,
-                                xmlEditor,
-                                PopupType.OK_CANCEL_DIALOG,
-                                popupSize,
-                                "Pipeline Source",
-                                popupUiHandlers);
                     })
                     .onFailure(throwable -> {
                         xmlEditor.setErrorText(
                                 "Unable to display pipeline source",
                                 throwable.getMessage()
                         );
->>>>>>> 0839bcfe
                     })
                     .call(PIPELINE_RESOURCE)
                     .fetchPipelineXml(docRef);

--- conflicted
+++ resolved
@@ -1,19 +1,17 @@
 /*
+ * Copyright 2017 Crown Copyright
  *
- *  * Copyright 2017 Crown Copyright
- *  *
- *  * Licensed under the Apache License, Version 2.0 (the "License");
- *  * you may not use this file except in compliance with the License.
- *  * You may obtain a copy of the License at
- *  *
- *  *     http://www.apache.org/licenses/LICENSE-2.0
- *  *
- *  * Unless required by applicable law or agreed to in writing, software
- *  * distributed under the License is distributed on an "AS IS" BASIS,
- *  * WITHOUT WARRANTIES OR CONDITIONS OF ANY KIND, either express or implied.
- *  * See the License for the specific language governing permissions and
- *  * limitations under the License.
+ * Licensed under the Apache License, Version 2.0 (the "License");
+ * you may not use this file except in compliance with the License.
+ * You may obtain a copy of the License at
  *
+ *     http://www.apache.org/licenses/LICENSE-2.0
+ *
+ * Unless required by applicable law or agreed to in writing, software
+ * distributed under the License is distributed on an "AS IS" BASIS,
+ * WITHOUT WARRANTIES OR CONDITIONS OF ANY KIND, either express or implied.
+ * See the License for the specific language governing permissions and
+ * limitations under the License.
  */
 
 package stroom.pipeline.stepping.client.presenter;
@@ -26,19 +24,15 @@
 import com.gwtplatform.mvp.client.MyPresenterWidget;
 import com.gwtplatform.mvp.client.View;
 import stroom.alert.client.event.AlertEvent;
-import stroom.core.client.event.DirtyKeyDownHander;
+import stroom.app.client.event.DirtyKeyDownHander;
 import stroom.dispatch.client.AsyncCallbackAdaptor;
 import stroom.dispatch.client.ClientDispatchAsync;
 import stroom.entity.client.event.DirtyEvent;
 import stroom.entity.client.event.DirtyEvent.DirtyHandler;
 import stroom.entity.client.event.HasDirtyHandlers;
-<<<<<<< HEAD
-import stroom.entity.shared.Entity;
-=======
 import stroom.entity.shared.DocRef;
 import stroom.entity.shared.Entity;
 import stroom.entity.shared.EntityServiceFindAction;
->>>>>>> 849b1b1e
 import stroom.entity.shared.EntityServiceLoadAction;
 import stroom.entity.shared.EntityServiceSaveAction;
 import stroom.entity.shared.HasData;
@@ -61,12 +55,6 @@
 import stroom.xmleditor.client.presenter.ReadOnlyXMLEditorPresenter;
 import stroom.xmleditor.client.presenter.XMLEditorPresenter;
 
-<<<<<<< HEAD
-public class EditorPresenter extends MyPresenterWidget<EditorPresenter.EditorView>implements HasDirtyHandlers {
-    private final ClientDispatchAsync dispatcher;
-    private final Provider<XMLEditorPresenter> editorProvider;
-    private final Provider<ReadOnlyXMLEditorPresenter> readOnlyEditorProvider;
-=======
 public class EditorPresenter extends MyPresenterWidget<EditorPresenter.EditorView> implements HasDirtyHandlers {
     public interface EditorView extends View {
         void setCodeView(View view);
@@ -76,7 +64,6 @@
         void setOutputView(View view);
     }
 
->>>>>>> 849b1b1e
     private String elementId;
     private PipelineElementType elementType;
     private DocRef entityRef;
@@ -84,11 +71,19 @@
     private boolean refreshRequired = true;
     private boolean loaded;
     private boolean dirtyCode;
+
+    private final ClientDispatchAsync dispatcher;
+
     private Entity entity;
     private Indicators codeIndicators;
+
+    private final Provider<XMLEditorPresenter> editorProvider;
+    private final Provider<ReadOnlyXMLEditorPresenter> readOnlyEditorProvider;
+
     private XMLEditorPresenter codePresenter;
     private ReadOnlyXMLEditorPresenter inputPresenter;
     private ReadOnlyXMLEditorPresenter outputPresenter;
+
     @Inject
     public EditorPresenter(final EventBus eventBus, final EditorView view,
                            final Provider<XMLEditorPresenter> editorProvider,
@@ -237,29 +232,24 @@
         return addHandlerToSource(DirtyEvent.getType(), handler);
     }
 
+    public void setElementId(final String elementId) {
+        this.elementId = elementId;
+    }
+
     public String getElementId() {
         return elementId;
     }
 
-    public void setElementId(final String elementId) {
-        this.elementId = elementId;
+    public void setElementType(final PipelineElementType elementType) {
+        this.elementType = elementType;
     }
 
     public PipelineElementType getElementType() {
         return elementType;
     }
 
-<<<<<<< HEAD
-    public void setElementType(final PipelineElementType elementType) {
-        this.elementType = elementType;
-    }
-
     public void setPropertyValue(final PipelinePropertyValue propertyValue) {
         this.propertyValue = propertyValue;
-=======
-    public void setEntityRef(final DocRef entityRef) {
-        this.entityRef = entityRef;
->>>>>>> 849b1b1e
     }
 
     public void setPipelineStepAction(final PipelineStepAction pipelineStepAction) {
@@ -337,12 +327,4 @@
         editorPresenter.getLineNumbersOption().setAvailable(true);
         editorPresenter.getLineNumbersOption().setOn(false);
     }
-
-    public interface EditorView extends View {
-        void setCodeView(View view);
-
-        void setInputView(View view);
-
-        void setOutputView(View view);
-    }
 }
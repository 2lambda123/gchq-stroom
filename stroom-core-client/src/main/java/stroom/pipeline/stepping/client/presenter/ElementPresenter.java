--- conflicted
+++ resolved
@@ -89,21 +89,8 @@
                         loadFuzzyEntityRef(future);
                         loading = true;
                     } else {
-<<<<<<< HEAD
-                        async = true;
-                        dispatcher.exec(new DocumentServiceReadAction<Entity>(entityRef))
-                                .onSuccess(result -> {
-                                    entity = result;
-                                    dirtyCode = false;
-                                    read();
-
-                                    future.setResult(true);
-                                })
-                                .onFailure(caught -> future.setResult(false));
-=======
                         loadEntityRef(future);
                         loading = true;
->>>>>>> d45fad9e
                     }
                 } catch (final Exception e) {
                     AlertEvent.fireErrorFromException(this, e, null);
@@ -173,7 +160,7 @@
 
     private void loadEntityRef(final FutureImpl<Boolean> future) {
         if (entityRef != null) {
-            dispatcher.exec(new EntityServiceLoadAction<>(entityRef, null))
+            dispatcher.exec(new DocumentServiceReadAction<Entity>(entityRef))
                     .onSuccess(result -> {
                         entity = result;
                         dirtyCode = false;

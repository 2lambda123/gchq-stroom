--- conflicted
+++ resolved
@@ -101,14 +101,10 @@
                 AlertEvent.fireWarn(NameDocumentPresenter.this,
                         "You must provide a new name for " + entity.getDisplayValue(), null);
             } else {
-<<<<<<< HEAD
                 RenameDocumentEvent.fire(NameDocumentPresenter.this,
                         NameDocumentPresenter.this,
-                        entity.getDocRef(),
+                        entity,
                         entityName);
-=======
-                RenameDocumentEvent.fire(this, this, entity, entityName);
->>>>>>> 842ff1cc
             }
         } else {
             e.hide();

/*
 * Copyright 2017 Crown Copyright
 *
 * Licensed under the Apache License, Version 2.0 (the "License");
 * you may not use this file except in compliance with the License.
 * You may obtain a copy of the License at
 *
 *     http://www.apache.org/licenses/LICENSE-2.0
 *
 * Unless required by applicable law or agreed to in writing, software
 * distributed under the License is distributed on an "AS IS" BASIS,
 * WITHOUT WARRANTIES OR CONDITIONS OF ANY KIND, either express or implied.
 * See the License for the specific language governing permissions and
 * limitations under the License.
 *
 */

package stroom.entity.client.presenter;

import com.google.inject.Provider;
import com.gwtplatform.mvp.client.PresenterWidget;
import stroom.document.client.event.DirtyEvent.DirtyHandler;
import stroom.document.client.event.HasDirtyHandlers;
import stroom.query.api.v2.DocRef;
import stroom.widget.tab.client.presenter.TabData;

import java.util.HashMap;
import java.util.HashSet;
import java.util.Map;
import java.util.Set;

public class TabContentProvider<E> implements HasDocumentRead<E>, HasWrite<E>, HasPermissionCheck {
    private final Map<TabData, Provider<?>> tabProviders = new HashMap<>();
    private final Map<TabData, PresenterWidget<?>> presenterCache = new HashMap<>();

    private Set<PresenterWidget<?>> usedPresenters;
    private Set<TabData> dirtyTabs;

    private DirtyHandler dirtyHandler;
    private PresenterWidget<?> currentPresenter;
    private DocRef docRef;
    private E entity;
    private boolean readOnly;

    public <T extends PresenterWidget<?>> void add(final TabData tab, final Provider<T> provider) {
        tabProviders.put(tab, provider);
    }

    @SuppressWarnings("unchecked")
    public PresenterWidget<?> getPresenter(final TabData tab) {
        currentPresenter = presenterCache.get(tab);
        if (currentPresenter == null) {
            final Provider<PresenterWidget<?>> provider = (Provider<PresenterWidget<?>>) tabProviders.get(tab);
            if (provider != null) {
                currentPresenter = provider.get();
                presenterCache.put(tab, currentPresenter);

                // Handle dirty events.
                if (currentPresenter instanceof HasDirtyHandlers && dirtyHandler != null) {
                    final HasDirtyHandlers hasDirtyHandlers = (HasDirtyHandlers) currentPresenter;
                    hasDirtyHandlers.addDirtyHandler(event -> {
                        if (event.isDirty()) {
                            if (dirtyTabs == null) {
                                dirtyTabs = new HashSet<>();
                            }

                            dirtyTabs.add(tab);
                        }
                        dirtyHandler.onDirty(event);
                    });
                }
            }
        }

        // Read entity if not read since entity set.
        if (usedPresenters == null || !usedPresenters.contains(currentPresenter)) {
            read(currentPresenter, docRef, entity);
            onPermissionsCheck(currentPresenter, readOnly);
        }

        return currentPresenter;
    }

<<<<<<< HEAD
    @Override
    public void read(final DocRef docRef, final E entity) {
        this.docRef = docRef;
=======
    public void read(final DocRef docRef, final E entity) {
>>>>>>> 48275f85
        this.entity = entity;
        this.docRef = docRef;

        // Clear the used presenter set as we are reading a new entity.
        if (usedPresenters != null) {
            usedPresenters.clear();
        }
        // Clear the dirty tab state as we are reading a new entity.
        if (dirtyTabs != null) {
            dirtyTabs.clear();
        }

        // If there is currently a presenter visible then let it read the
        // entity.
        if (currentPresenter != null) {
            read(currentPresenter, docRef, entity);
        }
    }

    public void write(final E entity) {
        if (usedPresenters != null) {
            for (final PresenterWidget<?> presenter : usedPresenters) {
                write(presenter, entity);
            }
        }
    }

    @Override
    public void onPermissionsCheck(final boolean readOnly) {
        this.readOnly = readOnly;
        if (usedPresenters != null) {
            for (final PresenterWidget<?> presenter : usedPresenters) {
                onPermissionsCheck(presenter, readOnly);
            }
        }
    }

    @SuppressWarnings("unchecked")
<<<<<<< HEAD
    private void read(final PresenterWidget<?> presenter, final DocRef docRef, final E entity) {
        if (presenter != null && presenter instanceof HasRead<?>) {
            final HasRead<E> hasRead = (HasRead<E>) presenter;
            hasRead.read(docRef, entity);
=======
    private void read(final PresenterWidget<?> presenter,
                      final DocRef docRef,
                      final E entity) {
        if (presenter != null && presenter instanceof HasDocumentRead<?>) {
            final HasDocumentRead<E> hasDocumentRead = (HasDocumentRead<E>) presenter;
            hasDocumentRead.read(docRef, entity);
>>>>>>> 48275f85

            if (usedPresenters == null) {
                usedPresenters = new HashSet<>();
            }
            usedPresenters.add(presenter);
        }
    }

    @SuppressWarnings("unchecked")
    private void write(final PresenterWidget<?> presenter, final E entity) {
        if (entity != null && presenter != null && presenter instanceof HasWrite<?>) {
            final HasWrite<E> hasWrite = (HasWrite<E>) presenter;
            hasWrite.write(entity);
        }
    }

    private void onPermissionsCheck(final PresenterWidget<?> presenter, final boolean readOnly) {
        if (presenter != null && presenter instanceof HasPermissionCheck) {
            final HasPermissionCheck hasPermissionsCheck = (HasPermissionCheck) presenter;
            hasPermissionsCheck.onPermissionsCheck(readOnly);
        }
    }

    public void setDirtyHandler(final DirtyHandler handler) {
        this.dirtyHandler = handler;
    }

    public boolean isTabDirty(final TabData tab) {
        return dirtyTabs != null && dirtyTabs.contains(tab);
    }
}<|MERGE_RESOLUTION|>--- conflicted
+++ resolved
@@ -81,15 +81,10 @@
         return currentPresenter;
     }
 
-<<<<<<< HEAD
     @Override
     public void read(final DocRef docRef, final E entity) {
         this.docRef = docRef;
-=======
-    public void read(final DocRef docRef, final E entity) {
->>>>>>> 48275f85
         this.entity = entity;
-        this.docRef = docRef;
 
         // Clear the used presenter set as we are reading a new entity.
         if (usedPresenters != null) {
@@ -126,19 +121,12 @@
     }
 
     @SuppressWarnings("unchecked")
-<<<<<<< HEAD
-    private void read(final PresenterWidget<?> presenter, final DocRef docRef, final E entity) {
-        if (presenter != null && presenter instanceof HasRead<?>) {
-            final HasRead<E> hasRead = (HasRead<E>) presenter;
-            hasRead.read(docRef, entity);
-=======
     private void read(final PresenterWidget<?> presenter,
                       final DocRef docRef,
                       final E entity) {
         if (presenter != null && presenter instanceof HasDocumentRead<?>) {
             final HasDocumentRead<E> hasDocumentRead = (HasDocumentRead<E>) presenter;
             hasDocumentRead.read(docRef, entity);
->>>>>>> 48275f85
 
             if (usedPresenters == null) {
                 usedPresenters = new HashSet<>();

--- conflicted
+++ resolved
@@ -29,11 +29,7 @@
 import java.util.Map;
 import java.util.Set;
 
-<<<<<<< HEAD
 public class TabContentProvider<E> implements HasDocumentRead<E>, HasWrite<E>, HasPermissionCheck {
-=======
-public class TabContentProvider<E> implements HasRead<E>, HasWrite<E>, HasPermissionCheck {
->>>>>>> 765f2eac
     private final Map<TabData, Provider<?>> tabProviders = new HashMap<>();
     private final Map<TabData, PresenterWidget<?>> presenterCache = new HashMap<>();
 
@@ -125,19 +121,12 @@
     }
 
     @SuppressWarnings("unchecked")
-<<<<<<< HEAD
     private void read(final PresenterWidget<?> presenter,
                       final DocRef docRef,
                       final E entity) {
-        if (presenter != null && presenter instanceof HasDocumentRead<?>) {
+        if (entity != null && presenter instanceof HasDocumentRead<?>) {
             final HasDocumentRead<E> hasDocumentRead = (HasDocumentRead<E>) presenter;
             hasDocumentRead.read(docRef, entity);
-=======
-    private void read(final PresenterWidget<?> presenter, final E entity) {
-        if (entity != null && presenter instanceof HasRead<?>) {
-            final HasRead<E> hasRead = (HasRead<E>) presenter;
-            hasRead.read(entity);
->>>>>>> 765f2eac
 
             if (usedPresenters == null) {
                 usedPresenters = new HashSet<>();

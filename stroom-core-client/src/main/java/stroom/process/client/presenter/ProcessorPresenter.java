--- conflicted
+++ resolved
@@ -268,17 +268,10 @@
         return new QueryData();
     }
 
-<<<<<<< HEAD
     private void validateFeed(final ProcessorFilter filter, final QueryData queryData) {
-        final int feedCount = termCount(queryData, MetaDataSource.FEED);
+        final int feedCount = termCount(queryData, MetaDataSource.FEED_NAME);
         final int streamIdCount = termCount(queryData, MetaDataSource.STREAM_ID);
         final int parentStreamIdCount = termCount(queryData, MetaDataSource.PARENT_STREAM_ID);
-=======
-    private void validateFeed(final StreamProcessorFilter filter, final QueryData queryData) {
-        final int feedCount = termCount(queryData, StreamDataSource.FEED_NAME);
-        final int streamIdCount = termCount(queryData, StreamDataSource.STREAM_ID);
-        final int parentStreamIdCount = termCount(queryData, StreamDataSource.PARENT_STREAM_ID);
->>>>>>> ced7ad52
 
         if (streamIdCount == 0
                 && parentStreamIdCount == 0
@@ -294,17 +287,10 @@
         }
     }
 
-<<<<<<< HEAD
     private void validateStreamType(final ProcessorFilter filter, final QueryData queryData) {
-        final int streamTypeCount = termCount(queryData, MetaDataSource.STREAM_TYPE);
+        final int streamTypeCount = termCount(queryData, MetaDataSource.STREAM_TYPE_NAME);
         final int streamIdCount = termCount(queryData, MetaDataSource.STREAM_ID);
         final int parentStreamIdCount = termCount(queryData, MetaDataSource.PARENT_STREAM_ID);
-=======
-    private void validateStreamType(final StreamProcessorFilter filter, final QueryData queryData) {
-        final int streamTypeCount = termCount(queryData, StreamDataSource.STREAM_TYPE_NAME);
-        final int streamIdCount = termCount(queryData, StreamDataSource.STREAM_ID);
-        final int parentStreamIdCount = termCount(queryData, StreamDataSource.PARENT_STREAM_ID);
->>>>>>> ced7ad52
 
         if (streamIdCount == 0
                 && parentStreamIdCount == 0

--- conflicted
+++ resolved
@@ -451,13 +451,7 @@
 
     public void fetchNodes(final Range range,
                            final Consumer<TaskProgressResponse> dataConsumer,
-<<<<<<< HEAD
-                           final RestErrorHandler errorHandler) {
-        nodeManager.listAllNodes(
-                nodeNames -> fetchTasksForNodes(range, dataConsumer, nodeNames),
-                errorHandler, getView());
-=======
-                           final Consumer<RestError> errorConsumer) {
+                           final RestErrorHandler errorConsumer) {
         nodeManager.fetchNodeStatus(
                 fetchNodeStatusResponse -> {
                     final List<String> allNodeNames = fetchNodeStatusResponse.stream()
@@ -477,8 +471,8 @@
                     fetchTasksForNodes(range, dataConsumer, allNodeNames, enabledNodeNames);
                 },
                 errorConsumer,
-                new FindNodeStatusCriteria());
->>>>>>> b7c17136
+                new FindNodeStatusCriteria(),
+                TaskManagerListPresenter.this);
     }
 
     private void fetchTasksForNodes(final Range range,

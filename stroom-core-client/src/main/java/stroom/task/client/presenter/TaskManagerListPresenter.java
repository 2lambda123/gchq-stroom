--- conflicted
+++ resolved
@@ -299,11 +299,7 @@
         // Submit Time.
         getView().addResizableColumn(
                 DataGridUtil.htmlColumnBuilder(getColouredCellFunc(taskProgress ->
-<<<<<<< HEAD
-                        dateTimeFormatter.format(taskProgress.getSubmitTimeMs())))
-=======
-                                ClientDateUtil.toISOString(taskProgress.getSubmitTimeMs())))
->>>>>>> fffc8b48
+                                dateTimeFormatter.format(taskProgress.getSubmitTimeMs())))
                         .withSorting(FindTaskProgressCriteria.FIELD_SUBMIT_TIME)
                         .build(),
                 FindTaskProgressCriteria.FIELD_SUBMIT_TIME,

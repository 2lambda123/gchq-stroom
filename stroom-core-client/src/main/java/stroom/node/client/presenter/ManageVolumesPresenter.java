--- conflicted
+++ resolved
@@ -96,20 +96,10 @@
     private void open(final PopupUiHandlers popupUiHandlers) {
         final Volume volume = volumeStatusListPresenter.getSelectionModel().getSelected();
         if (volume != null) {
-<<<<<<< HEAD
-            dispatcher.execute(new EntityServiceLoadAction<Volume>(DocRefUtil.create(volume), null),
-                    new AsyncCallbackAdaptor<Volume>() {
-                        @Override
-                        public void onSuccess(final Volume result) {
-                            final VolumeEditPresenter editor = editProvider.get();
-                            editor.editVolume(result, popupUiHandlers);
-                        }
-=======
-            dispatcher.exec(new EntityServiceLoadAction<Volume>(DocRef.create(volume), null))
+            dispatcher.exec(new EntityServiceLoadAction<Volume>(DocRefUtil.create(volume), null))
                     .onSuccess(result -> {
                         final VolumeEditPresenter editor = editProvider.get();
                         editor.editVolume(result, popupUiHandlers);
->>>>>>> 77deba40
                     });
         }
     }

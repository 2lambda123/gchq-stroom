/*
 * Copyright 2017 Crown Copyright
 *
 * Licensed under the Apache License, Version 2.0 (the "License");
 * you may not use this file except in compliance with the License.
 * You may obtain a copy of the License at
 *
 *     http://www.apache.org/licenses/LICENSE-2.0
 *
 * Unless required by applicable law or agreed to in writing, software
 * distributed under the License is distributed on an "AS IS" BASIS,
 * WITHOUT WARRANTIES OR CONDITIONS OF ANY KIND, either express or implied.
 * See the License for the specific language governing permissions and
 * limitations under the License.
 *
 */

package stroom.node.client.presenter;

import stroom.cell.info.client.InfoColumn;
import stroom.cell.tickbox.client.TickBoxCell;
import stroom.cell.tickbox.shared.TickBoxState;
import stroom.cell.valuespinner.client.ValueSpinnerCell;
import stroom.cell.valuespinner.shared.EditableInteger;
import stroom.content.client.presenter.ContentTabPresenter;
import stroom.data.client.presenter.RestDataProvider;
import stroom.data.grid.client.EndColumn;
<<<<<<< HEAD
import stroom.data.grid.client.MyDataGrid;
import stroom.data.grid.client.PagerView;
=======
import stroom.data.grid.client.OrderByColumn;
>>>>>>> d565683e
import stroom.data.table.client.Refreshable;
import stroom.node.client.NodeManager;
import stroom.node.shared.ClusterNodeInfo;
import stroom.node.shared.FetchNodeStatusResponse;
import stroom.node.shared.FindNodeStatusCriteria;
import stroom.node.shared.Node;
import stroom.node.shared.NodeStatusResult;
import stroom.preferences.client.DateTimeFormatter;
import stroom.svg.client.Icon;
import stroom.svg.client.SvgPresets;
import stroom.util.client.DataGridUtil;
import stroom.util.client.SafeHtmlUtil;
import stroom.util.shared.BuildInfo;
import stroom.util.shared.ModelStringUtil;
import stroom.widget.tooltip.client.presenter.TooltipPresenter;
import stroom.widget.tooltip.client.presenter.TooltipUtil;

import com.google.gwt.cell.client.TextCell;
import com.google.gwt.dom.client.Style.Unit;
import com.google.gwt.i18n.client.NumberFormat;
import com.google.gwt.safehtml.shared.SafeHtml;
import com.google.gwt.safehtml.shared.SafeHtmlUtils;
import com.google.gwt.user.cellview.client.Column;
import com.google.gwt.user.client.ui.HasHorizontalAlignment;
import com.google.gwt.view.client.Range;
import com.google.inject.Inject;
import com.google.web.bindery.event.shared.EventBus;

import java.util.HashMap;
import java.util.Map;
import java.util.function.Consumer;

public class NodeMonitoringPresenter extends ContentTabPresenter<PagerView>
        implements Refreshable {

    private static final NumberFormat THOUSANDS_FORMATTER = NumberFormat.getFormat("#,###");

    private final MyDataGrid<NodeStatusResult> dataGrid;
    private final NodeManager nodeManager;
    private final TooltipPresenter tooltipPresenter;
    private final DateTimeFormatter dateTimeFormatter;
    private final RestDataProvider<NodeStatusResult, FetchNodeStatusResponse> dataProvider;

    private final Map<String, PingResult> latestPing = new HashMap<>();
    private final FindNodeStatusCriteria findNodeStatusCriteria = new FindNodeStatusCriteria();

    @Inject
    public NodeMonitoringPresenter(final EventBus eventBus,
                                   final PagerView view,
                                   final NodeManager nodeManager,
                                   final TooltipPresenter tooltipPresenter,
                                   final DateTimeFormatter dateTimeFormatter) {
        super(eventBus, view);

        dataGrid = new MyDataGrid<>();
        view.setDataWidget(dataGrid);

        this.nodeManager = nodeManager;
        this.tooltipPresenter = tooltipPresenter;
        this.dateTimeFormatter = dateTimeFormatter;
        initTableColumns();
        dataProvider = new RestDataProvider<NodeStatusResult, FetchNodeStatusResponse>(eventBus) {
            @Override
            protected void exec(final Range range,
                                final Consumer<FetchNodeStatusResponse> dataConsumer,
                                final Consumer<Throwable> throwableConsumer) {
                nodeManager.fetchNodeStatus(dataConsumer, throwableConsumer, findNodeStatusCriteria);
            }

            @Override
            protected void changeData(final FetchNodeStatusResponse data) {
                // Ping each node.
                data.getValues().forEach(row -> {
                    final String nodeName = row.getNode().getName();
                    nodeManager.ping(nodeName,
                            ping -> {
                                latestPing.put(nodeName, new PingResult(ping, null));
                                super.changeData(data);
                            },
                            throwable -> {
                                latestPing.put(nodeName, new PingResult(null, throwable.getMessage()));
                                super.changeData(data);
                            });
                });
                super.changeData(data);
            }
        };
        dataProvider.addDataDisplay(dataGrid);
    }

    /**
     * Add the columns to the table.
     */
    private void initTableColumns() {
        // Info column.
        final InfoColumn<NodeStatusResult> infoColumn = new InfoColumn<NodeStatusResult>() {
            @Override
            protected void showInfo(final NodeStatusResult row, final int x, final int y) {
                nodeManager.info(
                        row.getNode().getName(),
                        result -> showNodeInfoResult(row.getNode(), result, x, y),
                        caught -> showNodeInfoError(caught, x, y));
            }
        };
        dataGrid.addColumn(infoColumn, "<br/>", 20);

        // Name.
        final Column<NodeStatusResult, String> nameColumn = new OrderByColumn<NodeStatusResult, String>(
                new TextCell(),
                FindNodeStatusCriteria.FIELD_ID_NAME,
                true) {
            @Override
            public String getValue(final NodeStatusResult row) {
                if (row == null) {
                    return null;
                }
                return row.getNode().getName();
            }
        };
<<<<<<< HEAD
        dataGrid.addResizableColumn(nameColumn, "Name", 200);
=======
        DataGridUtil.addColumnSortHandler(getView(), findNodeStatusCriteria, this::refresh);
        getView().addResizableColumn(nameColumn, "Name", 200);
>>>>>>> d565683e

        // Host Name.
        final Column<NodeStatusResult, String> hostNameColumn = new OrderByColumn<NodeStatusResult, String>(
                new TextCell(),
                FindNodeStatusCriteria.FIELD_ID_URL,
                true) {
            @Override
            public String getValue(final NodeStatusResult row) {
                if (row == null) {
                    return null;
                }
                return row.getNode().getUrl();
            }
        };
        dataGrid.addResizableColumn(hostNameColumn, "Cluster Base Endpoint URL", 400);

        // Ping (ms)
        final Column<NodeStatusResult, SafeHtml> safeHtmlColumn = DataGridUtil.safeHtmlColumn(row -> {
            if (row == null) {
                return null;
            }

            final PingResult pingResult = latestPing.get(row.getNode().getName());
            if (pingResult != null) {
                if ("No response".equals(pingResult.getError())) {
                    return SafeHtmlUtil.getSafeHtml(pingResult.getError());
                }
                if (pingResult.getError() != null) {
                    return SafeHtmlUtil.getSafeHtml("Error");
                }

                // Bar widths are all relative to the longest ping.
                final long unHealthyThresholdPing = 250;
                final long highestPing = latestPing.values().stream()
                        .filter(result -> result.getPing() != null)
                        .mapToLong(PingResult::getPing)
                        .max()
                        .orElse(unHealthyThresholdPing);
                final int maxBarWidthPct = 100;
                final double barWidthPct = pingResult.getPing() > highestPing
                        ? maxBarWidthPct
                        : ((double) pingResult.getPing() / highestPing * maxBarWidthPct);

                final SafeHtml textHtml = TooltipUtil.styledSpan(
                        THOUSANDS_FORMATTER.format(pingResult.getPing()),
                        safeStylesBuilder ->
                                safeStylesBuilder.paddingLeft(0.25, Unit.EM));

                final String healthyBarColour = "rgba(33, 150, 243, 0.6)"; // stroom blue with alpha
                final String unHealthyBarColour = "rgba(255, 111, 0, 0.6)"; // stroom dirty amber with aplha
                final String barColour = pingResult.getPing() < unHealthyThresholdPing
                        ? healthyBarColour
                        : unHealthyBarColour;

                final SafeHtml barDiv = TooltipUtil.styledDiv(textHtml, safeStylesBuilder ->
                        safeStylesBuilder
                                .trustedColor("#white")
                                .trustedBackgroundColor(barColour)
                                .width(barWidthPct, Unit.PCT)
                                .height(100, Unit.PCT));

                final SafeHtml outerDiv = TooltipUtil.styledDiv(barDiv, safeStylesBuilder ->
                        safeStylesBuilder
                                .paddingLeft(0.25, Unit.EM)
                                .paddingRight(0.25, Unit.EM));

                return outerDiv;
            }
            return SafeHtmlUtil.getSafeHtml("-");
        });
        dataGrid.addResizableColumn(safeHtmlColumn, "Ping (ms)", 300);

        // Master.
        final Column<NodeStatusResult, TickBoxState> masterColumn = new Column<NodeStatusResult, TickBoxState>(
                TickBoxCell.create(new TickBoxCell.NoBorderAppearance(), false, false, false)) {
            @Override
            public TickBoxState getValue(final NodeStatusResult row) {
                if (row == null) {
                    return null;
                }
                return TickBoxState.fromBoolean(row.isMaster());
            }
        };
        masterColumn.setHorizontalAlignment(HasHorizontalAlignment.ALIGN_CENTER);
        dataGrid.addColumn(masterColumn, "Master", 50);

        // Priority.
        final Column<NodeStatusResult, Number> priorityColumn = new OrderByColumn<NodeStatusResult, Number>(
                new ValueSpinnerCell(1, 100),
                FindNodeStatusCriteria.FIELD_ID_PRIORITY,
                true) {
            @Override
            public Number getValue(final NodeStatusResult row) {
                if (row == null) {
                    return null;
                }
                return new EditableInteger(row.getNode().getPriority());
            }
        };
        priorityColumn.setFieldUpdater((index, row, value) ->
                nodeManager.setPriority(
                        row.getNode().getName(),
                        value.intValue(),
                        result -> refresh()));
<<<<<<< HEAD
        dataGrid.addColumn(priorityColumn, "Priority", 55);
=======
        getView().addColumn(priorityColumn, "Priority", 75);
>>>>>>> d565683e

        // Enabled
        final Column<NodeStatusResult, TickBoxState> enabledColumn = new OrderByColumn<NodeStatusResult, TickBoxState>(
                TickBoxCell.create(false, false),
                FindNodeStatusCriteria.FIELD_ID_ENABLED,
                true) {
            @Override
            public TickBoxState getValue(final NodeStatusResult row) {
                if (row == null) {
                    return null;
                }
                return TickBoxState.fromBoolean(row.getNode().isEnabled());
            }
        };
        enabledColumn.setHorizontalAlignment(HasHorizontalAlignment.ALIGN_CENTER);
        enabledColumn.setFieldUpdater((index, row, value) ->
                nodeManager.setEnabled(
                        row.getNode().getName(),
                        value.toBoolean(),
                        result -> refresh()));

<<<<<<< HEAD
        dataGrid.addColumn(enabledColumn, "Enabled", 60);
=======
        getView().addColumn(enabledColumn, "Enabled", 70);
>>>>>>> d565683e

        dataGrid.addEndColumn(new EndColumn<>());
    }

    private void showNodeInfoResult(final Node node, final ClusterNodeInfo result, final int x, final int y) {
        final TooltipUtil.Builder builder = TooltipUtil.builder();

        if (result != null) {
            final BuildInfo buildInfo = result.getBuildInfo();
            builder
                    .addTwoColTable(tableBuilder -> {
                        tableBuilder.addHeaderRow("Node Details");
                        tableBuilder.addRow("Node Name", result.getNodeName(), true);
                        if (buildInfo != null) {
                            tableBuilder
                                    .addRow("Build Version", buildInfo.getBuildVersion(), true)
                                    .addRow("Build Date", dateTimeFormatter.format(buildInfo.getBuildTime()), true)
                                    .addRow("Up Date", dateTimeFormatter.format(buildInfo.getUpTime()), true);
                        }
                        return tableBuilder
                                .addRow("Discover Time", dateTimeFormatter.format(result.getDiscoverTime()), true)
                                .addRow("Node Endpoint URL", result.getEndpointUrl(), true)
                                .addRow("Ping", ModelStringUtil.formatDurationString(result.getPing()))
                                .addRow("Error", result.getError())
                                .build();
                    })
                    .addBreak()
                    .addHeading("Node List");

            if (result.getItemList() != null) {
                for (final ClusterNodeInfo.ClusterNodeInfoItem info : result.getItemList()) {
                    String nodeValue = info.getNodeName();

                    if (!info.isActive()) {
                        nodeValue += " (Unknown)";
                    }
                    if (info.isMaster()) {
                        nodeValue += " (Master)";
                    }
                    builder.addLine(nodeValue);
                }
            }
        } else {
            builder.addTwoColTable(tableBuilder -> tableBuilder
                    .addRow("Node Name", node.getName(), true)
                    .addRow("Cluster URL", node.getUrl(), true)
                    .build());
        }
        tooltipPresenter.show(builder.build(), x, y);
    }

    private void showNodeInfoError(final Throwable caught, final int x, final int y) {
        tooltipPresenter.show(SafeHtmlUtils.fromString(caught.getMessage()), x, y);
    }

    @Override
    public void refresh() {
        dataProvider.refresh();
    }

    @Override
    public Icon getIcon() {
        return SvgPresets.NODES;
    }

    @Override
    public String getLabel() {
        return "Nodes";
    }

    private static final class PingResult {

        private final Long ping;
        private final String error;

        PingResult(final Long ping, final String error) {
            this.ping = ping;
            this.error = error;
        }

        Long getPing() {
            return ping;
        }

        String getError() {
            return error;
        }
    }
}<|MERGE_RESOLUTION|>--- conflicted
+++ resolved
@@ -25,12 +25,9 @@
 import stroom.content.client.presenter.ContentTabPresenter;
 import stroom.data.client.presenter.RestDataProvider;
 import stroom.data.grid.client.EndColumn;
-<<<<<<< HEAD
 import stroom.data.grid.client.MyDataGrid;
+import stroom.data.grid.client.OrderByColumn;
 import stroom.data.grid.client.PagerView;
-=======
-import stroom.data.grid.client.OrderByColumn;
->>>>>>> d565683e
 import stroom.data.table.client.Refreshable;
 import stroom.node.client.NodeManager;
 import stroom.node.shared.ClusterNodeInfo;
@@ -150,12 +147,8 @@
                 return row.getNode().getName();
             }
         };
-<<<<<<< HEAD
+        DataGridUtil.addColumnSortHandler(dataGrid, findNodeStatusCriteria, this::refresh);
         dataGrid.addResizableColumn(nameColumn, "Name", 200);
-=======
-        DataGridUtil.addColumnSortHandler(getView(), findNodeStatusCriteria, this::refresh);
-        getView().addResizableColumn(nameColumn, "Name", 200);
->>>>>>> d565683e
 
         // Host Name.
         final Column<NodeStatusResult, String> hostNameColumn = new OrderByColumn<NodeStatusResult, String>(
@@ -260,11 +253,7 @@
                         row.getNode().getName(),
                         value.intValue(),
                         result -> refresh()));
-<<<<<<< HEAD
-        dataGrid.addColumn(priorityColumn, "Priority", 55);
-=======
-        getView().addColumn(priorityColumn, "Priority", 75);
->>>>>>> d565683e
+        dataGrid.addColumn(priorityColumn, "Priority", 75);
 
         // Enabled
         final Column<NodeStatusResult, TickBoxState> enabledColumn = new OrderByColumn<NodeStatusResult, TickBoxState>(
@@ -286,11 +275,7 @@
                         value.toBoolean(),
                         result -> refresh()));
 
-<<<<<<< HEAD
-        dataGrid.addColumn(enabledColumn, "Enabled", 60);
-=======
-        getView().addColumn(enabledColumn, "Enabled", 70);
->>>>>>> d565683e
+        dataGrid.addColumn(enabledColumn, "Enabled", 70);
 
         dataGrid.addEndColumn(new EndColumn<>());
     }

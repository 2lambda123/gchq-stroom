/*
 * Copyright 2017 Crown Copyright
 *
 * Licensed under the Apache License, Version 2.0 (the "License");
 * you may not use this file except in compliance with the License.
 * You may obtain a copy of the License at
 *
 *     http://www.apache.org/licenses/LICENSE-2.0
 *
 * Unless required by applicable law or agreed to in writing, software
 * distributed under the License is distributed on an "AS IS" BASIS,
 * WITHOUT WARRANTIES OR CONDITIONS OF ANY KIND, either express or implied.
 * See the License for the specific language governing permissions and
 * limitations under the License.
 *
 */

package stroom.data.store.impl.fs.client.presenter;

import stroom.alert.client.event.AlertEvent;
<<<<<<< HEAD
import stroom.alert.client.event.ConfirmEvent;
import stroom.data.store.impl.fs.client.presenter.NewFsVolumeGroupPresenter.NewFsVolumeGroupView;
import stroom.data.store.impl.fs.shared.FsVolumeGroup;
import stroom.data.store.impl.fs.shared.FsVolumeGroupResource;
import stroom.dispatch.client.RestFactory;
import stroom.util.shared.GwtNullSafe;
=======
import stroom.data.store.impl.fs.shared.FsVolumeGroupResource;
import stroom.dispatch.client.RestFactory;
import stroom.entity.client.presenter.NameDocumentView;
>>>>>>> ae1e6022
import stroom.widget.popup.client.event.HidePopupEvent;
import stroom.widget.popup.client.event.HidePopupRequestEvent;
import stroom.widget.popup.client.event.ShowPopupEvent;
import stroom.widget.popup.client.presenter.PopupType;
import stroom.widget.popup.client.view.DefaultHideRequestUiHandlers;
import stroom.widget.popup.client.view.HideRequestUiHandlers;

import com.google.gwt.core.shared.GWT;
import com.google.gwt.user.client.ui.Focus;
import com.google.inject.Inject;
import com.google.web.bindery.event.shared.EventBus;
import com.gwtplatform.mvp.client.HasUiHandlers;
import com.gwtplatform.mvp.client.MyPresenterWidget;
import com.gwtplatform.mvp.client.View;

import java.util.function.Consumer;

public class NewFsVolumeGroupPresenter
        extends MyPresenterWidget<NewFsVolumeGroupView>
        implements HidePopupRequestEvent.Handler {

    private Consumer<FsVolumeGroup> consumer;

    private static final FsVolumeGroupResource FS_VOLUME_GROUP_RESOURCE =
            GWT.create(FsVolumeGroupResource.class);

    private final RestFactory restFactory;


    @Inject
    public NewFsVolumeGroupPresenter(final EventBus eventBus,
                                     final NewFsVolumeGroupView view,
                                     final RestFactory restFactory) {
        super(eventBus, view);
        this.restFactory = restFactory;
    }

    public void show(final Consumer<FsVolumeGroup> consumer) {
        this.consumer = consumer;
        getView().setUiHandlers(new DefaultHideRequestUiHandlers(this));

        ShowPopupEvent.builder(this)
                .popupType(PopupType.OK_CANCEL_DIALOG)
                .caption("New")
                .onShow(e -> getView().focus())
                .onHideRequest(this)
                .fire();
        getView().focus();
    }

    @Override
    public void onHideRequest(final HidePopupRequestEvent e) {
        if (e.isOk()) {
            final String name = getView().getName().trim();
<<<<<<< HEAD
            final boolean isDefault = getView().isDefault();

            final Runnable action = () -> {
                final FsVolumeGroup volumeGroup = FsVolumeGroup.builder()
                        .withName(name)
                        .withDefaultVolume(isDefault)
                        .build();

                restFactory.builder()
                        .forType(FsVolumeGroup.class)
=======
            if (name.length() == 0) {
                AlertEvent.fireError(
                        NewFsVolumeGroupPresenter.this,
                        "You must provide a name",
                        null);
            } else {
                restFactory
                        .create(FS_VOLUME_GROUP_RESOURCE)
                        .method(res -> res.fetchByName(name))
>>>>>>> ae1e6022
                        .onSuccess(result -> {
                            if (result != null) {
                                AlertEvent.fireError(
                                        NewFsVolumeGroupPresenter.this,
                                        "Group name '"
                                                + name
                                                + "' is already in use by another group.",
                                        null);
                            } else {
                                consumer.accept(volumeGroup);
                            }
                        })
<<<<<<< HEAD
                        .call(FS_VOLUME_GROUP_RESOURCE)
                        .fetchByName(name);
            };

            if (GwtNullSafe.isBlankString(name)) {
                AlertEvent.fireError(
                        NewFsVolumeGroupPresenter.this,
                        "You must provide a name",
                        null);
            } else if (isDefault) {
                ConfirmEvent.fireWarn(
                        NewFsVolumeGroupPresenter.this,
                        "You are setting this Volume Group as the default group.\n" +
                                "This will remove the default state from any existing default volume group.\n\n" +
                                "Do you wish to continue?",
                        ok -> {
                            if (ok) {
                                action.run();
                            }
                        });
            } else {
                action.run();
=======
                        .exec();
>>>>>>> ae1e6022
            }
        } else {
            consumer.accept(null);
        }
    }

    public void hide() {
        HidePopupEvent.builder(this).fire();
    }


    // --------------------------------------------------------------------------------


    public interface NewFsVolumeGroupView
            extends View, Focus, HasUiHandlers<HideRequestUiHandlers> {

        String getName();

        void setName(String name);

        boolean isDefault();

        void setDefault(final boolean isDefault);
    }
}<|MERGE_RESOLUTION|>--- conflicted
+++ resolved
@@ -18,18 +18,12 @@
 package stroom.data.store.impl.fs.client.presenter;
 
 import stroom.alert.client.event.AlertEvent;
-<<<<<<< HEAD
 import stroom.alert.client.event.ConfirmEvent;
 import stroom.data.store.impl.fs.client.presenter.NewFsVolumeGroupPresenter.NewFsVolumeGroupView;
 import stroom.data.store.impl.fs.shared.FsVolumeGroup;
 import stroom.data.store.impl.fs.shared.FsVolumeGroupResource;
 import stroom.dispatch.client.RestFactory;
 import stroom.util.shared.GwtNullSafe;
-=======
-import stroom.data.store.impl.fs.shared.FsVolumeGroupResource;
-import stroom.dispatch.client.RestFactory;
-import stroom.entity.client.presenter.NameDocumentView;
->>>>>>> ae1e6022
 import stroom.widget.popup.client.event.HidePopupEvent;
 import stroom.widget.popup.client.event.HidePopupRequestEvent;
 import stroom.widget.popup.client.event.ShowPopupEvent;
@@ -84,7 +78,6 @@
     public void onHideRequest(final HidePopupRequestEvent e) {
         if (e.isOk()) {
             final String name = getView().getName().trim();
-<<<<<<< HEAD
             final boolean isDefault = getView().isDefault();
 
             final Runnable action = () -> {
@@ -93,19 +86,8 @@
                         .withDefaultVolume(isDefault)
                         .build();
 
-                restFactory.builder()
-                        .forType(FsVolumeGroup.class)
-=======
-            if (name.length() == 0) {
-                AlertEvent.fireError(
-                        NewFsVolumeGroupPresenter.this,
-                        "You must provide a name",
-                        null);
-            } else {
-                restFactory
-                        .create(FS_VOLUME_GROUP_RESOURCE)
+                restFactory.create(FS_VOLUME_GROUP_RESOURCE)
                         .method(res -> res.fetchByName(name))
->>>>>>> ae1e6022
                         .onSuccess(result -> {
                             if (result != null) {
                                 AlertEvent.fireError(
@@ -118,9 +100,7 @@
                                 consumer.accept(volumeGroup);
                             }
                         })
-<<<<<<< HEAD
-                        .call(FS_VOLUME_GROUP_RESOURCE)
-                        .fetchByName(name);
+                        .exec();
             };
 
             if (GwtNullSafe.isBlankString(name)) {
@@ -141,9 +121,6 @@
                         });
             } else {
                 action.run();
-=======
-                        .exec();
->>>>>>> ae1e6022
             }
         } else {
             consumer.accept(null);

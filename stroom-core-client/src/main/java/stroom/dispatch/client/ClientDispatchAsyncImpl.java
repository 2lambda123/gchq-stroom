/*
 * Copyright 2016 Crown Copyright
 *
 * Licensed under the Apache License, Version 2.0 (the "License");
 * you may not use this file except in compliance with the License.
 * You may obtain a copy of the License at
 *
 *     http://www.apache.org/licenses/LICENSE-2.0
 *
 * Unless required by applicable law or agreed to in writing, software
 * distributed under the License is distributed on an "AS IS" BASIS,
 * WITHOUT WARRANTIES OR CONDITIONS OF ANY KIND, either express or implied.
 * See the License for the specific language governing permissions and
 * limitations under the License.
 */

package stroom.dispatch.client;

import com.google.gwt.core.client.GWT;
import com.google.gwt.core.client.Scheduler;
import com.google.gwt.event.shared.GwtEvent;
import com.google.gwt.event.shared.HasHandlers;
import com.google.gwt.user.client.rpc.AsyncCallback;
import com.google.gwt.user.client.rpc.ServiceDefTarget;
import com.google.gwt.user.client.rpc.StatusCodeException;
import com.google.inject.Inject;
import com.google.web.bindery.event.shared.EventBus;
import stroom.alert.client.event.AlertEvent;
<<<<<<< HEAD
import stroom.dispatch.shared.DispatchServiceAsync;
import stroom.entity.shared.Action;
import stroom.security.client.ClientSecurityContext;
=======
import stroom.dispatch.shared.Action;
>>>>>>> 77deba40
import stroom.task.client.TaskEndEvent;
import stroom.task.client.TaskStartEvent;
import stroom.util.client.RandomId;
import stroom.util.shared.SharedObject;
import stroom.widget.util.client.Future;
import stroom.widget.util.client.FutureImpl;

public class ClientDispatchAsyncImpl implements ClientDispatchAsync, HasHandlers {
    private static final String LOGIN_HTML = "<title>Login</title>";

    private final EventBus eventBus;
    private final DispatchServiceAsync dispatchService;
    private final String applicationInstanceId;

    @Inject
    public ClientDispatchAsyncImpl(final EventBus eventBus,
                                   final DispatchServiceAsync dispatchService) {
        this.eventBus = eventBus;
        this.dispatchService = dispatchService;
        this.applicationInstanceId = RandomId.createDiscrimiator();

<<<<<<< HEAD
        final Timer refreshTimer = new Timer() {
            @Override
            public void run() {
                if (!refreshing) {
                    final ClientSecurityContext securityContext = securityContextProvider.get();
                    if (securityContext != null && securityContext.isLoggedIn()) {
                        refreshing = true;
                        final RefreshAction action = new RefreshAction();
                        action.setApplicationInstanceId(applicationInstanceId);
                        execute(action, new AsyncCallbackAdaptor<SharedString>() {
                            @Override
                            public void onSuccess(final SharedString result) {
                                if (result != null) {
                                    AlertEvent.fireWarn(ClientDispatchAsyncImpl.this, result.toString(), () -> refreshing = false);
                                } else {
                                    refreshing = false;
                                }
                            }

                            @Override
                            public void onFailure(final Throwable caught) {
                                refreshing = false;
                            }
                        });
                    }
                }
            }
        };
        // Refresh all actions on the server every minute so that they
        // don't die.
        refreshTimer.scheduleRepeating(ONE_MINUTE);

        // realService = GWT.create(DispatchService.class);
        final String endPointName = GWT.getHostPageBaseURL() + "dispatch.rpc";
=======
        final String endPointName = GWT.getModuleBaseURL() + "dispatch.rpc";
>>>>>>> 77deba40
        final ServiceDefTarget target = (ServiceDefTarget) dispatchService;
        target.setServiceEntryPoint(endPointName);
    }

    @Override
    public <R extends SharedObject> Future<R> exec(final Action<R> task) {
        return exec(task, null, true);
    }

    @Override
    public <R extends SharedObject> Future<R> exec(final Action<R> task, final String message) {
        return exec(task, message, true);
    }

    @Override
    public <R extends SharedObject> Future<R> exec(final Action<R> task, final boolean showWorking) {
        return exec(task, null, showWorking);
    }

    private <R extends SharedObject> Future<R> exec(final Action<R> task, final String message, final boolean showWorking) {
        if (showWorking) {
            // Add the task to the map.
            incrementTaskCount(message);
        }

<<<<<<< HEAD
        Scheduler.get().scheduleDeferred(() -> dispatch(task, message, showWorking, callback));
=======
        return dispatch(task, message, showWorking);
>>>>>>> 77deba40
    }

    private <R extends SharedObject> Future<R> dispatch(final Action<R> action, final String message,
                                                        final boolean showWorking) {
        action.setApplicationInstanceId(applicationInstanceId);

        final FutureImpl<R> future = new FutureImpl<>();
        // Set the default behaviour of the future to show an error.
        future.onFailure(throwable -> AlertEvent.fireErrorFromException(ClientDispatchAsyncImpl.this, throwable, null));

        Scheduler.get().scheduleDeferred(() -> dispatchService.exec(action, new AsyncCallback<R>() {
            @Override
            public void onSuccess(final R result) {
                if (showWorking) {
                    // Remove the task from the task count.
                    decrementTaskCount();
                }

                // Let the callback handle success.
                handleSuccess(result);
            }

            @Override
            public void onFailure(final Throwable throwable) {
                if (showWorking) {
                    // Remove the task from the task count.
                    decrementTaskCount();
                }

                if (message != null && message.length() >= LOGIN_HTML.length() && message.contains(LOGIN_HTML)) {
                    if (!("Logout".equalsIgnoreCase(action.getTaskName()))) {
                        // Logout.
                        AlertEvent.fireError(ClientDispatchAsyncImpl.this,
                                "Your user session appears to have terminated", message, null);
                    }
                } else if (throwable instanceof StatusCodeException) {
                    final StatusCodeException scEx = (StatusCodeException) throwable;
                    if (scEx.getStatusCode() >= 100) {
                        if (!("Logout".equalsIgnoreCase(action.getTaskName()))) {
                            // Logout.
                            AlertEvent.fireError(ClientDispatchAsyncImpl.this, "An error has occurred",
                                    scEx.getStatusCode() + " - " + scEx.getMessage(), null);
                        }
                    }
                }

<<<<<<< HEAD
            private void showFailure(final Throwable throwable) {
                // Show the failure message if the callback does not
                // deal with the failure.
                if (callback == null || !callback.handlesFailure()) {
                    AlertEvent.fireErrorFromException(ClientDispatchAsyncImpl.this, throwable, () -> {
                        // Let the callback handle any other aspect
                        // of the failure.
                        handleFailure(throwable);
                    });
                }
=======
                handleFailure(throwable);
>>>>>>> 77deba40
            }

            private void handleSuccess(final R result) {
                try {
                    future.setResult(result);

                } catch (final Throwable throwable) {
                    AlertEvent.fireErrorFromException(ClientDispatchAsyncImpl.this, throwable, null);
                }
            }

            private void handleFailure(final Throwable throwable) {
                try {
                    future.setThrowable(throwable);

                } catch (final Throwable throwable2) {
                    AlertEvent.fireErrorFromException(ClientDispatchAsyncImpl.this, throwable2, null);
                }
            }
        }));

        return future;
    }

    private void incrementTaskCount(final String message) {
        // Add the task to the map.
        TaskStartEvent.fire(ClientDispatchAsyncImpl.this, message);
    }

    private void decrementTaskCount() {
        // Remove the task from the task count.
        TaskEndEvent.fire(ClientDispatchAsyncImpl.this);
    }

    @Override
    public String getImportFileURL() {
        return GWT.getModuleBaseURL() + "importfile.rpc";
    }

    @Override
    public void fireEvent(final GwtEvent<?> event) {
        eventBus.fireEvent(event);
    }
}<|MERGE_RESOLUTION|>--- conflicted
+++ resolved
@@ -26,13 +26,8 @@
 import com.google.inject.Inject;
 import com.google.web.bindery.event.shared.EventBus;
 import stroom.alert.client.event.AlertEvent;
-<<<<<<< HEAD
 import stroom.dispatch.shared.DispatchServiceAsync;
 import stroom.entity.shared.Action;
-import stroom.security.client.ClientSecurityContext;
-=======
-import stroom.dispatch.shared.Action;
->>>>>>> 77deba40
 import stroom.task.client.TaskEndEvent;
 import stroom.task.client.TaskStartEvent;
 import stroom.util.client.RandomId;
@@ -54,44 +49,7 @@
         this.dispatchService = dispatchService;
         this.applicationInstanceId = RandomId.createDiscrimiator();
 
-<<<<<<< HEAD
-        final Timer refreshTimer = new Timer() {
-            @Override
-            public void run() {
-                if (!refreshing) {
-                    final ClientSecurityContext securityContext = securityContextProvider.get();
-                    if (securityContext != null && securityContext.isLoggedIn()) {
-                        refreshing = true;
-                        final RefreshAction action = new RefreshAction();
-                        action.setApplicationInstanceId(applicationInstanceId);
-                        execute(action, new AsyncCallbackAdaptor<SharedString>() {
-                            @Override
-                            public void onSuccess(final SharedString result) {
-                                if (result != null) {
-                                    AlertEvent.fireWarn(ClientDispatchAsyncImpl.this, result.toString(), () -> refreshing = false);
-                                } else {
-                                    refreshing = false;
-                                }
-                            }
-
-                            @Override
-                            public void onFailure(final Throwable caught) {
-                                refreshing = false;
-                            }
-                        });
-                    }
-                }
-            }
-        };
-        // Refresh all actions on the server every minute so that they
-        // don't die.
-        refreshTimer.scheduleRepeating(ONE_MINUTE);
-
-        // realService = GWT.create(DispatchService.class);
-        final String endPointName = GWT.getHostPageBaseURL() + "dispatch.rpc";
-=======
         final String endPointName = GWT.getModuleBaseURL() + "dispatch.rpc";
->>>>>>> 77deba40
         final ServiceDefTarget target = (ServiceDefTarget) dispatchService;
         target.setServiceEntryPoint(endPointName);
     }
@@ -117,11 +75,7 @@
             incrementTaskCount(message);
         }
 
-<<<<<<< HEAD
-        Scheduler.get().scheduleDeferred(() -> dispatch(task, message, showWorking, callback));
-=======
         return dispatch(task, message, showWorking);
->>>>>>> 77deba40
     }
 
     private <R extends SharedObject> Future<R> dispatch(final Action<R> action, final String message,
@@ -168,20 +122,9 @@
                     }
                 }
 
-<<<<<<< HEAD
-            private void showFailure(final Throwable throwable) {
-                // Show the failure message if the callback does not
-                // deal with the failure.
-                if (callback == null || !callback.handlesFailure()) {
-                    AlertEvent.fireErrorFromException(ClientDispatchAsyncImpl.this, throwable, () -> {
-                        // Let the callback handle any other aspect
-                        // of the failure.
-                        handleFailure(throwable);
-                    });
-                }
-=======
-                handleFailure(throwable);
->>>>>>> 77deba40
+
+                            handleFailure(throwable);
+
             }
 
             private void handleSuccess(final R result) {

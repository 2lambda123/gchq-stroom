--- conflicted
+++ resolved
@@ -24,10 +24,6 @@
     compile project(':stroom-util')
     compile project(':stroom-util-shared')
 
-<<<<<<< HEAD
-=======
-    compile libs.stroomAuthApi
->>>>>>> 2b2616a1
     compile libs.stroomQueryApi
     compile libs.eventLogging
     compile libs.aspectjrt
@@ -54,15 +50,12 @@
     compile libs.swagger_annotations
     compile libs.ws_rs_api
 
-<<<<<<< HEAD
     // Do not remove this as it is needed by Spring to send emails.
     compile libs.javax_mail_api
     permitUnusedDeclared libs.javax_mail_api
 
     compile libs.dropwizard_metrics_annotation
 
-=======
->>>>>>> 2b2616a1
     runtime libs.shiro_aspectj
 
     testCompile project(path: ':stroom-core-server', configuration: 'testArtifacts')

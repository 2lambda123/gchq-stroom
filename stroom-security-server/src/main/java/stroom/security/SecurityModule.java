--- conflicted
+++ resolved
@@ -22,12 +22,8 @@
 import stroom.entity.event.EntityEvent;
 import stroom.entity.shared.Clearable;
 import stroom.logging.EventInfoProvider;
-<<<<<<< HEAD
 import stroom.properties.api.PropertyService;
-=======
-import stroom.properties.StroomPropertyService;
 import stroom.security.SecurityConfig.JwtConfig;
->>>>>>> ced7ad52
 import stroom.task.TaskHandler;
 
 public class SecurityModule extends AbstractModule {
@@ -67,25 +63,21 @@
     }
 
     @Provides
-<<<<<<< HEAD
-    public SecurityConfig securityConfig(final PropertyService stroomPropertyService) {
-=======
-    public JwtConfig jwtConfig(final StroomPropertyService stroomPropertyService) {
+    public JwtConfig jwtConfig(final PropertyService propertyService) {
         final JwtConfig jwtConfig = new JwtConfig();
-        jwtConfig.setJwtIssuer(stroomPropertyService.getProperty("stroom.auth.jwt.issuer"));
-        jwtConfig.setEnableTokenRevocationCheck(stroomPropertyService.getBooleanProperty("stroom.auth.jwt.enabletokenrevocationcheck", false));
+        jwtConfig.setJwtIssuer(propertyService.getProperty("stroom.auth.jwt.issuer"));
+        jwtConfig.setEnableTokenRevocationCheck(propertyService.getBooleanProperty("stroom.auth.jwt.enabletokenrevocationcheck", false));
         return jwtConfig;
     }
 
     @Provides
-    public SecurityConfig securityConfig(final StroomPropertyService stroomPropertyService, final JwtConfig jwtConfig) {
->>>>>>> ced7ad52
+    public SecurityConfig securityConfig(final PropertyService propertyService, final JwtConfig jwtConfig) {
         final SecurityConfig securityConfig = new SecurityConfig();
-        securityConfig.setAuthenticationServiceUrl(stroomPropertyService.getProperty("stroom.auth.authentication.service.url"));
-        securityConfig.setAdvertisedStroomUrl(stroomPropertyService.getProperty("stroom.advertisedUrl"));
-        securityConfig.setAuthenticationRequired(stroomPropertyService.getBooleanProperty("stroom.authentication.required", true));
-        securityConfig.setApiToken(stroomPropertyService.getProperty("stroom.security.apiToken"));
-        securityConfig.setAuthServicesBaseUrl(stroomPropertyService.getProperty("stroom.auth.services.url"));
+        securityConfig.setAuthenticationServiceUrl(propertyService.getProperty("stroom.auth.authentication.service.url"));
+        securityConfig.setAdvertisedStroomUrl(propertyService.getProperty("stroom.advertisedUrl"));
+        securityConfig.setAuthenticationRequired(propertyService.getBooleanProperty("stroom.authentication.required", true));
+        securityConfig.setApiToken(propertyService.getProperty("stroom.security.apiToken"));
+        securityConfig.setAuthServicesBaseUrl(propertyService.getProperty("stroom.auth.services.url"));
         securityConfig.setJwtConfig(jwtConfig);
         return securityConfig;
     }

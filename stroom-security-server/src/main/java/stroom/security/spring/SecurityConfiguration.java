--- conflicted
+++ resolved
@@ -31,12 +31,6 @@
 import org.springframework.mail.MailSender;
 import org.springframework.mail.SimpleMailMessage;
 import org.springframework.mail.javamail.JavaMailSenderImpl;
-<<<<<<< HEAD
-import stroom.ServiceDiscoverer;
-import stroom.security.server.DBRealm;
-=======
-import stroom.security.server.CertificateAuthenticationFilter;
->>>>>>> a3c43c38
 import stroom.security.server.JWTAuthenticationFilter;
 import stroom.security.server.JWTService;
 import stroom.security.server.RequestCaptureFilter;
@@ -88,33 +82,24 @@
     @Bean(name = "shiroFilter")
     public AbstractShiroFilter shiroFilter(
             JWTAuthenticationFilter jwtAuthenticationFilter,
-<<<<<<< HEAD
-            @Value("#{propertyConfigurer.getProperty('stroom.ui.login.url')}") final String loginUrl)
+            @Value("#{propertyConfigurer.getProperty('stroom.ui.login.url')}") final String loginUrl,
+            RequestCaptureFilter requestCaptureFilter)
             throws Exception {
         final ShiroFilterFactoryBean shiroFilter = new ShiroFilterFactoryBean();
-        shiroFilter.setSecurityManager(securityManager());
+        shiroFilter.setSecurityManager(securityManager);
         shiroFilter.setLoginUrl(loginUrl);
-        shiroFilter.setSuccessUrl("/stroom.jsp");
-        shiroFilter.getFilters().put("jwtFilter", jwtAuthenticationFilter);
-        shiroFilter.getFilterChainDefinitionMap().put("/**", "jwtFilter");
-        shiroFilter.getFilterChainDefinitionMap().put("/api/authentication/v1/getToken", "anon");
-=======
-            RequestCaptureFilter requestCaptureFilter) throws Exception {
-        final ShiroFilterFactoryBean shiroFilter = new ShiroFilterFactoryBean();
-        shiroFilter.setSecurityManager(securityManager);
-        shiroFilter.setLoginUrl("/login.html");
         shiroFilter.setSuccessUrl("/stroom.jsp");
 
         Map<String, Filter> filters = shiroFilter.getFilters();
         filters.put("requestCaptureFilter", requestCaptureFilter);
-        filters.put("certFilter", new CertificateAuthenticationFilter());
-        filters.put("jwtFilter", jwtAuthenticationFilter);
+        shiroFilter.getFilters().put("jwtFilter", jwtAuthenticationFilter);
 
         shiroFilter.getFilterChainDefinitionMap().put("/**/secure/**", "authc, roles[USER]");
-        shiroFilter.getFilterChainDefinitionMap().put("/export", "certFilter");
+//        shiroFilter.getFilterChainDefinitionMap().put("/export", "certFilter");
         shiroFilter.getFilterChainDefinitionMap().put("/api/authentication/v*/getToken", "requestCaptureFilter");
+        shiroFilter.getFilterChainDefinitionMap().put("/**", "jwtFilter");
         shiroFilter.getFilterChainDefinitionMap().put("/api/**", "jwtFilter");
->>>>>>> a3c43c38
+        shiroFilter.getFilterChainDefinitionMap().put("/api/authentication/v*/getToken", "requestCaptureFilter");
         return (AbstractShiroFilter) shiroFilter.getObject();
     }
 

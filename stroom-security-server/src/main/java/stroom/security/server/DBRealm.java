--- conflicted
+++ resolved
@@ -227,15 +227,6 @@
     }
 
     private User loadUserByUsername(final String username) throws DataAccessException {
-<<<<<<< HEAD
-=======
-        if (!doneCreateOrRefreshAdminRole) {
-            doneCreateOrRefreshAdminRole = true;
-            createOrRefreshAdminUserGroup();
-        }
-
-        UserRef userRef = userService.getUserRefByName(username);
->>>>>>> 0d593f12
         User user = null;
 
         try {
@@ -244,19 +235,13 @@
                 createOrRefreshAdminUserGroup();
             }
 
-<<<<<<< HEAD
-            UserRef userRef = userService.getUserByName(username);
+            UserRef userRef = userService.getUserRefByName(username);
             if (userRef == null) {
                 // The requested system user does not exist.
                 if (UserService.INITIAL_ADMIN_ACCOUNT.equals(username)) {
                     userRef = createOrRefreshAdmin();
                 }
             }
-=======
-        if (userRef != null) {
-            user = userService.loadByUuidInsecure(userRef.getUuid());
-        }
->>>>>>> 0d593f12
 
             if (userRef != null) {
                 user = userService.loadByUuid(userRef.getUuid());

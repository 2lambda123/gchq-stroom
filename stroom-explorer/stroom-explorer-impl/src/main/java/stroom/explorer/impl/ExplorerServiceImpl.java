--- conflicted
+++ resolved
@@ -108,11 +108,8 @@
     private final Provider<ExplorerDecorator> explorerDecoratorProvider;
     private final Provider<ExplorerFavService> explorerFavService;
     private final EntityEventBus entityEventBus;
-<<<<<<< HEAD
     private final DocumentPermissionService documentPermissionService;
-=======
     private final ContentIndex contentIndex;
->>>>>>> 23f6cba3
 
     @Inject
     ExplorerServiceImpl(final ExplorerNodeService explorerNodeService,
@@ -123,11 +120,8 @@
                         final Provider<ExplorerDecorator> explorerDecoratorProvider,
                         final Provider<ExplorerFavService> explorerFavService,
                         final EntityEventBus entityEventBus,
-<<<<<<< HEAD
-                        final DocumentPermissionService documentPermissionService) {
-=======
+                        final DocumentPermissionService documentPermissionService,
                         final ContentIndex contentIndex) {
->>>>>>> 23f6cba3
         this.explorerNodeService = explorerNodeService;
         this.explorerTreeModel = explorerTreeModel;
         this.explorerActionHandlers = explorerActionHandlers;
@@ -136,11 +130,8 @@
         this.explorerDecoratorProvider = explorerDecoratorProvider;
         this.explorerFavService = explorerFavService;
         this.entityEventBus = entityEventBus;
-<<<<<<< HEAD
         this.documentPermissionService = documentPermissionService;
-=======
         this.contentIndex = contentIndex;
->>>>>>> 23f6cba3
 
         explorerNodeService.ensureRootNodeExists();
     }

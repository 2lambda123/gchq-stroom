--- conflicted
+++ resolved
@@ -18,11 +18,8 @@
 
 package stroom.analytics.impl;
 
-<<<<<<< HEAD
+import stroom.analytics.shared.AnalyticNotificationEmailDestination;
 import stroom.util.NullSafe;
-=======
-import stroom.analytics.shared.AnalyticNotificationEmailDestination;
->>>>>>> f81c9981
 import stroom.util.json.JsonUtil;
 
 import com.google.common.base.Preconditions;
@@ -38,16 +35,8 @@
 import org.slf4j.Logger;
 import org.slf4j.LoggerFactory;
 
-<<<<<<< HEAD
-=======
 import java.util.function.Consumer;
-import javax.inject.Inject;
-import javax.inject.Provider;
-import javax.inject.Singleton;
-import javax.mail.Message.RecipientType;
 
-@Singleton
->>>>>>> f81c9981
 class EmailSender {
 
     private static final Logger LOGGER = LoggerFactory.getLogger(EmailSender.class);
@@ -59,7 +48,8 @@
         this.analyticsConfigProvider = analyticsConfigProvider;
     }
 
-    public void send(final AnalyticNotificationEmailDestination emailDestination, final Detection detection) {
+    public void send(final AnalyticNotificationEmailDestination emailDestination,
+                     final Detection detection) {
         final AnalyticsConfig analyticsConfig = analyticsConfigProvider.get();
         final EmailConfig emailConfig = analyticsConfig.getEmailConfig();
         Preconditions.checkNotNull(emailConfig, "Missing 'email' section in config");
@@ -69,8 +59,14 @@
         final EmailPopulatingBuilder emailBuilder = EmailBuilder.startingBlank()
                 .from(emailConfig.getFromName(), emailConfig.getFromAddress())
                 .withReplyTo(emailConfig.getFromName(), emailConfig.getFromAddress())
-                .withRecipient(name, emailAddress, RecipientType.TO)
                 .withSubject(detection.getDetectorName());
+
+        addAddresses(emailDestination.getTo(), address ->
+                emailBuilder.withRecipient(address, address, RecipientType.TO));
+        addAddresses(emailDestination.getCc(), address ->
+                emailBuilder.withRecipient(address, address, RecipientType.CC));
+        addAddresses(emailDestination.getBcc(), address ->
+                emailBuilder.withRecipient(address, address, RecipientType.BCC));
 
         try {
             final String text = JsonUtil.writeValueAsString(detection);
@@ -97,50 +93,32 @@
                     smtpConfig.getPort());
         }
 
-        LOGGER.info("Sending alert email to user {} ({}) at {}:{}",
+        LOGGER.info("Sending alert email {} using user ({}) at {}:{}",
+                email,
                 smtpConfig.getUsername(),
-                emailAddress,
                 smtpConfig.getHost(),
                 smtpConfig.getPort());
 
-<<<<<<< HEAD
         try (Mailer mailer = mailerBuilder.buildMailer()) {
             mailer.sendMail(email);
         } catch (Exception e) {
-            LOGGER.error("Error sending reset email to user {} ({}) at {}:{} - {}",
+            LOGGER.error("Error sending alert email {} using user ({}) at {}:{} - {}",
+                    email,
                     smtpConfig.getUsername(),
-                    emailAddress,
                     smtpConfig.getHost(),
                     smtpConfig.getPort(),
                     e.getMessage(),
                     e);
-=======
-        final Email email = new Email();
-        email.setFromAddress(emailConfig.getFromName(), emailConfig.getFromAddress());
-        email.setReplyToAddress(emailConfig.getFromName(), emailConfig.getFromAddress());
-        addAddresses(emailDestination.getTo(), address ->
-                email.addRecipient(address, address, RecipientType.TO));
-        addAddresses(emailDestination.getCc(), address ->
-                email.addRecipient(address, address, RecipientType.CC));
-        addAddresses(emailDestination.getBcc(), address ->
-                email.addRecipient(address, address, RecipientType.BCC));
-        email.setSubject(detection.getDetectorName());
-
-        try {
-            final String text = JsonUtil.writeValueAsString(detection);
-            email.setText(text);
-        } catch (final RuntimeException e) {
-            LOGGER.error(e.getMessage(), e);
->>>>>>> f81c9981
         }
     }
 
-    private void addAddresses(final String addresses, final Consumer<String> consumer) {
+    private void addAddresses(final String addresses,
+                              final Consumer<String> consumer) {
         if (addresses != null) {
             final String[] emailAddresses = addresses.split(";");
             for (final String emailAddress : emailAddresses) {
                 final String trimmed = emailAddress.trim();
-                if (trimmed.length() > 0) {
+                if (!trimmed.isEmpty()) {
                     consumer.accept(trimmed);
                 }
             }

/*
 * Copyright 2017 Crown Copyright
 *
 * Licensed under the Apache License, Version 2.0 (the "License");
 * you may not use this file except in compliance with the License.
 * You may obtain a copy of the License at
 *
 *     http://www.apache.org/licenses/LICENSE-2.0
 *
 * Unless required by applicable law or agreed to in writing, software
 * distributed under the License is distributed on an "AS IS" BASIS,
 * WITHOUT WARRANTIES OR CONDITIONS OF ANY KIND, either express or implied.
 * See the License for the specific language governing permissions and
 * limitations under the License.
 *
 */

package stroom.analytics.impl;

import stroom.data.store.api.DataException;
import stroom.data.store.api.InputStreamProvider;
import stroom.data.store.api.SegmentInputStream;
import stroom.data.store.api.Source;
import stroom.data.store.api.Store;
import stroom.docref.DocRef;
import stroom.meta.shared.Meta;
import stroom.pipeline.PipelineStore;
import stroom.pipeline.factory.Pipeline;
import stroom.pipeline.factory.PipelineFactory;
import stroom.pipeline.shared.data.PipelineData;
import stroom.pipeline.state.CurrentUserHolder;
import stroom.pipeline.state.FeedHolder;
import stroom.pipeline.state.MetaDataHolder;
import stroom.pipeline.state.MetaHolder;
import stroom.pipeline.state.PipelineHolder;
import stroom.pipeline.task.StreamMetaDataProvider;
import stroom.search.extraction.ExtractionException;
import stroom.security.api.SecurityContext;
import stroom.task.api.TaskContext;
import stroom.task.api.TaskTerminatedException;
import stroom.util.io.IgnoreCloseInputStream;
import stroom.util.io.StreamUtil;
import stroom.util.logging.LambdaLogger;
import stroom.util.logging.LambdaLoggerFactory;
import stroom.util.logging.LogUtil;

import java.io.IOException;
import java.io.InputStream;
import java.io.UncheckedIOException;
import java.nio.channels.ClosedByInterruptException;
import javax.inject.Inject;

public class AnalyticsStreamProcessor {

    private static final LambdaLogger LOGGER = LambdaLoggerFactory.getLogger(AnalyticsStreamProcessor.class);

    private final Store streamStore;
    private final FeedHolder feedHolder;
    private final MetaDataHolder metaDataHolder;
    private final CurrentUserHolder currentUserHolder;
    private final MetaHolder metaHolder;
    private final PipelineHolder pipelineHolder;
    private final PipelineFactory pipelineFactory;
    private final PipelineStore pipelineStore;
    private final SecurityContext securityContext;

    @Inject
    AnalyticsStreamProcessor(final Store streamStore,
                             final FeedHolder feedHolder,
                             final MetaDataHolder metaDataHolder,
                             final CurrentUserHolder currentUserHolder,
                             final MetaHolder metaHolder,
                             final PipelineHolder pipelineHolder,
                             final PipelineFactory pipelineFactory,
                             final PipelineStore pipelineStore,
                             final SecurityContext securityContext) {
        this.streamStore = streamStore;
        this.feedHolder = feedHolder;
        this.metaDataHolder = metaDataHolder;
        this.currentUserHolder = currentUserHolder;
        this.metaHolder = metaHolder;
        this.pipelineHolder = pipelineHolder;
        this.pipelineFactory = pipelineFactory;
        this.pipelineStore = pipelineStore;
        this.securityContext = securityContext;
    }

    public Meta extract(final TaskContext taskContext,
                        final long streamId,
                        final DocRef pipelineRef,
                        final PipelineData pipelineData) throws DataException {
        Meta meta = null;

        // Open the stream source.
        try (final Source source = streamStore.openSource(streamId)) {
            if (source != null) {
                taskContext.reset();
                taskContext.info(() -> "Extracting from stream " + streamId);

                meta = source.getMeta();

                // Set the current user.
<<<<<<< HEAD
                currentUserHolder.setCurrentUser(securityContext.getUserIdentity().getDisplayName());
=======
                currentUserHolder.setCurrentUser(securityContext.getUserIdentityForAudit());
>>>>>>> 45187bd7

                // Create the parser.
                final Pipeline pipeline = pipelineFactory.create(pipelineData, taskContext);
                if (pipeline == null) {
                    throw new ExtractionException("Unable to create parser for pipeline: " + pipelineRef);
                }

                // Process the stream segments.
                processData(source, pipelineRef, pipeline);
            }
        } catch (final IOException e) {
            throw new UncheckedIOException(e);
        }

        return meta;
    }

    /**
     * Extract data from the segment list. Returns the total number of segments
     * that were successfully extracted.
     */
    private void processData(final Source source,
                             final DocRef pipelineRef,
                             final Pipeline pipeline) {
        long count = 0;

        try (final InputStreamProvider inputStreamProvider = source.get(0)) {
            // This is a valid stream so try and extract as many
            // segments as we are allowed.
            try (final SegmentInputStream segmentInputStream = inputStreamProvider.get()) {
                // Now try and extract the data.
                extract(pipelineRef, pipeline, source, segmentInputStream, count);
            }
        } catch (final TaskTerminatedException | ClosedByInterruptException e) {
            LOGGER.debug(e::getMessage, e);
        } catch (final ExtractionException e) {
            throw e;
        } catch (final IOException | RuntimeException e) {
            // Something went wrong extracting data from this stream.
            throw new ExtractionException("Unable to extract data from stream source with id: " +
                    source.getMeta().getId() + " - " + e.getMessage(), e);
        }
    }

    /**
     * We do this one by one
     */
    private void extract(final DocRef pipelineRef,
                         final Pipeline pipeline,
                         final Source source,
                         final SegmentInputStream segmentInputStream,
                         final long count) {
        if (source != null && segmentInputStream != null) {
            LOGGER.debug(() -> "Reading " + count + " segments from stream " + source.getMeta().getId());

            try {
                // Here we need to reload the feed as this will get the related
                // objects Translation etc
                feedHolder.setFeedName(source.getMeta().getFeedName());

                // Set up the meta data holder.
                metaDataHolder.setMetaDataProvider(new StreamMetaDataProvider(metaHolder, pipelineStore));

                metaHolder.setMeta(source.getMeta());
                pipelineHolder.setPipeline(pipelineRef);

                final InputStream inputStream = new IgnoreCloseInputStream(segmentInputStream);

                // Get the encoding for the stream we are about to process.
                final String encoding = StreamUtil.DEFAULT_CHARSET_NAME;

                // Process the boundary.
                LOGGER.logDurationIfDebugEnabled(
                        () -> pipeline.process(inputStream, encoding),
                        () -> LogUtil.message("Processing pipeline {}, stream {}",
                                pipelineRef.getUuid(), source.getMeta().getId()));

            } catch (final TaskTerminatedException e) {
                // Ignore stopped pipeline exceptions as we are meant to get
                // these when a task is asked to stop prematurely.
            } catch (final RuntimeException e) {
                throw ExtractionException.wrap(e);
            }
        }
    }
}<|MERGE_RESOLUTION|>--- conflicted
+++ resolved
@@ -100,11 +100,7 @@
                 meta = source.getMeta();
 
                 // Set the current user.
-<<<<<<< HEAD
-                currentUserHolder.setCurrentUser(securityContext.getUserIdentity().getDisplayName());
-=======
                 currentUserHolder.setCurrentUser(securityContext.getUserIdentityForAudit());
->>>>>>> 45187bd7
 
                 // Create the parser.
                 final Pipeline pipeline = pipelineFactory.create(pipelineData, taskContext);

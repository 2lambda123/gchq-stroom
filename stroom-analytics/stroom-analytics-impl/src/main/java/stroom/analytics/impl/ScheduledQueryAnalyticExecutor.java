--- conflicted
+++ resolved
@@ -45,7 +45,6 @@
 import stroom.task.api.TaskContext;
 import stroom.task.api.TaskContextFactory;
 import stroom.task.api.TaskTerminatedException;
-import stroom.task.api.TerminateHandlerFactory;
 import stroom.util.NullSafe;
 import stroom.util.concurrent.UncheckedInterruptedException;
 import stroom.util.concurrent.WorkQueue;
@@ -129,7 +128,6 @@
             info(() -> "Starting scheduled analytic processing");
 
             // Load rules.
-<<<<<<< HEAD
             final List<AnalyticRuleDoc> analytics = loadScheduledQueryAnalytics();
 
             info(() -> "Processing " + LogUtil.namedCount("scheduled analytic rule", NullSafe.size(analytics)));
@@ -150,19 +148,6 @@
 
             // Join.
             workQueue.join();
-=======
-            final List<ScheduledQueryAnalytic> analytics = loadScheduledQueryAnalytics();
-
-            info(() -> "Executing " +
-                    LogUtil.namedCount("scheduled analytic", NullSafe.size(analytics)));
-            final List<CompletableFuture<Void>> completableFutures = new ArrayList<>();
-            processScheduledQueryAnalytics(analytics, completableFutures, taskContext);
-
-            // Join.
-            info(() -> "Executing " +
-                    LogUtil.namedCount("scheduled analytic", NullSafe.size(completableFutures)));
-            CompletableFuture.allOf(completableFutures.toArray(new CompletableFuture[0])).join();
->>>>>>> 9d3ad608
             info(() -> LogUtil.message("Finished scheduled analytic processing in {}", logExecutionTime));
         } catch (final TaskTerminatedException | UncheckedInterruptedException e) {
             LOGGER.debug("Task terminated", e);
@@ -174,7 +159,6 @@
 
     private void processScheduledQueryAnalytics(final AnalyticRuleDoc analytic,
                                                 final TaskContext parentTaskContext) {
-<<<<<<< HEAD
         if (!parentTaskContext.isTerminated()) {
             final String ruleIdentity = AnalyticUtil.getAnalyticRuleIdentity(analytic);
             try {
@@ -227,18 +211,6 @@
                     }));
                 } catch (final RuntimeException e) {
                     LOGGER.error(() -> "Error executing rule: " + ruleIdentity, e);
-=======
-        for (final ScheduledQueryAnalytic analytic : analytics) {
-            info(() -> "Executing analytic: " + analytic.ruleIdentity);
-            if (!parentTaskContext.isTerminated()) {
-                try {
-                    final String ownerUuid = securityContext.getDocumentOwnerUuid(analytic.analyticRuleDoc.asDocRef());
-                    final UserIdentity userIdentity = securityContext.createIdentityByUserUuid(ownerUuid);
-                    securityContext.asUser(userIdentity, () -> securityContext.useAsRead(() ->
-                            processScheduledQueryAnalytic(analytic, completableFutures, parentTaskContext)));
-                } catch (final RuntimeException e) {
-                    LOGGER.error(() -> "Error executing analytic: " + analytic.ruleIdentity(), e);
->>>>>>> 9d3ad608
                 }
             };
             workQueue.exec(runnable);
@@ -269,29 +241,11 @@
             }
         }
 
-<<<<<<< HEAD
         // Calculate end bounds.
         Instant endTime = Instant.MAX;
         if (scheduleBounds != null && scheduleBounds.getEndTimeMs() != null) {
             endTime = Instant.ofEpochMilli(scheduleBounds.getEndTimeMs());
         }
-=======
-            if (to.isAfter(from)) {
-                final String errorFeedName = analyticHelper.getErrorFeedName(analytic.analyticRuleDoc);
-                final TimeFilter timeFilter = new TimeFilter(from.toEpochMilli(), to.toEpochMilli());
-
-                final Runnable runnable = taskContextFactory.childContext(
-                        parentTaskContext,
-                        "Scheduled Query Analytic: " + analytic.ruleIdentity(),
-                        TerminateHandlerFactory.NOOP_FACTORY,
-                        taskContext -> {
-                            final AnalyticErrorWriter analyticErrorWriter = analyticErrorWriterProvider.get();
-                            analyticErrorWriter.exec(
-                                    errorFeedName,
-                                    null,
-                                    () -> processScheduledQueryAnalytic(analytic, timeFilter));
-                        });
->>>>>>> 9d3ad608
 
         if (!effectiveExecutionTime.isAfter(executionTime) && !effectiveExecutionTime.isAfter(endTime)) {
             taskContext.info(() -> "Executing schedule '" +

--- conflicted
+++ resolved
@@ -268,7 +268,7 @@
                 // Fix table result requests.
                 final List<ResultRequest> resultRequests = mappedRequest.getResultRequests();
                 if (resultRequests != null && resultRequests.size() == 1) {
-                    final ResultRequest resultRequest = resultRequests.get(0).copy()
+                    final ResultRequest resultRequest = resultRequests.getFirst().copy()
                             .openGroups(null)
                             .requestedRange(OffsetRange.UNBOUNDED)
                             .build();
@@ -281,28 +281,19 @@
                                 .resultStore().getData(SearchRequestFactory.TABLE_COMPONENT_ID);
                         dataStore.getCompletionState().awaitCompletion();
 
-                        final TableSettings tableSettings = resultRequest.getMappings().get(0);
+                        final TableSettings tableSettings = resultRequest.getMappings().getFirst();
                         final Map<String, String> paramMap = ParamUtil
                                 .createParamMap(mappedRequest.getQuery().getParams());
                         final CompiledColumns compiledColumns = CompiledColumns.create(
                                 expressionContext,
                                 tableSettings.getColumns(),
                                 paramMap);
-<<<<<<< HEAD
-                        final FieldIndex fieldIndex = compiledColumns.getFieldIndex();
-=======
->>>>>>> 48563a58
 
                         final Provider<DetectionConsumer> detectionConsumerProvider =
                                 detectionConsumerFactory.create(analytic.analyticRuleDoc);
                         final DetectionConsumerProxy detectionConsumerProxy = detectionConsumerProxyProvider.get();
                         detectionConsumerProxy.setAnalyticRuleDoc(analytic.analyticRuleDoc());
-<<<<<<< HEAD
                         detectionConsumerProxy.setCompiledColumns(compiledColumns);
-                        detectionConsumerProxy.setFieldIndex(fieldIndex);
-=======
-                        detectionConsumerProxy.setCompiledFields(compiledFields);
->>>>>>> 48563a58
                         detectionConsumerProxy.setDetectionsConsumerProvider(detectionConsumerProvider);
 
                         try {
@@ -386,11 +377,7 @@
 
                         } finally {
                             final List<String> errors = errorConsumer.getErrors();
-<<<<<<< HEAD
                             if (errors != null) {
-=======
-                            if (errors != null && !errors.isEmpty()) {
->>>>>>> 48563a58
                                 for (final String error : errors) {
                                     errorReceiverProxyProvider.get()
                                             .getErrorReceiver()

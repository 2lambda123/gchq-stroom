--- conflicted
+++ resolved
@@ -39,11 +39,7 @@
 //    implementation project(':stroom-view:stroom-view-impl')
     implementation project(':stroom-view:stroom-view-api')
 
-<<<<<<< HEAD
-    implementation libs.guice7
-=======
     implementation libs.guice
->>>>>>> d2116a58
     implementation libs.jackson_annotations
     implementation libs.jakarta_validation_api
     implementation libs.jaxb_api

--- conflicted
+++ resolved
@@ -2,12 +2,9 @@
 
 dependencies {
     compile project(':stroom-util')
-<<<<<<< HEAD
     compile project(':stroom-security:stroom-security-api')
-=======
     compile project(':stroom-util-shared')
 
->>>>>>> 6974673f
     compile(libs.dropwizard_core) {
         exclude(group: "org.glassfish.web", module: "javax.el")
     }

--- conflicted
+++ resolved
@@ -10,7 +10,6 @@
 import stroom.feed.StroomStatusCode;
 import stroom.feed.StroomStreamException;
 import stroom.proxy.repo.StroomStreamProcessor;
-import stroom.docref.DocRef;
 import stroom.util.io.ByteCountInputStream;
 import stroom.util.thread.BufferFactory;
 
@@ -44,16 +43,11 @@
                                final MetaMapFilterFactory metaMapFilterFactory,
                                final LogStream logStream) {
         this.streamHandlerFactory = streamHandlerFactory;
-<<<<<<< HEAD
-        this.metaMapFilter = metaMapFilterFactory.create(new DocRef("RuleSet", proxyRequestConfig.getReceiptPolicyUuid()));
-=======
->>>>>>> aafacff5
         this.logStream = logStream;
 
-        if(proxyRequestConfig != null && proxyRequestConfig.getReceiptPolicyUuid() != null){
-            metaMapFilter = metaMapFilterFactory.create(proxyRequestConfig.getReceiptPolicyUuid());
-        }
-        else{
+        if (proxyRequestConfig != null && proxyRequestConfig.getReceiptPolicyUuid() != null) {
+            metaMapFilter = metaMapFilterFactory.create(new DocRef("RuleSet", proxyRequestConfig.getReceiptPolicyUuid()));
+        } else {
             metaMapFilter = metaMapFilterFactory.create();
         }
     }

---
proxyConfig:
  aggregator:
    aggregationFrequency: "PT1M"
    enabled: true
    maxAggregateAge: "PT10M"
    maxItemsPerAggregate: 1000
    maxUncompressedByteSize: "1.0G"
  contentDir: "content"
  contentSync:
    apiKey: null
    contentSyncEnabled: false
    syncFrequency: "PT1M"
    upstreamUrl: null
  db:
    batchSize: 10000000
    cleanupFrequency: "PT1S"
    connectionPragma:
    - "pragma synchronous = normal;"
    - "pragma temp_store = memory;"
    - "pragma mmap_size = 30000000000;"
    dbDir: "db"
    flushFrequency: "PT1S"
    globalPragma:
    - "pragma journal_mode = WAL;"
    maintenancePragma:
    - "pragma wal_checkpoint(truncate);"
    - "pragma vacuum;"
    - "pragma optimize;"
    maintenancePragmaFrequency: "PT1M"
  eventStore:
    forwardQueueSize: 1000
    maxAge: "PT1M"
    maxByteCount: 9223372036854775807
    maxEventCount: 9223372036854775807
    maxOpenFiles: 100
    rollFrequency: "PT10S"
  feedStatus:
    apiKey: null
    defaultStatus: "Receive"
    enabled: true
    feedStatusCache:
      expireAfterAccess: null
      expireAfterWrite: null
      maximumSize: 1000
    url: null
  fileScanners:
  - path: null
    scanFrequency: "PT1M"
  forwardFileDestinations:
  - enabled: true
    name: null
    path: null
  forwardHttpDestinations:
  - enabled: true
    forwardChunkSize: "1M"
    forwardDelay: "PT0S"
    forwardTimeout: "PT30S"
    forwardUrl: null
    name: null
    sslConfig: null
    userAgent: null
  forwardRetry:
    failedForwardDir: "failures"
    maxRetryDelay: "PT1H"
    maxTries: 10
    retryFrequency: "PT1M"
  haltBootOnConfigValidationFailure: true
  logStream:
    metaKeys:
    - "environment"
    - "feed"
    - "guid"
    - "remoteaddress"
    - "remotecertexpiry"
    - "remotedn"
    - "remotehost"
    - "system"
  path:
    home: null
    temp: null
  proxyId: null
  receive:
    authenticationRequired: true
    certificateAuthenticationEnabled: true
    metaTypes:
    - "Context"
    - "Raw Reference"
    - "Events"
    - "Raw Events"
    - "Reference"
    - "Error"
    - "Test Events"
    - "Test Reference"
    - "Detections"
    - "Meta Data"
    - "Records"
    receiptPolicyUuid: null
    tokenAuthenticationEnabled: false
  repository:
    repoDir: "repo"
    storingEnabled: true
<<<<<<< HEAD
  security:
    authentication:
      authenticationRequired: true
      openId:
        authEndpoint: null
        clientCredentialsScopes:
        - "openid"
        clientId: null
        clientSecret: null
        formTokenRequest: true
        identityProviderType: "NO_IDP"
        issuer: null
        jwksUri: null
        logoutEndpoint: null
        logoutRedirectParamName: "post_logout_redirect_uri"
        openIdConfigurationEndpoint: null
        requestScopes:
        - "openid"
        - "email"
        tokenEndpoint: null
        uniqueIdentityClaim: "sub"
        userDisplayNameClaim: "preferred_username"
        validIssuers: []
        validateAudience: true
  sqsConnectors: []
=======
  sqsConnectors:
  - awsProfileName: null
    awsRegionName: null
    pollFrequency: "PT10S"
    queueName: null
    queueUrl: null
>>>>>>> 1e09651e
  threads:
    examineSourceThreadCount: 3
    forwardRetryThreadCount: 2
    forwardThreadCount: 10<|MERGE_RESOLUTION|>--- conflicted
+++ resolved
@@ -52,7 +52,8 @@
     name: null
     path: null
   forwardHttpDestinations:
-  - enabled: true
+  - addOpenIdAccessToken: false
+    enabled: true
     forwardChunkSize: "1M"
     forwardDelay: "PT0S"
     forwardTimeout: "PT30S"
@@ -100,7 +101,6 @@
   repository:
     repoDir: "repo"
     storingEnabled: true
-<<<<<<< HEAD
   security:
     authentication:
       authenticationRequired: true
@@ -125,15 +125,12 @@
         userDisplayNameClaim: "preferred_username"
         validIssuers: []
         validateAudience: true
-  sqsConnectors: []
-=======
   sqsConnectors:
   - awsProfileName: null
     awsRegionName: null
     pollFrequency: "PT10S"
     queueName: null
     queueUrl: null
->>>>>>> 1e09651e
   threads:
     examineSourceThreadCount: 3
     forwardRetryThreadCount: 2

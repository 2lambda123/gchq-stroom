package stroom.proxy.app;

<<<<<<< HEAD
import stroom.data.zip.StroomZipFileType;
import stroom.meta.api.AttributeMap;
import stroom.meta.api.AttributeMapUtil;
import stroom.proxy.app.forwarder.ForwardFileConfig;
import stroom.proxy.app.forwarder.ForwardHttpPostConfig;
import stroom.proxy.app.handler.FeedStatusConfig;
import stroom.proxy.feed.remote.FeedStatus;
import stroom.proxy.feed.remote.GetFeedStatusRequest;
import stroom.proxy.feed.remote.GetFeedStatusResponse;
import stroom.proxy.repo.store.FileSet;
import stroom.proxy.repo.store.SequentialFileStore;
import stroom.receive.common.FeedStatusResource;
import stroom.receive.common.ReceiveDataServlet;
import stroom.receive.common.StroomStreamProcessor;
import stroom.util.NullSafe;
import stroom.util.io.ByteCountInputStream;
import stroom.util.logging.AsciiTable;
import stroom.util.logging.AsciiTable.Column;
=======
>>>>>>> 68ed888a
import stroom.util.logging.LogUtil;
import stroom.util.shared.ResourcePaths;

import com.github.tomakehurst.wiremock.junit5.WireMockExtension;
import com.github.tomakehurst.wiremock.junit5.WireMockRuntimeInfo;
import com.google.inject.Injector;
import io.dropwizard.server.DefaultServerFactory;
import org.junit.jupiter.api.BeforeEach;
import org.junit.jupiter.api.extension.RegisterExtension;
import org.slf4j.Logger;
import org.slf4j.LoggerFactory;

import java.time.Duration;
import java.time.Instant;
import java.util.Map;
import javax.ws.rs.core.GenericType;
import javax.ws.rs.core.Response;
import javax.ws.rs.core.Response.Status.Family;


public class AbstractEndToEndTest extends AbstractApplicationTest {

    private static final Logger LOGGER = LoggerFactory.getLogger(AbstractEndToEndTest.class);

    final MockHttpDestination mockHttpDestination = new MockHttpDestination();

    // Use RegisterExtension instead of @WireMockTest so we can set up the req listener
    @SuppressWarnings("unused")
    @RegisterExtension
    public final WireMockExtension wireMockExtension = mockHttpDestination.createExtension();

    @BeforeEach
    void setup(final WireMockRuntimeInfo wmRuntimeInfo) {
        LOGGER.info("WireMock running on: {}", wmRuntimeInfo.getHttpBaseUrl());
<<<<<<< HEAD
        dataFeedRequests.clear();
        postToProxyCount.reset();
    }

    void setupStroomStubs(Function<MappingBuilder, MappingBuilder> datafeedBuilderFunc) {
        final String feedStatusPath = getFeedStatusPath();
        final GetFeedStatusResponse feedStatusResponse = GetFeedStatusResponse.createOKReceiveResponse();

        final String responseJson;
        try {
            responseJson = OBJECT_MAPPER.writeValueAsString(feedStatusResponse);
        } catch (JsonProcessingException e) {
            throw new RuntimeException("Error creating json for " + feedStatusResponse);
        }

        WireMock.stubFor(WireMock.post(feedStatusPath)
                .willReturn(WireMock.aResponse()
                        .withHeader("Content-Type", "application/json")
                        .withBody(responseJson)));
        LOGGER.info("Setup WireMock POST stub for {}", feedStatusPath);

        final String datafeedPath = getDataFeedPath();
        WireMock.stubFor(datafeedBuilderFunc.apply(WireMock.post(datafeedPath)));
        LOGGER.info("Setup WireMock POST stub for {}", datafeedPath);

        WireMock.stubFor(WireMock.options(UrlPattern.ANY)
                .willReturn(
                        WireMock.aResponse()
                                .withHeader("Allow", "POST")));
        LOGGER.info("Setup WireMock OPTIONS stub for any URL");

        // now the stubs are set up wait for proxy to be ready as proxy needs the
        // stubs to be available to be healthy
        waitForHealthyProxyApp(Duration.ofSeconds(30));
    }

    private static String getFeedStatusPath() {
        return ResourcePaths.buildAuthenticatedApiPath(
                FeedStatusResource.BASE_RESOURCE_PATH,
                FeedStatusResource.GET_FEED_STATUS_PATH_PART);
    }

    public static ForwardHttpPostConfig createForwardHttpPostConfig() {
        return ForwardHttpPostConfig.builder()
                .enabled(true)
                .forwardUrl("http://localhost:"
                        + DEFAULT_STROOM_PORT
                        + getDataFeedPath())
                .name("Stroom datafeed")
                .userAgent("Junit test")
                .build();
    }

    public ForwardFileConfig createForwardFileConfig() {
        return new ForwardFileConfig(
                true,
                "My forward file",
                "forward_dest");
    }

    public static FeedStatusConfig createFeedStatusConfig() {
        return new FeedStatusConfig(
                true,
                FeedStatus.Receive,
                "http://localhost:"
                        + DEFAULT_STROOM_PORT
                        + ResourcePaths.buildAuthenticatedApiPath(FeedStatusResource.BASE_RESOURCE_PATH),
                null,
                null);
    }

    /**
     * A count of all the meta files in the {@link ForwardFileConfig} locations.
     */
    public long getForwardFileMetaCount() {
        final List<ForwardFileConfig> forwardConfigs = NullSafe.getOrElseGet(
                getConfig(),
                Config::getProxyConfig,
                ProxyConfig::getForwardFileDestinations,
                Collections::emptyList);

        if (!forwardConfigs.isEmpty()) {
            return forwardConfigs.stream()
                    .mapToLong(forwardConfig -> {
                        if (!forwardConfig.getPath().isBlank()) {
                            try (Stream<Path> pathStream = Files.walk(
                                    getPathCreator().toAppPath(forwardConfig.getPath()))) {
                                return pathStream
                                        .filter(path -> path.toString().endsWith(".meta"))
                                        .count();
                            } catch (IOException e) {
                                throw new RuntimeException(e);
                            }
                        } else {
                            return 0L;
                        }
                    })
                    .sum();
        } else {
            return 0L;
        }
    }

    /**
     * Get all the files in the directories specified in {@link ForwardFileConfig}.
     * The dir will contain .meta and .zip pairs. Each pair is one item in the returned list.
     */
    public List<ForwardFileItem> getForwardFiles() {

        final List<ForwardFileConfig> forwardConfigs = NullSafe.getOrElseGet(
                getConfig(),
                Config::getProxyConfig,
                ProxyConfig::getForwardFileDestinations,
                Collections::emptyList);

        final List<ForwardFileItem> allForwardFileItems = forwardConfigs.stream()
                .flatMap(forwardFileConfig -> {
                    final Path forwardDir = getPathCreator().toAppPath(forwardFileConfig.getPath());
                    final SequentialFileStore sequentialFileStore = new SequentialFileStore(() -> forwardDir);
                    int id = 1;
                    final List<ForwardFileItem> forwardFileItems = new ArrayList<>();
                    while (true) {
                        final FileSet fileSet = sequentialFileStore.getStoreFileSet(id);
                        if (!Files.exists(fileSet.getMeta())) {
                            LOGGER.info("id {} does not exist. dir: {}", id, fileSet.getDir());
                            break;
                        }
                        final String zipFileName = fileSet.getZipFileName();
                        final String baseName = zipFileName.substring(0, zipFileName.indexOf('.'));
                        final List<ZipItem> zipItems = new ArrayList<>();
                        final String metaContent;
                        try {
                            metaContent = Files.readString(fileSet.getMeta());

                            try (final ZipFile zipFile = new ZipFile(Files.newByteChannel(fileSet.getZip()))) {
                                final Enumeration<ZipArchiveEntry> entries = zipFile.getEntries();
                                while (entries.hasMoreElements()) {
                                    final ZipArchiveEntry entry = entries.nextElement();
                                    if (!entry.isDirectory()) {
                                        final String zipEntryName = entry.getName();
                                        final String zipEntryBaseName = zipEntryName.substring(
                                                0, zipEntryName.indexOf('.'));
                                        final String zipEntryExt = FilenameUtils.getExtension(zipEntryName);
                                        final StroomZipFileType zipEntryType =
                                                StroomZipFileType.fromExtension("." + zipEntryExt);
                                        final String zipEntryContent = new String(
                                                zipFile.getInputStream(entry).readAllBytes(),
                                                StandardCharsets.UTF_8);
                                        zipItems.add(new ZipItem(
                                                zipEntryType,
                                                zipEntryBaseName,
                                                zipEntryContent));
                                    }
                                }
                            }
                        } catch (Exception e) {
                            throw new RuntimeException(e);
                        }
                        id++;
                        forwardFileItems.add(new ForwardFileItem(
                                zipFileName,
                                baseName,
                                metaContent,
                                zipItems));
                    }
                    return forwardFileItems.stream();
                })
                .toList();

        return allForwardFileItems;
    }

    public static String getDataFeedPath() {
        return ResourcePaths.buildUnauthenticatedServletPath(ReceiveDataServlet.DATA_FEED_PATH_PART);
    }

    public void dumpAllWireMockEvents() {
        WireMock.getAllServeEvents().forEach(this::dumpWireMockEvent);
    }

    public static String getRequestBodyAsString(final LoggedRequest loggedRequest) {
        return getBodyAsString(loggedRequest.getHeaders(), loggedRequest::getBodyAsString, loggedRequest::getBody);

    }

    public static String getResponseBodyAsString(final LoggedResponse loggedResponse) {
        return getBodyAsString(loggedResponse.getHeaders(), loggedResponse::getBodyAsString, loggedResponse::getBody);
    }

    private static String getBodyAsString(final HttpHeaders headers,
                                          final Supplier<String> bodyAsStrSupplier,
                                          final Supplier<byte[]> bodyAsBytesSupplier) {
        final String requestBody;
        if (NullSafe.test(
                headers,
                headers2 -> headers2.getHeader("Compression"),
                header -> header.containsValue("ZIP"))) {

            final byte[] body = bodyAsBytesSupplier.get();
            final ZipArchiveInputStream zipInputStream = new ZipArchiveInputStream(new ByteArrayInputStream(body));
            final List<String> entries = new ArrayList<>();
            while (true) {
                try {
                    final ZipArchiveEntry entry = zipInputStream.getNextZipEntry();
                    if (entry == null) {
                        break;
                    }
                    entries.add(entry.getName() + " (" + entry.getSize() + ")");
                } catch (IOException e) {
                    throw new RuntimeException(LogUtil.message("Error reading zip stream: {}", e.getMessage()), e);
                }
            }
            requestBody = String.join("\n", entries);
        } else {
            requestBody = bodyAsStrSupplier.get();
        }
        return requestBody;
    }

    private void captureDataFeedRequest(final ServeEvent serveEvent) {
        final LoggedRequest request = serveEvent.getRequest();

        final byte[] body = request.getBody();
        if (body.length > 0) {
            final AttributeMap attributeMap = buildAttributeMap(request);
            final Map<String, DataFeedRequestItem> nameToItemMap = new HashMap<>();
            final StroomStreamProcessor stroomStreamProcessor = new StroomStreamProcessor(
                    attributeMap,
                    (entry, inputStream, progressHandler) -> {
                        final ByteCountInputStream byteCountInputStream = new ByteCountInputStream(inputStream);
                        // Assumes UTF8 content to save us inspecting the meta, fine for testing
                        final String content = new String(byteCountInputStream.readAllBytes(), StandardCharsets.UTF_8);
                        LOGGER.info("""
                                        datafeed entry: {}, content:
                                        -------------------------------------------------
                                        {}
                                        -------------------------------------------------""",
                                entry, content);
                        final String type = FilenameUtils.getExtension(entry);
                        final String baseName = entry.substring(0, entry.indexOf('.'));
                        final DataFeedRequestItem item = new DataFeedRequestItem(
                                entry,
                                baseName,
                                type,
                                content);
                        nameToItemMap.put(entry, item);
                        return byteCountInputStream.getCount();
                    },
                    val -> {
                    });

            stroomStreamProcessor.processInputStream(new ByteArrayInputStream(body), "");

            final DataFeedRequest dataFeedRequest = new DataFeedRequest(attributeMap, nameToItemMap);
            dataFeedRequests.add(dataFeedRequest);
        }
    }

    private static AttributeMap buildAttributeMap(final LoggedRequest loggedRequest) {
        final AttributeMap attributeMap = new AttributeMap();
        loggedRequest.getHeaders().all()
                .forEach(httpHeader -> {
                    attributeMap.put(httpHeader.key(), httpHeader.firstValue());
                });
        return attributeMap;
    }

    private String getHeaders(final HttpHeaders headers) {
        if (headers != null) {
            if (isHeaderLoggingEnabled) {
                return AsciiTable.builder(headers.all()
                                .stream()
                                .sorted(Comparator.comparing(MultiValue::key))
                                .toList())
                        .withColumn(Column.of("Header", MultiValue::key))
                        .withColumn(Column.of("Value", MultiValue::firstValue))
                        .build();
            } else {
                return "[Header logging disabled using IS_HEADER_LOGGING_ENABLED]";
            }
        } else {
            return "";
        }
    }
=======
        mockHttpDestination.clear();
>>>>>>> 68ed888a

        final App app = getDropwizard().getApplication();
        final Injector injector = app.getInjector();
        injector.injectMembers(this);
    }

    public PostDataHelper createPostDataHelper() {
        final String url = buildProxyAppPath(ResourcePaths.buildUnauthenticatedServletPath("datafeed"));
        return new PostDataHelper(getClient(), url);
    }

    void waitForHealthyProxyApp(final Duration timeout) {
        final Instant startTime = Instant.now();
        final String healthCheckUrl = buildProxyAdminPath("/healthcheck");

        boolean didTimeout = true;
        Response response = null;

        LOGGER.info("Waiting for proxy to start using " + healthCheckUrl);
        while (startTime.plus(timeout).isAfter(Instant.now())) {
            try {
                response = getClient().target(healthCheckUrl)
                        .request()
                        .get();
                if (Family.SUCCESSFUL.equals(response.getStatusInfo().toEnum().getFamily())) {
                    didTimeout = false;
                    LOGGER.info("Proxy is ready and healthy");
                    break;
                } else {
                    throw new RuntimeException(LogUtil.message("Proxy is unhealthy, got {} code",
                            response.getStatus()));
                }
            } catch (Exception e) {
                // Expected, so sleep and go round again
            }
            try {
                Thread.sleep(100);
            } catch (InterruptedException ex) {
                Thread.currentThread().interrupt();
                throw new RuntimeException("Interrupted while sleeping");
            }
        }
        if (didTimeout) {
            // Get the healtcheck content so we can see what is wrong. Likely a feed status check issue
            final Map<String, Object> map = response.readEntity(new GenericType<Map<String, Object>>() {
            });
            throw new RuntimeException(LogUtil.message(
                    "Timed out waiting for proxy to start. Last response: {}", map));
        }
    }

    String getProxyBaseAppUrl() {
        final String appPath = ((DefaultServerFactory) getConfig().getServerFactory()).getApplicationContextPath();
        return "http://localhost:" + getDropwizard().getLocalPort() + appPath;
    }

    String getProxyBaseAdminUrl() {
        final String adminPath = ((DefaultServerFactory) getConfig().getServerFactory()).getAdminContextPath();
        return "http://localhost:" + getDropwizard().getAdminPort() + adminPath;
    }

    String buildProxyAppPath(final String path) {
        return getProxyBaseAppUrl().replaceAll("/$", "") + path;
    }

    String buildProxyAdminPath(final String path) {
        return getProxyBaseAdminUrl().replaceAll("/$", "") + path;
    }
<<<<<<< HEAD

    /**
     * @return Count of POSTs sent to proxy
     */
    public int getPostsToProxyCount() {
        return postToProxyCount.intValue();
    }

    public int getDataFeedPostsToStroomCount() {
        return dataFeedRequests.size();
    }

    public List<LoggedRequest> getPostsToStroomDataFeed() {
        return WireMock.findAll(WireMock.postRequestedFor(WireMock.urlPathEqualTo(getDataFeedPath())));
    }

    public List<GetFeedStatusRequest> getPostsToFeedStatusCheck() {
        return WireMock.findAll(WireMock.postRequestedFor(WireMock.urlPathEqualTo(getFeedStatusPath())))
                .stream()
                .map(req -> extractContent(req, GetFeedStatusRequest.class))
                .toList();
    }

    /**
     * Assert that a http header is present and has this value
     */
    public static void assertHeaderValue(final LoggedRequest loggedRequest,
                                         final String key,
                                         final String value) {
        Assertions.assertThat(loggedRequest.getHeader(key))
                .isNotNull()
                .isEqualTo(value);
    }

    /**
     * @return All requests received by the /datafeed endpoint
     */
    public List<DataFeedRequest> getDataFeedRequests() {
        return dataFeedRequests;
    }

    private static <T> T extractContent(final LoggedRequest loggedRequest, final Class<T> clazz) {
        // Assume UTF8
        final Charset charset = StandardCharsets.UTF_8;
        final String contentStr;

        try {
            contentStr = new String(loggedRequest.getBody(), charset);
        } catch (Exception e) {
            throw new RuntimeException(LogUtil.message(
                    "Error reading content bytes as {}, error: {}",
                    clazz.getSimpleName(), e.getMessage()), e);
        }

        try {
            return OBJECT_MAPPER.readValue(contentStr, clazz);
        } catch (JsonProcessingException e) {
            throw new RuntimeException(LogUtil.message(
                    "Error de-serialising content to {}, error: {}, content:\n{}",
                    clazz.getSimpleName(), e.getMessage(), contentStr), e);
        }
    }


    // ~~~~~~~~~~~~~~~~~~~~~~~~~~~~~~~~~~~~~~~~~~~~~~~~~~~~~~~~~~~~~~~~~~~~~~~~~~~~~~~~


    public static class DataFeedRequest {

        private final AttributeMap attributeMap;
        private final Map<String, DataFeedRequestItem> nameToItemMap;

        public DataFeedRequest(final AttributeMap attributeMap,
                               final Map<String, DataFeedRequestItem> nameToItemMap) {
            this.attributeMap = attributeMap;
            this.nameToItemMap = nameToItemMap;
        }

        public Map<String, DataFeedRequestItem> getNameToItemMap() {
            return nameToItemMap;
        }

        public DataFeedRequestItem getItemByType(final String type) {
            return getNthItemByType(type, 0, 1);
        }

        public DataFeedRequestItem getNthItemByType(final String type,
                                                    final int idx,
                                                    final int expectedCount) {
            final List<DataFeedRequestItem> items = nameToItemMap.values()
                    .stream()
                    .filter(item -> item.type.equals(type))
                    .toList();
            if (items.size() > expectedCount) {
                throw new RuntimeException(LogUtil.message("Found {} items of type {}, expected {}",
                        items.size(), type, expectedCount));
            }
            return items.get(idx);
        }
    }


    // ~~~~~~~~~~~~~~~~~~~~~~~~~~~~~~~~~~~~~~~~~~~~~~~~~~~~~~~~~~~~~~~~~~~~~~~~~~~~~~~~


    public record DataFeedRequestItem(String name,
                                      String baseName,
                                      String type,
                                      String content) {

    }

    // ~~~~~~~~~~~~~~~~~~~~~~~~~~~~~~~~~~~~~~~~~~~~~~~~~~~~~~~~~~~~~~~~~~~~~~~~~~~~~~~~

    /**
     * Represents a meta + zip pair as created by the file forwarder
     *
     * @param name
     * @param basePath
     * @param metaContent
     * @param zipItems    One for each item in the zip
     */
    public record ForwardFileItem(String name,
                                  String basePath,
                                  String metaContent,
                                  List<ZipItem> zipItems) {

        public AttributeMap getMetaAttributeMap() {
            return AttributeMapUtil.create(metaContent);
        }
    }

    // ~~~~~~~~~~~~~~~~~~~~~~~~~~~~~~~~~~~~~~~~~~~~~~~~~~~~~~~~~~~~~~~~~~~~~~~~~~~~~~~~

    /**
     * Represents an item in a zip file. May be meta or data
     */
    public record ZipItem(StroomZipFileType type,
                          String baseName,
                          String content) {

        public AttributeMap getContentAsAttributeMap() {
            if (StroomZipFileType.META.equals(type)) {
                return AttributeMapUtil.create(content);
            } else {
                throw new UnsupportedOperationException(LogUtil.message(
                        "Can't convert {} to an AttributeMap", type));
            }
        }
    }
=======
>>>>>>> 68ed888a
}<|MERGE_RESOLUTION|>--- conflicted
+++ resolved
@@ -1,26 +1,5 @@
 package stroom.proxy.app;
 
-<<<<<<< HEAD
-import stroom.data.zip.StroomZipFileType;
-import stroom.meta.api.AttributeMap;
-import stroom.meta.api.AttributeMapUtil;
-import stroom.proxy.app.forwarder.ForwardFileConfig;
-import stroom.proxy.app.forwarder.ForwardHttpPostConfig;
-import stroom.proxy.app.handler.FeedStatusConfig;
-import stroom.proxy.feed.remote.FeedStatus;
-import stroom.proxy.feed.remote.GetFeedStatusRequest;
-import stroom.proxy.feed.remote.GetFeedStatusResponse;
-import stroom.proxy.repo.store.FileSet;
-import stroom.proxy.repo.store.SequentialFileStore;
-import stroom.receive.common.FeedStatusResource;
-import stroom.receive.common.ReceiveDataServlet;
-import stroom.receive.common.StroomStreamProcessor;
-import stroom.util.NullSafe;
-import stroom.util.io.ByteCountInputStream;
-import stroom.util.logging.AsciiTable;
-import stroom.util.logging.AsciiTable.Column;
-=======
->>>>>>> 68ed888a
 import stroom.util.logging.LogUtil;
 import stroom.util.shared.ResourcePaths;
 
@@ -55,294 +34,7 @@
     @BeforeEach
     void setup(final WireMockRuntimeInfo wmRuntimeInfo) {
         LOGGER.info("WireMock running on: {}", wmRuntimeInfo.getHttpBaseUrl());
-<<<<<<< HEAD
-        dataFeedRequests.clear();
-        postToProxyCount.reset();
-    }
-
-    void setupStroomStubs(Function<MappingBuilder, MappingBuilder> datafeedBuilderFunc) {
-        final String feedStatusPath = getFeedStatusPath();
-        final GetFeedStatusResponse feedStatusResponse = GetFeedStatusResponse.createOKReceiveResponse();
-
-        final String responseJson;
-        try {
-            responseJson = OBJECT_MAPPER.writeValueAsString(feedStatusResponse);
-        } catch (JsonProcessingException e) {
-            throw new RuntimeException("Error creating json for " + feedStatusResponse);
-        }
-
-        WireMock.stubFor(WireMock.post(feedStatusPath)
-                .willReturn(WireMock.aResponse()
-                        .withHeader("Content-Type", "application/json")
-                        .withBody(responseJson)));
-        LOGGER.info("Setup WireMock POST stub for {}", feedStatusPath);
-
-        final String datafeedPath = getDataFeedPath();
-        WireMock.stubFor(datafeedBuilderFunc.apply(WireMock.post(datafeedPath)));
-        LOGGER.info("Setup WireMock POST stub for {}", datafeedPath);
-
-        WireMock.stubFor(WireMock.options(UrlPattern.ANY)
-                .willReturn(
-                        WireMock.aResponse()
-                                .withHeader("Allow", "POST")));
-        LOGGER.info("Setup WireMock OPTIONS stub for any URL");
-
-        // now the stubs are set up wait for proxy to be ready as proxy needs the
-        // stubs to be available to be healthy
-        waitForHealthyProxyApp(Duration.ofSeconds(30));
-    }
-
-    private static String getFeedStatusPath() {
-        return ResourcePaths.buildAuthenticatedApiPath(
-                FeedStatusResource.BASE_RESOURCE_PATH,
-                FeedStatusResource.GET_FEED_STATUS_PATH_PART);
-    }
-
-    public static ForwardHttpPostConfig createForwardHttpPostConfig() {
-        return ForwardHttpPostConfig.builder()
-                .enabled(true)
-                .forwardUrl("http://localhost:"
-                        + DEFAULT_STROOM_PORT
-                        + getDataFeedPath())
-                .name("Stroom datafeed")
-                .userAgent("Junit test")
-                .build();
-    }
-
-    public ForwardFileConfig createForwardFileConfig() {
-        return new ForwardFileConfig(
-                true,
-                "My forward file",
-                "forward_dest");
-    }
-
-    public static FeedStatusConfig createFeedStatusConfig() {
-        return new FeedStatusConfig(
-                true,
-                FeedStatus.Receive,
-                "http://localhost:"
-                        + DEFAULT_STROOM_PORT
-                        + ResourcePaths.buildAuthenticatedApiPath(FeedStatusResource.BASE_RESOURCE_PATH),
-                null,
-                null);
-    }
-
-    /**
-     * A count of all the meta files in the {@link ForwardFileConfig} locations.
-     */
-    public long getForwardFileMetaCount() {
-        final List<ForwardFileConfig> forwardConfigs = NullSafe.getOrElseGet(
-                getConfig(),
-                Config::getProxyConfig,
-                ProxyConfig::getForwardFileDestinations,
-                Collections::emptyList);
-
-        if (!forwardConfigs.isEmpty()) {
-            return forwardConfigs.stream()
-                    .mapToLong(forwardConfig -> {
-                        if (!forwardConfig.getPath().isBlank()) {
-                            try (Stream<Path> pathStream = Files.walk(
-                                    getPathCreator().toAppPath(forwardConfig.getPath()))) {
-                                return pathStream
-                                        .filter(path -> path.toString().endsWith(".meta"))
-                                        .count();
-                            } catch (IOException e) {
-                                throw new RuntimeException(e);
-                            }
-                        } else {
-                            return 0L;
-                        }
-                    })
-                    .sum();
-        } else {
-            return 0L;
-        }
-    }
-
-    /**
-     * Get all the files in the directories specified in {@link ForwardFileConfig}.
-     * The dir will contain .meta and .zip pairs. Each pair is one item in the returned list.
-     */
-    public List<ForwardFileItem> getForwardFiles() {
-
-        final List<ForwardFileConfig> forwardConfigs = NullSafe.getOrElseGet(
-                getConfig(),
-                Config::getProxyConfig,
-                ProxyConfig::getForwardFileDestinations,
-                Collections::emptyList);
-
-        final List<ForwardFileItem> allForwardFileItems = forwardConfigs.stream()
-                .flatMap(forwardFileConfig -> {
-                    final Path forwardDir = getPathCreator().toAppPath(forwardFileConfig.getPath());
-                    final SequentialFileStore sequentialFileStore = new SequentialFileStore(() -> forwardDir);
-                    int id = 1;
-                    final List<ForwardFileItem> forwardFileItems = new ArrayList<>();
-                    while (true) {
-                        final FileSet fileSet = sequentialFileStore.getStoreFileSet(id);
-                        if (!Files.exists(fileSet.getMeta())) {
-                            LOGGER.info("id {} does not exist. dir: {}", id, fileSet.getDir());
-                            break;
-                        }
-                        final String zipFileName = fileSet.getZipFileName();
-                        final String baseName = zipFileName.substring(0, zipFileName.indexOf('.'));
-                        final List<ZipItem> zipItems = new ArrayList<>();
-                        final String metaContent;
-                        try {
-                            metaContent = Files.readString(fileSet.getMeta());
-
-                            try (final ZipFile zipFile = new ZipFile(Files.newByteChannel(fileSet.getZip()))) {
-                                final Enumeration<ZipArchiveEntry> entries = zipFile.getEntries();
-                                while (entries.hasMoreElements()) {
-                                    final ZipArchiveEntry entry = entries.nextElement();
-                                    if (!entry.isDirectory()) {
-                                        final String zipEntryName = entry.getName();
-                                        final String zipEntryBaseName = zipEntryName.substring(
-                                                0, zipEntryName.indexOf('.'));
-                                        final String zipEntryExt = FilenameUtils.getExtension(zipEntryName);
-                                        final StroomZipFileType zipEntryType =
-                                                StroomZipFileType.fromExtension("." + zipEntryExt);
-                                        final String zipEntryContent = new String(
-                                                zipFile.getInputStream(entry).readAllBytes(),
-                                                StandardCharsets.UTF_8);
-                                        zipItems.add(new ZipItem(
-                                                zipEntryType,
-                                                zipEntryBaseName,
-                                                zipEntryContent));
-                                    }
-                                }
-                            }
-                        } catch (Exception e) {
-                            throw new RuntimeException(e);
-                        }
-                        id++;
-                        forwardFileItems.add(new ForwardFileItem(
-                                zipFileName,
-                                baseName,
-                                metaContent,
-                                zipItems));
-                    }
-                    return forwardFileItems.stream();
-                })
-                .toList();
-
-        return allForwardFileItems;
-    }
-
-    public static String getDataFeedPath() {
-        return ResourcePaths.buildUnauthenticatedServletPath(ReceiveDataServlet.DATA_FEED_PATH_PART);
-    }
-
-    public void dumpAllWireMockEvents() {
-        WireMock.getAllServeEvents().forEach(this::dumpWireMockEvent);
-    }
-
-    public static String getRequestBodyAsString(final LoggedRequest loggedRequest) {
-        return getBodyAsString(loggedRequest.getHeaders(), loggedRequest::getBodyAsString, loggedRequest::getBody);
-
-    }
-
-    public static String getResponseBodyAsString(final LoggedResponse loggedResponse) {
-        return getBodyAsString(loggedResponse.getHeaders(), loggedResponse::getBodyAsString, loggedResponse::getBody);
-    }
-
-    private static String getBodyAsString(final HttpHeaders headers,
-                                          final Supplier<String> bodyAsStrSupplier,
-                                          final Supplier<byte[]> bodyAsBytesSupplier) {
-        final String requestBody;
-        if (NullSafe.test(
-                headers,
-                headers2 -> headers2.getHeader("Compression"),
-                header -> header.containsValue("ZIP"))) {
-
-            final byte[] body = bodyAsBytesSupplier.get();
-            final ZipArchiveInputStream zipInputStream = new ZipArchiveInputStream(new ByteArrayInputStream(body));
-            final List<String> entries = new ArrayList<>();
-            while (true) {
-                try {
-                    final ZipArchiveEntry entry = zipInputStream.getNextZipEntry();
-                    if (entry == null) {
-                        break;
-                    }
-                    entries.add(entry.getName() + " (" + entry.getSize() + ")");
-                } catch (IOException e) {
-                    throw new RuntimeException(LogUtil.message("Error reading zip stream: {}", e.getMessage()), e);
-                }
-            }
-            requestBody = String.join("\n", entries);
-        } else {
-            requestBody = bodyAsStrSupplier.get();
-        }
-        return requestBody;
-    }
-
-    private void captureDataFeedRequest(final ServeEvent serveEvent) {
-        final LoggedRequest request = serveEvent.getRequest();
-
-        final byte[] body = request.getBody();
-        if (body.length > 0) {
-            final AttributeMap attributeMap = buildAttributeMap(request);
-            final Map<String, DataFeedRequestItem> nameToItemMap = new HashMap<>();
-            final StroomStreamProcessor stroomStreamProcessor = new StroomStreamProcessor(
-                    attributeMap,
-                    (entry, inputStream, progressHandler) -> {
-                        final ByteCountInputStream byteCountInputStream = new ByteCountInputStream(inputStream);
-                        // Assumes UTF8 content to save us inspecting the meta, fine for testing
-                        final String content = new String(byteCountInputStream.readAllBytes(), StandardCharsets.UTF_8);
-                        LOGGER.info("""
-                                        datafeed entry: {}, content:
-                                        -------------------------------------------------
-                                        {}
-                                        -------------------------------------------------""",
-                                entry, content);
-                        final String type = FilenameUtils.getExtension(entry);
-                        final String baseName = entry.substring(0, entry.indexOf('.'));
-                        final DataFeedRequestItem item = new DataFeedRequestItem(
-                                entry,
-                                baseName,
-                                type,
-                                content);
-                        nameToItemMap.put(entry, item);
-                        return byteCountInputStream.getCount();
-                    },
-                    val -> {
-                    });
-
-            stroomStreamProcessor.processInputStream(new ByteArrayInputStream(body), "");
-
-            final DataFeedRequest dataFeedRequest = new DataFeedRequest(attributeMap, nameToItemMap);
-            dataFeedRequests.add(dataFeedRequest);
-        }
-    }
-
-    private static AttributeMap buildAttributeMap(final LoggedRequest loggedRequest) {
-        final AttributeMap attributeMap = new AttributeMap();
-        loggedRequest.getHeaders().all()
-                .forEach(httpHeader -> {
-                    attributeMap.put(httpHeader.key(), httpHeader.firstValue());
-                });
-        return attributeMap;
-    }
-
-    private String getHeaders(final HttpHeaders headers) {
-        if (headers != null) {
-            if (isHeaderLoggingEnabled) {
-                return AsciiTable.builder(headers.all()
-                                .stream()
-                                .sorted(Comparator.comparing(MultiValue::key))
-                                .toList())
-                        .withColumn(Column.of("Header", MultiValue::key))
-                        .withColumn(Column.of("Value", MultiValue::firstValue))
-                        .build();
-            } else {
-                return "[Header logging disabled using IS_HEADER_LOGGING_ENABLED]";
-            }
-        } else {
-            return "";
-        }
-    }
-=======
         mockHttpDestination.clear();
->>>>>>> 68ed888a
 
         final App app = getDropwizard().getApplication();
         final Injector injector = app.getInjector();
@@ -411,157 +103,4 @@
     String buildProxyAdminPath(final String path) {
         return getProxyBaseAdminUrl().replaceAll("/$", "") + path;
     }
-<<<<<<< HEAD
-
-    /**
-     * @return Count of POSTs sent to proxy
-     */
-    public int getPostsToProxyCount() {
-        return postToProxyCount.intValue();
-    }
-
-    public int getDataFeedPostsToStroomCount() {
-        return dataFeedRequests.size();
-    }
-
-    public List<LoggedRequest> getPostsToStroomDataFeed() {
-        return WireMock.findAll(WireMock.postRequestedFor(WireMock.urlPathEqualTo(getDataFeedPath())));
-    }
-
-    public List<GetFeedStatusRequest> getPostsToFeedStatusCheck() {
-        return WireMock.findAll(WireMock.postRequestedFor(WireMock.urlPathEqualTo(getFeedStatusPath())))
-                .stream()
-                .map(req -> extractContent(req, GetFeedStatusRequest.class))
-                .toList();
-    }
-
-    /**
-     * Assert that a http header is present and has this value
-     */
-    public static void assertHeaderValue(final LoggedRequest loggedRequest,
-                                         final String key,
-                                         final String value) {
-        Assertions.assertThat(loggedRequest.getHeader(key))
-                .isNotNull()
-                .isEqualTo(value);
-    }
-
-    /**
-     * @return All requests received by the /datafeed endpoint
-     */
-    public List<DataFeedRequest> getDataFeedRequests() {
-        return dataFeedRequests;
-    }
-
-    private static <T> T extractContent(final LoggedRequest loggedRequest, final Class<T> clazz) {
-        // Assume UTF8
-        final Charset charset = StandardCharsets.UTF_8;
-        final String contentStr;
-
-        try {
-            contentStr = new String(loggedRequest.getBody(), charset);
-        } catch (Exception e) {
-            throw new RuntimeException(LogUtil.message(
-                    "Error reading content bytes as {}, error: {}",
-                    clazz.getSimpleName(), e.getMessage()), e);
-        }
-
-        try {
-            return OBJECT_MAPPER.readValue(contentStr, clazz);
-        } catch (JsonProcessingException e) {
-            throw new RuntimeException(LogUtil.message(
-                    "Error de-serialising content to {}, error: {}, content:\n{}",
-                    clazz.getSimpleName(), e.getMessage(), contentStr), e);
-        }
-    }
-
-
-    // ~~~~~~~~~~~~~~~~~~~~~~~~~~~~~~~~~~~~~~~~~~~~~~~~~~~~~~~~~~~~~~~~~~~~~~~~~~~~~~~~
-
-
-    public static class DataFeedRequest {
-
-        private final AttributeMap attributeMap;
-        private final Map<String, DataFeedRequestItem> nameToItemMap;
-
-        public DataFeedRequest(final AttributeMap attributeMap,
-                               final Map<String, DataFeedRequestItem> nameToItemMap) {
-            this.attributeMap = attributeMap;
-            this.nameToItemMap = nameToItemMap;
-        }
-
-        public Map<String, DataFeedRequestItem> getNameToItemMap() {
-            return nameToItemMap;
-        }
-
-        public DataFeedRequestItem getItemByType(final String type) {
-            return getNthItemByType(type, 0, 1);
-        }
-
-        public DataFeedRequestItem getNthItemByType(final String type,
-                                                    final int idx,
-                                                    final int expectedCount) {
-            final List<DataFeedRequestItem> items = nameToItemMap.values()
-                    .stream()
-                    .filter(item -> item.type.equals(type))
-                    .toList();
-            if (items.size() > expectedCount) {
-                throw new RuntimeException(LogUtil.message("Found {} items of type {}, expected {}",
-                        items.size(), type, expectedCount));
-            }
-            return items.get(idx);
-        }
-    }
-
-
-    // ~~~~~~~~~~~~~~~~~~~~~~~~~~~~~~~~~~~~~~~~~~~~~~~~~~~~~~~~~~~~~~~~~~~~~~~~~~~~~~~~
-
-
-    public record DataFeedRequestItem(String name,
-                                      String baseName,
-                                      String type,
-                                      String content) {
-
-    }
-
-    // ~~~~~~~~~~~~~~~~~~~~~~~~~~~~~~~~~~~~~~~~~~~~~~~~~~~~~~~~~~~~~~~~~~~~~~~~~~~~~~~~
-
-    /**
-     * Represents a meta + zip pair as created by the file forwarder
-     *
-     * @param name
-     * @param basePath
-     * @param metaContent
-     * @param zipItems    One for each item in the zip
-     */
-    public record ForwardFileItem(String name,
-                                  String basePath,
-                                  String metaContent,
-                                  List<ZipItem> zipItems) {
-
-        public AttributeMap getMetaAttributeMap() {
-            return AttributeMapUtil.create(metaContent);
-        }
-    }
-
-    // ~~~~~~~~~~~~~~~~~~~~~~~~~~~~~~~~~~~~~~~~~~~~~~~~~~~~~~~~~~~~~~~~~~~~~~~~~~~~~~~~
-
-    /**
-     * Represents an item in a zip file. May be meta or data
-     */
-    public record ZipItem(StroomZipFileType type,
-                          String baseName,
-                          String content) {
-
-        public AttributeMap getContentAsAttributeMap() {
-            if (StroomZipFileType.META.equals(type)) {
-                return AttributeMapUtil.create(content);
-            } else {
-                throw new UnsupportedOperationException(LogUtil.message(
-                        "Can't convert {} to an AttributeMap", type));
-            }
-        }
-    }
-=======
->>>>>>> 68ed888a
 }
package stroom.proxy.app;

import stroom.proxy.app.DbRecordCountAssertion.DbRecordCounts;
import stroom.proxy.repo.AggregatorConfig;
import stroom.proxy.repo.ProxyRepoConfig;
<<<<<<< HEAD
import stroom.receive.common.ReceiveDataConfig;
import stroom.security.openid.api.IdpType;
import stroom.test.common.TestUtil;
=======
>>>>>>> 68ed888a
import stroom.util.logging.LambdaLogger;
import stroom.util.logging.LambdaLoggerFactory;
import stroom.util.time.StroomDuration;

import com.github.tomakehurst.wiremock.client.WireMock;
import org.assertj.core.api.Assertions;
import org.junit.jupiter.api.Test;

import java.time.Duration;
import javax.inject.Inject;

public class TestEndToEndStoreAndForwardToFileAndHttp extends AbstractEndToEndTest {

    private static final LambdaLogger LOGGER = LambdaLoggerFactory.getLogger(
            TestEndToEndStoreAndForwardToFileAndHttp.class);

    @Inject
    private DbRecordCountAssertion dbRecordCountAssertion;
    @Inject
    private MockFileDestination mockFileDestination;

    @Override
    protected ProxyConfig getProxyConfigOverride() {
        return ProxyConfig.builder()
                .proxyId("TestProxy")
                .pathConfig(createProxyPathConfig())
                .proxyRepoConfig(ProxyRepoConfig.builder()
                        .storingEnabled(true)
                        .build())
                .securityConfig(new ProxySecurityConfig(ProxyAuthenticationConfig.builder()
                        .openIdConfig(new ProxyOpenIdConfig()
                                .withIdentityProviderType(IdpType.TEST_CREDENTIALS))
                        .build()))
                .aggregatorConfig(AggregatorConfig.builder()
                        .maxItemsPerAggregate(1000)
                        .maxUncompressedByteSizeString("1G")
                        .maxAggregateAge(StroomDuration.ofSeconds(1))
                        .aggregationFrequency(StroomDuration.ofSeconds(1))
                        .maxItemsPerAggregate(3)
                        .build())
<<<<<<< HEAD
                .addForwardDestination(createForwardFileConfig()) // forward to file and http
                .addForwardDestination(createForwardHttpPostConfig())
                .feedStatusConfig(createFeedStatusConfig())
                .receiveDataConfig(ReceiveDataConfig.builder()
                        .withAuthenticationRequired(false)
                        .build())
=======
                .addForwardDestination(MockFileDestination.createForwardFileConfig()) // forward to file and http
                .addForwardDestination(MockHttpDestination.createForwardHttpPostConfig())
                .feedStatusConfig(MockHttpDestination.createFeedStatusConfig())
>>>>>>> 68ed888a
                .build();
    }

    @Test
    void test() {
        LOGGER.info("Starting basic end-end test");
        dbRecordCountAssertion.assertRecordCounts(new DbRecordCounts(0, 0, 0, 2, 0, 0, 0, 0));

        mockHttpDestination.setupStroomStubs(mappingBuilder ->
                mappingBuilder.willReturn(WireMock.ok()));
        // now the stubs are set up wait for proxy to be ready as proxy needs the
        // stubs to be available to be healthy
        waitForHealthyProxyApp(Duration.ofSeconds(30));

        // Two feeds each send 4, agg max items of 3 so two batches each
        final PostDataHelper postDataHelper = createPostDataHelper();
        for (int i = 0; i < 4; i++) {
            postDataHelper.sendTestData1();
            postDataHelper.sendTestData2();
        }

        Assertions.assertThat(postDataHelper.getPostCount())
                .isEqualTo(8);

        // Assert file contents.
        mockFileDestination.assertFileContents(getConfig());

        dbRecordCountAssertion.assertRecordCounts(new DbRecordCounts(0, 2, 0, 2, 0, 0, 0, 0));

        // Health check sends in a feed status check with DUMMY_FEED to see if stroom is available
        mockHttpDestination.assertFeedStatusCheck();

        // Check the HTTP forwarding
        mockHttpDestination.assertRequestCount(4);

        // Assert the posts.
        mockHttpDestination.assertPosts();

        dbRecordCountAssertion.assertRecordCounts(new DbRecordCounts(0, 2, 0, 2, 0, 0, 0, 0));

        // Health check sends in a feed status check with DUMMY_FEED to see if stroom is available
        mockHttpDestination.assertFeedStatusCheck();
    }
}<|MERGE_RESOLUTION|>--- conflicted
+++ resolved
@@ -3,12 +3,9 @@
 import stroom.proxy.app.DbRecordCountAssertion.DbRecordCounts;
 import stroom.proxy.repo.AggregatorConfig;
 import stroom.proxy.repo.ProxyRepoConfig;
-<<<<<<< HEAD
 import stroom.receive.common.ReceiveDataConfig;
 import stroom.security.openid.api.IdpType;
 import stroom.test.common.TestUtil;
-=======
->>>>>>> 68ed888a
 import stroom.util.logging.LambdaLogger;
 import stroom.util.logging.LambdaLoggerFactory;
 import stroom.util.time.StroomDuration;
@@ -49,18 +46,12 @@
                         .aggregationFrequency(StroomDuration.ofSeconds(1))
                         .maxItemsPerAggregate(3)
                         .build())
-<<<<<<< HEAD
-                .addForwardDestination(createForwardFileConfig()) // forward to file and http
-                .addForwardDestination(createForwardHttpPostConfig())
-                .feedStatusConfig(createFeedStatusConfig())
+                .addForwardDestination(MockFileDestination.createForwardFileConfig()) // forward to file and http
+                .addForwardDestination(MockHttpDestination.createForwardHttpPostConfig())
+                .feedStatusConfig(MockHttpDestination.createFeedStatusConfig())
                 .receiveDataConfig(ReceiveDataConfig.builder()
                         .withAuthenticationRequired(false)
                         .build())
-=======
-                .addForwardDestination(MockFileDestination.createForwardFileConfig()) // forward to file and http
-                .addForwardDestination(MockHttpDestination.createForwardHttpPostConfig())
-                .feedStatusConfig(MockHttpDestination.createFeedStatusConfig())
->>>>>>> 68ed888a
                 .build();
     }
 

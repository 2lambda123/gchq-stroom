--- conflicted
+++ resolved
@@ -2,6 +2,7 @@
 
 import stroom.meta.api.AttributeMap;
 import stroom.meta.api.AttributeMapUtil;
+import stroom.meta.api.StandardHeaderArguments;
 import stroom.proxy.StroomStatusCode;
 import stroom.proxy.repo.CSVFormatter;
 import stroom.proxy.repo.LogStream;
@@ -64,16 +65,14 @@
         final long startTimeMs = System.currentTimeMillis();
         final AttributeMap attributeMap = AttributeMapUtil.create(request);
         try {
-<<<<<<< HEAD
+            // Validate the supplied attributes.
+            AttributeMapValidator.validate(attributeMap);
+
             final String feedName = attributeMap.get(StandardHeaderArguments.FEED);
             if (feedName == null || feedName.trim().isEmpty()) {
                 throw new StroomStreamException(StroomStatusCode.FEED_MUST_BE_SPECIFIED, attributeMap);
             }
             final String typeName = attributeMap.get(StandardHeaderArguments.TYPE);
-=======
-            // Validate the supplied attributes.
-            AttributeMapValidator.validate(attributeMap);
->>>>>>> 6b3d6963
 
             try (final ByteCountInputStream inputStream = new ByteCountInputStream(request.getInputStream())) {
                 // Test to see if we are going to accept this stream or drop the data.

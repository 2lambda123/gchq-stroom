package stroom.proxy.app;

import stroom.proxy.app.forwarder.ForwarderConfig;
import stroom.proxy.app.handler.FeedStatusConfig;
<<<<<<< HEAD
import stroom.proxy.app.handler.ReceiptPolicyConfig;
import stroom.proxy.repo.AggregatorConfig;
import stroom.proxy.repo.LogStreamConfig;
import stroom.proxy.repo.ProxyRepoConfig;
import stroom.proxy.repo.ProxyRepoFileScannerConfig;
import stroom.util.io.PathConfig;
=======
import stroom.proxy.app.handler.ForwardStreamConfig;
import stroom.proxy.app.handler.LogStreamConfig;
import stroom.proxy.app.handler.ProxyRequestConfig;
import stroom.proxy.repo.ProxyRepositoryConfig;
import stroom.proxy.repo.ProxyRepositoryReaderConfig;
import stroom.util.shared.AbstractConfig;
import stroom.util.shared.IsProxyConfig;
import stroom.util.shared.PropertyPath;
import stroom.util.shared.validation.ValidationSeverity;
>>>>>>> 92db7a41

import com.fasterxml.jackson.annotation.JsonProperty;
import com.fasterxml.jackson.annotation.JsonPropertyDescription;
import com.fasterxml.jackson.annotation.JsonPropertyOrder;
<<<<<<< HEAD
import io.dropwizard.client.JerseyClientConfiguration;

@JsonPropertyOrder({
        "path",
        "receiptPolicy",
        "repository",
        "scanner",
        "aggregator",
        "forwarder",
        "logStream",
        "contentDir",
        "contentSync",
        "useDefaultOpenIdCredentials",
        "feedStatus",
        "jerseyClient"
})
public class ProxyConfig {

    private PathConfig pathConfig = new PathConfig();
    private ReceiptPolicyConfig receiptPolicyConfig = new ReceiptPolicyConfig();
    private ProxyRepoConfig proxyRepoConfig = new ProxyRepoConfig();
    private ProxyRepoFileScannerConfig proxyRepoFileScannerConfig = new ProxyRepoFileScannerConfig();
    private AggregatorConfig aggregatorConfig = new AggregatorConfig();
    private ForwarderConfig forwarderConfig = new ForwarderConfig();
    private LogStreamConfig logStreamConfig = new LogStreamConfig();
    private String contentDir;
    private ContentSyncConfig contentSyncConfig = new ContentSyncConfig();
    private boolean useDefaultOpenIdCredentials = true;
    private FeedStatusConfig feedStatusConfig = new FeedStatusConfig();
    private JerseyClientConfiguration jerseyClientConfig = new JerseyClientConfiguration();

    @JsonProperty("path")
    public PathConfig getPathConfig() {
        return pathConfig;
=======

import javax.inject.Singleton;
import javax.validation.constraints.AssertTrue;

@Singleton
@JsonPropertyOrder(alphabetic = true)
public class ProxyConfig extends AbstractConfig implements IsProxyConfig {

    public static final PropertyPath ROOT_PROPERTY_PATH = PropertyPath.fromParts("proxyConfig");

    public static final String PROP_NAME_HALT_BOOT_ON_CONFIG_VALIDATION_FAILURE = "haltBootOnConfigValidationFailure";

    private String proxyContentDir = "content";
    private boolean useDefaultOpenIdCredentials = true;
    private boolean haltBootOnConfigValidationFailure = true;

    private ContentSyncConfig contentSyncConfig = new ContentSyncConfig();
    private FeedStatusConfig feedStatusConfig = new FeedStatusConfig();
    private ForwardStreamConfig forwardStreamConfig = new ForwardStreamConfig();
    private RestClientConfig restClientConfig = new RestClientConfig();
    private LogStreamConfig logStreamConfig = new LogStreamConfig();
    private ProxyPathConfig pathConfig = new ProxyPathConfig();
    private ProxyRepositoryConfig proxyRepositoryConfig = new ProxyRepositoryConfig();
    private ProxyRepositoryReaderConfig proxyRepositoryReaderConfig = new ProxyRepositoryReaderConfig();
    private ProxyRequestConfig proxyRequestConfig = new ProxyRequestConfig();

    @AssertTrue(
            message = "proxyConfig." + PROP_NAME_HALT_BOOT_ON_CONFIG_VALIDATION_FAILURE + " is set to false. " +
                    "If there is invalid configuration the system may behave in unexpected ways. This setting is " +
                    "not advised.",
            payload = ValidationSeverity.Warning.class)
    @JsonProperty(PROP_NAME_HALT_BOOT_ON_CONFIG_VALIDATION_FAILURE)
    @JsonPropertyDescription("If true, Stroom-Proxy will halt on start up if any errors are found in the YAML " +
            "configuration file. If false, the errors will simply be logged. Setting this to false is not advised.")
    public boolean isHaltBootOnConfigValidationFailure() {
        return haltBootOnConfigValidationFailure;
    }

    @SuppressWarnings("unused")
    public void setHaltBootOnConfigValidationFailure(final boolean haltBootOnConfigValidationFailure) {
        this.haltBootOnConfigValidationFailure = haltBootOnConfigValidationFailure;
>>>>>>> 92db7a41
    }

    public void setPathConfig(final PathConfig pathConfig) {
        this.pathConfig = pathConfig;
    }

    @JsonProperty("receiptPolicy")
    public ReceiptPolicyConfig getReceiptPolicyConfig() {
        return receiptPolicyConfig;
    }

    public void setReceiptPolicyConfig(final ReceiptPolicyConfig receiptPolicyConfig) {
        this.receiptPolicyConfig = receiptPolicyConfig;
    }

    @JsonProperty("repository")
    public ProxyRepoConfig getProxyRepositoryConfig() {
        return proxyRepoConfig;
    }

    @JsonProperty
    public void setProxyRepositoryConfig(final ProxyRepoConfig proxyRepoConfig) {
        this.proxyRepoConfig = proxyRepoConfig;
    }

    @JsonProperty("scanner")
    public ProxyRepoFileScannerConfig getProxyRepoFileScannerConfig() {
        return proxyRepoFileScannerConfig;
    }

    public void setProxyRepoFileScannerConfig(final ProxyRepoFileScannerConfig proxyRepoFileScannerConfig) {
        this.proxyRepoFileScannerConfig = proxyRepoFileScannerConfig;
    }

    @JsonProperty("aggregator")
    public AggregatorConfig getAggregatorConfig() {
        return aggregatorConfig;
    }

    public void setAggregatorConfig(final AggregatorConfig aggregatorConfig) {
        this.aggregatorConfig = aggregatorConfig;
    }

    @JsonProperty("forwarder")
    public ForwarderConfig getForwarderConfig() {
        return forwarderConfig;
    }

    @JsonProperty
    public void setForwarderConfig(final ForwarderConfig forwarderConfig) {
        this.forwarderConfig = forwarderConfig;
    }

    @JsonProperty("logStream")
    public LogStreamConfig getLogStreamConfig() {
        return logStreamConfig;
    }

    @JsonProperty
    public void setLogStreamConfig(final LogStreamConfig logStreamConfig) {
        this.logStreamConfig = logStreamConfig;
    }

    @JsonProperty("path")
    public ProxyPathConfig getProxyPathConfig() {
        return pathConfig;
    }

    @SuppressWarnings("unused")
    public void setProxyPathConfig(final ProxyPathConfig pathConfig) {
        this.pathConfig = pathConfig;
    }

    @JsonProperty
    public String getContentDir() {
        return contentDir;
    }

    @JsonProperty
    public void setContentDir(final String contentDir) {
        this.contentDir = contentDir;
    }

    @JsonProperty("contentSync")
    public ContentSyncConfig getContentSyncConfig() {
        return contentSyncConfig;
    }

    @JsonProperty
    public void setContentSyncConfig(final ContentSyncConfig contentSyncConfig) {
        this.contentSyncConfig = contentSyncConfig;
    }

    @JsonProperty()
    @JsonPropertyDescription("If true, stroom will use a set of default authentication credentials to allow" +
            "API calls from stroom-proxy. For test or demonstration purposes only, set to false for production. " +
            "If API keys are set elsewhere in config then they will override this setting.")
    public boolean isUseDefaultOpenIdCredentials() {
        return useDefaultOpenIdCredentials;
    }

    public void setUseDefaultOpenIdCredentials(final boolean useDefaultOpenIdCredentials) {
        this.useDefaultOpenIdCredentials = useDefaultOpenIdCredentials;
    }

    @JsonProperty("feedStatus")
    public FeedStatusConfig getFeedStatusConfig() {
        return feedStatusConfig;
    }

    @JsonProperty("feedStatus")
    public void setFeedStatusConfig(final FeedStatusConfig feedStatusConfig) {
        this.feedStatusConfig = feedStatusConfig;
    }

<<<<<<< HEAD
    @JsonProperty("jerseyClient")
    public JerseyClientConfiguration getJerseyClientConfiguration() {
        return jerseyClientConfig;
=======
    @JsonProperty
    public String getProxyContentDir() {
        return proxyContentDir;
    }

    @JsonProperty
    public void setProxyContentDir(final String proxyContentDir) {
        this.proxyContentDir = proxyContentDir;
    }

    @JsonProperty("restClient")
    public RestClientConfig getRestClientConfig() {
        return restClientConfig;
>>>>>>> 92db7a41
    }

    @JsonProperty("restClient")
    public void setRestClientConfig(final RestClientConfig restClientConfig) {
        this.restClientConfig = restClientConfig;
    }
}<|MERGE_RESOLUTION|>--- conflicted
+++ resolved
@@ -2,64 +2,20 @@
 
 import stroom.proxy.app.forwarder.ForwarderConfig;
 import stroom.proxy.app.handler.FeedStatusConfig;
-<<<<<<< HEAD
 import stroom.proxy.app.handler.ReceiptPolicyConfig;
 import stroom.proxy.repo.AggregatorConfig;
 import stroom.proxy.repo.LogStreamConfig;
 import stroom.proxy.repo.ProxyRepoConfig;
 import stroom.proxy.repo.ProxyRepoFileScannerConfig;
 import stroom.util.io.PathConfig;
-=======
-import stroom.proxy.app.handler.ForwardStreamConfig;
-import stroom.proxy.app.handler.LogStreamConfig;
-import stroom.proxy.app.handler.ProxyRequestConfig;
-import stroom.proxy.repo.ProxyRepositoryConfig;
-import stroom.proxy.repo.ProxyRepositoryReaderConfig;
 import stroom.util.shared.AbstractConfig;
 import stroom.util.shared.IsProxyConfig;
+import stroom.util.shared.validation.ValidationSeverity;
 import stroom.util.shared.PropertyPath;
-import stroom.util.shared.validation.ValidationSeverity;
->>>>>>> 92db7a41
 
 import com.fasterxml.jackson.annotation.JsonProperty;
 import com.fasterxml.jackson.annotation.JsonPropertyDescription;
 import com.fasterxml.jackson.annotation.JsonPropertyOrder;
-<<<<<<< HEAD
-import io.dropwizard.client.JerseyClientConfiguration;
-
-@JsonPropertyOrder({
-        "path",
-        "receiptPolicy",
-        "repository",
-        "scanner",
-        "aggregator",
-        "forwarder",
-        "logStream",
-        "contentDir",
-        "contentSync",
-        "useDefaultOpenIdCredentials",
-        "feedStatus",
-        "jerseyClient"
-})
-public class ProxyConfig {
-
-    private PathConfig pathConfig = new PathConfig();
-    private ReceiptPolicyConfig receiptPolicyConfig = new ReceiptPolicyConfig();
-    private ProxyRepoConfig proxyRepoConfig = new ProxyRepoConfig();
-    private ProxyRepoFileScannerConfig proxyRepoFileScannerConfig = new ProxyRepoFileScannerConfig();
-    private AggregatorConfig aggregatorConfig = new AggregatorConfig();
-    private ForwarderConfig forwarderConfig = new ForwarderConfig();
-    private LogStreamConfig logStreamConfig = new LogStreamConfig();
-    private String contentDir;
-    private ContentSyncConfig contentSyncConfig = new ContentSyncConfig();
-    private boolean useDefaultOpenIdCredentials = true;
-    private FeedStatusConfig feedStatusConfig = new FeedStatusConfig();
-    private JerseyClientConfiguration jerseyClientConfig = new JerseyClientConfiguration();
-
-    @JsonProperty("path")
-    public PathConfig getPathConfig() {
-        return pathConfig;
-=======
 
 import javax.inject.Singleton;
 import javax.validation.constraints.AssertTrue;
@@ -72,19 +28,20 @@
 
     public static final String PROP_NAME_HALT_BOOT_ON_CONFIG_VALIDATION_FAILURE = "haltBootOnConfigValidationFailure";
 
-    private String proxyContentDir = "content";
     private boolean useDefaultOpenIdCredentials = true;
     private boolean haltBootOnConfigValidationFailure = true;
+    private String contentDir;
 
+    private PathConfig pathConfig = new ProxyPathConfig();
+    private ReceiptPolicyConfig receiptPolicyConfig = new ReceiptPolicyConfig();
+    private ProxyRepoConfig proxyRepoConfig = new ProxyRepoConfig();
+    private ProxyRepoFileScannerConfig proxyRepoFileScannerConfig = new ProxyRepoFileScannerConfig();
+    private AggregatorConfig aggregatorConfig = new AggregatorConfig();
+    private ForwarderConfig forwarderConfig = new ForwarderConfig();
+    private LogStreamConfig logStreamConfig = new LogStreamConfig();
     private ContentSyncConfig contentSyncConfig = new ContentSyncConfig();
     private FeedStatusConfig feedStatusConfig = new FeedStatusConfig();
-    private ForwardStreamConfig forwardStreamConfig = new ForwardStreamConfig();
     private RestClientConfig restClientConfig = new RestClientConfig();
-    private LogStreamConfig logStreamConfig = new LogStreamConfig();
-    private ProxyPathConfig pathConfig = new ProxyPathConfig();
-    private ProxyRepositoryConfig proxyRepositoryConfig = new ProxyRepositoryConfig();
-    private ProxyRepositoryReaderConfig proxyRepositoryReaderConfig = new ProxyRepositoryReaderConfig();
-    private ProxyRequestConfig proxyRequestConfig = new ProxyRequestConfig();
 
     @AssertTrue(
             message = "proxyConfig." + PROP_NAME_HALT_BOOT_ON_CONFIG_VALIDATION_FAILURE + " is set to false. " +
@@ -101,7 +58,33 @@
     @SuppressWarnings("unused")
     public void setHaltBootOnConfigValidationFailure(final boolean haltBootOnConfigValidationFailure) {
         this.haltBootOnConfigValidationFailure = haltBootOnConfigValidationFailure;
->>>>>>> 92db7a41
+    }
+
+    @JsonProperty()
+    @JsonPropertyDescription("If true, stroom will use a set of default authentication credentials to allow" +
+            "API calls from stroom-proxy. For test or demonstration purposes only, set to false for production. " +
+            "If API keys are set elsewhere in config then they will override this setting.")
+    public boolean isUseDefaultOpenIdCredentials() {
+        return useDefaultOpenIdCredentials;
+    }
+
+    public void setUseDefaultOpenIdCredentials(final boolean useDefaultOpenIdCredentials) {
+        this.useDefaultOpenIdCredentials = useDefaultOpenIdCredentials;
+    }
+
+    @JsonProperty
+    public String getContentDir() {
+        return contentDir;
+    }
+
+    @JsonProperty
+    public void setContentDir(final String contentDir) {
+        this.contentDir = contentDir;
+    }
+
+    @JsonProperty("path")
+    public PathConfig getPathConfig() {
+        return pathConfig;
     }
 
     public void setPathConfig(final PathConfig pathConfig) {
@@ -165,26 +148,6 @@
         this.logStreamConfig = logStreamConfig;
     }
 
-    @JsonProperty("path")
-    public ProxyPathConfig getProxyPathConfig() {
-        return pathConfig;
-    }
-
-    @SuppressWarnings("unused")
-    public void setProxyPathConfig(final ProxyPathConfig pathConfig) {
-        this.pathConfig = pathConfig;
-    }
-
-    @JsonProperty
-    public String getContentDir() {
-        return contentDir;
-    }
-
-    @JsonProperty
-    public void setContentDir(final String contentDir) {
-        this.contentDir = contentDir;
-    }
-
     @JsonProperty("contentSync")
     public ContentSyncConfig getContentSyncConfig() {
         return contentSyncConfig;
@@ -193,18 +156,6 @@
     @JsonProperty
     public void setContentSyncConfig(final ContentSyncConfig contentSyncConfig) {
         this.contentSyncConfig = contentSyncConfig;
-    }
-
-    @JsonProperty()
-    @JsonPropertyDescription("If true, stroom will use a set of default authentication credentials to allow" +
-            "API calls from stroom-proxy. For test or demonstration purposes only, set to false for production. " +
-            "If API keys are set elsewhere in config then they will override this setting.")
-    public boolean isUseDefaultOpenIdCredentials() {
-        return useDefaultOpenIdCredentials;
-    }
-
-    public void setUseDefaultOpenIdCredentials(final boolean useDefaultOpenIdCredentials) {
-        this.useDefaultOpenIdCredentials = useDefaultOpenIdCredentials;
     }
 
     @JsonProperty("feedStatus")
@@ -217,25 +168,9 @@
         this.feedStatusConfig = feedStatusConfig;
     }
 
-<<<<<<< HEAD
-    @JsonProperty("jerseyClient")
-    public JerseyClientConfiguration getJerseyClientConfiguration() {
-        return jerseyClientConfig;
-=======
-    @JsonProperty
-    public String getProxyContentDir() {
-        return proxyContentDir;
-    }
-
-    @JsonProperty
-    public void setProxyContentDir(final String proxyContentDir) {
-        this.proxyContentDir = proxyContentDir;
-    }
-
     @JsonProperty("restClient")
     public RestClientConfig getRestClientConfig() {
         return restClientConfig;
->>>>>>> 92db7a41
     }
 
     @JsonProperty("restClient")

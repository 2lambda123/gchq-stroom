package stroom.proxy.app;

import stroom.docref.DocRef;
import stroom.importexport.api.DocumentData;
import stroom.importexport.api.ImportExportActionHandler;
import stroom.importexport.shared.ImportSettings;
import stroom.importexport.shared.ImportState;
import stroom.proxy.app.handler.FeedStatusConfig;
import stroom.security.api.UserIdentityFactory;
import stroom.util.HasHealthCheck;
import stroom.util.NullSafe;
import stroom.util.authentication.DefaultOpenIdCredentials;
import stroom.util.jersey.JerseyClientFactory;
import stroom.util.jersey.JerseyClientName;
import stroom.util.logging.LambdaLogger;
import stroom.util.logging.LambdaLoggerFactory;
import stroom.util.logging.LogUtil;

import com.codahale.metrics.health.HealthCheck;
import io.dropwizard.lifecycle.Managed;

import java.util.HashMap;
import java.util.Map;
import java.util.Set;
import java.util.concurrent.ConcurrentHashMap;
import java.util.concurrent.Executors;
import java.util.concurrent.ScheduledExecutorService;
import java.util.concurrent.TimeUnit;
import java.util.concurrent.atomic.AtomicBoolean;
import java.util.function.Function;
import java.util.stream.Collectors;
import javax.inject.Inject;
import javax.inject.Provider;
import javax.inject.Singleton;
import javax.ws.rs.client.Entity;
import javax.ws.rs.client.Invocation;
import javax.ws.rs.core.GenericType;
import javax.ws.rs.core.MediaType;
import javax.ws.rs.core.MultivaluedHashMap;
import javax.ws.rs.core.MultivaluedMap;
import javax.ws.rs.core.Response;
import javax.ws.rs.core.Response.Status;

@Singleton
public class ContentSyncService implements Managed, HasHealthCheck {

    private static final LambdaLogger LOGGER = LambdaLoggerFactory.getLogger(ContentSyncService.class);

    private final Provider<ProxyConfig> proxyConfigProvider;
    private final Provider<ContentSyncConfig> contentSyncConfigProvider;
    private final DefaultOpenIdCredentials defaultOpenIdCredentials;
    private final Set<ImportExportActionHandler> importExportActionHandlers;
    private final JerseyClientFactory jerseyClientFactory;
    private final UserIdentityFactory userIdentityFactory;

    private volatile ScheduledExecutorService scheduledExecutorService;

    @Inject
    public ContentSyncService(final Provider<ProxyConfig> proxyConfigProvider,
                              final Provider<ContentSyncConfig> contentSyncConfigProvider,
                              final DefaultOpenIdCredentials defaultOpenIdCredentials,
                              final Set<ImportExportActionHandler> importExportActionHandlers,
                              final JerseyClientFactory jerseyClientFactory,
                              final UserIdentityFactory userIdentityFactory) {
        this.contentSyncConfigProvider = contentSyncConfigProvider;
        this.importExportActionHandlers = importExportActionHandlers;
        this.jerseyClientFactory = jerseyClientFactory;
        this.proxyConfigProvider = proxyConfigProvider;
        this.userIdentityFactory = userIdentityFactory;
        contentSyncConfigProvider.get().validateConfiguration();
        this.defaultOpenIdCredentials = defaultOpenIdCredentials;
    }

    @Override
    public synchronized void start() {
        final ContentSyncConfig contentSyncConfig = contentSyncConfigProvider.get();
        if (contentSyncConfig.isContentSyncEnabled()) {
            if (scheduledExecutorService == null) {
                scheduledExecutorService = Executors.newSingleThreadScheduledExecutor();
                scheduledExecutorService.scheduleWithFixedDelay(
                        this::sync,
                        0,
                        contentSyncConfig.getSyncFrequency().toMillis(),
                        TimeUnit.MILLISECONDS);
            }
        }
    }

    @Override
    public synchronized void stop() {
        if (contentSyncConfigProvider.get().isContentSyncEnabled()) {
            if (scheduledExecutorService != null) {
                scheduledExecutorService.shutdown();
                scheduledExecutorService = null;
            }
        }
    }

    private void sync() {
        final Map<String, ImportExportActionHandler> typeToHandlerMap = importExportActionHandlers.stream()
                .collect(Collectors.toMap(ImportExportActionHandler::getType, Function.identity()));

        final ContentSyncConfig contentSyncConfig = contentSyncConfigProvider.get();

        if (NullSafe.hasEntries(contentSyncConfig, ContentSyncConfig::getUpstreamUrl)) {
            contentSyncConfig.getUpstreamUrl().forEach((type, url) -> {
                final ImportExportActionHandler importHandler = typeToHandlerMap.get(type);
                if (importHandler == null) {
                    String knownHandlers = importExportActionHandlers.stream()
                            .map(handler -> handler.getType() + "(" + handler.getClass().getSimpleName() + ")")
                            .collect(Collectors.joining(", "));
                    LOGGER.error("No import handler found for type {} with url {}. Known handlers {}",
                            type, url, knownHandlers);
                } else {
                    try {
                        if (url != null) {
                            LOGGER.info("Syncing content from '" + url + "'");
<<<<<<< HEAD
                            final Response response = createClient(url, "/list", contentSyncConfig).get();
                            if (response.getStatusInfo().getStatusCode() != Status.OK.getStatusCode()) {
                                LOGGER.error(response.getStatusInfo().getReasonPhrase());
                            } else {
                                final Set<DocRef> docRefs = response.readEntity(new GenericType<Set<DocRef>>() {
                                });
                                docRefs.forEach(docRef ->
                                        importDocument(url, docRef, importHandler, contentSyncConfig));
                                LOGGER.info("Synced {} documents", docRefs.size());
=======
                            try (Response response = createClient(url, "/list").get()) {
                                if (response.getStatusInfo().getStatusCode() != Status.OK.getStatusCode()) {
                                    LOGGER.error(response.getStatusInfo().getReasonPhrase());
                                } else {
                                    final Set<DocRef> docRefs = response.readEntity(new GenericType<Set<DocRef>>() {
                                    });
                                    docRefs.forEach(docRef -> importDocument(url, docRef, importHandler));
                                    LOGGER.info("Synced {} documents", docRefs.size());
                                }
>>>>>>> c04ea53c
                            }
                        }
                    } catch (Exception e) {
                        LOGGER.error("Error syncing content of type {}", type, e);
                    }
                }
            });
        }
    }

    private void importDocument(final String url,
                                final DocRef docRef,
                                final ImportExportActionHandler importExportActionHandler,
                                final ContentSyncConfig contentSyncConfig) {
        LOGGER.info("Fetching " + docRef.getType() + " " + docRef.getName() + " " + docRef.getUuid());
<<<<<<< HEAD
        final Response response = createClient(url, "/export", contentSyncConfig).post(Entity.json(docRef));
        if (response.getStatusInfo().getStatusCode() != Status.OK.getStatusCode()) {
            LOGGER.error(response.getStatusInfo().getReasonPhrase());
        } else {
            final DocumentData documentData = response.readEntity(DocumentData.class);
            final ImportState importState = new ImportState(
                    documentData.getDocRef(),
                    documentData.getDocRef().getName());
            importExportActionHandler.importDocument(
                    documentData.getDocRef(),
                    documentData.getDataMap(),
                    importState,
                    ImportSettings.auto());
=======
        try (Response response = createClient(url, "/export").post(Entity.json(docRef))) {
            if (response.getStatusInfo().getStatusCode() != Status.OK.getStatusCode()) {
                LOGGER.error(response.getStatusInfo().getReasonPhrase());
            } else {
                final DocumentData documentData = response.readEntity(DocumentData.class);
                final ImportState importState = new ImportState(
                        documentData.getDocRef(),
                        documentData.getDocRef().getName());
                importExportActionHandler.importDocument(
                        documentData.getDocRef(),
                        documentData.getDataMap(),
                        importState,
                        ImportSettings.auto());
            }
>>>>>>> c04ea53c
        }
    }

    private Invocation.Builder createClient(final String url,
                                            final String path,
                                            final ContentSyncConfig contentSyncConfig) {
        return jerseyClientFactory.createWebTarget(JerseyClientName.CONTENT_SYNC, url)
                .path(path)
                .request(MediaType.APPLICATION_JSON)
                .headers(getHeaders(contentSyncConfig));
//        final Invocation.Builder invocationBuilder = webTarget.request(MediaType.APPLICATION_JSON);
//        ClientSecurityUtil.addAuthorisationHeader(invocationBuilder, getApiKey());
//
//        return invocationBuilder;
    }

    private MultivaluedMap<String, Object> getHeaders(final ContentSyncConfig contentSyncConfig) {
        final Map<String, String> headers;

        if (!NullSafe.isBlankString(contentSyncConfig.getApiKey())) {
            // Intended for when stroom is using its internal IDP. Create the API Key in stroom UI
            // and add it to config.
            LOGGER.debug(() -> LogUtil.message("Using API key from config prop {}",
                    contentSyncConfig.getFullPathStr(FeedStatusConfig.PROP_NAME_API_KEY)));

            headers = userIdentityFactory.getAuthHeaders(contentSyncConfig.getApiKey());
        } else {
            // Use a token from the external IDP
            headers = userIdentityFactory.getServiceUserAuthHeaders();
        }
        return new MultivaluedHashMap<>(headers);
    }

    @Override
    public HealthCheck.Result getHealth() {
        HealthCheck.ResultBuilder resultBuilder = HealthCheck.Result.builder();

        final AtomicBoolean allHealthy = new AtomicBoolean(true);
        final Map<String, Object> postResults = new ConcurrentHashMap<>();
        final String path = "/list";
        final ContentSyncConfig contentSyncConfig = contentSyncConfigProvider.get();

        // parallelStream so we can hit multiple URLs concurrently
        if (contentSyncConfig.isContentSyncEnabled()
                && NullSafe.hasEntries(contentSyncConfig.getUpstreamUrl())) {

            contentSyncConfig.getUpstreamUrl()
                    .entrySet()
                    .parallelStream()
                    .filter(entry ->
                            entry.getValue() != null)
                    .forEach(entry -> {
                        final String url = entry.getValue();
                        final String msg = validatePost(url, path, contentSyncConfig);

                        if (!"200".equals(msg)) {
                            allHealthy.set(false);
                        }
                        Map<String, String> detailMap = new HashMap<>();
                        detailMap.put("type", entry.getKey());
                        detailMap.put("url", entry.getValue() + path);
                        detailMap.put("result", msg);
                        postResults.put(url, detailMap);
                    });
        }
        resultBuilder.withDetail("upstreamUrls", postResults);
        if (allHealthy.get()) {
            resultBuilder.healthy();
        } else {
            resultBuilder.unhealthy();
        }
        return resultBuilder.build();
    }

    private String validatePost(final String url,
                                final String path,
                                final ContentSyncConfig contentSyncConfig) {
        final Response response;
        try {
            response = createClient(url, path, contentSyncConfig).get();
            if (response.getStatusInfo().getStatusCode() == Status.OK.getStatusCode()) {
                return String.valueOf(Status.OK.getStatusCode());
            } else {
                LOGGER.error(response.getStatusInfo().getReasonPhrase());
                return LogUtil.message("Error: [{}] [{}]",
                        response.getStatusInfo().getStatusCode(),
                        response.getStatusInfo().getReasonPhrase());
            }
        } catch (Exception e) {
            return LogUtil.message("Error: [{}]", e.getMessage());
        }
    }
}<|MERGE_RESOLUTION|>--- conflicted
+++ resolved
@@ -115,27 +115,16 @@
                     try {
                         if (url != null) {
                             LOGGER.info("Syncing content from '" + url + "'");
-<<<<<<< HEAD
-                            final Response response = createClient(url, "/list", contentSyncConfig).get();
-                            if (response.getStatusInfo().getStatusCode() != Status.OK.getStatusCode()) {
-                                LOGGER.error(response.getStatusInfo().getReasonPhrase());
-                            } else {
-                                final Set<DocRef> docRefs = response.readEntity(new GenericType<Set<DocRef>>() {
-                                });
-                                docRefs.forEach(docRef ->
-                                        importDocument(url, docRef, importHandler, contentSyncConfig));
-                                LOGGER.info("Synced {} documents", docRefs.size());
-=======
-                            try (Response response = createClient(url, "/list").get()) {
+                            try (Response response = createClient(url, "/list", contentSyncConfig).get()) {
                                 if (response.getStatusInfo().getStatusCode() != Status.OK.getStatusCode()) {
                                     LOGGER.error(response.getStatusInfo().getReasonPhrase());
                                 } else {
                                     final Set<DocRef> docRefs = response.readEntity(new GenericType<Set<DocRef>>() {
                                     });
-                                    docRefs.forEach(docRef -> importDocument(url, docRef, importHandler));
+                                docRefs.forEach(docRef ->
+                                        importDocument(url, docRef, importHandler, contentSyncConfig));
                                     LOGGER.info("Synced {} documents", docRefs.size());
                                 }
->>>>>>> c04ea53c
                             }
                         }
                     } catch (Exception e) {
@@ -151,22 +140,7 @@
                                 final ImportExportActionHandler importExportActionHandler,
                                 final ContentSyncConfig contentSyncConfig) {
         LOGGER.info("Fetching " + docRef.getType() + " " + docRef.getName() + " " + docRef.getUuid());
-<<<<<<< HEAD
-        final Response response = createClient(url, "/export", contentSyncConfig).post(Entity.json(docRef));
-        if (response.getStatusInfo().getStatusCode() != Status.OK.getStatusCode()) {
-            LOGGER.error(response.getStatusInfo().getReasonPhrase());
-        } else {
-            final DocumentData documentData = response.readEntity(DocumentData.class);
-            final ImportState importState = new ImportState(
-                    documentData.getDocRef(),
-                    documentData.getDocRef().getName());
-            importExportActionHandler.importDocument(
-                    documentData.getDocRef(),
-                    documentData.getDataMap(),
-                    importState,
-                    ImportSettings.auto());
-=======
-        try (Response response = createClient(url, "/export").post(Entity.json(docRef))) {
+        try (Response response = createClient(url, "/export", contentSyncConfig).post(Entity.json(docRef))) {
             if (response.getStatusInfo().getStatusCode() != Status.OK.getStatusCode()) {
                 LOGGER.error(response.getStatusInfo().getReasonPhrase());
             } else {
@@ -180,7 +154,6 @@
                         importState,
                         ImportSettings.auto());
             }
->>>>>>> c04ea53c
         }
     }
 

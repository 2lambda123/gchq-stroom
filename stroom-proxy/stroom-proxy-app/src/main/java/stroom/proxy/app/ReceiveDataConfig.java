--- conflicted
+++ resolved
@@ -10,13 +10,8 @@
 import com.fasterxml.jackson.annotation.JsonPropertyOrder;
 
 
-<<<<<<< HEAD
-@Singleton
+@JsonPropertyOrder(alphabetic = true)
 public class ReceiveDataConfig extends AbstractConfig implements IsStroomConfig {
-=======
-@JsonPropertyOrder(alphabetic = true)
-public class ReceiveDataConfig extends AbstractConfig {
->>>>>>> 8d849d62
 
     /**
      * Same size as JDK's Buffered Output Stream.

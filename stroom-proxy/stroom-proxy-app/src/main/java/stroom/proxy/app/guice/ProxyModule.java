package stroom.proxy.app.guice;

import stroom.collection.mock.MockCollectionModule;
import stroom.db.util.DbModule;
import stroom.dictionary.impl.DictionaryModule;
import stroom.dictionary.impl.DictionaryStore;
import stroom.docref.DocRef;
import stroom.docstore.api.DocumentResourceHelper;
import stroom.docstore.api.Serialiser2Factory;
import stroom.docstore.api.StoreFactory;
import stroom.docstore.impl.DocumentResourceHelperImpl;
import stroom.docstore.impl.Persistence;
import stroom.docstore.impl.Serialiser2FactoryImpl;
import stroom.docstore.impl.StoreFactoryImpl;
import stroom.docstore.impl.fs.FSPersistence;
import stroom.dropwizard.common.FilteredHealthCheckServlet;
import stroom.dropwizard.common.LogLevelInspector;
import stroom.dropwizard.common.PermissionExceptionMapper;
import stroom.dropwizard.common.TokenExceptionMapper;
import stroom.importexport.api.ImportConverter;
import stroom.importexport.api.ImportExportActionHandler;
<<<<<<< HEAD
import stroom.legacy.impex_6_1.LegacyImpexModule;
=======
import stroom.importexport.shared.ImportState;
import stroom.importexport.shared.ImportState.ImportMode;
import stroom.proxy.app.BufferFactoryImpl;
>>>>>>> 1ba6633b
import stroom.proxy.app.Config;
import stroom.proxy.app.ContentSyncService;
import stroom.proxy.app.ProxyConfigHealthCheck;
import stroom.proxy.app.ProxyConfigHolder;
import stroom.proxy.app.ProxyLifecycle;
import stroom.proxy.app.RequestAuthenticatorImpl;
import stroom.proxy.app.RestClientConfig;
import stroom.proxy.app.RestClientConfigConverter;
import stroom.proxy.app.event.EventResourceImpl;
import stroom.proxy.app.forwarder.ForwarderDestinationsImpl;
import stroom.proxy.app.handler.ProxyId;
import stroom.proxy.app.handler.ProxyRequestHandler;
import stroom.proxy.app.handler.RemoteFeedStatusService;
import stroom.proxy.app.servlet.ProxySecurityFilter;
import stroom.proxy.app.servlet.ProxyStatusServlet;
import stroom.proxy.app.servlet.ProxyWelcomeServlet;
import stroom.proxy.repo.ErrorReceiver;
import stroom.proxy.repo.ErrorReceiverImpl;
import stroom.proxy.repo.ForwarderDestinations;
import stroom.proxy.repo.ProgressLog;
import stroom.proxy.repo.ProgressLogImpl;
import stroom.proxy.repo.ProxyDbModule;
import stroom.proxy.repo.RepoDbDirProvider;
import stroom.proxy.repo.RepoDbDirProviderImpl;
import stroom.proxy.repo.RepoDirProvider;
import stroom.proxy.repo.RepoDirProviderImpl;
import stroom.proxy.repo.Sender;
import stroom.proxy.repo.SenderImpl;
import stroom.receive.common.DataReceiptPolicyAttributeMapFilterFactory;
import stroom.receive.common.DebugServlet;
import stroom.receive.common.FeedStatusResourceImpl;
import stroom.receive.common.FeedStatusService;
import stroom.receive.common.ReceiveDataServlet;
import stroom.receive.common.RemoteFeedModule;
import stroom.receive.common.RequestHandler;
import stroom.receive.rules.impl.DataReceiptPolicyAttributeMapFilterFactoryImpl;
import stroom.receive.rules.impl.ReceiveDataRuleSetResourceImpl;
import stroom.receive.rules.impl.ReceiveDataRuleSetService;
import stroom.receive.rules.impl.ReceiveDataRuleSetServiceImpl;
import stroom.security.api.RequestAuthenticator;
import stroom.security.api.SecurityContext;
import stroom.security.mock.MockSecurityContext;
import stroom.task.impl.TaskContextModule;
import stroom.util.BuildInfoProvider;
import stroom.util.entityevent.EntityEventBus;
import stroom.util.guice.AdminServletBinder;
import stroom.util.guice.FilterBinder;
import stroom.util.guice.FilterInfo;
import stroom.util.guice.GuiceUtil;
import stroom.util.guice.HasHealthCheckBinder;
import stroom.util.guice.RestResourcesBinder;
import stroom.util.guice.ServletBinder;
import stroom.util.io.PathCreator;
import stroom.util.shared.BuildInfo;

import com.codahale.metrics.health.HealthCheckRegistry;
import com.google.inject.AbstractModule;
import com.google.inject.Provides;
import com.google.inject.Singleton;
import io.dropwizard.client.JerseyClientBuilder;
import io.dropwizard.client.JerseyClientConfiguration;
import io.dropwizard.client.ssl.TlsConfiguration;
import io.dropwizard.lifecycle.Managed;
import io.dropwizard.setup.Environment;
import org.glassfish.jersey.logging.LoggingFeature;
import org.slf4j.Logger;
import org.slf4j.LoggerFactory;

import java.io.File;
import java.nio.file.Path;
import java.util.Map;
import java.util.Optional;
import javax.inject.Provider;
import javax.ws.rs.client.Client;
import javax.ws.rs.ext.ExceptionMapper;

public class ProxyModule extends AbstractModule {

    private static final Logger LOGGER = LoggerFactory.getLogger(ProxyModule.class);

    // This name is used by dropwizard metrics
    private static final String PROXY_JERSEY_CLIENT_NAME = "stroom-proxy_jersey_client";
    private static final String PROXY_JERSEY_CLIENT_USER_AGENT_PREFIX = "stroom-proxy/";

    private final Config configuration;
    private final Environment environment;
    private final ProxyConfigHolder proxyConfigHolder;

    public ProxyModule(final Config configuration,
                       final Environment environment,
                       final Path configFile) {
        this.configuration = configuration;
        this.environment = environment;

        proxyConfigHolder = new ProxyConfigHolder(
                configuration.getProxyConfig(),
                configFile);
    }

    @Override
    protected void configure() {
        bind(Config.class).toInstance(configuration);
        bind(Environment.class).toInstance(environment);
        bind(HealthCheckRegistry.class).toInstance(environment.healthChecks());
        bind(ProxyId.class).asEagerSingleton();

        install(new ProxyConfigModule(proxyConfigHolder));
        install(new DbModule());
        install(new ProxyDbModule());
        install(new MockCollectionModule());

        install(new DictionaryModule());
        // Allow discovery of feed status from other proxies.
        install(new RemoteFeedModule());

        install(new TaskContextModule());


        bind(BuildInfo.class).toProvider(BuildInfoProvider.class);
//        bind(BufferFactory.class).to(BufferFactoryImpl.class);
        bind(DataReceiptPolicyAttributeMapFilterFactory.class).to(DataReceiptPolicyAttributeMapFilterFactoryImpl.class);
        bind(DocumentResourceHelper.class).to(DocumentResourceHelperImpl.class);
        bind(ErrorReceiver.class).to(ErrorReceiverImpl.class);
        bind(FeedStatusService.class).to(RemoteFeedStatusService.class);
        bind(RequestAuthenticator.class).to(RequestAuthenticatorImpl.class).asEagerSingleton();
        bind(ReceiveDataRuleSetService.class).to(ReceiveDataRuleSetServiceImpl.class);
        bind(RequestHandler.class).to(ProxyRequestHandler.class);
        bind(SecurityContext.class).to(MockSecurityContext.class);
        bind(Serialiser2Factory.class).to(Serialiser2FactoryImpl.class);
        bind(StoreFactory.class).to(StoreFactoryImpl.class);
<<<<<<< HEAD
        bind(ForwarderDestinations.class).to(ForwarderDestinationsImpl.class);
        bind(Sender.class).to(SenderImpl.class);
        bind(ProgressLog.class).to(ProgressLogImpl.class);

        bind(RepoDirProvider.class).to(RepoDirProviderImpl.class);
        bind(RepoDbDirProvider.class).to(RepoDbDirProviderImpl.class);
=======
        bind(StreamHandlerFactory.class).to(ForwardStreamHandlerFactory.class);
        // Proxy doesn't do import so bind a dummy ImportConverter for the StoreImpl(s) to use
        bind(ImportConverter.class).to(NoOpImportConverter.class);
>>>>>>> 1ba6633b

        HasHealthCheckBinder.create(binder())
                .bind(ContentSyncService.class)
                .bind(FeedStatusResourceImpl.class)
                .bind(LogLevelInspector.class)
                .bind(ProxyConfigHealthCheck.class)
                .bind(RemoteFeedStatusService.class);

        FilterBinder.create(binder())
                .bind(new FilterInfo(ProxySecurityFilter.class.getSimpleName(), "/*"),
                        ProxySecurityFilter.class);

        ServletBinder.create(binder())
                .bind(DebugServlet.class)
                .bind(ProxyStatusServlet.class)
                .bind(ProxyWelcomeServlet.class)
                .bind(ReceiveDataServlet.class);

        AdminServletBinder.create(binder())
                .bind(FilteredHealthCheckServlet.class);

        RestResourcesBinder.create(binder())
                .bind(ReceiveDataRuleSetResourceImpl.class)
                .bind(FeedStatusResourceImpl.class)
                .bind(EventResourceImpl.class);

        GuiceUtil.buildMultiBinder(binder(), Managed.class)
                .addBinding(ContentSyncService.class)
                .addBinding(ProxyLifecycle.class)
                .addBinding(RemoteFeedStatusService.class);

        GuiceUtil.buildMultiBinder(binder(), ExceptionMapper.class)
                .addBinding(PermissionExceptionMapper.class)
                .addBinding(TokenExceptionMapper.class);

        GuiceUtil.buildMultiBinder(binder(), ImportExportActionHandler.class)
                .addBinding(ReceiveDataRuleSetService.class)
                .addBinding(DictionaryStore.class);
    }

    @Provides
    @Singleton
    Persistence providePersistence(final PathCreator pathCreator) {
        final String path = configuration.getProxyConfig().getContentDir();
        return new FSPersistence(pathCreator.toAppPath(path));
    }

    @Provides
    @Singleton
    Client provideJerseyClient(final RestClientConfig restClientConfig,
                               final Environment environment,
                               final Provider<BuildInfo> buildInfoProvider,
                               final PathCreator pathCreator,
                               final RestClientConfigConverter restClientConfigConverter) {

        // RestClientConfig is really just a copy of JerseyClientConfiguration
        // so do the conversion
        final JerseyClientConfiguration jerseyClientConfiguration = restClientConfigConverter.convert(
                restClientConfig);

        // If the userAgent has not been explicitly set in the config then set it based
        // on the build version
        if (jerseyClientConfiguration.getUserAgent().isEmpty()) {
            final String userAgent = PROXY_JERSEY_CLIENT_USER_AGENT_PREFIX
                    + buildInfoProvider.get().getBuildVersion();
            LOGGER.info("Setting rest client user agent string to [{}]", userAgent);
            jerseyClientConfiguration.setUserAgent(Optional.of(userAgent));
        }

        // Mutating the TLS config is not ideal but I'm not sure there is another way.
        // We need to allow for relative paths (relative to proxy home), '~', and other system
        // props in the path. Therefore if path creator produces a different path to what was
        // configured then update the config object.
        final TlsConfiguration tlsConfiguration = jerseyClientConfiguration.getTlsConfiguration();
        if (tlsConfiguration != null) {
            if (tlsConfiguration.getKeyStorePath() != null) {
                final File modifiedKeyStorePath = pathCreator.toAppPath(tlsConfiguration.getKeyStorePath().getPath())
                        .toFile();

                if (!modifiedKeyStorePath.getPath().equals(tlsConfiguration.getKeyStorePath().getPath())) {
                    LOGGER.info("Updating rest client key store path from {} to {}",
                            tlsConfiguration.getKeyStorePath(),
                            modifiedKeyStorePath);
                    tlsConfiguration.setKeyStorePath(modifiedKeyStorePath);
                }
            }

            if (tlsConfiguration.getTrustStorePath() != null) {
                final File modifiedTrustStorePath = pathCreator.toAppPath(
                        tlsConfiguration.getTrustStorePath().getPath()).toFile();

                if (!modifiedTrustStorePath.getPath().equals(tlsConfiguration.getTrustStorePath().getPath())) {
                    LOGGER.info("Updating rest client trust store path from {} to {}",
                            tlsConfiguration.getTrustStorePath(),
                            modifiedTrustStorePath);
                    tlsConfiguration.setTrustStorePath(modifiedTrustStorePath);
                }
            }
        }

        LOGGER.info("Creating jersey rest client {}", PROXY_JERSEY_CLIENT_NAME);
        return new JerseyClientBuilder(environment)
                .using(jerseyClientConfiguration)
                .build(PROXY_JERSEY_CLIENT_NAME)
                .register(LoggingFeature.class);
    }

    @Provides
    EntityEventBus entityEventBus() {
        return event -> {
        };
    }

    private static class NoOpImportConverter implements ImportConverter {

        @Override
        public Map<String, byte[]> convert(final DocRef docRef,
                                           final Map<String, byte[]> dataMap,
                                           final ImportState importState,
                                           final ImportMode importMode,
                                           final String userId) {
            throw new UnsupportedOperationException("Import is not supported in proxy.");
        }
    }
}<|MERGE_RESOLUTION|>--- conflicted
+++ resolved
@@ -19,13 +19,8 @@
 import stroom.dropwizard.common.TokenExceptionMapper;
 import stroom.importexport.api.ImportConverter;
 import stroom.importexport.api.ImportExportActionHandler;
-<<<<<<< HEAD
-import stroom.legacy.impex_6_1.LegacyImpexModule;
-=======
 import stroom.importexport.shared.ImportState;
 import stroom.importexport.shared.ImportState.ImportMode;
-import stroom.proxy.app.BufferFactoryImpl;
->>>>>>> 1ba6633b
 import stroom.proxy.app.Config;
 import stroom.proxy.app.ContentSyncService;
 import stroom.proxy.app.ProxyConfigHealthCheck;
@@ -143,7 +138,6 @@
 
         install(new TaskContextModule());
 
-
         bind(BuildInfo.class).toProvider(BuildInfoProvider.class);
 //        bind(BufferFactory.class).to(BufferFactoryImpl.class);
         bind(DataReceiptPolicyAttributeMapFilterFactory.class).to(DataReceiptPolicyAttributeMapFilterFactoryImpl.class);
@@ -156,18 +150,15 @@
         bind(SecurityContext.class).to(MockSecurityContext.class);
         bind(Serialiser2Factory.class).to(Serialiser2FactoryImpl.class);
         bind(StoreFactory.class).to(StoreFactoryImpl.class);
-<<<<<<< HEAD
         bind(ForwarderDestinations.class).to(ForwarderDestinationsImpl.class);
         bind(Sender.class).to(SenderImpl.class);
         bind(ProgressLog.class).to(ProgressLogImpl.class);
 
         bind(RepoDirProvider.class).to(RepoDirProviderImpl.class);
         bind(RepoDbDirProvider.class).to(RepoDbDirProviderImpl.class);
-=======
-        bind(StreamHandlerFactory.class).to(ForwardStreamHandlerFactory.class);
+
         // Proxy doesn't do import so bind a dummy ImportConverter for the StoreImpl(s) to use
         bind(ImportConverter.class).to(NoOpImportConverter.class);
->>>>>>> 1ba6633b
 
         HasHealthCheckBinder.create(binder())
                 .bind(ContentSyncService.class)

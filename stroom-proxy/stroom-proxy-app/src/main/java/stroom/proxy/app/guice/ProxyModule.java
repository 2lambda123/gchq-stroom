--- conflicted
+++ resolved
@@ -121,11 +121,8 @@
     protected void configure() {
         bind(Config.class).toInstance(configuration);
         bind(Environment.class).toInstance(environment);
-<<<<<<< HEAD
+        bind(HealthCheckRegistry.class).toInstance(environment.healthChecks());
         bind(ProxyId.class).asEagerSingleton();
-=======
-        bind(HealthCheckRegistry.class).toInstance(environment.healthChecks());
->>>>>>> eee5a20b
 
         install(new ProxyConfigModule(proxyConfigHolder));
         install(new DbModule());

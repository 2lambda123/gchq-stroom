package stroom.proxy.app.guice;

import stroom.collection.mock.MockCollectionModule;
import stroom.db.util.DbModule;
import stroom.dictionary.impl.DictionaryModule;
import stroom.dictionary.impl.DictionaryStore;
import stroom.docstore.api.DocumentResourceHelper;
import stroom.docstore.api.Serialiser2Factory;
import stroom.docstore.api.StoreFactory;
import stroom.docstore.impl.DocumentResourceHelperImpl;
import stroom.docstore.impl.Persistence;
import stroom.docstore.impl.Serialiser2FactoryImpl;
import stroom.docstore.impl.StoreFactoryImpl;
import stroom.docstore.impl.fs.FSPersistence;
import stroom.dropwizard.common.LogLevelInspector;
import stroom.dropwizard.common.PermissionExceptionMapper;
import stroom.dropwizard.common.TokenExceptionMapper;
import stroom.importexport.api.ImportExportActionHandler;
import stroom.legacy.impex_6_1.LegacyImpexModule;
import stroom.proxy.app.Config;
import stroom.proxy.app.ContentSyncService;
import stroom.proxy.app.ProxyConfigHealthCheck;
import stroom.proxy.app.ProxyConfigHolder;
import stroom.proxy.app.ProxyLifecycle;
import stroom.proxy.app.RequestAuthenticatorImpl;
import stroom.proxy.app.RestClientConfig;
import stroom.proxy.app.RestClientConfigConverter;
import stroom.proxy.app.forwarder.ForwarderDestinationsImpl;
import stroom.proxy.app.handler.ProxyRequestHandler;
import stroom.proxy.app.handler.RemoteFeedStatusService;
import stroom.proxy.app.servlet.ProxySecurityFilter;
import stroom.proxy.app.servlet.ProxyStatusServlet;
import stroom.proxy.app.servlet.ProxyWelcomeServlet;
import stroom.proxy.repo.ErrorReceiver;
import stroom.proxy.repo.ErrorReceiverImpl;
import stroom.proxy.repo.ForwarderDestinations;
import stroom.proxy.repo.ProgressLog;
import stroom.proxy.repo.ProgressLogImpl;
import stroom.proxy.repo.ProxyRepoDbModule;
import stroom.proxy.repo.RepoDbDirProvider;
import stroom.proxy.repo.RepoDbDirProviderImpl;
import stroom.proxy.repo.RepoDirProvider;
import stroom.proxy.repo.RepoDirProviderImpl;
import stroom.proxy.repo.Sender;
import stroom.proxy.repo.SenderImpl;
import stroom.receive.common.DataReceiptPolicyAttributeMapFilterFactory;
import stroom.receive.common.DebugServlet;
import stroom.receive.common.FeedStatusResourceImpl;
import stroom.receive.common.FeedStatusService;
import stroom.receive.common.ReceiveDataServlet;
import stroom.receive.common.RemoteFeedModule;
import stroom.receive.common.RequestHandler;
import stroom.receive.rules.impl.DataReceiptPolicyAttributeMapFilterFactoryImpl;
import stroom.receive.rules.impl.ReceiveDataRuleSetResourceImpl;
import stroom.receive.rules.impl.ReceiveDataRuleSetService;
import stroom.receive.rules.impl.ReceiveDataRuleSetServiceImpl;
import stroom.security.api.RequestAuthenticator;
import stroom.security.api.SecurityContext;
import stroom.security.mock.MockSecurityContext;
import stroom.task.impl.TaskContextModule;
import stroom.util.BuildInfoModule;
import stroom.util.entityevent.EntityEventBus;
import stroom.util.guice.FilterBinder;
import stroom.util.guice.FilterInfo;
import stroom.util.guice.GuiceUtil;
import stroom.util.guice.HasHealthCheckBinder;
import stroom.util.guice.RestResourcesBinder;
import stroom.util.guice.ServletBinder;
import stroom.util.io.PathCreator;
import stroom.util.shared.BuildInfo;

import com.google.inject.AbstractModule;
import com.google.inject.Provides;
import com.google.inject.Singleton;
import io.dropwizard.client.JerseyClientBuilder;
import io.dropwizard.client.JerseyClientConfiguration;
import io.dropwizard.client.ssl.TlsConfiguration;
import io.dropwizard.lifecycle.Managed;
import io.dropwizard.setup.Environment;
import org.glassfish.jersey.logging.LoggingFeature;
import org.slf4j.Logger;
import org.slf4j.LoggerFactory;

import java.io.File;
import java.nio.file.Path;
import java.util.Optional;
import javax.inject.Provider;
import javax.ws.rs.client.Client;
import javax.ws.rs.ext.ExceptionMapper;

public class ProxyModule extends AbstractModule {

    private static final Logger LOGGER = LoggerFactory.getLogger(ProxyModule.class);

    // This name is used by dropwizard metrics
    private static final String PROXY_JERSEY_CLIENT_NAME = "stroom-proxy_jersey_client";
    private static final String PROXY_JERSEY_CLIENT_USER_AGENT_PREFIX = "stroom-proxy/";

    private final Config configuration;
    private final Environment environment;
    private final ProxyConfigHolder proxyConfigHolder;

    public ProxyModule(final Config configuration,
                       final Environment environment,
                       final Path configFile) {
        this.configuration = configuration;
        this.environment = environment;

        proxyConfigHolder = new ProxyConfigHolder(
                configuration.getProxyConfig(),
                configFile);
    }

    @Override
    protected void configure() {
        bind(Config.class).toInstance(configuration);
        bind(Environment.class).toInstance(environment);

        install(new ProxyConfigModule(proxyConfigHolder));
        install(new DbModule());
        install(new ProxyRepoDbModule());
        install(new MockCollectionModule());

        install(new DictionaryModule());
        // Allow discovery of feed status from other proxies.
        install(new RemoteFeedModule());

        install(new TaskContextModule());
        install(new LegacyImpexModule());

<<<<<<< HEAD
        bind(BuildInfo.class).toProvider(BuildInfoProvider.class);
=======
        install(new BuildInfoModule());

        bind(BufferFactory.class).to(BufferFactoryImpl.class);
>>>>>>> 32f38f6e
        bind(DataReceiptPolicyAttributeMapFilterFactory.class).to(DataReceiptPolicyAttributeMapFilterFactoryImpl.class);
        bind(DocumentResourceHelper.class).to(DocumentResourceHelperImpl.class);
        bind(ErrorReceiver.class).to(ErrorReceiverImpl.class);
        bind(FeedStatusService.class).to(RemoteFeedStatusService.class);
        bind(RequestAuthenticator.class).to(RequestAuthenticatorImpl.class).asEagerSingleton();
        bind(ReceiveDataRuleSetService.class).to(ReceiveDataRuleSetServiceImpl.class);
        bind(RequestHandler.class).to(ProxyRequestHandler.class);
        bind(SecurityContext.class).to(MockSecurityContext.class);
        bind(Serialiser2Factory.class).to(Serialiser2FactoryImpl.class);
        bind(StoreFactory.class).to(StoreFactoryImpl.class);
        bind(ForwarderDestinations.class).to(ForwarderDestinationsImpl.class);
        bind(Sender.class).to(SenderImpl.class);
        bind(ProgressLog.class).to(ProgressLogImpl.class);

        bind(RepoDirProvider.class).to(RepoDirProviderImpl.class);
        bind(RepoDbDirProvider.class).to(RepoDbDirProviderImpl.class);

        HasHealthCheckBinder.create(binder())
                .bind(ContentSyncService.class)
                .bind(FeedStatusResourceImpl.class)
                .bind(ForwarderDestinationsImpl.class)
                .bind(LogLevelInspector.class)
                .bind(ProxyConfigHealthCheck.class)
                .bind(RemoteFeedStatusService.class);

        FilterBinder.create(binder())
                .bind(new FilterInfo(ProxySecurityFilter.class.getSimpleName(), "/*"),
                        ProxySecurityFilter.class);

        ServletBinder.create(binder())
                .bind(DebugServlet.class)
                .bind(ProxyStatusServlet.class)
                .bind(ProxyWelcomeServlet.class)
                .bind(ReceiveDataServlet.class);

        RestResourcesBinder.create(binder())
                .bind(ReceiveDataRuleSetResourceImpl.class)
                .bind(FeedStatusResourceImpl.class);

        GuiceUtil.buildMultiBinder(binder(), Managed.class)
                .addBinding(ContentSyncService.class)
                .addBinding(ProxyLifecycle.class);

        GuiceUtil.buildMultiBinder(binder(), ExceptionMapper.class)
                .addBinding(PermissionExceptionMapper.class)
                .addBinding(TokenExceptionMapper.class);

        GuiceUtil.buildMultiBinder(binder(), ImportExportActionHandler.class)
                .addBinding(ReceiveDataRuleSetService.class)
                .addBinding(DictionaryStore.class);
    }

    @Provides
    @Singleton
    Persistence providePersistence(final PathCreator pathCreator) {
        final String path = configuration.getProxyConfig().getContentDir();
        return new FSPersistence(pathCreator.toAppPath(path));
    }

    @Provides
    @Singleton
    Client provideJerseyClient(final RestClientConfig restClientConfig,
                               final Environment environment,
                               final Provider<BuildInfo> buildInfoProvider,
                               final PathCreator pathCreator,
                               final RestClientConfigConverter restClientConfigConverter) {

        // RestClientConfig is really just a copy of JerseyClientConfiguration
        // so do the conversion
        final JerseyClientConfiguration jerseyClientConfiguration = restClientConfigConverter.convert(
                restClientConfig);

        // If the userAgent has not been explicitly set in the config then set it based
        // on the build version
        if (jerseyClientConfiguration.getUserAgent().isEmpty()) {
            final String userAgent = PROXY_JERSEY_CLIENT_USER_AGENT_PREFIX
                    + buildInfoProvider.get().getBuildVersion();
            LOGGER.info("Setting rest client user agent string to [{}]", userAgent);
            jerseyClientConfiguration.setUserAgent(Optional.of(userAgent));
        }

        // Mutating the TLS config is not ideal but I'm not sure there is another way.
        // We need to allow for relative paths (relative to proxy home), '~', and other system
        // props in the path. Therefore if path creator produces a different path to what was
        // configured then update the config object.
        final TlsConfiguration tlsConfiguration = jerseyClientConfiguration.getTlsConfiguration();
        if (tlsConfiguration != null) {
            if (tlsConfiguration.getKeyStorePath() != null) {
                final File modifiedKeyStorePath = pathCreator.toAppPath(tlsConfiguration.getKeyStorePath().getPath())
                        .toFile();

                if (!modifiedKeyStorePath.getPath().equals(tlsConfiguration.getKeyStorePath().getPath())) {
                    LOGGER.info("Updating rest client key store path from {} to {}",
                            tlsConfiguration.getKeyStorePath(),
                            modifiedKeyStorePath);
                    tlsConfiguration.setKeyStorePath(modifiedKeyStorePath);
                }
            }

            if (tlsConfiguration.getTrustStorePath() != null) {
                final File modifiedTrustStorePath = pathCreator.toAppPath(
                        tlsConfiguration.getTrustStorePath().getPath()).toFile();

                if (!modifiedTrustStorePath.getPath().equals(tlsConfiguration.getTrustStorePath().getPath())) {
                    LOGGER.info("Updating rest client trust store path from {} to {}",
                            tlsConfiguration.getTrustStorePath(),
                            modifiedTrustStorePath);
                    tlsConfiguration.setTrustStorePath(modifiedTrustStorePath);
                }
            }
        }

        LOGGER.info("Creating jersey rest client {}", PROXY_JERSEY_CLIENT_NAME);
        return new JerseyClientBuilder(environment)
                .using(jerseyClientConfiguration)
                .build(PROXY_JERSEY_CLIENT_NAME)
                .register(LoggingFeature.class);
    }

    @Provides
    EntityEventBus entityEventBus() {
        return event -> {
        };
    }
}<|MERGE_RESOLUTION|>--- conflicted
+++ resolved
@@ -128,13 +128,8 @@
         install(new TaskContextModule());
         install(new LegacyImpexModule());
 
-<<<<<<< HEAD
-        bind(BuildInfo.class).toProvider(BuildInfoProvider.class);
-=======
         install(new BuildInfoModule());
 
-        bind(BufferFactory.class).to(BufferFactoryImpl.class);
->>>>>>> 32f38f6e
         bind(DataReceiptPolicyAttributeMapFilterFactory.class).to(DataReceiptPolicyAttributeMapFilterFactoryImpl.class);
         bind(DocumentResourceHelper.class).to(DocumentResourceHelperImpl.class);
         bind(ErrorReceiver.class).to(ErrorReceiverImpl.class);

package stroom.proxy.app.guice;

import stroom.collection.mock.MockCollectionModule;
import stroom.db.util.DbModule;
import stroom.dictionary.impl.DictionaryModule;
import stroom.dictionary.impl.DictionaryStore;
import stroom.docstore.api.DocumentResourceHelper;
import stroom.docstore.api.Serialiser2Factory;
import stroom.docstore.api.StoreFactory;
import stroom.docstore.impl.DocumentResourceHelperImpl;
import stroom.docstore.impl.Persistence;
import stroom.docstore.impl.Serialiser2FactoryImpl;
import stroom.docstore.impl.StoreFactoryImpl;
import stroom.docstore.impl.fs.FSPersistence;
import stroom.dropwizard.common.LogLevelInspector;
import stroom.dropwizard.common.PermissionExceptionMapper;
import stroom.dropwizard.common.TokenExceptionMapper;
import stroom.importexport.api.ImportExportActionHandler;
import stroom.legacy.impex_6_1.LegacyImpexModule;
import stroom.proxy.app.Config;
import stroom.proxy.app.ContentSyncService;
import stroom.proxy.app.ProxyConfigHealthCheck;
import stroom.proxy.app.ProxyConfigHolder;
import stroom.proxy.app.ProxyLifecycle;
import stroom.proxy.app.RequestAuthenticatorImpl;
import stroom.proxy.app.RestClientConfig;
import stroom.proxy.app.RestClientConfigConverter;
import stroom.proxy.app.forwarder.ForwarderDestinationsImpl;
import stroom.proxy.app.handler.ProxyRequestHandler;
import stroom.proxy.app.handler.RemoteFeedStatusService;
import stroom.proxy.app.servlet.ProxySecurityFilter;
import stroom.proxy.app.servlet.ProxyStatusServlet;
import stroom.proxy.app.servlet.ProxyWelcomeServlet;
import stroom.proxy.repo.ErrorReceiver;
import stroom.proxy.repo.ErrorReceiverImpl;
import stroom.proxy.repo.ForwarderDestinations;
import stroom.proxy.repo.ProgressLog;
import stroom.proxy.repo.ProgressLogImpl;
import stroom.proxy.repo.ProxyRepoDbModule;
import stroom.proxy.repo.RepoDbDirProvider;
import stroom.proxy.repo.RepoDbDirProviderImpl;
import stroom.proxy.repo.RepoDirProvider;
import stroom.proxy.repo.RepoDirProviderImpl;
import stroom.proxy.repo.Sender;
import stroom.proxy.repo.SenderImpl;
import stroom.receive.common.DataReceiptPolicyAttributeMapFilterFactory;
import stroom.receive.common.DebugServlet;
import stroom.receive.common.FeedStatusResourceImpl;
import stroom.receive.common.FeedStatusService;
import stroom.receive.common.ReceiveDataServlet;
import stroom.receive.common.RemoteFeedModule;
import stroom.receive.common.RequestHandler;
import stroom.receive.rules.impl.DataReceiptPolicyAttributeMapFilterFactoryImpl;
import stroom.receive.rules.impl.ReceiveDataRuleSetResourceImpl;
import stroom.receive.rules.impl.ReceiveDataRuleSetService;
import stroom.receive.rules.impl.ReceiveDataRuleSetServiceImpl;
import stroom.security.api.RequestAuthenticator;
import stroom.security.api.SecurityContext;
import stroom.security.mock.MockSecurityContext;
import stroom.task.impl.TaskContextModule;
import stroom.util.BuildInfoProvider;
import stroom.util.entityevent.EntityEventBus;
import stroom.util.guice.FilterBinder;
import stroom.util.guice.FilterInfo;
import stroom.util.guice.GuiceUtil;
import stroom.util.guice.HasHealthCheckBinder;
import stroom.util.guice.RestResourcesBinder;
import stroom.util.guice.ServletBinder;
import stroom.util.io.PathCreator;
import stroom.util.shared.BuildInfo;

import com.google.inject.AbstractModule;
import com.google.inject.Provides;
import com.google.inject.Singleton;
import io.dropwizard.client.JerseyClientBuilder;
import io.dropwizard.client.JerseyClientConfiguration;
import io.dropwizard.client.ssl.TlsConfiguration;
import io.dropwizard.lifecycle.Managed;
import io.dropwizard.setup.Environment;
import org.glassfish.jersey.logging.LoggingFeature;
import org.slf4j.Logger;
import org.slf4j.LoggerFactory;

import java.io.File;
import java.nio.file.Path;
import java.util.Optional;
import javax.inject.Provider;
import javax.ws.rs.client.Client;
import javax.ws.rs.ext.ExceptionMapper;

public class ProxyModule extends AbstractModule {

    private static final Logger LOGGER = LoggerFactory.getLogger(ProxyModule.class);

    // This name is used by dropwizard metrics
    private static final String PROXY_JERSEY_CLIENT_NAME = "stroom-proxy_jersey_client";
    private static final String PROXY_JERSEY_CLIENT_USER_AGENT_PREFIX = "stroom-proxy/";

    private final Config configuration;
    private final Environment environment;
    private final ProxyConfigHolder proxyConfigHolder;

    public ProxyModule(final Config configuration,
                       final Environment environment,
                       final Path configFile) {
        this.configuration = configuration;
        this.environment = environment;

        proxyConfigHolder = new ProxyConfigHolder(
                configuration.getProxyConfig(),
                configFile);
    }

    @Override
    protected void configure() {
        bind(Config.class).toInstance(configuration);
        bind(Environment.class).toInstance(environment);

        install(new ProxyConfigModule(proxyConfigHolder));
        install(new DbModule());
        install(new ProxyRepoDbModule());
        install(new MockCollectionModule());

        install(new DictionaryModule());
        // Allow discovery of feed status from other proxies.
        install(new RemoteFeedModule());

        install(new TaskContextModule());
        install(new LegacyImpexModule());

<<<<<<< HEAD
        install(new BuildInfoModule());

=======
        bind(BuildInfo.class).toProvider(BuildInfoProvider.class);
        bind(BufferFactory.class).to(BufferFactoryImpl.class);
>>>>>>> 57ce345e
        bind(DataReceiptPolicyAttributeMapFilterFactory.class).to(DataReceiptPolicyAttributeMapFilterFactoryImpl.class);
        bind(DocumentResourceHelper.class).to(DocumentResourceHelperImpl.class);
        bind(ErrorReceiver.class).to(ErrorReceiverImpl.class);
        bind(FeedStatusService.class).to(RemoteFeedStatusService.class);
        bind(RequestAuthenticator.class).to(RequestAuthenticatorImpl.class).asEagerSingleton();
        bind(ReceiveDataRuleSetService.class).to(ReceiveDataRuleSetServiceImpl.class);
        bind(RequestHandler.class).to(ProxyRequestHandler.class);
        bind(SecurityContext.class).to(MockSecurityContext.class);
        bind(Serialiser2Factory.class).to(Serialiser2FactoryImpl.class);
        bind(StoreFactory.class).to(StoreFactoryImpl.class);
        bind(ForwarderDestinations.class).to(ForwarderDestinationsImpl.class);
        bind(Sender.class).to(SenderImpl.class);
        bind(ProgressLog.class).to(ProgressLogImpl.class);

        bind(RepoDirProvider.class).to(RepoDirProviderImpl.class);
        bind(RepoDbDirProvider.class).to(RepoDbDirProviderImpl.class);

        HasHealthCheckBinder.create(binder())
                .bind(ContentSyncService.class)
                .bind(FeedStatusResourceImpl.class)
                .bind(ForwarderDestinationsImpl.class)
                .bind(LogLevelInspector.class)
                .bind(ProxyConfigHealthCheck.class)
                .bind(RemoteFeedStatusService.class);

        FilterBinder.create(binder())
                .bind(new FilterInfo(ProxySecurityFilter.class.getSimpleName(), "/*"),
                        ProxySecurityFilter.class);

        ServletBinder.create(binder())
                .bind(DebugServlet.class)
                .bind(ProxyStatusServlet.class)
                .bind(ProxyWelcomeServlet.class)
                .bind(ReceiveDataServlet.class);

        RestResourcesBinder.create(binder())
                .bind(ReceiveDataRuleSetResourceImpl.class)
                .bind(FeedStatusResourceImpl.class);

        GuiceUtil.buildMultiBinder(binder(), Managed.class)
                .addBinding(ContentSyncService.class)
                .addBinding(ProxyLifecycle.class);

        GuiceUtil.buildMultiBinder(binder(), ExceptionMapper.class)
                .addBinding(PermissionExceptionMapper.class)
                .addBinding(TokenExceptionMapper.class);

        GuiceUtil.buildMultiBinder(binder(), ImportExportActionHandler.class)
                .addBinding(ReceiveDataRuleSetService.class)
                .addBinding(DictionaryStore.class);
    }

    @Provides
    @Singleton
    Persistence providePersistence(final PathCreator pathCreator) {
        final String path = configuration.getProxyConfig().getContentDir();
        return new FSPersistence(pathCreator.toAppPath(path));
    }

    @Provides
    @Singleton
    Client provideJerseyClient(final RestClientConfig restClientConfig,
                               final Environment environment,
                               final Provider<BuildInfo> buildInfoProvider,
                               final PathCreator pathCreator,
                               final RestClientConfigConverter restClientConfigConverter) {

        // RestClientConfig is really just a copy of JerseyClientConfiguration
        // so do the conversion
        final JerseyClientConfiguration jerseyClientConfiguration = restClientConfigConverter.convert(
                restClientConfig);

        // If the userAgent has not been explicitly set in the config then set it based
        // on the build version
        if (jerseyClientConfiguration.getUserAgent().isEmpty()) {
            final String userAgent = PROXY_JERSEY_CLIENT_USER_AGENT_PREFIX
                    + buildInfoProvider.get().getBuildVersion();
            LOGGER.info("Setting rest client user agent string to [{}]", userAgent);
            jerseyClientConfiguration.setUserAgent(Optional.of(userAgent));
        }

        // Mutating the TLS config is not ideal but I'm not sure there is another way.
        // We need to allow for relative paths (relative to proxy home), '~', and other system
        // props in the path. Therefore if path creator produces a different path to what was
        // configured then update the config object.
        final TlsConfiguration tlsConfiguration = jerseyClientConfiguration.getTlsConfiguration();
        if (tlsConfiguration != null) {
            if (tlsConfiguration.getKeyStorePath() != null) {
                final File modifiedKeyStorePath = pathCreator.toAppPath(tlsConfiguration.getKeyStorePath().getPath())
                        .toFile();

                if (!modifiedKeyStorePath.getPath().equals(tlsConfiguration.getKeyStorePath().getPath())) {
                    LOGGER.info("Updating rest client key store path from {} to {}",
                            tlsConfiguration.getKeyStorePath(),
                            modifiedKeyStorePath);
                    tlsConfiguration.setKeyStorePath(modifiedKeyStorePath);
                }
            }

            if (tlsConfiguration.getTrustStorePath() != null) {
                final File modifiedTrustStorePath = pathCreator.toAppPath(
                        tlsConfiguration.getTrustStorePath().getPath()).toFile();

                if (!modifiedTrustStorePath.getPath().equals(tlsConfiguration.getTrustStorePath().getPath())) {
                    LOGGER.info("Updating rest client trust store path from {} to {}",
                            tlsConfiguration.getTrustStorePath(),
                            modifiedTrustStorePath);
                    tlsConfiguration.setTrustStorePath(modifiedTrustStorePath);
                }
            }
        }

        LOGGER.info("Creating jersey rest client {}", PROXY_JERSEY_CLIENT_NAME);
        return new JerseyClientBuilder(environment)
                .using(jerseyClientConfiguration)
                .build(PROXY_JERSEY_CLIENT_NAME)
                .register(LoggingFeature.class);
    }

    @Provides
    EntityEventBus entityEventBus() {
        return event -> {
        };
    }
}<|MERGE_RESOLUTION|>--- conflicted
+++ resolved
@@ -128,13 +128,8 @@
         install(new TaskContextModule());
         install(new LegacyImpexModule());
 
-<<<<<<< HEAD
-        install(new BuildInfoModule());
-
-=======
         bind(BuildInfo.class).toProvider(BuildInfoProvider.class);
-        bind(BufferFactory.class).to(BufferFactoryImpl.class);
->>>>>>> 57ce345e
+//        bind(BufferFactory.class).to(BufferFactoryImpl.class);
         bind(DataReceiptPolicyAttributeMapFilterFactory.class).to(DataReceiptPolicyAttributeMapFilterFactoryImpl.class);
         bind(DocumentResourceHelper.class).to(DocumentResourceHelperImpl.class);
         bind(ErrorReceiver.class).to(ErrorReceiverImpl.class);

--- conflicted
+++ resolved
@@ -234,23 +234,15 @@
                 throw e;
             } finally {
                 final long duration = System.currentTimeMillis() - startTimeMs;
-<<<<<<< HEAD
                 logStream.log(
                         SEND_LOG,
-=======
-                logStream.log(SEND_LOG,
->>>>>>> 8429948f
                         attributeMap,
                         "SEND",
                         forwardUrl,
                         responseCode,
                         totalBytesSent,
-<<<<<<< HEAD
-                        duration);
-=======
                         duration,
                         errorMsg);
->>>>>>> 8429948f
 
                 connection.disconnect();
                 connection = null;

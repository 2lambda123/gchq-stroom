--- conflicted
+++ resolved
@@ -111,7 +111,6 @@
             connection.addRequestProperty(entry.getKey(), entry.getValue());
         }
 
-<<<<<<< HEAD
         // Allows sending to systems on the same OpenId realm as us using an access token
         if (config.isAddOpenIdAccessToken()) {
             LOGGER.debug(() -> LogUtil.message(
@@ -136,10 +135,7 @@
                     });
         }
 
-        if (forwardChunkSize != null) {
-=======
         if (forwardChunkSize.isNonZero() && forwardChunkSize.getBytes() <= Integer.MAX_VALUE) {
->>>>>>> 75f899cc
             LOGGER.debug("'{}' - setting ChunkedStreamingMode: {}", forwarderName, forwardChunkSize);
             connection.setChunkedStreamingMode((int) forwardChunkSize.getBytes());
         }

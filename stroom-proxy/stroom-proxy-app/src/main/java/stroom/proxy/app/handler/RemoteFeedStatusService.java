--- conflicted
+++ resolved
@@ -9,11 +9,8 @@
 import stroom.util.HealthCheckUtils;
 import stroom.util.NullSafe;
 import stroom.util.cache.CacheConfig;
-<<<<<<< HEAD
-=======
 import stroom.util.jersey.JerseyClientFactory;
 import stroom.util.jersey.JerseyClientName;
->>>>>>> 8313e772
 import stroom.util.logging.LambdaLogger;
 import stroom.util.logging.LambdaLoggerFactory;
 import stroom.util.logging.LogUtil;
@@ -55,29 +52,16 @@
 
     private final LoadingCache<GetFeedStatusRequest, FeedStatusUpdater> updaters;
     private final Provider<FeedStatusConfig> feedStatusConfigProvider;
-<<<<<<< HEAD
-    private final Provider<Client> jerseyClientProvider;
-    private final UserIdentityFactory userIdentityFactory;
-
-=======
     private final JerseyClientFactory jerseyClientFactory;
     private final UserIdentityFactory userIdentityFactory;
->>>>>>> 8313e772
     private final ExecutorService executorService = Executors.newCachedThreadPool();
 
     @Inject
     RemoteFeedStatusService(final Provider<FeedStatusConfig> feedStatusConfigProvider,
-<<<<<<< HEAD
-                            final Provider<Client> jerseyClientProvider,
-                            final UserIdentityFactory userIdentityFactory) {
-        this.feedStatusConfigProvider = feedStatusConfigProvider;
-        this.jerseyClientProvider = jerseyClientProvider;
-=======
                             final JerseyClientFactory jerseyClientFactory,
                             final UserIdentityFactory userIdentityFactory) {
         this.feedStatusConfigProvider = feedStatusConfigProvider;
         this.jerseyClientFactory = jerseyClientFactory;
->>>>>>> 8313e772
         this.userIdentityFactory = userIdentityFactory;
 
         final FeedStatusConfig feedStatusConfig = feedStatusConfigProvider.get();
@@ -201,13 +185,8 @@
     }
 
     private WebTarget getFeedStatusWebTarget(final FeedStatusConfig feedStatusConfig) {
-<<<<<<< HEAD
-        return jerseyClientProvider.get()
-                .target(feedStatusConfig.getFeedStatusUrl())
-=======
         return jerseyClientFactory.createWebTarget(
                         JerseyClientName.FEED_STATUS, feedStatusConfig.getFeedStatusUrl())
->>>>>>> 8313e772
                 .path(GET_FEED_STATUS_PATH);
     }
 

package stroom.proxy.app;

import stroom.security.openid.api.AbstractOpenIdConfig;
import stroom.security.openid.api.IdpType;
import stroom.util.shared.IsProxyConfig;

import com.fasterxml.jackson.annotation.JsonCreator;
import com.fasterxml.jackson.annotation.JsonIgnore;
import com.fasterxml.jackson.annotation.JsonProperty;
import com.fasterxml.jackson.annotation.JsonPropertyDescription;
import com.fasterxml.jackson.annotation.JsonPropertyOrder;
import io.dropwizard.validation.ValidationMethod;

import java.util.List;
import java.util.Set;
import javax.validation.constraints.NotNull;

@JsonPropertyOrder(alphabetic = true)
public class ProxyOpenIdConfig extends AbstractOpenIdConfig implements IsProxyConfig {

    public ProxyOpenIdConfig() {
        super();
    }

    @JsonCreator
    public ProxyOpenIdConfig(@JsonProperty(PROP_NAME_IDP_TYPE) final IdpType identityProviderType,
                             @JsonProperty(PROP_NAME_CONFIGURATION_ENDPOINT) final String openIdConfigurationEndpoint,
                             @JsonProperty("issuer") final String issuer,
                             @JsonProperty("authEndpoint") final String authEndpoint,
                             @JsonProperty("tokenEndpoint") final String tokenEndpoint,
                             @JsonProperty("jwksUri") final String jwksUri,
                             @JsonProperty("logoutEndpoint") final String logoutEndpoint,
                             @JsonProperty("logoutRedirectParamName") final String logoutRedirectParamName,
                             @JsonProperty("formTokenRequest") final boolean formTokenRequest,
                             @JsonProperty("clientId") final String clientId,
                             @JsonProperty("clientSecret") final String clientSecret,
                             @JsonProperty("requestScopes") final List<String> requestScopes,
                             @JsonProperty("clientCredentialsScopes") final List<String> clientCredentialsScopes,
                             @JsonProperty("validateAudience") final boolean validateAudience,
<<<<<<< HEAD
                             @JsonProperty("uniqueIdentityClaim") final String uniqueIdentityClaim,
        @JsonProperty("userDisplayNameClaim") final String userDisplayNameClaim) {
=======
                             @JsonProperty("validIssuers") final Set<String> validIssuers,
                             @JsonProperty("uniqueIdentityClaim") final String uniqueIdentityClaim) {
>>>>>>> 0dc76f7a
        super(identityProviderType,
                openIdConfigurationEndpoint,
                issuer,
                authEndpoint,
                tokenEndpoint,
                jwksUri,
                logoutEndpoint,
                logoutRedirectParamName,
                formTokenRequest,
                clientId,
                clientSecret,
                requestScopes,
                clientCredentialsScopes,
                validateAudience,
<<<<<<< HEAD
                uniqueIdentityClaim,
                userDisplayNameClaim);
=======
                validIssuers,
                uniqueIdentityClaim);
>>>>>>> 0dc76f7a
    }

    @JsonIgnore
    public IdpType getDefaultIdpType() {
        return IdpType.NO_IDP;
    }

    /**
     * @return The type of Open ID Connnect identity provider in use.
     */
    @NotNull
    @JsonProperty
    @JsonPropertyDescription("The type of Open ID Connect identity provider that stroom/proxy" +
            "will use for authentication. Valid values are: " +
            "EXTERNAL_IDP - An external IDP such as KeyCloak/Cognito, " +
            "TEST_CREDENTIALS - Use hard-coded authentication credentials for test/demo only and " +
            "NO_IDP - No IDP is used. API keys are set in config for feed status checks. " +
            "Changing this property will require a restart of the application.")
    @Override
    public IdpType getIdentityProviderType() {
        return super.getIdentityProviderType();
    }

    @SuppressWarnings("unused")
    @JsonIgnore
    @ValidationMethod(message = "INTERNAL is not a valid value for identityProviderType in stroom-proxy.")
    public boolean isIdentityProviderTypeValid() {
        return !IdpType.INTERNAL_IDP.equals(getIdentityProviderType());
    }

    public ProxyOpenIdConfig withIdentityProviderType(final IdpType identityProviderType) {
        return new ProxyOpenIdConfig(
                identityProviderType,
                getOpenIdConfigurationEndpoint(),
                getIssuer(),
                getAuthEndpoint(),
                getTokenEndpoint(),
                getJwksUri(),
                getLogoutEndpoint(),
                getLogoutRedirectParamName(),
                isFormTokenRequest(),
                getClientSecret(),
                getClientId(),
                getRequestScopes(),
                getClientCredentialsScopes(),
                isValidateAudience(),
<<<<<<< HEAD
                getUniqueIdentityClaim(),
                getUserDisplayNameClaim());
=======
                getValidIssuers(),
                getUniqueIdentityClaim());
>>>>>>> 0dc76f7a
    }
}<|MERGE_RESOLUTION|>--- conflicted
+++ resolved
@@ -37,13 +37,9 @@
                              @JsonProperty("requestScopes") final List<String> requestScopes,
                              @JsonProperty("clientCredentialsScopes") final List<String> clientCredentialsScopes,
                              @JsonProperty("validateAudience") final boolean validateAudience,
-<<<<<<< HEAD
+                             @JsonProperty("validIssuers") final Set<String> validIssuers,
                              @JsonProperty("uniqueIdentityClaim") final String uniqueIdentityClaim,
-        @JsonProperty("userDisplayNameClaim") final String userDisplayNameClaim) {
-=======
-                             @JsonProperty("validIssuers") final Set<String> validIssuers,
-                             @JsonProperty("uniqueIdentityClaim") final String uniqueIdentityClaim) {
->>>>>>> 0dc76f7a
+                             @JsonProperty("userDisplayNameClaim") final String userDisplayNameClaim) {
         super(identityProviderType,
                 openIdConfigurationEndpoint,
                 issuer,
@@ -58,13 +54,9 @@
                 requestScopes,
                 clientCredentialsScopes,
                 validateAudience,
-<<<<<<< HEAD
+                validIssuers,
                 uniqueIdentityClaim,
                 userDisplayNameClaim);
-=======
-                validIssuers,
-                uniqueIdentityClaim);
->>>>>>> 0dc76f7a
     }
 
     @JsonIgnore
@@ -111,12 +103,8 @@
                 getRequestScopes(),
                 getClientCredentialsScopes(),
                 isValidateAudience(),
-<<<<<<< HEAD
+                getValidIssuers(),
                 getUniqueIdentityClaim(),
                 getUserDisplayNameClaim());
-=======
-                getValidIssuers(),
-                getUniqueIdentityClaim());
->>>>>>> 0dc76f7a
     }
 }
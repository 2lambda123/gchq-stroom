--- conflicted
+++ resolved
@@ -25,18 +25,16 @@
 import stroom.dropwizard.common.StroomConfigurationSourceProvider;
 import stroom.proxy.app.guice.ProxyModule;
 import stroom.util.authentication.DefaultOpenIdCredentials;
-<<<<<<< HEAD
-import stroom.util.date.DateUtil;
-=======
 import stroom.util.config.ConfigValidator;
 import stroom.util.config.PropertyPathDecorator;
 import stroom.util.io.DirProvidersModule;
+import stroom.util.date.DateUtil;
 import stroom.util.io.FileUtil;
 import stroom.util.io.HomeDirProvider;
 import stroom.util.io.PathConfig;
 import stroom.util.io.TempDirProvider;
 import stroom.util.logging.LogUtil;
->>>>>>> 92db7a41
+import stroom.util.date.DateUtil;
 import stroom.util.shared.BuildInfo;
 import stroom.util.shared.IsProxyConfig;
 import stroom.util.shared.ResourcePaths;
@@ -115,25 +113,14 @@
 
     @Override
     public void initialize(final Bootstrap<Config> bootstrap) {
-<<<<<<< HEAD
-        // This allows us to use templating in the YAML configuration.
-        bootstrap.setConfigurationSourceProvider(
-                new StroomConfigurationSourceProvider(
-                        new SubstitutingSourceProvider(bootstrap.getConfigurationSourceProvider(),
-                                new EnvironmentVariableSubstitutor(false))
-                )
-        );
-=======
         // This allows us to use env var templating and relative (to proxy home) paths in the YAML configuration.
         bootstrap.setConfigurationSourceProvider(ProxyYamlUtil.createConfigurationSourceProvider(
                 bootstrap.getConfigurationSourceProvider(), true));
-//        bootstrap.addBundle(new AssetsBundle("/ui", ResourcePaths.ROOT_PATH, "index.html", "ui"));
 
         // If we want to use javax.validation on our rest resources with our own custom validation annotations
         // then we need to set the ValidatorFactory. As our main Guice Injector is not available yet we need to
         // create one just for the REST validation
         bootstrap.setValidatorFactory(validationOnlyInjector.getInstance(ValidatorFactory.class));
->>>>>>> 92db7a41
     }
 
     @Override
@@ -233,13 +220,9 @@
 
     private void showInfo() {
         Objects.requireNonNull(buildInfo);
-<<<<<<< HEAD
-        LOGGER.info("Build version: {}, date: {}",
-                buildInfo.getBuildVersion(), DateUtil.createNormalDateTimeString(buildInfo.getBuildTime()));
-=======
         LOGGER.info(""
                 + "\n  Build version:       " + buildInfo.getBuildVersion()
-                + "\n  Build date:          " + buildInfo.getBuildDate()
+                + "\n  Build date:          " + DateUtil.createNormalDateTimeString(buildInfo.getBuildTime())
                 + "\n  Stroom Proxy home:   " + homeDirProvider.get().toAbsolutePath().normalize()
                 + "\n  Stroom Proxy temp:   " + tempDirProvider.get().toAbsolutePath().normalize());
     }
@@ -295,6 +278,5 @@
                     proxyConfig.getFullPath(ProxyConfig.PROP_NAME_HALT_BOOT_ON_CONFIG_VALIDATION_FAILURE));
             System.exit(1);
         }
->>>>>>> 92db7a41
     }
 }
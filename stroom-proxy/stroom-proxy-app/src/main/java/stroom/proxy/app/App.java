--- conflicted
+++ resolved
@@ -231,22 +231,13 @@
             LOGGER.info("Parsing config file to establish home and temp");
             final ProxyConfig proxyConfig = ProxyYamlUtil.readProxyConfig(configFile);
 
-<<<<<<< HEAD
-            final Module pathConfigModule = new AbstractModule() {
-                @Override
-                protected void configure() {
-                    bind(PathConfig.class).toInstance(proxyConfig.getPathConfig());
-                }
-            };
-=======
-            LOGGER.debug(() -> "proxyPathConfig " + proxyConfig.getProxyPathConfig());
+            LOGGER.debug(() -> "proxyPathConfig " + proxyConfig.getPathConfig());
 
             // Allow for someone having pathConfig set to null in the yaml, e.g. just
             //   pathConfig:
             final PathConfig effectivePathConfig = Objects.requireNonNullElse(
-                    proxyConfig.getProxyPathConfig(),
+                    proxyConfig.getPathConfig(),
                     new ProxyPathConfig());
->>>>>>> e6261c18
 
             return Guice.createInjector(
                     new ValidationModule(),

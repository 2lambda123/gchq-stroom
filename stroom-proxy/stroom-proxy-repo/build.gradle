--- conflicted
+++ resolved
@@ -1,37 +1,24 @@
 ext.moduleName = 'stroom.proxy.repo'
 
 dependencies {
-<<<<<<< HEAD
-    compile project(':stroom-core-shared')
-    compile project(':stroom-data:stroom-data-zip')
-    compile project(':stroom-db-util')
-    compile project(':stroom-docstore:stroom-docstore-api')
-    compile project(':stroom-docstore:stroom-docstore-impl-fs')
-    compile project(':stroom-meta:stroom-meta-api')
-    compile project(':stroom-pipeline')
-    compile project(':stroom-proxy:stroom-proxy-repo-db-jooq')
-    compile project(':stroom-receive:stroom-receive-common')
-//    compile project(':stroom-receive:stroom-receive-rules-impl')
-    compile project(':stroom-security:stroom-security-api')
-    compile project(':stroom-task:stroom-task-api')
-    compile project(':stroom-util-shared')
-    compile project(':stroom-util')
-=======
+    implementation project(':stroom-config:stroom-config-common')
     implementation project(':stroom-core-shared')
     implementation project(':stroom-data:stroom-data-zip')
+    implementation project(':stroom-db-util')
     implementation project(':stroom-docref')
     implementation project(':stroom-docstore:stroom-docstore-api')
     implementation project(':stroom-docstore:stroom-docstore-impl-fs')
     implementation project(':stroom-meta:stroom-meta-api')
     implementation project(':stroom-pipeline')
+    implementation project(':stroom-proxy:stroom-proxy-remote-api')
+    implementation project(':stroom-proxy:stroom-proxy-repo-db-jooq')
     implementation project(':stroom-receive:stroom-receive-common')
-//    implementation project(':stroom-receive:stroom-receive-rules-impl')
     implementation project(':stroom-security:stroom-security-api')
     implementation project(':stroom-task:stroom-task-api')
     implementation project(':stroom-util-shared')
     implementation project(':stroom-util')
->>>>>>> 1ff9e4a8
 
+    implementation libs.commons_compress
     implementation libs.dropwizard_client
     implementation libs.dropwizard_lifecycle
     implementation libs.dropwizard_metrics_healthchecks
@@ -40,35 +27,17 @@
     implementation libs.jackson_annotations
     implementation libs.jackson_core
     implementation libs.jackson_databind
+    implementation libs.jakarta_servlet_api
     implementation libs.javax_inject
-    implementation libs.javax_servlet_api
+    implementation libs.jooq
     implementation libs.slf4j_api
 
-<<<<<<< HEAD
-    compile libs.dropwizard_client
-    compile libs.dropwizard_lifecycle
-    compile libs.dropwizard_metrics_healthchecks
-    compile libs.guava
-    compile libs.guice5
-    compile libs.jackson_annotations
-    compile libs.jackson_core
-    compile libs.jackson_databind
-    compile libs.javax_inject
-    compile libs.jakarta_servlet_api
-    compile libs.jooq
-    compile libs.slf4j_api
-    
-    testCompile project(':stroom-test-common')
-    testCompile libs.assertj_core
-    testCompile libs.guice_extension
-    testCompile libs.junit_jupiter_api
-=======
     testImplementation project(':stroom-proxy:stroom-proxy-remote-api')
     testImplementation project(':stroom-test-common')
 
     testImplementation libs.assertj_core
+    testImplementation libs.guice_extension
     testImplementation libs.junit_jupiter_api
->>>>>>> 1ff9e4a8
 
     // The following logging libs are needed when running junits outside dropwizard
     testRuntimeOnly libs.jakarta_activation
@@ -79,9 +48,4 @@
     testRuntimeOnly libs.log4j_over_slf4j
     testRuntimeOnly libs.logback_classic
     testRuntimeOnly libs.logback_core
-}
-//
-//war {
-//    exclude 'WEB-INF/lib/**'
-//    exclude 'WEB-INF/classes/**'
-//}+}
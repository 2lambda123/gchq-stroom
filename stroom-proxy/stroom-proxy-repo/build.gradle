--- conflicted
+++ resolved
@@ -23,11 +23,7 @@
     implementation libs.dropwizard_lifecycle
     implementation libs.dropwizard_metrics_healthchecks
     implementation libs.guava
-<<<<<<< HEAD
-    implementation libs.guice7
-=======
     implementation libs.guice
->>>>>>> d2116a58
     implementation libs.jackson_annotations
     implementation libs.jackson_core
     implementation libs.jackson_databind

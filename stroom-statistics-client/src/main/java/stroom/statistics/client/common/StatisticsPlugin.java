/*
 * Copyright 2016 Crown Copyright
 *
 * Licensed under the Apache License, Version 2.0 (the "License");
 * you may not use this file except in compliance with the License.
 * You may obtain a copy of the License at
 *
 *     http://www.apache.org/licenses/LICENSE-2.0
 *
 * Unless required by applicable law or agreed to in writing, software
 * distributed under the License is distributed on an "AS IS" BASIS,
 * WITHOUT WARRANTIES OR CONDITIONS OF ANY KIND, either express or implied.
 * See the License for the specific language governing permissions and
 * limitations under the License.
 */

package stroom.statistics.client.common;

import com.google.gwt.safehtml.shared.SafeHtmlUtils;
import com.google.inject.Inject;
import com.google.inject.Provider;
import com.google.web.bindery.event.shared.EventBus;
import stroom.alert.client.event.ConfirmEvent;
<<<<<<< HEAD
import stroom.alert.client.presenter.ConfirmCallback;
import stroom.core.client.ContentManager;
=======
import stroom.app.client.ContentManager;
>>>>>>> 77deba40
import stroom.dispatch.client.ClientDispatchAsync;
import stroom.entity.client.EntityPlugin;
import stroom.entity.client.EntityPluginEventManager;
import stroom.entity.client.EntityTabData;
import stroom.entity.client.presenter.EntityEditPresenter;
import stroom.entity.shared.DocRefUtil;
import stroom.node.client.ClientPropertyCache;
import stroom.security.client.ClientSecurityContext;
import stroom.statistics.client.common.presenter.StatisticsDataSourcePresenter;
import stroom.statistics.shared.CustomRollUpMask;
import stroom.statistics.shared.StatisticField;
import stroom.statistics.shared.StatisticRollUpType;
import stroom.statistics.shared.StatisticStoreEntity;
import stroom.statistics.shared.StatisticType;

import java.util.List;
import java.util.Set;

public class StatisticsPlugin extends EntityPlugin<StatisticStoreEntity> {
    private final Provider<StatisticsDataSourcePresenter> editorProvider;

    @Inject
    public StatisticsPlugin(final EventBus eventBus, final Provider<StatisticsDataSourcePresenter> editorProvider,
                            final ClientDispatchAsync dispatcher, final ClientSecurityContext securityContext,
                            final ContentManager contentManager, final EntityPluginEventManager entityPluginEventManager,
                            final ClientPropertyCache clientPropertyCache) {
        super(eventBus, dispatcher, securityContext, contentManager, entityPluginEventManager);
        this.editorProvider = editorProvider;
    }

    @Override
    public String getType() {
        return StatisticStoreEntity.ENTITY_TYPE;
    }

    @Override
    protected EntityEditPresenter<?, ?> createEditor() {
        return editorProvider.get();
    }

    @Override
    public void save(final EntityTabData tabData) {
        if (tabData != null && tabData instanceof EntityEditPresenter<?, ?>) {
            final EntityEditPresenter<?, StatisticStoreEntity> presenter = (EntityEditPresenter<?, StatisticStoreEntity>) tabData;
            if (presenter.isDirty()) {
                final StatisticStoreEntity entity = presenter.getEntity();

                // re-load the entity from the database so we have the
                // persistent version, and not one that has had
                // fields added/removed/changed
<<<<<<< HEAD
                load(DocRefUtil.create(entity), new LoadCallback<StatisticStoreEntity>() {
                    @Override
                    public void onLoad(final StatisticStoreEntity entityFromDb) {
                        doConfirmSave(presenter, entity, entityFromDb);
                    }
                });

=======
                load(DocRef.create(entity)).onSuccess(entityFromDb -> doConfirmSave(presenter, entity, entityFromDb));
>>>>>>> 77deba40
            }
        }
    }

    private void doConfirmSave(final EntityEditPresenter<?, StatisticStoreEntity> presenter,
                               final StatisticStoreEntity entity, final StatisticStoreEntity entityFromDb) {
        // get the persisted versions of the fields we care about
        final String prevEngineName = entityFromDb.getEngineName();
        final StatisticType prevType = entityFromDb.getStatisticType();
        final StatisticRollUpType prevRollUpType = entityFromDb.getRollUpType();
        final Long prevInterval = entityFromDb.getPrecision();
        final List<StatisticField> prevFieldList = entityFromDb.getStatisticFields();
        final Set<CustomRollUpMask> prevMaskSet = entityFromDb.getCustomRollUpMasks();

        presenter.write(entity);

        // if one of a select list of attributes has changed then warn the user
        // only need a null check on the engine name as the rest will never be
        // null
        if (entityFromDb != null && ((prevEngineName == null && entity.getEngineName() != null)
                || !prevEngineName.equals(entity.getEngineName()) || !prevType.equals(entity.getStatisticType())
                || !prevRollUpType.equals(entity.getRollUpType()) || !prevInterval.equals(entity.getPrecision())
                || !prevFieldList.equals(entity.getStatisticFields())
                || !prevMaskSet.equals(entity.getCustomRollUpMasks()))) {
            ConfirmEvent.fireWarn(this, SafeHtmlUtils
                            .fromTrustedString("Changes to the following attributes of a statistic data source:<br/><br/>"
                                    + "Engine Name<br/>Statistic Type<br/>Precision<br/>Rollup Type<br/>Field list<br/>Custom roll-ups<br/><br/>"
                                    + "can potentially cause corruption of the existing statistics data. Please ensure you "
                                    + "understand the full consequences of the change.<br/><br/>" + "Do you wish to continue?"),
                    result -> {
                        if (result) {
                            doSave(presenter, entity);
                        } else {
                            // Re-enable popup buttons.
                        }
                    });
        } else {
            // user has changed some attributes we don't care about so just do
            // the save
            doSave(presenter, entity);
        }
    }

    private void doSave(final EntityEditPresenter<?, StatisticStoreEntity> presenter,
                        final StatisticStoreEntity entity) {
        save(entity).onSuccess(ent -> presenter.read(ent));
    }
}<|MERGE_RESOLUTION|>--- conflicted
+++ resolved
@@ -21,12 +21,7 @@
 import com.google.inject.Provider;
 import com.google.web.bindery.event.shared.EventBus;
 import stroom.alert.client.event.ConfirmEvent;
-<<<<<<< HEAD
-import stroom.alert.client.presenter.ConfirmCallback;
 import stroom.core.client.ContentManager;
-=======
-import stroom.app.client.ContentManager;
->>>>>>> 77deba40
 import stroom.dispatch.client.ClientDispatchAsync;
 import stroom.entity.client.EntityPlugin;
 import stroom.entity.client.EntityPluginEventManager;
@@ -77,17 +72,7 @@
                 // re-load the entity from the database so we have the
                 // persistent version, and not one that has had
                 // fields added/removed/changed
-<<<<<<< HEAD
-                load(DocRefUtil.create(entity), new LoadCallback<StatisticStoreEntity>() {
-                    @Override
-                    public void onLoad(final StatisticStoreEntity entityFromDb) {
-                        doConfirmSave(presenter, entity, entityFromDb);
-                    }
-                });
-
-=======
-                load(DocRef.create(entity)).onSuccess(entityFromDb -> doConfirmSave(presenter, entity, entityFromDb));
->>>>>>> 77deba40
+                load(DocRefUtil.create(entity)).onSuccess(entityFromDb -> doConfirmSave(presenter, entity, entityFromDb));
             }
         }
     }

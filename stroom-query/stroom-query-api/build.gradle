/*
 * Copyright 2017 Crown Copyright
 *
 * Licensed under the Apache License, Version 2.0 (the "License");
 * you may not use this file except in compliance with the License.
 * You may obtain a copy of the License at
 *
 *    http://www.apache.org/licenses/LICENSE-2.0
 *
 * Unless required by applicable law or agreed to in writing, software
 * distributed under the License is distributed on an "AS IS" BASIS,
 * WITHOUT WARRANTIES OR CONDITIONS OF ANY KIND, either express or implied.
 * See the License for the specific language governing permissions and
 * limitations under the License.
 */

ext.moduleName = 'stroom.query.api'

dependencies {
    //--------Stroom libs------
<<<<<<< HEAD
    implementation project(':stroom-docref')
=======
    compile project(':stroom-docref')
    compile project(':stroom-util-shared')

>>>>>>> 1f2edced

    //--------3rd party--------
    implementation libs.jackson_annotations
    implementation libs.swagger_annotations
    implementation libs.jaxb_api

//    implementation libs.dropwizard_core // should be flagged
//    testImplementation libs.dropwizard_core // should be flagged

    testImplementation project(':stroom-util')
    testImplementation project(':stroom-test-common')
    testImplementation libs.assertj_core
    testImplementation libs.junit_jupiter_api

    testRuntimeOnly libs.junit_jupiter_engine
}
<|MERGE_RESOLUTION|>--- conflicted
+++ resolved
@@ -18,13 +18,8 @@
 
 dependencies {
     //--------Stroom libs------
-<<<<<<< HEAD
     implementation project(':stroom-docref')
-=======
-    compile project(':stroom-docref')
-    compile project(':stroom-util-shared')
-
->>>>>>> 1f2edced
+    implementation project(':stroom-util-shared')
 
     //--------3rd party--------
     implementation libs.jackson_annotations

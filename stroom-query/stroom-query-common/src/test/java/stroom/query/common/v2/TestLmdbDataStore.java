--- conflicted
+++ resolved
@@ -31,6 +31,7 @@
 import stroom.query.common.v2.format.FieldFormatter;
 import stroom.query.common.v2.format.FormatterFactory;
 import stroom.util.io.PathCreator;
+import stroom.util.io.TempDirProvider;
 
 import org.junit.jupiter.api.BeforeEach;
 import org.junit.jupiter.api.Test;
@@ -56,16 +57,11 @@
     DataStore create(final TableSettings tableSettings, final Sizes maxResults, final Sizes storeSize) {
         final FieldIndex fieldIndex = new FieldIndex();
 
+        final TempDirProvider tempDirProvider = () -> tempDir;
         final PathCreator pathCreator = new PathCreator(() -> tempDir, () -> tempDir);
-<<<<<<< HEAD
-        final LmdbConfig lmdbConfig = new LmdbConfig();
-        final LmdbEnvironmentFactory lmdbEnvironmentFactory =
-                new LmdbEnvironmentFactory(lmdbConfig, pathCreator);
-=======
         final ResultStoreConfig resultStoreConfig = new ResultStoreConfig();
         final LmdbLibraryConfig lmdbLibraryConfig = new LmdbLibraryConfig();
         final LmdbEnvFactory lmdbEnvFactory = new LmdbEnvFactory(pathCreator, tempDirProvider, lmdbLibraryConfig);
->>>>>>> 15b3bfa8
 
         return new LmdbDataStore(
                 lmdbEnvFactory,

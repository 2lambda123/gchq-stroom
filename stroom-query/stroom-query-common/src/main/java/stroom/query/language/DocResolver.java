package stroom.query.language;

import stroom.docref.DocRef;
import stroom.docref.DocRefInfo;
import stroom.docrefinfo.api.DocRefInfoService;
import stroom.query.common.v2.DataSourceProviderRegistry;
import stroom.util.NullSafe;
import stroom.util.logging.LambdaLogger;
import stroom.util.logging.LambdaLoggerFactory;

<<<<<<< HEAD
import jakarta.inject.Inject;
import jakarta.inject.Provider;

=======
>>>>>>> 6f5254a8
import java.util.List;
import java.util.Locale;
import java.util.Objects;
import java.util.Optional;

public class DocResolver {

    private static final LambdaLogger LOGGER = LambdaLoggerFactory.getLogger(DocResolver.class);

    private final Provider<DocRefInfoService> docRefInfoServiceProvider;
    private final Provider<DataSourceProviderRegistry> dataSourceProviderRegistryProvider;

    @Inject
    public DocResolver(final Provider<DocRefInfoService> docRefInfoServiceProvider,
                       final Provider<DataSourceProviderRegistry> dataSourceProviderRegistryProvider) {
        this.docRefInfoServiceProvider = docRefInfoServiceProvider;
        this.dataSourceProviderRegistryProvider = dataSourceProviderRegistryProvider;
    }

    public DocRef resolveDataSourceRef(final String name) {
        // Try by uuid.
        try {
            return getDataSourceRefFromUuid(name);
        } catch (final RuntimeException e) {
            LOGGER.debug(e::getMessage, e);
        }

        // Now try by name.
        return getDataSourceRefFromName(name);
    }

    public DocRef resolveDocRef(final String type, final String name) {
        final DocRefInfoService docRefInfoService = docRefInfoServiceProvider.get();

        // Try by UUID.
        final DocRef docRef = new DocRef(type, name);
        final Optional<DocRefInfo> optionalDocRef = docRefInfoService.info(docRef);
        if (optionalDocRef.isPresent()) {
            return optionalDocRef.get().getDocRef();
        }

        // Try by name.
        final List<DocRef> docRefs = docRefInfoService.findByName(type, name, false);
        if (docRefs.size() == 0) {
            throw new RuntimeException(type + " \"" + name + "\" not found");
        } else if (docRefs.size() > 1) {
            throw new RuntimeException("Multiple " +
                    type.toLowerCase(Locale.ROOT) +
                    " items found with name \"" +
                    name +
                    "\"");
        }
        return docRefs.get(0);
    }

    private DocRef getDataSourceRefFromUuid(final String uuid) {
        final DocRefInfoService docRefInfoService = docRefInfoServiceProvider.get();
        final DataSourceProviderRegistry dataSourceProviderRegistry = dataSourceProviderRegistryProvider.get();
<<<<<<< HEAD
        final Optional<DocRef> optional = dataSourceProviderRegistry
                .list()
                .stream()
                .filter(docRef -> docRef.getUuid().equals(uuid))
                .findAny();
        if (optional.isPresent()) {
            return optional.get();
        }
        throw new RuntimeException("Data source not found with uuid \"" + uuid + "\"");
=======
        // Make sure that the uuid is both a valid docref and a DataSource
        return docRefInfoService.info(uuid)
                .map(DocRefInfo::getDocRef)
                .flatMap(dataSourceProviderRegistry::getDataSource)
                .map(DataSource::getDocRef)
                .orElseThrow(() ->
                        new RuntimeException("Data source not found with uuid \"" + uuid + "\""));
>>>>>>> 6f5254a8
    }

    private DocRef getDataSourceRefFromName(final String name) {
        final DataSourceProviderRegistry dataSourceProviderRegistry = dataSourceProviderRegistryProvider.get();
<<<<<<< HEAD
        final List<DocRef> docRefs = dataSourceProviderRegistry
                .list()
                .stream()
                .filter(docRef -> docRef.getName().equals(name))
                .toList();
        if (docRefs.size() == 0) {
=======
        final List<DocRef> docRefs = docRefInfoService.findByName(
                null,
                name,
                false);
        if (NullSafe.isEmptyCollection(docRefs)) {
            throw new RuntimeException("Data source \"" + name + "\" not found");
        }

        final List<DocRef> result = docRefs.stream()
                .map(docRef -> dataSourceProviderRegistry.getDataSource(docRef)
                        .orElse(null))
                .filter(Objects::nonNull)
                .map(DataSource::getDocRef)
                .toList();

        if (result.isEmpty()) {
>>>>>>> 6f5254a8
            throw new RuntimeException("Data source \"" + name + "\" not found");
        } else if (docRefs.size() > 1) {
            throw new RuntimeException("Multiple data sources found for \"" + name + "\"");
        }
        return docRefs.get(0);
    }
}<|MERGE_RESOLUTION|>--- conflicted
+++ resolved
@@ -1,5 +1,6 @@
 package stroom.query.language;
 
+import stroom.datasource.api.v2.DataSourceProvider;
 import stroom.docref.DocRef;
 import stroom.docref.DocRefInfo;
 import stroom.docrefinfo.api.DocRefInfoService;
@@ -8,12 +9,10 @@
 import stroom.util.logging.LambdaLogger;
 import stroom.util.logging.LambdaLoggerFactory;
 
-<<<<<<< HEAD
 import jakarta.inject.Inject;
 import jakarta.inject.Provider;
 
-=======
->>>>>>> 6f5254a8
+import java.util.ArrayList;
 import java.util.List;
 import java.util.Locale;
 import java.util.Objects;
@@ -72,54 +71,30 @@
     private DocRef getDataSourceRefFromUuid(final String uuid) {
         final DocRefInfoService docRefInfoService = docRefInfoServiceProvider.get();
         final DataSourceProviderRegistry dataSourceProviderRegistry = dataSourceProviderRegistryProvider.get();
-<<<<<<< HEAD
-        final Optional<DocRef> optional = dataSourceProviderRegistry
-                .list()
-                .stream()
-                .filter(docRef -> docRef.getUuid().equals(uuid))
-                .findAny();
-        if (optional.isPresent()) {
-            return optional.get();
-        }
-        throw new RuntimeException("Data source not found with uuid \"" + uuid + "\"");
-=======
-        // Make sure that the uuid is both a valid docref and a DataSource
-        return docRefInfoService.info(uuid)
+        // Make sure that the uuid is both a valid docref and the type
+        // is considered a datasource, i.e. there is a provider for that type
+        final DocRef docRef = docRefInfoService.info(uuid)
                 .map(DocRefInfo::getDocRef)
-                .flatMap(dataSourceProviderRegistry::getDataSource)
-                .map(DataSource::getDocRef)
                 .orElseThrow(() ->
                         new RuntimeException("Data source not found with uuid \"" + uuid + "\""));
->>>>>>> 6f5254a8
+
+        dataSourceProviderRegistry.getDataSourceProvider(
+                docRef.getType())
+                .orElseThrow(() -> new RuntimeException(
+                        "No datasource provider found for type '" + docRef.getType() + "'"));
+
+        // Type has a provider so all good
+        return docRef;
     }
 
     private DocRef getDataSourceRefFromName(final String name) {
         final DataSourceProviderRegistry dataSourceProviderRegistry = dataSourceProviderRegistryProvider.get();
-<<<<<<< HEAD
         final List<DocRef> docRefs = dataSourceProviderRegistry
                 .list()
                 .stream()
                 .filter(docRef -> docRef.getName().equals(name))
                 .toList();
-        if (docRefs.size() == 0) {
-=======
-        final List<DocRef> docRefs = docRefInfoService.findByName(
-                null,
-                name,
-                false);
-        if (NullSafe.isEmptyCollection(docRefs)) {
-            throw new RuntimeException("Data source \"" + name + "\" not found");
-        }
-
-        final List<DocRef> result = docRefs.stream()
-                .map(docRef -> dataSourceProviderRegistry.getDataSource(docRef)
-                        .orElse(null))
-                .filter(Objects::nonNull)
-                .map(DataSource::getDocRef)
-                .toList();
-
-        if (result.isEmpty()) {
->>>>>>> 6f5254a8
+        if (docRefs.isEmpty()) {
             throw new RuntimeException("Data source \"" + name + "\" not found");
         } else if (docRefs.size() > 1) {
             throw new RuntimeException("Multiple data sources found for \"" + name + "\"");

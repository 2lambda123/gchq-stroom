--- conflicted
+++ resolved
@@ -143,82 +143,11 @@
     }
 
     public SearchResponse search(final SearchRequest searchRequest) {
-<<<<<<< HEAD
-        if (LOGGER.isDebugEnabled()) {
-            String json = JsonUtil.writeValueAsString(searchRequest);
-            LOGGER.debug("/search called with searchRequest:\n{}", json);
-        }
-
-        SearchRequest modifiedRequest = searchRequest;
-
-        final String userUuid = securityContext.getUserUuid();
-        Objects.requireNonNull(userUuid, "No user is logged in");
-
-        final ResultStore resultStore;
-        if (modifiedRequest.getKey() != null) {
-            final QueryKey queryKey = modifiedRequest.getKey();
-            final Optional<ResultStore> optionalResultStore =
-                    getIfPresent(queryKey);
-
-            final String message = "No active search found for key = " + queryKey;
-            resultStore = optionalResultStore.orElseThrow(() ->
-                    new RuntimeException(message));
-
-            // Check user identity.
-            if (!Objects.equals(resultStore.getUserUuid(), userUuid)) {
-                throw new RuntimeException(
-                        "You do not have permission to get the search results associated with this key");
-            }
-        } else {
-            // If the query doesn't have a key then this is new.
-            LOGGER.debug(() -> "New query");
-
-            // Get the data source.
-            Objects.requireNonNull(modifiedRequest.getQuery(),
-                    "Query is null");
-            final DocRef dataSourceRef = modifiedRequest.getQuery().getDataSource();
-            if (dataSourceRef == null || dataSourceRef.getUuid() == null) {
-                throw new RuntimeException("No search data source has been specified");
-            }
-
-            // Get a store factory to perform this new search.
-            final Optional<SearchProvider> optionalStoreFactory =
-                    storeFactoryRegistry.getStoreFactory(modifiedRequest.getQuery().getDataSource());
-            final SearchProvider storeFactory = optionalStoreFactory
-                    .orElseThrow(() ->
-                            new RuntimeException("No store factory found for " +
-                                    searchRequest.getQuery().getDataSource().getType()));
-
-
-            // Create a new search UUID.
-            modifiedRequest = addQueryKey(modifiedRequest);
-
-            // Add a param for `currentUser()`
-            modifiedRequest = addCurrentUserParam(modifiedRequest);
-
-            // Add partition time constraints to the query.
-            modifiedRequest = addTimeRangeExpression(storeFactory.getTimeField(dataSourceRef), modifiedRequest);
-
-            final SearchRequest finalModifiedRequest = modifiedRequest;
-            final QueryKey queryKey = finalModifiedRequest.getKey();
-            LOGGER.trace(() -> "get() " + queryKey);
-            try {
-                LOGGER.trace(() -> "create() " + queryKey);
-                LOGGER.debug(() -> "Creating new store for key: " + queryKey);
-                resultStore = storeFactory.createResultStore(finalModifiedRequest);
-                resultStoreMap.put(queryKey, resultStore);
-            } catch (final RuntimeException e) {
-                LOGGER.debug(e.getMessage(), e);
-                throw e;
-            }
-        }
-=======
         final RequestAndStore requestAndStore = getResultStore(searchRequest);
         final Map<String, ResultCreator> defaultResultCreators =
                 requestAndStore.resultStore.makeDefaultResultCreators(requestAndStore.searchRequest);
         return search(requestAndStore, defaultResultCreators);
     }
->>>>>>> 1e09651e
 
     public SearchResponse search(final RequestAndStore requestAndStore,
                                  final Map<String, ResultCreator> resultCreatorMap) {

package stroom.query.common.v2;

import java.util.List;
import java.util.Objects;

/**
 * Settings to configure the behaviour of a data store.
 */
public class DataStoreSettings {

    private final boolean producePayloads;
    private final boolean storeLatestEventReference;
    private final Sizes maxResults;
    private final Sizes storeSize;

    public DataStoreSettings(final boolean producePayloads,
                             final boolean storeLatestEventReference,
                             final Sizes maxResults,
                             final Sizes storeSize) {
        this.producePayloads = producePayloads;
        this.storeLatestEventReference = storeLatestEventReference;
        this.maxResults = maxResults;
        this.storeSize = storeSize;
    }

    public static DataStoreSettings createAnalyticStoreSettings() {
        return DataStoreSettings
                .builder()
                .storeLatestEventReference(true)
                .maxResults(Sizes.create(Integer.MAX_VALUE))
                .storeSize(Sizes.create(Integer.MAX_VALUE))
                .build();
    }

    public static DataStoreSettings createBasicSearchResultStoreSettings() {
        return DataStoreSettings.builder().build();
    }

    public static DataStoreSettings createPayloadProducerSearchResultStoreSettings() {
        return DataStoreSettings.builder().producePayloads(true).build();
    }

    public boolean isProducePayloads() {
        return producePayloads;
    }

    public boolean isStoreLatestEventReference() {
        return storeLatestEventReference;
    }

    public Sizes getMaxResults() {
        return maxResults;
    }

    public Sizes getStoreSize() {
        return storeSize;
    }

    @Override
    public boolean equals(final Object o) {
        if (this == o) {
            return true;
        }
        if (o == null || getClass() != o.getClass()) {
            return false;
        }
        final DataStoreSettings that = (DataStoreSettings) o;
<<<<<<< HEAD
        return producePayloads == that.producePayloads
                && storeLatestEventReference == that.storeLatestEventReference
                && Objects.equals(maxResults, that.maxResults)
                && Objects.equals(storeSize, that.storeSize);
=======
        return producePayloads == that.producePayloads &&
                storeLatestEventReference == that.storeLatestEventReference &&
                Objects.equals(maxResults, that.maxResults) &&
                Objects.equals(storeSize, that.storeSize);
>>>>>>> 429e709a
    }

    @Override
    public int hashCode() {
        return Objects.hash(producePayloads, storeLatestEventReference, maxResults, storeSize);
    }

    @Override
    public String toString() {
        return "DataStoreSettings{" +
                "producePayloads=" + producePayloads +
                ", storeLatestEventReference=" + storeLatestEventReference +
                ", maxResults=" + maxResults +
                ", storeSize=" + storeSize +
                '}';
    }

    public Builder copy() {
        return new Builder(this);
    }

    public static Builder builder() {
        return new Builder();
    }

    public static class Builder {

        private boolean producePayloads;
        private boolean storeLatestEventReference;
        private Sizes maxResults = Sizes.create(List.of(1000000, 100, 10, 1));
        private Sizes storeSize = Sizes.create(100);

        private Builder() {
        }

        private Builder(final DataStoreSettings dataStoreSettings) {
            this.producePayloads = dataStoreSettings.producePayloads;
            this.storeLatestEventReference = dataStoreSettings.storeLatestEventReference;
            this.maxResults = dataStoreSettings.maxResults;
            this.storeSize = dataStoreSettings.storeSize;
        }

        public Builder producePayloads(final boolean producePayloads) {
            this.producePayloads = producePayloads;
            return this;
        }

        public Builder storeLatestEventReference(final boolean storeLatestEventReference) {
            this.storeLatestEventReference = storeLatestEventReference;
            return this;
        }

        public Builder maxResults(final Sizes maxResults) {
            this.maxResults = maxResults;
            return this;
        }

        public Builder storeSize(final Sizes storeSize) {
            this.storeSize = storeSize;
            return this;
        }

        public DataStoreSettings build() {
            return new DataStoreSettings(
                    producePayloads,
                    storeLatestEventReference,
                    maxResults,
                    storeSize);
        }
    }
}<|MERGE_RESOLUTION|>--- conflicted
+++ resolved
@@ -65,17 +65,10 @@
             return false;
         }
         final DataStoreSettings that = (DataStoreSettings) o;
-<<<<<<< HEAD
-        return producePayloads == that.producePayloads
-                && storeLatestEventReference == that.storeLatestEventReference
-                && Objects.equals(maxResults, that.maxResults)
-                && Objects.equals(storeSize, that.storeSize);
-=======
         return producePayloads == that.producePayloads &&
                 storeLatestEventReference == that.storeLatestEventReference &&
                 Objects.equals(maxResults, that.maxResults) &&
                 Objects.equals(storeSize, that.storeSize);
->>>>>>> 429e709a
     }
 
     @Override

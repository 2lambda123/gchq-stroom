--- conflicted
+++ resolved
@@ -26,12 +26,8 @@
 import java.time.LocalDateTime;
 import java.time.ZoneId;
 import java.time.ZoneOffset;
-<<<<<<< HEAD
 import java.time.format.DateTimeParseException;
-import java.util.Date;
-=======
 import java.util.Locale;
->>>>>>> 1ff9e4a8
 
 public class DateTimeFormatter implements Formatter {
 
@@ -74,19 +70,15 @@
                         // use the default.
                     }
 
-<<<<<<< HEAD
                 } else if (TimeZone.Use.ID.equals(timeZone.getUse())) {
                     zone = ZoneId.of(timeZone.getId());
                 } else if (TimeZone.Use.OFFSET.equals(timeZone.getUse())) {
                     zone = ZoneOffset.ofHoursMinutes(getInt(timeZone.getOffsetHours()),
                             getInt(timeZone.getOffsetMinutes()));
                 }
-=======
-                format = java.time.format.DateTimeFormatter.ofPattern(pattern, Locale.ENGLISH);
->>>>>>> 1ff9e4a8
             }
 
-            format = java.time.format.DateTimeFormatter.ofPattern(pattern);
+            format = java.time.format.DateTimeFormatter.ofPattern(pattern, Locale.ENGLISH);
         }
 
         return new DateTimeFormatter(format, zone);

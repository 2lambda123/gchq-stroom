package stroom.query.common.v2;

import stroom.dashboard.expression.v1.FieldIndex;
import stroom.dashboard.expression.v1.Val;
import stroom.docref.DocRef;
import stroom.util.logging.LambdaLogger;
import stroom.util.logging.LambdaLoggerFactory;
import stroom.util.logging.LogUtil;
import stroom.util.logging.TempTagCloudDebug;

import com.esotericsoftware.kryo.io.Input;
import com.esotericsoftware.kryo.io.Output;

import java.util.Arrays;
import java.util.Iterator;
import java.util.Map;
import java.util.Map.Entry;
import java.util.Set;
import java.util.concurrent.TimeUnit;
import java.util.concurrent.atomic.LongAdder;
import java.util.function.BiConsumer;
import java.util.function.Consumer;
import javax.annotation.Nonnull;

public class Coprocessors implements Iterable<Coprocessor> {

    private static final LambdaLogger LOGGER = LambdaLoggerFactory.getLogger(Coprocessors.class);

    private final Map<Integer, Coprocessor> coprocessorMap;
    private final Map<String, TableCoprocessor> componentIdCoprocessorMap;
    private final Map<DocRef, Set<Coprocessor>> extractionPipelineCoprocessorMap;
    private final FieldIndex fieldIndex;
    private final LongAdder counter = new LongAdder();
    private final ErrorConsumer errorConsumer;

    Coprocessors(final Map<Integer, Coprocessor> coprocessorMap,
                 final Map<String, TableCoprocessor> componentIdCoprocessorMap,
                 final Map<DocRef, Set<Coprocessor>> extractionPipelineCoprocessorMap,
                 final FieldIndex fieldIndex,
                 final ErrorConsumer errorConsumer) {
        this.coprocessorMap = coprocessorMap;
        this.componentIdCoprocessorMap = componentIdCoprocessorMap;
        this.extractionPipelineCoprocessorMap = extractionPipelineCoprocessorMap;
        this.fieldIndex = fieldIndex;
        this.errorConsumer = errorConsumer;
    }

    public boolean readPayloads(final Input input) {
<<<<<<< HEAD
=======
        // If the remote node hasn't started yet it will return 0 results so by default we need to tell the calling
        // process that we still want to keep polling by returning true by default.
>>>>>>> 8e23cb37
        boolean allAccepted = true;

        final int length = input.readInt();

        TempTagCloudDebug.write("readPayloads len=" + length);

        for (int i = 0; i < length; i++) {
            allAccepted = false;
            final int coprocessorId = input.readInt();
            final Coprocessor coprocessor = coprocessorMap.get(coprocessorId);
            final boolean accepted = coprocessor.readPayload(input);
            if (accepted) {
                allAccepted = true;
            }
        }

        return allAccepted;
    }

    public void writePayloads(final Output output) {
        final int len = coprocessorMap.size();

        TempTagCloudDebug.write("writePayloads len=" + len);

        output.writeInt(len);
        for (final Entry<Integer, Coprocessor> entry : coprocessorMap.entrySet()) {
            final int coprocessorId = entry.getKey();
            final Coprocessor coprocessor = entry.getValue();
            output.writeInt(coprocessorId);
            coprocessor.writePayload(output);
        }
    }

    public Consumer<Val[]> getValuesConsumer() {
        return values -> {
            counter.increment();
            LOGGER.trace(() -> String.format("data: [%s]", Arrays.toString(values)));

            // Give the data array to each of our coprocessors
            coprocessorMap.values().forEach(coprocessor -> coprocessor.getValuesConsumer().accept(values));
        };
    }

    public ErrorConsumer getErrorConsumer() {
        return errorConsumer;
    }

    public Consumer<Long> getCompletionConsumer() {
        return count -> {
            LOGGER.trace(() -> String.format("completion: [%s]", count));

            // Give the data array to each of our coprocessors
            coprocessorMap.values().forEach(coprocessor -> coprocessor.getCompletionConsumer().accept(count));
        };
    }

    public CompletionState getCompletionState() {
        return new CompletionState() {
            @Override
            public void complete() {
                TempTagCloudDebug.write( "Coprocessors - complete");

                for (final Coprocessor coprocessor : coprocessorMap.values()) {
                    coprocessor.getCompletionState().complete();
                }
            }

            @Override
            public boolean isComplete() {
                for (final Coprocessor coprocessor : coprocessorMap.values()) {
                    if (!coprocessor.getCompletionState().isComplete()) {
                        return false;
                    }
                }
                return true;
            }

            @Override
            public void awaitCompletion() throws InterruptedException {
                for (final Coprocessor coprocessor : coprocessorMap.values()) {
                    coprocessor.getCompletionState().awaitCompletion();
                }
            }

            @Override
            public boolean awaitCompletion(final long timeout, final TimeUnit unit) throws InterruptedException {
                for (final Coprocessor coprocessor : coprocessorMap.values()) {
                    if (!coprocessor.getCompletionState().awaitCompletion(timeout, unit)) {
                        return false;
                    }
                }
                return true;
            }

            @Override
            public void accept(final Long value) {
                getCompletionConsumer().accept(value);
            }
        };
    }

    public void clear() {
        for (final Coprocessor coprocessor : coprocessorMap.values()) {
            coprocessor.getCompletionState().complete();
            coprocessor.clear();
        }
    }

    public Coprocessor get(final int coprocessorId) {
        return coprocessorMap.get(coprocessorId);
    }

    public DataStore getData(final String componentId) {
        LOGGER.debug(() -> LogUtil.message("getData called for componentId {}", componentId));
        final TableCoprocessor tableCoprocessor = componentIdCoprocessorMap.get(componentId);
        if (tableCoprocessor != null) {
            return tableCoprocessor.getData();
        }
        return null;
    }

    public int size() {
        return coprocessorMap.size();
    }

    @Override
    @Nonnull
    public Iterator<Coprocessor> iterator() {
        return coprocessorMap.values().iterator();
    }

    public long getValueCount() {
        return counter.longValue();
    }

    public FieldIndex getFieldIndex() {
        return fieldIndex;
    }

    public void forEachExtractionCoprocessor(final BiConsumer<DocRef, Set<Coprocessor>> consumer) {
        extractionPipelineCoprocessorMap.forEach(consumer);
    }
}<|MERGE_RESOLUTION|>--- conflicted
+++ resolved
@@ -46,11 +46,8 @@
     }
 
     public boolean readPayloads(final Input input) {
-<<<<<<< HEAD
-=======
         // If the remote node hasn't started yet it will return 0 results so by default we need to tell the calling
         // process that we still want to keep polling by returning true by default.
->>>>>>> 8e23cb37
         boolean allAccepted = true;
 
         final int length = input.readInt();

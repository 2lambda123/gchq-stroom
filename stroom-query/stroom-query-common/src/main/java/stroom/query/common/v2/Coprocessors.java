package stroom.query.common.v2;

import stroom.dashboard.expression.v1.FieldIndex;
import stroom.dashboard.expression.v1.ValuesConsumer;
import stroom.dashboard.expression.v1.ref.ErrorConsumer;
import stroom.docref.DocRef;

import com.esotericsoftware.kryo.io.Input;
import com.esotericsoftware.kryo.io.Output;

import java.util.Set;
import java.util.function.BiConsumer;

public interface Coprocessors extends ValuesConsumer {

    void readPayloads(Input input);

    void writePayloads(Output output);

    ErrorConsumer getErrorConsumer();

    Coprocessor get(int coprocessorId);

    boolean isPresent();

<<<<<<< HEAD
    @Override
    public void add(final Val[] values) {
        counter.increment();
        LOGGER.trace(() -> String.format("data: [%s]", (Object) values));
        // Give the data array to each of our coprocessors
        coprocessorMap.values().forEach(coprocessor -> coprocessor.add(values));
    }
=======
    FieldIndex getFieldIndex();
>>>>>>> db635c58

    void forEachExtractionCoprocessor(BiConsumer<DocRef, Set<Coprocessor>> consumer);

    long getByteSize();
}<|MERGE_RESOLUTION|>--- conflicted
+++ resolved
@@ -23,17 +23,7 @@
 
     boolean isPresent();
 
-<<<<<<< HEAD
-    @Override
-    public void add(final Val[] values) {
-        counter.increment();
-        LOGGER.trace(() -> String.format("data: [%s]", (Object) values));
-        // Give the data array to each of our coprocessors
-        coprocessorMap.values().forEach(coprocessor -> coprocessor.add(values));
-    }
-=======
     FieldIndex getFieldIndex();
->>>>>>> db635c58
 
     void forEachExtractionCoprocessor(BiConsumer<DocRef, Set<Coprocessor>> consumer);
 

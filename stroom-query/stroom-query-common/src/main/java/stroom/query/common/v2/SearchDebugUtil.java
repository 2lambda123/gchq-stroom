--- conflicted
+++ resolved
@@ -7,7 +7,6 @@
 import stroom.query.api.v2.SearchRequest;
 import stroom.query.api.v2.SearchResponse;
 import stroom.query.api.v2.TableResult;
-import stroom.util.io.FileUtil;
 
 import com.fasterxml.jackson.databind.ObjectMapper;
 import com.fasterxml.jackson.databind.SerializationFeature;
@@ -40,17 +39,6 @@
 
     private static Path resolveDir(final String projectDir) {
         Path root = Paths.get(".").toAbsolutePath().normalize();
-<<<<<<< HEAD
-        Path dir = root.resolve(projectDir);
-        if (!Files.isDirectory(dir)) {
-            dir = root.getParent().resolve(projectDir);
-            if (!Files.isDirectory(dir)) {
-                throw new RuntimeException("Path not found: " + FileUtil.getCanonicalPath(dir));
-            }
-        }
-
-        return dir;
-=======
         while (root != null && !Files.isDirectory(root.resolve(projectDir))) {
             root = root.getParent();
         }
@@ -60,7 +48,6 @@
         }
 
         return root.resolve(projectDir);
->>>>>>> 012b2695
     }
 
     private static String getSuffix(final boolean actual) {

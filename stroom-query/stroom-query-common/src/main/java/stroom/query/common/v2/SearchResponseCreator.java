--- conflicted
+++ resolved
@@ -345,18 +345,13 @@
             ResultCreator resultCreator;
             try {
                 if (ResultStyle.TABLE.equals(resultRequest.getResultStyle())) {
-<<<<<<< HEAD
                     final FieldFormatter fieldFormatter =
                             new FieldFormatter(
                                     new FormatterFactory(dateTimeSettings));
-                    resultCreator = new TableResultCreator(fieldFormatter, sizesProvider.getDefaultMaxResultsSizes());
-=======
-                    final FieldFormatter fieldFormatter = new FieldFormatter(new FormatterFactory(dateTimeLocale));
                     resultCreator = new TableResultCreator(
                             serialisersFactory,
                             fieldFormatter,
                             sizesProvider.getDefaultMaxResultsSizes());
->>>>>>> 1ba6633b
                 } else {
                     resultCreator = new FlatResultCreator(
                             serialisersFactory,

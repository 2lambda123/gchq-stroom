/*
 * Copyright 2017 Crown Copyright
 *
 * Licensed under the Apache License, Version 2.0 (the "License");
 * you may not use this file except in compliance with the License.
 * You may obtain a copy of the License at
 *
 *    http://www.apache.org/licenses/LICENSE-2.0
 *
 * Unless required by applicable law or agreed to in writing, software
 * distributed under the License is distributed on an "AS IS" BASIS,
 * WITHOUT WARRANTIES OR CONDITIONS OF ANY KIND, either express or implied.
 * See the License for the specific language governing permissions and
 * limitations under the License.
 */

ext.moduleName = 'stroom.query.common'

dependencies {
<<<<<<< HEAD
    implementation project(':stroom-docref')
    implementation project(':stroom-lmdb')
    implementation project(':stroom-query:stroom-expression')
    implementation project(':stroom-query:stroom-query-api')
    implementation project(':stroom-util-shared')
    implementation project(':stroom-util')
=======
    compile project(':stroom-docref')
    compile project(':stroom-lmdb')
    compile project(':stroom-query:stroom-expression')
    compile project(':stroom-query:stroom-query-api')
    compile project(':stroom-task:stroom-task-api')
    compile project(':stroom-util-shared')
    compile project(':stroom-util')
>>>>>>> cb2b10e3

    implementation libs.guava
    implementation libs.jackson_annotations
    implementation libs.jackson_core
    implementation libs.jackson_databind
    implementation libs.jackson_core
    implementation libs.jakarta_validation_api
    implementation libs.javax_inject
    implementation libs.jaxb_api
    implementation libs.kryo
    implementation libs.lmdbjava
    implementation libs.slf4j_api
    implementation libs.zero_allocation_hashing

    //--------testing----------
    testImplementation libs.assertj_core
    testCompileOnly libs.junit_jupiter_api
    testImplementation libs.jaxb_api
    testImplementation libs.mockito_core

    testRuntimeOnly libs.junit_jupiter_engine
    testRuntimeOnly libs.logback_classic
    testRuntimeOnly libs.logback_core
}<|MERGE_RESOLUTION|>--- conflicted
+++ resolved
@@ -17,22 +17,13 @@
 ext.moduleName = 'stroom.query.common'
 
 dependencies {
-<<<<<<< HEAD
     implementation project(':stroom-docref')
     implementation project(':stroom-lmdb')
     implementation project(':stroom-query:stroom-expression')
     implementation project(':stroom-query:stroom-query-api')
+    implementation project(':stroom-task:stroom-task-api')
     implementation project(':stroom-util-shared')
     implementation project(':stroom-util')
-=======
-    compile project(':stroom-docref')
-    compile project(':stroom-lmdb')
-    compile project(':stroom-query:stroom-expression')
-    compile project(':stroom-query:stroom-query-api')
-    compile project(':stroom-task:stroom-task-api')
-    compile project(':stroom-util-shared')
-    compile project(':stroom-util')
->>>>>>> cb2b10e3
 
     implementation libs.guava
     implementation libs.jackson_annotations

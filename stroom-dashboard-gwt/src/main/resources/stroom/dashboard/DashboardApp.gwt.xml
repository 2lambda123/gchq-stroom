--- conflicted
+++ resolved
@@ -50,14 +50,11 @@
 
     <!-- Import functional areas -->
     <!-- Minimal -->
-<<<<<<< HEAD
+    <inherits name="stroom.activity.Activity" />
     <inherits name="stroom.config.Config" />
     <inherits name="stroom.config.global.GlobalConfig" />
     <inherits name="stroom.ui.config.UiConfig" />
     <inherits name="stroom.data.meta.Meta" />
-=======
-    <inherits name="stroom.activity.Activity" />
->>>>>>> 0f65921a
     <inherits name="stroom.alert.Alert"/>
     <inherits name="stroom.content.Content"/>
     <inherits name="stroom.dispatch.Dispatch"/>

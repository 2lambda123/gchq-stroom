--- conflicted
+++ resolved
@@ -142,8 +142,9 @@
         stroomTestData                      : "uk.gov.gchq.stroom.testdata:stroom-test-data:$versions.stroomTestData",
 
         //------3rd Party-libs---------------
-<<<<<<< HEAD
         assertj_core                        : "org.assertj:assertj-core", // version controlled by dropwizard-dependencies
+        aws_dependencies                    : "software.amazon.awssdk:bom:$versions.aws",
+        aws_sqs                             : "software.amazon.awssdk:sqs", // version controlled by AWS BOM
         bcrypt                              : 'de.svenkubiak:jBCrypt:0.4.1',
         caffeine                            : "com.github.ben-manes.caffeine:caffeine", // version controlled by dropwizard-dependencies
         commons_beanutils                   : "commons-beanutils:commons-beanutils:1.9.4",
@@ -232,6 +233,8 @@
         jetty_servlet                       : "org.eclipse.jetty:jetty-servlet", // version controlled by dropwizard-dependencies
         jetty_servlets                      : "org.eclipse.jetty:jetty-servlets", // version controlled by dropwizard-dependencies
         jinjava                             : "com.hubspot.jinjava:jinjava:2.6.0",
+        jmh_core                            : "org.openjdk.jmh:jmh-core:$versions.jmh",
+        jmh_generator_annprocess            : "org.openjdk.jmh:jmh-generator-annprocess:$versions.jmh",
         jooq                                : "org.jooq:jooq:$versions.jooq",
         jooq_codegen                        : "org.jooq:jooq-codegen:$versions.jooq",
         jooq_meta                           : "org.jooq:jooq-meta:$versions.jooq",
@@ -280,149 +283,6 @@
         zero_allocation_hashing             : "net.openhft:zero-allocation-hashing:0.15",
         zookeeper                           : "org.apache.zookeeper:zookeeper:$versions.zookeeper",
         zzDUMMYzz                           : "makes sorting this array easier"
-=======
-        assertj_core                   : "org.assertj:assertj-core", // version controlled by DW BOM
-        aws_dependencies               : "software.amazon.awssdk:bom:$versions.aws",
-        aws_sqs                        : "software.amazon.awssdk:sqs", // version controlled by AWS BOM
-        bcrypt                         : 'de.svenkubiak:jBCrypt:0.4.1',
-        caffeine                       : "com.github.ben-manes.caffeine:caffeine", // version controlled by dropwizard-dependencies
-        commons_beanutils              : "commons-beanutils:commons-beanutils:1.9.4",
-        commons_codec                  : "commons-codec:commons-codec", // version controlled by dropwizard-dependencies
-        commons_compress               : "org.apache.commons:commons-compress:1.21",
-        commons_csv                    : "org.apache.commons:commons-csv:1.8",
-        commons_fileupload             : "commons-fileupload:commons-fileupload:1.4",
-        commons_io                     : "commons-io:commons-io:2.11.0",
-        commons_lang                   : "org.apache.commons:commons-lang3", // version controlled by dropwizard-dependencies
-        commons_pool2                  : "org.apache.commons:commons-pool2:2.10.0",
-        commons_text                   : "org.apache.commons:commons-text:1.10.0", // Must be >1.9 because of CVE-2922-42889. DW tries to pull in 1.9 but this will override that.
-        classgraph                     : "io.github.classgraph:classgraph:4.8.146",
-        curator_client                 : "org.apache.curator:curator-client:$versions.curator",
-        curator_framework              : "org.apache.curator:curator-framework:$versions.curator",
-        curator_x_discovery            : "org.apache.curator:curator-x-discovery:$versions.curator",
-        dropwizard_assets              : "io.dropwizard:dropwizard-assets", // version controlled by dropwizard-dependencies
-        dropwizard_auth                : "io.dropwizard:dropwizard-auth", // version controlled by dropwizard-dependencies
-        dropwizard_auth_jwt            : "com.github.toastshaman:dropwizard-auth-jwt:1.0.2-0",
-        dropwizard_dependencies        : "io.dropwizard:dropwizard-dependencies:$versions.dropwizard",
-        dropwizard_client              : "io.dropwizard:dropwizard-client", // version controlled by dropwizard-dependencies
-        dropwizard_configuration       : "io.dropwizard:dropwizard-configuration", // version controlled by dropwizard-dependencies
-        dropwizard_core                : "io.dropwizard:dropwizard-core",//files("libs/dropwizard-core-2.0.28.jar"),//"io.dropwizard:dropwizard-core", // version controlled by dropwizard-dependencies
-        dropwizard_jackson             : "io.dropwizard:dropwizard-jackson", // version controlled by dropwizard-dependencies
-        dropwizard_jersey              : "io.dropwizard:dropwizard-jersey", // version controlled by dropwizard-dependencies
-        dropwizard_jetty               : "io.dropwizard:dropwizard-jetty", //was 1.0.6 now 1.1.0
-        dropwizard_lifecycle           : "io.dropwizard:dropwizard-lifecycle", // version controlled by dropwizard-dependencies
-        dropwizard_metrics_annotation  : "io.dropwizard.metrics:metrics-annotation", // version controlled by dropwizard-dependencies
-        dropwizard_metrics_core        : "io.dropwizard.metrics:metrics-core", // version controlled by dropwizard-dependencies
-        dropwizard_metrics_healthchecks: "io.dropwizard.metrics:metrics-healthchecks", // version controlled by dropwizard-dependencies
-        dropwizard_servlets            : "io.dropwizard:dropwizard-servlets", // version controlled by dropwizard-dependencies
-        dropwizard_testing             : "io.dropwizard:dropwizard-testing", // version controlled by dropwizard-dependencies
-        dropwizard_validation          : "io.dropwizard:dropwizard-validation", // version controlled by dropwizard-dependencies
-        dropwizard_websockets          : "com.liveperson:dropwizard-websockets:1.3.14",
-        elasticsearch_rest_high_level_client : "org.elasticsearch.client:elasticsearch-rest-high-level-client:$versions.elasticsearch",
-        elasticsearch_rest_client      : "org.elasticsearch.client:elasticsearch-rest-client:$versions.elasticsearch",
-        elasticsearch                  : "org.elasticsearch:elasticsearch:$versions.elasticsearch",
-        elasticsearch_core             : "org.elasticsearch:elasticsearch-core:$versions.elasticsearch",
-        fast_infoset                   : "com.sun.xml.fastinfoset:FastInfoset:1.2.12",
-        flyway_core                    : "org.flywaydb:flyway-core:7.5.3",
-        gin                            : "com.google.gwt.inject:gin:2.1.2",
-        guava                          : "com.google.guava:guava", // version controlled by dropwizard-dependencies
-        guice3                         : "com.google.inject:guice:3.0",
-        guice5                         : "com.google.inject:guice:$versions.guice5",
-        guice_assistedinject           : "com.google.inject.extensions:guice-assistedinject:$versions.guice5",
-        guice_extension                : "name.falgout.jeffrey.testing.junit5:guice-extension:1.2.1",
-        guice_multibindings            : "com.google.inject.extensions:guice-multibindings:$versions.guice5",
-        guice_grapher                  : "com.google.inject.extensions:guice-grapher:$versions.guice5",
-        gwt_dev                        : "com.google.gwt:gwt-dev:$versions.gwt",
-        gwt_servlet                    : "com.google.gwt:gwt-servlet:$versions.gwt",
-        gwt_user                       : "com.google.gwt:gwt-user:$versions.gwt",
-        gwtp_mvp_client                : "com.gwtplatform:gwtp-mvp-client:0.7",
-        gson                           : 'com.google.code.gson:gson:2.6.2',
-        hbase                          : "org.apache.hbase:hbase-common:2.1.5", // should be set to be consistent with CDH version
-        hessian                        : "com.caucho:hessian:4.0.65",
-        hibernate_jpa                  : "org.hibernate.javax.persistence:hibernate-jpa-2.1-api:1.0.0.Final", // remove when legacy code is removed
-        hikari                         : "com.zaxxer:HikariCP:$versions.hikari",
-        http_client                    : "org.apache.httpcomponents:httpclient", // version controlled by dropwizard-dependencies
-        httpcore                       : "org.apache.httpcomponents:httpcore:$versions.httpcore",
-        jBCrypt                        : "de.svenkubiak:jBCrypt:0.4.3",
-        jackson_annotations            : "com.fasterxml.jackson.core:jackson-annotations", // version controlled by dropwizard-dependencies
-        jackson_core                   : "com.fasterxml.jackson.core:jackson-core:2.9.10", // version controlled by dropwizard-dependencies
-        jackson_databind               : "com.fasterxml.jackson.core:jackson-databind", // version controlled by dropwizard-dependencies // files('libs/jackson-databind-2.10.5.1.jar'),//
-        jackson_dataformat_yaml        : "com.fasterxml.jackson.dataformat:jackson-dataformat-yaml", // version controlled by dropwizard-dependencies
-        jackson_datatype_jsr310        : "com.fasterxml.jackson.datatype:jackson-datatype-jsr310", // version controlled by dropwizard-dependencies
-        jakarta_activation             : "jakarta.activation:jakarta.activation-api", // version controlled by dropwizard-dependencies
-        jakarta_annotation_api         : "jakarta.annotation:jakarta.annotation-api:1.3.5", // FIXME : Version should be resolved from BOM but doesn't seem to work
-        jakarta_el                     : "org.glassfish:jakarta.el", // version controlled by dropwizard-dependencies
-        jakarta_servlet_api            : "jakarta.servlet:jakarta.servlet-api", // version controlled by dropwizard-dependencies
-        jakarta_validation_api         : "jakarta.validation:jakarta.validation-api", // version controlled by dropwizard-dependencies
-        java_diff_utils                : "io.github.java-diff-utils:java-diff-utils:4.11",
-        java_jwt                       : "com.auth0:java-jwt:3.1.0",
-        javax_annotation_api           : "javax.annotation:javax.annotation-api:1.3.2",
-        javassist                      : "org.javassist:javassist", // version controlled by dropwizard-dependencies
-        javax_inject                   : "javax.inject:javax.inject:1",
-        jaxb_api                       : "javax.xml.bind:jaxb-api:2.3.1",//"jakarta.xml.bind:jakarta.xml.bind-api:3.0.1", // Using beta versions of jaxb libs as they resolve the split pkg problem between jaxb-core and jaxb-runtime
-        jaxb_impl                      : "org.glassfish.jaxb:jaxb-runtime:2.3.1",//"com.sun.xml.bind:jaxb-impl:3.0.2",
-        jaxws_api                      : "javax.xml.ws:jaxws-api:2.2.6",
-        jcl_over_slf4j                 : "org.slf4j:jcl-over-slf4j", // version controlled by dropwizard-dependencies
-        jcommander                     : 'com.beust:jcommander:1.81',
-        jersey_client                  : "org.glassfish.jersey.core:jersey-client", // version controlled by dropwizard-dependencies
-        jersey_common                  : "org.glassfish.jersey.core:jersey-common", // version controlled by dropwizard-dependencies
-        jersey_server                  : "org.glassfish.jersey.core:jersey-server", // version controlled by dropwizard-dependencies
-        jersey_test_framework_grizzly2 : "org.glassfish.jersey.test-framework.providers:jersey-test-framework-provider-grizzly2", // version controlled by dropwizard-dependencies
-        jetty_http                     : "org.eclipse.jetty:jetty-http", // version controlled by dropwizard-dependencies
-        jetty_server                   : "org.eclipse.jetty:jetty-server", // version controlled by dropwizard-dependencies
-        jetty_servlet                  : "org.eclipse.jetty:jetty-servlet", // version controlled by dropwizard-dependencies
-        jetty_servlets                 : "org.eclipse.jetty:jetty-servlets", // version controlled by dropwizard-dependencies
-        jinjava                        : "com.hubspot.jinjava:jinjava:2.6.0",
-        jmh_core                       : "org.openjdk.jmh:jmh-core:$versions.jmh",
-        jmh_generator_annprocess       : "org.openjdk.jmh:jmh-generator-annprocess:$versions.jmh",
-        jooq                           : "org.jooq:jooq:$versions.jooq",
-        jooq_codegen                   : "org.jooq:jooq-codegen:$versions.jooq",
-        jooq_meta                      : "org.jooq:jooq-meta:$versions.jooq",
-        jose4j                         : "org.bitbucket.b_c:jose4j:0.6.4",
-//        jsr173_api                     : "javax.xml.bind:jsr173_api:1.0",
-        jul_to_slf4j                   : "org.slf4j:jul-to-slf4j", // version controlled by dropwizard-dependencies
-        junit_bom                      : "org.junit:junit-bom:$versions.junit_jupiter",
-        junit_jupiter_api              : "org.junit.jupiter:junit-jupiter-api", // version controlled by junit-bom
-        junit_jupiter_engine           : "org.junit.jupiter:junit-jupiter-engine", // version controlled by junit-bom
-        junit_jupiter_params           : "org.junit.jupiter:junit-jupiter-params", // version controlled by junit-bom
-        junit_platform_launcher        : "org.junit.platform:junit-platform-launcher", // version controlled by junit-bom
-        kafka_clients                  : "org.apache.kafka:kafka-clients:$versions.kafka", // version controlled by junit-bom
-        kryo                           : "com.esotericsoftware:kryo:5.2.1",
-        lmdbjava                       : "org.lmdbjava:lmdbjava:0.8.2",
-        log4j_over_slf4j               : "org.slf4j:log4j-over-slf4j", // version controlled by dropwizard-dependencies
-        logback_classic                : "ch.qos.logback:logback-classic", // version controlled by dropwizard-dependencies
-        logback_core                   : "ch.qos.logback:logback-core", // version controlled by dropwizard-dependencies
-        lucene_analyzers_common        : "org.apache.lucene:lucene-analyzers-common:$versions.lucene",
-        lucene_backward_codecs         : "org.apache.lucene:lucene-backward-codecs:$versions.lucene",
-        lucene_core                    : "org.apache.lucene:lucene-core:$versions.lucene",
-        lucene_memory                  : "org.apache.lucene:lucene-memory:$versions.lucene",
-        lucene_queryparser             : "org.apache.lucene:lucene-queryparser:$versions.lucene",
-        mbknor_jackson_jsonSchema      : "com.kjetland:mbknor-jackson-jsonschema_2.12:1.0.36",
-        mockito_core                   : "org.mockito:mockito-core", // version controlled by dropwizard-dependencies
-        mockito_junit_jupiter          : "org.mockito:mockito-junit-jupiter", // version controlled by dropwizard-dependencies
-        mysql_connector_java           : "mysql:mysql-connector-java:8.0.25",
-        objenesis                      : "org.objenesis:objenesis", // version controlled by dropwizard-dependencies
-        okhttp                         : "com.squareup.okhttp3:okhttp:4.9.3",
-        okhttp_logging_interceptor     : 'com.squareup.okhttp3:logging-interceptor:4.8.1',
-        poi                            : "org.apache.poi:poi:4.1.2",
-        poi_ooxml                      : "org.apache.poi:poi-ooxml:4.1.2",
-        restygwt                       : "org.fusesource.restygwt:restygwt:2.2.7",
-        saxon_he                       : "net.sf.saxon:Saxon-HE:9.9.1-8",
-        simple_java_mail               : 'org.simplejavamail:simple-java-mail:4.3.0',
-        slf4j_api                      : "org.slf4j:slf4j-api", // version controlled by dropwizard-dependencies
-        solrj                          : "org.apache.solr:solr-solrj:8.2.0",
-        sqlite                         : "org.xerial:sqlite-jdbc:3.36.0.3",
-        stax_api                       : "stax:stax-api:1.0.1",
-        swagger_annotations            : "io.swagger.core.v3:swagger-annotations:$versions.swagger",
-        unirest                        : "com.mashape.unirest:unirest-java:$versions.unirest",
-        vavr                           : "io.vavr:vavr:0.10.4",
-        wiremock                       : 'com.github.tomakehurst:wiremock-jre8:2.35.0',
-        wix_embedded_mysql             : "com.wix:wix-embedded-mysql:4.6.1",
-        ws_rs_api                      : "javax.ws.rs:javax.ws.rs-api:2.1.1",
-        xml_apis                       : "xml-apis:xml-apis:2.0.2",
-        zero_allocation_hashing        : "net.openhft:zero-allocation-hashing:0.15",
-        zookeeper                      : "org.apache.zookeeper:zookeeper:$versions.zookeeper",
-        zzDUMMYzz                      : "makes sorting this array easier"
->>>>>>> 185aec40
 ]
 
 // Defines the content packs that will be donwloaded/copied for SetupSampleData,

--- conflicted
+++ resolved
@@ -51,16 +51,10 @@
 apply plugin: 'de.undercouch.download'
 //apply plugin: 'com.vanniktech.dependency.graph.generator'
 
-<<<<<<< HEAD
-//if (!JavaVersion.current().isJava12()) {
-//    throw new GradleException("This build must be run with Java 12 (current = " + JavaVersion.current() + ")")
-//}
-=======
 def javaVersion = JavaVersion.VERSION_15;
 if (JavaVersion.current() != javaVersion) {
     throw new GradleException("This build must be run with Java " + javaVersion + " (current = " + JavaVersion.current() + ")")
 }
->>>>>>> 8e23cb37
 
 //if the project has a value for the passed property (i.e from the cmd line via -PpropName=xxx)
 //use that, else use a default value
@@ -412,8 +406,8 @@
     test {
         useJUnitPlatform()
 
-//        maxParallelForks = Runtime.runtime.availableProcessors().intdiv(2) ?: 1
-        maxParallelForks = Runtime.runtime.availableProcessors() ?: 1
+        maxParallelForks = Runtime.runtime.availableProcessors().intdiv(2) ?: 1
+//        maxParallelForks = Runtime.runtime.availableProcessors() ?: 1
 
         // Report duration of tests that take over 1s
         afterTest { descriptor, result ->

buildscript {
    repositories {
        mavenLocal()
        mavenCentral()
    }
    dependencies {

//        // A fork of https://github.com/wfhartford/gradle-dependency-analyze that works with Java 10
//        classpath 'stroom:gradle-dependency-analyze:v2.2.6'

        // The following are required to put JAXB on the Gradle classpath for the purpose of JOOQ code generation in J9+.
        // Later versions of the JOOQ Gradle plugin should make this unnecessary.
        // Using beta versions of jaxb libs as they resolve the split pkg problem between jaxb-core and jaxb-runtime
        //classpath 'javax.activation:activation:1.1.1'
        //classpath 'javax.xml.bind:jaxb-api:2.3.1'
        //classpath 'org.glassfish.jaxb:jaxb-runtime:2.3.1'
    }
}

plugins {
    id 'java-library'

    // Plugin for downloading content from the 'net
    id "de.undercouch.download" version "4.1.2" apply false

    // Plugin for producing a tree of task dependencies, run task 'taskTree'
    id "com.dorongold.task-tree" version "1.3.1" apply true

    id "com.github.johnrengelman.shadow" version "8.1.1" apply false

    id 'nu.studer.jooq' version '8.2.1' apply false

    id 'org.flywaydb.flyway' version '10.0.0' apply false

    id 'org.kordamp.gradle.jdeps' version '0.16.0'

//    id 'org.javamodularity.moduleplugin' version '1.8.10' apply false

//    id "ca.cutterslade.analyze" version "1.4.3"

//    id 'nebula.lint' version '10.4.2'

//    id "com.vanniktech.dependency.graph.generator" version "0.5.0"
}

//wrapper {
//    gradleVersion = '5.6.4'
//}

//apply plugin: 'ca.cutterslade.analyze'
apply plugin: 'de.undercouch.download'
//apply plugin: 'com.vanniktech.dependency.graph.generator'

java {
    toolchain {
        languageVersion = JavaLanguageVersion.of(21)
        vendor = JvmVendorSpec.ADOPTIUM
    }
}

//if the project has a value for the passed property (i.e from the cmd line via -PpropName=xxx)
//use that, else use a default value
ext.getPropertyOrDefault = { propName, defaultValue ->
    def val;
    if (project.hasProperty(propName)
            && project.getProperty(propName) != "unspecified"
            && project.getProperty(propName) != "") {
        val = project.getProperty(propName)
        logger.info("Using property [$propName] with value [$val]")
    } else {
        val = defaultValue
        logger.info("Property [$propName] has no value, using default value [$val]")
    }
    return val;
}

ext.gwtCompilerProps = [
        mainClass: 'stroom.gwt.GwtCompilerWrapper',
        minHeap  : getPropertyOrDefault('gwtCompilerMinHeap', '50M'),
        maxHeap  : getPropertyOrDefault('gwtCompilerMaxHeap', '4G'),
        workers  : getPropertyOrDefault('gwtCompilerWorkers', '5')
]

//version numbers for libs that share version numbers, e.g. dropwizard-*, or for github repo release versions
ext.versions = [
        //----------Stroom-----------------
        stroom            : getPropertyOrDefault('version', 'SNAPSHOT').replaceFirst(/^v/, ""),

        //------Stroom-repos---------------
        //    stroomProxyRepo: 'v5.1-beta.8',
        eventLogging      : '5.0-beta.31_schema-v4.0-beta.3',
        hadoopCommonShaded: '2.6.4-9',
        hadoopHdfsShaded  : '2.6.4-7',
        stroomStats       : '1.0-alpha.6',
        stroomTestData    : '0.2.3',

        // NOTE: Curator relies on zookeeper and we are pegged to zookeeper 3.4.5 server by the cloudera stack.
        // Curator 4 can apparently work with zk 3.4.x as long as you exclude its zk dependency
        // and explicitly add your own 3.4.x dependency. See https://curator.apache.org/zk-compatibility.html
        // Also curator has a dependency on guava as it uses a handful of guava classes in its api. Its
        // implementation relies on a shaded guava so you should be able to use any version of guava
        // to satisfy the few classes used in the curator api, see https://issues.apache.org/jira/browse/CURATOR-200
        // It is not clear whether a 3.4.x zk client (where x > 5) and a 3.4.5 zk server are compatible. Given that
        // CHD6.1 ships with HBase 2.1 which uses a 3.4.10 zk client against a 3.4.5 server, we should be ok.
        // If the version of curator is changed then this may need to be done in tandem with stroom-stats to ensure
        // both sides' curator content in zk are compatible.

        // For details of cloudera maven dependencies (i.e. hbase/zookeeper versions) see:
        // 5.16.x - https://www.cloudera.com/documentation/enterprise/release-notes/topics/cdh_vd_cdh5_maven_repo_516x.html
        // 6.1.x - https://www.cloudera.com/documentation/enterprise/6/release-notes/topics/rg_cdh_61_maven_artifacts.html

        //------------3rd-party------------
        aws               : '2.20.157',
        bnd               : '7.0.0',
        curator           : '4.2.0', // Curator 4 works with ZK 3.4.x in soft compatibility mode, i.e. you must exlude its dep on ZK and explicitly add one for 3.4.x
        dropwizard        : '4.0.4', // used to set the dropwizard-bom version, that controls lots of dependency versions
        elasticsearch     : '7.17.14',
        httpcore          : '4.4.16', // Transient dependency of Elasticsearch
        flyway            : '10.0.0',
        guice             : '7.0.0',
        gwt               : '2.10.0',
        jackson_swagger   : '2.11.1', // Specific version of jackson for use with the swagger plugin
        jmh               : '1.37',
        jooq              : '3.18.7',
        junit_jupiter     : '5.10.1',
        kafka             : '3.6.0',
        okhttp            : '4.12.0',
        poi               : '5.2.4',
        swagger           : '2.2.18',
        unirest           : '1.4.9',
        zookeeper         : '3.4.8', // Roughly pegged to the server version used by Cloudera, see links above. This version is forced below.
]

// Dependency strings for use in sub projects
// If the dependency version is controlled by a BOM, e.g. dropwizard-core, then the
// dependency is specified with no version. Use of the BOMs is configured further down,
// search for 'platform'.
// Any deps with the suffix '__gwt' are intended for use ONLY in GWT client side code, i.e. the
// -client modules. This is to allow GWT to use different versions of some libs to the server side.
ext.libs = [
        //------Stroom-libs---------------
        eventLogging                        : "uk.gov.gchq.eventlogging:event-logging:$versions.eventLogging",
        hadoopCommonShaded                  : "uk.gov.gchq.stroom.hadoop.common:hadoop-common-shaded:$versions.hadoopCommonShaded",
        hadoopHdfsShaded                    : "uk.gov.gchq.stroom.hadoop.hdfs:hadoop-hdfs-shaded:$versions.hadoopHdfsShaded",
        stroomStatsSchema                   : "uk.gov.gchq.stroom.stats:stroom-stats-schema:$versions.stroomStats",

        //------3rd Party-libs---------------
        assertj_core                        : "org.assertj:assertj-core", // version controlled by dropwizard-dependencies
        aws_bom                             : "software.amazon.awssdk:bom:$versions.aws",
        aws_crt                             : "software.amazon.awssdk.crt:aws-crt:0.27.3",
        aws_s3_transfer_manager             : "software.amazon.awssdk:s3-transfer-manager", // version controlled by AWS BOM
        aws_sqs                             : "software.amazon.awssdk:sqs", // version controlled by AWS BOM
        bcrypt                              : 'de.svenkubiak:jBCrypt:0.4.1',
        caffeine                            : "com.github.ben-manes.caffeine:caffeine", // version controlled by dropwizard-dependencies
        commons_beanutils                   : "commons-beanutils:commons-beanutils:1.9.4",
        commons_codec                       : "commons-codec:commons-codec", // version controlled by dropwizard-dependencies
<<<<<<< HEAD
        commons_compress                    : "org.apache.commons:commons-compress:1.25.0",
        commons_csv                         : "org.apache.commons:commons-csv:1.8",
        commons_fileupload                  : "commons-fileupload:commons-fileupload:1.4",
        commons_io                          : "commons-io:commons-io:2.11.0",
=======
        commons_compress                    : "org.apache.commons:commons-compress:1.24.0",
        commons_csv                         : "org.apache.commons:commons-csv:1.10.0",
        commons_fileupload                  : "org.apache.commons:commons-fileupload2-jakarta:2.0.0-M1",
        commons_io                          : "commons-io:commons-io:2.15.0",
>>>>>>> 5b22d3b6
        commons_lang                        : "org.apache.commons:commons-lang3", // version controlled by dropwizard-dependencies
        commons_pool2                       : "org.apache.commons:commons-pool2:2.12.0",
        commons_text                        : "org.apache.commons:commons-text", // version controlled by dropwizard-dependencies
        classgraph                          : "io.github.classgraph:classgraph:4.8.146",
        curator_client                      : "org.apache.curator:curator-client:$versions.curator",
        curator_framework                   : "org.apache.curator:curator-framework:$versions.curator",
        curator_x_discovery                 : "org.apache.curator:curator-x-discovery:$versions.curator",
        data_faker                          : "net.datafaker:datafaker:2.0.2",
        dropwizard_assets                   : "io.dropwizard:dropwizard-assets", // version controlled by dropwizard-dependencies
        dropwizard_auth                     : "io.dropwizard:dropwizard-auth", // version controlled by dropwizard-dependencies
        dropwizard_bom                      : "io.dropwizard:dropwizard-bom:$versions.dropwizard",
        dropwizard_dependencies             : "io.dropwizard:dropwizard-dependencies:$versions.dropwizard",
        dropwizard_client                   : "io.dropwizard:dropwizard-client", // version controlled by dropwizard-dependencies
        dropwizard_configuration            : "io.dropwizard:dropwizard-configuration", // version controlled by dropwizard-dependencies
        dropwizard_core                     : "io.dropwizard:dropwizard-core",//files("libs/dropwizard-core-2.0.28.jar"),//"io.dropwizard:dropwizard-core", // version controlled by dropwizard-dependencies
        dropwizard_jackson                  : "io.dropwizard:dropwizard-jackson", // version controlled by dropwizard-dependencies
        dropwizard_jersey                   : "io.dropwizard:dropwizard-jersey", // version controlled by dropwizard-dependencies
        dropwizard_jetty                    : "io.dropwizard:dropwizard-jetty", //was 1.0.6 now 1.1.0
        dropwizard_lifecycle                : "io.dropwizard:dropwizard-lifecycle", // version controlled by dropwizard-dependencies
        dropwizard_metrics_annotation       : "io.dropwizard.metrics:metrics-annotation", // version controlled by dropwizard-dependencies
        dropwizard_metrics_core             : "io.dropwizard.metrics:metrics-core", // version controlled by dropwizard-dependencies
        dropwizard_metrics_healthchecks     : "io.dropwizard.metrics:metrics-healthchecks", // version controlled by dropwizard-dependencies
        dropwizard_servlets                 : "io.dropwizard:dropwizard-servlets", // version controlled by dropwizard-dependencies
        dropwizard_testing                  : "io.dropwizard:dropwizard-testing", // version controlled by dropwizard-dependencies
        dropwizard_validation               : "io.dropwizard:dropwizard-validation", // version controlled by dropwizard-dependencies
        //dropwizard_websockets               : "com.liveperson:dropwizard-websockets:1.3.14",
        eclipse_transformer_cli             : "org.eclipse.transformer:org.eclipse.transformer.cli:0.5.0",
        elasticsearch_rest_high_level_client: "org.elasticsearch.client:elasticsearch-rest-high-level-client:$versions.elasticsearch",
        elasticsearch_rest_client           : "org.elasticsearch.client:elasticsearch-rest-client:$versions.elasticsearch",
        elasticsearch                       : "org.elasticsearch:elasticsearch:$versions.elasticsearch",
        elasticsearch_core                  : "org.elasticsearch:elasticsearch-core:$versions.elasticsearch",
        fast_infoset                        : "com.sun.xml.fastinfoset:FastInfoset:2.1.1",
        flyway_core                         : "org.flywaydb:flyway-core:${versions.flyway}",
        flyway_mysql                        : "org.flywaydb:flyway-mysql:${versions.flyway}",
        gin                                 : "com.google.gwt.inject:gin:2.1.2",
        guava                               : "com.google.guava:guava", // version controlled by dropwizard-dependencies
        guice__gwt                          : "com.google.inject:guice:3.0",
        guice                               : "com.google.inject:guice:$versions.guice",
        guice_assistedinject                : "com.google.inject.extensions:guice-assistedinject:$versions.guice",
        guice_extension                     : "name.falgout.jeffrey.testing.junit5:guice-extension:1.2.1",
        guice_multibindings                 : "com.google.inject.extensions:guice-multibindings:$versions.guice",
        guice_grapher                       : "com.google.inject.extensions:guice-grapher:$versions.guice",
        gwt_dev                             : "org.gwtproject:gwt-dev:$versions.gwt",
        gwt_user                            : "org.gwtproject:gwt-user:$versions.gwt",
        gwtp_mvp_client                     : "com.gwtplatform:gwtp-mvp-client:0.7",
        gson                                : 'com.google.code.gson:gson:2.6.2',
        hbase                               : "org.apache.hbase:hbase-common:2.1.10", // should be set to be consistent with CDH version
        hessian                             : "com.caucho:hessian:4.0.65",
        hibernate_jpa                       : "org.hibernate.javax.persistence:hibernate-jpa-2.1-api:1.0.0.Final", // remove when legacy code is removed
        hikari                              : "com.zaxxer:HikariCP:5.1.0",
        http_client                         : "org.apache.httpcomponents.client5:httpclient5", // version controlled by dropwizard-dependencies
        http_client__elastic                : "org.apache.httpcomponents:httpclient:4.5.10", // version controlled by dropwizard-dependencies
        httpcore                            : "org.apache.httpcomponents.core5:httpcore5:$versions.httpcore",
        httpcore__elastic                   : "org.apache.httpcomponents:httpcore:4.4.12",
        jBCrypt                             : "de.svenkubiak:jBCrypt:0.4.3",
        jackson_annotations                 : "com.fasterxml.jackson.core:jackson-annotations", // version controlled by dropwizard-dependencies
        //jackson_core                        : "com.fasterxml.jackson.core:jackson-core:2.9.10", // version controlled by dropwizard-dependencies
        jackson_core                        : "com.fasterxml.jackson.core:jackson-core", // version controlled by dropwizard-dependencies
        jackson_databind                    : "com.fasterxml.jackson.core:jackson-databind", // version controlled by dropwizard-dependencies // files('libs/jackson-databind-2.10.5.1.jar'),//
        jackson_dataformat_yaml             : "com.fasterxml.jackson.dataformat:jackson-dataformat-yaml", // version controlled by dropwizard-dependencies
        jackson_datatype_jsr310             : "com.fasterxml.jackson.datatype:jackson-datatype-jsr310", // version controlled by dropwizard-dependencies
        jakarta_activation                  : "jakarta.activation:jakarta.activation-api", // version controlled by dropwizard-dependencies
        jakarta_annotation_api              : "jakarta.annotation:jakarta.annotation-api", // version controlled by dropwizard-dependencies
        jakarta_el                          : "org.glassfish:jakarta.el", // version controlled by dropwizard-dependencies
        jakarta_servlet_api                 : "jakarta.servlet:jakarta.servlet-api", // version controlled by dropwizard-dependencies
        jakarta_validation_api              : "jakarta.validation:jakarta.validation-api", // version controlled by dropwizard-dependencies
        java_diff_utils                     : "io.github.java-diff-utils:java-diff-utils:4.11",
        java_jwt                            : "com.auth0:java-jwt:4.4.0",
        //javax_annotation_api                : "javax.annotation:javax.annotation-api:1.3.2",
        javassist                           : "org.javassist:javassist", // version controlled by dropwizard-dependencies
        javax_inject__gwt                   : "javax.inject:javax.inject:1",
        jakarta_inject                      : "jakarta.inject:jakarta.inject-api:2.0.1",
        jaxb_api                            : "jakarta.xml.bind:jakarta.xml.bind-api:4.0.1",
        jaxb_api__gwt                       : "javax.xml.bind:jaxb-api:2.3.1",//"jakarta.xml.bind:jakarta.xml.bind-api:3.0.1", // Using beta versions of jaxb libs as they resolve the split pkg problem between jaxb-core and jaxb-runtime
        jaxb_impl                           : "com.sun.xml.bind:jaxb-impl:4.0.4",
        //jaxb_impl__gwt                      : "org.glassfish.jaxb:jaxb-runtime:2.3.1",//"com.sun.xml.bind:jaxb-impl:3.0.2",
        //jaxws_api                           : "javax.xml.ws:jaxws-api:2.2.6",
        jcl_over_slf4j                      : "org.slf4j:jcl-over-slf4j", // version controlled by dropwizard-dependencies
        jcommander                          : 'com.beust:jcommander:1.82',
        jersey_client                       : "org.glassfish.jersey.core:jersey-client", // version controlled by dropwizard-dependencies
        jersey_common                       : "org.glassfish.jersey.core:jersey-common", // version controlled by dropwizard-dependencies
        jersey_server                       : "org.glassfish.jersey.core:jersey-server", // version controlled by dropwizard-dependencies
        jersey_test_framework_grizzly2      : "org.glassfish.jersey.test-framework.providers:jersey-test-framework-provider-grizzly2", // version controlled by dropwizard-dependencies
        jetty_http                          : "org.eclipse.jetty:jetty-http", // version controlled by dropwizard-dependencies
        jetty_server                        : "org.eclipse.jetty:jetty-server", // version controlled by dropwizard-dependencies
        jetty_servlet                       : "org.eclipse.jetty:jetty-servlet", // version controlled by dropwizard-dependencies
        jetty_servlets                      : "org.eclipse.jetty:jetty-servlets", // version controlled by dropwizard-dependencies
        jgit                                : "org.eclipse.jgit:org.eclipse.jgit:6.5.0.202303070854-r",
        jinjava                             : "com.hubspot.jinjava:jinjava:2.7.1",
        jmh_core                            : "org.openjdk.jmh:jmh-core:$versions.jmh",
        jmh_generator_annprocess            : "org.openjdk.jmh:jmh-generator-annprocess:$versions.jmh",
        jooq                                : "org.jooq:jooq:$versions.jooq",
        jooq_codegen                        : "org.jooq:jooq-codegen:$versions.jooq",
        jooq_meta                           : "org.jooq:jooq-meta:$versions.jooq",
        jose4j                              : "org.bitbucket.b_c:jose4j:0.9.3",
//        jsr173_api                     : "javax.xml.bind:jsr173_api:1.0",
        jul_to_slf4j                        : "org.slf4j:jul-to-slf4j", // version controlled by dropwizard-dependencies
        junit_bom                           : "org.junit:junit-bom:$versions.junit_jupiter",
        junit_jupiter_api                   : "org.junit.jupiter:junit-jupiter-api", // version controlled by junit-bom
        junit_jupiter_engine                : "org.junit.jupiter:junit-jupiter-engine", // version controlled by junit-bom
        junit_jupiter_params                : "org.junit.jupiter:junit-jupiter-params", // version controlled by junit-bom
        junit_platform_launcher             : "org.junit.platform:junit-platform-launcher", // version controlled by junit-bom
        kafka_clients                       : "org.apache.kafka:kafka-clients:$versions.kafka", // version controlled by junit-bom
        kryo                                : "com.esotericsoftware:kryo:5.5.0",
        lmdbjava                            : "org.lmdbjava:lmdbjava:0.8.3",
        log4j_over_slf4j                    : "org.slf4j:log4j-over-slf4j", // version controlled by dropwizard-dependencies
        logback_classic                     : "ch.qos.logback:logback-classic", // version controlled by dropwizard-dependencies
        logback_core                        : "ch.qos.logback:logback-core", // version controlled by dropwizard-dependencies
        mbknor_jackson_jsonSchema           : "com.kjetland:mbknor-jackson-jsonschema_2.12:1.0.36",
        mockito_core                        : "org.mockito:mockito-core", // version controlled by dropwizard-dependencies
        mockito_junit_jupiter               : "org.mockito:mockito-junit-jupiter", // version controlled by dropwizard-dependencies
        mysql_connector_java                : "mysql:mysql-connector-java:8.0.33",
        okhttp                              : "com.squareup.okhttp3:okhttp:${versions.okhttp}",
        okhttp_logging_interceptor          : "com.squareup.okhttp3:logging-interceptor:${versions.okhttp}",
        poi                                 : "org.apache.poi:poi:${versions.poi}",
        poi_ooxml                           : "org.apache.poi:poi-ooxml:${versions.poi}",
        restygwt                            : "org.fusesource.restygwt:restygwt:2.2.7",
        saxon_he                            : "net.sf.saxon:Saxon-HE:9.9.1-8",
        simple_java_mail                    : 'org.simplejavamail:simple-java-mail:8.3.1',
        slf4j_api                           : "org.slf4j:slf4j-api", // version controlled by dropwizard-dependencies
        snake_yaml                          : "org.yaml:snakeyaml:2.2",
        solrj                               : "org.apache.solr:solr-solrj:8.2.0",
<<<<<<< HEAD
=======
        sqlite                              : "org.xerial:sqlite-jdbc:3.43.2.2",
>>>>>>> 5b22d3b6
        stax_api                            : "stax:stax-api:1.0.1",
        swagger_annotations                 : "io.swagger.core.v3:swagger-annotations-jakarta:$versions.swagger",
        swagger_core                        : "io.swagger.core.v3:swagger-core-jakarta:$versions.swagger",
        swagger_jaxrs                       : "io.swagger.core.v3:swagger-jaxrs2-jakarta:$versions.swagger",
        unirest                             : "com.mashape.unirest:unirest-java:$versions.unirest",
        vavr                                : "io.vavr:vavr:0.10.4",
        wiremock                            : 'org.wiremock:wiremock:3.3.1',
        wix_embedded_mysql                  : "com.wix:wix-embedded-mysql:4.6.2",
        ws_rs_api                           : "jakarta.ws.rs:jakarta.ws.rs-api", // version controlled by dropwizard-dependencies
        ws_rs_api__gwt                      : "javax.ws.rs:javax.ws.rs-api:2.1.1", // For GWT compilation
        xerces                              : "xerces:xercesImpl:2.12.2",
        //xml_apis                            : "xml-apis:xml-apis:2.0.2",
        zero_allocation_hashing             : "net.openhft:zero-allocation-hashing:0.16",
        zookeeper                           : "org.apache.zookeeper:zookeeper:$versions.zookeeper",
]

// Defines the content packs that will be donwloaded/copied for SetupSampleData,
// docker builds and zip distributions
def contentPackDefinitionFile = "content-packs.json"
ext.contentPackDefinitionFile = contentPackDefinitionFile

// Directory potentially shared with other stroom version builds to hold the immutable downloaded
// content pack zips. Packs will be downloaded to here if they don't exist or copied if they do.
def contentPackDownloadDir = "${System.properties['user.home']}/.stroom/contentPackDownload"
ext.contentPackDownloadDir = contentPackDownloadDir

//defines a list of gradle projects that we will publish with maven
def projectsToBePublished = subprojects.findAll { project ->
    project.path in [
            // TODO add in query and expression so others can use them
            //':stroom-util',
            //':stroom-util-shared',
    ]
}

//list to hold details of any failed test classes
def failedTestReportFiles = []

//Configuration applicable to all projects
allprojects {
    // Make doclint be quiet - we don't care about JavaDoc warnings.
    tasks.withType(Javadoc) {
        options.addStringOption('Xdoclint:none', '-quiet')
        options.addBooleanOption('html5', true)
    }
}

// Variable to capture the version of slf4j defined in the dropwizard-dependencies, so
// we can use it to set the version of slf4j when we do a dependency
// substitution with log4j
def dropwizardBomSlf4jVersion = null

//Configuration applicable to all sub projects
subprojects {
    //println "Configuring subproject ${project.name}"

    apply plugin: 'java-library'
    apply plugin: 'checkstyle'
    apply plugin: 'idea'
//    apply plugin: "org.javamodularity.moduleplugin"
//    apply plugin: 'org.kordamp.gradle.jdeps'
//    apply plugin: 'ca.cutterslade.analyze'
//    apply plugin: 'nebula.lint'
//
//    gradleLint {
//        rules +=  'unused-dependency'
////        rules +=  'all-dependency'
//    }

    // This bit makes all sub projects have access to the BOMs for the dependency versions
    dependencies {
        implementation platform(libs.dropwizard_dependencies)
        implementation platform(libs.dropwizard_bom)
        implementation platform(libs.aws_bom)
    }

    //println project.getConfigurations().getByName("implementation").getAllDependencies()

    configurations {

        // ensure deps don't bring any logging implementations with them as this will
        // conflict with logback. Also replace any log4j deps with log4j-over-slf4j
        // so dependency jars work with slf4j
        all {
            // dropwizard-dependencies comes with junit 4 which we don't want
            exclude group: "junit", module: "junit"
            exclude group: "org.slf4j", module: "slf4j-log4j12"
            exclude group: "log4j", module: "log4j"
            exclude group: "commons-logging", module: "commons-logging"
//            exclude group: "javax.validation", module: "validation-api"

            resolutionStrategy {
                // A very hacky way of finding out what version of slf4j is in the dropwizard BOM
                // TODO make it less hacky
                if (dropwizardBomSlf4jVersion == null) {
                    eachDependency { DependencyResolveDetails details ->
                        if (dropwizardBomSlf4jVersion == null) {
                            if (details.requested.group == 'org.slf4j' && details.requested.name == "log4j-over-slf4j") {
                                //if (details.requested.group == 'org.slf4j') {
                                dropwizardBomSlf4jVersion = details.getTarget().getVersion()
                                logger.info("Slf4j version = $dropwizardBomSlf4jVersion ${details.requested}")
                            }
                        }
                    }
                }

                dependencySubstitution {
                    //println "Slf4j version = $dropwizardBomSlf4jVersion"
                    //substitute module('aopalliance:aopalliance') using module("org.glassfish.hk2.external:aopalliance-repackaged:3.0.5")
                    //substitute module('com.fasterxml.jackson.datatype:jackson-datatype-joda') using module("com.fasterxml.jackson.datatype:jackson-datatype-joda:2.13.1")
                    //substitute module("com.fasterxml.jackson.core:jackson-databind") using module('com.fasterxml.jackson.core:jackson-databind:2.10.5.1') withoutClassifier()
                    substitute module('com.google.code.findbugs:jsr305') using module("javax.annotation:javax.annotation-api:1.3.2")
//                    substitute module("io.dropwizard:dropwizard-core") using files("libs/dropwizard-core-2.0.28.jar")
                    //substitute module('javax.inject:javax.inject') using module('org.glassfish.hk2.external:jakarta.inject:2.6.1')
                    //substitute module('javax.inject:javax.inject') using module('org.glassfish.hk2.external:jakarta.inject:2.6.1')
                    //substitute module('javax.activation:javax.activation-api') using module('jakarta.activation:jakarta.activation-api:1.2.2')
                    //substitute module('jakarta.activation:jakarta.activation-api') using module('javax.activation:javax.activation-api:1.2.0')
                    //substitute module('javax.activation:activation') using module('javax.activation:javax.activation-api:1.2.0')
                    //substitute module('log4j:log4j') using module("org.slf4j:log4j-over-slf4j:1.7.25")
                    substitute module('log4j:log4j') using module("org.slf4j:log4j-over-slf4j:$dropwizardBomSlf4jVersion")

                    // These three are a fudge. We should get it from the dropwiz bom but dropwizard-jersey pulls in 2.33 and metrics-jersey pulls in 2.35. IJ seems to get confused and put both on the classpath. See dependencySubstitution below.
                    //substitute module('org.glassfish.jersey.core:jersey-common') using module("org.glassfish.jersey.core:jersey-common:$versions.jersey")
                    //substitute module('org.glassfish.jersey.core:jersey-server') using module("org.glassfish.jersey.core:jersey-server:$versions.jersey")
                    //substitute module('org.glassfish.jersey.core:jersey-client') using module("org.glassfish.jersey.core:jersey-client:$versions.jersey")
                }

                // Stop stroom libs from dragging in a different version of dropwizard
                // Currently commented out in the hope the dropwiz BOM will solve things
                //eachDependency { DependencyResolveDetails details ->
                //if (details.requested.group == 'io.dropwizard') {
                //details.useVersion versions.dropwizard
                //}
                //if (details.requested.group == 'io.dropwizard.metrics') {
                //details.useVersion versions.dropwizard_metrics
                //}
                //}

                forcedModules = [
                        // This is how to force a dep to a specific version
                        //libs.xerces,

                        // Curator will drag in a more recent version of zk but will support older versions so
                        // substitute it here. See NOTE in versions block above.
                        libs.zookeeper
                ]
            }
        }
    }

    repositories {
        mavenLocal()
        mavenCentral()
    }

    test {
        useJUnitPlatform()

        // set heap size for the test JVM(s)
//        minHeapSize = "128m"
//        maxHeapSize = "8G"

        // Run test classes in N different JVMs
        // The internet seems to suggest the divide by 2, not sure why, maybe
        // not to exhaust all cores. Removing it doesn't seem to speed it up.
        maxParallelForks = Runtime.runtime.availableProcessors().intdiv(2) ?: 1
        // maxParallelForks = Runtime.runtime.availableProcessors() ?: 1

        beforeSuite { descriptor ->
            if (descriptor?.className?.trim())
                println "Executing test class ${descriptor.className}"
        }

        beforeTest { descriptor ->
            if (descriptor.className == "stroom.search.impl.TestSearchResultCreation") {
                println "  Executing test ${descriptor.className}.${descriptor.name}"
            }
        }

        // Report duration of tests that take over 1s
        afterTest { descriptor, result ->
            def durationSecs = (result.endTime - result.startTime) / 1000
            if (durationSecs > 1) {
                println "  Test ${descriptor.className}.${descriptor.name}, took longer than 1s, result: ${result.resultType}, duration: ${durationSecs}s"
            }
        }

        reports.html.outputLocation = file("${reporting.baseDir}/${name}")

        afterSuite { descriptor, result ->
            if (descriptor != null
                    && descriptor.className != null
                    && result.resultType.toString() == "FAILURE") {

                // test class failed so add its project info and test report file to a global list for
                // processing at the end of the build
                def reportFileName = "${reports.junitXml.outputLocation}/TEST-${descriptor.className}.xml"
                def reportFile = file(reportFileName)
                def pair = new Tuple2("${project.name} ${descriptor.name}", reportFile)
                failedTestReportFiles.add(pair)
            }
        }

        // Use full logging for test exceptions so we can see where the failure occurred
        testLogging {
            events "failed"
            exceptionFormat = 'full'
            showStackTraces = true
        }
    }

    clean {
        // clear out the 'out' dirs used by intelliJ
        delete "out"
    }

    tasks.register('allDeps', DependencyReportTask) {}
    tasks.register('allDepInsight', DependencyInsightReportTask) {}

//    // These lines pull the integration test task into our build process.
//    tasks.check.dependsOn integrationTest
//    tasks.integrationTest.mustRunAfter test

    afterEvaluate {
//        repositories {
//        }
//
//        compileJava {
//            inputs.property("moduleName", moduleName)
//            doFirst {
//                options.compilerArgs = [
//                        '--module-path', classpath.asPath,
//                ]
//                classpath = files()
//            }
//        }
//
//        compileTestJava {
//            inputs.property("moduleName", moduleName)
//            doFirst {
//                options.compilerArgs = [
//                        '--module-path', classpath.asPath,
////                        '--add-modules', 'junit',
////                        '--add-reads', "$moduleName=junit",
//                        '--patch-module', "$moduleName=" + files(sourceSets.test.java.srcDirs).asPath,
//                ]
//                classpath = files()
//            }
//        }
//
//        compileTestJava {
//            inputs.property("moduleName", moduleName)
//            doFirst {
//                options.compilerArgs = [
//                        '--module-path', classpath.asPath,
////                        '--add-modules', 'ALL-MODULE-PATH',
//                        '--add-modules', 'org.junit.jupiter.api',  // junit5 automatic module specific
//                        '--add-modules', 'java.xml.bind', // jaxb specific
//                        '--add-reads', "$moduleName=org.junit.jupiter.api", // allow junit to read your module
////                        '--add-modules', 'joda.time',
////                        '--add-reads', "$moduleName=joda.time",
////                        '--add-reads', "$moduleName=junit",
////                        '--add-opens', 'java.base/java.nio=ALL-UNNAMED',
////                        '--add-opens', 'java.base/sun.nio.ch=ALL-UNNAMED',
//                        '--patch-module', "$moduleName=" + files(sourceSets.test.java.srcDirs).asPath, // add test source files to your module
//
//                ]
//                classpath = files()
//            }
//        }


        test {
//            modularity.inferModulePath = false
////            inputs.property("moduleName", moduleName)
            doFirst {
                // We have to alter the existing jvm args rather than set them so that we don't lose debug args added by
                // IJ Idea.
                def jvmArgsCopy = []
                for (arg in jvmArgs) {
                    jvmArgsCopy.add(arg)
                }
                jvmArgsCopy.add("--add-opens")
                jvmArgsCopy.add("java.base/java.nio=ALL-UNNAMED")
                jvmArgsCopy.add("--add-opens")
                jvmArgsCopy.add("java.base/sun.nio.ch=ALL-UNNAMED")
                jvmArgs = jvmArgsCopy

//                jvmArgs = [
//////                        '--module-path', classpath.asPath,
//////                        '--add-modules', 'ALL-MODULE-PATH',
//////                        '--add-modules', 'org.junit.jupiter.api',  // junit5 automatic module specific
//////                        '--add-modules', 'java.xml.bind', // jaxb specific
//////                        '--add-modules', 'org.jvnet.staxex',
//////                        '--add-modules', 'org.joda.time', // joda time specific
//////                        '--add-reads', "$moduleName=org.junit.jupiter.api", // allow junit to read your module
//////                        '--add-modules', 'joda.time',
//////                        '--add-modules', 'java.activation',
//////                        '--add-reads', "$moduleName=junit",
//                        '--add-opens', 'java.base/java.nio=ALL-UNNAMED', // needed for LMDB
//                        '--add-opens', 'java.base/sun.nio.ch=ALL-UNNAMED',  // needed for LMDB
//////                        '--patch-module', "dropwizard.core=" + libs.dropwizard_core ,
//////                        '--patch-module', "dropwizard.validation=" + libs.dropwizard_validation ,
////                        //'--patch-module', "java.xml=javax.xml.bind:jsr173_api:1.0" ,
//////                        '--patch-module', "java.activation=" + libs.jakarta_activation ,
//////                        '--patch-module', "java.annotation=" + libs.jakarta_annotation_api ,
//////                        '--patch-module', "$moduleName=" + files(sourceSets.test.java.classesDirectory).asPath,
//////                        '--patch-module', "$moduleName=" + libs.dropwizard_validation,
//////                        '-verbose', '',
////                        '-agentlib:jdwp=transport=dt_socket,server=y,suspend=n,address=5005', '',
////                        '-agentlib:jdwp=transport=dt_socket,server=y,suspend=y,address=5005', '',
//                ]
            }
        }
//
//        java {
//            modularity.inferModulePath = false
//        }
//
//        tasks.named('compileJava') {
//            modularity.inferModulePath = false
//        }
//
//        tasks.named('compileTestJava') {
//            modularity.inferModulePath = false
//        }

        javadoc {
            options.addStringOption('-module-path', classpath.asPath)
            options.addStringOption('Xdoclint:all,-missing', '-html5')
        }

        jar {
            inputs.property("moduleName", moduleName)
            manifest {
                attributes(
                        "Automatic-Module-Name": moduleName,
                )
            }
        }

        jdepsReport {
            multiRelease = '15'
        }
    }


    //task analyzeJavaLibraryDependencies(type: ca.cutterslade.gradle.analyze.AnalyzeDependenciesTask) {
//    classesDirs = sourceSets.main.output.classesDirs
//    require = [
//            project.configurations.runtimeClasspath
//    ]
//    allowedToDeclare = [
//            project.configurations.permitUnusedDeclared
//    ]
//    justWarn = true
//}
//task analyzeJavaLibraryTestDependencies(type: ca.cutterslade.gradle.analyze.AnalyzeDependenciesTask) {
//    classesDirs = sourceSets.test.output.classesDirs
//    require = [
//            project.configurations.testRuntimeClasspath
//    ]
//    allowedToDeclare = [
//            project.configurations.permitTestUnusedDeclared
//    ]
//    allowedToUse = [
//            project.configurations.runtimeClasspath
//    ]
//    justWarn = true
//}
//tasks.build.dependsOn analyzeJavaLibraryDependencies
//tasks.build.dependsOn analyzeJavaLibraryTestDependencies
//
//    analyzeClassesDependencies {
//        justWarn = true
//    }
//
//    analyzeTestClassesDependencies {
//        justWarn = true
//    }

    // Check style plugin configuration
    // config files in config/checkstyle

    checkstyle {
        ignoreFailures false
        showViolations true
        toolVersion = "10.4"
    }

    // These work in tandem with the suppression.xml
    tasks.withType(Checkstyle).tap {
        configureEach {
            include("**/stroom/**/*.java")
            exclude("**/db/jooq/**/*.java")
        }
    }
}

// configures only those projects in publishedProjectsPaths
configure(projectsToBePublished) {
    println "Configuring ${project.name} for publishing"

    apply plugin: 'maven-publish'

    group = 'stroom'
    version = versions.stroom

    tasks.register('sourcesJar', Jar) {
        dependsOn classes
        classifier = 'sources'
        from sourceSets.main.allSource
    }

    tasks.register('javadocJar', Jar) {
        dependsOn javadoc
        classifier = 'javadoc'
        from javadoc.destinationDir
    }

    artifacts {
        archives sourcesJar
        archives javadocJar
    }

    def pomConfig = {
        licenses {
            license {
                name "The Apache Software License, Version 2.0"
                url "http://www.apache.org/licenses/LICENSE-2.0.txt"
                distribution "repo"
            }
        }
        scm {
            url "https://github.com/stroom/stroom"
        }
    }

    publishing {
        publications {
            mavenJava(MavenPublication) {
                artifact sourcesJar
                artifact javadocJar
                pom.withXml {
                    def root = asNode()
                    root.appendNode('name', project.name)
                    root.children().last() + pomConfig
                }
            }
        }
    }

    publishing {
        publications {
            mavenJava(MavenPublication) {
                from components.java
            }
        }
    }
}

////configuration specific to projects that expose their test jars for other projects to use
//configure(projectsWithSharedTestJars) {
//
//    println "Configuring ${project.path} to expose its test jars"
//
//    configurations {
//        testArtifacts
//    }
//
//    task testJar(type: Jar) {
//        baseName = "${project.name}-test"
//        from sourceSets.test.output
//    }
//
//    artifacts {
//        testArtifacts testJar
//    }
//
//    task packageTests(type: Jar) {
//        from sourceSets.test.output
//        classifier = 'tests'
//    }
//
//    artifacts.archives packageTests
//}

//task clearContentPackDownloadDir(type: Delete) {
//doLast {
//println "Clearing ${contentPackDownloadDir}"
//def downloadDir = Paths.get(contentPackDownloadDir)
//if (Files.exists(downloadDir)) {
//// Cleans out any zip files in the contentPackDownloadDir
//delete fileTree(downloadDir) {
//include '**/*.zip'
//}
//}
//}
//}

//task clearContentPackImportDir(type: Delete) {
//doLast {
//println "Clearing ${contentPackImportDir}"
//def importDir = Paths.get(contentPackImportDir)
//if (Files.exists(importDir)) {
//// Cleans out any zip files in the contentPackImportDir
//delete fileTree(importDir) {
//include '**/*.zip'
//}
//}
//}
//}

//task downloadStroomContent() {
//dependsOn ':stroom-app:downloadStroomContentApp'
//}

//task downloadStroomContent() {
//    doLast {
//        println "Downloading content packs to ${contentPackDownloadDir}"
//        def downloadDir = Paths.get(contentPackDownloadDir)
//        def importDir = Paths.get(contentPackImportDir)
//
//        Files.createDirectories(downloadDir)
//        Files.createDirectories(importDir)
//
//        def downloadPack = { url ->
//            String filename = Paths.get(new URI(url).getPath()).getFileName().toString()
//            def downloadFile = downloadDir.resolve(filename)
//            def importFile = importDir.resolve(filename)
//            if (Files.exists(downloadFile)) {
//                println "${url} has already been downloaded"
//            } else {
//                println "Downloading ${url} into ${contentPackDownloadDir}"
//                download {
//                    src url
//                    dest downloadDir.toFile()
//                    overwrite true
//                }
//            }
//
//            if (!Files.exists(importFile)) {
//                copy {
//                    println "Copying from ${downloadFile} to ${importFile}"
//                    from downloadFile.toFile()
//                    into contentPackImportDir
//                }
//            }
//        }
//
//        // Download each content pack to the contentPackImportDir ready for stroom to import on startup
//        for (pack in contentPacks) {
//            def packName = pack.key
//            def packVer = pack.value
//            def packUrl = "${contentReleasesUrl}${packName}-${packVer}/${packName}-${packVer}.zip"
//
//            downloadPack packUrl
//
//        }
//        // Now get the visualisations pack from a different repo
//        downloadPack visualisationsContentPackUrl
//    }
//}

tasks.register('setupSampleData') {
//    dependsOn downloadStroomContent
    dependsOn ':stroom-app:setupSampleDataApplication'
}

gradle.buildFinished {
    //if any of the tests failed dump the junit xml to the console
    if (getPropertyOrDefault('dumpFailedTestXml', 'false') == 'true' && failedTestReportFiles.size() > 0) {
        println "Build has ${failedTestReportFiles.size()} failed test classes, dumping JUnit xml output"
        failedTestReportFiles.each { pair ->
            def info = pair.first
            def reportFile = pair.second

            if (reportFile.exists()) {
                println "-----Failed test class ${info} ------------------"
                def lines = reportFile.readLines()
                lines.each { String line ->
                    println "${line}"
                }
                println "-----End of test class ${info} ------------------"
            } else {
                println "File ${reportFile.toString()}"
            }
        }
    }
}

tasks.register('dependenciesPng') {
    def reportsDir = new File("build/reports")
    def compileDepsDot = file("$reportsDir/compileDeps.dot")
    inputs.files subprojects.configurations.implementation
    outputs.files compileDepsDot
    doFirst {
        if (!reportsDir.exists()) reportsDir.mkdirs()
    }
    doLast {
        def dotGraph = "digraph compile{" + System.getProperty("line.separator")
        Set deps = [] as Set
        subprojects.each { subproject ->
            subproject.configurations.compile.dependencies.each { dependency ->
                if (dependency instanceof ProjectDependency) {
                    String dep = "\"$subproject.name\" -> \"$dependency.name\";"
                    if (deps.add(dep)) { // if was not there before - avoid duplicates
                        dotGraph += dep + System.getProperty("line.separator")
                    }
                }
            }
        }
        dotGraph += "}"
        compileDepsDot.write(dotGraph)
    }
}

//task clean() {
////dependsOn clearContentPackImportDir
//dependsOn clearContentPackDownloadDir
//}

// Accept the T&Cs for publishing build scans
if (hasProperty('buildScan')) {
    buildScan {
        termsOfServiceUrl = 'https://gradle.com/terms-of-service'
        termsOfServiceAgree = 'yes'
    }
}

//import com.vanniktech.dependency.graph.generator.DependencyGraphGeneratorPlugin
//import com.vanniktech.dependency.graph.generator.DependencyGraphGeneratorExtension.Generator
//import guru.nidi.graphviz.attribute.Color
//import guru.nidi.graphviz.attribute.Style
//
//plugins.apply(DependencyGraphGeneratorPlugin)
//
//def stroomGenerator = new Generator(
//        "stroomLibraries", // Suffix for our Gradle task.
//        { dependency -> dependency.getModuleGroup().startsWith("stroom") }, // Only want stroom.
//        { dependency -> false }, // Include transitive dependencies.
//        { node, dependency -> node.add(Style.FILLED, Color.rgb("#ff6f00")) }, // Give them some stroom color.
//)
//
//dependencyGraphGenerator {
//    generators = [ stroomGenerator ]
//}<|MERGE_RESOLUTION|>--- conflicted
+++ resolved
@@ -154,17 +154,10 @@
         caffeine                            : "com.github.ben-manes.caffeine:caffeine", // version controlled by dropwizard-dependencies
         commons_beanutils                   : "commons-beanutils:commons-beanutils:1.9.4",
         commons_codec                       : "commons-codec:commons-codec", // version controlled by dropwizard-dependencies
-<<<<<<< HEAD
         commons_compress                    : "org.apache.commons:commons-compress:1.25.0",
-        commons_csv                         : "org.apache.commons:commons-csv:1.8",
-        commons_fileupload                  : "commons-fileupload:commons-fileupload:1.4",
-        commons_io                          : "commons-io:commons-io:2.11.0",
-=======
-        commons_compress                    : "org.apache.commons:commons-compress:1.24.0",
         commons_csv                         : "org.apache.commons:commons-csv:1.10.0",
         commons_fileupload                  : "org.apache.commons:commons-fileupload2-jakarta:2.0.0-M1",
         commons_io                          : "commons-io:commons-io:2.15.0",
->>>>>>> 5b22d3b6
         commons_lang                        : "org.apache.commons:commons-lang3", // version controlled by dropwizard-dependencies
         commons_pool2                       : "org.apache.commons:commons-pool2:2.12.0",
         commons_text                        : "org.apache.commons:commons-text", // version controlled by dropwizard-dependencies
@@ -287,10 +280,6 @@
         slf4j_api                           : "org.slf4j:slf4j-api", // version controlled by dropwizard-dependencies
         snake_yaml                          : "org.yaml:snakeyaml:2.2",
         solrj                               : "org.apache.solr:solr-solrj:8.2.0",
-<<<<<<< HEAD
-=======
-        sqlite                              : "org.xerial:sqlite-jdbc:3.43.2.2",
->>>>>>> 5b22d3b6
         stax_api                            : "stax:stax-api:1.0.1",
         swagger_annotations                 : "io.swagger.core.v3:swagger-annotations-jakarta:$versions.swagger",
         swagger_core                        : "io.swagger.core.v3:swagger-core-jakarta:$versions.swagger",

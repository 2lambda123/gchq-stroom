--- conflicted
+++ resolved
@@ -51,16 +51,10 @@
 apply plugin: 'de.undercouch.download'
 //apply plugin: 'com.vanniktech.dependency.graph.generator'
 
-<<<<<<< HEAD
-def javaVersion = JavaVersion.VERSION_12;
-if (JavaVersion.current() != javaVersion) {
-    throw new GradleException("This build must be run with Java " + javaVersion + " (current = " + JavaVersion.current() + ")")
-=======
 def javaVersion = JavaVersion.VERSION_15;
 if (JavaVersion.current() != javaVersion) {
     throw new GradleException(
         "This build must be run with Java " + javaVersion + " (current = " + JavaVersion.current() + ")")
->>>>>>> 7134a611
 }
 
 //if the project has a value for the passed property (i.e from the cmd line via -PpropName=xxx)
@@ -120,12 +114,8 @@
         guice4            : '4.2.2',
         gwt               : '2.8.2',
         hikari            : '3.2.0',
-<<<<<<< HEAD
+        jackson_swagger   : '2.11.1', // Specific version of jackson for use with the swagger plugin
         jooq              : '3.14.7',
-=======
-        jackson_swagger   : '2.11.1', // Specific version of jackson for use with the swagger plugin
-        jooq              : '3.12.3',
->>>>>>> 7134a611
         junit_jupiter     : '5.6.2',
         kafka             : '2.2.1', // CDH 6.3 uses kafka 2.2.1
         lucene            : '5.5.3',

--- conflicted
+++ resolved
@@ -113,18 +113,11 @@
         aws               : '2.20.157',
         bnd               : '7.0.0',
         curator           : '4.2.0', // Curator 4 works with ZK 3.4.x in soft compatibility mode, i.e. you must exlude its dep on ZK and explicitly add one for 3.4.x
-<<<<<<< HEAD
-        dropwizard        : '2.0.28', // used to set the dropwizard-bom version, that controls lots of dependency versions
-        elasticsearch     : '7.17.12',
-        httpcore          : '4.4.12', // Transient dependency of Elasticsearch
-        guice7            : '7.0.0',
-=======
         dropwizard        : '4.0.4', // used to set the dropwizard-bom version, that controls lots of dependency versions
         elasticsearch     : '7.17.14',
         httpcore          : '4.4.16', // Transient dependency of Elasticsearch
         flyway            : '10.0.0',
         guice             : '7.0.0',
->>>>>>> d2116a58
         gwt               : '2.10.0',
         jackson_swagger   : '2.11.1', // Specific version of jackson for use with the swagger plugin
         jmh               : '1.37',
@@ -201,21 +194,12 @@
         flyway_mysql                        : "org.flywaydb:flyway-mysql:${versions.flyway}",
         gin                                 : "com.google.gwt.inject:gin:2.1.2",
         guava                               : "com.google.guava:guava", // version controlled by dropwizard-dependencies
-<<<<<<< HEAD
-        guice3                              : "com.google.inject:guice:3.0",
-        guice7                              : "com.google.inject:guice:$versions.guice7",
-        guice_assistedinject                : "com.google.inject.extensions:guice-assistedinject:$versions.guice7",
-        guice_extension                     : "name.falgout.jeffrey.testing.junit5:guice-extension:1.2.1",
-        guice_multibindings                 : "com.google.inject.extensions:guice-multibindings:$versions.guice7",
-        guice_grapher                       : "com.google.inject.extensions:guice-grapher:$versions.guice7",
-=======
         guice__gwt                          : "com.google.inject:guice:3.0",
         guice                               : "com.google.inject:guice:$versions.guice",
         guice_assistedinject                : "com.google.inject.extensions:guice-assistedinject:$versions.guice",
         guice_extension                     : "name.falgout.jeffrey.testing.junit5:guice-extension:1.2.1",
         guice_multibindings                 : "com.google.inject.extensions:guice-multibindings:$versions.guice",
         guice_grapher                       : "com.google.inject.extensions:guice-grapher:$versions.guice",
->>>>>>> d2116a58
         gwt_dev                             : "org.gwtproject:gwt-dev:$versions.gwt",
         gwt_servlet                         : "org.gwtproject:gwt-servlet:$versions.gwt",
         gwt_user                            : "org.gwtproject:gwt-user:$versions.gwt",
@@ -239,7 +223,6 @@
         jakarta_activation                  : "jakarta.activation:jakarta.activation-api", // version controlled by dropwizard-dependencies
         jakarta_annotation_api              : "jakarta.annotation:jakarta.annotation-api", // version controlled by dropwizard-dependencies
         jakarta_el                          : "org.glassfish:jakarta.el", // version controlled by dropwizard-dependencies
-        jakarta_inject                      : "jakarta.inject:jakarta.inject-api:2.0.1",
         jakarta_servlet_api                 : "jakarta.servlet:jakarta.servlet-api", // version controlled by dropwizard-dependencies
         jakarta_validation_api              : "jakarta.validation:jakarta.validation-api", // version controlled by dropwizard-dependencies
         java_diff_utils                     : "io.github.java-diff-utils:java-diff-utils:4.11",

buildscript {
    repositories {
        mavenLocal()
        mavenCentral()
    }
    dependencies {

//        // A fork of https://github.com/wfhartford/gradle-dependency-analyze that works with Java 10
//        classpath 'stroom:gradle-dependency-analyze:v2.2.6'

        // The following are required to put JAXB on the Gradle classpath for the purpose of JOOQ code generation in J9+.
        // Later versions of the JOOQ Gradle plugin should make this unnecessary.
        // Using beta versions of jaxb libs as they resolve the split pkg problem between jaxb-core and jaxb-runtime
        classpath 'javax.activation:activation:1.1.1'
        classpath 'javax.xml.bind:jaxb-api:2.3.1'
        classpath 'org.glassfish.jaxb:jaxb-runtime:2.3.1'
    }
}

plugins {
    id 'java-library'

    // Plugin for downloading content from the 'net
    id "de.undercouch.download" version "4.1.2" apply false

    // Plugin for producing a tree of task dependencies, run task 'taskTree'
    id "com.dorongold.task-tree" version "1.3.1" apply true

    id "com.github.johnrengelman.shadow" version "7.1.2" apply false

    id 'nu.studer.jooq' version '7.1.1' apply false

    id 'org.flywaydb.flyway' version '7.5.4' apply false

    id 'org.kordamp.gradle.jdeps' version '0.16.0'

//    id 'org.javamodularity.moduleplugin' version '1.8.10' apply false

//    id "ca.cutterslade.analyze" version "1.4.3"

//    id 'nebula.lint' version '10.4.2'

//    id "com.vanniktech.dependency.graph.generator" version "0.5.0"
}

//wrapper {
//    gradleVersion = '5.6.4'
//}

//apply plugin: 'ca.cutterslade.analyze'
apply plugin: 'de.undercouch.download'
//apply plugin: 'com.vanniktech.dependency.graph.generator'

def javaVersion = JavaVersion.VERSION_17;
if (JavaVersion.current() != javaVersion) {
    throw new GradleException(
        "This build must be run with Java " + javaVersion + " (current = " + JavaVersion.current() + ")")
}

//if the project has a value for the passed property (i.e from the cmd line via -PpropName=xxx)
//use that, else use a default value
ext.getPropertyOrDefault = { propName, defaultValue ->
    def val;
    if (project.hasProperty(propName)
            && project.getProperty(propName) != "unspecified"
            && project.getProperty(propName) != "") {
        val = project.getProperty(propName)
        println "Using property [$propName] with value [$val]"
    } else {
        val = defaultValue
        println "Property [$propName] has no value, using default value [$val]"
    }
    return val;
}

ext.gwtCompilerProps = [
        mainClass: 'stroom.gwt.GwtCompilerWrapper',
        minHeap  : getPropertyOrDefault('gwtCompilerMinHeap', '50M'),
        maxHeap  : getPropertyOrDefault('gwtCompilerMaxHeap', '4G'),
        workers  : getPropertyOrDefault('gwtCompilerWorkers', '5')
]

//version numbers for libs that share version numbers, e.g. dropwizard-*, or for github repo release versions
ext.versions = [
        //----------Stroom-----------------
        stroom            : getPropertyOrDefault('version', 'SNAPSHOT').replaceFirst(/^v/, ""),

        //------Stroom-repos---------------
        //    stroomProxyRepo: 'v5.1-beta.8',
        eventLogging      : '5.0-beta.31_schema-v4.0-beta.3',
        hadoopCommonShaded: '2.6.4-9',
        hadoopHdfsShaded  : '2.6.4-7',
        stroomStats       : '1.0-alpha.6',
        stroomTestData    : '0.2.3',

        // NOTE: Curator relies on zookeeper and we are pegged to zookeeper 3.4.5 server by the cloudera stack.
        // Curator 4 can apparently work with zk 3.4.x as long as you exclude its zk dependency
        // and explicitly add your own 3.4.x dependency. See https://curator.apache.org/zk-compatibility.html
        // Also curator has a dependency on guava as it uses a handful of guava classes in its api. Its
        // implementation relies on a shaded guava so you should be able to use any version of guava
        // to satisfy the few classes used in the curator api, see https://issues.apache.org/jira/browse/CURATOR-200
        // It is not clear whether a 3.4.x zk client (where x > 5) and a 3.4.5 zk server are compatible. Given that
        // CHD6.1 ships with HBase 2.1 which uses a 3.4.10 zk client against a 3.4.5 server, we should be ok.
        // If the version of curator is changed then this may need to be done in tandem with stroom-stats to ensure
        // both sides' curator content in zk are compatible.

        // For details of cloudera maven dependencies (i.e. hbase/zookeeper versions) see:
        // 5.16.x - https://www.cloudera.com/documentation/enterprise/release-notes/topics/cdh_vd_cdh5_maven_repo_516x.html
        // 6.1.x - https://www.cloudera.com/documentation/enterprise/6/release-notes/topics/rg_cdh_61_maven_artifacts.html

        //------------3rd-party------------
        aws               : '2.17.253',
        curator           : '4.2.0', // Curator 4 works with ZK 3.4.x in soft compatibility mode, i.e. you must exlude its dep on ZK and explicitly add one for 3.4.x
        dropwizard        : '2.0.28', // used to set the dropwizard-bom version, that controls lots of dependency versions
        elasticsearch     : '7.17.8',
        httpcore          : '4.4.12', // Transient dependency of Elasticsearch
        guice5            : '5.1.0',
        gwt               : '2.9.0',
        hikari            : '5.0.0',
        jackson_swagger   : '2.11.1', // Specific version of jackson for use with the swagger plugin
        jmh               : '1.35',
        jooq              : '3.16.4',
        junit_jupiter     : '5.8.2',
        kafka             : '2.2.1', // CDH 6.3 uses kafka 2.2.1
        lucene            : '5.5.3',
        swagger           : '2.1.12',
        unirest           : '1.4.9',
        zookeeper         : '3.4.8', // Roughly pegged to the server version used by Cloudera, see links above. This version is forced below.
        zzDUMMYzz         : 'makes sorting easier'
]

// Dependency strings for use in sub projects
// If the dependency version is controlled by a BOM, e.g. dropwizard-core, then the
// dependency is specified with no version. Use of the BOMs is configured further down,
// search for 'platform'.
ext.libs = [
        //------Stroom-libs---------------
        eventLogging                   : "uk.gov.gchq.eventlogging:event-logging:$versions.eventLogging",
        hadoopCommonShaded             : "uk.gov.gchq.stroom.hadoop.common:hadoop-common-shaded:$versions.hadoopCommonShaded",
        hadoopHdfsShaded               : "uk.gov.gchq.stroom.hadoop.hdfs:hadoop-hdfs-shaded:$versions.hadoopHdfsShaded",
        stroomStatsSchema              : "uk.gov.gchq.stroom.stats:stroom-stats-schema:$versions.stroomStats",
        stroomTestData                 : "uk.gov.gchq.stroom.testdata:stroom-test-data:$versions.stroomTestData",

        //------3rd Party-libs---------------
        assertj_core                   : "org.assertj:assertj-core", // version controlled by DW BOM
        aws_dependencies               : "software.amazon.awssdk:bom:$versions.aws",
        aws_sqs                        : "software.amazon.awssdk:sqs", // version controlled by AWS BOM
        bcrypt                         : 'de.svenkubiak:jBCrypt:0.4.1',
        caffeine                       : "com.github.ben-manes.caffeine:caffeine", // version controlled by dropwizard-dependencies
        commons_beanutils              : "commons-beanutils:commons-beanutils:1.9.4",
        commons_codec                  : "commons-codec:commons-codec", // version controlled by dropwizard-dependencies
        commons_compress               : "org.apache.commons:commons-compress:1.21",
        commons_csv                    : "org.apache.commons:commons-csv:1.8",
        commons_fileupload             : "commons-fileupload:commons-fileupload:1.4",
        commons_io                     : "commons-io:commons-io:2.11.0",
        commons_lang                   : "org.apache.commons:commons-lang3", // version controlled by dropwizard-dependencies
        commons_pool2                  : "org.apache.commons:commons-pool2:2.10.0",
        commons_text                   : "org.apache.commons:commons-text:1.10.0", // Must be >1.9 because of CVE-2922-42889. DW tries to pull in 1.9 but this will override that.
        classgraph                     : "io.github.classgraph:classgraph:4.8.146",
        curator_client                 : "org.apache.curator:curator-client:$versions.curator",
        curator_framework              : "org.apache.curator:curator-framework:$versions.curator",
        curator_x_discovery            : "org.apache.curator:curator-x-discovery:$versions.curator",
        dropwizard_assets              : "io.dropwizard:dropwizard-assets", // version controlled by dropwizard-dependencies
        dropwizard_auth                : "io.dropwizard:dropwizard-auth", // version controlled by dropwizard-dependencies
        dropwizard_auth_jwt            : "com.github.toastshaman:dropwizard-auth-jwt:1.0.2-0",
        dropwizard_dependencies        : "io.dropwizard:dropwizard-dependencies:$versions.dropwizard",
        dropwizard_client              : "io.dropwizard:dropwizard-client", // version controlled by dropwizard-dependencies
        dropwizard_configuration       : "io.dropwizard:dropwizard-configuration", // version controlled by dropwizard-dependencies
        dropwizard_core                : "io.dropwizard:dropwizard-core",//files("libs/dropwizard-core-2.0.28.jar"),//"io.dropwizard:dropwizard-core", // version controlled by dropwizard-dependencies
        dropwizard_jackson             : "io.dropwizard:dropwizard-jackson", // version controlled by dropwizard-dependencies
        dropwizard_jersey              : "io.dropwizard:dropwizard-jersey", // version controlled by dropwizard-dependencies
        dropwizard_jetty               : "io.dropwizard:dropwizard-jetty", //was 1.0.6 now 1.1.0
        dropwizard_lifecycle           : "io.dropwizard:dropwizard-lifecycle", // version controlled by dropwizard-dependencies
        dropwizard_metrics_annotation  : "io.dropwizard.metrics:metrics-annotation", // version controlled by dropwizard-dependencies
        dropwizard_metrics_core        : "io.dropwizard.metrics:metrics-core", // version controlled by dropwizard-dependencies
        dropwizard_metrics_healthchecks: "io.dropwizard.metrics:metrics-healthchecks", // version controlled by dropwizard-dependencies
        dropwizard_servlets            : "io.dropwizard:dropwizard-servlets", // version controlled by dropwizard-dependencies
        dropwizard_testing             : "io.dropwizard:dropwizard-testing", // version controlled by dropwizard-dependencies
        dropwizard_validation          : "io.dropwizard:dropwizard-validation", // version controlled by dropwizard-dependencies
        dropwizard_websockets          : "com.liveperson:dropwizard-websockets:1.3.14",
        elasticsearch_rest_high_level_client : "org.elasticsearch.client:elasticsearch-rest-high-level-client:$versions.elasticsearch",
        elasticsearch_rest_client      : "org.elasticsearch.client:elasticsearch-rest-client:$versions.elasticsearch",
        elasticsearch                  : "org.elasticsearch:elasticsearch:$versions.elasticsearch",
        elasticsearch_core             : "org.elasticsearch:elasticsearch-core:$versions.elasticsearch",
        fast_infoset                   : "com.sun.xml.fastinfoset:FastInfoset:1.2.12",
        flyway_core                    : "org.flywaydb:flyway-core:7.5.3",
        gin                            : "com.google.gwt.inject:gin:2.1.2",
        guava                          : "com.google.guava:guava", // version controlled by dropwizard-dependencies
        guice3                         : "com.google.inject:guice:3.0",
        guice5                         : "com.google.inject:guice:$versions.guice5",
        guice_assistedinject           : "com.google.inject.extensions:guice-assistedinject:$versions.guice5",
        guice_extension                : "name.falgout.jeffrey.testing.junit5:guice-extension:1.2.1",
        guice_multibindings            : "com.google.inject.extensions:guice-multibindings:$versions.guice5",
        guice_grapher                  : "com.google.inject.extensions:guice-grapher:$versions.guice5",
        gwt_dev                        : "com.google.gwt:gwt-dev:$versions.gwt",
        gwt_servlet                    : "com.google.gwt:gwt-servlet:$versions.gwt",
        gwt_user                       : "com.google.gwt:gwt-user:$versions.gwt",
        gwtp_mvp_client                : "com.gwtplatform:gwtp-mvp-client:0.7",
        gson                           : 'com.google.code.gson:gson:2.6.2',
        hbase                          : "org.apache.hbase:hbase-common:2.1.5", // should be set to be consistent with CDH version
        hessian                        : "com.caucho:hessian:4.0.65",
        hibernate_jpa                  : "org.hibernate.javax.persistence:hibernate-jpa-2.1-api:1.0.0.Final", // remove when legacy code is removed
        hikari                         : "com.zaxxer:HikariCP:$versions.hikari",
        http_client                    : "org.apache.httpcomponents:httpclient", // version controlled by dropwizard-dependencies
        httpcore                       : "org.apache.httpcomponents:httpcore:$versions.httpcore",
        jBCrypt                        : "de.svenkubiak:jBCrypt:0.4.3",
        jackson_annotations            : "com.fasterxml.jackson.core:jackson-annotations", // version controlled by dropwizard-dependencies
        jackson_core                   : "com.fasterxml.jackson.core:jackson-core:2.9.10", // version controlled by dropwizard-dependencies
        jackson_databind               : "com.fasterxml.jackson.core:jackson-databind", // version controlled by dropwizard-dependencies // files('libs/jackson-databind-2.10.5.1.jar'),//
        jackson_dataformat_yaml        : "com.fasterxml.jackson.dataformat:jackson-dataformat-yaml", // version controlled by dropwizard-dependencies
        jackson_datatype_jsr310        : "com.fasterxml.jackson.datatype:jackson-datatype-jsr310", // version controlled by dropwizard-dependencies
        jakarta_activation             : "jakarta.activation:jakarta.activation-api", // version controlled by dropwizard-dependencies
        jakarta_annotation_api         : "jakarta.annotation:jakarta.annotation-api:1.3.5", // FIXME : Version should be resolved from BOM but doesn't seem to work
        jakarta_el                     : "org.glassfish:jakarta.el", // version controlled by dropwizard-dependencies
        jakarta_servlet_api            : "jakarta.servlet:jakarta.servlet-api", // version controlled by dropwizard-dependencies
        jakarta_validation_api         : "jakarta.validation:jakarta.validation-api", // version controlled by dropwizard-dependencies
        java_diff_utils                : "io.github.java-diff-utils:java-diff-utils:4.11",
        java_jwt                       : "com.auth0:java-jwt:3.1.0",
        javax_annotation_api           : "javax.annotation:javax.annotation-api:1.3.2",
        javassist                      : "org.javassist:javassist", // version controlled by dropwizard-dependencies
        javax_inject                   : "javax.inject:javax.inject:1",
        jaxb_api                       : "javax.xml.bind:jaxb-api:2.3.1",//"jakarta.xml.bind:jakarta.xml.bind-api:3.0.1", // Using beta versions of jaxb libs as they resolve the split pkg problem between jaxb-core and jaxb-runtime
        jaxb_impl                      : "org.glassfish.jaxb:jaxb-runtime:2.3.1",//"com.sun.xml.bind:jaxb-impl:3.0.2",
        jaxws_api                      : "javax.xml.ws:jaxws-api:2.2.6",
        jcl_over_slf4j                 : "org.slf4j:jcl-over-slf4j", // version controlled by dropwizard-dependencies
        jcommander                     : 'com.beust:jcommander:1.81',
        jersey_client                  : "org.glassfish.jersey.core:jersey-client", // version controlled by dropwizard-dependencies
        jersey_common                  : "org.glassfish.jersey.core:jersey-common", // version controlled by dropwizard-dependencies
        jersey_server                  : "org.glassfish.jersey.core:jersey-server", // version controlled by dropwizard-dependencies
        jersey_test_framework_grizzly2 : "org.glassfish.jersey.test-framework.providers:jersey-test-framework-provider-grizzly2", // version controlled by dropwizard-dependencies
        jetty_http                     : "org.eclipse.jetty:jetty-http", // version controlled by dropwizard-dependencies
        jetty_server                   : "org.eclipse.jetty:jetty-server", // version controlled by dropwizard-dependencies
        jetty_servlet                  : "org.eclipse.jetty:jetty-servlet", // version controlled by dropwizard-dependencies
        jetty_servlets                 : "org.eclipse.jetty:jetty-servlets", // version controlled by dropwizard-dependencies
        jinjava                        : "com.hubspot.jinjava:jinjava:2.6.0",
        jmh_core                       : "org.openjdk.jmh:jmh-core:$versions.jmh",
        jmh_generator_annprocess       : "org.openjdk.jmh:jmh-generator-annprocess:$versions.jmh",
        jooq                           : "org.jooq:jooq:$versions.jooq",
        jooq_codegen                   : "org.jooq:jooq-codegen:$versions.jooq",
        jooq_meta                      : "org.jooq:jooq-meta:$versions.jooq",
        jose4j                         : "org.bitbucket.b_c:jose4j:0.6.4",
//        jsr173_api                     : "javax.xml.bind:jsr173_api:1.0",
        jul_to_slf4j                   : "org.slf4j:jul-to-slf4j", // version controlled by dropwizard-dependencies
        junit_bom                      : "org.junit:junit-bom:$versions.junit_jupiter",
        junit_jupiter_api              : "org.junit.jupiter:junit-jupiter-api", // version controlled by junit-bom
        junit_jupiter_engine           : "org.junit.jupiter:junit-jupiter-engine", // version controlled by junit-bom
        junit_jupiter_params           : "org.junit.jupiter:junit-jupiter-params", // version controlled by junit-bom
        junit_platform_launcher        : "org.junit.platform:junit-platform-launcher", // version controlled by junit-bom
        kafka_clients                  : "org.apache.kafka:kafka-clients:$versions.kafka", // version controlled by junit-bom
        kryo                           : "com.esotericsoftware:kryo:5.2.1",
        lmdbjava                       : "org.lmdbjava:lmdbjava:0.8.2",
        log4j_over_slf4j               : "org.slf4j:log4j-over-slf4j", // version controlled by dropwizard-dependencies
        logback_classic                : "ch.qos.logback:logback-classic", // version controlled by dropwizard-dependencies
        logback_core                   : "ch.qos.logback:logback-core", // version controlled by dropwizard-dependencies
        lucene_analyzers_common        : "org.apache.lucene:lucene-analyzers-common:$versions.lucene",
        lucene_backward_codecs         : "org.apache.lucene:lucene-backward-codecs:$versions.lucene",
        lucene_core                    : "org.apache.lucene:lucene-core:$versions.lucene",
        lucene_memory                  : "org.apache.lucene:lucene-memory:$versions.lucene",
        lucene_queryparser             : "org.apache.lucene:lucene-queryparser:$versions.lucene",
        mbknor_jackson_jsonSchema      : "com.kjetland:mbknor-jackson-jsonschema_2.12:1.0.36",
        mockito_core                   : "org.mockito:mockito-core", // version controlled by dropwizard-dependencies
        mockito_junit_jupiter          : "org.mockito:mockito-junit-jupiter", // version controlled by dropwizard-dependencies
        mysql_connector_java           : "mysql:mysql-connector-java:8.0.25",
        objenesis                      : "org.objenesis:objenesis", // version controlled by dropwizard-dependencies
        okhttp                         : "com.squareup.okhttp3:okhttp:4.9.3",
        okhttp_logging_interceptor     : 'com.squareup.okhttp3:logging-interceptor:4.8.1',
        poi                            : "org.apache.poi:poi:4.1.2",
        poi_ooxml                      : "org.apache.poi:poi-ooxml:4.1.2",
        restygwt                       : "org.fusesource.restygwt:restygwt:2.2.7",
        saxon_he                       : "net.sf.saxon:Saxon-HE:9.9.1-8",
        simple_java_mail               : 'org.simplejavamail:simple-java-mail:4.3.0',
        slf4j_api                      : "org.slf4j:slf4j-api", // version controlled by dropwizard-dependencies
        solrj                          : "org.apache.solr:solr-solrj:8.2.0",
        sqlite                         : "org.xerial:sqlite-jdbc:3.36.0.3",
        stax_api                       : "stax:stax-api:1.0.1",
        swagger_annotations            : "io.swagger.core.v3:swagger-annotations:$versions.swagger",
        unirest                        : "com.mashape.unirest:unirest-java:$versions.unirest",
        vavr                           : "io.vavr:vavr:0.10.4",
        wiremock                       : 'com.github.tomakehurst:wiremock-jre8:2.35.0',
        wix_embedded_mysql             : "com.wix:wix-embedded-mysql:4.6.1",
<<<<<<< HEAD
        ws_rs_api                      : "javax.ws.rs:javax.ws.rs-api:2.1.1",
        xml_apis                       : "xml-apis:xml-apis:2.0.2",
        zero_allocation_hashing        : "net.openhft:zero-allocation-hashing:0.15",
=======
        ws_rs_api                      : "javax.ws.rs:javax.ws.rs-api:2.1",
        xerces                         : "xerces:xercesImpl:2.12.2",
        xml_apis                       : "xml-apis:xml-apis:2.0.2",
        zero_allocation_hashing        : "net.openhft:zero-allocation-hashing:0.11",
>>>>>>> cfc99480
        zookeeper                      : "org.apache.zookeeper:zookeeper:$versions.zookeeper",
        zzDUMMYzz                      : "makes sorting this array easier"
]

// Defines the content packs that will be donwloaded/copied for SetupSampleData,
// docker builds and zip distributions
def contentPackDefinitionFile = "content-packs.json"
ext.contentPackDefinitionFile = contentPackDefinitionFile

// Directory potentially shared with other stroom version builds to hold the immutable downloaded
// content pack zips. Packs will be downloaded to here if they don't exist or copied if they do.
def contentPackDownloadDir = "${System.properties['user.home']}/.stroom/contentPackDownload"
ext.contentPackDownloadDir = contentPackDownloadDir

//defines a list of gradle projects that we will publish with maven
def projectsToBePublished = subprojects.findAll { project ->
    project.path in [
    // TODO add in query and expression so others can use them
            //':stroom-util',
            //':stroom-util-shared',
    ]
}

//list to hold details of any failed test classes
def failedTestReportFiles = []

//Configuration applicable to all projects
allprojects {
    // Make doclint be quiet - we don't care about JavaDoc warnings.
    tasks.withType(Javadoc) {
        options.addStringOption('Xdoclint:none', '-quiet')
        options.addBooleanOption('html5', true)
    }
}

// Variable to capture the version of slf4j defined in the dropwizard-dependencies, so
// we can use it to set the version of slf4j when we do a dependency
// substitution with log4j
def dropwizardBomSlf4jVersion = null

//Configuration applicable to all sub projects
subprojects {
    //println "Configuring subproject ${project.name}"

    apply plugin: 'java-library'
    apply plugin: 'checkstyle'
    apply plugin: 'idea'
//    apply plugin: "org.javamodularity.moduleplugin"
//    apply plugin: 'org.kordamp.gradle.jdeps'
//    apply plugin: 'ca.cutterslade.analyze'
//    apply plugin: 'nebula.lint'
//
//    gradleLint {
//        rules +=  'unused-dependency'
////        rules +=  'all-dependency'
//    }

    sourceCompatibility = javaVersion
    targetCompatibility = javaVersion

    // This bit makes all sub projects have access to the BOMs for the dependency versions
    dependencies {
        implementation platform(libs.dropwizard_dependencies)
        implementation platform(libs.aws_dependencies)
    }

    //println project.getConfigurations().getByName("implementation").getAllDependencies()

    configurations {

        // ensure deps don't bring any logging implementations with them as this will
        // conflict with logback. Also replace any log4j deps with log4j-over-slf4j
        // so dependency jars work with slf4j
        all {
            // dropwizard-dependencies comes with junit 4 which we don't want
            exclude group: "junit", module: "junit"
            exclude group: "org.slf4j", module: "slf4j-log4j12"
            exclude group: "log4j", module: "log4j"
            exclude group: "commons-logging", module: "commons-logging"
//            exclude group: "javax.validation", module: "validation-api"
<<<<<<< HEAD
            exclude module: 'xercesImpl'
//            exclude group: "javax.xml.bind", module: "jsr173_api"
//            exclude group: "io.dropwizard", module: "dropwizard-core"
//            exclude group: "io.dropwizard", module: "dropwizard-validation"
=======
>>>>>>> cfc99480

            resolutionStrategy {
                // A very hacky way of finding out what version of slf4j is in the dropwizard BOM
                // TODO make it less hacky
                if (dropwizardBomSlf4jVersion == null) {
                    eachDependency { DependencyResolveDetails details ->
                        if (dropwizardBomSlf4jVersion == null) {
                            if (details.requested.group == 'org.slf4j' && details.requested.name == "log4j-over-slf4j") {
                                //if (details.requested.group == 'org.slf4j') {
                                dropwizardBomSlf4jVersion = details.getTarget().getVersion()
                                println "Slf4j version = $dropwizardBomSlf4jVersion ${details.requested}"
                            }
                        }
                    }
                }

                dependencySubstitution {
                    //println "Slf4j version = $dropwizardBomSlf4jVersion"
                    substitute module('aopalliance:aopalliance') using module("org.glassfish.hk2.external:aopalliance-repackaged:2.6.1")
                    substitute module('com.fasterxml.jackson.datatype:jackson-datatype-joda') using module("com.fasterxml.jackson.datatype:jackson-datatype-joda:2.13.1")
                    substitute module("com.fasterxml.jackson.core:jackson-databind") using module('com.fasterxml.jackson.core:jackson-databind:2.10.5.1') withoutClassifier()
                    substitute module('com.google.code.findbugs:jsr305') using module("javax.annotation:javax.annotation-api:1.3.2")
//                    substitute module("io.dropwizard:dropwizard-core") using files("libs/dropwizard-core-2.0.28.jar")
                    substitute module('javax.inject:javax.inject') using module('org.glassfish.hk2.external:jakarta.inject:2.6.1')
                    //substitute module('javax.activation:javax.activation-api') using module('jakarta.activation:jakarta.activation-api:1.2.2')
                    substitute module('jakarta.activation:jakarta.activation-api') using module('javax.activation:javax.activation-api:1.2.0')
                    substitute module('javax.activation:activation') using module('javax.activation:javax.activation-api:1.2.0')
                    //substitute module('log4j:log4j') using module("org.slf4j:log4j-over-slf4j:1.7.25")
                    substitute module('log4j:log4j') using module("org.slf4j:log4j-over-slf4j:$dropwizardBomSlf4jVersion")

//                    substitute module('org.apache.lucene:lucene-analyzers-common') with module("org.apache.lucene:lucene-analyzers-common:$versions.lucene")
//                    substitute module('org.apache.lucene:lucene-backward-codecs') with module("org.apache.lucene:lucene-backward-codecs:$versions.lucene")
//                    substitute module('org.apache.lucene:lucene-core') with module("org.apache.lucene:lucene-core:$versions.lucene")
//                    substitute module('org.apache.lucene:lucene-queryparser') with module("org.apache.lucene:lucene-queryparser:$versions.lucene")
                    // substitute module('javax.validation:validation-api') with module("javax.validation:validation-api:1.1.0.Final")
                }

                // Stop stroom libs from dragging in a different version of dropwizard
                // Currently commented out in the hope the dropwiz BOM will solve things
                //eachDependency { DependencyResolveDetails details ->
                //if (details.requested.group == 'io.dropwizard') {
                //details.useVersion versions.dropwizard
                //}
                //if (details.requested.group == 'io.dropwizard.metrics') {
                //details.useVersion versions.dropwizard_metrics
                //}
                //}

                forcedModules = [
                        // This is how to force a dep to a specific version
                        libs.xerces,

                        // Curator will drag in a more recent version of zk but will support older versions so
                        // substitute it here. See NOTE in versions block above.
                        libs.zookeeper
                ]
            }
        }
    }

    repositories {
        mavenLocal()
        mavenCentral()
    }

    test {
        useJUnitPlatform()

        // Run test classes in N different JVMs
        // The internet seems to suggest the divide by 2, not sure why, maybe
        // not to exhaust all cores. Removing it doesn't seem to speed it up.
        maxParallelForks = Runtime.runtime.availableProcessors().intdiv(2) ?: 1
        // maxParallelForks = Runtime.runtime.availableProcessors() ?: 1

        beforeSuite { descriptor ->
            if (descriptor?.className?.trim())
            println "Executing test class ${descriptor.className}"
        }

        beforeTest { descriptor ->
            if (descriptor.className == "stroom.search.impl.TestSearchResultCreation") {
                println "  Executing test ${descriptor.className}.${descriptor.name}"
            }
        }

        // Report duration of tests that take over 1s
        afterTest { descriptor, result ->
            def durationSecs = (result.endTime - result.startTime) / 1000
            if (durationSecs > 1) {
                println "  Test ${descriptor.className}.${descriptor.name}, took longer than 1s, result: ${result.resultType}, duration: ${durationSecs}s"
            }
        }

        reports.html.destination = file("${reporting.baseDir}/${name}")

        afterSuite { descriptor, result ->
            if (descriptor != null
                    && descriptor.className != null
                    && result.resultType.toString() == "FAILURE") {

                // test class failed so add its project info and test report file to a global list for
                // processing at the end of the build
                def reportFileName = "${reports.junitXml.destination}/TEST-${descriptor.className}.xml"
                def reportFile = file(reportFileName)
                def pair = new Tuple2("${project.name} ${descriptor.name}", reportFile)
                failedTestReportFiles.add(pair)
            }
        }

        // Use full logging for test exceptions so we can see where the failure occurred
        testLogging {
            events "failed"
            exceptionFormat = 'full'
            showStackTraces = true
        }
    }

    clean {
        // clear out the 'out' dirs used by intelliJ
        delete "out"
    }

    task allDeps(type: DependencyReportTask) {}
    task allDepInsight(type: DependencyInsightReportTask) {}

//    // These lines pull the integration test task into our build process.
//    tasks.check.dependsOn integrationTest
//    tasks.integrationTest.mustRunAfter test

    afterEvaluate {
//        repositories {
//        }
//
//        compileJava {
//            inputs.property("moduleName", moduleName)
//            doFirst {
//                options.compilerArgs = [
//                        '--module-path', classpath.asPath,
//                ]
//                classpath = files()
//            }
//        }
//
//        compileTestJava {
//            inputs.property("moduleName", moduleName)
//            doFirst {
//                options.compilerArgs = [
//                        '--module-path', classpath.asPath,
////                        '--add-modules', 'junit',
////                        '--add-reads', "$moduleName=junit",
//                        '--patch-module', "$moduleName=" + files(sourceSets.test.java.srcDirs).asPath,
//                ]
//                classpath = files()
//            }
//        }
//
//        compileTestJava {
//            inputs.property("moduleName", moduleName)
//            doFirst {
//                options.compilerArgs = [
//                        '--module-path', classpath.asPath,
////                        '--add-modules', 'ALL-MODULE-PATH',
//                        '--add-modules', 'org.junit.jupiter.api',  // junit5 automatic module specific
//                        '--add-modules', 'java.xml.bind', // jaxb specific
//                        '--add-reads', "$moduleName=org.junit.jupiter.api", // allow junit to read your module
////                        '--add-modules', 'joda.time',
////                        '--add-reads', "$moduleName=joda.time",
////                        '--add-reads', "$moduleName=junit",
////                        '--add-opens', 'java.base/java.nio=ALL-UNNAMED',
////                        '--add-opens', 'java.base/sun.nio.ch=ALL-UNNAMED',
//                        '--patch-module', "$moduleName=" + files(sourceSets.test.java.srcDirs).asPath, // add test source files to your module
//
//                ]
//                classpath = files()
//            }
//        }


        test {
//            modularity.inferModulePath = false
////            inputs.property("moduleName", moduleName)
            doFirst {
                // We have to alter the existing jvm args rather than set them so that we don't lose debug args added by
                // IJ Idea.
                def jvmArgsCopy = jvmArgs
                jvmArgsCopy.add("--add-opens")
                jvmArgsCopy.add("java.base/java.nio=ALL-UNNAMED")
                jvmArgsCopy.add("--add-opens")
                jvmArgsCopy.add("java.base/sun.nio.ch=ALL-UNNAMED")
                jvmArgs = jvmArgsCopy

//                jvmArgs = [
//////                        '--module-path', classpath.asPath,
//////                        '--add-modules', 'ALL-MODULE-PATH',
//////                        '--add-modules', 'org.junit.jupiter.api',  // junit5 automatic module specific
//////                        '--add-modules', 'java.xml.bind', // jaxb specific
//////                        '--add-modules', 'org.jvnet.staxex',
//////                        '--add-modules', 'org.joda.time', // joda time specific
//////                        '--add-reads', "$moduleName=org.junit.jupiter.api", // allow junit to read your module
//////                        '--add-modules', 'joda.time',
//////                        '--add-modules', 'java.activation',
//////                        '--add-reads', "$moduleName=junit",
//                        '--add-opens', 'java.base/java.nio=ALL-UNNAMED', // needed for LMDB
//                        '--add-opens', 'java.base/sun.nio.ch=ALL-UNNAMED',  // needed for LMDB
//////                        '--patch-module', "dropwizard.core=" + libs.dropwizard_core ,
//////                        '--patch-module', "dropwizard.validation=" + libs.dropwizard_validation ,
////                        //'--patch-module', "java.xml=javax.xml.bind:jsr173_api:1.0" ,
//////                        '--patch-module', "java.activation=" + libs.jakarta_activation ,
//////                        '--patch-module', "java.annotation=" + libs.jakarta_annotation_api ,
//////                        '--patch-module', "$moduleName=" + files(sourceSets.test.java.classesDirectory).asPath,
//////                        '--patch-module', "$moduleName=" + libs.dropwizard_validation,
//////                        '-verbose', '',
////                        '-agentlib:jdwp=transport=dt_socket,server=y,suspend=n,address=5005', '',
////                        '-agentlib:jdwp=transport=dt_socket,server=y,suspend=y,address=5005', '',
//                ]
            }
        }
//
//        java {
//            modularity.inferModulePath = false
//        }
//
//        tasks.named('compileJava') {
//            modularity.inferModulePath = false
//        }
//
//        tasks.named('compileTestJava') {
//            modularity.inferModulePath = false
//        }

        javadoc {
            options.addStringOption('-module-path', classpath.asPath)
            options.addStringOption('Xdoclint:all,-missing', '-html5')
        }

        jar {
            inputs.property("moduleName", moduleName)
            manifest {
                attributes(
                        "Automatic-Module-Name": moduleName,
                )
            }
        }

        jdepsReport {
            multiRelease = '15'
        }
    }


    //task analyzeJavaLibraryDependencies(type: ca.cutterslade.gradle.analyze.AnalyzeDependenciesTask) {
//    classesDirs = sourceSets.main.output.classesDirs
//    require = [
//            project.configurations.runtimeClasspath
//    ]
//    allowedToDeclare = [
//            project.configurations.permitUnusedDeclared
//    ]
//    justWarn = true
//}
//task analyzeJavaLibraryTestDependencies(type: ca.cutterslade.gradle.analyze.AnalyzeDependenciesTask) {
//    classesDirs = sourceSets.test.output.classesDirs
//    require = [
//            project.configurations.testRuntimeClasspath
//    ]
//    allowedToDeclare = [
//            project.configurations.permitTestUnusedDeclared
//    ]
//    allowedToUse = [
//            project.configurations.runtimeClasspath
//    ]
//    justWarn = true
//}
//tasks.build.dependsOn analyzeJavaLibraryDependencies
//tasks.build.dependsOn analyzeJavaLibraryTestDependencies
//
//    analyzeClassesDependencies {
//        justWarn = true
//    }
//
//    analyzeTestClassesDependencies {
//        justWarn = true
//    }

    // Check style plugin configuration
    // config files in config/checkstyle

    checkstyle {
        ignoreFailures false
        showViolations true
        toolVersion = "10.4"
    }

    // These work in tandem with the suppression.xml
    tasks.withType(Checkstyle) {
        include("**/stroom/**/*.java")
        exclude("**/db/jooq/**/*.java")
    }
}

// configures only those projects in publishedProjectsPaths
configure(projectsToBePublished) {
    println "Configuring ${project.name} for publishing"

    apply plugin: 'maven-publish'

    group = 'stroom'
    version = versions.stroom

    task sourcesJar(type: Jar, dependsOn: classes) {
        classifier = 'sources'
        from sourceSets.main.allSource
    }

    task javadocJar(type: Jar, dependsOn: javadoc) {
        classifier = 'javadoc'
        from javadoc.destinationDir
    }

    artifacts {
        archives sourcesJar
        archives javadocJar
    }

    def pomConfig = {
        licenses {
            license {
                name "The Apache Software License, Version 2.0"
                url "http://www.apache.org/licenses/LICENSE-2.0.txt"
                distribution "repo"
            }
        }
        scm {
            url "https://github.com/stroom/stroom"
        }
    }

    publishing {
        publications {
            mavenJava(MavenPublication) {
                artifact sourcesJar
                artifact javadocJar
                pom.withXml {
                    def root = asNode()
                    root.appendNode('name', project.name)
                    root.children().last() + pomConfig
                }
            }
        }
    }

    publishing {
        publications {
            mavenJava(MavenPublication) {
                from components.java
            }
        }
    }
}

////configuration specific to projects that expose their test jars for other projects to use
//configure(projectsWithSharedTestJars) {
//
//    println "Configuring ${project.path} to expose its test jars"
//
//    configurations {
//        testArtifacts
//    }
//
//    task testJar(type: Jar) {
//        baseName = "${project.name}-test"
//        from sourceSets.test.output
//    }
//
//    artifacts {
//        testArtifacts testJar
//    }
//
//    task packageTests(type: Jar) {
//        from sourceSets.test.output
//        classifier = 'tests'
//    }
//
//    artifacts.archives packageTests
//}

//task clearContentPackDownloadDir(type: Delete) {
    //doLast {
        //println "Clearing ${contentPackDownloadDir}"
        //def downloadDir = Paths.get(contentPackDownloadDir)
        //if (Files.exists(downloadDir)) {
            //// Cleans out any zip files in the contentPackDownloadDir
            //delete fileTree(downloadDir) {
                //include '**/*.zip'
            //}
        //}
    //}
//}

//task clearContentPackImportDir(type: Delete) {
    //doLast {
        //println "Clearing ${contentPackImportDir}"
        //def importDir = Paths.get(contentPackImportDir)
        //if (Files.exists(importDir)) {
            //// Cleans out any zip files in the contentPackImportDir
            //delete fileTree(importDir) {
                //include '**/*.zip'
            //}
        //}
    //}
//}

//task downloadStroomContent() {
    //dependsOn ':stroom-app:downloadStroomContentApp'
//}

//task downloadStroomContent() {
//    doLast {
//        println "Downloading content packs to ${contentPackDownloadDir}"
//        def downloadDir = Paths.get(contentPackDownloadDir)
//        def importDir = Paths.get(contentPackImportDir)
//
//        Files.createDirectories(downloadDir)
//        Files.createDirectories(importDir)
//
//        def downloadPack = { url ->
//            String filename = Paths.get(new URI(url).getPath()).getFileName().toString()
//            def downloadFile = downloadDir.resolve(filename)
//            def importFile = importDir.resolve(filename)
//            if (Files.exists(downloadFile)) {
//                println "${url} has already been downloaded"
//            } else {
//                println "Downloading ${url} into ${contentPackDownloadDir}"
//                download {
//                    src url
//                    dest downloadDir.toFile()
//                    overwrite true
//                }
//            }
//
//            if (!Files.exists(importFile)) {
//                copy {
//                    println "Copying from ${downloadFile} to ${importFile}"
//                    from downloadFile.toFile()
//                    into contentPackImportDir
//                }
//            }
//        }
//
//        // Download each content pack to the contentPackImportDir ready for stroom to import on startup
//        for (pack in contentPacks) {
//            def packName = pack.key
//            def packVer = pack.value
//            def packUrl = "${contentReleasesUrl}${packName}-${packVer}/${packName}-${packVer}.zip"
//
//            downloadPack packUrl
//
//        }
//        // Now get the visualisations pack from a different repo
//        downloadPack visualisationsContentPackUrl
//    }
//}

task setupSampleData() {
//    dependsOn downloadStroomContent
    dependsOn ':stroom-app:setupSampleDataApplication'
}

gradle.buildFinished {
    //if any of the tests failed dump the junit xml to the console
    if (getPropertyOrDefault('dumpFailedTestXml', 'false') == 'true' && failedTestReportFiles.size() > 0) {
        println "Build has ${failedTestReportFiles.size()} failed test classes, dumping JUnit xml output"
        failedTestReportFiles.each { pair ->
            def info = pair.first
            def reportFile = pair.second

            if (reportFile.exists()) {
                println "-----Failed test class ${info} ------------------"
                def lines = reportFile.readLines()
                lines.each { String line ->
                    println "${line}"
                }
                println "-----End of test class ${info} ------------------"
            } else {
                println "File ${reportFile.toString()}"
            }
        }
    }
}

task dependenciesPng() {
    def reportsDir = new File("build/reports")
    def compileDepsDot = file("$reportsDir/compileDeps.dot")
    inputs.files subprojects.configurations.implementation
    outputs.files compileDepsDot
    doFirst {
        if (!reportsDir.exists()) reportsDir.mkdirs()
    }
    doLast {
        def dotGraph = "digraph compile{" + System.getProperty("line.separator")
        Set deps = [] as Set
        subprojects.each { subproject ->
            subproject.configurations.compile.dependencies.each { dependency ->
                if (dependency instanceof ProjectDependency) {
                    String dep = "\"$subproject.name\" -> \"$dependency.name\";"
                    if (deps.add(dep)) { // if was not there before - avoid duplicates
                        dotGraph += dep + System.getProperty("line.separator")
                    }
                }
            }
        }
        dotGraph += "}"
        compileDepsDot.write(dotGraph)
    }
}

//task clean() {
    ////dependsOn clearContentPackImportDir
    //dependsOn clearContentPackDownloadDir
//}

// Accept the T&Cs for publishing build scans
if (hasProperty('buildScan')) {
    buildScan {
        termsOfServiceUrl = 'https://gradle.com/terms-of-service'
        termsOfServiceAgree = 'yes'
    }
}

//import com.vanniktech.dependency.graph.generator.DependencyGraphGeneratorPlugin
//import com.vanniktech.dependency.graph.generator.DependencyGraphGeneratorExtension.Generator
//import guru.nidi.graphviz.attribute.Color
//import guru.nidi.graphviz.attribute.Style
//
//plugins.apply(DependencyGraphGeneratorPlugin)
//
//def stroomGenerator = new Generator(
//        "stroomLibraries", // Suffix for our Gradle task.
//        { dependency -> dependency.getModuleGroup().startsWith("stroom") }, // Only want stroom.
//        { dependency -> false }, // Include transitive dependencies.
//        { node, dependency -> node.add(Style.FILLED, Color.rgb("#ff6f00")) }, // Give them some stroom color.
//)
//
//dependencyGraphGenerator {
//    generators = [ stroomGenerator ]
//}<|MERGE_RESOLUTION|>--- conflicted
+++ resolved
@@ -278,16 +278,10 @@
         vavr                           : "io.vavr:vavr:0.10.4",
         wiremock                       : 'com.github.tomakehurst:wiremock-jre8:2.35.0',
         wix_embedded_mysql             : "com.wix:wix-embedded-mysql:4.6.1",
-<<<<<<< HEAD
         ws_rs_api                      : "javax.ws.rs:javax.ws.rs-api:2.1.1",
+        xerces                         : "xerces:xercesImpl:2.12.2",
         xml_apis                       : "xml-apis:xml-apis:2.0.2",
         zero_allocation_hashing        : "net.openhft:zero-allocation-hashing:0.15",
-=======
-        ws_rs_api                      : "javax.ws.rs:javax.ws.rs-api:2.1",
-        xerces                         : "xerces:xercesImpl:2.12.2",
-        xml_apis                       : "xml-apis:xml-apis:2.0.2",
-        zero_allocation_hashing        : "net.openhft:zero-allocation-hashing:0.11",
->>>>>>> cfc99480
         zookeeper                      : "org.apache.zookeeper:zookeeper:$versions.zookeeper",
         zzDUMMYzz                      : "makes sorting this array easier"
 ]
@@ -368,13 +362,6 @@
             exclude group: "log4j", module: "log4j"
             exclude group: "commons-logging", module: "commons-logging"
 //            exclude group: "javax.validation", module: "validation-api"
-<<<<<<< HEAD
-            exclude module: 'xercesImpl'
-//            exclude group: "javax.xml.bind", module: "jsr173_api"
-//            exclude group: "io.dropwizard", module: "dropwizard-core"
-//            exclude group: "io.dropwizard", module: "dropwizard-validation"
-=======
->>>>>>> cfc99480
 
             resolutionStrategy {
                 // A very hacky way of finding out what version of slf4j is in the dropwizard BOM

--- conflicted
+++ resolved
@@ -178,11 +178,6 @@
     spring_orm: "org.springframework:spring-orm:$versions.spring",
     spring_test: "org.springframework:spring-test:$versions.spring",
     spring_tx: "org.springframework:spring-tx:$versions.spring",
-<<<<<<< HEAD
-    spring_web: "org.springframework:spring-web:$versions.spring", //was 4.2.1.RELEASE now 4.3.4.RELEASE
-    spring_webmvc: "org.springframework:spring-webmvc:$versions.spring",
-=======
->>>>>>> 2d8de16d
     stax_api: "stax:stax-api:1.0.1",
     swagger_annotations: "io.swagger:swagger-annotations:$versions.swagger",
     validation_api: "javax.validation:validation-api:1.0.0.GA", //GWT 2.8.0 throws errors on gwtCompile if validation-api 1.1.0.Final is used
@@ -335,15 +330,14 @@
     tasks.integrationTest.mustRunAfter test
 }
 
-// NOT SURE IF WE NEED THIS NOW
-//configure(subprojects.findAll {it.name != 'stroom-app' && it.name != 'stroom-integrationtest'}) {
-//    //swagger has to generate the spec from code so all modules except for stroom-app (which is the module the
-//    //swagger task is in) and stroom-integrationtest (which depends on stroom-app) must be compiled to jars first
-//    //so stroom-app can access their code
-//    //However, generateSwaggerDocumentation must run before stroom-app:jar as its artefacts (the json/yaml spec files)
-//    // need to go into that jar
-//    tasks.getByPath(':stroom-core-module:generateSwaggerDocumentation').mustRunAfter jar
-//}
+configure(subprojects.findAll {it.name != 'stroom-app' && it.name != 'stroom-integrationtest'}) {
+    //swagger has to generate the spec from code so all modules except for stroom-app (which is the module the 
+    //swagger task is in) and stroom-integrationtest (which depends on stroom-app) must be compiled to jars first
+    //so stroom-app can access thier code
+    //However, generateSwaggerDocumentation must run before stroom-app:jar as its artefacts (the json/yaml spec files) 
+    // need to go into that jar 
+    tasks.getByPath(':stroom-app:generateSwaggerDocumentation').mustRunAfter jar
+}
 
 
 task clearContentPackImportDir(type: Delete) {

--- conflicted
+++ resolved
@@ -130,7 +130,7 @@
         mockito           : '2.23.4',
         rxjava            : '2.1.10',
         swagger           : '1.5.21',
-        test_containers   : '1.12.2',
+        test_containers   : '1.12.3',
         unirest           : '1.4.9',
         zookeeper         : '3.4.8', // Roughly pegged to the server version used by Cloudera, see links above. This version is forced below.
         zzDUMMYzz         : 'makes sorting easier'
@@ -261,13 +261,8 @@
         solrj                          : "org.apache.solr:solr-solrj:8.2.0",
         stax_api                       : "stax:stax-api:1.0.1",
         swagger_annotations            : "io.swagger:swagger-annotations:$versions.swagger",
-<<<<<<< HEAD
         test_containers                : "org.testcontainers:testcontainers:$versions.test_containers",
         test_containers_mysql          : "org.testcontainers:mysql:$versions.test_containers",
-=======
-        test_containers                : "org.testcontainers:testcontainers:1.11.1",
-        test_containers_mysql          : "org.testcontainers:mysql:1.12.3",
->>>>>>> 3aa96824
         unirest                        : "com.mashape.unirest:unirest-java:$versions.unirest",
         vavr                           : "io.vavr:vavr:0.9.0",
         ws_rs_api                      : "javax.ws.rs:javax.ws.rs-api:2.1",

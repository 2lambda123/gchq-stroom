--- conflicted
+++ resolved
@@ -59,23 +59,13 @@
 
     //------Stroom-repos---------------
 //    stroomProxyRepo: 'v5.1-beta.8',
-<<<<<<< HEAD
     eventLogging       :  'v3.1.2_schema-v3.1.2',
     hadoopCommonShaded :  'v2.6.4-5',
     hadoopHdfsShaded   :  'v2.6.4-4',
     stroomAuth         :  'v0.1-alpha.3',
-    stroomExpression   :  'v1.3.2',
+    stroomExpression   :  'v1.4.0',
     stroomQuery        :  'v3.1-beta.5', //same version for both stroom-query-api and stroom-query-common
     stroomStats        :  'v0.6.0-alpha.2',
-=======
-    eventLogging: 'v3.1.2_schema-v3.1.2',
-    hadoopCommonShaded: 'v2.6.4-3',
-    hadoopHdfsShaded: 'v2.6.4',
-    stroomAuth: 'v0.1-alpha.3',
-    stroomExpression: 'v1.4.0',
-    stroomQuery: 'v2.1-beta.2', //same version for both stroom-query-api and stroom-query-common
-    stroomStats: 'v0.6.0-alpha.2',
->>>>>>> 383d8c02
 
     //------------3rd-party------------
     curator            :  '2.12.0', //must be chosen to be compatible with the ZK version in CDH 5.10

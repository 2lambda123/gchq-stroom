buildscript {
    repositories {
        mavenLocal()
        jcenter()
    }
    dependencies {
        classpath 'ca.cutterslade.gradle:gradle-dependency-analyze:1.2.0'
        classpath 'com.jfrog.bintray.gradle:gradle-bintray-plugin:1.7.3'
    }
}

plugins {
    //plugin for downloading content from the 'net
    id "de.undercouch.download" version "3.2.0" apply false

    //plugin for producing a tree of task dependencies, run task 'taskTree'
    id "com.dorongold.task-tree" version "1.3" apply true

    id "com.github.johnrengelman.shadow" version "2.0.4" apply false
}

task wrapper(type: Wrapper) {
    gradleVersion = '4.7'
}

apply plugin: 'ca.cutterslade.analyze'
apply plugin: 'com.jfrog.bintray'
apply plugin: 'de.undercouch.download'

ext.stroomPluginsDir = System.getProperty("user.home") + "/.stroom/plugins"

//if the project has a value for the passed property (i.e from the cmd line via -PpropName=xxx)
//use that, else use a default value
ext.getPropertyOrDefault = { propName, defaultValue ->
    def val;
    if (project.hasProperty(propName) && project.getProperty(propName) != "unspecified" && project.getProperty(propName) != "") {
        val = project.getProperty(propName)
        println "Using property [$propName] with value [$val]"
    } else {
        val = defaultValue
        println "Property [$propName] has no value, using default value [$val]"
    }
    return val;
}

ext.gwtCompilerProps = [
        mainClass: 'stroom.gwt.GwtCompilerWrapper',
        minHeap  : getPropertyOrDefault('gwtCompilerMinHeap', '1G'),
        maxHeap  : getPropertyOrDefault('gwtCompilerMaxHeap', '4G'),
        workers  : getPropertyOrDefault('gwtCompilerWorkers', '5')
]

//version numbers for libs that share version numbers, e.g. dropwizard-*, or for github repo release versions
ext.versions = [
        //----------Stroom-----------------
        stroom            : getPropertyOrDefault('version', 'SNAPSHOT'),

        //------Stroom-repos---------------
//    stroomProxyRepo: 'v5.1-beta.8',
        eventLogging      : 'v3.2.4_schema-v3.2.4',
        hadoopCommonShaded: 'v2.6.4-5',
        hadoopHdfsShaded  : 'v2.6.4-4',
        stroomAuth        : 'v0.1-alpha.3',
        stroomExpression  : 'v1.4.1',
<<<<<<< HEAD
        stroomQuery       : 'v3.1-beta.10', //same version for both stroom-query-api and stroom-query-common
=======
        stroomQuery       : 'v4.0-beta.6', //same version for both stroom-query-api and stroom-query-common
>>>>>>> 3ee4e9ed
        stroomStats       : 'v0.6.0-alpha.2',

        //------------3rd-party------------
        curator           : '2.12.0', //must be chosen to be compatible with the ZK version in CDH 5.10
        dropwizard        : '1.2.2', //if you change this version you should check the versions below that need to move in sync with it
        dropwizard_metrics: '3.2.5', //should be kept in step with dropwizard
        guava             : '21.0',
        gwt               : '2.8.2',
        hibernate         : '5.2.13.Final', //dropwiz 1.2.5 uses -validator 5.4.2.Final and -core 5.2.12.Final
        jackson           : '2.9.1', //in line with dropwizard 1.2.2
        jersey            : '2.25.1',
        jetty             : '9.4.8.v20171121', //in line with dropwizard 1.2.2
        logback           : '1.2.3', //in line with dropwizard 1.2.2
        lucene            : '5.5.3',
        rxjava            : '2.1.10',
        slf4j             : '1.7.25', //in line with dropwizard 1.2.5
        swagger           : '1.5.16',
        unirest           : '1.4.9',
        zzDUMMYzz         : 'makes sorting easier'
]

//dependency strings for use in sub projects
ext.libs = [
        //------Stroom-libs---------------
        eventLogging                   : "event-logging:event-logging:$versions.eventLogging",
        hadoopCommonShaded             : "stroom:hadoop-common-shaded:$versions.hadoopCommonShaded",
        hadoopHdfsShaded               : "stroom:hadoop-hdfs-shaded:$versions.hadoopHdfsShaded",
        stroomDocRef                   : "stroom:stroom-docref:$versions.stroomQuery",
        stroomQueryApi                 : "stroom:stroom-query-api:$versions.stroomQuery",
        stroomQueryAudit               : "stroom:stroom-query-audit:$versions.stroomQuery",
        stroomQueryCommon              : "stroom:stroom-query-common:$versions.stroomQuery",
        stroomQueryAuthorisation       : "stroom:stroom-query-authorisation:$versions.stroomQuery",
        stroomExpression               : "stroom:stroom-expression:$versions.stroomExpression",
        stroomStatsSchema              : "stroom:stroom-stats-schema:$versions.stroomStats",
        stroomAuthApi                  : "stroom:stroom-auth-service-api:$versions.stroomAuth",

        //------3rd Party-libs---------------
        aopalliance                    : "aopalliance:aopalliance:1.0",
        assertj_core                   : "org.assertj:assertj-core:3.8.0",
        c3p0                           : "com.mchange:c3p0:0.9.5.2",
        commons_codec                  : "commons-codec:commons-codec:1.11",
        commons_compress               : "org.apache.commons:commons-compress:1.12",
        commons_exec                   : "org.apache.commons:commons-exec:1.3",
        commons_fileupload             : "commons-fileupload:commons-fileupload:1.3.2",
        commons_io                     : "commons-io:commons-io:2.5",
        commons_lang                   : "commons-lang:commons-lang:2.6",
        commons_pool2                  : "org.apache.commons:commons-pool2:2.4.2",
        curator_client                 : "org.apache.curator:curator-client:$versions.curator",
        curator_framework              : "org.apache.curator:curator-framework:$versions.curator",
        curator_x_discovery            : "org.apache.curator:curator-x-discovery:$versions.curator",
        dropwizard_assets              : "io.dropwizard:dropwizard-assets:$versions.dropwizard",
        dropwizard_client              : "io.dropwizard:dropwizard-client:$versions.dropwizard",
        dropwizard_core                : "io.dropwizard:dropwizard-core:$versions.dropwizard",
        dropwizard_jersey              : "io.dropwizard:dropwizard-jersey:$versions.dropwizard",
        dropwizard_jetty               : "io.dropwizard:dropwizard-jetty:$versions.dropwizard", //was 1.0.6 now 1.1.0
        dropwizard_lifecycle           : "io.dropwizard:dropwizard-lifecycle:$versions.dropwizard",
        dropwizard_metrics_annotation  : "io.dropwizard.metrics:metrics-annotation:$versions.dropwizard_metrics",
        dropwizard_metrics_healthchecks: "io.dropwizard.metrics:metrics-healthchecks:$versions.dropwizard_metrics",
        dropwizard_servlets            : "io.dropwizard:dropwizard-servlets:$versions.dropwizard",
        dropwizard_testing             : "io.dropwizard:dropwizard-testing:$versions.dropwizard",
        dropwizard_configuration       : "io.dropwizard:dropwizard-configuration:$versions.dropwizard",
        fast_classpath_scanner         : "io.github.lukehutch:fast-classpath-scanner:2.9.4",
        flyway_core                    : "org.flywaydb:flyway-core:4.0.3",
        google_findbugs                : "com.google.code.findbugs:jsr305:3.0.2",
        gin                            : "com.google.gwt.inject:gin:2.1.2",
        guava                          : "com.google.guava:guava:$versions.guava", //>=v21 removes MoreExecutors.sameThreadExecutor() which is needed by curator 2.11
        guice4                         : "com.google.inject:guice:4.2.0",
        guice3                         : "com.google.inject:guice:3.0",
        guice_multibindings            : "com.google.inject.extensions:guice-multibindings:4.2.0",
        gwt_dev                        : "com.google.gwt:gwt-dev:$versions.gwt",
        gwt_servlet                    : "com.google.gwt:gwt-servlet:$versions.gwt",
        gwt_user                       : "com.google.gwt:gwt-user:$versions.gwt",
        gwtp_mvp_client                : "com.gwtplatform:gwtp-mvp-client:0.7",
        hamcrest_core                  : "org.hamcrest:hamcrest-core:1.3",
        hbase                          : "org.apache.hbase:hbase-common:1.2.1", //should be set to be consistent with CDH version
        hessian                        : "com.caucho:hessian:4.0.38",
        hibernate_core                 : "org.hibernate:hibernate-core:$versions.hibernate" /* LATEST 5.2.13.Final */,
        hibernate_entitymanager        : "org.hibernate:hibernate-entitymanager:$versions.hibernate" /* LATEST 5.2.5.Final */,
        hibernate_jpa_api              : "org.hibernate.javax.persistence:hibernate-jpa-2.1-api:1.0.2.Final",
        hibernate_validator            : "org.hibernate:hibernate-validator:5.3.4.Final",
        hsqldb                         : "org.hsqldb:hsqldb:2.3.4",
        jBCrypt                        : "de.svenkubiak:jBCrypt:0.4.1",
        jackson_annotations            : "com.fasterxml.jackson.core:jackson-annotations:$versions.jackson",
        jackson_core                   : "com.fasterxml.jackson.core:jackson-core:$versions.jackson",
        jackson_databind               : "com.fasterxml.jackson.core:jackson-databind:$versions.jackson", //was 2.8.5, now 2.8.6
        java_jwt                       : "com.auth0:java-jwt:3.1.0",
        javassist                      : "org.javassist:javassist:3.18.1-GA",
        javax_el                       : "org.glassfish:javax.el:3.0.1-b08",
        javax_el_api                   : "javax.el:javax.el-api:3.0.0",
        javax_inject                   : "javax.inject:javax.inject:1",
        javax_mail_api                 : "javax.mail:javax.mail-api:1.6.0",
        javax_servlet_api              : "javax.servlet:javax.servlet-api:3.1.0",
        javax_validation               : 'javax.validation:validation-api:1.1.0.Final',
        jaxb_api                       : "javax.xml.bind:jaxb-api:2.3.0",
        jcl_over_slf4j                 : "org.slf4j:jcl-over-slf4j:$versions.slf4j",
        jcommander                     : 'com.beust:jcommander:1.72',
        jersey_client                  : "org.glassfish.jersey.core:jersey-client:$versions.jersey",
        jersey_common                  : "org.glassfish.jersey.core:jersey-common:$versions.jersey",
        jersey_server                  : "org.glassfish.jersey.core:jersey-server:$versions.jersey", //was 2.25 now 2.25.1
        jetty_http                     : "org.eclipse.jetty:jetty-http:$versions.jetty",
        jetty_server                   : "org.eclipse.jetty:jetty-server:$versions.jetty",
        jetty_servlet                  : "org.eclipse.jetty:jetty-servlet:$versions.jetty",
        jetty_servlets                 : "org.eclipse.jetty:jetty-servlets:$versions.jetty",
        jose4j                         : "org.bitbucket.b_c:jose4j:0.5.5",
        jsinterop_annotations          : "com.google.jsinterop:jsinterop-annotations:1.0.1",
        jul_to_slf4j                   : "org.slf4j:jul-to-slf4j:$versions.slf4j",
        junit                          : "junit:junit:4.12",
        log4j_over_slf4j               : "org.slf4j:log4j-over-slf4j:$versions.slf4j",
        logback_classic                : "ch.qos.logback:logback-classic:$versions.logback",
        logback_core                   : "ch.qos.logback:logback-core:$versions.logback",
        lucene_analyzers_common        : "org.apache.lucene:lucene-analyzers-common:$versions.lucene",
        lucene_core                    : "org.apache.lucene:lucene-core:$versions.lucene",
        lucene_queryparser             : "org.apache.lucene:lucene-queryparser:$versions.lucene",
        lucene_backward_codecs: "org.apache.lucene:lucene-backward-codecs:$versions.lucene",
        mockito_core                   : "org.mockito:mockito-core:2.0.2-beta",
        mysql_connector_java           : "mysql:mysql-connector-java:5.1.40",
        poi                            : "org.apache.poi:poi:3.17",
        poi_ooxml                      : "org.apache.poi:poi-ooxml:3.17",
        reactivestreams                : "org.reactivestreams:reactive-streams:1.0.2", //used by rxjava
        rxjava                         : "io.reactivex.rxjava2:rxjava:$versions.rxjava",
        saxon_he                       : "net.sf.saxon:Saxon-HE:9.7.0-18",
        slf4j_api                      : "org.slf4j:slf4j-api:$versions.slf4j",
        stax_api                       : "stax:stax-api:1.0.1",
        swagger_annotations            : "io.swagger:swagger-annotations:$versions.swagger",
        unirest                        : "com.mashape.unirest:unirest-java:$versions.unirest",
        validation_api                 : "javax.validation:validation-api:1.0.0.GA", //GWT 2.8.0 throws errors on gwtCompile if validation-api 1.1.0.Final is used
        vavr                           : "io.vavr:vavr:0.9.0",
        ws_rs_api                      : "javax.ws.rs:javax.ws.rs-api:2.1",
        xml_apis                       : "xml-apis:xml-apis:1.0.b2",
        zzDUMMYzz                      : "makes sorting easier"
]

def contentPackImportDir = "${System.properties['user.home']}/.stroom/contentPackImport/"
def contentReleasesUrl = "http://github.com/gchq/stroom-content/releases/download/"
def visualisationsContentPackVer = "v3.0.4"
def visualisationsContentPackUrl = "http://github.com/gchq/stroom-visualisations-dev/releases/download/${visualisationsContentPackVer}/visualisations-production-${visualisationsContentPackVer}.zip"

//A set of content packs to download in the task downloadStroomContent
ext.contentPacks = [
        'core-xml-schemas'                : 'v2.0',
        'internal-statistics-stroom-stats': 'v2.1',
        'internal-statistics-sql'         : 'v2.1',
        'internal-dashboards'             : 'v1.1',
        'stroom-101'                      : 'v1.0',
        'event-logging-xml-schema'        : 'v3.2.3'
]

//defines a list of gradle projects that we will publish with maven/bintray
def projectsToBePublished = subprojects.findAll { project ->
    project.path in [
            ':stroom-entity-shared',
            ':stroom-util',
            ':stroom-util-shared',
            'zzDUMMYzz to ease sorting'
    ]
}

//defines a list of gradle project paths that need to expose their test jars for other
//projects to use
def projectsWithSharedTestJars = subprojects.findAll { project ->
    project.path in [
            ':stroom-core-server',
            ':stroom-pipeline',
            ':stroom-dashboard-server',
            ':stroom-entity-shared',
            ':stroom-index-server',
            ':stroom-security-server',
            ':stroom-util',
            'zzDUMMYzz to ease sorting'
    ]
}

//list to hold details of any failed test classes
def failedTestReportFiles = []

//Configuration applicable to all projects
allprojects {
    // Make doclint be quiet - we don't care about JavaDoc warnings.
    tasks.withType(Javadoc) {
        options.addStringOption('Xdoclint:none', '-quiet')
    }
}

//Configuration applicable to all sub projects
subprojects {
    //println "Configuring subproject ${project.path}"

    apply plugin: 'java'
    apply plugin: 'ca.cutterslade.analyze' //analyze missing dependencies for the code base
    apply plugin: 'idea'

    sourceCompatibility = 1.8
    targetCompatibility = 1.8

    sourceSets {
        // This lets us use different directories for our integration tests.
        integrationTest {
            java {
                compileClasspath += main.output + test.output
                runtimeClasspath += main.output + test.output
                srcDir file('src/integrationTest/java')
            }
            resources.srcDir file('src/integrationTest/resources')
        }
    }

    configurations {

        // ensure deps don't bring any logging implementations with them as this will
        // conflict with logback. Also replace any log4j deps with log4j-over-slf4j
        // so dependency jars work with slf4j
        all {
            exclude group: "org.slf4j", module: "slf4j-log4j12"
            exclude group: "log4j", module: "log4j"
            exclude group: "commons-logging", module: "commons-logging"
            exclude module: 'xercesImpl'

            resolutionStrategy {
                dependencySubstitution {
                    substitute module('log4j:log4j') with module("org.slf4j:log4j-over-slf4j:$versions.slf4j")
                    substitute module('com.google.guava:guava') with module("com.google.guava:guava:$versions.guava")
                }

                // Stop libs from dragging in a different version of dropwizard
                eachDependency { DependencyResolveDetails details ->
                    if (details.requested.group == 'io.dropwizard') {
                        details.useVersion versions.dropwizard
                    }
                    if (details.requested.group == 'io.dropwizard.metrics') {
                        details.useVersion versions.dropwizard_metrics
                    }
                }

                forcedModules = [
                        //>=v21 removes MoreExecutors.sameThreadExecutor() which is needed by curator 2.11
                        //libs.guava
                ]
            }
        }

        // This means our integration tests get all the dependencies from our tests and we don't need to specify them twice.
        integrationTestCompile.extendsFrom testCompile
        integrationTestRuntime.extendsFrom testRuntime
    }

    repositories {
        mavenLocal()
        jcenter()
        maven { url "https://dl.bintray.com/stroom/event-logging" }
        maven { url "https://dl.bintray.com/stroom/stroom" }
    }

    // This means the reports from our integration tests won't over-write the reports from our unit tests.
    tasks.withType(Test) {
        reports.html.destination = file("${reporting.baseDir}/${name}")


        afterSuite { desc, result ->
            if (desc != null && desc.className != null && result.resultType.toString() == "FAILURE") {

                //test class failed so add its project info and test report file to a global list for
                //processing at the end of the build
                def reportFileName = "${reports.junitXml.destination}/TEST-${desc.className}.xml"
                def reportFile = file(reportFileName)
                def pair = new Tuple2("${project.name} ${desc.name}", reportFile)
                failedTestReportFiles.add(pair)
            }
        }

        //Use full logging for test exceptions so we can see where the failure occurred 
        testLogging {
            events "failed"
            exceptionFormat = 'full'
            showStackTraces = true
        }
    }

    // This task lets us run the actual integration tests.
    task integrationTest(type: Test) {
        testClassesDirs = sourceSets.integrationTest.output.classesDirs
        classpath = sourceSets.integrationTest.runtimeClasspath

        // Integration tests are quite slow so output progress for each test to keep travis alive
        afterTest { desc, result ->
            println "Executed test ${desc.name} [${desc.className}] with result: ${result.resultType}"
        }

        //afterSuite { desc, result -> 
        //if (desc != null && desc.className != null && result.resultType.toString() == "FAILURE") {
        ////test class failed so add its project info and test report file to a global list for
        ////processing at the end of the build

        //def reportFileName = "${project.name}/build/test-results/integrationTest/TEST-${desc.className}.xml"
        //def reportFile = file(reportFileName)
        //def pair = new Tuple2("${project.name} ${desc.name}", reportFile)
        //failedTestReportFiles.add(pair)
        //}
        //}

        //Use full logging for test exceptions so we can see where the failure occurred 
        //testLogging {
        //events "failed"
        //exceptionFormat = 'full'
        //showStackTraces = true
        //}
    }

    clean {
        //clear out the 'out' dirs used by intelliJ
        delete "out"
    }

    // These lines pull the integration test task into our build process.
    tasks.check.dependsOn integrationTest
    tasks.integrationTest.mustRunAfter test
















//    afterEvaluate {
//        repositories {
//            jcenter()
//        }
//
//        compileJava {
//            inputs.property("moduleName", moduleName)
//            doFirst {
//                options.compilerArgs = [
//                        '--module-path', classpath.asPath,
//                ]
//                classpath = files()
//            }
//        }
//
//        compileTestJava {
//            inputs.property("moduleName", moduleName)
//            doFirst {
//                options.compilerArgs = [
//                        '--module-path', classpath.asPath,
////                        '--add-modules', 'junit',
////                        '--add-reads', "$moduleName=junit",
//                        '--patch-module', "$moduleName=" + files(sourceSets.test.java.srcDirs).asPath,
//                ]
//                classpath = files()
//            }
//        }
//
//        test {
//            inputs.property("moduleName", moduleName)
//            doFirst {
//                jvmArgs = [
//                        '--module-path', classpath.asPath,
//                        '--add-modules', 'ALL-MODULE-PATH',
////                        '--add-reads', "$moduleName=junit",
//                        '--patch-module', "$moduleName=" + files(sourceSets.test.java.outputDir).asPath,
//                ]
//                classpath = files()
//            }
//        }
//
//        javadoc {
//            options.addStringOption('-module-path', classpath.asPath)
//            options.addStringOption('Xdoclint:all,-missing', '-html5')
//        }
//
//        jar {
//            inputs.property("moduleName", moduleName)
//            manifest {
//                attributes(
//                        "Automatic-Module-Name": moduleName,
//                )
//            }
//            version versions.stroomQuery
//        }
//    }
}

//configures only those projects in publishedProjectsPaths
configure(projectsToBePublished) {

    println "Configuring ${project.path} for publishing"

    apply plugin: 'maven'
    apply plugin: 'maven-publish'
    apply plugin: 'com.jfrog.bintray'

    group = 'stroom'
    version = versions.stroom

    task sourcesJar(type: Jar, dependsOn: classes) {
        classifier = 'sources'
        from sourceSets.main.allSource
    }

    task javadocJar(type: Jar, dependsOn: javadoc) {
        classifier = 'javadoc'
        from javadoc.destinationDir
    }

    artifacts {
        archives sourcesJar
        archives javadocJar
    }

    def pomConfig = {
        licenses {
            license {
                name "The Apache Software License, Version 2.0"
                url "http://www.apache.org/licenses/LICENSE-2.0.txt"
                distribution "repo"
            }
        }
        scm {
            url "https://github.com/stroom/stroom"
        }
    }

    publishing {
        publications {
            mavenJava(MavenPublication) {
                artifact sourcesJar
                artifact javadocJar
                pom.withXml {
                    def root = asNode()
                    root.appendNode('name', project.name)
                    root.children().last() + pomConfig
                }
            }
        }
    }

    publishing {
        publications {
            mavenJava(MavenPublication) {
                from components.java
            }
        }
    }

    //configuration for the bintray plugin for uploading maven artefacts to bintray
    //see https://github.com/bintray/gradle-bintray-plugin
    //run task bintrayUpload to push the files, assuming BINTRAY_USER/KEY are set as env vars
    bintray {
        //Must never write these to log or system out
        user = System.getenv('BINTRAY_USER') //set in Travis UI
        key = System.getenv('BINTRAY_KEY') //set in Travis UI

        //The maven plugin publications to push to bintray
        publications = ['mavenJava']

        //immediately make the artefacts public
        publish = true

        pkg {
            repo = 'stroom'
            name = 'stroom'
            userOrg = 'stroom'
            licenses = ['Apache-2.0']
            vcsUrl = 'https://github.com/gchq/stroom.git'
            version {
                name = "${versions.stroom}"
                desc = "stroom-${versions.stroom}"
                released = new Date()
                vcsTag = "${versions.stroom}"
                gpg {
                    //Bintray will self-sign the files
                    sign = true //Determines whether to GPG sign the files. The default is false
                }
            }
        }
    }
}

//configuration specific to projects that expose their test jars for other projects to use
configure(projectsWithSharedTestJars) {

    println "Configuring ${project.path} to expose its test jars"

    configurations {
        testArtifacts
    }

    task testJar(type: Jar) {
        baseName = "${project.name}-test"
        from sourceSets.test.output
    }

    artifacts {
        testArtifacts testJar
    }

    task packageTests(type: Jar) {
        from sourceSets.test.output
        classifier = 'tests'
    }

    artifacts.archives packageTests
}

// NOT SURE IF WE NEED THIS NOW
//configure(subprojects.findAll {it.name != 'stroom-app' && it.name != 'stroom-integrationtest'}) {
//    //swagger has to generate the spec from code so all modules except for stroom-app (which is the module the
//    //swagger task is in) and stroom-integrationtest (which depends on stroom-app) must be compiled to jars first
//    //so stroom-app can access their code
//    //However, generateSwaggerDocumentation must run before stroom-app:jar as its artefacts (the json/yaml spec files)
//    // need to go into that jar
//    tasks.getByPath(':stroom-core-module:generateSwaggerDocumentation').mustRunAfter jar
//}


task clearContentPackImportDir(type: Delete) {
    //ensure the import directory exists
    new File(contentPackImportDir).mkdirs()

    //cleans out any zip files in the contentPackImportDir
    delete fileTree(new File(contentPackImportDir)) {
        include '**/*.zip'
    }
}

task downloadStroomContent() {

    dependsOn clearContentPackImportDir

    doLast {
        //download each content pack to the contentPackImportDir ready for stroom to import on startup
        for (pack in contentPacks) {
            def packName = pack.key
            def packVer = pack.value
            def packUrl = "${contentReleasesUrl}${packName}-${packVer}/${packName}-${packVer}.zip"
            download {
                src packUrl
                dest new File(contentPackImportDir)
                overwrite true
            }
        }
        //now get the visualisations pack from a different repo
        download {
            src visualisationsContentPackUrl
            dest new File(contentPackImportDir)
            overwrite true
        }
    }
}

task setupSampleData() {
    dependsOn downloadStroomContent
    dependsOn ':stroom-integrationtest:setupSampleData'
}

gradle.buildFinished {
    //if any of the tests failed dump the junit xml to the console
    if (getPropertyOrDefault('dumpFailedTestXml', 'false') == 'true' && failedTestReportFiles.size > 0) {
        println "Build has ${failedTestReportFiles.size} failed test classes, dumping JUnit xml output"
        failedTestReportFiles.each { pair ->
            def info = pair.first
            def reportFile = pair.second

            if (reportFile.exists()) {
                println "-----Failed test class ${info} ------------------"
                def lines = reportFile.readLines()
                lines.each { String line ->
                    println "${line}"
                }
                println "-----End of test class ${info} ------------------"
            } else {
                println "File ${reportFile.toString()}"
            }
        }
    }
}
<|MERGE_RESOLUTION|>--- conflicted
+++ resolved
@@ -62,11 +62,7 @@
         hadoopHdfsShaded  : 'v2.6.4-4',
         stroomAuth        : 'v0.1-alpha.3',
         stroomExpression  : 'v1.4.1',
-<<<<<<< HEAD
-        stroomQuery       : 'v3.1-beta.10', //same version for both stroom-query-api and stroom-query-common
-=======
         stroomQuery       : 'v4.0-beta.6', //same version for both stroom-query-api and stroom-query-common
->>>>>>> 3ee4e9ed
         stroomStats       : 'v0.6.0-alpha.2',
 
         //------------3rd-party------------

ext.moduleName = 'stroom.node.impl.db'

dependencies {
<<<<<<< HEAD
    compile project(':stroom-node:stroom-node-impl')
    compile project(':stroom-node:stroom-node-impl-db-jooq')
    compile project(':stroom-job:stroom-job-impl-db-jooq')
    compile project(':stroom-config:stroom-config-common')
    compile project(':stroom-core-shared')
    compile project(':stroom-db-util')
    compile project(':stroom-util')
    compile project(':stroom-util-shared')

    compile libs.eventLogging
    compile project(':stroom-docref')

    compile libs.flyway_core
    compile libs.guice5
    compile libs.hikari
    compile libs.jackson_annotations
    compile libs.jackson_databind
    compile libs.javax_inject
    compile libs.jooq
    compile libs.slf4j_api
=======
    implementation project(':stroom-node:stroom-node-api')
    implementation project(':stroom-node:stroom-node-impl')
    implementation project(':stroom-node:stroom-node-impl-db-jooq')
    implementation project(':stroom-config:stroom-config-common')
    implementation project(':stroom-core-shared')
    implementation project(':stroom-db-util')
    implementation project(':stroom-util')
    implementation project(':stroom-util-shared')

    implementation libs.eventLogging
    implementation project(':stroom-docref')

    implementation libs.flyway_core
    implementation libs.guice5
    implementation libs.hikari
    implementation libs.jackson_annotations
    implementation libs.jackson_core
    implementation libs.jackson_databind
    implementation libs.javax_inject
    implementation libs.jooq
    implementation libs.slf4j_api
>>>>>>> 1ff9e4a8

    runtimeOnly libs.mysql_connector_java

    testImplementation project(':stroom-security:stroom-security-mock')

    testImplementation libs.assertj_core
    testImplementation libs.mockito_core
    testImplementation libs.mockito_junit_jupiter

    testImplementation libs.junit_jupiter_api

    // the following logging libs are needed when running junits outside dropwizard
    testRuntimeOnly libs.jaxb_runtime
    testRuntimeOnly libs.jakarta_activation
    testRuntimeOnly libs.jcl_over_slf4j
    testRuntimeOnly libs.jul_to_slf4j
    testRuntimeOnly libs.junit_jupiter_engine
    testRuntimeOnly libs.log4j_over_slf4j
    testRuntimeOnly libs.logback_classic
    testRuntimeOnly libs.logback_core
}<|MERGE_RESOLUTION|>--- conflicted
+++ resolved
@@ -1,28 +1,6 @@
 ext.moduleName = 'stroom.node.impl.db'
 
 dependencies {
-<<<<<<< HEAD
-    compile project(':stroom-node:stroom-node-impl')
-    compile project(':stroom-node:stroom-node-impl-db-jooq')
-    compile project(':stroom-job:stroom-job-impl-db-jooq')
-    compile project(':stroom-config:stroom-config-common')
-    compile project(':stroom-core-shared')
-    compile project(':stroom-db-util')
-    compile project(':stroom-util')
-    compile project(':stroom-util-shared')
-
-    compile libs.eventLogging
-    compile project(':stroom-docref')
-
-    compile libs.flyway_core
-    compile libs.guice5
-    compile libs.hikari
-    compile libs.jackson_annotations
-    compile libs.jackson_databind
-    compile libs.javax_inject
-    compile libs.jooq
-    compile libs.slf4j_api
-=======
     implementation project(':stroom-node:stroom-node-api')
     implementation project(':stroom-node:stroom-node-impl')
     implementation project(':stroom-node:stroom-node-impl-db-jooq')
@@ -44,7 +22,6 @@
     implementation libs.javax_inject
     implementation libs.jooq
     implementation libs.slf4j_api
->>>>>>> 1ff9e4a8
 
     runtimeOnly libs.mysql_connector_java
 
@@ -57,8 +34,8 @@
     testImplementation libs.junit_jupiter_api
 
     // the following logging libs are needed when running junits outside dropwizard
+    testRuntimeOnly libs.jakarta_activation
     testRuntimeOnly libs.jaxb_runtime
-    testRuntimeOnly libs.jakarta_activation
     testRuntimeOnly libs.jcl_over_slf4j
     testRuntimeOnly libs.jul_to_slf4j
     testRuntimeOnly libs.junit_jupiter_engine

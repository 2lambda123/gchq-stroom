/*
 * Copyright 2017 Crown Copyright
 *
 * Licensed under the Apache License, Version 2.0 (the "License");
 * you may not use this file except in compliance with the License.
 * You may obtain a copy of the License at
 *
 *     http://www.apache.org/licenses/LICENSE-2.0
 *
 * Unless required by applicable law or agreed to in writing, software
 * distributed under the License is distributed on an "AS IS" BASIS,
 * WITHOUT WARRANTIES OR CONDITIONS OF ANY KIND, either express or implied.
 * See the License for the specific language governing permissions and
 * limitations under the License.
 *
 */

package stroom.node.api;

import java.util.List;
import java.util.function.Function;
import java.util.function.Supplier;
import javax.ws.rs.client.Invocation;
import javax.ws.rs.client.Invocation.Builder;
import javax.ws.rs.core.Response;

/**
 * <p>
 * Class to manage nodes.
 * </p>
 */
public interface NodeService {

    String getBaseEndpointUrl(String nodeName);

    boolean isEnabled(String nodeName);

    int getPriority(String nodeName);

    /**
     * @return A list of node names sorted by descending priority (i.e. 3, 2, 1)
     * then by node name to ensure a deterministic result when nodes have the same
     * priority
     */
    List<String> getEnabledNodesByPriority();

    List<String> findNodeNames(FindNodeCriteria criteria);

    /**
     * Call out to the specified node using the rest request defined by fullPath and
     * responseBuilderFunc, if nodeName is this node then use localSupplier.
     *
     * @param nodeName            The name of the node to call
     * @param responseType        The type of the result that will be returned.
     * @param fullPathSupplier    A supplier of the full path to use for a remote rest call, if needed, e.g.
     *                            /api/permission/changeEvent/v1/fireChange
     * @param localSupplier       The supplier of the result if this node matches nodeName
     * @param responseBuilderFunc A function to use the provided {@link Invocation.Builder} to execute a REST
     *                            call and get the result from a node where nodeName is not equal to this node's
     *                            name.
     */
    default <T_RESP> T_RESP remoteRestResult(final String nodeName,
                                             final Class<T_RESP> responseType,
                                             final Supplier<String> fullPathSupplier,
                                             final Supplier<T_RESP> localSupplier,
                                             final Function<Invocation.Builder, Response> responseBuilderFunc) {

        return remoteRestResult(
                nodeName,
                fullPathSupplier,
                localSupplier,
                responseBuilderFunc,
                response ->
                        response.readEntity(responseType));

    }


    /**
     * Call out to the specified node using the rest request defined by fullPath and
     * responseBuilderFunc, if nodeName is this node then use localSupplier.
     *
     * @param nodeName            The name of the node to call
     * @param fullPathSupplier    A supplier of the full path to use for a remote rest call, if needed, e.g.
     *                            /api/permission/changeEvent/v1/fireChange
     * @param localSupplier       The supplier of the result if this node matches nodeName
     * @param responseBuilderFunc A function to use the provided {@link Invocation.Builder} to execute a REST
     *                            call and get the result from a node where nodeName is not equal to this node's
     *                            name.
     * @param responseMapper      A function to map the response of the local supplier or rest call to into another
     *                            type.
     */
    <T_RESP> T_RESP remoteRestResult(final String nodeName,
                                     final Supplier<String> fullPathSupplier,
                                     final Supplier<T_RESP> localSupplier,
                                     final Function<Invocation.Builder, Response> responseBuilderFunc,
                                     final Function<Response, T_RESP> responseMapper);

    /**
     * Call out to the specified node using the rest request defined by fullPath and
     * responseBuilderFunc, if nodeName is this node then use localRunnable.
     *
<<<<<<< HEAD
     * @return
=======
     * @param nodeName            The name of the node to call
     * @param fullPathSupplier    A supplier of the full path to use for a remote rest call, if needed, e.g.
     *                            /api/permission/changeEvent/v1/fireChange
     * @param localRunnable       The local code to run if this node matches nodeName
     * @param responseBuilderFunc A function to use the provided {@link Invocation.Builder} to execute a REST
     *                            call and get the result from a node where nodeName is not equal to this node's
     *                            name.
>>>>>>> 6df2e358
     */
    void remoteRestCall(final String nodeName,
                        final Supplier<String> fullPathSupplier,
                        final Runnable localRunnable,
                        final Function<Builder, Response> responseBuilderFunc);

}<|MERGE_RESOLUTION|>--- conflicted
+++ resolved
@@ -100,9 +100,6 @@
      * Call out to the specified node using the rest request defined by fullPath and
      * responseBuilderFunc, if nodeName is this node then use localRunnable.
      *
-<<<<<<< HEAD
-     * @return
-=======
      * @param nodeName            The name of the node to call
      * @param fullPathSupplier    A supplier of the full path to use for a remote rest call, if needed, e.g.
      *                            /api/permission/changeEvent/v1/fireChange
@@ -110,7 +107,6 @@
      * @param responseBuilderFunc A function to use the provided {@link Invocation.Builder} to execute a REST
      *                            call and get the result from a node where nodeName is not equal to this node's
      *                            name.
->>>>>>> 6df2e358
      */
     void remoteRestCall(final String nodeName,
                         final Supplier<String> fullPathSupplier,

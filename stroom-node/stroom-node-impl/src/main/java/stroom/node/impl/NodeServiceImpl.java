--- conflicted
+++ resolved
@@ -43,7 +43,6 @@
 import java.util.Map;
 import java.util.Map.Entry;
 import java.util.Objects;
-import java.util.Set;
 import java.util.function.Function;
 import java.util.function.Supplier;
 import java.util.stream.Collectors;
@@ -256,35 +255,6 @@
 
     Node getNode(final String nodeName) {
         return securityContext.secureResult(() -> nodeDao.getNode(nodeName));
-<<<<<<< HEAD
-    }
-
-    private void ensureNodeCreated() {
-        // Ensure we have created a node for ourselves.
-        getThisNode();
-    }
-
-    Node getThisNode() {
-        if (thisNode == null) {
-            synchronized (this) {
-                if (thisNode == null) {
-                    refreshNode();
-                }
-
-                if (thisNode == null) {
-                    throw new RuntimeException("Default node not set");
-                }
-            }
-        } else {
-            if (!uriFactory.nodeUri("").toString().equals(thisNode.getUrl())) {
-                // Endpoint url has changed in config so update the node record
-                refreshNode();
-            }
-        }
-
-        return thisNode;
-=======
->>>>>>> 47cd5ffd
     }
 
     private synchronized void refreshNode() {
@@ -294,16 +264,6 @@
             if (nodeName == null || nodeName.isEmpty()) {
                 throw new RuntimeException("Node name is not configured");
             }
-<<<<<<< HEAD
-        }
-    }
-
-    @Override
-    public void clear() {
-        thisNode = null;
-        // Ensure the node record for this node is in the DB
-        securityContext.asProcessingUser(this::ensureNodeCreated);
-=======
             // See if we have a node record in the DB, we won't on first boot
             Node thisNode = nodeDao.getNode(nodeName);
             // Get the node endpoint URL from config or determine it
@@ -323,6 +283,5 @@
                 update(thisNode);
             }
         });
->>>>>>> 47cd5ffd
     }
 }
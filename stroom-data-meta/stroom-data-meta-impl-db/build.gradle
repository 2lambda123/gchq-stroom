--- conflicted
+++ resolved
@@ -21,17 +21,19 @@
 
     runtimeOnly libs.mysql_connector_java
 
-<<<<<<< HEAD
-    testCompile libs.assertj_core
+    testImplementation project(':stroom-security:stroom-security-impl-mock')
+    
+    testImplementation libs.assertj_core
+    
     testCompileOnly libs.junit_jupiter_api
-
-    testCompile project(':stroom-security:stroom-security-impl-mock')
-
+    
+    // the following logging libs are needed when running junits outside dropwizard
+    testRuntimeOnly libs.jaxb_runtime
+    testRuntimeOnly libs.javax_activation
+    testRuntimeOnly libs.jcl_over_slf4j
+    testRuntimeOnly libs.jul_to_slf4j
     testRuntimeOnly libs.junit_jupiter_engine
-=======
-    testImplementation libs.assertj_core
-    testImplementation libs.junit_jupiter
-
-    testImplementation project(':stroom-security:stroom-security-impl-mock')
->>>>>>> 2f1d6a6b
+    testRuntimeOnly libs.log4j_over_slf4j
+    testRuntimeOnly libs.logback_classic
+    testRuntimeOnly libs.logback_core
 }
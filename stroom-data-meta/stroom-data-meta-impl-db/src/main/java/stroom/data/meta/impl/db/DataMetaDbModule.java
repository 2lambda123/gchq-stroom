--- conflicted
+++ resolved
@@ -40,14 +40,11 @@
         final Multibinder<Clearable> clearableBinder = Multibinder.newSetBinder(binder(), Clearable.class);
         clearableBinder.addBinding().to(Cleanup.class);
 
-<<<<<<< HEAD
         final Multibinder<ScheduledJobs> jobs = Multibinder.newSetBinder(binder(), ScheduledJobs.class);
         jobs.addBinding().to(DataMetaDbJobs.class);
-=======
         // Provide object info to the logging service.
         ObjectInfoProviderBinder.create(binder())
                 .bind(Data.class, DataObjectInfoProvider.class);
->>>>>>> 467d0733
     }
 
     @Provides

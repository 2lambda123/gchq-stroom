ext.moduleName = 'stroom.legacy.model_6_1'

dependencies {
<<<<<<< HEAD
    implementation libs.hibernate_jpa
    implementation libs.jackson_annotations
    implementation libs.jackson_core
    implementation libs.jackson_databind
    implementation libs.jakarta_validation_api
    implementation libs.javassist
    implementation libs.jaxb_api
    implementation libs.saxon_he
    implementation libs.slf4j_api
    implementation libs.swagger_annotations
=======
    compile "org.hibernate.javax.persistence:hibernate-jpa-2.1-api:1.0.0.Final"
    compile libs.jackson_annotations
    compile libs.jackson_databind
    compile libs.javassist
    compile libs.jaxb_api
    compile libs.saxon_he
    compile libs.slf4j_api
    compile libs.swagger_annotations
    compile libs.validation_api
    compile libs.xerces
>>>>>>> 2e7c5def
}<|MERGE_RESOLUTION|>--- conflicted
+++ resolved
@@ -1,7 +1,6 @@
 ext.moduleName = 'stroom.legacy.model_6_1'
 
 dependencies {
-<<<<<<< HEAD
     implementation libs.hibernate_jpa
     implementation libs.jackson_annotations
     implementation libs.jackson_core
@@ -12,16 +11,5 @@
     implementation libs.saxon_he
     implementation libs.slf4j_api
     implementation libs.swagger_annotations
-=======
-    compile "org.hibernate.javax.persistence:hibernate-jpa-2.1-api:1.0.0.Final"
-    compile libs.jackson_annotations
-    compile libs.jackson_databind
-    compile libs.javassist
-    compile libs.jaxb_api
-    compile libs.saxon_he
-    compile libs.slf4j_api
-    compile libs.swagger_annotations
-    compile libs.validation_api
-    compile libs.xerces
->>>>>>> 2e7c5def
+    implementation libs.xerces
 }
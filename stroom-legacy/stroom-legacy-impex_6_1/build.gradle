--- conflicted
+++ resolved
@@ -1,75 +1,6 @@
 ext.moduleName = 'stroom.legacy.impex_6_1'
 
 dependencies {
-<<<<<<< HEAD
-//    compile project(':stroom-config:stroom-config-global-impl-db-jooq')
-//    compile project(':stroom-core-shared')
-    compile project(':stroom-dashboard:stroom-dashboard-impl')
-    compile project(':stroom-dictionary:stroom-dictionary-impl')
-    compile project(':stroom-docstore:stroom-docstore-impl')
-    compile project(':stroom-feed:stroom-feed-impl')
-    compile project(':stroom-index:stroom-index-impl')
-    compile project(':stroom-importexport:stroom-importexport-api')
-    compile project(':stroom-legacy:stroom-legacy-model_6_1')
-    compile project(':stroom-pipeline')
-    compile project(':stroom-statistics:stroom-statistics-impl-hbase')
-    compile project(':stroom-statistics:stroom-statistics-impl-sql')
-    compile project(':stroom-dashboard:stroom-storedquery-impl-db')
-    compile project(':stroom-search:stroom-search-solr')
-    compile project(':stroom-search:stroom-search-elastic')
-
-//    compile project(':stroom-util')
-
-//    compile libs.hibernate_jpa_api
-//    compile libs.jackson_annotations
-//    compile libs.javassist
-//    compile libs.saxon_he
-//    compile libs.slf4j_api
-//    compile libs.swagger_annotations
-//    compile libs.jakarta_validation_api
-
-//    compile libs.commons_compress
-//    compile libs.commons_io
-//    compile libs.commons_lang
-//    compile libs.dropwizard_lifecycle
-//    compile libs.dropwizard_metrics_annotation
-//    compile libs.eventLogging
-//    compile libs.flyway_core
-//    compile libs.guava
-    compile libs.guice5
-//    compile libs.gwt_servlet
-//    compile libs.hikari
-//    compile libs.jackson_annotations
-//    compile libs.jackson_core
-//    compile libs.jackson_databind
-//    compile libs.javassist
-//    compile libs.javax_inject
-//    compile libs.jakarta_servlet_api
-//    compile libs.jaxb_api
-//    compile libs.saxon_he
-    compile libs.slf4j_api
-//    compile project(':stroom-docref')
-//    compile libs.swagger_annotations
-//    compile libs.ws_rs_api
-//    compile libs.xml_apis
-//
-//    testCompile project(':stroom-test-common')
-//
-//    testCompile libs.assertj_core
-//    testCompile libs.junit_jupiter_api
-//    testCompile libs.mockito_core
-//    testCompile libs.mockito_junit_jupiter
-//
-//    // The following logging libs are needed when running junits outside dropwizard
-//    testRuntimeOnly libs.jakarta_activation
-//    testRuntimeOnly libs.jaxb_runtime
-//    testRuntimeOnly libs.jcl_over_slf4j
-//    testRuntimeOnly libs.jul_to_slf4j
-//    testRuntimeOnly libs.junit_jupiter_engine
-//    testRuntimeOnly libs.log4j_over_slf4j
-//    testRuntimeOnly libs.logback_classic
-//    testRuntimeOnly libs.logback_core
-=======
     implementation project(':stroom-core-shared')
     implementation project(':stroom-dashboard:stroom-dashboard-impl')
     implementation project(':stroom-dictionary:stroom-dictionary-impl')
@@ -93,5 +24,4 @@
     implementation libs.jackson_annotations
     implementation libs.jaxb_api
     implementation libs.slf4j_api
->>>>>>> 1ff9e4a8
 }
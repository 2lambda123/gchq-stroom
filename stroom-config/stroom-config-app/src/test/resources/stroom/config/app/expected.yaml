---
appConfig:
  haltBootOnConfigValidationFailure: true
  activity:
    db:
      connection:
        jdbcDriverClassName: null
        jdbcDriverUrl: null
        jdbcDriverUsername: null
        jdbcDriverPassword: null
      connectionPool:
        cachePrepStmts: false
        prepStmtCacheSize: 25
        prepStmtCacheSqlLimit: 256
        connectionTimeout: "PT30S"
        idleTimeout: "PT10M"
        maxLifetime: "PT30M"
        leakDetectionThreshold: "PT0S"
        minimumIdle: 10
        maxPoolSize: 30
  alerting:
    timezone: "UTC"
    rulesFolderList: []
    reportAllExtractedFieldsEnabled: false
    additionalFieldsPrefix: "_"
  annotation:
    db:
      connection:
        jdbcDriverClassName: null
        jdbcDriverUrl: null
        jdbcDriverUsername: null
        jdbcDriverPassword: null
      connectionPool:
        cachePrepStmts: false
        prepStmtCacheSize: 25
        prepStmtCacheSqlLimit: 256
        connectionTimeout: "PT30S"
        idleTimeout: "PT10M"
        maxLifetime: "PT30M"
        leakDetectionThreshold: "PT0S"
        minimumIdle: 10
        maxPoolSize: 30
    statusValues:
    - "New"
    - "Assigned"
    - "Closed"
    standardComments: []
    createText: "Create Annotation"
  byteBufferPool:
    warningThresholdPercentage: 90
    pooledByteBufferCounts:
      1: 50
      10: 50
      100: 50
      1000: 50
      10000: 50
      100000: 10
      1000000: 3
  cluster:
    clusterCallUseLocal: true
    clusterCallReadTimeout: "PT30S"
    clusterCallIgnoreSSLHostnameVerifier: true
    clusterResponseTimeout: "PT30S"
  clusterLock:
    db:
      connection:
        jdbcDriverClassName: null
        jdbcDriverUrl: null
        jdbcDriverUsername: null
        jdbcDriverPassword: null
      connectionPool:
        cachePrepStmts: false
        prepStmtCacheSize: 25
        prepStmtCacheSqlLimit: 256
        connectionTimeout: "PT30S"
        idleTimeout: "PT10M"
        maxLifetime: "PT30M"
        leakDetectionThreshold: "PT0S"
        minimumIdle: 10
        maxPoolSize: 30
  commonDbDetails:
    connection:
      jdbcDriverClassName: "com.mysql.cj.jdbc.Driver"
      jdbcDriverUrl: "jdbc:mysql://localhost:3307/stroom?useUnicode=yes&characterEncoding=UTF-8"
      jdbcDriverUsername: "stroomuser"
      jdbcDriverPassword: "stroompassword1"
    connectionPool:
      cachePrepStmts: false
      prepStmtCacheSize: 25
      prepStmtCacheSqlLimit: 256
      connectionTimeout: "PT30S"
      idleTimeout: "PT10M"
      maxLifetime: "PT30M"
      leakDetectionThreshold: "PT0S"
      minimumIdle: 10
      maxPoolSize: 30
  contentPackImport:
    enabled: false
    importDirectory: "content_pack_import"
  core:
    db:
      connection:
        jdbcDriverClassName: null
        jdbcDriverUrl: null
        jdbcDriverUsername: null
        jdbcDriverPassword: null
      connectionPool:
        cachePrepStmts: false
        prepStmtCacheSize: 25
        prepStmtCacheSqlLimit: 256
        connectionTimeout: "PT30S"
        idleTimeout: "PT10M"
        maxLifetime: "PT30M"
        leakDetectionThreshold: "PT0S"
        minimumIdle: 10
        maxPoolSize: 30
  dashboard:
    activeQueriesCache:
      maximumSize: 100
      expireAfterAccess: "PT1M"
      expireAfterWrite: null
  data:
    meta:
      metaFeedCache:
        maximumSize: 1000
        expireAfterAccess: "PT10M"
        expireAfterWrite: null
      metaProcessorCache:
        maximumSize: 1000
        expireAfterAccess: "PT10M"
        expireAfterWrite: null
      metaTypeCache:
        maximumSize: 1000
        expireAfterAccess: "PT10M"
        expireAfterWrite: null
      metaTypes: "Raw Events\nRaw Reference\nEvents\nReference\nRecords\nError"
      db:
        connection:
          jdbcDriverClassName: null
          jdbcDriverUrl: null
          jdbcDriverUsername: null
          jdbcDriverPassword: null
        connectionPool:
          cachePrepStmts: false
          prepStmtCacheSize: 25
          prepStmtCacheSqlLimit: 256
          connectionTimeout: "PT30S"
          idleTimeout: "PT10M"
          maxLifetime: "PT30M"
          leakDetectionThreshold: "PT0S"
          minimumIdle: 10
          maxPoolSize: 30
      metaValue:
        addAsync: true
        deleteAge: "P30D"
        deleteBatchSize: 500
        flushBatchSize: 500
    retention:
      deleteBatchSize: 1000
      useQueryOptimisation: true
    store:
      deletePurgeAge: "P7D"
      deleteBatchSize: 1000
      fileSystemCleanBatchSize: 20
      fileSystemCleanDeleteOut: false
      fileSystemCleanOldAge: "P1D"
      db:
        connection:
          jdbcDriverClassName: null
          jdbcDriverUrl: null
          jdbcDriverUsername: null
          jdbcDriverPassword: null
        connectionPool:
          cachePrepStmts: false
          prepStmtCacheSize: 25
          prepStmtCacheSqlLimit: 256
          connectionTimeout: "PT30S"
          idleTimeout: "PT10M"
          maxLifetime: "PT30M"
          leakDetectionThreshold: "PT0S"
          minimumIdle: 10
          maxPoolSize: 30
    filesystemVolume:
      volumeSelector: "RoundRobin"
      defaultStreamVolumePaths:
      - "volumes/default_stream_volume"
      defaultStreamVolumeFilesystemUtilisation: 0.9
      createDefaultStreamVolumesOnStart: true
      feedPathCache:
        maximumSize: 1000
        expireAfterAccess: "PT10M"
        expireAfterWrite: null
      typePathCache:
        maximumSize: 1000
        expireAfterAccess: "PT10M"
        expireAfterWrite: null
  dataSourceUrl:
    index: "/api/stroom-index/v2"
    elasticIndex: "/api/stroom-elastic-index/v2"
    solrIndex: "/api/stroom-solr-index/v2"
    statisticStore: "/api/sqlstatistics/v2"
    searchable: "/api/searchable/v2"
  docstore:
    db:
      connection:
        jdbcDriverClassName: null
        jdbcDriverUrl: null
        jdbcDriverUsername: null
        jdbcDriverPassword: null
      connectionPool:
        cachePrepStmts: false
        prepStmtCacheSize: 25
        prepStmtCacheSqlLimit: 256
        connectionTimeout: "PT30S"
        idleTimeout: "PT10M"
        maxLifetime: "PT30M"
        leakDetectionThreshold: "PT0S"
        minimumIdle: 10
        maxPoolSize: 30
  elastic:
    indexClientCache:
      maximumSize: 100
      expireAfterAccess: "PT10M"
      expireAfterWrite: null
    indexCache:
      maximumSize: 100
      expireAfterAccess: null
      expireAfterWrite: "PT10M"
    search:
      maxStoredDataQueueSize: 1000
      maxBooleanClauseCount: 1024
      storeSize: "1000000,100,10,1"
      searchResultCache:
        maximumSize: 10000
        expireAfterAccess: "PT10M"
        expireAfterWrite: null
  explorer:
    db:
      connection:
        jdbcDriverClassName: null
        jdbcDriverUrl: null
        jdbcDriverUsername: null
        jdbcDriverPassword: null
      connectionPool:
        cachePrepStmts: false
        prepStmtCacheSize: 25
        prepStmtCacheSqlLimit: 256
        connectionTimeout: "PT30S"
        idleTimeout: "PT10M"
        maxLifetime: "PT30M"
        leakDetectionThreshold: "PT0S"
        minimumIdle: 10
        maxPoolSize: 30
    docRefInfoCache:
      maximumSize: 1000
      expireAfterAccess: "PT10M"
      expireAfterWrite: null
  export:
    enabled: false
  feed:
    unknownClassification: "UNKNOWN CLASSIFICATION"
    feedNamePattern: "^[A-Z0-9_-]{3,}$"
    feedDocCache:
      maximumSize: 1000
      expireAfterAccess: "PT10S"
      expireAfterWrite: null
  index:
    ramBufferSizeMB: 1024
    indexStructureCache:
      maximumSize: 100
      expireAfterAccess: null
      expireAfterWrite: "PT10S"
    db:
      connection:
        jdbcDriverClassName: null
        jdbcDriverUrl: null
        jdbcDriverUsername: null
        jdbcDriverPassword: null
      connectionPool:
        cachePrepStmts: false
        prepStmtCacheSize: 25
        prepStmtCacheSqlLimit: 256
        connectionTimeout: "PT30S"
        idleTimeout: "PT10M"
        maxLifetime: "PT30M"
        leakDetectionThreshold: "PT0S"
        minimumIdle: 10
        maxPoolSize: 30
    writer:
      cache:
        timeToLive: "PT0S"
        timeToIdle: "PT0S"
        minItems: 0
        coreItems: 50
        maxItems: 100
  job:
    enabled: true
    executionInterval: "10s"
    db:
      connection:
        jdbcDriverClassName: null
        jdbcDriverUrl: null
        jdbcDriverUsername: null
        jdbcDriverPassword: null
      connectionPool:
        cachePrepStmts: false
        prepStmtCacheSize: 25
        prepStmtCacheSqlLimit: 256
        connectionTimeout: "PT30S"
        idleTimeout: "PT10M"
        maxLifetime: "PT30M"
        leakDetectionThreshold: "PT0S"
        minimumIdle: 10
        maxPoolSize: 30
    enableJobsOnBootstrap: false
  kafka:
    skeletonConfigContent: "# The following properties are taken from the v2.2 documentation\n\
      # for the Kafka Producer and can be uncommented and set as required.\n# NOTE\
      \ key.serializer and value.serializer should not be set as\n# these are set\
      \ within stroom.\n# https://kafka.apache.org/22/documentation.html#producerconfigs\n\
      \n# The following properties are recommended to be set with values appropriate\n\
      # to your environment.\n\n# The list of kafka brokers (host:port) to bootstrap\
      \ the Kafka client with.\n# This can be one or more of the  brokers in the cluster.\n\
      bootstrap.servers=kafka:9092,localhost:9092\n\n# The ID to use to identify this\
      \ Kafka producer instance.\n# E.g. 'stroom', 'stroom-statistics', 'stroom-analytics',\
      \ etc.\nclient.id=stroom\n\n\n# The following properties are all remaining producer\
      \ properties that can\n# be set if the Kafka default values are not suitable.\n\
      #acks=\n#buffer.memory=\n#compression.type=\n#retries=\n#ssl.key.password=\n\
      #ssl.keystore.location=\n#ssl.keystore.password=\n#ssl.truststore.location=\n\
      #ssl.truststore.password=\n#batch.size=\n#client.dns.lookup=\n#connections.max.idle.ms=\n\
      #delivery.timeout.ms=\n#linger.ms=\n#max.block.ms=\n#max.request.size=\n#partitioner.class=\n\
      #receive.buffer.bytes=\n#request.timeout.ms=\n#sasl.client.callback.handler.class=\n\
      #sasl.jaas.config=\n#sasl.kerberos.service.name=\n#sasl.login.callback.handler.class=\n\
      #sasl.login.class=\n#sasl.mechanism=\n#security.protocol=\n#send.buffer.bytes=\n\
      #ssl.enabled.protocols=\n#ssl.keystore.type=\n#ssl.protocol=\n#ssl.provider=\n\
      #ssl.truststore.type=\n#enable.idempotence=\n#interceptor.classes=\n#max.in.flight.requests.per.connection=\n\
      #metadata.max.age.ms=\n#metric.reporters=\n#metrics.num.samples=\n#metrics.recording.level=\n\
      #metrics.sample.window.ms=\n#reconnect.backoff.max.ms=\n#reconnect.backoff.ms=\n\
      #retry.backoff.ms=\n#sasl.kerberos.kinit.cmd=\n#sasl.kerberos.min.time.before.relogin=\n\
      #sasl.kerberos.ticket.renew.jitter=\n#sasl.kerberos.ticket.renew.window.factor=\n\
      #sasl.login.refresh.buffer.seconds=\n#sasl.login.refresh.min.period.seconds=\n\
      #sasl.login.refresh.window.factor=\n#sasl.login.refresh.window.jitter=\n#ssl.cipher.suites=\n\
      #ssl.endpoint.identification.algorithm=\n#ssl.keymanager.algorithm=\n#ssl.secure.random.implementation=\n\
      #ssl.trustmanager.algorithm=\n#transaction.timeout.ms=\n#transactional.id=\n"
    kafkaConfigDocCache:
      maximumSize: 1000
      expireAfterAccess: "PT10S"
      expireAfterWrite: null
  lifecycle:
    enabled: true
  lmdbLibrary:
    providedSystemLibraryPath: null
    systemLibraryExtractDir: "lmdb_library"
  node:
    db:
      connection:
        jdbcDriverClassName: null
        jdbcDriverUrl: null
        jdbcDriverUsername: null
        jdbcDriverPassword: null
      connectionPool:
        cachePrepStmts: false
        prepStmtCacheSize: 25
        prepStmtCacheSqlLimit: 256
        connectionTimeout: "PT30S"
        idleTimeout: "PT10M"
        maxLifetime: "PT30M"
        leakDetectionThreshold: "PT0S"
        minimumIdle: 10
        maxPoolSize: 30
    status:
      heapHistogram:
        classNameMatchRegex: "^stroom\\..*$"
        classNameReplacementRegex: "((?<=\\$Proxy)[0-9]+|(?<=\\$\\$)[0-9a-f]+|(?<=\\\
          $\\$Lambda\\$)[0-9]+\\/[0-9]+)"
    name: "tba"
  nodeUri:
    scheme: null
    hostname: null
    port: null
    pathPrefix: null
  pipeline:
    httpClientCache:
      maximumSize: 1000
      expireAfterAccess: "PT10M"
      expireAfterWrite: null
    pipelineDataCache:
      maximumSize: 1000
      expireAfterAccess: "PT10M"
      expireAfterWrite: null
    documentPermissionCache:
      maximumSize: 1000
      expireAfterAccess: "PT10M"
      expireAfterWrite: null
    appender:
      maxActiveDestinations: 100
    parser:
      secureProcessing: true
      cache:
        maximumSize: 1000
        expireAfterAccess: "PT10M"
        expireAfterWrite: null
    referenceData:
      effectiveStreamCache:
        maximumSize: 1000
        expireAfterAccess: "PT10M"
        expireAfterWrite: null
      lmdb:
        localDir: "reference_data"
        maxReaders: 150
        maxStoreSize: "50G"
        readAheadEnabled: true
        readerBlockedByWriter: true
      loadingLockStripes: 2048
      maxPurgeDeletesBeforeCommit: 200000
      maxPutsBeforeCommit: 200000
      purgeAge: "P30D"
    xmlSchema:
      cache:
        maximumSize: 1000
        expireAfterAccess: "PT10M"
        expireAfterWrite: null
    xslt:
      maxElements: 1000000
      cache:
        maximumSize: 1000
        expireAfterAccess: "PT10M"
        expireAfterWrite: null
  processor:
    assignTasks: true
    createTasks: true
    deleteAge: "P1D"
    fillTaskQueue: true
    queueSize: 1000
    databaseMultiInsertMaxBatchSize: 500
    processorCache:
      maximumSize: 1000
      expireAfterAccess: "PT10S"
      expireAfterWrite: null
    processorFilterCache:
      maximumSize: 1000
      expireAfterAccess: "PT10S"
      expireAfterWrite: null
    processorNodeCache:
      maximumSize: 1000
      expireAfterAccess: "PT10M"
      expireAfterWrite: null
    processorFeedCache:
      maximumSize: 1000
      expireAfterAccess: "PT10M"
      expireAfterWrite: null
    db:
      connection:
        jdbcDriverClassName: null
        jdbcDriverUrl: null
        jdbcDriverUsername: null
        jdbcDriverPassword: null
      connectionPool:
        cachePrepStmts: false
        prepStmtCacheSize: 25
        prepStmtCacheSqlLimit: 256
        connectionTimeout: "PT30S"
        idleTimeout: "PT10M"
        maxLifetime: "PT30M"
        leakDetectionThreshold: "PT0S"
        minimumIdle: 10
        maxPoolSize: 30
  properties:
    db:
      connection:
        jdbcDriverClassName: null
        jdbcDriverUrl: null
        jdbcDriverUsername: null
        jdbcDriverPassword: null
      connectionPool:
        cachePrepStmts: false
        prepStmtCacheSize: 25
        prepStmtCacheSqlLimit: 256
        connectionTimeout: "PT30S"
        idleTimeout: "PT10M"
        maxLifetime: "PT30M"
        leakDetectionThreshold: "PT0S"
        minimumIdle: 10
        maxPoolSize: 30
  proxyAggregation:
    aggregator:
      aggregationFrequency: "PT1M"
      enabled: true
      maxAggregateAge: "PT10M"
      maxItemsPerAggregate: 1000
      maxUncompressedByteSize: "1.0G"
    repoDbConfig:
      connectionPragma:
      - "pragma synchronous = normal;"
      - "pragma temp_store = memory;"
      - "pragma mmap_size = 30000000000;"
      dbDir: "proxy_repo_db"
      globalPragma:
      - "pragma journal_mode = WAL;"
    repoDir: "proxy_repo"
  publicUri:
    scheme: "https"
    hostname: null
    port: 443
    pathPrefix: null
  receive:
    receiptPolicyUuid: null
    unknownClassification: "UNKNOWN CLASSIFICATION"
    feedNamePattern: "^[A-Z0-9_-]{3,}$"
  search:
    maxStoredDataQueueSize: 1000
    maxBooleanClauseCount: 1024
    storeSize: "1000000,100,10,1"
    resultStoreCache:
      maximumSize: 100
      expireAfterAccess: "PT1M"
      expireAfterWrite: null
    extraction:
      maxStoredDataQueueSize: 1000
      maxThreadsPerTask: 5
      maxStreamEventMapSize: 1000000
      extractionDelayMs: 100
    shard:
      maxDocIdQueueSize: 1000000
      maxThreadsPerTask: 5
      searchResultCache:
        maximumSize: 10000
        expireAfterAccess: "PT10M"
        expireAfterWrite: null
      indexShardSearcherCache:
        maximumSize: 2
        expireAfterAccess: "PT1M"
        expireAfterWrite: null
    remoteSearchResultCache:
      maximumSize: 100
      expireAfterAccess: "PT1M"
      expireAfterWrite: null
    resultStore:
      maxPutsBeforeCommit: 100000
      minValueSize: "1K"
      maxValueSize: "1M"
      minPayloadSize: "1M"
      maxPayloadSize: "1G"
      offHeapResults: true
      valueQueueSize: 1000000
      lmdb:
        localDir: "search_results"
        maxReaders: 10
        maxStoreSize: "10G"
        readAheadEnabled: true
  searchable:
    storeSize: "1000000,100,10,1"
    searchResultCache:
      maximumSize: 10000
      expireAfterAccess: "PT10M"
      expireAfterWrite: null
  security:
    authentication:
      authenticationRequired: true
      openId:
        useInternal: true
        openIdConfigurationEndpoint: null
        issuer: null
        authEndpoint: null
        tokenEndpoint: null
        jwksUri: null
        logoutEndpoint: null
        formTokenRequest: true
        requestScope: null
        clientId: null
        clientSecret: null
      preventLogin: false
    authorisation:
      userGroupsCache:
        maximumSize: 1000
        expireAfterAccess: "PT30M"
        expireAfterWrite: null
      userAppPermissionsCache:
        maximumSize: 1000
        expireAfterAccess: "PT30M"
        expireAfterWrite: null
      userCache:
        maximumSize: 1000
        expireAfterAccess: "PT30M"
        expireAfterWrite: null
      userDocumentPermissionsCache:
        maximumSize: 1000
        expireAfterAccess: "PT10M"
        expireAfterWrite: null
      db:
        connection:
          jdbcDriverClassName: null
          jdbcDriverUrl: null
          jdbcDriverUsername: null
          jdbcDriverPassword: null
        connectionPool:
          cachePrepStmts: false
          prepStmtCacheSize: 25
          prepStmtCacheSqlLimit: 256
          connectionTimeout: "PT30S"
          idleTimeout: "PT10M"
          maxLifetime: "PT30M"
          leakDetectionThreshold: "PT0S"
          minimumIdle: 10
          maxPoolSize: 30
    webContent:
      contentTypeOptions: "nosniff"
      frameOptions: "sameorigin"
      xssProtection: "1; mode=block"
      contentSecurityPolicy: "default-src 'self'; script-src 'self' 'unsafe-eval'\
        \ 'unsafe-inline'; img-src 'self' data:; style-src 'self' 'unsafe-inline';\
        \ frame-ancestors 'self';"
    crypto:
      secretEncryptionKey: ""
    identity:
      allowCertificateAuthentication: false
      certificateCnCaptureGroupIndex: 1
      certificateCnPattern: ".*\\((.*)\\)"
      db:
        connection:
          jdbcDriverClassName: null
          jdbcDriverUrl: null
          jdbcDriverUsername: null
          jdbcDriverPassword: null
        connectionPool:
          cachePrepStmts: false
          prepStmtCacheSize: 25
          prepStmtCacheSqlLimit: 256
          connectionTimeout: "PT30S"
          idleTimeout: "PT10M"
          maxLifetime: "PT30M"
          leakDetectionThreshold: "PT0S"
          minimumIdle: 10
          maxPoolSize: 30
      email:
        fromAddress: "noreply@stroom"
        fromName: "Stroom User Accounts"
        passwordResetSubject: "Password reset for Stroom"
        passwordResetText: "A password reset has been requested for this email address.\
          \ Please visit the following URL to reset your password: %s."
        passwordResetUrl: "/s/resetPassword/?user=%s&token=%s"
        allowPasswordResets: false
        smtp:
          host: "localhost"
          port: 2525
          transport: "plain"
          username: null
          password: null
      failedLoginLockThreshold: 3
      openid:
        accessCodeCache:
          maximumSize: 1000
          expireAfterAccess: "PT10M"
          expireAfterWrite: null
        refreshTokenCache:
          maximumSize: 10000
          expireAfterAccess: "P1D"
          expireAfterWrite: null
      passwordPolicy:
        allowPasswordResets: true
        forcePasswordChangeOnFirstLogin: true
        mandatoryPasswordChangeDuration: "P90D"
        minimumPasswordLength: 8
        minimumPasswordStrength: 3
        neverUsedAccountDeactivationThreshold: "P30D"
        passwordComplexityRegex: ".*"
        passwordPolicyMessage: "To conform with our Strong Password policy, you are\
          \ required to use a sufficiently strong password. Password must be more\
          \ than 8 characters."
        unusedAccountDeactivationThreshold: "P90D"
      token:
        accessTokenExpiration: "PT1H"
        algorithm: "RS256"
        defaultApiKeyExpiration: "P365D"
        emailResetTokenExpiration: "PT10M"
        idTokenExpiration: "PT1H"
        jwsIssuer: "stroom"
        refreshTokenExpiration: "P30D"
      useDefaultOpenIdCredentials: false
  serviceDiscovery:
    enabled: false
    zookeeperUrl: "localhost:2181"
    servicesHostNameOrIpAddress: "localhost"
    servicesPort: 8080
    curatorBaseSleepTimeMs: 5000
    curatorMaxSleepTimeMs: 300000
    curatorMaxRetries: 100
    zookeeperBasePath: "/stroom-services"
  sessionCookie:
    httpOnly: true
    secure: true
  solr:
    indexClientCache:
      maximumSize: 100
      expireAfterAccess: "PT10M"
      expireAfterWrite: null
    indexCache:
      maximumSize: 100
      expireAfterAccess: null
      expireAfterWrite: "PT10M"
    search:
      maxStoredDataQueueSize: 1000
      maxBooleanClauseCount: 1024
      storeSize: "1000000,100,10,1"
      searchResultCache:
        maximumSize: 10000
        expireAfterAccess: "PT10M"
        expireAfterWrite: null
<<<<<<< HEAD
=======
      extraction:
        maxStoredDataQueueSize: 1000
        maxThreadsPerTask: 5
        maxStreamEventMapSize: 1000000
        extractionDelayMs: 100
>>>>>>> 31ae74f0
  statistics:
    sql:
      docRefType: "StatisticStore"
      statisticAggregationBatchSize: 1000000
      maxProcessingAge: null
      dataSourceCache:
        maximumSize: 100
        expireAfterAccess: "PT10M"
        expireAfterWrite: null
      db:
        connection:
          jdbcDriverClassName: null
          jdbcDriverUrl: null
          jdbcDriverUsername: null
          jdbcDriverPassword: null
        connectionPool:
          cachePrepStmts: false
          prepStmtCacheSize: 25
          prepStmtCacheSqlLimit: 256
          connectionTimeout: "PT30S"
          idleTimeout: "PT10M"
          maxLifetime: "PT30M"
          leakDetectionThreshold: "PT0S"
          minimumIdle: 10
          maxPoolSize: 30
      search:
        storeSize: "1000000,100,10,1"
        maxResults: 100000
        fetchSize: 5000
        searchResultCache:
          maximumSize: 10000
          expireAfterAccess: "PT10M"
          expireAfterWrite: null
    hbase:
      docRefType: "StroomStatsStore"
      kafkaConfigUuid: null
      eventsPerMessage: 100
      kafkaTopics:
        count: "statisticEvents-Count"
        value: "statisticEvents-Value"
    internal:
      enabledStoreTypes:
      - "StatisticStore"
      benchmarkCluster:
      - type: "StatisticStore"
        uuid: "946a88c6-a59a-11e6-bdc4-0242ac110002"
        name: "Benchmark-Cluster Test"
      - type: "StroomStatsStore"
        uuid: "2503f703-5ce0-4432-b9d4-e3272178f47e"
        name: "Benchmark-Cluster Test"
      cpu:
      - type: "StatisticStore"
        uuid: "af08c4a7-ee7c-44e4-8f5e-e9c6be280434"
        name: "CPU"
      - type: "StroomStatsStore"
        uuid: "1edfd582-5e60-413a-b91c-151bd544da47"
        name: "CPU"
      eventsPerSecond:
      - type: "StatisticStore"
        uuid: "a9936548-2572-448b-9d5b-8543052c4d92"
        name: "EPS"
      - type: "StroomStatsStore"
        uuid: "cde67df0-0f77-45d3-b2c0-ee8bb7b3c9c6"
        name: "EPS"
      heapHistogramBytes:
      - type: "StatisticStore"
        uuid: "934a1600-b456-49bf-9aea-f1e84025febd"
        name: "Heap Histogram Bytes"
      - type: "StroomStatsStore"
        uuid: "b0110ab4-ac25-4b73-b4f6-96f2b50b456a"
        name: "Heap Histogram Bytes"
      heapHistogramInstances:
      - type: "StatisticStore"
        uuid: "e4f243b8-2c70-4d6e-9d5a-16466bf8764f"
        name: "Heap Histogram Instances"
      - type: "StroomStatsStore"
        uuid: "bdd933a4-4309-47fd-98f6-1bc2eb555f20"
        name: "Heap Histogram Instances"
      memory:
      - type: "StatisticStore"
        uuid: "77c09ccb-e251-4ca5-bca0-56a842654397"
        name: "Memory"
      - type: "StroomStatsStore"
        uuid: "d8a7da4f-ef6d-47e0-b16a-af26367a2798"
        name: "Memory"
      metaDataStreamSize:
      - type: "StatisticStore"
        uuid: "946a8814-a59a-11e6-bdc4-0242ac110002"
        name: "Meta Data-Stream Size"
      - type: "StroomStatsStore"
        uuid: "3b25d63b-5472-44d0-80e8-8eea94f40f14"
        name: "Meta Data-Stream Size"
      metaDataStreamsReceived:
      - type: "StatisticStore"
        uuid: "946a87bc-a59a-11e6-bdc4-0242ac110002"
        name: "Meta Data-Streams Received"
      - type: "StroomStatsStore"
        uuid: "5535f493-29ae-4ee6-bba6-735aa3104136"
        name: "Meta Data-Streams Received"
      pipelineStreamProcessor:
      - type: "StatisticStore"
        uuid: "946a80fc-a59a-11e6-bdc4-0242ac110002"
        name: "PipelineStreamProcessor"
      - type: "StroomStatsStore"
        uuid: "efd9bad4-0bab-460f-ae98-79e9717deeaf"
        name: "PipelineStreamProcessor"
      streamTaskQueueSize:
      - type: "StatisticStore"
        uuid: "946a7f0f-a59a-11e6-bdc4-0242ac110002"
        name: "Stream Task Queue Size"
      - type: "StroomStatsStore"
        uuid: "4ce8d6e7-94be-40e1-8294-bf29dd089962"
        name: "Stream Task Queue Size"
      volumes:
      - type: "StatisticStore"
        uuid: "ac4d8d10-6f75-4946-9708-18b8cb42a5a3"
        name: "Volumes"
      - type: "StroomStatsStore"
        uuid: "60f4f5f0-4cc3-42d6-8fe7-21a7cec30f8e"
        name: "Volumes"
  queryHistory:
    itemsRetention: 100
    daysRetention: 365
    db:
      connection:
        jdbcDriverClassName: null
        jdbcDriverUrl: null
        jdbcDriverUsername: null
        jdbcDriverPassword: null
      connectionPool:
        cachePrepStmts: false
        prepStmtCacheSize: 25
        prepStmtCacheSqlLimit: 256
        connectionTimeout: "PT30S"
        idleTimeout: "PT10M"
        maxLifetime: "PT30M"
        leakDetectionThreshold: "PT0S"
        minimumIdle: 10
        maxPoolSize: 30
  path:
    home: null
    temp: null
  ui:
    aboutHtml: "<h1>About Stroom</h1><p>Stroom is designed to receive data from multiple\
      \ systems.</p>"
    activity:
      enabled: false
      chooseOnStartup: false
      managerTitle: "Choose Activity"
      editorTitle: "Edit Activity"
      editorBody: "Activity Code:</br><input type=\"text\" name=\"code\"></input></br></br>Activity\
        \ Description:</br><textarea rows=\"4\" style=\"width:100%;height:80px\" name=\"\
        description\" validation=\".{80,}\" validationMessage=\"The activity description\
        \ must be at least 80 characters long.\" ></textarea>Explain what the activity\
        \ is"
    defaultMaxResults: "1000000,100,10,1"
    helpUrl: "https://gchq.github.io/stroom-docs"
    htmlTitle: "Stroom"
    namePattern: "^[a-zA-Z0-9_\\- \\.\\(\\)]{1,}$"
    oncontextmenu: "return false;"
    process:
      defaultRecordLimit: 1000000
      defaultTimeLimit: 30
    query:
      infoPopup:
        enabled: false
        title: "Please Provide Query Info"
        validationRegex: "^[\\s\\S]{3,}$"
    requireReactWrapper: true
    source:
      maxCharactersInPreviewFetch: 30000
      maxCharactersPerFetch: 80000
      maxCharactersToCompleteLine: 10000
      maxHexDumpLines: 1000
    splash:
      enabled: false
      title: "Splash Screen"
      body: "<h1>About Stroom</h1><p>Stroom is designed to receive data from multiple\
        \ systems.</p>"
      version: "v0.1"
    theme:
      backgroundAttachment: "scroll"
      backgroundColour: "#1E88E5"
      backgroundImage: "none"
      backgroundPosition: "0 0"
      backgroundRepeat: "repeat"
      backgroundOpacity: "0"
      tubeVisible: "hidden"
      tubeOpacity: "0.6"
      topMenuTextColour: "#FFFFFF"
      labelColours: "TEST1=#FF0000,TEST2=#FF9900"
    welcomeHtml: "<h1>About Stroom</h1><p>Stroom is designed to receive data from\
      \ multiple systems.</p>"
  uiUri:
    scheme: "https"
    hostname: null
    port: 443
    pathPrefix: null
  volumes:
    volumeSelector: "RoundRobin"
    createDefaultIndexVolumesOnStart: true
    defaultIndexVolumeGroupName: "Default Volume Group"
    defaultIndexVolumeGroupPaths:
    - "volumes/default_index_volume"
    defaultIndexVolumeFilesystemUtilisation: 0.9
  logging:
    deviceCache:
      maximumSize: 1000
      expireAfterAccess: null
      expireAfterWrite: "PT1H"
    logEveryRestCallEnabled: false
    omitRecordDetailsLoggingEnabled: true
    maxListElements: 5
    maxDataElementStringLength: 500<|MERGE_RESOLUTION|>--- conflicted
+++ resolved
@@ -706,14 +706,6 @@
         maximumSize: 10000
         expireAfterAccess: "PT10M"
         expireAfterWrite: null
-<<<<<<< HEAD
-=======
-      extraction:
-        maxStoredDataQueueSize: 1000
-        maxThreadsPerTask: 5
-        maxStreamEventMapSize: 1000000
-        extractionDelayMs: 100
->>>>>>> 31ae74f0
   statistics:
     sql:
       docRefType: "StatisticStore"

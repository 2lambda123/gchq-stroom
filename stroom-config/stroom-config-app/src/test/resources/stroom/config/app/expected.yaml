--- conflicted
+++ resolved
@@ -631,11 +631,8 @@
         - "email"
         tokenEndpoint: null
         uniqueIdentityClaim: "sub"
-<<<<<<< HEAD
         userDisplayNameClaim: "preferred_username"
-=======
         validIssuers: []
->>>>>>> 0dc76f7a
         validateAudience: true
       preventLogin: false
     authorisation:

---
appConfig:
  superDevMode: false
  haltBootOnConfigValidationFailure: true
  activity:
    db:
      connection:
        jdbcDriverClassName: null
        jdbcDriverUrl: null
        jdbcDriverUsername: null
        jdbcDriverPassword: null
      connectionPool:
        cachePrepStmts: null
        prepStmtCacheSize: null
        prepStmtCacheSqlLimit: null
        connectionTimeout: null
        idleTimeout: null
        maxLifetime: null
        minimumIdle: null
        maxPoolSize: null
  annotation:
    db:
      connection:
        jdbcDriverClassName: null
        jdbcDriverUrl: null
        jdbcDriverUsername: null
        jdbcDriverPassword: null
      connectionPool:
        cachePrepStmts: null
        prepStmtCacheSize: null
        prepStmtCacheSqlLimit: null
        connectionTimeout: null
        idleTimeout: null
        maxLifetime: null
        minimumIdle: null
        maxPoolSize: null
    statusValues:
    - "New"
    - "Assigned"
    - "Closed"
    standardComments: []
    createText: "Create Annotation"
  apiGateway:
    hostname: null
    scheme: "https"
    port: null
  authentication:
    certificateDnPattern: ".*\\((.*)\\)"
    certificateDnCaptureGroupIndex: 1
    loginUrl: "https://localhost/s/login"
    changePasswordUrl: "https://localhost/s/changepassword"
    stroomUrl: "https://localhost/"
    advertisedHost: "https://localhost"
    httpPort: null
    httpsPort: null
    failedLoginLockThreshold: 3
    unauthorisedUrl: "https://localhost/s/unauthorised"
    email:
      fromAddress: "noreply@stroom"
      fromName: "Stroom User Accounts"
      passwordResetSubject: "Password reset for Stroom"
      passwordResetText: "A password reset has been requested for this email address.\
        \ Please visit the following URL to reset your password: %s."
      passwordResetUrl: "https://localhost/s/resetPassword/?user=%s&token=%s"
      passwordResetTokenValidityInMinutes: 600.0
      allowPasswordResets: false
      smtp:
        host: "localhost"
        port: 2525
        transport: "plain"
        username: "username"
        password: "password"
        transportStrategy: "SMTP_PLAIN"
    token:
      minutesUntilExpirationForUserToken: 43200
      minutesUntilExpirationForEmailResetToken: 5
      jwsIssuer: "stroom"
      requireExpirationTime: false
      algorithm: "RS256"
    sessionIdCookieMaxAge: 2592000
    userService:
      url: "http://localhost:8080/api/appPermissions/v"
    passwordIntegrityChecks:
      neverUsedAccountDeactivationThreshold: "P30D"
      unusedAccountDeactivationThreshold: "P90D"
      mandatoryPasswordChangeDuration: "P90D"
      durationBetweenChecks: "PT2M"
      forcePasswordChangeOnFirstLogin: true
      passwordComplexityRegex: ".*"
      minimumPasswordLength: 0
    ownPath: "api/authentication"
    authorisationService:
      url: "http://localhost:8080/api/authorisation/v"
      canManageUsersPermission: "Manage Users"
    stroom:
      clientId: "PZnJr8kHRKqnlJRQThSI"
      clientSecret: "OtzHiAWLj8QWcwO2IxXmqxpzE2pyg0pMKCghR2aU"
      clientHost: "localhost"
  benchmark:
    streamCount: 1000
    recordCount: 10000
    concurrentWriters: 10
  cluster:
    clusterCallUseLocal: true
    clusterCallReadTimeout: "PT30S"
    clusterCallIgnoreSSLHostnameVerifier: true
    clusterResponseTimeout: "PT30S"
  clusterLock:
    db:
      connection:
        jdbcDriverClassName: null
        jdbcDriverUrl: null
        jdbcDriverUsername: null
        jdbcDriverPassword: null
      connectionPool:
        cachePrepStmts: null
        prepStmtCacheSize: null
        prepStmtCacheSqlLimit: null
        connectionTimeout: null
        idleTimeout: null
        maxLifetime: null
        minimumIdle: null
        maxPoolSize: null
  clusterTask:
    clusterResultCollectorCache:
      maximumSize: 1000000
      expireAfterAccess: "PT1M"
      expireAfterWrite: null
  commonDbDetails:
    connection:
      jdbcDriverClassName: "com.mysql.cj.jdbc.Driver"
      jdbcDriverUrl: "jdbc:mysql://localhost:3307/stroom?useUnicode=yes&characterEncoding=UTF-8"
      jdbcDriverUsername: "stroomuser"
      jdbcDriverPassword: "stroompassword1"
    connectionPool:
      cachePrepStmts: null
      prepStmtCacheSize: null
      prepStmtCacheSqlLimit: null
      connectionTimeout: null
      idleTimeout: null
      maxLifetime: null
      minimumIdle: null
      maxPoolSize: null
  contentPackImport:
    enabled: false
    importDirectory: null
  core:
    db:
      connection:
        jdbcDriverClassName: null
        jdbcDriverUrl: null
        jdbcDriverUsername: null
        jdbcDriverPassword: null
      connectionPool:
        cachePrepStmts: null
        prepStmtCacheSize: null
        prepStmtCacheSqlLimit: null
        connectionTimeout: null
        idleTimeout: null
        maxLifetime: null
        minimumIdle: null
        maxPoolSize: null
  dashboard:
    activeQueriesCache:
      maximumSize: 100
      expireAfterAccess: "PT1M"
      expireAfterWrite: null
  data:
    meta:
      metaValueConfig:
        deleteAge: "P30D"
        deleteBatchSize: 1000
        flushBatchSize: 1000
        addAsync: true
      metaFeedCache:
        maximumSize: 1000
        expireAfterAccess: "PT10M"
        expireAfterWrite: null
      metaProcessorCache:
        maximumSize: 1000
        expireAfterAccess: "PT10M"
        expireAfterWrite: null
      metaTypeCache:
        maximumSize: 1000
        expireAfterAccess: "PT10M"
        expireAfterWrite: null
      db:
        connection:
          jdbcDriverClassName: null
          jdbcDriverUrl: null
          jdbcDriverUsername: null
          jdbcDriverPassword: null
        connectionPool:
          cachePrepStmts: null
          prepStmtCacheSize: null
          prepStmtCacheSqlLimit: null
          connectionTimeout: null
          idleTimeout: null
          maxLifetime: null
          minimumIdle: null
          maxPoolSize: null
    retention:
      deleteBatchSize: 1000
    store:
      deletePurgeAge: "P7D"
      deleteBatchSize: 1000
      fileSystemCleanBatchSize: 20
      fileSystemCleanDeleteOut: false
      fileSystemCleanOldAge: "P1D"
      db:
        connection:
          jdbcDriverClassName: null
          jdbcDriverUrl: null
          jdbcDriverUsername: null
          jdbcDriverPassword: null
        connectionPool:
          cachePrepStmts: null
          prepStmtCacheSize: null
          prepStmtCacheSqlLimit: null
          connectionTimeout: null
          idleTimeout: null
          maxLifetime: null
          minimumIdle: null
          maxPoolSize: null
    filesystemVolume:
      volumeSelector: "RoundRobin"
      createDefaultOnStart: true
      feedPathCache:
        maximumSize: 1000
        expireAfterAccess: "PT10M"
        expireAfterWrite: null
      typePathCache:
        maximumSize: 1000
        expireAfterAccess: "PT10M"
        expireAfterWrite: null
  dataSourceUrl:
    index: "http://127.0.0.1:8080/api/stroom-index/v2"
    solrIndex: "http://127.0.0.1:8080/api/stroom-solr-index/v2"
    statisticStore: "http://127.0.0.1:8080/api/sqlstatistics/v2"
    searchable: "http://127.0.0.1:8080/api/searchable/v2"
    annotations: "http://IP_ADDRESS/annotationsService/queryApi/v1"
    elasticIndex: "http://IP_ADDRESS/queryElasticService/queryApi/v1"
  docstore:
    db:
      connection:
        jdbcDriverClassName: null
        jdbcDriverUrl: null
        jdbcDriverUsername: null
        jdbcDriverPassword: null
      connectionPool:
        cachePrepStmts: null
        prepStmtCacheSize: null
        prepStmtCacheSqlLimit: null
        connectionTimeout: null
        idleTimeout: null
        maxLifetime: null
        minimumIdle: null
        maxPoolSize: null
  explorer:
    db:
      connection:
        jdbcDriverClassName: null
        jdbcDriverUrl: null
        jdbcDriverUsername: null
        jdbcDriverPassword: null
      connectionPool:
        cachePrepStmts: null
        prepStmtCacheSize: null
        prepStmtCacheSqlLimit: null
        connectionTimeout: null
        idleTimeout: null
        maxLifetime: null
        minimumIdle: null
        maxPoolSize: null
  export:
    enabled: false
  feed:
    unknownClassification: "UNKNOWN CLASSIFICATION"
    feedNamePattern: "^[A-Z0-9_-]{3,}$"
    feedDocCache:
      maximumSize: 1000
      expireAfterAccess: "PT10S"
      expireAfterWrite: null
  index:
    ramBufferSizeMB: 1024
    indexStructureCache:
      maximumSize: 100
      expireAfterAccess: null
      expireAfterWrite: "PT10S"
    db:
      connection:
        jdbcDriverClassName: null
        jdbcDriverUrl: null
        jdbcDriverUsername: null
        jdbcDriverPassword: null
      connectionPool:
        cachePrepStmts: null
        prepStmtCacheSize: null
        prepStmtCacheSqlLimit: null
        connectionTimeout: null
        idleTimeout: null
        maxLifetime: null
        minimumIdle: null
        maxPoolSize: null
    writer:
      cache:
        timeToLive: null
        timeToIdle: null
        minItems: 0
        coreItems: 50
        maxItems: 100
  job:
    enabled: true
    executionInterval: "10s"
    db:
      connection:
        jdbcDriverClassName: null
        jdbcDriverUrl: null
        jdbcDriverUsername: null
        jdbcDriverPassword: null
      connectionPool:
        cachePrepStmts: null
        prepStmtCacheSize: null
        prepStmtCacheSqlLimit: null
        connectionTimeout: null
        idleTimeout: null
        maxLifetime: null
        minimumIdle: null
        maxPoolSize: null
  lifecycle:
    enabled: true
  node:
    db:
      connection:
        jdbcDriverClassName: null
        jdbcDriverUrl: null
        jdbcDriverUsername: null
        jdbcDriverPassword: null
      connectionPool:
        cachePrepStmts: null
        prepStmtCacheSize: null
        prepStmtCacheSqlLimit: null
        connectionTimeout: null
        idleTimeout: null
        maxLifetime: null
        minimumIdle: null
        maxPoolSize: null
    name: "tba"
    status:
      heapHistogram:
        classNameMatchRegex: "^stroom\\..*$"
        classNameReplacementRegex: "((?<=\\$Proxy)[0-9]+|(?<=\\$\\$)[0-9a-f]+|(?<=\\\
          $\\$Lambda\\$)[0-9]+\\/[0-9]+)"
  path:
    temp: "/tmp"
  pipeline:
    httpClientCache:
      maximumSize: 1000
      expireAfterAccess: "PT10M"
      expireAfterWrite: null
    pipelineDataCache:
      maximumSize: 1000
      expireAfterAccess: "PT10M"
      expireAfterWrite: null
    appender:
      maxActiveDestinations: 100
    parser:
      secureProcessing: true
      cache:
        maximumSize: 1000
        expireAfterAccess: "PT10M"
        expireAfterWrite: null
    referenceData:
      localDir: "${stroom.temp}/refDataOffHeapStore"
      maxPutsBeforeCommit: 1000
      maxReaders: 100
      maxStoreSize: "50G"
      purgeAge: "P30D"
      effectiveStreamCache:
        maximumSize: 1000
        expireAfterAccess: "PT10M"
        expireAfterWrite: null
      readAheadEnabled: true
    xmlSchema:
      cache:
        maximumSize: 1000
        expireAfterAccess: "PT10M"
        expireAfterWrite: null
    xslt:
      maxElements: 1000000
      cache:
        maximumSize: 1000
        expireAfterAccess: "PT10M"
        expireAfterWrite: null
  processor:
    assignTasks: true
    createTasks: true
    deleteAge: "P1D"
    fillTaskQueue: true
    queueSize: 1000
    databaseMultiInsertMaxBatchSize: 500
    processorCache:
      maximumSize: 1000
      expireAfterAccess: "PT10S"
      expireAfterWrite: null
    processorFilterCache:
      maximumSize: 1000
      expireAfterAccess: "PT10S"
      expireAfterWrite: null
    processorNodeCache:
      maximumSize: 1000
      expireAfterAccess: "PT10M"
      expireAfterWrite: null
    processorFeedCache:
      maximumSize: 1000
      expireAfterAccess: "PT10M"
      expireAfterWrite: null
    db:
      connection:
        jdbcDriverClassName: null
        jdbcDriverUrl: null
        jdbcDriverUsername: null
        jdbcDriverPassword: null
      connectionPool:
        cachePrepStmts: null
        prepStmtCacheSize: null
        prepStmtCacheSqlLimit: null
        connectionTimeout: null
        idleTimeout: null
        maxLifetime: null
        minimumIdle: null
        maxPoolSize: null
  properties:
    db:
      connection:
        jdbcDriverClassName: null
        jdbcDriverUrl: null
        jdbcDriverUsername: null
        jdbcDriverPassword: null
      connectionPool:
        cachePrepStmts: null
        prepStmtCacheSize: null
        prepStmtCacheSqlLimit: null
        connectionTimeout: null
        idleTimeout: null
        maxLifetime: null
        minimumIdle: null
        maxPoolSize: null
  proxyAggregation:
    proxyDir: "${stroom.temp}/proxy"
    proxyThreads: 10
    maxFileScan: 100000
    maxConcurrentMappedFiles: 100000
    maxFilesPerAggregate: 10000
    maxUncompressedFileSize: "1G"
    buffferSize: 8192
  receive:
    receiptPolicyUuid: null
    bufferSize: 8192
    unknownClassification: "UNKNOWN CLASSIFICATION"
    feedNamePattern: "^[A-Z0-9_-]{3,}$"
  search:
    maxStoredDataQueueSize: 1000
    maxBooleanClauseCount: 1024
    storeSize: "1000000,100,10,1"
    extraction:
      maxStoredDataQueueSize: 1000
      maxThreads: 4
      maxThreadsPerTask: 2
    shard:
      maxDocIdQueueSize: 1000000
      maxThreads: 4
      maxThreadsPerTask: 2
      searchResultCache:
        maximumSize: 10000
        expireAfterAccess: "PT10M"
        expireAfterWrite: null
      indexShardSearcherCache:
        maximumSize: 2
        expireAfterAccess: "PT1M"
        expireAfterWrite: null
  searchable:
    storeSize: "1000000,100,10,1"
    searchResultCache:
      maximumSize: 10000
      expireAfterAccess: "PT10M"
      expireAfterWrite: null
  security:
    db:
      connection:
        jdbcDriverClassName: null
        jdbcDriverUrl: null
        jdbcDriverUsername: null
        jdbcDriverPassword: null
      connectionPool:
        cachePrepStmts: null
        prepStmtCacheSize: null
        prepStmtCacheSqlLimit: null
        connectionTimeout: null
        idleTimeout: null
        maxLifetime: null
        minimumIdle: null
        maxPoolSize: null
    authentication:
      authenticationServiceUrl: null
      authenticationRequired: true
      verifySsl: false
      authServicesBaseUrl: "http://auth-service:8099"
      jwt:
        jwtIssuer: "stroom"
        enableTokenRevocationCheck: true
      preventLogin: false
      userNamePattern: "^[a-zA-Z0-9_-]{3,}$"
      clientId: null
      clientSecret: null
      apiTokenCache:
        maximumSize: 10000
        expireAfterAccess: null
        expireAfterWrite: "PT30M"
    authorisation:
      userGroupsCache:
        maximumSize: 1000
        expireAfterAccess: "PT30M"
        expireAfterWrite: null
      userAppPermissionsCache:
        maximumSize: 1000
        expireAfterAccess: "PT30M"
        expireAfterWrite: null
      userCache:
        maximumSize: 1000
        expireAfterAccess: "PT30M"
        expireAfterWrite: null
      userDocumentPermissionsCache:
        maximumSize: 1000
        expireAfterAccess: "PT10M"
        expireAfterWrite: null
      documentPermissionCache:
        maximumSize: 1000
        expireAfterAccess: "PT10M"
        expireAfterWrite: null
    webContent:
      contentSecurityPolicy: "default-src 'self'; script-src 'self' 'unsafe-eval'\
        \ 'unsafe-inline'; img-src 'self' data:; style-src 'self' 'unsafe-inline';\
        \ frame-ancestors 'self';"
      contentTypeOptions: "nosniff"
      frameOptions: "sameorigin"
      xssProtection: "1; mode=block"
  serviceDiscovery:
    enabled: false
    zookeeperUrl: "localhost:2181"
    servicesHostNameOrIpAddress: "localhost"
    servicesPort: 8080
    curatorBaseSleepTimeMs: 5000
    curatorMaxSleepTimeMs: 300000
    curatorMaxRetries: 100
    zookeeperBasePath: "/stroom-services"
  sessionCookie:
    secure: true
    httpOnly: true
  solr:
    indexClientCache:
      maximumSize: 100
      expireAfterAccess: "PT10M"
      expireAfterWrite: null
    indexCache:
      maximumSize: 100
      expireAfterAccess: null
      expireAfterWrite: "PT10M"
    search:
      maxStoredDataQueueSize: 1000
      maxBooleanClauseCount: 1024
      storeSize: "1000000,100,10,1"
      searchResultCache:
        maximumSize: 10000
        expireAfterAccess: "PT10M"
        expireAfterWrite: null
      extraction:
        maxStoredDataQueueSize: 1000
        maxThreads: 4
        maxThreadsPerTask: 2
  statistics:
    sql:
      docRefType: "StatisticStore"
      statisticAggregationBatchSize: 1000000
      maxProcessingAge: null
      dataSourceCache:
        maximumSize: 100
        expireAfterAccess: "PT10M"
        expireAfterWrite: null
      db:
        connection:
          jdbcDriverClassName: null
          jdbcDriverUrl: null
          jdbcDriverUsername: null
          jdbcDriverPassword: null
        connectionPool:
          cachePrepStmts: null
          prepStmtCacheSize: null
          prepStmtCacheSqlLimit: null
          connectionTimeout: null
          idleTimeout: null
          maxLifetime: null
          minimumIdle: null
          maxPoolSize: null
      search:
        storeSize: "1000000,100,10,1"
        resultHandlerBatchSize: 5000
        maxResults: 100000
        fetchSize: 5000
        searchResultCache:
          maximumSize: 10000
          expireAfterAccess: "PT10M"
          expireAfterWrite: null
    hbase:
      docRefType: "StroomStatsStore"
      kafkaConfigUuid: null
      eventsPerMessage: 100
      kafkaTopics:
        count: "statisticEvents-Count"
        value: "statisticEvents-Value"
    internal:
      benchmarkCluster:
      - type: "StatisticStore"
        uuid: "946a88c6-a59a-11e6-bdc4-0242ac110002"
        name: "Benchmark-Cluster Test"
      - type: "StroomStatsStore"
        uuid: "2503f703-5ce0-4432-b9d4-e3272178f47e"
        name: "Benchmark-Cluster Test"
      cpu:
      - type: "StatisticStore"
        uuid: "af08c4a7-ee7c-44e4-8f5e-e9c6be280434"
        name: "CPU"
      - type: "StroomStatsStore"
        uuid: "1edfd582-5e60-413a-b91c-151bd544da47"
        name: "CPU"
      eventsPerSecond:
      - type: "StatisticStore"
        uuid: "a9936548-2572-448b-9d5b-8543052c4d92"
        name: "EPS"
      - type: "StroomStatsStore"
        uuid: "cde67df0-0f77-45d3-b2c0-ee8bb7b3c9c6"
        name: "EPS"
      heapHistogramBytes:
      - type: "StatisticStore"
        uuid: "934a1600-b456-49bf-9aea-f1e84025febd"
        name: "Heap Histogram Bytes"
      - type: "StroomStatsStore"
        uuid: "b0110ab4-ac25-4b73-b4f6-96f2b50b456a"
        name: "Heap Histogram Bytes"
      heapHistogramInstances:
      - type: "StatisticStore"
        uuid: "e4f243b8-2c70-4d6e-9d5a-16466bf8764f"
        name: "Heap Histogram Instances"
      - type: "StroomStatsStore"
        uuid: "bdd933a4-4309-47fd-98f6-1bc2eb555f20"
        name: "Heap Histogram Instances"
      memory:
      - type: "StatisticStore"
        uuid: "77c09ccb-e251-4ca5-bca0-56a842654397"
        name: "Memory"
      - type: "StroomStatsStore"
        uuid: "d8a7da4f-ef6d-47e0-b16a-af26367a2798"
        name: "Memory"
      metaDataStreamSize:
      - type: "StatisticStore"
        uuid: "946a8814-a59a-11e6-bdc4-0242ac110002"
        name: "Meta Data-Stream Size"
      - type: "StroomStatsStore"
        uuid: "3b25d63b-5472-44d0-80e8-8eea94f40f14"
        name: "Meta Data-Stream Size"
      metaDataStreamsReceived:
      - type: "StatisticStore"
        uuid: "946a87bc-a59a-11e6-bdc4-0242ac110002"
        name: "Meta Data-Streams Received"
      - type: "StroomStatsStore"
        uuid: "5535f493-29ae-4ee6-bba6-735aa3104136"
        name: "Meta Data-Streams Received"
      pipelineStreamProcessor:
      - type: "StatisticStore"
        uuid: "946a80fc-a59a-11e6-bdc4-0242ac110002"
        name: "PipelineStreamProcessor"
      - type: "StroomStatsStore"
        uuid: "efd9bad4-0bab-460f-ae98-79e9717deeaf"
        name: "PipelineStreamProcessor"
      streamTaskQueueSize:
      - type: "StatisticStore"
        uuid: "946a7f0f-a59a-11e6-bdc4-0242ac110002"
        name: "Stream Task Queue Size"
      - type: "StroomStatsStore"
        uuid: "4ce8d6e7-94be-40e1-8294-bf29dd089962"
        name: "Stream Task Queue Size"
      volumes:
      - type: "StatisticStore"
        uuid: "ac4d8d10-6f75-4946-9708-18b8cb42a5a3"
        name: "Volumes"
      - type: "StroomStatsStore"
        uuid: "60f4f5f0-4cc3-42d6-8fe7-21a7cec30f8e"
        name: "Volumes"
  queryHistory:
    itemsRetention: 100
    daysRetention: 365
    db:
      connection:
        jdbcDriverClassName: null
        jdbcDriverUrl: null
        jdbcDriverUsername: null
        jdbcDriverPassword: null
      connectionPool:
        cachePrepStmts: null
        prepStmtCacheSize: null
        prepStmtCacheSqlLimit: null
        connectionTimeout: null
        idleTimeout: null
        maxLifetime: null
        minimumIdle: null
        maxPoolSize: null
  ui:
    welcomeHtml: "<h1>About Stroom</h1><p>Stroom is designed to receive data from\
      \ multiple systems.</p>"
    aboutHtml: "<h1>About Stroom</h1><p>Stroom is designed to receive data from multiple\
      \ systems.</p>"
    buildInfo:
      upDate: null
      buildDate: "TBD"
      buildVersion: "TBD"
    nodeName: null
    maintenanceMessage: null
    defaultMaxResults: "1000000,100,10,1"
    helpUrl: null
    namePattern: "^[a-zA-Z0-9_\\- \\.\\(\\)]{1,}$"
    htmlTitle: "Stroom"
    oncontextmenu: "return false;"
    process:
      defaultTimeLimit: 30
      defaultRecordLimit: 1000000
    theme:
      backgroundAttachment: "scroll"
      backgroundColor: "#1E88E5"
      backgroundImage: "none"
      backgroundPosition: "0 0"
      backgroundRepeat: "repeat"
      backgroundOpacity: "0"
      tubeVisible: "hidden"
      tubeOpacity: "0.6"
      labelColours: "TEST1=#FF0000,TEST2=#FF9900"
    query:
      infoPopup:
        enabled: false
        title: "Please Provide Query Info"
        validationRegex: "^[\\s\\S]{3,}$"
    splash:
      enabled: false
      title: "Splash Screen"
      body: "<h1>About Stroom</h1><p>Stroom is designed to receive data from multiple\
        \ systems.</p>"
      version: "v0.1"
    activity:
      enabled: false
      chooseOnStartup: false
      managerTitle: "Choose Activity"
      editorTitle: "Edit Activity"
      editorBody: "Activity Code:</br><input type=\"text\" name=\"code\"></input></br></br>Activity\
        \ Description:</br><textarea rows=\"4\" style=\"width:100%;height:80px\" name=\"\
        description\" validation=\".{80,}\" validationMessage=\"The activity description\
        \ must be at least 80 characters long.\" ></textarea>Explain what the activity\
        \ is"
    url:
      ui: "http://IP_ADDRESS"
      authenticationService: "http://auth-service:8099/authentication/v1"
      users: "http://IP_ADDRESS/users"
      apiKeys: "http://IP_ADDRESS/tokens"
      indexVolumes: "http://IP_ADDRESS/s/indexing/volumes"
      indexVolumeGroups: "http://IP_ADDRESS/s/indexing/groups"
      userAuthorisation: "http://IP_ADDRESS/s/authorisationManager/false"
      groupAuthorisation: "http://IP_ADDRESS/s/authorisationManager/true"
      editDoc: "http://IP_ADDRESS/s/doc/"
      changepassword: "http://IP_ADDRESS/changepassword"
      kibana: null
      trackers: null
      annotations: "http://IP_ADDRESS/annotationsService/queryApi/v1"
      elastic: "http://IP_ADDRESS/queryElasticService/queryApi/v1"
      documentPermissions: "http://IP_ADDRESS/s/authorisationManager/document/"
  volumes:
    resilientReplicationCount: 1
    preferLocalVolumes: false
    volumeSelector: "RoundRobin"
<<<<<<< HEAD
    createDefaultOnStart: true
server: !<default>
  maxThreads: 1024
  minThreads: 8
  maxQueuedRequests: 1024
  idleThreadTimeout: "1 minute"
  nofileSoftLimit: null
  nofileHardLimit: null
  gid: null
  uid: null
  user: null
  group: null
  umask: null
  startsAsRoot: null
  registerDefaultExceptionMappers: true
  detailedJsonProcessingExceptionMapper: false
  shutdownGracePeriod: "30 seconds"
  allowedMethods:
  - "GET"
  - "POST"
  - "PUT"
  - "DELETE"
  - "HEAD"
  - "OPTIONS"
  - "PATCH"
  enableThreadNameFilter: true
  applicationConnectors:
  - !<http>
    port: 8080
    bindHost: null
    inheritChannel: false
    headerCacheSize: "512 bytes"
    outputBufferSize: "32 kilobytes"
    maxRequestHeaderSize: "8 kilobytes"
    maxResponseHeaderSize: "8 kilobytes"
    inputBufferSize: "8 kilobytes"
    idleTimeout: "30 seconds"
    blockingTimeout: null
    minBufferPoolSize: "64 bytes"
    bufferPoolIncrement: "1024 bytes"
    maxBufferPoolSize: "64 kilobytes"
    minRequestDataRate: 0
    acceptorThreads:
      present: false
      empty: true
    selectorThreads:
      present: false
      empty: true
    acceptQueueSize: null
    reuseAddress: true
    soLingerTime: null
    useServerHeader: false
    useDateHeader: true
    useForwardedHeaders: true
    httpCompliance: "RFC7230"
  adminConnectors:
  - !<http>
    port: 8081
    bindHost: null
    inheritChannel: false
    headerCacheSize: "512 bytes"
    outputBufferSize: "32 kilobytes"
    maxRequestHeaderSize: "8 kilobytes"
    maxResponseHeaderSize: "8 kilobytes"
    inputBufferSize: "8 kilobytes"
    idleTimeout: "30 seconds"
    blockingTimeout: null
    minBufferPoolSize: "64 bytes"
    bufferPoolIncrement: "1024 bytes"
    maxBufferPoolSize: "64 kilobytes"
    minRequestDataRate: 0
    acceptorThreads:
      present: false
      empty: true
    selectorThreads:
      present: false
      empty: true
    acceptQueueSize: null
    reuseAddress: true
    soLingerTime: null
    useServerHeader: false
    useDateHeader: true
    useForwardedHeaders: true
    httpCompliance: "RFC7230"
  adminMaxThreads: 64
  adminMinThreads: 1
  applicationContextPath: "/"
  adminContextPath: "/"
  serverPush:
    enabled: false
    associatePeriod: "4 seconds"
    maxAssociations: 16
    refererHosts: null
    refererPorts: null
  rootPath:
    present: false
    empty: true
  requestLog: !<logback-access>
    appenders:
    - !<console>
      threshold: "ALL"
      logFormat: null
      layout: null
      timeZone: "UTC"
      queueSize: 256
      discardingThreshold: -1
      includeCallerData: false
      filterFactories: []
      target: "STDOUT"
  gzip:
    enabled: true
    minimumEntitySize: "256 bytes"
    bufferSize: "8 kilobytes"
    excludedUserAgentPatterns: []
    compressedMimeTypes: null
    includedMethods: null
    deflateCompressionLevel: -1
    gzipCompatibleInflation: true
    syncFlush: false
logging: !<default>
  level: "INFO"
  loggers: {}
  appenders:
  - !<console>
    threshold: "ALL"
    logFormat: null
    layout: null
    timeZone: "UTC"
    queueSize: 256
    discardingThreshold: -1
    includeCallerData: false
    filterFactories: []
    target: "STDOUT"
metrics:
  frequency: "1 minute"
  reporters: []
=======
    createDefaultOnStart: true
>>>>>>> 80cc9305
<|MERGE_RESOLUTION|>--- conflicted
+++ resolved
@@ -44,58 +44,6 @@
     hostname: null
     scheme: "https"
     port: null
-  authentication:
-    certificateDnPattern: ".*\\((.*)\\)"
-    certificateDnCaptureGroupIndex: 1
-    loginUrl: "https://localhost/s/login"
-    changePasswordUrl: "https://localhost/s/changepassword"
-    stroomUrl: "https://localhost/"
-    advertisedHost: "https://localhost"
-    httpPort: null
-    httpsPort: null
-    failedLoginLockThreshold: 3
-    unauthorisedUrl: "https://localhost/s/unauthorised"
-    email:
-      fromAddress: "noreply@stroom"
-      fromName: "Stroom User Accounts"
-      passwordResetSubject: "Password reset for Stroom"
-      passwordResetText: "A password reset has been requested for this email address.\
-        \ Please visit the following URL to reset your password: %s."
-      passwordResetUrl: "https://localhost/s/resetPassword/?user=%s&token=%s"
-      passwordResetTokenValidityInMinutes: 600.0
-      allowPasswordResets: false
-      smtp:
-        host: "localhost"
-        port: 2525
-        transport: "plain"
-        username: "username"
-        password: "password"
-        transportStrategy: "SMTP_PLAIN"
-    token:
-      minutesUntilExpirationForUserToken: 43200
-      minutesUntilExpirationForEmailResetToken: 5
-      jwsIssuer: "stroom"
-      requireExpirationTime: false
-      algorithm: "RS256"
-    sessionIdCookieMaxAge: 2592000
-    userService:
-      url: "http://localhost:8080/api/appPermissions/v"
-    passwordIntegrityChecks:
-      neverUsedAccountDeactivationThreshold: "P30D"
-      unusedAccountDeactivationThreshold: "P90D"
-      mandatoryPasswordChangeDuration: "P90D"
-      durationBetweenChecks: "PT2M"
-      forcePasswordChangeOnFirstLogin: true
-      passwordComplexityRegex: ".*"
-      minimumPasswordLength: 0
-    ownPath: "api/authentication"
-    authorisationService:
-      url: "http://localhost:8080/api/authorisation/v"
-      canManageUsersPermission: "Manage Users"
-    stroom:
-      clientId: "PZnJr8kHRKqnlJRQThSI"
-      clientSecret: "OtzHiAWLj8QWcwO2IxXmqxpzE2pyg0pMKCghR2aU"
-      clientHost: "localhost"
   benchmark:
     streamCount: 1000
     recordCount: 10000
@@ -784,143 +732,4 @@
     resilientReplicationCount: 1
     preferLocalVolumes: false
     volumeSelector: "RoundRobin"
-<<<<<<< HEAD
-    createDefaultOnStart: true
-server: !<default>
-  maxThreads: 1024
-  minThreads: 8
-  maxQueuedRequests: 1024
-  idleThreadTimeout: "1 minute"
-  nofileSoftLimit: null
-  nofileHardLimit: null
-  gid: null
-  uid: null
-  user: null
-  group: null
-  umask: null
-  startsAsRoot: null
-  registerDefaultExceptionMappers: true
-  detailedJsonProcessingExceptionMapper: false
-  shutdownGracePeriod: "30 seconds"
-  allowedMethods:
-  - "GET"
-  - "POST"
-  - "PUT"
-  - "DELETE"
-  - "HEAD"
-  - "OPTIONS"
-  - "PATCH"
-  enableThreadNameFilter: true
-  applicationConnectors:
-  - !<http>
-    port: 8080
-    bindHost: null
-    inheritChannel: false
-    headerCacheSize: "512 bytes"
-    outputBufferSize: "32 kilobytes"
-    maxRequestHeaderSize: "8 kilobytes"
-    maxResponseHeaderSize: "8 kilobytes"
-    inputBufferSize: "8 kilobytes"
-    idleTimeout: "30 seconds"
-    blockingTimeout: null
-    minBufferPoolSize: "64 bytes"
-    bufferPoolIncrement: "1024 bytes"
-    maxBufferPoolSize: "64 kilobytes"
-    minRequestDataRate: 0
-    acceptorThreads:
-      present: false
-      empty: true
-    selectorThreads:
-      present: false
-      empty: true
-    acceptQueueSize: null
-    reuseAddress: true
-    soLingerTime: null
-    useServerHeader: false
-    useDateHeader: true
-    useForwardedHeaders: true
-    httpCompliance: "RFC7230"
-  adminConnectors:
-  - !<http>
-    port: 8081
-    bindHost: null
-    inheritChannel: false
-    headerCacheSize: "512 bytes"
-    outputBufferSize: "32 kilobytes"
-    maxRequestHeaderSize: "8 kilobytes"
-    maxResponseHeaderSize: "8 kilobytes"
-    inputBufferSize: "8 kilobytes"
-    idleTimeout: "30 seconds"
-    blockingTimeout: null
-    minBufferPoolSize: "64 bytes"
-    bufferPoolIncrement: "1024 bytes"
-    maxBufferPoolSize: "64 kilobytes"
-    minRequestDataRate: 0
-    acceptorThreads:
-      present: false
-      empty: true
-    selectorThreads:
-      present: false
-      empty: true
-    acceptQueueSize: null
-    reuseAddress: true
-    soLingerTime: null
-    useServerHeader: false
-    useDateHeader: true
-    useForwardedHeaders: true
-    httpCompliance: "RFC7230"
-  adminMaxThreads: 64
-  adminMinThreads: 1
-  applicationContextPath: "/"
-  adminContextPath: "/"
-  serverPush:
-    enabled: false
-    associatePeriod: "4 seconds"
-    maxAssociations: 16
-    refererHosts: null
-    refererPorts: null
-  rootPath:
-    present: false
-    empty: true
-  requestLog: !<logback-access>
-    appenders:
-    - !<console>
-      threshold: "ALL"
-      logFormat: null
-      layout: null
-      timeZone: "UTC"
-      queueSize: 256
-      discardingThreshold: -1
-      includeCallerData: false
-      filterFactories: []
-      target: "STDOUT"
-  gzip:
-    enabled: true
-    minimumEntitySize: "256 bytes"
-    bufferSize: "8 kilobytes"
-    excludedUserAgentPatterns: []
-    compressedMimeTypes: null
-    includedMethods: null
-    deflateCompressionLevel: -1
-    gzipCompatibleInflation: true
-    syncFlush: false
-logging: !<default>
-  level: "INFO"
-  loggers: {}
-  appenders:
-  - !<console>
-    threshold: "ALL"
-    logFormat: null
-    layout: null
-    timeZone: "UTC"
-    queueSize: 256
-    discardingThreshold: -1
-    includeCallerData: false
-    filterFactories: []
-    target: "STDOUT"
-metrics:
-  frequency: "1 minute"
-  reporters: []
-=======
-    createDefaultOnStart: true
->>>>>>> 80cc9305
+    createDefaultOnStart: true
--- conflicted
+++ resolved
@@ -12,13 +12,8 @@
 import com.fasterxml.jackson.annotation.JsonPropertyOrder;
 
 
-<<<<<<< HEAD
-@Singleton
+@JsonPropertyOrder(alphabetic = true)
 public class DataConfig extends AbstractConfig implements IsStroomConfig {
-=======
-@JsonPropertyOrder(alphabetic = true)
-public class DataConfig extends AbstractConfig {
->>>>>>> 8d849d62
 
     public static final String NAME = "data";
 

--- conflicted
+++ resolved
@@ -155,55 +155,9 @@
      * Will construct a full immutable AppConfig tree will ALL defaults set.
      */
     public AppConfig() {
-<<<<<<< HEAD
-        haltBootOnConfigValidationFailure = true;
-
-        activityConfig = new ActivityConfig();
-        alertConfig = new AlertConfig();
-        annotationConfig = new AnnotationConfig();
-        byteBufferPoolConfig = new ByteBufferPoolConfig();
-        clusterConfig = new ClusterConfig();
-        clusterLockConfig = new ClusterLockConfig();
-        commonDbConfig = new CommonDbConfig();
-        contentPackImportConfig = new ContentPackImportConfig();
-        legacyConfig = new LegacyConfig();
-        dashboardConfig = new DashboardConfig();
-        dataConfig = new DataConfig();
-        dataSourceUrlConfig = new DataSourceUrlConfig();
-        docStoreConfig = new DocStoreConfig();
-        elasticConfig = new ElasticConfig();
-        explorerConfig = new ExplorerConfig();
-        exportConfig = new ExportConfig();
-        feedConfig = new FeedConfig();
-        indexConfig = new IndexConfig();
-        jobSystemConfig = new JobSystemConfig();
-        kafkaConfig = new KafkaConfig();
-        lifecycleConfig = new LifecycleConfig();
-        lmdbLibraryConfig = new LmdbLibraryConfig();
-        loggingConfig = new LoggingConfig();
-        nodeConfig = new NodeConfig();
-        nodeUri = new NodeUriConfig();
-        pipelineConfig = new PipelineConfig();
-        processorConfig = new ProcessorConfig();
-        propertyServiceConfig = new PropertyServiceConfig();
-        proxyAggregationConfig = new ProxyAggregationConfig();
-        publicUri = new PublicUriConfig();
-        receiveDataConfig = new ReceiveDataConfig();
-        searchConfig = new SearchConfig();
-        searchableConfig = new SearchableConfig();
-        securityConfig = new SecurityConfig();
-        serviceDiscoveryConfig = new ServiceDiscoveryConfig();
-        sessionCookieConfig = new SessionCookieConfig();
-        solrConfig = new SolrConfig();
-        statisticsConfig = new StatisticsConfig();
-        storedQueryConfig = new StoredQueryConfig();
-        pathConfig = new StroomPathConfig();
-        uiConfig = new UiConfig();
-        uiUri = new UiUriConfig();
-        volumeConfig = new VolumeConfig();
-=======
         this(true,
                 new ActivityConfig(),
+                new AlertConfig(),
                 new AnnotationConfig(),
                 new ByteBufferPoolConfig(),
                 new ClusterConfig(),
@@ -215,6 +169,7 @@
                 new DataConfig(),
                 new DataSourceUrlConfig(),
                 new DocStoreConfig(),
+                new ElasticConfig(),
                 new ExplorerConfig(),
                 new ExportConfig(),
                 new FeedConfig(),
@@ -243,7 +198,6 @@
                 new UiConfig(),
                 new UiUriConfig(),
                 new VolumeConfig());
->>>>>>> 7d0afc37
     }
 
     @SuppressWarnings("checkstyle:linelength")

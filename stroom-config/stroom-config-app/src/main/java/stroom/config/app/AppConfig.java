--- conflicted
+++ resolved
@@ -51,13 +51,8 @@
 import javax.validation.constraints.AssertTrue;
 
 @JsonRootName(AppConfig.NAME)
-<<<<<<< HEAD
-@Singleton
+@JsonPropertyOrder(alphabetic = true)
 public class AppConfig extends AbstractConfig implements IsStroomConfig {
-=======
-@JsonPropertyOrder(alphabetic = true)
-public class AppConfig extends AbstractConfig {
->>>>>>> 8d849d62
 
     public static final String NAME = "stroom";
     public static final PropertyPath ROOT_PROPERTY_PATH = PropertyPath.fromParts(NAME);
@@ -112,57 +107,10 @@
     public static final String PROP_NAME_UI_URI = "uiUri";
     public static final String PROP_NAME_VOLUMES = "volumes";
 
-<<<<<<< HEAD
-    private boolean haltBootOnConfigValidationFailure = true;
-
-    private ActivityConfig activityConfig = new ActivityConfig();
-    private AlertConfig alertConfig = new AlertConfig();
-    private AnnotationConfig annotationConfig = new AnnotationConfig();
-    private ByteBufferPoolConfig byteBufferPoolConfig = new ByteBufferPoolConfig();
-    private ClusterConfig clusterConfig = new ClusterConfig();
-    private ClusterLockConfig clusterLockConfig = new ClusterLockConfig();
-    private CommonDbConfig commonDbConfig = new CommonDbConfig();
-    private ContentPackImportConfig contentPackImportConfig = new ContentPackImportConfig();
-    private LegacyDbConfig legacyDbConfig = new LegacyDbConfig();
-    private DashboardConfig dashboardConfig = new DashboardConfig();
-    private DataConfig dataConfig = new DataConfig();
-    private DataSourceUrlConfig dataSourceUrlConfig = new DataSourceUrlConfig();
-    private DocStoreConfig docStoreConfig = new DocStoreConfig();
-    private ElasticConfig elasticConfig = new ElasticConfig();
-    private ExplorerConfig explorerConfig = new ExplorerConfig();
-    private ExportConfig exportConfig = new ExportConfig();
-    private FeedConfig feedConfig = new FeedConfig();
-    private IndexConfig indexConfig = new IndexConfig();
-    private JobSystemConfig jobSystemConfig = new JobSystemConfig();
-    private KafkaConfig kafkaConfig = new KafkaConfig();
-    private LifecycleConfig lifecycleConfig = new LifecycleConfig();
-    private LmdbLibraryConfig lmdbLibraryConfig = new LmdbLibraryConfig();
-    private LoggingConfig loggingConfig = new LoggingConfig();
-    private NodeConfig nodeConfig = new NodeConfig();
-    private NodeUriConfig nodeUri = new NodeUriConfig();
-    private PipelineConfig pipelineConfig = new PipelineConfig();
-    private ProcessorConfig processorConfig = new ProcessorConfig();
-    private PropertyServiceConfig propertyServiceConfig = new PropertyServiceConfig();
-    private ProxyAggregationConfig proxyAggregationConfig = new ProxyAggregationConfig();
-    private PublicUriConfig publicUri = new PublicUriConfig();
-    private ReceiveDataConfig receiveDataConfig = new ReceiveDataConfig();
-    private SearchConfig searchConfig = new SearchConfig();
-    private SearchableConfig searchableConfig = new SearchableConfig();
-    private SecurityConfig securityConfig = new SecurityConfig();
-    private ServiceDiscoveryConfig serviceDiscoveryConfig = new ServiceDiscoveryConfig();
-    private SessionCookieConfig sessionCookieConfig = new SessionCookieConfig();
-    private SolrConfig solrConfig = new SolrConfig();
-    private StatisticsConfig statisticsConfig = new StatisticsConfig();
-    private StoredQueryConfig storedQueryConfig = new StoredQueryConfig();
-    private StroomPathConfig pathConfig = new StroomPathConfig();
-    private UiConfig uiConfig = new UiConfig();
-    private UiUriConfig uiUri = new UiUriConfig();
-    private VolumeConfig volumeConfig = new VolumeConfig();
-
-=======
     private final boolean haltBootOnConfigValidationFailure;
 
     private final ActivityConfig activityConfig;
+    private final AlertConfig alertConfig;
     private final AnnotationConfig annotationConfig;
     private final ByteBufferPoolConfig byteBufferPoolConfig;
     private final ClusterConfig clusterConfig;
@@ -174,6 +122,7 @@
     private final DataConfig dataConfig;
     private final DataSourceUrlConfig dataSourceUrlConfig;
     private final DocStoreConfig docStoreConfig;
+    private final ElasticConfig elasticConfig;
     private final ExplorerConfig explorerConfig;
     private final ExportConfig exportConfig;
     private final FeedConfig feedConfig;
@@ -210,6 +159,7 @@
     public AppConfig() {
         this(true,
                 new ActivityConfig(),
+                new AlertConfig(),
                 new AnnotationConfig(),
                 new ByteBufferPoolConfig(),
                 new ClusterConfig(),
@@ -221,6 +171,7 @@
                 new DataConfig(),
                 new DataSourceUrlConfig(),
                 new DocStoreConfig(),
+                new ElasticConfig();
                 new ExplorerConfig(),
                 new ExportConfig(),
                 new FeedConfig(),
@@ -255,6 +206,7 @@
     @SuppressWarnings("checkstyle:linelength")
     public AppConfig(@JsonProperty(PROP_NAME_HALT_BOOT_ON_CONFIG_VALIDATION_FAILURE) final boolean haltBootOnConfigValidationFailure,
                      @JsonProperty(PROP_NAME_ACTIVITY) final ActivityConfig activityConfig,
+                     @JsonProperty(PROP_NAME_ALERTING) final AlertConfig alertConfig,
                      @JsonProperty(PROP_NAME_ANNOTATION) final AnnotationConfig annotationConfig,
                      @JsonProperty(PROP_NAME_BYTE_BUFFER_POOL) final ByteBufferPoolConfig byteBufferPoolConfig,
                      @JsonProperty(PROP_NAME_CLUSTER) final ClusterConfig clusterConfig,
@@ -266,6 +218,7 @@
                      @JsonProperty(PROP_NAME_DATA) final DataConfig dataConfig,
                      @JsonProperty(PROP_NAME_DATA_SOURCE_URL) final DataSourceUrlConfig dataSourceUrlConfig,
                      @JsonProperty(PROP_NAME_DOCSTORE) final DocStoreConfig docStoreConfig,
+                     @JsonProperty(PROP_NAME_ELASTIC) final ElasticConfig elasticConfig,
                      @JsonProperty(PROP_NAME_EXPLORER) final ExplorerConfig explorerConfig,
                      @JsonProperty(PROP_NAME_EXPORT) final ExportConfig exportConfig,
                      @JsonProperty(PROP_NAME_FEED) final FeedConfig feedConfig,
@@ -297,6 +250,7 @@
                      @JsonProperty(PROP_NAME_VOLUMES) final VolumeConfig volumeConfig) {
         this.haltBootOnConfigValidationFailure = haltBootOnConfigValidationFailure;
         this.activityConfig = activityConfig;
+        this.alertConfig = alertConfig;
         this.annotationConfig = annotationConfig;
         this.byteBufferPoolConfig = byteBufferPoolConfig;
         this.clusterConfig = clusterConfig;
@@ -308,6 +262,7 @@
         this.dataConfig = dataConfig;
         this.dataSourceUrlConfig = dataSourceUrlConfig;
         this.docStoreConfig = docStoreConfig;
+        this.elasticConfig = elasticConfig;
         this.explorerConfig = explorerConfig;
         this.exportConfig = exportConfig;
         this.feedConfig = feedConfig;
@@ -338,7 +293,6 @@
         this.uiUri = uiUri;
         this.volumeConfig = volumeConfig;
     }
->>>>>>> 8d849d62
 
     @AssertTrue(
             message = "stroom." + PROP_NAME_HALT_BOOT_ON_CONFIG_VALIDATION_FAILURE + " is set to false. If there is " +
@@ -356,25 +310,11 @@
         return activityConfig;
     }
 
-<<<<<<< HEAD
-    @SuppressWarnings("unused")
-    public void setActivityConfig(final ActivityConfig activityConfig) {
-        this.activityConfig = activityConfig;
-    }
-
     @JsonProperty(PROP_NAME_ALERTING)
     public AlertConfig getAlertConfig() {
         return alertConfig;
     }
 
-    @SuppressWarnings("unused")
-    @JsonProperty(PROP_NAME_ALERTING)
-    public void setAlertConfig(final AlertConfig alertConfig) {
-        this.alertConfig = alertConfig;
-    }
-
-=======
->>>>>>> 8d849d62
     @JsonProperty(PROP_NAME_ANNOTATION)
     public AnnotationConfig getAnnotationConfig() {
         return annotationConfig;
@@ -435,24 +375,11 @@
         return docStoreConfig;
     }
 
-<<<<<<< HEAD
-    @SuppressWarnings("unused")
-    public void setDocStoreConfig(final DocStoreConfig docStoreConfig) {
-        this.docStoreConfig = docStoreConfig;
-    }
-
     @JsonProperty(PROP_NAME_ELASTIC)
     public ElasticConfig getElasticConfig() {
         return elasticConfig;
     }
 
-    @SuppressWarnings("unused")
-    public void setElasticConfig(final ElasticConfig elasticConfig) {
-        this.elasticConfig = elasticConfig;
-    }
-
-=======
->>>>>>> 8d849d62
     @JsonProperty(PROP_NAME_EXPLORER)
     public ExplorerConfig getExplorerConfig() {
         return explorerConfig;

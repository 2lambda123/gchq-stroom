--- conflicted
+++ resolved
@@ -72,14 +72,9 @@
 import stroom.ui.config.shared.SplashConfig;
 import stroom.ui.config.shared.ThemeConfig;
 import stroom.ui.config.shared.UiConfig;
-<<<<<<< HEAD
-import stroom.ui.config.shared.UrlConfig;
-=======
-import stroom.ui.config.shared.UiPreferences;
-import stroom.util.config.ConfigLocation;
->>>>>>> 92db7a41
 import stroom.util.io.PathConfig;
 import stroom.util.io.StroomPathConfig;
+import stroom.util.config.ConfigLocation;
 import stroom.util.logging.LogUtil;
 import stroom.util.shared.AbstractConfig;
 import stroom.util.xml.ParserConfig;
@@ -340,11 +335,6 @@
                             InfoPopupConfig.class));
             bindConfig(uiConfig, UiConfig::getSplash, UiConfig::setSplash, SplashConfig.class);
             bindConfig(uiConfig, UiConfig::getTheme, UiConfig::setTheme, ThemeConfig.class);
-<<<<<<< HEAD
-            bindConfig(uiConfig, UiConfig::getUrl, UiConfig::setUrl, UrlConfig.class);
-=======
-            bindConfig(uiConfig, UiConfig::getUiPreferences, UiConfig::setUiPreferences, UiPreferences.class);
->>>>>>> 92db7a41
             bindConfig(uiConfig, UiConfig::getSource, UiConfig::setSource, SourceConfig.class);
         });
         bindConfig(AppConfig::getUiUri, AppConfig::setUiUri, UiUriConfig.class);

--- conflicted
+++ resolved
@@ -44,13 +44,10 @@
 import stroom.proxy.repo.AggregatorConfig;
 import stroom.proxy.repo.RepoConfig;
 import stroom.query.common.v2.ResultStoreConfig;
-<<<<<<< HEAD
+import stroom.query.common.v2.ResultStoreLmdbConfig;
 import stroom.search.elastic.CryptoConfig;
 import stroom.search.elastic.ElasticConfig;
 import stroom.search.elastic.search.ElasticSearchConfig;
-=======
-import stroom.query.common.v2.ResultStoreLmdbConfig;
->>>>>>> 6b3d6963
 import stroom.search.extraction.ExtractionConfig;
 import stroom.search.impl.SearchConfig;
 import stroom.search.impl.shard.IndexShardSearchConfig;
@@ -213,8 +210,7 @@
             bindConfig(pipelineConfig,
                     PipelineConfig::getReferenceDataConfig,
                     PipelineConfig::setReferenceDataConfig,
-                    ReferenceDataConfig.class,
-                    referenceDataConfig -> {
+                    ReferenceDataConfig.class, referenceDataConfig -> {
                         bindConfig(referenceDataConfig,
                                 ReferenceDataConfig::getLmdbConfig,
                                 ReferenceDataConfig::setLmdbConfig,

package stroom.config.app;

import stroom.util.io.DiffUtil;
import stroom.util.io.HomeDirProvider;
import stroom.util.io.HomeDirProviderImpl;
import stroom.util.io.PathCreator;
import stroom.util.io.SimplePathCreator;
import stroom.util.io.StreamUtil;
import stroom.util.io.StroomPathConfig;
import stroom.util.io.TempDirProvider;
import stroom.util.io.TempDirProviderImpl;
import stroom.util.logging.LambdaLogger;
import stroom.util.logging.LambdaLoggerFactory;
import stroom.util.logging.LogUtil;
import stroom.util.yaml.YamlUtil;

import com.fasterxml.jackson.databind.JsonNode;
import com.fasterxml.jackson.databind.ObjectMapper;
import com.fasterxml.jackson.databind.node.ArrayNode;
import com.fasterxml.jackson.databind.node.ObjectNode;
import com.fasterxml.jackson.dataformat.yaml.YAMLFactory;
import io.dropwizard.configuration.ConfigurationSourceProvider;
<<<<<<< HEAD
=======
import org.slf4j.Logger;
import org.slf4j.LoggerFactory;
>>>>>>> 1ff9e4a8

import java.io.ByteArrayInputStream;
import java.io.ByteArrayOutputStream;
import java.io.IOException;
import java.io.InputStream;
import java.nio.file.Paths;
import java.util.List;
import java.util.Objects;
import java.util.Optional;
import java.util.function.Function;
<<<<<<< HEAD
import javax.annotation.Nonnull;
=======
import javax.validation.constraints.NotNull;
>>>>>>> 1ff9e4a8

public class StroomConfigurationSourceProvider implements ConfigurationSourceProvider {

    private static final LambdaLogger LOGGER = LambdaLoggerFactory.getLogger(StroomConfigurationSourceProvider.class);
    private static final String SOURCE_DEFAULTS = "defaults";
    private static final String SOURCE_YAML = "YAML";
    private static final List<String> JSON_POINTERS_TO_INSPECT = List.of(
            "/server",
            "/logging");
    private static final String APP_CONFIG_JSON_POINTER = "/" + AppConfig.ROOT_PROPERTY_NAME;

    private static final List<String> KEYS_TO_MUTATE = List.of(
            "currentLogFilename",
            "archivedLogFilenamePattern");

    private static final String PATH_CONFIG_JSON_POINTER = APP_CONFIG_JSON_POINTER + "/path";
    private static final String STROOM_HOME_JSON_POINTER = PATH_CONFIG_JSON_POINTER + "/home";
    private static final String STROOM_TEMP_JSON_POINTER = PATH_CONFIG_JSON_POINTER + "/temp";

    private final ConfigurationSourceProvider delegate;
    private final boolean logChanges;

    public StroomConfigurationSourceProvider(final ConfigurationSourceProvider delegate,
                                             final boolean logChanges) {
        this.delegate = delegate;
        this.logChanges = logChanges;
    }

    @Override
    public InputStream open(final String path) throws IOException {
        log("Applying path substitutions to Drop Wizard configuration in file {}",
                Paths.get(path).toAbsolutePath().normalize().toString());

        try (final InputStream in = delegate.open(path)) {
            // This is the yaml tree after passing though the delegate
            // substitutions
            final ObjectMapper mapper = new ObjectMapper(new YAMLFactory());
            final JsonNode rootNode = mapper.readTree(in);

            Objects.requireNonNull(rootNode, () ->
                    LogUtil.message("Config file {} appears to be empty or contains no YAML"));

            // Parse the yaml to find out if the home/temp props have been set so
            // we can construct a PathCreator to do the path substitution on the drop wiz
            // section of the yaml
            final PathCreator pathCreator = getPathCreator(rootNode);
            final Function<String, String> logDirMutator = currLogDir ->
                    pathCreator.toAppPath(currLogDir).toString();

            JSON_POINTERS_TO_INSPECT.forEach(jsonPointerExp ->
                    mutateNodes(rootNode, jsonPointerExp, KEYS_TO_MUTATE, logDirMutator));

            mergeInDefaultConfig(mapper, rootNode);

            final ByteArrayOutputStream byteArrayOutputStream = new ByteArrayOutputStream();
            mapper.writeValue(byteArrayOutputStream, rootNode);

//            dumpYamlDiff(path, in, mapper, rootNode);

            return new ByteArrayInputStream(byteArrayOutputStream.toByteArray());
        }
    }

    /**
     * Merge our compile time defaults with the de-serialised config so we have a full tree
     */
    private void mergeInDefaultConfig(final ObjectMapper objectMapper,
                                      final JsonNode rootNode) {
        final JsonNode appConfigNode = rootNode.at(APP_CONFIG_JSON_POINTER);
        final AppConfig defaultConfig = new AppConfig();
        final JsonNode defaultConfigNode = objectMapper.valueToTree(defaultConfig);

        if (appConfigNode == null || appConfigNode.isMissingNode()) {
            ((ObjectNode) rootNode).set(
                    AppConfig.ROOT_PROPERTY_NAME,
                    defaultConfigNode);
            throw new RuntimeException("No config node found at " + APP_CONFIG_JSON_POINTER);
        }

        YamlUtil.mergeYamlNodeTrees(
                objectMapper,
                objectMapper2 ->
                        appConfigNode,
                objectMapper2 ->
                        objectMapper.valueToTree(defaultConfig));
    }

    private void dumpYamlDiff(final String path,
                              final InputStream in,
                              final ObjectMapper mapper,
                              final JsonNode rootNode) throws IOException {
        in.reset();
        try {
            final String originalYaml = StreamUtil.streamToString(in);
            final String newYaml = mapper.writeValueAsString(rootNode);
            DiffUtil.unifiedDiff(
                    originalYaml,
                    newYaml,
                    true,
                    3,
                    diffLines ->
                            log("Comparing original and modified yaml:\n{}",
                                    String.join("\n", diffLines)));
        } catch (IOException e) {
            log("Unable to read file " + path, e);
        }
    }


    private void mutateNodes(final JsonNode rootNode,
                             final String jsonPointerExpr,
                             final List<String> names,
                             final Function<String, String> valueMutator) {
        final JsonNode parentNode = rootNode.at(jsonPointerExpr);
        if (parentNode.isMissingNode()) {
            LOGGER.warn("jsonPointerExpr {}, not found in yaml", jsonPointerExpr);
        } else {
            mutateNodes(parentNode, names, valueMutator, jsonPointerExpr);
        }
    }

    private void mutateNodes(final JsonNode parent,
                             final List<String> names,
                             final Function<String, String> valueMutator,
                             final String path) {

        if (parent instanceof ArrayNode) {
            for (int i = 0; i < parent.size(); i++) {
                mutateNodes(parent.get(i), names, valueMutator, path + "/" + i);
            }
        } else if (parent instanceof ObjectNode) {
            parent.fields().forEachRemaining(entry -> {
                final String valueNodePath = path + "/" + entry.getKey();
                if (names.contains(entry.getKey())) {
                    // found our node so mutate it
                    final String value = entry.getValue().textValue();
                    final String newValue = valueMutator.apply(value);
                    log("Replacing value for \"{}\": [{}] => [{}]",
                            valueNodePath, value, newValue);
                    ((ObjectNode) parent).put(entry.getKey(), newValue);
                } else {
                    // not our node so recurse into it
                    mutateNodes(
                            entry.getValue(),
                            names,
                            valueMutator,
                            path + "/" + entry.getKey());
                }
            });
        }
    }

    @Nonnull
    private PathCreator getPathCreator(final JsonNode rootNode) {
        Objects.requireNonNull(rootNode);

        final Optional<String> optHome = getNodeValue(rootNode, STROOM_HOME_JSON_POINTER);
        final Optional<String> optTemp = getNodeValue(rootNode, STROOM_TEMP_JSON_POINTER);

        // A vanilla PathConfig with the hard coded defaults
        StroomPathConfig pathConfig = new StroomPathConfig();

        final String homeSource = Objects.equals(pathConfig.getHome(), optHome.orElse(null))
                ? SOURCE_DEFAULTS
                : SOURCE_YAML;
        final String tempSource = Objects.equals(pathConfig.getTemp(), optTemp.orElse(null))
                ? SOURCE_DEFAULTS
                : SOURCE_YAML;

        // Set the values from the YAML if we have them
        pathConfig = optHome.map(pathConfig::withHome)
                .orElse(pathConfig);
        pathConfig = optTemp.map(pathConfig::withTemp)
                .orElse(pathConfig);

        final HomeDirProvider homeDirProvider = new HomeDirProviderImpl(pathConfig);
        final TempDirProvider tempDirProvider = new TempDirProviderImpl(pathConfig, homeDirProvider);
        final PathCreator pathCreator = new SimplePathCreator(homeDirProvider, tempDirProvider);

        log("Using stroom home [{}] from {} for Drop Wizard config path substitutions",
                homeDirProvider.get().toAbsolutePath(),
                homeSource);
        log("Using stroom temp [{}] from {} for Drop Wizard config path substitutions",
                tempDirProvider.get().toAbsolutePath(),
                tempSource);
        return pathCreator;
    }

    private Optional<String> getNodeValue(final JsonNode rootNode, final String jsonPointerExpr) {
        Objects.requireNonNull(rootNode);
        Objects.requireNonNull(jsonPointerExpr);

        final JsonNode node = rootNode.at(jsonPointerExpr);
        if (node.isMissingNode()) {
            return Optional.empty();
        } else {
            return Optional.ofNullable(node.textValue());
        }
    }

    private void log(final String msg, Object... args) {
        // Use system.out as we have no logger at this point
        if (logChanges) {
            // Use system.out as we have no logger at this point
            System.out.println(LogUtil.message(msg, args));
        }
    }
}<|MERGE_RESOLUTION|>--- conflicted
+++ resolved
@@ -20,11 +20,6 @@
 import com.fasterxml.jackson.databind.node.ObjectNode;
 import com.fasterxml.jackson.dataformat.yaml.YAMLFactory;
 import io.dropwizard.configuration.ConfigurationSourceProvider;
-<<<<<<< HEAD
-=======
-import org.slf4j.Logger;
-import org.slf4j.LoggerFactory;
->>>>>>> 1ff9e4a8
 
 import java.io.ByteArrayInputStream;
 import java.io.ByteArrayOutputStream;
@@ -35,11 +30,7 @@
 import java.util.Objects;
 import java.util.Optional;
 import java.util.function.Function;
-<<<<<<< HEAD
-import javax.annotation.Nonnull;
-=======
 import javax.validation.constraints.NotNull;
->>>>>>> 1ff9e4a8
 
 public class StroomConfigurationSourceProvider implements ConfigurationSourceProvider {
 
@@ -192,7 +183,7 @@
         }
     }
 
-    @Nonnull
+    @NotNull
     private PathCreator getPathCreator(final JsonNode rootNode) {
         Objects.requireNonNull(rootNode);
 

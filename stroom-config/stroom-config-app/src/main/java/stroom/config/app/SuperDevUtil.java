--- conflicted
+++ resolved
@@ -59,26 +59,15 @@
             LOGGER.debug("newContentSecurityConfig: {}", newContentSecurityConfig);
             return newContentSecurityConfig;
 
-<<<<<<< HEAD
-            } else if (config instanceof SessionCookieConfig) {
-                final SessionCookieConfig newSessionCookieConfig = ((SessionCookieConfig) config)
-                        .withSecure(SUPER_DEV_SESSION_COOKIE_SECURE_VALUE);
-                LOGGER.debug("newSessionCookieConfig: {}", newSessionCookieConfig);
-                return newSessionCookieConfig;
-            } else if (config instanceof UiConfig) {
-                final UiConfig uiConfig = (UiConfig) config;
-                uiConfig.setRequireReactWrapper(false);
-                return uiConfig;
-            } else {
-                return config;
-            }
-=======
         } else if (config instanceof SessionCookieConfig && IS_IN_SUPER_DEV_MODE) {
             final SessionCookieConfig newSessionCookieConfig = ((SessionCookieConfig) config)
                     .withSecure(SUPER_DEV_SESSION_COOKIE_SECURE_VALUE);
             LOGGER.debug("newSessionCookieConfig: {}", newSessionCookieConfig);
             return newSessionCookieConfig;
->>>>>>> aa2c52c7
+        } else if (config instanceof UiConfig) {
+            final UiConfig uiConfig = (UiConfig) config;
+            uiConfig.setRequireReactWrapper(false);
+            return uiConfig;
         } else {
             return config;
         }

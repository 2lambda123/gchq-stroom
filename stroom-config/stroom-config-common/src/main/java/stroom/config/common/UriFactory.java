package stroom.config.common;

import java.net.URI;

public interface UriFactory {
    /**
<<<<<<< HEAD
     * Creates a URI that can be used to connect to this application from another node or from this one.
     * For this reason it should not return localhost in a multi node environment but instead provide an FQDN.
     * The URI will be for a direct connection to the node and not via a proxy.
=======
     * Creates a URI that can be used to connect to this application directly from another node or from this one.
     * It should not return localhost in a multi node environment but instead provide an FQDN.
     * The URI is for direct connection to the application and not via a proxy.
>>>>>>> e813fd6c
     *
     * @param path The path of the URI.
     * @return A URI to connect directly to the application.
     */
<<<<<<< HEAD
    URI localUri(String path);

    /**
     * If the application is served by a proxy, e.g. NGINX, then the public facing URI will be different from the
     * localUri. In this case the public URI needs to be configured.
     *
     * If not configured this will return the same thing as localUri.
=======
    URI nodeUri(String path);

    /**
     * If the application is served by a proxy, e.g. NGINX, then the public facing URI will be different from the
     * nodeUri. In this case the public URI needs to be configured.
     *
     * If not configured this will return the same thing as nodeUri.
>>>>>>> e813fd6c
     *
     * @param path The path of the URI.
     * @return A URI to connect to the application from beyond a proxy.
     */
    URI publicUri(String path);

    /**
     * If the UI is being served separately from the rest of the application, e.g. when developing React code
     * externally, then this URI must point to the URL serving the UI.
     *
     * If not configured this will return the same thing as publicUri.
     *
     * @param path The path of the URI.
     * @return A URI for the UI.
     */
    URI uiUri(String path);
}<|MERGE_RESOLUTION|>--- conflicted
+++ resolved
@@ -4,28 +4,13 @@
 
 public interface UriFactory {
     /**
-<<<<<<< HEAD
-     * Creates a URI that can be used to connect to this application from another node or from this one.
-     * For this reason it should not return localhost in a multi node environment but instead provide an FQDN.
-     * The URI will be for a direct connection to the node and not via a proxy.
-=======
      * Creates a URI that can be used to connect to this application directly from another node or from this one.
      * It should not return localhost in a multi node environment but instead provide an FQDN.
      * The URI is for direct connection to the application and not via a proxy.
->>>>>>> e813fd6c
      *
      * @param path The path of the URI.
      * @return A URI to connect directly to the application.
      */
-<<<<<<< HEAD
-    URI localUri(String path);
-
-    /**
-     * If the application is served by a proxy, e.g. NGINX, then the public facing URI will be different from the
-     * localUri. In this case the public URI needs to be configured.
-     *
-     * If not configured this will return the same thing as localUri.
-=======
     URI nodeUri(String path);
 
     /**
@@ -33,7 +18,6 @@
      * nodeUri. In this case the public URI needs to be configured.
      *
      * If not configured this will return the same thing as nodeUri.
->>>>>>> e813fd6c
      *
      * @param path The path of the URI.
      * @return A URI to connect to the application from beyond a proxy.

--- conflicted
+++ resolved
@@ -44,11 +44,6 @@
 import stroom.util.shared.PropertyPath;
 
 import com.fasterxml.jackson.databind.ObjectMapper;
-<<<<<<< HEAD
-import io.vavr.Tuple;
-import io.vavr.Tuple2;
-=======
->>>>>>> 0222a398
 
 import java.util.Collections;
 import java.util.Comparator;
@@ -56,7 +51,6 @@
 import java.util.Map;
 import java.util.Objects;
 import java.util.Optional;
-import java.util.stream.Collectors;
 import javax.inject.Inject;
 
 public class GlobalConfigService {
@@ -356,19 +350,10 @@
                         .orElse(null),
                 config);
 
-<<<<<<< HEAD
-        // Build a map of all the prop de-serialised values
-        final Map<String, Object> nameToValueMap = objectInfo.getPropertyMap()
-                .entrySet()
-                .stream()
-                .map(entry -> Tuple.of(entry.getKey(), entry.getValue().getValueFromConfigObject()))
-                .collect(Collectors.toMap(Tuple2::_1, Tuple2::_2));
-=======
         // Build a map of all the prop de-serialised values. Can't use Collectors.toMap due to null values
         final Map<String, Object> nameToValueMap = new HashMap<>();
         objectInfo.getPropertyMap().forEach((propName, prop) ->
                 nameToValueMap.put(propName, prop.getValueFromConfigObject()));
->>>>>>> 0222a398
 
         final Object newValue = configMapper.convertValue(propertyPath, effectiveValueStr);
         // Set the prop being validated to its new value

--- conflicted
+++ resolved
@@ -459,15 +459,6 @@
     @Generated("stroom.config.global.impl.GenerateConfigProvidersModule")
     @Provides
     @SuppressWarnings("unused")
-    stroom.receive.common.ReceiveDataConfig getReceiveDataConfig(
-            final ConfigMapper configMapper) {
-        return configMapper.getConfigObject(
-                stroom.receive.common.ReceiveDataConfig.class);
-    }
-
-    @Generated("stroom.config.global.impl.GenerateConfigProvidersModule")
-    @Provides
-    @SuppressWarnings("unused")
     stroom.search.elastic.CryptoConfig getCryptoConfig(
             final ConfigMapper configMapper) {
         return configMapper.getConfigObject(
@@ -844,7 +835,36 @@
     @Generated("stroom.config.global.impl.GenerateConfigProvidersModule")
     @Provides
     @SuppressWarnings("unused")
-<<<<<<< HEAD
+    stroom.query.common.v2.AbstractResultStoreConfig getAbstractResultStoreConfigButThrow(
+            final ConfigMapper configMapper) {
+        throw new UnsupportedOperationException(
+                "stroom.query.common.v2.AbstractResultStoreConfig cannot be injected directly. "
+                        + "Inject a config class that uses it or one of its sub-class instead.");
+    }
+
+    @Generated("stroom.config.global.impl.GenerateConfigProvidersModule")
+    @Provides
+    @SuppressWarnings("unused")
+    stroom.query.common.v2.ResultStoreLmdbConfig getResultStoreLmdbConfigButThrow(
+            final ConfigMapper configMapper) {
+        throw new UnsupportedOperationException(
+                "stroom.query.common.v2.ResultStoreLmdbConfig cannot be injected directly. "
+                        + "Inject a config class that uses it or one of its sub-class instead.");
+    }
+
+    @Generated("stroom.config.global.impl.GenerateConfigProvidersModule")
+    @Provides
+    @SuppressWarnings("unused")
+    stroom.util.cache.CacheConfig getCacheConfigButThrow(
+            final ConfigMapper configMapper) {
+        throw new UnsupportedOperationException(
+                "stroom.util.cache.CacheConfig cannot be injected directly. "
+                        + "Inject a config class that uses it or one of its sub-class instead.");
+    }
+
+    @Generated("stroom.config.global.impl.GenerateConfigProvidersModule")
+    @Provides
+    @SuppressWarnings("unused")
     stroom.security.identity.config.SmtpConfig getSmtpConfigButThrow(
             final ConfigMapper configMapper) {
         throw new UnsupportedOperationException(
@@ -855,42 +875,6 @@
     @Generated("stroom.config.global.impl.GenerateConfigProvidersModule")
     @Provides
     @SuppressWarnings("unused")
-    stroom.util.cache.CacheConfig getCacheConfigButThrow(
-            final ConfigMapper configMapper) {
-        throw new UnsupportedOperationException(
-                "stroom.util.cache.CacheConfig cannot be injected directly. "
-=======
-    stroom.query.common.v2.AbstractResultStoreConfig getAbstractResultStoreConfigButThrow(
-            final ConfigMapper configMapper) {
-        throw new UnsupportedOperationException(
-                "stroom.query.common.v2.AbstractResultStoreConfig cannot be injected directly. "
->>>>>>> 8313e772
-                        + "Inject a config class that uses it or one of its sub-class instead.");
-    }
-
-    @Generated("stroom.config.global.impl.GenerateConfigProvidersModule")
-    @Provides
-    @SuppressWarnings("unused")
-    stroom.query.common.v2.ResultStoreLmdbConfig getResultStoreLmdbConfigButThrow(
-            final ConfigMapper configMapper) {
-        throw new UnsupportedOperationException(
-                "stroom.query.common.v2.ResultStoreLmdbConfig cannot be injected directly. "
-                        + "Inject a config class that uses it or one of its sub-class instead.");
-    }
-
-    @Generated("stroom.config.global.impl.GenerateConfigProvidersModule")
-    @Provides
-    @SuppressWarnings("unused")
-    stroom.security.identity.config.SmtpConfig getSmtpConfigButThrow(
-            final ConfigMapper configMapper) {
-        throw new UnsupportedOperationException(
-                "stroom.security.identity.config.SmtpConfig cannot be injected directly. "
-                        + "Inject a config class that uses it or one of its sub-class instead.");
-    }
-
-    @Generated("stroom.config.global.impl.GenerateConfigProvidersModule")
-    @Provides
-    @SuppressWarnings("unused")
     stroom.util.shared.AbstractConfig getAbstractConfigButThrow(
             final ConfigMapper configMapper) {
         throw new UnsupportedOperationException(

package stroom.config.global.impl;

import com.google.inject.AbstractModule;
import com.google.inject.Provides;

import javax.annotation.processing.Generated;

/**
 * IMPORTANT - This whole file is generated using
 * {@link stroom.config.global.impl.GenerateConfigProvidersModule}
 * DO NOT edit it directly
 */
@Generated("stroom.config.global.impl.GenerateConfigProvidersModule")
public class ConfigProvidersModule extends AbstractModule {

    @Generated("stroom.config.global.impl.GenerateConfigProvidersModule")
    @Provides
    @SuppressWarnings("unused")
    stroom.proxy.repo.RepoConfig getRepoConfig(
            final ConfigMapper configMapper) {
        return configMapper.getConfigObject(
                stroom.core.receive.ProxyAggregationConfig.class);
    }

    @Generated("stroom.config.global.impl.GenerateConfigProvidersModule")
    @Provides
    @SuppressWarnings("unused")
    stroom.proxy.repo.RepoDbConfig getRepoDbConfig(
            final ConfigMapper configMapper) {
        return configMapper.getConfigObject(
                stroom.core.receive.ProxyAggregationRepoDbConfig.class);
    }

    // ~~~~~~~~~~~~~~~~~~~~~~~~~~~~~~~~~~~~~~~~~~~~~~~~~~~~~~~~~~~~~~~~~~~~~~~~~~~~~~~~

    @Generated("stroom.config.global.impl.GenerateConfigProvidersModule")
    @Provides
    @SuppressWarnings("unused")
    stroom.activity.impl.db.ActivityConfig getActivityConfig(
            final ConfigMapper configMapper) {
        return configMapper.getConfigObject(
                stroom.activity.impl.db.ActivityConfig.class);
    }

    @Generated("stroom.config.global.impl.GenerateConfigProvidersModule")
    @Provides
    @SuppressWarnings("unused")
    stroom.alert.impl.AlertConfig getAlertConfig(
            final ConfigMapper configMapper) {
        return configMapper.getConfigObject(
                stroom.alert.impl.AlertConfig.class);
    }

    @Generated("stroom.config.global.impl.GenerateConfigProvidersModule")
    @Provides
    @SuppressWarnings("unused")
    stroom.annotation.impl.AnnotationConfig getAnnotationConfig(
            final ConfigMapper configMapper) {
        return configMapper.getConfigObject(
                stroom.annotation.impl.AnnotationConfig.class);
    }

    @Generated("stroom.config.global.impl.GenerateConfigProvidersModule")
    @Provides
    @SuppressWarnings("unused")
    stroom.bytebuffer.ByteBufferPoolConfig getByteBufferPoolConfig(
            final ConfigMapper configMapper) {
        return configMapper.getConfigObject(
                stroom.bytebuffer.ByteBufferPoolConfig.class);
    }

    @Generated("stroom.config.global.impl.GenerateConfigProvidersModule")
    @Provides
    @SuppressWarnings("unused")
    stroom.cluster.api.ClusterConfig getClusterConfig(
            final ConfigMapper configMapper) {
        return configMapper.getConfigObject(
                stroom.cluster.api.ClusterConfig.class);
    }

    @Generated("stroom.config.global.impl.GenerateConfigProvidersModule")
    @Provides
    @SuppressWarnings("unused")
    stroom.cluster.lock.impl.db.ClusterLockConfig getClusterLockConfig(
            final ConfigMapper configMapper) {
        return configMapper.getConfigObject(
                stroom.cluster.lock.impl.db.ClusterLockConfig.class);
    }

    @Generated("stroom.config.global.impl.GenerateConfigProvidersModule")
    @Provides
    @SuppressWarnings("unused")
    stroom.config.app.AppConfig getAppConfig(
            final ConfigMapper configMapper) {
        return configMapper.getConfigObject(
                stroom.config.app.AppConfig.class);
    }

    @Generated("stroom.config.global.impl.GenerateConfigProvidersModule")
    @Provides
    @SuppressWarnings("unused")
    stroom.config.app.DataConfig getDataConfig(
            final ConfigMapper configMapper) {
        return configMapper.getConfigObject(
                stroom.config.app.DataConfig.class);
    }

    @Generated("stroom.config.global.impl.GenerateConfigProvidersModule")
    @Provides
    @SuppressWarnings("unused")
    stroom.config.app.PropertyServiceConfig getPropertyServiceConfig(
            final ConfigMapper configMapper) {
        return configMapper.getConfigObject(
                stroom.config.app.PropertyServiceConfig.class);
    }

    @Generated("stroom.config.global.impl.GenerateConfigProvidersModule")
    @Provides
    @SuppressWarnings("unused")
    stroom.config.app.SecurityConfig getSecurityConfig(
            final ConfigMapper configMapper) {
        return configMapper.getConfigObject(
                stroom.config.app.SecurityConfig.class);
    }

    @Generated("stroom.config.global.impl.GenerateConfigProvidersModule")
    @Provides
    @SuppressWarnings("unused")
    stroom.config.app.SessionCookieConfig getSessionCookieConfig(
            final ConfigMapper configMapper) {
        return configMapper.getConfigObject(
                stroom.config.app.SessionCookieConfig.class);
    }

    @Generated("stroom.config.global.impl.GenerateConfigProvidersModule")
    @Provides
    @SuppressWarnings("unused")
    stroom.config.app.StatisticsConfig getStatisticsConfig(
            final ConfigMapper configMapper) {
        return configMapper.getConfigObject(
                stroom.config.app.StatisticsConfig.class);
    }

    @Generated("stroom.config.global.impl.GenerateConfigProvidersModule")
    @Provides
    @SuppressWarnings("unused")
    stroom.config.common.NodeUriConfig getNodeUriConfig(
            final ConfigMapper configMapper) {
        return configMapper.getConfigObject(
                stroom.config.common.NodeUriConfig.class);
    }

    @Generated("stroom.config.global.impl.GenerateConfigProvidersModule")
    @Provides
    @SuppressWarnings("unused")
    stroom.config.common.PublicUriConfig getPublicUriConfig(
            final ConfigMapper configMapper) {
        return configMapper.getConfigObject(
                stroom.config.common.PublicUriConfig.class);
    }

    @Generated("stroom.config.global.impl.GenerateConfigProvidersModule")
    @Provides
    @SuppressWarnings("unused")
    stroom.config.common.UiUriConfig getUiUriConfig(
            final ConfigMapper configMapper) {
        return configMapper.getConfigObject(
                stroom.config.common.UiUriConfig.class);
    }

    @Generated("stroom.config.global.impl.GenerateConfigProvidersModule")
    @Provides
    @SuppressWarnings("unused")
    stroom.core.receive.ProxyAggregationConfig getProxyAggregationConfig(
            final ConfigMapper configMapper) {
        return configMapper.getConfigObject(
                stroom.core.receive.ProxyAggregationConfig.class);
    }

    @Generated("stroom.config.global.impl.GenerateConfigProvidersModule")
    @Provides
    @SuppressWarnings("unused")
    stroom.core.receive.ProxyAggregationRepoDbConfig getProxyAggregationRepoDbConfig(
            final ConfigMapper configMapper) {
        return configMapper.getConfigObject(
                stroom.core.receive.ProxyAggregationRepoDbConfig.class);
    }

    @Generated("stroom.config.global.impl.GenerateConfigProvidersModule")
    @Provides
    @SuppressWarnings("unused")
    stroom.core.receive.ReceiveDataConfig getReceiveDataConfig(
            final ConfigMapper configMapper) {
        return configMapper.getConfigObject(
                stroom.core.receive.ReceiveDataConfig.class);
    }

    @Generated("stroom.config.global.impl.GenerateConfigProvidersModule")
    @Provides
    @SuppressWarnings("unused")
    stroom.dashboard.impl.DashboardConfig getDashboardConfig(
            final ConfigMapper configMapper) {
        return configMapper.getConfigObject(
                stroom.dashboard.impl.DashboardConfig.class);
    }

    @Generated("stroom.config.global.impl.GenerateConfigProvidersModule")
    @Provides
    @SuppressWarnings("unused")
    stroom.dashboard.impl.datasource.DataSourceUrlConfig getDataSourceUrlConfig(
            final ConfigMapper configMapper) {
        return configMapper.getConfigObject(
                stroom.dashboard.impl.datasource.DataSourceUrlConfig.class);
    }

    @Generated("stroom.config.global.impl.GenerateConfigProvidersModule")
    @Provides
    @SuppressWarnings("unused")
    stroom.data.retention.api.DataRetentionConfig getDataRetentionConfig(
            final ConfigMapper configMapper) {
        return configMapper.getConfigObject(
                stroom.data.retention.api.DataRetentionConfig.class);
    }

    @Generated("stroom.config.global.impl.GenerateConfigProvidersModule")
    @Provides
    @SuppressWarnings("unused")
    stroom.data.store.impl.fs.DataStoreServiceConfig getDataStoreServiceConfig(
            final ConfigMapper configMapper) {
        return configMapper.getConfigObject(
                stroom.data.store.impl.fs.DataStoreServiceConfig.class);
    }

    @Generated("stroom.config.global.impl.GenerateConfigProvidersModule")
    @Provides
    @SuppressWarnings("unused")
    stroom.data.store.impl.fs.FsVolumeConfig getFsVolumeConfig(
            final ConfigMapper configMapper) {
        return configMapper.getConfigObject(
                stroom.data.store.impl.fs.FsVolumeConfig.class);
    }

    @Generated("stroom.config.global.impl.GenerateConfigProvidersModule")
    @Provides
    @SuppressWarnings("unused")
    stroom.docstore.impl.db.DocStoreConfig getDocStoreConfig(
            final ConfigMapper configMapper) {
        return configMapper.getConfigObject(
                stroom.docstore.impl.db.DocStoreConfig.class);
    }

    @Generated("stroom.config.global.impl.GenerateConfigProvidersModule")
    @Provides
    @SuppressWarnings("unused")
    stroom.event.logging.impl.LoggingConfig getLoggingConfig(
            final ConfigMapper configMapper) {
        return configMapper.getConfigObject(
                stroom.event.logging.impl.LoggingConfig.class);
    }

    @Generated("stroom.config.global.impl.GenerateConfigProvidersModule")
    @Provides
    @SuppressWarnings("unused")
    stroom.explorer.impl.ExplorerConfig getExplorerConfig(
            final ConfigMapper configMapper) {
        return configMapper.getConfigObject(
                stroom.explorer.impl.ExplorerConfig.class);
    }

    @Generated("stroom.config.global.impl.GenerateConfigProvidersModule")
    @Provides
    @SuppressWarnings("unused")
    stroom.feed.impl.FeedConfig getFeedConfig(
            final ConfigMapper configMapper) {
        return configMapper.getConfigObject(
                stroom.feed.impl.FeedConfig.class);
    }

    @Generated("stroom.config.global.impl.GenerateConfigProvidersModule")
    @Provides
    @SuppressWarnings("unused")
    stroom.importexport.impl.ContentPackImportConfig getContentPackImportConfig(
            final ConfigMapper configMapper) {
        return configMapper.getConfigObject(
                stroom.importexport.impl.ContentPackImportConfig.class);
    }

    @Generated("stroom.config.global.impl.GenerateConfigProvidersModule")
    @Provides
    @SuppressWarnings("unused")
    stroom.importexport.impl.ExportConfig getExportConfig(
            final ConfigMapper configMapper) {
        return configMapper.getConfigObject(
                stroom.importexport.impl.ExportConfig.class);
    }

    @Generated("stroom.config.global.impl.GenerateConfigProvidersModule")
    @Provides
    @SuppressWarnings("unused")
    stroom.index.impl.IndexCacheConfig getIndexCacheConfig(
            final ConfigMapper configMapper) {
        return configMapper.getConfigObject(
                stroom.index.impl.IndexCacheConfig.class);
    }

    @Generated("stroom.config.global.impl.GenerateConfigProvidersModule")
    @Provides
    @SuppressWarnings("unused")
    stroom.index.impl.IndexConfig getIndexConfig(
            final ConfigMapper configMapper) {
        return configMapper.getConfigObject(
                stroom.index.impl.IndexConfig.class);
    }

    @Generated("stroom.config.global.impl.GenerateConfigProvidersModule")
    @Provides
    @SuppressWarnings("unused")
    stroom.index.impl.IndexWriterConfig getIndexWriterConfig(
            final ConfigMapper configMapper) {
        return configMapper.getConfigObject(
                stroom.index.impl.IndexWriterConfig.class);
    }

    @Generated("stroom.config.global.impl.GenerateConfigProvidersModule")
    @Provides
    @SuppressWarnings("unused")
    stroom.index.impl.selection.VolumeConfig getVolumeConfig(
            final ConfigMapper configMapper) {
        return configMapper.getConfigObject(
                stroom.index.impl.selection.VolumeConfig.class);
    }

    @Generated("stroom.config.global.impl.GenerateConfigProvidersModule")
    @Provides
    @SuppressWarnings("unused")
    stroom.job.impl.JobSystemConfig getJobSystemConfig(
            final ConfigMapper configMapper) {
        return configMapper.getConfigObject(
                stroom.job.impl.JobSystemConfig.class);
    }

    @Generated("stroom.config.global.impl.GenerateConfigProvidersModule")
    @Provides
    @SuppressWarnings("unused")
    stroom.kafka.impl.KafkaConfig getKafkaConfig(
            final ConfigMapper configMapper) {
        return configMapper.getConfigObject(
                stroom.kafka.impl.KafkaConfig.class);
    }

    @Generated("stroom.config.global.impl.GenerateConfigProvidersModule")
    @Provides
    @SuppressWarnings("unused")
    stroom.legacy.db.LegacyConfig getLegacyConfig(
            final ConfigMapper configMapper) {
        return configMapper.getConfigObject(
                stroom.legacy.db.LegacyConfig.class);
    }

    @Generated("stroom.config.global.impl.GenerateConfigProvidersModule")
    @Provides
    @SuppressWarnings("unused")
    stroom.lifecycle.impl.LifecycleConfig getLifecycleConfig(
            final ConfigMapper configMapper) {
        return configMapper.getConfigObject(
                stroom.lifecycle.impl.LifecycleConfig.class);
    }

    @Generated("stroom.config.global.impl.GenerateConfigProvidersModule")
    @Provides
    @SuppressWarnings("unused")
    stroom.lmdb.LmdbLibraryConfig getLmdbLibraryConfig(
            final ConfigMapper configMapper) {
        return configMapper.getConfigObject(
                stroom.lmdb.LmdbLibraryConfig.class);
    }

    @Generated("stroom.config.global.impl.GenerateConfigProvidersModule")
    @Provides
    @SuppressWarnings("unused")
    stroom.meta.impl.MetaServiceConfig getMetaServiceConfig(
            final ConfigMapper configMapper) {
        return configMapper.getConfigObject(
                stroom.meta.impl.MetaServiceConfig.class);
    }

    @Generated("stroom.config.global.impl.GenerateConfigProvidersModule")
    @Provides
    @SuppressWarnings("unused")
    stroom.meta.impl.MetaValueConfig getMetaValueConfig(
            final ConfigMapper configMapper) {
        return configMapper.getConfigObject(
                stroom.meta.impl.MetaValueConfig.class);
    }

    @Generated("stroom.config.global.impl.GenerateConfigProvidersModule")
    @Provides
    @SuppressWarnings("unused")
    stroom.node.impl.HeapHistogramConfig getHeapHistogramConfig(
            final ConfigMapper configMapper) {
        return configMapper.getConfigObject(
                stroom.node.impl.HeapHistogramConfig.class);
    }

    @Generated("stroom.config.global.impl.GenerateConfigProvidersModule")
    @Provides
    @SuppressWarnings("unused")
    stroom.node.impl.NodeConfig getNodeConfig(
            final ConfigMapper configMapper) {
        return configMapper.getConfigObject(
                stroom.node.impl.NodeConfig.class);
    }

    @Generated("stroom.config.global.impl.GenerateConfigProvidersModule")
    @Provides
    @SuppressWarnings("unused")
    stroom.node.impl.StatusConfig getStatusConfig(
            final ConfigMapper configMapper) {
        return configMapper.getConfigObject(
                stroom.node.impl.StatusConfig.class);
    }

    @Generated("stroom.config.global.impl.GenerateConfigProvidersModule")
    @Provides
    @SuppressWarnings("unused")
    stroom.pipeline.PipelineConfig getPipelineConfig(
            final ConfigMapper configMapper) {
        return configMapper.getConfigObject(
                stroom.pipeline.PipelineConfig.class);
    }

    @Generated("stroom.config.global.impl.GenerateConfigProvidersModule")
    @Provides
    @SuppressWarnings("unused")
    stroom.pipeline.destination.AppenderConfig getAppenderConfig(
            final ConfigMapper configMapper) {
        return configMapper.getConfigObject(
                stroom.pipeline.destination.AppenderConfig.class);
    }

    @Generated("stroom.config.global.impl.GenerateConfigProvidersModule")
    @Provides
    @SuppressWarnings("unused")
    stroom.pipeline.filter.XmlSchemaConfig getXmlSchemaConfig(
            final ConfigMapper configMapper) {
        return configMapper.getConfigObject(
                stroom.pipeline.filter.XmlSchemaConfig.class);
    }

    @Generated("stroom.config.global.impl.GenerateConfigProvidersModule")
    @Provides
    @SuppressWarnings("unused")
    stroom.pipeline.filter.XsltConfig getXsltConfig(
            final ConfigMapper configMapper) {
        return configMapper.getConfigObject(
                stroom.pipeline.filter.XsltConfig.class);
    }

    @Generated("stroom.config.global.impl.GenerateConfigProvidersModule")
    @Provides
    @SuppressWarnings("unused")
    stroom.pipeline.refdata.ReferenceDataConfig getReferenceDataConfig(
            final ConfigMapper configMapper) {
        return configMapper.getConfigObject(
                stroom.pipeline.refdata.ReferenceDataConfig.class);
    }

    @Generated("stroom.config.global.impl.GenerateConfigProvidersModule")
    @Provides
    @SuppressWarnings("unused")
    stroom.pipeline.refdata.ReferenceDataLmdbConfig getReferenceDataLmdbConfig(
            final ConfigMapper configMapper) {
        return configMapper.getConfigObject(
                stroom.pipeline.refdata.ReferenceDataLmdbConfig.class);
    }

    @Generated("stroom.config.global.impl.GenerateConfigProvidersModule")
    @Provides
    @SuppressWarnings("unused")
    stroom.processor.impl.ProcessorConfig getProcessorConfig(
            final ConfigMapper configMapper) {
        return configMapper.getConfigObject(
                stroom.processor.impl.ProcessorConfig.class);
    }

    @Generated("stroom.config.global.impl.GenerateConfigProvidersModule")
    @Provides
    @SuppressWarnings("unused")
    stroom.proxy.repo.AggregatorConfig getAggregatorConfig(
            final ConfigMapper configMapper) {
        return configMapper.getConfigObject(
                stroom.proxy.repo.AggregatorConfig.class);
    }

    @Generated("stroom.config.global.impl.GenerateConfigProvidersModule")
    @Provides
    @SuppressWarnings("unused")
    stroom.query.common.v2.ResultStoreConfig getResultStoreConfig(
            final ConfigMapper configMapper) {
        return configMapper.getConfigObject(
                stroom.query.common.v2.ResultStoreConfig.class);
    }

    @Generated("stroom.config.global.impl.GenerateConfigProvidersModule")
    @Provides
    @SuppressWarnings("unused")
    stroom.query.common.v2.ResultStoreLmdbConfig getResultStoreLmdbConfig(
            final ConfigMapper configMapper) {
        return configMapper.getConfigObject(
                stroom.query.common.v2.ResultStoreLmdbConfig.class);
    }

    @Generated("stroom.config.global.impl.GenerateConfigProvidersModule")
    @Provides
    @SuppressWarnings("unused")
    stroom.search.elastic.CryptoConfig getCryptoConfig(
            final ConfigMapper configMapper) {
        return configMapper.getConfigObject(
                stroom.search.elastic.CryptoConfig.class);
    }

    @Generated("stroom.config.global.impl.GenerateConfigProvidersModule")
    @Provides
    @SuppressWarnings("unused")
    stroom.search.elastic.ElasticConfig getElasticConfig(
            final ConfigMapper configMapper) {
        return configMapper.getConfigObject(
                stroom.search.elastic.ElasticConfig.class);
    }

    @Generated("stroom.config.global.impl.GenerateConfigProvidersModule")
    @Provides
    @SuppressWarnings("unused")
    stroom.search.elastic.indexing.ElasticIndexingConfig getElasticIndexingConfig(
            final ConfigMapper configMapper) {
        return configMapper.getConfigObject(
                stroom.search.elastic.indexing.ElasticIndexingConfig.class);
    }

    @Generated("stroom.config.global.impl.GenerateConfigProvidersModule")
    @Provides
    @SuppressWarnings("unused")
    stroom.search.elastic.search.ElasticSearchConfig getElasticSearchConfig(
            final ConfigMapper configMapper) {
        return configMapper.getConfigObject(
                stroom.search.elastic.search.ElasticSearchConfig.class);
    }

    @Generated("stroom.config.global.impl.GenerateConfigProvidersModule")
    @Provides
    @SuppressWarnings("unused")
    stroom.search.extraction.ExtractionConfig getExtractionConfig(
            final ConfigMapper configMapper) {
        return configMapper.getConfigObject(
                stroom.search.extraction.ExtractionConfig.class);
    }

    @Generated("stroom.config.global.impl.GenerateConfigProvidersModule")
    @Provides
    @SuppressWarnings("unused")
    stroom.search.impl.SearchConfig getSearchConfig(
            final ConfigMapper configMapper) {
        return configMapper.getConfigObject(
                stroom.search.impl.SearchConfig.class);
    }

    @Generated("stroom.config.global.impl.GenerateConfigProvidersModule")
    @Provides
    @SuppressWarnings("unused")
    stroom.search.impl.shard.IndexShardSearchConfig getIndexShardSearchConfig(
            final ConfigMapper configMapper) {
        return configMapper.getConfigObject(
                stroom.search.impl.shard.IndexShardSearchConfig.class);
    }

    @Generated("stroom.config.global.impl.GenerateConfigProvidersModule")
    @Provides
    @SuppressWarnings("unused")
    stroom.search.solr.SolrConfig getSolrConfig(
            final ConfigMapper configMapper) {
        return configMapper.getConfigObject(
                stroom.search.solr.SolrConfig.class);
    }

    @Generated("stroom.config.global.impl.GenerateConfigProvidersModule")
    @Provides
    @SuppressWarnings("unused")
    stroom.search.solr.search.SolrSearchConfig getSolrSearchConfig(
            final ConfigMapper configMapper) {
        return configMapper.getConfigObject(
                stroom.search.solr.search.SolrSearchConfig.class);
    }

    @Generated("stroom.config.global.impl.GenerateConfigProvidersModule")
    @Provides
    @SuppressWarnings("unused")
    stroom.security.identity.config.EmailConfig getEmailConfig(
            final ConfigMapper configMapper) {
        return configMapper.getConfigObject(
                stroom.security.identity.config.EmailConfig.class);
    }

    @Generated("stroom.config.global.impl.GenerateConfigProvidersModule")
    @Provides
    @SuppressWarnings("unused")
    stroom.security.identity.config.IdentityConfig getIdentityConfig(
            final ConfigMapper configMapper) {
        return configMapper.getConfigObject(
                stroom.security.identity.config.IdentityConfig.class);
    }

    @Generated("stroom.config.global.impl.GenerateConfigProvidersModule")
    @Provides
    @SuppressWarnings("unused")
    stroom.security.identity.config.OpenIdConfig getOpenIdConfig(
            final ConfigMapper configMapper) {
        return configMapper.getConfigObject(
                stroom.security.identity.config.OpenIdConfig.class);
    }

    @Generated("stroom.config.global.impl.GenerateConfigProvidersModule")
    @Provides
    @SuppressWarnings("unused")
    stroom.security.identity.config.PasswordPolicyConfig getPasswordPolicyConfig(
            final ConfigMapper configMapper) {
        return configMapper.getConfigObject(
                stroom.security.identity.config.PasswordPolicyConfig.class);
    }

    @Generated("stroom.config.global.impl.GenerateConfigProvidersModule")
    @Provides
    @SuppressWarnings("unused")
    stroom.security.identity.config.TokenConfig getTokenConfig(
            final ConfigMapper configMapper) {
        return configMapper.getConfigObject(
                stroom.security.identity.config.TokenConfig.class);
    }

    @Generated("stroom.config.global.impl.GenerateConfigProvidersModule")
    @Provides
    @SuppressWarnings("unused")
    stroom.security.impl.AuthenticationConfig getAuthenticationConfig(
            final ConfigMapper configMapper) {
        return configMapper.getConfigObject(
                stroom.security.impl.AuthenticationConfig.class);
    }

    @Generated("stroom.config.global.impl.GenerateConfigProvidersModule")
    @Provides
    @SuppressWarnings("unused")
    stroom.security.impl.AuthorisationConfig getAuthorisationConfig(
            final ConfigMapper configMapper) {
        return configMapper.getConfigObject(
                stroom.security.impl.AuthorisationConfig.class);
    }

    @Generated("stroom.config.global.impl.GenerateConfigProvidersModule")
    @Provides
    @SuppressWarnings("unused")
    stroom.security.impl.ContentSecurityConfig getContentSecurityConfig(
            final ConfigMapper configMapper) {
        return configMapper.getConfigObject(
                stroom.security.impl.ContentSecurityConfig.class);
    }

    @Generated("stroom.config.global.impl.GenerateConfigProvidersModule")
    @Provides
    @SuppressWarnings("unused")
    stroom.security.impl.OpenIdConfig getOpenIdConfig2(
            final ConfigMapper configMapper) {
        return configMapper.getConfigObject(
                stroom.security.impl.OpenIdConfig.class);
    }

    @Generated("stroom.config.global.impl.GenerateConfigProvidersModule")
    @Provides
    @SuppressWarnings("unused")
    stroom.servicediscovery.impl.ServiceDiscoveryConfig getServiceDiscoveryConfig(
            final ConfigMapper configMapper) {
        return configMapper.getConfigObject(
                stroom.servicediscovery.impl.ServiceDiscoveryConfig.class);
    }

    @Generated("stroom.config.global.impl.GenerateConfigProvidersModule")
    @Provides
    @SuppressWarnings("unused")
    stroom.statistics.impl.InternalStatisticsConfig getInternalStatisticsConfig(
            final ConfigMapper configMapper) {
        return configMapper.getConfigObject(
                stroom.statistics.impl.InternalStatisticsConfig.class);
    }

    @Generated("stroom.config.global.impl.GenerateConfigProvidersModule")
    @Provides
    @SuppressWarnings("unused")
    stroom.statistics.impl.hbase.internal.HBaseStatisticsConfig getHBaseStatisticsConfig(
            final ConfigMapper configMapper) {
        return configMapper.getConfigObject(
                stroom.statistics.impl.hbase.internal.HBaseStatisticsConfig.class);
    }

    @Generated("stroom.config.global.impl.GenerateConfigProvidersModule")
    @Provides
    @SuppressWarnings("unused")
    stroom.statistics.impl.hbase.internal.KafkaTopicsConfig getKafkaTopicsConfig(
            final ConfigMapper configMapper) {
        return configMapper.getConfigObject(
                stroom.statistics.impl.hbase.internal.KafkaTopicsConfig.class);
    }

    @Generated("stroom.config.global.impl.GenerateConfigProvidersModule")
    @Provides
    @SuppressWarnings("unused")
    stroom.statistics.impl.sql.SQLStatisticsConfig getSQLStatisticsConfig(
            final ConfigMapper configMapper) {
        return configMapper.getConfigObject(
                stroom.statistics.impl.sql.SQLStatisticsConfig.class);
    }

    @Generated("stroom.config.global.impl.GenerateConfigProvidersModule")
    @Provides
    @SuppressWarnings("unused")
    stroom.statistics.impl.sql.search.SearchConfig getSearchConfig2(
            final ConfigMapper configMapper) {
        return configMapper.getConfigObject(
                stroom.statistics.impl.sql.search.SearchConfig.class);
    }

    @Generated("stroom.config.global.impl.GenerateConfigProvidersModule")
    @Provides
    @SuppressWarnings("unused")
    stroom.storedquery.impl.StoredQueryConfig getStoredQueryConfig(
            final ConfigMapper configMapper) {
        return configMapper.getConfigObject(
                stroom.storedquery.impl.StoredQueryConfig.class);
    }

    @Generated("stroom.config.global.impl.GenerateConfigProvidersModule")
    @Provides
    @SuppressWarnings("unused")
    stroom.ui.config.shared.ActivityConfig getActivityConfig2(
            final ConfigMapper configMapper) {
        return configMapper.getConfigObject(
                stroom.ui.config.shared.ActivityConfig.class);
    }

    @Generated("stroom.config.global.impl.GenerateConfigProvidersModule")
    @Provides
    @SuppressWarnings("unused")
    stroom.ui.config.shared.InfoPopupConfig getInfoPopupConfig(
            final ConfigMapper configMapper) {
        return configMapper.getConfigObject(
                stroom.ui.config.shared.InfoPopupConfig.class);
    }

    @Generated("stroom.config.global.impl.GenerateConfigProvidersModule")
    @Provides
    @SuppressWarnings("unused")
    stroom.ui.config.shared.ProcessConfig getProcessConfig(
            final ConfigMapper configMapper) {
        return configMapper.getConfigObject(
                stroom.ui.config.shared.ProcessConfig.class);
    }

    @Generated("stroom.config.global.impl.GenerateConfigProvidersModule")
    @Provides
    @SuppressWarnings("unused")
    stroom.ui.config.shared.QueryConfig getQueryConfig(
            final ConfigMapper configMapper) {
        return configMapper.getConfigObject(
                stroom.ui.config.shared.QueryConfig.class);
    }

    @Generated("stroom.config.global.impl.GenerateConfigProvidersModule")
    @Provides
    @SuppressWarnings("unused")
    stroom.ui.config.shared.SourceConfig getSourceConfig(
            final ConfigMapper configMapper) {
        return configMapper.getConfigObject(
                stroom.ui.config.shared.SourceConfig.class);
    }

    @Generated("stroom.config.global.impl.GenerateConfigProvidersModule")
    @Provides
    @SuppressWarnings("unused")
    stroom.ui.config.shared.SplashConfig getSplashConfig(
            final ConfigMapper configMapper) {
        return configMapper.getConfigObject(
                stroom.ui.config.shared.SplashConfig.class);
    }

    @Generated("stroom.config.global.impl.GenerateConfigProvidersModule")
    @Provides
    @SuppressWarnings("unused")
    stroom.ui.config.shared.ThemeConfig getThemeConfig(
            final ConfigMapper configMapper) {
        return configMapper.getConfigObject(
                stroom.ui.config.shared.ThemeConfig.class);
    }

    @Generated("stroom.config.global.impl.GenerateConfigProvidersModule")
    @Provides
    @SuppressWarnings("unused")
    stroom.ui.config.shared.UiConfig getUiConfig(
            final ConfigMapper configMapper) {
        return configMapper.getConfigObject(
                stroom.ui.config.shared.UiConfig.class);
    }

    @Generated("stroom.config.global.impl.GenerateConfigProvidersModule")
    @Provides
    @SuppressWarnings("unused")
    stroom.util.xml.ParserConfig getParserConfig(
            final ConfigMapper configMapper) {
        return configMapper.getConfigObject(
                stroom.util.xml.ParserConfig.class);
    }

    // ~~~~~~~~~~~~~~~~~~~~~~~~~~~~~~~~~~~~~~~~~~~~~~~~~~~~~~~~~~~~~~~~~~~~~~~~~~~~~~~~

    @Generated("stroom.config.global.impl.GenerateConfigProvidersModule")
    @Provides
    @SuppressWarnings("unused")
    stroom.security.identity.config.SmtpConfig getSmtpConfigButThrow(
            final ConfigMapper configMapper) {
        throw new UnsupportedOperationException(
                "stroom.security.identity.config.SmtpConfig cannot be injected directly. "
                        + "Inject a config class that uses it or one of its sub-class instead.");
    }

    @Generated("stroom.config.global.impl.GenerateConfigProvidersModule")
    @Provides
    @SuppressWarnings("unused")
    stroom.security.identity.config.SmtpConfig getSmtpConfigButThrow(
            final ConfigMapper configMapper) {
        throw new UnsupportedOperationException(
                "stroom.security.identity.config.SmtpConfig cannot be injected directly. "
                        + "Inject a config class that uses it or one of its sub-class instead.");
    }

    @Generated("stroom.config.global.impl.GenerateConfigProvidersModule")
    @Provides
    @SuppressWarnings("unused")
<<<<<<< HEAD
    stroom.config.common.ConnectionConfig getConnectionConfigButThrow(
            final ConfigMapper configMapper) {
        throw new UnsupportedOperationException(
                "stroom.config.common.ConnectionConfig cannot be injected directly. "
=======
    stroom.config.common.AbstractDbConfig getAbstractDbConfigButThrow(
            final ConfigMapper configMapper) {
        throw new UnsupportedOperationException(
                "stroom.config.common.AbstractDbConfig cannot be injected directly. "
>>>>>>> 7d0afc37
                        + "Inject a config class that uses it or one of its sub-class instead.");
    }

    @Generated("stroom.config.global.impl.GenerateConfigProvidersModule")
    @Provides
    @SuppressWarnings("unused")
    stroom.config.common.ConnectionConfig getConnectionConfigButThrow(
            final ConfigMapper configMapper) {
        throw new UnsupportedOperationException(
                "stroom.config.common.ConnectionConfig cannot be injected directly. "
                        + "Inject a config class that uses it or one of its sub-class instead.");
    }

    @Generated("stroom.config.global.impl.GenerateConfigProvidersModule")
    @Provides
    @SuppressWarnings("unused")
<<<<<<< HEAD
    stroom.config.common.UriConfig getUriConfigButThrow(
            final ConfigMapper configMapper) {
        throw new UnsupportedOperationException(
                "stroom.config.common.UriConfig cannot be injected directly. "
=======
    stroom.config.common.ConnectionPoolConfig getConnectionPoolConfigButThrow(
            final ConfigMapper configMapper) {
        throw new UnsupportedOperationException(
                "stroom.config.common.ConnectionPoolConfig cannot be injected directly. "
>>>>>>> 7d0afc37
                        + "Inject a config class that uses it or one of its sub-class instead.");
    }

    @Generated("stroom.config.global.impl.GenerateConfigProvidersModule")
    @Provides
    @SuppressWarnings("unused")
    stroom.config.common.UriConfig getUriConfigButThrow(
            final ConfigMapper configMapper) {
        throw new UnsupportedOperationException(
                "stroom.config.common.UriConfig cannot be injected directly. "
                        + "Inject a config class that uses it or one of its sub-class instead.");
    }

    @Generated("stroom.config.global.impl.GenerateConfigProvidersModule")
    @Provides
    @SuppressWarnings("unused")
    stroom.util.cache.CacheConfig getCacheConfigButThrow(
            final ConfigMapper configMapper) {
        throw new UnsupportedOperationException(
                "stroom.util.cache.CacheConfig cannot be injected directly. "
                        + "Inject a config class that uses it or one of its sub-class instead.");
    }

<<<<<<< HEAD
=======
    @Generated("stroom.config.global.impl.GenerateConfigProvidersModule")
    @Provides
    @SuppressWarnings("unused")
    stroom.util.shared.AbstractConfig getAbstractConfigButThrow(
            final ConfigMapper configMapper) {
        throw new UnsupportedOperationException(
                "stroom.util.shared.AbstractConfig cannot be injected directly. "
                        + "Inject a config class that uses it or one of its sub-class instead.");
    }

>>>>>>> 7d0afc37
}<|MERGE_RESOLUTION|>--- conflicted
+++ resolved
@@ -831,27 +831,10 @@
     @Generated("stroom.config.global.impl.GenerateConfigProvidersModule")
     @Provides
     @SuppressWarnings("unused")
-    stroom.security.identity.config.SmtpConfig getSmtpConfigButThrow(
-            final ConfigMapper configMapper) {
-        throw new UnsupportedOperationException(
-                "stroom.security.identity.config.SmtpConfig cannot be injected directly. "
-                        + "Inject a config class that uses it or one of its sub-class instead.");
-    }
-
-    @Generated("stroom.config.global.impl.GenerateConfigProvidersModule")
-    @Provides
-    @SuppressWarnings("unused")
-<<<<<<< HEAD
-    stroom.config.common.ConnectionConfig getConnectionConfigButThrow(
-            final ConfigMapper configMapper) {
-        throw new UnsupportedOperationException(
-                "stroom.config.common.ConnectionConfig cannot be injected directly. "
-=======
     stroom.config.common.AbstractDbConfig getAbstractDbConfigButThrow(
             final ConfigMapper configMapper) {
         throw new UnsupportedOperationException(
                 "stroom.config.common.AbstractDbConfig cannot be injected directly. "
->>>>>>> 7d0afc37
                         + "Inject a config class that uses it or one of its sub-class instead.");
     }
 
@@ -868,17 +851,10 @@
     @Generated("stroom.config.global.impl.GenerateConfigProvidersModule")
     @Provides
     @SuppressWarnings("unused")
-<<<<<<< HEAD
-    stroom.config.common.UriConfig getUriConfigButThrow(
-            final ConfigMapper configMapper) {
-        throw new UnsupportedOperationException(
-                "stroom.config.common.UriConfig cannot be injected directly. "
-=======
     stroom.config.common.ConnectionPoolConfig getConnectionPoolConfigButThrow(
             final ConfigMapper configMapper) {
         throw new UnsupportedOperationException(
                 "stroom.config.common.ConnectionPoolConfig cannot be injected directly. "
->>>>>>> 7d0afc37
                         + "Inject a config class that uses it or one of its sub-class instead.");
     }
 
@@ -902,8 +878,6 @@
                         + "Inject a config class that uses it or one of its sub-class instead.");
     }
 
-<<<<<<< HEAD
-=======
     @Generated("stroom.config.global.impl.GenerateConfigProvidersModule")
     @Provides
     @SuppressWarnings("unused")
@@ -914,5 +888,4 @@
                         + "Inject a config class that uses it or one of its sub-class instead.");
     }
 
->>>>>>> 7d0afc37
 }
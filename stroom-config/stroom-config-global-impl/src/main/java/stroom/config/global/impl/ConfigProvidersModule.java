--- conflicted
+++ resolved
@@ -834,6 +834,16 @@
     @Generated("stroom.config.global.impl.GenerateConfigProvidersModule")
     @Provides
     @SuppressWarnings("unused")
+    stroom.query.common.v2.AbstractResultStoreConfig getAbstractResultStoreConfigButThrow(
+            final ConfigMapper configMapper) {
+        throw new UnsupportedOperationException(
+                "stroom.query.common.v2.AbstractResultStoreConfig cannot be injected directly. "
+                        + "Inject a config class that uses it or one of its sub-class instead.");
+    }
+
+    @Generated("stroom.config.global.impl.GenerateConfigProvidersModule")
+    @Provides
+    @SuppressWarnings("unused")
     stroom.query.common.v2.ResultStoreLmdbConfig getResultStoreLmdbConfigButThrow(
             final ConfigMapper configMapper) {
         throw new UnsupportedOperationException(
@@ -844,17 +854,10 @@
     @Generated("stroom.config.global.impl.GenerateConfigProvidersModule")
     @Provides
     @SuppressWarnings("unused")
-<<<<<<< HEAD
     stroom.security.identity.config.SmtpConfig getSmtpConfigButThrow(
             final ConfigMapper configMapper) {
         throw new UnsupportedOperationException(
                 "stroom.security.identity.config.SmtpConfig cannot be injected directly. "
-=======
-    stroom.query.common.v2.AbstractResultStoreConfig getAbstractResultStoreConfigButThrow(
-            final ConfigMapper configMapper) {
-        throw new UnsupportedOperationException(
-                "stroom.query.common.v2.AbstractResultStoreConfig cannot be injected directly. "
->>>>>>> 228b98dd
                         + "Inject a config class that uses it or one of its sub-class instead.");
     }
 

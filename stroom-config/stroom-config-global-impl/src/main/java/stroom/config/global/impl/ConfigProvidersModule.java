package stroom.config.global.impl;

import stroom.security.openid.api.AbstractOpenIdConfig;

import com.google.inject.AbstractModule;
import com.google.inject.Provides;

import javax.annotation.processing.Generated;

/**
 * IMPORTANT - This whole file is generated using
 * {@link stroom.config.global.impl.GenerateConfigProvidersModule}
 * DO NOT edit it directly
 */
@Generated("stroom.config.global.impl.GenerateConfigProvidersModule")
public class ConfigProvidersModule extends AbstractModule {

    // ~~~~~~~~~~~~~~~~~~~~~~~~~~~~~~~~~~~~~~~~~~~~~~~~~~~~~~~~~~~~~~~~~~~~~~~~~~~~~~~~

    @Generated("stroom.config.global.impl.GenerateConfigProvidersModule")
    @Provides
    @SuppressWarnings("unused")
    stroom.activity.impl.db.ActivityConfig getActivityConfig(
            final ConfigMapper configMapper) {
        return configMapper.getConfigObject(
                stroom.activity.impl.db.ActivityConfig.class);
    }

    @Generated("stroom.config.global.impl.GenerateConfigProvidersModule")
    @Provides
    @SuppressWarnings("unused")
    stroom.alert.impl.AlertConfig getAlertConfig(
            final ConfigMapper configMapper) {
        return configMapper.getConfigObject(
                stroom.alert.impl.AlertConfig.class);
    }

    @Generated("stroom.config.global.impl.GenerateConfigProvidersModule")
    @Provides
    @SuppressWarnings("unused")
    stroom.annotation.impl.AnnotationConfig getAnnotationConfig(
            final ConfigMapper configMapper) {
        return configMapper.getConfigObject(
                stroom.annotation.impl.AnnotationConfig.class);
    }

    @Generated("stroom.config.global.impl.GenerateConfigProvidersModule")
    @Provides
    @SuppressWarnings("unused")
    stroom.bytebuffer.ByteBufferPoolConfig getByteBufferPoolConfig(
            final ConfigMapper configMapper) {
        return configMapper.getConfigObject(
                stroom.bytebuffer.ByteBufferPoolConfig.class);
    }

    @Generated("stroom.config.global.impl.GenerateConfigProvidersModule")
    @Provides
    @SuppressWarnings("unused")
    stroom.cluster.api.ClusterConfig getClusterConfig(
            final ConfigMapper configMapper) {
        return configMapper.getConfigObject(
                stroom.cluster.api.ClusterConfig.class);
    }

    @Generated("stroom.config.global.impl.GenerateConfigProvidersModule")
    @Provides
    @SuppressWarnings("unused")
    stroom.cluster.lock.impl.db.ClusterLockConfig getClusterLockConfig(
            final ConfigMapper configMapper) {
        return configMapper.getConfigObject(
                stroom.cluster.lock.impl.db.ClusterLockConfig.class);
    }

    @Generated("stroom.config.global.impl.GenerateConfigProvidersModule")
    @Provides
    @SuppressWarnings("unused")
    stroom.config.app.AppConfig getAppConfig(
            final ConfigMapper configMapper) {
        return configMapper.getConfigObject(
                stroom.config.app.AppConfig.class);
    }

    @Generated("stroom.config.global.impl.GenerateConfigProvidersModule")
    @Provides
    @SuppressWarnings("unused")
    stroom.config.app.DataConfig getDataConfig(
            final ConfigMapper configMapper) {
        return configMapper.getConfigObject(
                stroom.config.app.DataConfig.class);
    }

    @Generated("stroom.config.global.impl.GenerateConfigProvidersModule")
    @Provides
    @SuppressWarnings("unused")
    stroom.config.app.PropertyServiceConfig getPropertyServiceConfig(
            final ConfigMapper configMapper) {
        return configMapper.getConfigObject(
                stroom.config.app.PropertyServiceConfig.class);
    }

    @Generated("stroom.config.global.impl.GenerateConfigProvidersModule")
    @Provides
    @SuppressWarnings("unused")
    stroom.config.app.SecurityConfig getSecurityConfig(
            final ConfigMapper configMapper) {
        return configMapper.getConfigObject(
                stroom.config.app.SecurityConfig.class);
    }

    @Generated("stroom.config.global.impl.GenerateConfigProvidersModule")
    @Provides
    @SuppressWarnings("unused")
    stroom.config.app.SessionCookieConfig getSessionCookieConfig(
            final ConfigMapper configMapper) {
        return configMapper.getConfigObject(
                stroom.config.app.SessionCookieConfig.class);
    }

    @Generated("stroom.config.global.impl.GenerateConfigProvidersModule")
    @Provides
    @SuppressWarnings("unused")
    stroom.config.app.StatisticsConfig getStatisticsConfig(
            final ConfigMapper configMapper) {
        return configMapper.getConfigObject(
                stroom.config.app.StatisticsConfig.class);
    }

    @Generated("stroom.config.global.impl.GenerateConfigProvidersModule")
    @Provides
    @SuppressWarnings("unused")
    stroom.config.common.NodeUriConfig getNodeUriConfig(
            final ConfigMapper configMapper) {
        return configMapper.getConfigObject(
                stroom.config.common.NodeUriConfig.class);
    }

    @Generated("stroom.config.global.impl.GenerateConfigProvidersModule")
    @Provides
    @SuppressWarnings("unused")
    stroom.config.common.PublicUriConfig getPublicUriConfig(
            final ConfigMapper configMapper) {
        return configMapper.getConfigObject(
                stroom.config.common.PublicUriConfig.class);
    }

    @Generated("stroom.config.global.impl.GenerateConfigProvidersModule")
    @Provides
    @SuppressWarnings("unused")
    stroom.config.common.UiUriConfig getUiUriConfig(
            final ConfigMapper configMapper) {
        return configMapper.getConfigObject(
                stroom.config.common.UiUriConfig.class);
    }

    @Generated("stroom.config.global.impl.GenerateConfigProvidersModule")
    @Provides
    @SuppressWarnings("unused")
<<<<<<< HEAD
    stroom.dashboard.impl.DashboardConfig getDashboardConfig(
            final ConfigMapper configMapper) {
        return configMapper.getConfigObject(
                stroom.dashboard.impl.DashboardConfig.class);
    }

    @Generated("stroom.config.global.impl.GenerateConfigProvidersModule")
    @Provides
    @SuppressWarnings("unused")
    stroom.dashboard.impl.datasource.DataSourceUrlConfig getDataSourceUrlConfig(
            final ConfigMapper configMapper) {
        return configMapper.getConfigObject(
                stroom.dashboard.impl.datasource.DataSourceUrlConfig.class);
=======
    stroom.core.receive.ReceiveDataConfig getReceiveDataConfig(
            final ConfigMapper configMapper) {
        return configMapper.getConfigObject(
                stroom.core.receive.ReceiveDataConfig.class);
>>>>>>> 0bda3e5b
    }

    @Generated("stroom.config.global.impl.GenerateConfigProvidersModule")
    @Provides
    @SuppressWarnings("unused")
    stroom.data.retention.api.DataRetentionConfig getDataRetentionConfig(
            final ConfigMapper configMapper) {
        return configMapper.getConfigObject(
                stroom.data.retention.api.DataRetentionConfig.class);
    }

    @Generated("stroom.config.global.impl.GenerateConfigProvidersModule")
    @Provides
    @SuppressWarnings("unused")
    stroom.data.store.impl.fs.DataStoreServiceConfig getDataStoreServiceConfig(
            final ConfigMapper configMapper) {
        return configMapper.getConfigObject(
                stroom.data.store.impl.fs.DataStoreServiceConfig.class);
    }

    @Generated("stroom.config.global.impl.GenerateConfigProvidersModule")
    @Provides
    @SuppressWarnings("unused")
    stroom.data.store.impl.fs.FsVolumeConfig getFsVolumeConfig(
            final ConfigMapper configMapper) {
        return configMapper.getConfigObject(
                stroom.data.store.impl.fs.FsVolumeConfig.class);
    }

    @Generated("stroom.config.global.impl.GenerateConfigProvidersModule")
    @Provides
    @SuppressWarnings("unused")
    stroom.docstore.impl.db.DocStoreConfig getDocStoreConfig(
            final ConfigMapper configMapper) {
        return configMapper.getConfigObject(
                stroom.docstore.impl.db.DocStoreConfig.class);
    }

    @Generated("stroom.config.global.impl.GenerateConfigProvidersModule")
    @Provides
    @SuppressWarnings("unused")
    stroom.event.logging.impl.LoggingConfig getLoggingConfig(
            final ConfigMapper configMapper) {
        return configMapper.getConfigObject(
                stroom.event.logging.impl.LoggingConfig.class);
    }

    @Generated("stroom.config.global.impl.GenerateConfigProvidersModule")
    @Provides
    @SuppressWarnings("unused")
    stroom.explorer.impl.ExplorerConfig getExplorerConfig(
            final ConfigMapper configMapper) {
        return configMapper.getConfigObject(
                stroom.explorer.impl.ExplorerConfig.class);
    }

    @Generated("stroom.config.global.impl.GenerateConfigProvidersModule")
    @Provides
    @SuppressWarnings("unused")
    stroom.feed.impl.FeedConfig getFeedConfig(
            final ConfigMapper configMapper) {
        return configMapper.getConfigObject(
                stroom.feed.impl.FeedConfig.class);
    }

    @Generated("stroom.config.global.impl.GenerateConfigProvidersModule")
    @Provides
    @SuppressWarnings("unused")
    stroom.importexport.impl.ContentPackImportConfig getContentPackImportConfig(
            final ConfigMapper configMapper) {
        return configMapper.getConfigObject(
                stroom.importexport.impl.ContentPackImportConfig.class);
    }

    @Generated("stroom.config.global.impl.GenerateConfigProvidersModule")
    @Provides
    @SuppressWarnings("unused")
    stroom.importexport.impl.ExportConfig getExportConfig(
            final ConfigMapper configMapper) {
        return configMapper.getConfigObject(
                stroom.importexport.impl.ExportConfig.class);
    }

    @Generated("stroom.config.global.impl.GenerateConfigProvidersModule")
    @Provides
    @SuppressWarnings("unused")
    stroom.index.impl.IndexCacheConfig getIndexCacheConfig(
            final ConfigMapper configMapper) {
        return configMapper.getConfigObject(
                stroom.index.impl.IndexCacheConfig.class);
    }

    @Generated("stroom.config.global.impl.GenerateConfigProvidersModule")
    @Provides
    @SuppressWarnings("unused")
    stroom.index.impl.IndexConfig getIndexConfig(
            final ConfigMapper configMapper) {
        return configMapper.getConfigObject(
                stroom.index.impl.IndexConfig.class);
    }

    @Generated("stroom.config.global.impl.GenerateConfigProvidersModule")
    @Provides
    @SuppressWarnings("unused")
    stroom.index.impl.IndexWriterConfig getIndexWriterConfig(
            final ConfigMapper configMapper) {
        return configMapper.getConfigObject(
                stroom.index.impl.IndexWriterConfig.class);
    }

    @Generated("stroom.config.global.impl.GenerateConfigProvidersModule")
    @Provides
    @SuppressWarnings("unused")
    stroom.index.impl.selection.VolumeConfig getVolumeConfig(
            final ConfigMapper configMapper) {
        return configMapper.getConfigObject(
                stroom.index.impl.selection.VolumeConfig.class);
    }

    @Generated("stroom.config.global.impl.GenerateConfigProvidersModule")
    @Provides
    @SuppressWarnings("unused")
    stroom.job.impl.JobSystemConfig getJobSystemConfig(
            final ConfigMapper configMapper) {
        return configMapper.getConfigObject(
                stroom.job.impl.JobSystemConfig.class);
    }

    @Generated("stroom.config.global.impl.GenerateConfigProvidersModule")
    @Provides
    @SuppressWarnings("unused")
    stroom.kafka.impl.KafkaConfig getKafkaConfig(
            final ConfigMapper configMapper) {
        return configMapper.getConfigObject(
                stroom.kafka.impl.KafkaConfig.class);
    }

    @Generated("stroom.config.global.impl.GenerateConfigProvidersModule")
    @Provides
    @SuppressWarnings("unused")
    stroom.legacy.db.LegacyConfig getLegacyConfig(
            final ConfigMapper configMapper) {
        return configMapper.getConfigObject(
                stroom.legacy.db.LegacyConfig.class);
    }

    @Generated("stroom.config.global.impl.GenerateConfigProvidersModule")
    @Provides
    @SuppressWarnings("unused")
    stroom.lifecycle.impl.LifecycleConfig getLifecycleConfig(
            final ConfigMapper configMapper) {
        return configMapper.getConfigObject(
                stroom.lifecycle.impl.LifecycleConfig.class);
    }

    @Generated("stroom.config.global.impl.GenerateConfigProvidersModule")
    @Provides
    @SuppressWarnings("unused")
    stroom.lmdb.LmdbLibraryConfig getLmdbLibraryConfig(
            final ConfigMapper configMapper) {
        return configMapper.getConfigObject(
                stroom.lmdb.LmdbLibraryConfig.class);
    }

    @Generated("stroom.config.global.impl.GenerateConfigProvidersModule")
    @Provides
    @SuppressWarnings("unused")
    stroom.meta.impl.MetaServiceConfig getMetaServiceConfig(
            final ConfigMapper configMapper) {
        return configMapper.getConfigObject(
                stroom.meta.impl.MetaServiceConfig.class);
    }

    @Generated("stroom.config.global.impl.GenerateConfigProvidersModule")
    @Provides
    @SuppressWarnings("unused")
    stroom.meta.impl.MetaValueConfig getMetaValueConfig(
            final ConfigMapper configMapper) {
        return configMapper.getConfigObject(
                stroom.meta.impl.MetaValueConfig.class);
    }

    @Generated("stroom.config.global.impl.GenerateConfigProvidersModule")
    @Provides
    @SuppressWarnings("unused")
    stroom.node.impl.HeapHistogramConfig getHeapHistogramConfig(
            final ConfigMapper configMapper) {
        return configMapper.getConfigObject(
                stroom.node.impl.HeapHistogramConfig.class);
    }

    @Generated("stroom.config.global.impl.GenerateConfigProvidersModule")
    @Provides
    @SuppressWarnings("unused")
    stroom.node.impl.NodeConfig getNodeConfig(
            final ConfigMapper configMapper) {
        return configMapper.getConfigObject(
                stroom.node.impl.NodeConfig.class);
    }

    @Generated("stroom.config.global.impl.GenerateConfigProvidersModule")
    @Provides
    @SuppressWarnings("unused")
    stroom.node.impl.StatusConfig getStatusConfig(
            final ConfigMapper configMapper) {
        return configMapper.getConfigObject(
                stroom.node.impl.StatusConfig.class);
    }

    @Generated("stroom.config.global.impl.GenerateConfigProvidersModule")
    @Provides
    @SuppressWarnings("unused")
    stroom.pipeline.PipelineConfig getPipelineConfig(
            final ConfigMapper configMapper) {
        return configMapper.getConfigObject(
                stroom.pipeline.PipelineConfig.class);
    }

    @Generated("stroom.config.global.impl.GenerateConfigProvidersModule")
    @Provides
    @SuppressWarnings("unused")
    stroom.pipeline.destination.AppenderConfig getAppenderConfig(
            final ConfigMapper configMapper) {
        return configMapper.getConfigObject(
                stroom.pipeline.destination.AppenderConfig.class);
    }

    @Generated("stroom.config.global.impl.GenerateConfigProvidersModule")
    @Provides
    @SuppressWarnings("unused")
    stroom.pipeline.filter.XmlSchemaConfig getXmlSchemaConfig(
            final ConfigMapper configMapper) {
        return configMapper.getConfigObject(
                stroom.pipeline.filter.XmlSchemaConfig.class);
    }

    @Generated("stroom.config.global.impl.GenerateConfigProvidersModule")
    @Provides
    @SuppressWarnings("unused")
    stroom.pipeline.filter.XsltConfig getXsltConfig(
            final ConfigMapper configMapper) {
        return configMapper.getConfigObject(
                stroom.pipeline.filter.XsltConfig.class);
    }

    @Generated("stroom.config.global.impl.GenerateConfigProvidersModule")
    @Provides
    @SuppressWarnings("unused")
    stroom.pipeline.refdata.ReferenceDataConfig getReferenceDataConfig(
            final ConfigMapper configMapper) {
        return configMapper.getConfigObject(
                stroom.pipeline.refdata.ReferenceDataConfig.class);
    }

    @Generated("stroom.config.global.impl.GenerateConfigProvidersModule")
    @Provides
    @SuppressWarnings("unused")
    stroom.pipeline.refdata.ReferenceDataLmdbConfig getReferenceDataLmdbConfig(
            final ConfigMapper configMapper) {
        return configMapper.getConfigObject(
                stroom.pipeline.refdata.ReferenceDataLmdbConfig.class);
    }

    @Generated("stroom.config.global.impl.GenerateConfigProvidersModule")
    @Provides
    @SuppressWarnings("unused")
    stroom.processor.impl.ProcessorConfig getProcessorConfig(
            final ConfigMapper configMapper) {
        return configMapper.getConfigObject(
                stroom.processor.impl.ProcessorConfig.class);
    }

    @Generated("stroom.config.global.impl.GenerateConfigProvidersModule")
    @Provides
    @SuppressWarnings("unused")
    stroom.query.common.v2.ResultStoreConfig getResultStoreConfig(
            final ConfigMapper configMapper) {
        return configMapper.getConfigObject(
                stroom.query.common.v2.ResultStoreConfig.class);
    }

    @Generated("stroom.config.global.impl.GenerateConfigProvidersModule")
    @Provides
    @SuppressWarnings("unused")
    stroom.query.common.v2.ResultStoreLmdbConfig getResultStoreLmdbConfig(
            final ConfigMapper configMapper) {
        return configMapper.getConfigObject(
                stroom.query.common.v2.ResultStoreLmdbConfig.class);
    }

    @Generated("stroom.config.global.impl.GenerateConfigProvidersModule")
    @Provides
    @SuppressWarnings("unused")
    stroom.receive.common.ReceiveDataConfig getReceiveDataConfig(
            final ConfigMapper configMapper) {
        return configMapper.getConfigObject(
                stroom.receive.common.ReceiveDataConfig.class);
    }

    @Generated("stroom.config.global.impl.GenerateConfigProvidersModule")
    @Provides
    @SuppressWarnings("unused")
    stroom.search.elastic.CryptoConfig getCryptoConfig(
            final ConfigMapper configMapper) {
        return configMapper.getConfigObject(
                stroom.search.elastic.CryptoConfig.class);
    }

    @Generated("stroom.config.global.impl.GenerateConfigProvidersModule")
    @Provides
    @SuppressWarnings("unused")
    stroom.search.elastic.ElasticConfig getElasticConfig(
            final ConfigMapper configMapper) {
        return configMapper.getConfigObject(
                stroom.search.elastic.ElasticConfig.class);
    }

    @Generated("stroom.config.global.impl.GenerateConfigProvidersModule")
    @Provides
    @SuppressWarnings("unused")
    stroom.search.elastic.ElasticClientConfig getElasticClientConfig(
            final ConfigMapper configMapper) {
        return configMapper.getConfigObject(
                stroom.search.elastic.ElasticClientConfig.class);
    }

    @Generated("stroom.config.global.impl.GenerateConfigProvidersModule")
    @Provides
    @SuppressWarnings("unused")
    stroom.search.elastic.indexing.ElasticIndexingConfig getElasticIndexingConfig(
            final ConfigMapper configMapper) {
        return configMapper.getConfigObject(
                stroom.search.elastic.indexing.ElasticIndexingConfig.class);
    }

    @Generated("stroom.config.global.impl.GenerateConfigProvidersModule")
    @Provides
    @SuppressWarnings("unused")
    stroom.search.elastic.search.ElasticSearchConfig getElasticSearchConfig(
            final ConfigMapper configMapper) {
        return configMapper.getConfigObject(
                stroom.search.elastic.search.ElasticSearchConfig.class);
    }

    @Generated("stroom.config.global.impl.GenerateConfigProvidersModule")
    @Provides
    @SuppressWarnings("unused")
    stroom.search.elastic.suggest.ElasticSuggestConfig getElasticSuggestConfig(
            final ConfigMapper configMapper) {
        return configMapper.getConfigObject(
                stroom.search.elastic.suggest.ElasticSuggestConfig.class);
    }

    @Generated("stroom.config.global.impl.GenerateConfigProvidersModule")
    @Provides
    @SuppressWarnings("unused")
    stroom.search.extraction.ExtractionConfig getExtractionConfig(
            final ConfigMapper configMapper) {
        return configMapper.getConfigObject(
                stroom.search.extraction.ExtractionConfig.class);
    }

    @Generated("stroom.config.global.impl.GenerateConfigProvidersModule")
    @Provides
    @SuppressWarnings("unused")
    stroom.search.impl.SearchConfig getSearchConfig(
            final ConfigMapper configMapper) {
        return configMapper.getConfigObject(
                stroom.search.impl.SearchConfig.class);
    }

    @Generated("stroom.config.global.impl.GenerateConfigProvidersModule")
    @Provides
    @SuppressWarnings("unused")
    stroom.search.impl.shard.IndexShardSearchConfig getIndexShardSearchConfig(
            final ConfigMapper configMapper) {
        return configMapper.getConfigObject(
                stroom.search.impl.shard.IndexShardSearchConfig.class);
    }

    @Generated("stroom.config.global.impl.GenerateConfigProvidersModule")
    @Provides
    @SuppressWarnings("unused")
    stroom.search.solr.SolrConfig getSolrConfig(
            final ConfigMapper configMapper) {
        return configMapper.getConfigObject(
                stroom.search.solr.SolrConfig.class);
    }

    @Generated("stroom.config.global.impl.GenerateConfigProvidersModule")
    @Provides
    @SuppressWarnings("unused")
    stroom.search.solr.search.SolrSearchConfig getSolrSearchConfig(
            final ConfigMapper configMapper) {
        return configMapper.getConfigObject(
                stroom.search.solr.search.SolrSearchConfig.class);
    }

    @Generated("stroom.config.global.impl.GenerateConfigProvidersModule")
    @Provides
    @SuppressWarnings("unused")
    stroom.security.identity.config.EmailConfig getEmailConfig(
            final ConfigMapper configMapper) {
        return configMapper.getConfigObject(
                stroom.security.identity.config.EmailConfig.class);
    }

    @Generated("stroom.config.global.impl.GenerateConfigProvidersModule")
    @Provides
    @SuppressWarnings("unused")
    stroom.security.identity.config.IdentityConfig getIdentityConfig(
            final ConfigMapper configMapper) {
        return configMapper.getConfigObject(
                stroom.security.identity.config.IdentityConfig.class);
    }

    @Generated("stroom.config.global.impl.GenerateConfigProvidersModule")
    @Provides
    @SuppressWarnings("unused")
    stroom.security.identity.config.OpenIdConfig getOpenIdConfig(
            final ConfigMapper configMapper) {
        return configMapper.getConfigObject(
                stroom.security.identity.config.OpenIdConfig.class);
    }

    @Generated("stroom.config.global.impl.GenerateConfigProvidersModule")
    @Provides
    @SuppressWarnings("unused")
    stroom.security.identity.config.PasswordPolicyConfig getPasswordPolicyConfig(
            final ConfigMapper configMapper) {
        return configMapper.getConfigObject(
                stroom.security.identity.config.PasswordPolicyConfig.class);
    }

    @Generated("stroom.config.global.impl.GenerateConfigProvidersModule")
    @Provides
    @SuppressWarnings("unused")
    stroom.security.identity.config.TokenConfig getTokenConfig(
            final ConfigMapper configMapper) {
        return configMapper.getConfigObject(
                stroom.security.identity.config.TokenConfig.class);
    }

    @Generated("stroom.config.global.impl.GenerateConfigProvidersModule")
    @Provides
    @SuppressWarnings("unused")
    stroom.security.impl.AuthenticationConfig getAuthenticationConfig(
            final ConfigMapper configMapper) {
        return configMapper.getConfigObject(
                stroom.security.impl.AuthenticationConfig.class);
    }

    @Generated("stroom.config.global.impl.GenerateConfigProvidersModule")
    @Provides
    @SuppressWarnings("unused")
    stroom.security.impl.AuthorisationConfig getAuthorisationConfig(
            final ConfigMapper configMapper) {
        return configMapper.getConfigObject(
                stroom.security.impl.AuthorisationConfig.class);
    }

    @Generated("stroom.config.global.impl.GenerateConfigProvidersModule")
    @Provides
    @SuppressWarnings("unused")
    stroom.security.impl.ContentSecurityConfig getContentSecurityConfig(
            final ConfigMapper configMapper) {
        return configMapper.getConfigObject(
                stroom.security.impl.ContentSecurityConfig.class);
    }

    @Generated("stroom.config.global.impl.GenerateConfigProvidersModule")
    @Provides
    @SuppressWarnings("unused")
    stroom.security.impl.StroomOpenIdConfig getStroomOpenIdConfig(
            final ConfigMapper configMapper) {
        return configMapper.getConfigObject(
                stroom.security.impl.StroomOpenIdConfig.class);
    }

    // Binding StroomOpenIdConfig to additional interface OpenIdConfig
    @Generated("stroom.config.global.impl.GenerateConfigProvidersModule")
    @Provides
    @SuppressWarnings("unused")
    AbstractOpenIdConfig getOpenIdConfig2(
            final ConfigMapper configMapper) {
        return configMapper.getConfigObject(
                stroom.security.impl.StroomOpenIdConfig.class);
    }

    @Generated("stroom.config.global.impl.GenerateConfigProvidersModule")
    @Provides
    @SuppressWarnings("unused")
    stroom.servicediscovery.impl.ServiceDiscoveryConfig getServiceDiscoveryConfig(
            final ConfigMapper configMapper) {
        return configMapper.getConfigObject(
                stroom.servicediscovery.impl.ServiceDiscoveryConfig.class);
    }

    @Generated("stroom.config.global.impl.GenerateConfigProvidersModule")
    @Provides
    @SuppressWarnings("unused")
    stroom.statistics.impl.InternalStatisticsConfig getInternalStatisticsConfig(
            final ConfigMapper configMapper) {
        return configMapper.getConfigObject(
                stroom.statistics.impl.InternalStatisticsConfig.class);
    }

    @Generated("stroom.config.global.impl.GenerateConfigProvidersModule")
    @Provides
    @SuppressWarnings("unused")
    stroom.statistics.impl.hbase.internal.HBaseStatisticsConfig getHBaseStatisticsConfig(
            final ConfigMapper configMapper) {
        return configMapper.getConfigObject(
                stroom.statistics.impl.hbase.internal.HBaseStatisticsConfig.class);
    }

    @Generated("stroom.config.global.impl.GenerateConfigProvidersModule")
    @Provides
    @SuppressWarnings("unused")
    stroom.statistics.impl.hbase.internal.KafkaTopicsConfig getKafkaTopicsConfig(
            final ConfigMapper configMapper) {
        return configMapper.getConfigObject(
                stroom.statistics.impl.hbase.internal.KafkaTopicsConfig.class);
    }

    @Generated("stroom.config.global.impl.GenerateConfigProvidersModule")
    @Provides
    @SuppressWarnings("unused")
    stroom.statistics.impl.sql.SQLStatisticsConfig getSQLStatisticsConfig(
            final ConfigMapper configMapper) {
        return configMapper.getConfigObject(
                stroom.statistics.impl.sql.SQLStatisticsConfig.class);
    }

    @Generated("stroom.config.global.impl.GenerateConfigProvidersModule")
    @Provides
    @SuppressWarnings("unused")
    stroom.statistics.impl.sql.search.SearchConfig getSearchConfig2(
            final ConfigMapper configMapper) {
        return configMapper.getConfigObject(
                stroom.statistics.impl.sql.search.SearchConfig.class);
    }

    @Generated("stroom.config.global.impl.GenerateConfigProvidersModule")
    @Provides
    @SuppressWarnings("unused")
    stroom.storedquery.impl.StoredQueryConfig getStoredQueryConfig(
            final ConfigMapper configMapper) {
        return configMapper.getConfigObject(
                stroom.storedquery.impl.StoredQueryConfig.class);
    }

    @Generated("stroom.config.global.impl.GenerateConfigProvidersModule")
    @Provides
    @SuppressWarnings("unused")
    stroom.ui.config.shared.ActivityConfig getActivityConfig2(
            final ConfigMapper configMapper) {
        return configMapper.getConfigObject(
                stroom.ui.config.shared.ActivityConfig.class);
    }

    @Generated("stroom.config.global.impl.GenerateConfigProvidersModule")
    @Provides
    @SuppressWarnings("unused")
    stroom.ui.config.shared.InfoPopupConfig getInfoPopupConfig(
            final ConfigMapper configMapper) {
        return configMapper.getConfigObject(
                stroom.ui.config.shared.InfoPopupConfig.class);
    }

    @Generated("stroom.config.global.impl.GenerateConfigProvidersModule")
    @Provides
    @SuppressWarnings("unused")
    stroom.ui.config.shared.ProcessConfig getProcessConfig(
            final ConfigMapper configMapper) {
        return configMapper.getConfigObject(
                stroom.ui.config.shared.ProcessConfig.class);
    }

    @Generated("stroom.config.global.impl.GenerateConfigProvidersModule")
    @Provides
    @SuppressWarnings("unused")
    stroom.ui.config.shared.QueryConfig getQueryConfig(
            final ConfigMapper configMapper) {
        return configMapper.getConfigObject(
                stroom.ui.config.shared.QueryConfig.class);
    }

    @Generated("stroom.config.global.impl.GenerateConfigProvidersModule")
    @Provides
    @SuppressWarnings("unused")
    stroom.ui.config.shared.SourceConfig getSourceConfig(
            final ConfigMapper configMapper) {
        return configMapper.getConfigObject(
                stroom.ui.config.shared.SourceConfig.class);
    }

    @Generated("stroom.config.global.impl.GenerateConfigProvidersModule")
    @Provides
    @SuppressWarnings("unused")
    stroom.ui.config.shared.SplashConfig getSplashConfig(
            final ConfigMapper configMapper) {
        return configMapper.getConfigObject(
                stroom.ui.config.shared.SplashConfig.class);
    }

    @Generated("stroom.config.global.impl.GenerateConfigProvidersModule")
    @Provides
    @SuppressWarnings("unused")
    stroom.ui.config.shared.ThemeConfig getThemeConfig(
            final ConfigMapper configMapper) {
        return configMapper.getConfigObject(
                stroom.ui.config.shared.ThemeConfig.class);
    }

    @Generated("stroom.config.global.impl.GenerateConfigProvidersModule")
    @Provides
    @SuppressWarnings("unused")
    stroom.ui.config.shared.UiConfig getUiConfig(
            final ConfigMapper configMapper) {
        return configMapper.getConfigObject(
                stroom.ui.config.shared.UiConfig.class);
    }

    @Generated("stroom.config.global.impl.GenerateConfigProvidersModule")
    @Provides
    @SuppressWarnings("unused")
    stroom.util.xml.ParserConfig getParserConfig(
            final ConfigMapper configMapper) {
        return configMapper.getConfigObject(
                stroom.util.xml.ParserConfig.class);
    }

    // ~~~~~~~~~~~~~~~~~~~~~~~~~~~~~~~~~~~~~~~~~~~~~~~~~~~~~~~~~~~~~~~~~~~~~~~~~~~~~~~~

    @Generated("stroom.config.global.impl.GenerateConfigProvidersModule")
    @Provides
    @SuppressWarnings("unused")
    stroom.config.common.AbstractDbConfig getAbstractDbConfigButThrow(
            final ConfigMapper configMapper) {
        throw new UnsupportedOperationException(
                "stroom.config.common.AbstractDbConfig cannot be injected directly. "
                        + "Inject a config class that uses it or one of its sub-class instead.");
    }

    @Generated("stroom.config.global.impl.GenerateConfigProvidersModule")
    @Provides
    @SuppressWarnings("unused")
    stroom.config.common.ConnectionConfig getConnectionConfigButThrow(
            final ConfigMapper configMapper) {
        throw new UnsupportedOperationException(
                "stroom.config.common.ConnectionConfig cannot be injected directly. "
                        + "Inject a config class that uses it or one of its sub-class instead.");
    }

    @Generated("stroom.config.global.impl.GenerateConfigProvidersModule")
    @Provides
    @SuppressWarnings("unused")
    stroom.config.common.ConnectionPoolConfig getConnectionPoolConfigButThrow(
            final ConfigMapper configMapper) {
        throw new UnsupportedOperationException(
                "stroom.config.common.ConnectionPoolConfig cannot be injected directly. "
                        + "Inject a config class that uses it or one of its sub-class instead.");
    }

    @Generated("stroom.config.global.impl.GenerateConfigProvidersModule")
    @Provides
    @SuppressWarnings("unused")
    stroom.config.common.UriConfig getUriConfigButThrow(
            final ConfigMapper configMapper) {
        throw new UnsupportedOperationException(
                "stroom.config.common.UriConfig cannot be injected directly. "
                        + "Inject a config class that uses it or one of its sub-class instead.");
    }

    @Generated("stroom.config.global.impl.GenerateConfigProvidersModule")
    @Provides
    @SuppressWarnings("unused")
    stroom.security.identity.config.SmtpConfig getSmtpConfigButThrow(
            final ConfigMapper configMapper) {
        throw new UnsupportedOperationException(
                "stroom.security.identity.config.SmtpConfig cannot be injected directly. "
                        + "Inject a config class that uses it or one of its sub-class instead.");
    }

    @Generated("stroom.config.global.impl.GenerateConfigProvidersModule")
    @Provides
    @SuppressWarnings("unused")
    stroom.util.shared.AbstractConfig getAbstractConfigButThrow(
            final ConfigMapper configMapper) {
        throw new UnsupportedOperationException(
                "stroom.util.shared.AbstractConfig cannot be injected directly. "
                        + "Inject a config class that uses it or one of its sub-class instead.");
    }

}<|MERGE_RESOLUTION|>--- conflicted
+++ resolved
@@ -1,6 +1,4 @@
 package stroom.config.global.impl;
-
-import stroom.security.openid.api.AbstractOpenIdConfig;
 
 import com.google.inject.AbstractModule;
 import com.google.inject.Provides;
@@ -155,31 +153,6 @@
     @Generated("stroom.config.global.impl.GenerateConfigProvidersModule")
     @Provides
     @SuppressWarnings("unused")
-<<<<<<< HEAD
-    stroom.dashboard.impl.DashboardConfig getDashboardConfig(
-            final ConfigMapper configMapper) {
-        return configMapper.getConfigObject(
-                stroom.dashboard.impl.DashboardConfig.class);
-    }
-
-    @Generated("stroom.config.global.impl.GenerateConfigProvidersModule")
-    @Provides
-    @SuppressWarnings("unused")
-    stroom.dashboard.impl.datasource.DataSourceUrlConfig getDataSourceUrlConfig(
-            final ConfigMapper configMapper) {
-        return configMapper.getConfigObject(
-                stroom.dashboard.impl.datasource.DataSourceUrlConfig.class);
-=======
-    stroom.core.receive.ReceiveDataConfig getReceiveDataConfig(
-            final ConfigMapper configMapper) {
-        return configMapper.getConfigObject(
-                stroom.core.receive.ReceiveDataConfig.class);
->>>>>>> 0bda3e5b
-    }
-
-    @Generated("stroom.config.global.impl.GenerateConfigProvidersModule")
-    @Provides
-    @SuppressWarnings("unused")
     stroom.data.retention.api.DataRetentionConfig getDataRetentionConfig(
             final ConfigMapper configMapper) {
         return configMapper.getConfigObject(
@@ -486,6 +459,15 @@
     @Generated("stroom.config.global.impl.GenerateConfigProvidersModule")
     @Provides
     @SuppressWarnings("unused")
+    stroom.search.elastic.ElasticClientConfig getElasticClientConfig(
+            final ConfigMapper configMapper) {
+        return configMapper.getConfigObject(
+                stroom.search.elastic.ElasticClientConfig.class);
+    }
+
+    @Generated("stroom.config.global.impl.GenerateConfigProvidersModule")
+    @Provides
+    @SuppressWarnings("unused")
     stroom.search.elastic.ElasticConfig getElasticConfig(
             final ConfigMapper configMapper) {
         return configMapper.getConfigObject(
@@ -495,15 +477,6 @@
     @Generated("stroom.config.global.impl.GenerateConfigProvidersModule")
     @Provides
     @SuppressWarnings("unused")
-    stroom.search.elastic.ElasticClientConfig getElasticClientConfig(
-            final ConfigMapper configMapper) {
-        return configMapper.getConfigObject(
-                stroom.search.elastic.ElasticClientConfig.class);
-    }
-
-    @Generated("stroom.config.global.impl.GenerateConfigProvidersModule")
-    @Provides
-    @SuppressWarnings("unused")
     stroom.search.elastic.indexing.ElasticIndexingConfig getElasticIndexingConfig(
             final ConfigMapper configMapper) {
         return configMapper.getConfigObject(
@@ -654,11 +627,11 @@
                 stroom.security.impl.StroomOpenIdConfig.class);
     }
 
-    // Binding StroomOpenIdConfig to additional interface OpenIdConfig
-    @Generated("stroom.config.global.impl.GenerateConfigProvidersModule")
-    @Provides
-    @SuppressWarnings("unused")
-    AbstractOpenIdConfig getOpenIdConfig2(
+    // Binding StroomOpenIdConfig to additional interface AbstractOpenIdConfig
+    @Generated("stroom.config.global.impl.GenerateConfigProvidersModule")
+    @Provides
+    @SuppressWarnings("unused")
+    stroom.security.openid.api.AbstractOpenIdConfig getAbstractOpenIdConfig(
             final ConfigMapper configMapper) {
         return configMapper.getConfigObject(
                 stroom.security.impl.StroomOpenIdConfig.class);

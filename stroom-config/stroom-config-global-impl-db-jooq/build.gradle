apply plugin: 'nu.studer.jooq'

ext.moduleName = 'stroom.config.global.impl.db.jooq'

dependencies {
    implementation libs.jakarta_annotation_api
    implementation libs.jooq

    runtimeOnly libs.mysql_connector_java
    jooqGenerator libs.mysql_connector_java
}

// Configure jooq plugin to generate code
jooq {
    version = versions.jooq
    edition = nu.studer.gradle.jooq.JooqEdition.OSS  // default (can be omitted)

    configurations {
        main {  // name of the jOOQ configuration

            // Disable JOOQ code generation on build
            generateSchemaSourceOnCompilation = false

            generationTool {
                logging = org.jooq.meta.jaxb.Logging.WARN
                jdbc {
                    driver = 'com.mysql.cj.jdbc.Driver'
                    url = 'jdbc:mysql://localhost:3307/stroom?useUnicode=yes&characterEncoding=UTF-8'
                    user = 'stroomuser'
                    password = 'stroompassword1'
                }
                generator {
                    name = 'org.jooq.codegen.JavaGenerator'
                    database {
                        name = 'org.jooq.meta.mysql.MySQLDatabase'
                        inputSchema = 'stroom'
                        // Add anything you want included in generation below, whitespace ignored
                        // and comments allowed. Each one is a java regex
<<<<<<< HEAD
                        includes = 'config|preferences'
=======
                        includes = 'config|config_update_tracker'
>>>>>>> 32f38f6e
                        // We don't want to include flyway versioning
                        excludes = 'config_schema_history'
                        // Specify 'version' for use in optimistic concurrency control
                        recordVersionFields = 'version'
                        // Treat tinyint(1) columns as booleans
                        forcedTypes {
                            forcedType {
                                name = 'BOOLEAN'
                                types = '(?i:TINYINT\\(1\\))'
                            }
                        }
                    }
                    target {
                        packageName = 'stroom.config.impl.db.jooq'
                        directory = 'src/main/java'
                    }
                }
            }
        }
    }
}<|MERGE_RESOLUTION|>--- conflicted
+++ resolved
@@ -36,11 +36,7 @@
                         inputSchema = 'stroom'
                         // Add anything you want included in generation below, whitespace ignored
                         // and comments allowed. Each one is a java regex
-<<<<<<< HEAD
-                        includes = 'config|preferences'
-=======
-                        includes = 'config|config_update_tracker'
->>>>>>> 32f38f6e
+                        includes = 'config|config_update_tracker|preferences'
                         // We don't want to include flyway versioning
                         excludes = 'config_schema_history'
                         // Specify 'version' for use in optimistic concurrency control

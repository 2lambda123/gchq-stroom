--- conflicted
+++ resolved
@@ -14,62 +14,20 @@
   UNIQUE KEY            name (name)
 ) ENGINE=InnoDB DEFAULT CHARSET=utf8;
 
-<<<<<<< HEAD
-CREATE TABLE IF NOT EXISTS config_history (
-  id 				    int(11) NOT NULL AUTO_INCREMENT,
-  update_time        	bigint(20) DEFAULT NULL,
-  update_user 			varchar(255) DEFAULT NULL,
-  name				    varchar(255) NOT NULL,
-  val 				    longtext NOT NULL,
-  PRIMARY KEY           (id)
-) ENGINE=InnoDB DEFAULT CHARSET=utf8;
-
-=======
 --
 -- Copy data into the config table
 --
->>>>>>> 259d3f1e
-DROP PROCEDURE IF EXISTS copy;
+DROP PROCEDURE IF EXISTS copy_config;
 DELIMITER //
-CREATE PROCEDURE copy ()
+CREATE PROCEDURE copy_config ()
 BEGIN
-<<<<<<< HEAD
     -- If table exists (it may not if this migration runs before core stroom's) then migrate its data,
     -- if it doesn't exist then it won't ever have data to migrate
-    IF (SELECT COUNT(*) FROM INFORMATION_SCHEMA.TABLES where TABLE_NAME = 'GLOB_PROP' > 0) THEN
-
-        INSERT INTO config (name, val)
-        SELECT NAME, VAL
-        FROM GLOB_PROP
-        ORDER BY NAME;
-
-        -- Work out what to set our auto_increment start value to
-        SELECT CONCAT('ALTER TABLE config AUTO_INCREMENT = ', COALESCE(MAX(id) + 1, 1))
-        INTO @alter_table_sql
-        FROM config_history;
-
-        PREPARE alter_table_stmt FROM @alter_table_sql;
-        EXECUTE alter_table_stmt;
-
-        INSERT INTO config_history (update_time, update_user, name, val)
-        SELECT UPD_MS, UPD_USER, NAME, VAL
-        FROM GLOB_PROP
-        ORDER BY NAME;
-
-        -- Work out what to set our auto_increment start value to
-        SELECT CONCAT('ALTER TABLE config_history AUTO_INCREMENT = ', COALESCE(MAX(id) + 1, 1))
-        INTO @alter_table_sql
-        FROM config_history;
-
-        PREPARE alter_table_stmt FROM @alter_table_sql;
-        EXECUTE alter_table_stmt;
-    END IF;
-=======
   IF (SELECT COUNT(*) FROM INFORMATION_SCHEMA.TABLES where TABLE_NAME = 'GLOB_PROP' > 0) THEN
     INSERT INTO config (id, version, create_time_ms, create_user, update_time_ms, update_user, name, val)
     SELECT ID, 1, CRT_MS, CRT_USER, UPD_MS, UPD_USER, NAME, VAL
     FROM GLOB_PROP
-    WHERE ID > (SELECT COALESCE(MAX(id), 0) FROM activity)
+    WHERE ID > (SELECT COALESCE(MAX(id), 0) FROM config)
     ORDER BY ID;
 
     -- Work out what to set our auto_increment start value to
@@ -80,8 +38,7 @@
     PREPARE alter_table_stmt FROM @alter_table_sql;
     EXECUTE alter_table_stmt;
   END IF;
->>>>>>> 259d3f1e
 END//
 DELIMITER ;
-CALL copy();
-DROP PROCEDURE copy;+CALL copy_config();
+DROP PROCEDURE copy_config;
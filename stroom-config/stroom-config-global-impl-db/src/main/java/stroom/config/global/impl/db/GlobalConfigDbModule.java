package stroom.config.global.impl.db;

import com.google.inject.AbstractModule;
import com.google.inject.Provides;
import com.zaxxer.hikari.HikariConfig;
import org.flywaydb.core.Flyway;
import org.flywaydb.core.api.FlywayException;
import org.slf4j.Logger;
import org.slf4j.LoggerFactory;
import stroom.config.app.PropertyServiceConfig;
import stroom.config.common.ConnectionConfig;
import stroom.config.common.ConnectionPoolConfig;
import stroom.config.global.impl.ConfigPropertyDao;
import stroom.config.global.impl.GlobalConfigModule;
import stroom.db.util.HikariUtil;
import stroom.util.guice.GuiceUtil;

import javax.inject.Provider;
import javax.inject.Singleton;
import javax.sql.DataSource;

public class GlobalConfigDbModule extends AbstractModule {
    private static final Logger LOGGER = LoggerFactory.getLogger(GlobalConfigDbModule.class);
    private static final String MODULE = "stroom-config";
    private static final String FLYWAY_LOCATIONS = "stroom/config/global/impl/db/migration";
    private static final String FLYWAY_TABLE = "config_schema_history";

    @Override
    protected void configure() {
<<<<<<< HEAD
=======
        install(new GlobalConfigModule());

        bind(ConfigPropertyDao.class).to(ConfigPropertyDaoImpl.class);

>>>>>>> 3fd5170c
        // MultiBind the connection provider so we can see status for all databases.
        GuiceUtil.buildMultiBinder(binder(), DataSource.class)
                .addBinding(ConnectionProvider.class);
    }

    @Provides
    @Singleton
    ConnectionProvider getConnectionProvider(final Provider<PropertyServiceConfig> configProvider) {
        final ConnectionConfig connectionConfig = configProvider.get().getConnectionConfig();
        final ConnectionPoolConfig connectionPoolConfig = configProvider.get().getConnectionPoolConfig();
        final HikariConfig config = HikariUtil.createConfig(connectionConfig, connectionPoolConfig);
        final ConnectionProvider connectionProvider = new ConnectionProvider(config);
        flyway(connectionProvider);
        return connectionProvider;
    }

    private Flyway flyway(final DataSource dataSource) {
        final Flyway flyway = Flyway.configure()
                .dataSource(dataSource)
                .locations(FLYWAY_LOCATIONS)
                .table(FLYWAY_TABLE)
                .baselineOnMigrate(true)
                .load();
        LOGGER.info("Applying Flyway migrations to {} in {} from {}", MODULE, FLYWAY_TABLE, FLYWAY_LOCATIONS);
        try {
            flyway.migrate();
        } catch (FlywayException e) {
            LOGGER.error("Error migrating {} database", MODULE, e);
            throw e;
        }
        LOGGER.info("Completed Flyway migrations for {} in {}", MODULE, FLYWAY_TABLE);
        return flyway;
    }

    @Override
    public boolean equals(final Object o) {
        if (this == o) return true;
        if (o == null || getClass() != o.getClass()) return false;
        return true;
    }

    @Override
    public int hashCode() {
        return 0;
    }
}<|MERGE_RESOLUTION|>--- conflicted
+++ resolved
@@ -27,13 +27,10 @@
 
     @Override
     protected void configure() {
-<<<<<<< HEAD
-=======
         install(new GlobalConfigModule());
 
         bind(ConfigPropertyDao.class).to(ConfigPropertyDaoImpl.class);
 
->>>>>>> 3fd5170c
         // MultiBind the connection provider so we can see status for all databases.
         GuiceUtil.buildMultiBinder(binder(), DataSource.class)
                 .addBinding(ConnectionProvider.class);

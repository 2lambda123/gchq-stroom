package stroom.meta.mock;

import stroom.data.retention.api.DataRetentionRuleAction;
import stroom.data.retention.api.DataRetentionTracker;
import stroom.data.retention.shared.DataRetentionDeleteSummary;
import stroom.data.retention.shared.DataRetentionRules;
import stroom.data.retention.shared.FindDataRetentionImpactCriteria;
import stroom.data.shared.StreamTypeNames;
import stroom.expression.matcher.ExpressionMatcher;
import stroom.meta.api.AttributeMap;
import stroom.meta.api.EffectiveMeta;
import stroom.meta.api.EffectiveMetaDataCriteria;
import stroom.meta.api.MetaProperties;
import stroom.meta.api.MetaService;
import stroom.meta.shared.FindMetaCriteria;
import stroom.meta.shared.Meta;
import stroom.meta.shared.MetaFields;
import stroom.meta.shared.MetaRow;
import stroom.meta.shared.SelectionSummary;
import stroom.meta.shared.SimpleMeta;
import stroom.meta.shared.Status;
import stroom.util.NullSafe;
import stroom.util.shared.Clearable;
import stroom.util.shared.ResultPage;
import stroom.util.time.TimePeriod;

import java.time.Instant;
import java.util.ArrayList;
import java.util.Collection;
import java.util.Collections;
import java.util.HashMap;
import java.util.HashSet;
import java.util.List;
import java.util.Map;
import java.util.Map.Entry;
import java.util.Objects;
import java.util.Set;
import java.util.stream.Collectors;
import javax.inject.Singleton;

@Singleton
public class MockMetaService implements MetaService, Clearable {

    private static final Set<String> STANDARD_TYPES = Set.of(
            StreamTypeNames.RAW_EVENTS,
            StreamTypeNames.RAW_REFERENCE,
            StreamTypeNames.EVENTS,
            StreamTypeNames.REFERENCE,
            StreamTypeNames.RECORDS,
            StreamTypeNames.ERROR);

    private final Set<String> feeds = new HashSet<>();
    private final Set<String> types = new HashSet<>(STANDARD_TYPES);
    private final Set<String> rawTypes = new HashSet<>(StreamTypeNames.ALL_HARD_CODED_RAW_STREAM_TYPE_NAMES);
    private final Map<Long, Meta> metaMap = new HashMap<>();

    /**
     * This id is used to emulate the primary key on the database.
     */
    private long currentId;

    @Override
    public Long getMaxId() {
        if (currentId == 0) {
            return null;
        }
        return currentId;
    }

    @Override
    public Meta create(final MetaProperties properties) {
        feeds.add(properties.getFeedName());
        types.add(properties.getTypeName());

        final Meta.Builder builder = Meta.builder();
        builder.parentDataId(properties.getParentId());
        builder.feedName(properties.getFeedName());
        builder.typeName(properties.getTypeName());
        builder.processorUuid(properties.getProcessorUuid());
        builder.createMs(properties.getCreateMs());
        builder.effectiveMs(properties.getEffectiveMs());
        builder.statusMs(properties.getStatusMs());
        builder.status(Status.LOCKED);

        currentId++;
        builder.id(currentId);

        final Meta meta = builder.build();
        metaMap.put(currentId, meta);

        return meta;
    }

    @Override
    public Meta getMeta(final long id) {
        return metaMap.get(id);
    }

    @Override
    public Meta getMeta(final long id, final boolean anyStatus) {
        return metaMap.get(id);
    }

    @Override
    public Meta updateStatus(final Meta meta, final Status currentStatus, final Status newStatus) {
        Objects.requireNonNull(meta, "Null data");

        Meta result = metaMap.get(meta.getId());
        if (result != null) {
            if (currentStatus != result.getStatus()) {
                throw new RuntimeException("Unexpected status " +
                        result.getStatus() +
                        " (expected " +
                        currentStatus +
                        ")");
            }

            result = meta
                    .copy()
                    .status(newStatus)
                    .statusMs(System.currentTimeMillis())
                    .build();
            metaMap.put(result.getId(), result);
        }
        return result;
    }

    @Override
    public int updateStatus(final FindMetaCriteria criteria, final Status currentStatus, final Status newStatus) {
        return 0;
    }

    @Override
    public void addAttributes(final Meta meta, final AttributeMap attributes) {
        // Do nothing.
    }

    @Override
    public int delete(final long id) {
        return delete(id, true);
    }

    @Override
    public int delete(final List<DataRetentionRuleAction> ruleActions,
                      final TimePeriod deletionPeriod) {
        return 0;
    }

    @Override
    public int delete(final long id, final boolean lockCheck) {
        final Meta meta = metaMap.get(id);
        if (lockCheck && !Status.UNLOCKED.equals(meta.getStatus())) {
            return 0;
        }

        if (metaMap.remove(id) != null) {
            return 1;
        }
        return 0;
    }

    @Override
    public int getLockCount() {
        return (int) metaMap.values().stream().filter(data -> Status.LOCKED.equals(data.getStatus())).count();
    }

    @Override
    public Set<String> getFeeds() {
        return feeds;
    }

    @Override
    public Set<String> getTypes() {
        return types;
    }

    @Override
    public Set<String> getRawTypes() {
        return rawTypes;
    }

    @Override
    public ResultPage<Meta> find(final FindMetaCriteria criteria) {
        final ExpressionMatcher expressionMatcher = new ExpressionMatcher(MetaFields.getAllFieldMap());
        final List<Meta> list = new ArrayList<>();
        for (final Entry<Long, Meta> entry : metaMap.entrySet()) {
            try {
                final Meta meta = entry.getValue();
//                final MetaRow row = new MetaRow(meta);
                final Map<String, Object> attributeMap = createAttributeMap(meta);
                if (criteria.getExpression() == null || expressionMatcher.match(attributeMap,
                        criteria.getExpression())) {
                    list.add(meta);
                }
            } catch (final RuntimeException e) {
                // Ignore.
            }
        }

        return ResultPage.createUnboundedList(list);
    }

    @Override
    public ResultPage<Meta> findReprocess(final FindMetaCriteria criteria) {
        return null;
    }

    @Override
    public SelectionSummary getSelectionSummary(final FindMetaCriteria criteria) {
        return null;
    }

    @Override
    public SelectionSummary getReprocessSelectionSummary(final FindMetaCriteria criteria) {
        return null;
    }

    /**
     * Turns a data row object into a generic map of attributes for use by an expression filter.
     */
    private static Map<String, Object> createAttributeMap(final Meta meta) {
        final Map<String, Object> attributeMap = new HashMap<>();

        if (meta != null) {
            attributeMap.put(MetaFields.ID.getName(), meta.getId());
            attributeMap.put(MetaFields.CREATE_TIME.getName(), meta.getCreateMs());
            attributeMap.put(MetaFields.EFFECTIVE_TIME.getName(), meta.getEffectiveMs());
            attributeMap.put(MetaFields.STATUS_TIME.getName(), meta.getStatusMs());
            attributeMap.put(MetaFields.STATUS.getName(), meta.getStatus().getDisplayValue());
            if (meta.getParentMetaId() != null) {
                attributeMap.put(MetaFields.PARENT_ID.getName(), meta.getParentMetaId());
            }
            if (meta.getTypeName() != null) {
                attributeMap.put(MetaFields.TYPE.getName(), meta.getTypeName());
            }
            final String feedName = meta.getFeedName();
            if (feedName != null) {
                attributeMap.put(MetaFields.FEED.getName(), feedName);
            }
            final String pipelineUuid = meta.getPipelineUuid();
            attributeMap.put(MetaFields.PIPELINE.getName(), pipelineUuid);
//            if (processor != null) {
//                final String pipelineUuid = processor.getPipelineUuid();
//                if (pipelineUuid != null) {
//                    attributeMap.put(MetaDataSource.PIPELINE, pipelineUuid);
//                }
//            }
        }
//
//        MetaFieldNames.getExtendedFields().forEach(field -> {
//            final String value = row.getAttributeValue(field.getName());
//            if (value != null) {
//                try {
//                    switch (field.getType()) {
//                        case FIELD:
//                            attributeMap.put(field.getName(), value);
//                            break;
//                        case DATE_FIELD:
//                            attributeMap.put(field.getName(), DateUtil.parseNormalDateTimeString(value));
//                            break;
//                        default:
//                            attributeMap.put(field.getName(), Long.valueOf(value));
//                            break;
//                    }
//                } catch (final RuntimeException e) {
//                    LOGGER.error(e.getMessage(), e);
//                }
//            }
//        });
        return attributeMap;
    }

    @Override
    public ResultPage<MetaRow> findRows(final FindMetaCriteria criteria) {
        return null;
    }

    @Override
    public ResultPage<MetaRow> findDecoratedRows(final FindMetaCriteria criteria) {
        return null;
    }

    @Override
    public List<MetaRow> findRelatedData(final long id, final boolean anyStatus) {
        return null;
    }

    @Override
    public Set<EffectiveMeta> findEffectiveData(final EffectiveMetaDataCriteria criteria) {
        Set<EffectiveMeta> results = new HashSet<>();

        try {
            results = metaMap.values()
                    .stream()
                    .filter(meta ->
                            NullSafe.test(criteria.getType(), type -> type.equals(meta.getTypeName())))
                    .filter(meta ->
                            NullSafe.test(criteria.getFeed(), feed -> feed.equals(meta.getFeedName())))
                    .map(EffectiveMeta::new)
                    .collect(Collectors.toSet());

        } catch (final RuntimeException e) {
            System.out.println(e.getMessage());
            // Ignore ... just a mock
        }
        return results;
    }

    @Override
    public String toString() {
        final StringBuilder sb = new StringBuilder();
        for (final long id : metaMap.keySet()) {
            final Meta meta = metaMap.get(id);
            sb.append(meta);
            sb.append("\n");
        }
        return sb.toString();
    }

    @Override
    public void clear() {
        feeds.clear();
        types.clear();
        types.addAll(STANDARD_TYPES);
        metaMap.clear();
        currentId = 0;
    }

    @Override
    public List<DataRetentionTracker> getRetentionTrackers() {
        return Collections.emptyList();
    }

    @Override
    public void setTracker(final DataRetentionTracker dataRetentionTracker) {

    }

    @Override
    public void deleteTrackers(final String rulesVersion) {

    }

    public Map<Long, Meta> getMetaMap() {
        return metaMap;
    }

    @Override
    public List<String> getProcessorUuidList(final FindMetaCriteria criteria) {
        return null;
    }

    @Override
    public List<DataRetentionDeleteSummary> getRetentionDeleteSummary(final String queryId,
                                                                      final DataRetentionRules rules,
                                                                      final FindDataRetentionImpactCriteria criteria) {
        return Collections.emptyList();
    }

    @Override
    public boolean cancelRetentionDeleteSummary(final String queryId) {
        return true;
    }

    @Override
<<<<<<< HEAD
    public List<SimpleMeta> getLogicallyDeleted(final Instant deleteThreshold,
                                                final int batchSize,
                                                final Set<Long> metaIdExcludeSet) {
        return Collections.emptyList();
=======
    public Set<Long> findLockedMeta(final Collection<Long> metaIdCollection) {
        return null;
>>>>>>> 50b9c23a
    }
}<|MERGE_RESOLUTION|>--- conflicted
+++ resolved
@@ -363,14 +363,14 @@
     }
 
     @Override
-<<<<<<< HEAD
+    public Set<Long> findLockedMeta(final Collection<Long> metaIdCollection) {
+        return null;
+    }
+
+    @Override
     public List<SimpleMeta> getLogicallyDeleted(final Instant deleteThreshold,
                                                 final int batchSize,
                                                 final Set<Long> metaIdExcludeSet) {
         return Collections.emptyList();
-=======
-    public Set<Long> findLockedMeta(final Collection<Long> metaIdCollection) {
-        return null;
->>>>>>> 50b9c23a
     }
 }
apply plugin: 'nu.studer.jooq'

ext.moduleName = 'stroom.meta.impl.db.jooq'

dependencies {
    compile libs.javax_annotation
    permitUnusedDeclared libs.javax_annotation
    compile libs.jooq

    jooqRuntime libs.mysql_connector_java

    // The following are required to put JAXB on the JOOQ classpath for the purpose of JOOQ code generation in J9+.
    // Later versions of the JOOQ Gradle plugin should make this unnecessary.
    jooqRuntime 'javax.activation:activation:1.1.1'
    jooqRuntime 'javax.xml.bind:jaxb-api:2.3.0'
    jooqRuntime 'com.sun.xml.bind:jaxb-core:2.3.0.1'
    jooqRuntime 'com.sun.xml.bind:jaxb-impl:2.3.0.1'
}

def propNameJooqGeneration = 'jooqGeneration'

// to run the jooq code generation add the following to the gradle command arguments
// -PjooqGeneration=true
if (getPropertyOrDefault(propNameJooqGeneration, "false") == "true") {
    configure(project) {
        //configure jooq plugin to generate code
        jooq {
            version = versions.jooq
            edition = 'OSS'
            sample(sourceSets.main) {
                jdbc {
                    driver = 'com.mysql.cj.jdbc.Driver'
                    url = 'jdbc:mysql://localhost:3307/stroom?useUnicode=yes&characterEncoding=UTF-8'
                    user = 'stroomuser'
                    password = 'stroompassword1'
                }
                generator {
                    name = 'org.jooq.codegen.JavaGenerator'
                    database {
                        name = 'org.jooq.meta.mysql.MySQLDatabase'
                        inputSchema = 'stroom'
<<<<<<< HEAD
                        // Add anything you want included in generation below
                        includes = 'meta_feed|meta_type|meta_processor|meta|meta_key|meta_val|meta_retention_tracker'
=======
                        // Add anything you want included in generation below, whitespace ignored
                        // and comments allowed. Each one is a java regex
                        includes = 'meta_feed|meta_type|meta_processor|meta|meta_key|meta_val'
>>>>>>> 0504859a
                        // We don't want to include flyway versioning
                        excludes = 'meta_schema_history'
                        // Specify 'version' for use in optimistic concurrency control
                        recordVersionFields = 'version'
                        // Treat tinyint(1) columns as booleans
                        forcedTypes {
                            forcedType {
                                name = 'BOOLEAN'
                                types = '(?i:TINYINT\\(1\\))'
                            }
                        }
                    }
                    target {
                        packageName = 'stroom.meta.impl.db.jooq'
                        directory = 'src/main/java'
                    }
                }
            }
        }
    }
}<|MERGE_RESOLUTION|>--- conflicted
+++ resolved
@@ -39,14 +39,9 @@
                     database {
                         name = 'org.jooq.meta.mysql.MySQLDatabase'
                         inputSchema = 'stroom'
-<<<<<<< HEAD
-                        // Add anything you want included in generation below
-                        includes = 'meta_feed|meta_type|meta_processor|meta|meta_key|meta_val|meta_retention_tracker'
-=======
                         // Add anything you want included in generation below, whitespace ignored
                         // and comments allowed. Each one is a java regex
-                        includes = 'meta_feed|meta_type|meta_processor|meta|meta_key|meta_val'
->>>>>>> 0504859a
+                        includes = 'meta_feed|meta_type|meta_processor|meta|meta_key|meta_val|meta_retention_tracker'
                         // We don't want to include flyway versioning
                         excludes = 'meta_schema_history'
                         // Specify 'version' for use in optimistic concurrency control

--- conflicted
+++ resolved
@@ -23,15 +23,6 @@
     implementation project(':stroom-util')
     implementation project(':stroom-util-shared')
 
-<<<<<<< HEAD
-    compile libs.guice5
-    compile libs.jackson_annotations
-    compile libs.javax_inject
-    compile libs.slf4j_api
-    compile libs.swagger_annotations
-    compile libs.ws_rs_api
-    compile libs.dropwizard_validation
-=======
     implementation libs.eventLogging
     implementation libs.guice5
     implementation libs.jackson_annotations
@@ -42,7 +33,6 @@
     implementation libs.slf4j_api
     implementation libs.swagger_annotations
     implementation libs.ws_rs_api
->>>>>>> 8284d706
 
     runtimeOnly libs.mysql_connector_java
     

--- conflicted
+++ resolved
@@ -10,11 +10,8 @@
 import stroom.util.config.annotations.RequiresRestart.RestartScope;
 import stroom.util.shared.AbstractConfig;
 import stroom.util.shared.BootStrapConfig;
-<<<<<<< HEAD
 import stroom.util.shared.IsStroomConfig;
-=======
 import stroom.util.shared.validation.IsSupersetOf;
->>>>>>> d75ee22d
 import stroom.util.time.StroomDuration;
 
 import com.fasterxml.jackson.annotation.JsonCreator;
@@ -106,7 +103,7 @@
             StreamTypeNames.META,
             StreamTypeNames.ERROR,
             StreamTypeNames.CONTEXT,
-    }) // List should contain as a minimum all all those types that the java code reference
+    }) // List should contain as a minimum all those types that the java code reference
     @JsonPropertyDescription("Set of supported meta type names. This set must contain all of the names " +
             "in the default value for this property but can contain additional names.")
     public Set<String> getMetaTypes() {

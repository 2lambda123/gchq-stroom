package stroom.meta.impl;

import stroom.config.common.AbstractDbConfig;
import stroom.config.common.ConnectionConfig;
import stroom.config.common.ConnectionPoolConfig;
import stroom.config.common.HasDbConfig;
import stroom.data.shared.StreamTypeNames;
import stroom.util.NullSafe;
import stroom.util.cache.CacheConfig;
import stroom.util.config.annotations.RequiresRestart;
import stroom.util.config.annotations.RequiresRestart.RestartScope;
import stroom.util.logging.LambdaLogger;
import stroom.util.logging.LambdaLoggerFactory;
import stroom.util.shared.AbstractConfig;
import stroom.util.shared.BootStrapConfig;
import stroom.util.shared.IsStroomConfig;
import stroom.util.shared.validation.IsSupersetOf;
import stroom.util.time.StroomDuration;

import com.fasterxml.jackson.annotation.JsonCreator;
import com.fasterxml.jackson.annotation.JsonIgnore;
import com.fasterxml.jackson.annotation.JsonProperty;
import com.fasterxml.jackson.annotation.JsonPropertyDescription;
import com.fasterxml.jackson.annotation.JsonPropertyOrder;
<<<<<<< HEAD
=======
import io.dropwizard.validation.ValidationMethod;
import org.hibernate.validator.constraints.NotEmpty;
>>>>>>> 21fcf0bb

import java.util.HashSet;
import java.util.Set;
<<<<<<< HEAD
import javax.validation.constraints.NotEmpty;
import javax.validation.constraints.NotNull;
=======
import javax.validation.Valid;
>>>>>>> 21fcf0bb


@JsonPropertyOrder(alphabetic = true)
public class MetaServiceConfig extends AbstractConfig implements IsStroomConfig, HasDbConfig {

    private static final LambdaLogger LOGGER = LambdaLoggerFactory.getLogger(MetaServiceConfig.class);

    private final MetaServiceDbConfig dbConfig;
    private final MetaValueConfig metaValueConfig;
    private final CacheConfig metaFeedCache;
    private final CacheConfig metaProcessorCache;
    private final CacheConfig metaTypeCache;
    private final Set<String> metaTypes;
    private final Set<String> rawMetaTypes;

    public MetaServiceConfig() {
        dbConfig = new MetaServiceDbConfig();
        metaValueConfig = new MetaValueConfig();
        metaFeedCache = CacheConfig.builder()
                .maximumSize(1000L)
                .expireAfterAccess(StroomDuration.ofMinutes(10))
                .build();
        metaProcessorCache = CacheConfig.builder()
                .maximumSize(1000L)
                .expireAfterAccess(StroomDuration.ofMinutes(10))
                .build();
        metaTypeCache = CacheConfig.builder()
                .maximumSize(1000L)
                .expireAfterAccess(StroomDuration.ofMinutes(10))
                .build();
        metaTypes = new HashSet<>(StreamTypeNames.ALL_HARD_CODED_STREAM_TYPE_NAMES);
        rawMetaTypes = new HashSet<>(StreamTypeNames.ALL_HARD_CODED_RAW_STREAM_TYPE_NAMES);
    }

    @SuppressWarnings("unused")
    @JsonCreator
    public MetaServiceConfig(@JsonProperty("db") final MetaServiceDbConfig dbConfig,
                             @JsonProperty("metaValue") final MetaValueConfig metaValueConfig,
                             @JsonProperty("metaFeedCache") final CacheConfig metaFeedCache,
                             @JsonProperty("metaProcessorCache") final CacheConfig metaProcessorCache,
                             @JsonProperty("metaTypeCache") final CacheConfig metaTypeCache,
                             @JsonProperty("metaTypes") final Set<String> metaTypes,
                             @JsonProperty("rawMetaTypes") final Set<String> rawMetaTypes) {
        this.dbConfig = dbConfig;
        this.metaValueConfig = metaValueConfig;
        this.metaFeedCache = metaFeedCache;
        this.metaProcessorCache = metaProcessorCache;
        this.metaTypeCache = metaTypeCache;
        this.metaTypes = metaTypes;
        this.rawMetaTypes = rawMetaTypes;
    }

    @Override
    @JsonProperty("db")
    public MetaServiceDbConfig getDbConfig() {
        return dbConfig;
    }

    @JsonProperty("metaValue")
    public MetaValueConfig getMetaValueConfig() {
        return metaValueConfig;
    }

    public CacheConfig getMetaFeedCache() {
        return metaFeedCache;
    }

    public CacheConfig getMetaProcessorCache() {
        return metaProcessorCache;
    }

    public CacheConfig getMetaTypeCache() {
        return metaTypeCache;
    }

    @RequiresRestart(RestartScope.SYSTEM)
    @NotEmpty
    @IsSupersetOf(requiredValues = {
            StreamTypeNames.RAW_EVENTS,
            StreamTypeNames.RAW_REFERENCE,
            StreamTypeNames.EVENTS,
            StreamTypeNames.REFERENCE,
            StreamTypeNames.META,
            StreamTypeNames.ERROR,
            StreamTypeNames.CONTEXT,
    }) // List should contain as a minimum all those types that the java code reference
    @JsonPropertyDescription("Set of supported meta type names. This set must contain all of the names " +
            "in the default value for this property but can contain additional names. " +
            "Any custom types added here that are used for raw data must also be " +
            "added to the property 'rawMetaTypes'." +
            "")
    public Set<String> getMetaTypes() {
        return metaTypes;
    }

    @NotEmpty
    @IsSupersetOf(requiredValues = {
            StreamTypeNames.RAW_EVENTS,
            StreamTypeNames.RAW_REFERENCE,
    }) // List must match stroom.data.shared.StreamTypeNames#ALL_HARD_CODED_RAW_STREAM_TYPE_NAMES
    @JsonPropertyDescription("Set of meta type names that are used for received raw data. " +
            "Types defined here will be read using the Data Encoding set on the Feed's settings." +
            "Any custom types added to the 'metaTypes' property that are used for raw data must also be " +
            "added here." +
            "This set must contain all of the names in the default value for this property but can " +
            "contain additional names.")
    public Set<String> getRawMetaTypes() {
        return rawMetaTypes;
    }

    public MetaServiceConfig withMetaValueConfig(final MetaValueConfig metaValueConfig) {
        return new MetaServiceConfig(
                dbConfig,
                metaValueConfig,
                metaFeedCache,
                metaProcessorCache,
                metaTypeCache,
                metaTypes,
                rawMetaTypes);
    }

    @Override
    public String toString() {
        return "MetaServiceConfig{" +
                "dbConfig=" + dbConfig +
                ", metaValueConfig=" + metaValueConfig +
                ", metaFeedCache=" + metaFeedCache +
                ", metaProcessorCache=" + metaProcessorCache +
                ", metaTypeCache=" + metaTypeCache +
                ", metaTypes=" + metaTypes +
                ", rawMetaTypes=" + rawMetaTypes +
                '}';
    }

    @SuppressWarnings("unused") // Used by javax.validation
    @JsonIgnore
    @ValidationMethod(message = "The 'rawMetaTypes' property must be a sub-set of the 'metaTypes' property.")
    @Valid
    // Seems to be ignored if not prefixed with 'is'
    public boolean isValidRawTypesSet() {
        LOGGER.debug("metaTypes: {}, rawMetaTypes: {}", metaTypes, rawMetaTypes);
        return metaTypes != null
                && metaTypes.containsAll(NullSafe.nonNullSet(rawMetaTypes));
    }

    @BootStrapConfig
    public static class MetaServiceDbConfig extends AbstractDbConfig {

        public MetaServiceDbConfig() {
            super();
        }

        @JsonCreator
        public MetaServiceDbConfig(
                @JsonProperty(PROP_NAME_CONNECTION) final ConnectionConfig connectionConfig,
                @JsonProperty(PROP_NAME_CONNECTION_POOL) final ConnectionPoolConfig connectionPoolConfig) {
            super(connectionConfig, connectionPoolConfig);
        }
    }
}<|MERGE_RESOLUTION|>--- conflicted
+++ resolved
@@ -22,20 +22,12 @@
 import com.fasterxml.jackson.annotation.JsonProperty;
 import com.fasterxml.jackson.annotation.JsonPropertyDescription;
 import com.fasterxml.jackson.annotation.JsonPropertyOrder;
-<<<<<<< HEAD
-=======
-import io.dropwizard.validation.ValidationMethod;
-import org.hibernate.validator.constraints.NotEmpty;
->>>>>>> 21fcf0bb
 
 import java.util.HashSet;
 import java.util.Set;
-<<<<<<< HEAD
-import javax.validation.constraints.NotEmpty;
+import javax.validation.Valid;
 import javax.validation.constraints.NotNull;
-=======
-import javax.validation.Valid;
->>>>>>> 21fcf0bb
+import javax.validation.constraints.Size;
 
 
 @JsonPropertyOrder(alphabetic = true)
@@ -112,7 +104,8 @@
     }
 
     @RequiresRestart(RestartScope.SYSTEM)
-    @NotEmpty
+    @NotNull
+    @Size(min = 1)
     @IsSupersetOf(requiredValues = {
             StreamTypeNames.RAW_EVENTS,
             StreamTypeNames.RAW_REFERENCE,
@@ -131,7 +124,8 @@
         return metaTypes;
     }
 
-    @NotEmpty
+    @NotNull
+    @Size(min = 1)
     @IsSupersetOf(requiredValues = {
             StreamTypeNames.RAW_EVENTS,
             StreamTypeNames.RAW_REFERENCE,
@@ -172,7 +166,7 @@
 
     @SuppressWarnings("unused") // Used by javax.validation
     @JsonIgnore
-    @ValidationMethod(message = "The 'rawMetaTypes' property must be a sub-set of the 'metaTypes' property.")
+//    @ValidationMethod(message = "The 'rawMetaTypes' property must be a sub-set of the 'metaTypes' property.")
     @Valid
     // Seems to be ignored if not prefixed with 'is'
     public boolean isValidRawTypesSet() {

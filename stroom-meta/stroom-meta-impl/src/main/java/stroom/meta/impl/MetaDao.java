package stroom.meta.impl;

import stroom.dashboard.expression.v1.ValuesConsumer;
import stroom.data.retention.api.DataRetentionRuleAction;
import stroom.data.retention.shared.DataRetentionDeleteSummary;
import stroom.data.retention.shared.DataRetentionRules;
import stroom.data.retention.shared.FindDataRetentionImpactCriteria;
import stroom.datasource.api.v2.AbstractField;
import stroom.entity.shared.ExpressionCriteria;
import stroom.meta.api.EffectiveMeta;
import stroom.meta.api.EffectiveMetaDataCriteria;
import stroom.meta.api.MetaProperties;
import stroom.meta.shared.FindMetaCriteria;
import stroom.meta.shared.Meta;
import stroom.meta.shared.SelectionSummary;
import stroom.meta.shared.SimpleMeta;
import stroom.meta.shared.Status;
import stroom.util.shared.ResultPage;
import stroom.util.time.TimePeriod;

<<<<<<< HEAD
import java.time.Instant;
=======
>>>>>>> 50b9c23a
import java.util.Collection;
import java.util.List;
import java.util.Set;

public interface MetaDao {

    Long getMaxId();

    Meta create(MetaProperties metaProperties);

    void search(ExpressionCriteria criteria, AbstractField[] fields, ValuesConsumer consumer);

    int count(FindMetaCriteria criteria);

    /**
     * Find meta data records that match the specified criteria.
     *
     * @param criteria The criteria to find matching meta data records with.
     * @return A list of matching meta data records.
     */
    ResultPage<Meta> find(FindMetaCriteria criteria);

    /**
     * Find meta data for reprocessing where child records match the specified criteria.
     *
     * @param criteria The criteria to find matching meta data child records with.
     * @return A list of meta data for reprocessing where child records match the specified criteria.
     */
    ResultPage<Meta> findReprocess(FindMetaCriteria criteria);

    /**
     * Get a summary of the items included by the current selection.
     *
     * @param criteria The selection criteria.
     * @return An object that provides a summary of the current selection.
     */
    SelectionSummary getSelectionSummary(FindMetaCriteria criteria);

    /**
     * Get a summary of the parent items of the current selection for reprocessing purposes.
     *
     * @param criteria The selection criteria.
     * @return An object that provides a summary of the parent items of the current selection for reprocessing purposes.
     */
    SelectionSummary getReprocessSelectionSummary(FindMetaCriteria criteria);

    int updateStatus(FindMetaCriteria criteria, Status currentStatus, Status newStatus, long statusTime);

    /**
     * Physically delete the records from the database.
     */
    int delete(Collection<Long> metaIds);

    List<DataRetentionDeleteSummary> getRetentionDeletionSummary(DataRetentionRules rules,
                                                                 FindDataRetentionImpactCriteria criteria);

    /**
     * @param ruleActions Must be sorted with highest priority rule first
     * @param period
     */
    int logicalDelete(List<DataRetentionRuleAction> ruleActions,
                      TimePeriod period);

    int getLockCount();

    /**
     * Get a distinct list of processor UUIds for meta data matching the supplied criteria.
     *
     * @param criteria The criteria to find matching meta data processor UUIds for.
     * @return A distinct list of processor UUIds for meta data matching the supplied criteria.
     */
    List<String> getProcessorUuidList(FindMetaCriteria criteria);

    Set<EffectiveMeta> getEffectiveStreams(EffectiveMetaDataCriteria effectiveMetaDataCriteria);

<<<<<<< HEAD
    /**
     * Get a batch of logically deleted {@link SimpleMeta} records that are older than {@code deleteThreshold}.
     * Gets a batch of the youngest ones matching that condition.
     */
    List<SimpleMeta> getLogicallyDeleted(Instant deleteThreshold,
                                         int batchSize,
                                         final Set<Long> metaIdExcludeSet);
=======
    Set<Long> findLockedMeta(Collection<Long> metaIdCollection);
>>>>>>> 50b9c23a
}<|MERGE_RESOLUTION|>--- conflicted
+++ resolved
@@ -18,10 +18,7 @@
 import stroom.util.shared.ResultPage;
 import stroom.util.time.TimePeriod;
 
-<<<<<<< HEAD
 import java.time.Instant;
-=======
->>>>>>> 50b9c23a
 import java.util.Collection;
 import java.util.List;
 import java.util.Set;
@@ -97,7 +94,8 @@
 
     Set<EffectiveMeta> getEffectiveStreams(EffectiveMetaDataCriteria effectiveMetaDataCriteria);
 
-<<<<<<< HEAD
+    Set<Long> findLockedMeta(Collection<Long> metaIdCollection);
+
     /**
      * Get a batch of logically deleted {@link SimpleMeta} records that are older than {@code deleteThreshold}.
      * Gets a batch of the youngest ones matching that condition.
@@ -105,7 +103,4 @@
     List<SimpleMeta> getLogicallyDeleted(Instant deleteThreshold,
                                          int batchSize,
                                          final Set<Long> metaIdExcludeSet);
-=======
-    Set<Long> findLockedMeta(Collection<Long> metaIdCollection);
->>>>>>> 50b9c23a
 }
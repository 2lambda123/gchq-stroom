package stroom.meta.impl;

import stroom.dashboard.expression.v1.Val;
import stroom.data.retention.shared.DataRetentionRuleAction;
import stroom.datasource.api.v2.AbstractField;
import stroom.entity.shared.ExpressionCriteria;
import stroom.meta.api.MetaProperties;
import stroom.meta.shared.FindMetaCriteria;
import stroom.meta.shared.Meta;
<<<<<<< HEAD
=======
import stroom.meta.shared.SelectionSummary;
>>>>>>> 0504859a
import stroom.meta.shared.Status;
import stroom.util.shared.Clearable;
import stroom.util.shared.ResultPage;
import stroom.util.time.TimePeriod;

import java.util.List;
import java.util.Optional;
import java.util.function.Consumer;

public interface MetaDao extends Clearable {
    Long getMaxId();

    Meta create(MetaProperties metaProperties);

<<<<<<< HEAD
    void create(List<MetaProperties> metaPropertiesList, Status status);

    ResultPage<Meta> find(FindMetaCriteria criteria);

    int count(FindMetaCriteria criteria);

    void search(ExpressionCriteria criteria, AbstractField[] fields, Consumer<Val[]> consumer);
=======
    void search(ExpressionCriteria criteria, AbstractField[] fields, Consumer<Val[]> consumer);

    /**
     * Find meta data records that match the specified criteria.
     *
     * @param criteria The criteria to find matching meta data records with.
     * @return A list of matching meta data records.
     */
    ResultPage<Meta> find(FindMetaCriteria criteria);

    /**
     * Find meta data for reprocessing where child records match the specified criteria.
     *
     * @param criteria The criteria to find matching meta data child records with.
     * @return A list of meta data for reprocessing where child records match the specified criteria.
     */
    ResultPage<Meta> findReprocess(FindMetaCriteria criteria);

    /**
     * Get a summary of the items included by the current selection.
     *
     * @param criteria The selection criteria.
     * @return An object that provides a summary of the current selection.
     */
    SelectionSummary getSelectionSummary(FindMetaCriteria criteria);

    /**
     * Get a summary of the parent items of the current selection for reprocessing purposes.
     *
     * @param criteria The selection criteria.
     * @return An object that provides a summary of the parent items of the current selection for reprocessing purposes.
     */
    SelectionSummary getReprocessSelectionSummary(FindMetaCriteria criteria);
>>>>>>> 0504859a

    Optional<Long> getMaxId(FindMetaCriteria criteria);

    int updateStatus(FindMetaCriteria criteria, Status currentStatus, Status newStatus, long statusTime);

    int delete(List<Long> metaIdList);

    /**
     * @param ruleActions Must be sorted with highest priority rule first
     * @param period
     */
    int logicalDelete(final List<DataRetentionRuleAction> ruleActions,
                      final TimePeriod period);

    int getLockCount();

    /**
     * Get a distinct list of processor UUIds for meta data matching the supplied criteria.
     *
     * @param criteria The criteria to find matching meta data processor UUIds for.
     * @return A distinct list of processor UUIds for meta data matching the supplied criteria.
     */
    List<String> getProcessorUuidList(FindMetaCriteria criteria);
}<|MERGE_RESOLUTION|>--- conflicted
+++ resolved
@@ -7,10 +7,7 @@
 import stroom.meta.api.MetaProperties;
 import stroom.meta.shared.FindMetaCriteria;
 import stroom.meta.shared.Meta;
-<<<<<<< HEAD
-=======
 import stroom.meta.shared.SelectionSummary;
->>>>>>> 0504859a
 import stroom.meta.shared.Status;
 import stroom.util.shared.Clearable;
 import stroom.util.shared.ResultPage;
@@ -25,16 +22,11 @@
 
     Meta create(MetaProperties metaProperties);
 
-<<<<<<< HEAD
     void create(List<MetaProperties> metaPropertiesList, Status status);
 
-    ResultPage<Meta> find(FindMetaCriteria criteria);
+    void search(ExpressionCriteria criteria, AbstractField[] fields, Consumer<Val[]> consumer);
 
     int count(FindMetaCriteria criteria);
-
-    void search(ExpressionCriteria criteria, AbstractField[] fields, Consumer<Val[]> consumer);
-=======
-    void search(ExpressionCriteria criteria, AbstractField[] fields, Consumer<Val[]> consumer);
 
     /**
      * Find meta data records that match the specified criteria.
@@ -67,7 +59,6 @@
      * @return An object that provides a summary of the parent items of the current selection for reprocessing purposes.
      */
     SelectionSummary getReprocessSelectionSummary(FindMetaCriteria criteria);
->>>>>>> 0504859a
 
     Optional<Long> getMaxId(FindMetaCriteria criteria);
 

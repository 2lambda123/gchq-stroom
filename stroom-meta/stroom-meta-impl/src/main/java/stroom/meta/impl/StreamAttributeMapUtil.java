--- conflicted
+++ resolved
@@ -32,13 +32,7 @@
             map.put(MetaFields.CREATE_TIME.getName(), meta.getCreateMs());
             map.put(MetaFields.EFFECTIVE_TIME.getName(), meta.getEffectiveMs());
             map.put(MetaFields.STATUS_TIME.getName(), meta.getStatusMs());
-<<<<<<< HEAD
-            if (meta.getStatus() != null) {
-                map.put(MetaFields.STATUS.getName(), meta.getStatus().getDisplayValue());
-            }
-=======
             map.put(MetaFields.STATUS.getName(), NullSafe.get(meta.getStatus(), Status::getDisplayValue));
->>>>>>> e68bf42b
             if (meta.getParentMetaId() != null) {
                 map.put(MetaFields.PARENT_ID.getName(), meta.getParentMetaId());
             }

--- conflicted
+++ resolved
@@ -2,12 +2,8 @@
 
 import com.google.inject.AbstractModule;
 import com.google.inject.Provides;
-<<<<<<< HEAD
 import stroom.meta.api.MetaSecurityFilter;
-=======
-import stroom.meta.shared.MetaSecurityFilter;
 import stroom.util.db.ForceCoreMigration;
->>>>>>> 54d53475
 
 import java.util.Optional;
 
@@ -17,7 +13,8 @@
         super.configure();
 
         // Not using all the DB modules so just bind to an empty anonymous class
-        bind(ForceCoreMigration.class).toInstance(new ForceCoreMigration() {});
+        bind(ForceCoreMigration.class).toInstance(new ForceCoreMigration() {
+        });
     }
 
     @Provides

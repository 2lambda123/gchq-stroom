ext.moduleName = 'stroom.meta.statistics.impl'

dependencies {
    implementation project(':stroom-meta:stroom-meta-statistics-api')
    implementation project(':stroom-security:stroom-security-api')
    implementation project(':stroom-statistics:stroom-statistics-api')
    implementation project(':stroom-util')
    implementation project(':stroom-util-shared')

    implementation libs.guava
<<<<<<< HEAD
    implementation libs.guice7
=======
    implementation libs.guice
>>>>>>> d2116a58
    implementation libs.jakarta_inject
    implementation libs.slf4j_api
}<|MERGE_RESOLUTION|>--- conflicted
+++ resolved
@@ -8,11 +8,7 @@
     implementation project(':stroom-util-shared')
 
     implementation libs.guava
-<<<<<<< HEAD
-    implementation libs.guice7
-=======
     implementation libs.guice
->>>>>>> d2116a58
     implementation libs.jakarta_inject
     implementation libs.slf4j_api
 }
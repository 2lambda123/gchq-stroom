--- conflicted
+++ resolved
@@ -1,16 +1,6 @@
 ext.moduleName = 'stroom.authentication.api'
 
 dependencies {
-<<<<<<< HEAD
-//    compile project(':stroom-util')
-//    compile project(':stroom-util-shared')
-//
-//    compile libs.simple_java_mail
-//    compile libs.jackson_annotations
-//    compile libs.hibernate_validator
-
     compile libs.jose4j
-=======
->>>>>>> edce718b
     compile libs.ws_rs_api
 }
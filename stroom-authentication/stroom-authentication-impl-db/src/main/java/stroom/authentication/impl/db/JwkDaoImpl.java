package stroom.authentication.impl.db;

import org.jose4j.jwk.PublicJsonWebKey;
import org.slf4j.Logger;
import org.slf4j.LoggerFactory;
<<<<<<< HEAD
import stroom.authentication.api.JsonWebKeyFactory;
import stroom.authentication.impl.db.jooq.tables.records.JsonWebKeyRecord;
import stroom.authentication.token.JwkDao;
=======
import stroom.authentication.impl.db.jooq.tables.TokenType;
import stroom.authentication.impl.db.jooq.tables.records.AccountRecord;
import stroom.authentication.token.JwkDao;
import stroom.authentication.impl.db.jooq.tables.records.JsonWebKeyRecord;
import stroom.authentication.token.Token;
import stroom.authentication.token.TokenTypeDao;
>>>>>>> edce718b
import stroom.db.util.JooqUtil;
import stroom.util.logging.LambdaLogUtil;
import stroom.util.logging.LambdaLogger;
import stroom.util.logging.LambdaLoggerFactory;

import javax.inject.Inject;
import javax.inject.Singleton;
import java.util.List;
import java.util.stream.Collectors;

import static stroom.authentication.impl.db.jooq.tables.Account.ACCOUNT;
import static stroom.authentication.impl.db.jooq.tables.JsonWebKey.JSON_WEB_KEY;

@Singleton
class JwkDaoImpl implements JwkDao {
    private static final LambdaLogger LOGGER = LambdaLoggerFactory.getLogger(JwkDaoImpl.class);
    private static final int MIN_KEY_AGE_MS = 1000 * 60 * 60 * 24;
    private static final int MAX_KEY_AGE_MS = 1000 * 60 * 60 * 24 * 2;

    private final AuthDbConnProvider authDbConnProvider;
<<<<<<< HEAD
    private final JsonWebKeyFactory jsonWebKeyFactory;

    @Inject
    JwkDaoImpl(final AuthDbConnProvider authDbConnProvider,
               final JsonWebKeyFactory jsonWebKeyFactory) {
        this.authDbConnProvider = authDbConnProvider;
        this.jsonWebKeyFactory = jsonWebKeyFactory;
=======
    private final TokenTypeDao tokenTypeDao;

    @Inject
    JwkDaoImpl(final AuthDbConnProvider authDbConnProvider,
               final TokenTypeDao tokenTypeDao) {
        this.authDbConnProvider = authDbConnProvider;
        this.tokenTypeDao = tokenTypeDao;
>>>>>>> edce718b
    }

//    /**
//     * This will always return a single public key. If the key doesn't exist it will create it.
//     * If it does exist it will return that.
//     */
//    @Override
//    public PublicJsonWebKey readJwk() {
//        try {
//            JooqUtil.context(authDbConnProvider, context ->
//                    context.selectFrom(Tables.JSON_WEB_KEY).fetchOne());
//            JsonWebKeyRecord existingJwkRecord = JooqUtil.contextResult(authDbConnProvider, context -> context
//                    .selectFrom(Tables.JSON_WEB_KEY).fetchOne());
//
//            if (existingJwkRecord == null) {
//                LOGGER.info("We don't have a saved JWK so we'll create one and save it for use next time.");
//                // We need to set up the jwkId so we know which JWTs were signed by which JWKs.
//                String jwkId = UUID.randomUUID().toString();
//                RsaJsonWebKey jwk = RsaJwkGenerator.generateJwk(2048);
//                jwk.setKeyId(jwkId);
//
//                // Persist the public key
//                JsonWebKeyRecord jwkRecord = new JsonWebKeyRecord();
//                jwkRecord.setKeyid(jwkId);
//                jwkRecord.setJson(jwk.toJson(JsonWebKey.OutputControlLevel.INCLUDE_PRIVATE));
//                JooqUtil.context(authDbConnProvider, context -> context.executeInsert(jwkRecord));
//
//                return jwk;
//            } else {
//                LOGGER.info("We do have a saved JWK so we'll re-use it.");
//                PublicJsonWebKey jwk = RsaJsonWebKey.Factory.newPublicJwk(existingJwkRecord.getJson());
//                return jwk;
//            }
//        } catch (JoseException e) {
//            LOGGER.error("Unable to create JWK!", e);
//            throw new RuntimeException(e);
//        }
//    }
//

    /**
     * This will always return a list of public keys creating them if needed.
     */
    @Override
    public List<PublicJsonWebKey> readJwk() {
//        // Delete old records.
//        deleteOldJwkRecords();

        // Add new records.
        addRecords();

        // Fetch back all records.
        final List<JsonWebKeyRecord> list = JooqUtil.contextResult(authDbConnProvider, context ->
                context
                        .selectFrom(JSON_WEB_KEY)
                        .fetch());
        return list.stream()
                .map(jsonWebKeyRecord -> jsonWebKeyFactory.fromJson(jsonWebKeyRecord.getJson()))
                .collect(Collectors.toList());
    }

    private void addRecords() {
        // FOr the time being just make sure there is a record.
        final List<JsonWebKeyRecord> list = JooqUtil.contextResult(authDbConnProvider, context ->
                context.selectFrom(JSON_WEB_KEY).fetch());
        if (list.size() < 1) {
            addRecord();
        }

//        final long oldest = System.currentTimeMillis() - MIN_KEY_AGE_MS;
//
//        final List<JsonWebKeyRecord> list = database.selectFrom(JSON_WEB_KEY).fetch();
//        long newest = 0;
//        for (JsonWebKeyRecord record : list) {
//            long createTime = 0;
//            if (record.getCreateTimeMs() != null) {
//                createTime = record.getCreateTimeMs();
//            }
//            newest = Math.max(newest, createTime);
//        }
//
//        if (newest < oldest) {
//            addRecord();
//        }
    }

    private void addRecord() {
        final long now = System.currentTimeMillis();
        final String uuid = UUID.randomUUID().toString();
        // We need to set up the jwkId so we know which JWTs were signed by which JWKs.
        final RsaJsonWebKey jwk = createWebKey(uuid);
        final int tokenTypeId = tokenTypeDao.getTokenTypeId(Token.TokenType.API.getText().toLowerCase());

        JooqUtil.context(authDbConnProvider, context -> {
<<<<<<< HEAD
            // We need to set up the jwkId so we know which JWTs were signed by which JWKs.
            PublicJsonWebKey publicJsonWebKey = jsonWebKeyFactory.createPublicKey();

            // Persist the public key
            JsonWebKeyRecord jwkRecord = new JsonWebKeyRecord();
            jwkRecord.setKeyId(publicJsonWebKey.getKeyId());
            jwkRecord.setJson(jsonWebKeyFactory.asJson(publicJsonWebKey));
            jwkRecord.setCreateTimeMs(System.currentTimeMillis());

            context.executeInsert(jwkRecord);
=======
            LOGGER.debug(LambdaLogUtil.message("Creating a {}", JSON_WEB_KEY.getName()));
            final JsonWebKeyRecord record = context.newRecord(JSON_WEB_KEY);
            record.setKeyId(uuid);
            record.setJson(jwk.toJson(JsonWebKey.OutputControlLevel.INCLUDE_PRIVATE));
            record.setCreateTimeMs(now);
            record.setCreateUser("admin");
            record.setUpdateTimeMs(now);
            record.setUpdateUser("admin");
            record.setFkTokenTypeId(tokenTypeId);
            record.setEnabled(true);
            record.store();
>>>>>>> edce718b
        });


//        JooqUtil.context(authDbConnProvider, context -> {
//            try {
//                // We need to set up the jwkId so we know which JWTs were signed by which JWKs.
//                String jwkId = UUID.randomUUID().toString();
//                RsaJsonWebKey jwk = RsaJwkGenerator.generateJwk(2048);
//                jwk.setKeyId(jwkId);
//                jwk.setUse("sig");
//                jwk.setAlgorithm("RS256");
//
//                // Persist the public key
//                JsonWebKeyRecord jwkRecord = new JsonWebKeyRecord();
//                jwkRecord.setKeyId(jwkId);
//                jwkRecord.setJson(jwk.toJson(JsonWebKey.OutputControlLevel.INCLUDE_PRIVATE));
//                jwkRecord.setCreateTimeMs(System.currentTimeMillis());
//
//                context.executeInsert(jwkRecord);
//            } catch (JoseException e) {
//                LOGGER.error("Unable to create JWK!", e);
//                throw new RuntimeException(e);
//            }
//        });
    }

    private RsaJsonWebKey createWebKey(final String uuid) {
        try {
        // We need to set up the jwkId so we know which JWTs were signed by which JWKs.
        final RsaJsonWebKey jwk = RsaJwkGenerator.generateJwk(2048);
        jwk.setKeyId(uuid);
        jwk.setUse("sig");
        jwk.setAlgorithm("RS256");
        return jwk;
        } catch (final JoseException e) {
            LOGGER.error("Unable to create JWK!", e);
            throw new RuntimeException(e);
        }
    }

    private void deleteOldJwkRecords() {
        JooqUtil.context(authDbConnProvider, context -> {
            final long oldest = System.currentTimeMillis() - MAX_KEY_AGE_MS;

            final List<JsonWebKeyRecord> list = context.selectFrom(JSON_WEB_KEY).fetch();
            for (JsonWebKeyRecord record : list) {
                long createTime = 0;
                if (record.getCreateTimeMs() != null) {
                    createTime = record.getCreateTimeMs();
                }

                if (createTime < oldest) {
                    context.deleteFrom(JSON_WEB_KEY).where(JSON_WEB_KEY.ID.eq(record.getId()));
                }
            }
        });
    }
}<|MERGE_RESOLUTION|>--- conflicted
+++ resolved
@@ -1,20 +1,12 @@
 package stroom.authentication.impl.db;
 
 import org.jose4j.jwk.PublicJsonWebKey;
-import org.slf4j.Logger;
-import org.slf4j.LoggerFactory;
-<<<<<<< HEAD
+
 import stroom.authentication.api.JsonWebKeyFactory;
 import stroom.authentication.impl.db.jooq.tables.records.JsonWebKeyRecord;
 import stroom.authentication.token.JwkDao;
-=======
-import stroom.authentication.impl.db.jooq.tables.TokenType;
-import stroom.authentication.impl.db.jooq.tables.records.AccountRecord;
-import stroom.authentication.token.JwkDao;
-import stroom.authentication.impl.db.jooq.tables.records.JsonWebKeyRecord;
 import stroom.authentication.token.Token;
 import stroom.authentication.token.TokenTypeDao;
->>>>>>> edce718b
 import stroom.db.util.JooqUtil;
 import stroom.util.logging.LambdaLogUtil;
 import stroom.util.logging.LambdaLogger;
@@ -23,9 +15,9 @@
 import javax.inject.Inject;
 import javax.inject.Singleton;
 import java.util.List;
+import java.util.UUID;
 import java.util.stream.Collectors;
 
-import static stroom.authentication.impl.db.jooq.tables.Account.ACCOUNT;
 import static stroom.authentication.impl.db.jooq.tables.JsonWebKey.JSON_WEB_KEY;
 
 @Singleton
@@ -35,23 +27,16 @@
     private static final int MAX_KEY_AGE_MS = 1000 * 60 * 60 * 24 * 2;
 
     private final AuthDbConnProvider authDbConnProvider;
-<<<<<<< HEAD
     private final JsonWebKeyFactory jsonWebKeyFactory;
-
-    @Inject
-    JwkDaoImpl(final AuthDbConnProvider authDbConnProvider,
-               final JsonWebKeyFactory jsonWebKeyFactory) {
-        this.authDbConnProvider = authDbConnProvider;
-        this.jsonWebKeyFactory = jsonWebKeyFactory;
-=======
     private final TokenTypeDao tokenTypeDao;
 
     @Inject
     JwkDaoImpl(final AuthDbConnProvider authDbConnProvider,
-               final TokenTypeDao tokenTypeDao) {
+               final TokenTypeDao tokenTypeDao,
+               final JsonWebKeyFactory jsonWebKeyFactory) {
         this.authDbConnProvider = authDbConnProvider;
         this.tokenTypeDao = tokenTypeDao;
->>>>>>> edce718b
+        this.jsonWebKeyFactory = jsonWebKeyFactory;
     }
 
 //    /**
@@ -142,26 +127,14 @@
         final long now = System.currentTimeMillis();
         final String uuid = UUID.randomUUID().toString();
         // We need to set up the jwkId so we know which JWTs were signed by which JWKs.
-        final RsaJsonWebKey jwk = createWebKey(uuid);
+        final PublicJsonWebKey publicJsonWebKey = jsonWebKeyFactory.createPublicKey();
         final int tokenTypeId = tokenTypeDao.getTokenTypeId(Token.TokenType.API.getText().toLowerCase());
 
         JooqUtil.context(authDbConnProvider, context -> {
-<<<<<<< HEAD
-            // We need to set up the jwkId so we know which JWTs were signed by which JWKs.
-            PublicJsonWebKey publicJsonWebKey = jsonWebKeyFactory.createPublicKey();
-
-            // Persist the public key
-            JsonWebKeyRecord jwkRecord = new JsonWebKeyRecord();
-            jwkRecord.setKeyId(publicJsonWebKey.getKeyId());
-            jwkRecord.setJson(jsonWebKeyFactory.asJson(publicJsonWebKey));
-            jwkRecord.setCreateTimeMs(System.currentTimeMillis());
-
-            context.executeInsert(jwkRecord);
-=======
             LOGGER.debug(LambdaLogUtil.message("Creating a {}", JSON_WEB_KEY.getName()));
             final JsonWebKeyRecord record = context.newRecord(JSON_WEB_KEY);
             record.setKeyId(uuid);
-            record.setJson(jwk.toJson(JsonWebKey.OutputControlLevel.INCLUDE_PRIVATE));
+            record.setJson(jsonWebKeyFactory.asJson(publicJsonWebKey));
             record.setCreateTimeMs(now);
             record.setCreateUser("admin");
             record.setUpdateTimeMs(now);
@@ -169,45 +142,7 @@
             record.setFkTokenTypeId(tokenTypeId);
             record.setEnabled(true);
             record.store();
->>>>>>> edce718b
         });
-
-
-//        JooqUtil.context(authDbConnProvider, context -> {
-//            try {
-//                // We need to set up the jwkId so we know which JWTs were signed by which JWKs.
-//                String jwkId = UUID.randomUUID().toString();
-//                RsaJsonWebKey jwk = RsaJwkGenerator.generateJwk(2048);
-//                jwk.setKeyId(jwkId);
-//                jwk.setUse("sig");
-//                jwk.setAlgorithm("RS256");
-//
-//                // Persist the public key
-//                JsonWebKeyRecord jwkRecord = new JsonWebKeyRecord();
-//                jwkRecord.setKeyId(jwkId);
-//                jwkRecord.setJson(jwk.toJson(JsonWebKey.OutputControlLevel.INCLUDE_PRIVATE));
-//                jwkRecord.setCreateTimeMs(System.currentTimeMillis());
-//
-//                context.executeInsert(jwkRecord);
-//            } catch (JoseException e) {
-//                LOGGER.error("Unable to create JWK!", e);
-//                throw new RuntimeException(e);
-//            }
-//        });
-    }
-
-    private RsaJsonWebKey createWebKey(final String uuid) {
-        try {
-        // We need to set up the jwkId so we know which JWTs were signed by which JWKs.
-        final RsaJsonWebKey jwk = RsaJwkGenerator.generateJwk(2048);
-        jwk.setKeyId(uuid);
-        jwk.setUse("sig");
-        jwk.setAlgorithm("RS256");
-        return jwk;
-        } catch (final JoseException e) {
-            LOGGER.error("Unable to create JWK!", e);
-            throw new RuntimeException(e);
-        }
     }
 
     private void deleteOldJwkRecords() {

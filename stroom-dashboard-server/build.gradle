--- conflicted
+++ resolved
@@ -40,11 +40,6 @@
     compile 'org.springframework:spring-tx:4.3.4.RELEASE'
     compile 'org.apache.poi:poi:3.15'
     compile 'org.apache.poi:poi-ooxml:3.15'
-<<<<<<< HEAD
-//    compile 'org.glassfish.jersey.core:jersey-common:2.25.1'
-//    compile 'org.glassfish.jersey.core:jersey-client:2.25.1'
-=======
->>>>>>> d2971c9f
 
     testCompile project(path: ':stroom-test-common', configuration: 'testArtifacts')
     testCompile project(path: ':stroom-core-server', configuration: 'testArtifacts')

/*
 * Copyright 2017 Crown Copyright
 *
 * Licensed under the Apache License, Version 2.0 (the "License");
 * you may not use this file except in compliance with the License.
 * You may obtain a copy of the License at
 *
 *    http://www.apache.org/licenses/LICENSE-2.0
 *
 * Unless required by applicable law or agreed to in writing, software
 * distributed under the License is distributed on an "AS IS" BASIS,
 * WITHOUT WARRANTIES OR CONDITIONS OF ANY KIND, either express or implied.
 * See the License for the specific language governing permissions and
 * limitations under the License.
 */

package stroom.dashboard.server;

import com.fasterxml.jackson.annotation.JsonInclude.Include;
import com.fasterxml.jackson.databind.DeserializationFeature;
import com.fasterxml.jackson.databind.JsonNode;
import com.fasterxml.jackson.databind.ObjectMapper;
import com.fasterxml.jackson.databind.SerializationFeature;
import org.springframework.stereotype.Component;
import stroom.dashboard.server.vis.VisSettings;
import stroom.dashboard.server.vis.VisSettings.Control;
import stroom.dashboard.server.vis.VisSettings.Nest;
import stroom.dashboard.server.vis.VisSettings.Structure;
import stroom.dashboard.server.vis.VisSettings.Tab;
import stroom.dashboard.shared.ComponentResultRequest;
import stroom.dashboard.shared.DashboardQueryKey;
import stroom.dashboard.shared.DateTimeFormatSettings;
import stroom.dashboard.shared.Field;
import stroom.dashboard.shared.Filter;
import stroom.dashboard.shared.Format;
import stroom.dashboard.shared.FormatSettings;
import stroom.dashboard.shared.NumberFormatSettings;
import stroom.dashboard.shared.Sort;
import stroom.dashboard.shared.TableComponentSettings;
import stroom.dashboard.shared.TableResultRequest;
import stroom.dashboard.shared.TimeZone;
import stroom.dashboard.shared.VisComponentSettings;
import stroom.dashboard.shared.VisResultRequest;
import stroom.query.api.DateTimeFormat;
import stroom.query.api.DocRef;
import stroom.query.api.FieldBuilder;
import stroom.query.api.Format.Type;
import stroom.query.api.NumberFormat;
import stroom.query.api.Param;
import stroom.query.api.Query;
import stroom.query.api.QueryKey;
import stroom.query.api.ResultRequest;
import stroom.query.api.ResultRequest.ResultStyle;
import stroom.query.api.Sort.SortDirection;
import stroom.query.api.TableSettings;
import stroom.query.api.TableSettingsBuilder;
import stroom.query.api.TimeZone.Use;
import stroom.util.shared.OffsetRange;
import stroom.visualisation.shared.Visualisation;
import stroom.visualisation.shared.VisualisationService;

import javax.inject.Inject;
import java.io.IOException;
import java.util.ArrayList;
import java.util.Arrays;
import java.util.Collection;
import java.util.Collections;
import java.util.HashMap;
import java.util.Iterator;
import java.util.List;
import java.util.Map;
import java.util.Map.Entry;

@Component
public class SearchRequestMapper {
    private final VisualisationService visualisationService;

    @Inject
    public SearchRequestMapper(final VisualisationService visualisationService) {
        this.visualisationService = visualisationService;
    }

    public stroom.query.api.SearchRequest mapRequest(final DashboardQueryKey queryKey, final stroom.dashboard.shared.SearchRequest searchRequest) {
        if (searchRequest == null) {
            return null;
        }

<<<<<<< HEAD
        final stroom.query.api.SearchRequest copy = new stroom.query.api.SearchRequest(new QueryKey(queryKey.getUuid()), mapQuery(searchRequest), mapResultRequests(searchRequest), searchRequest.getDateTimeLocale(), searchRequest.getSearch().getIncremental());
=======
        final stroom.query.api.SearchRequest copy = new stroom.query.api.SearchRequest();
        copy.setKey(new QueryKey(queryKey.getUuid()));
        copy.setQuery(mapQuery(searchRequest));
        copy.setResultRequests(mapResultRequests(searchRequest));
        copy.setDateTimeLocale(searchRequest.getSearch().getDateTimeLocale());
        copy.setIncremental(searchRequest.getSearch().getIncremental());
>>>>>>> c229c07b

        return copy;
    }

    private Query mapQuery(final stroom.dashboard.shared.SearchRequest searchRequest) {
        if (searchRequest.getSearch() == null) {
            return null;
        }

        List<Param> params = null;
        if (searchRequest.getSearch().getParamMap() != null && searchRequest.getSearch().getParamMap().size() > 0) {
            params = new ArrayList<>(searchRequest.getSearch().getParamMap().size());
            for (final Entry<String, String> entry : searchRequest.getSearch().getParamMap().entrySet()) {
                final Param param = new Param(entry.getKey(), entry.getValue());
                params.add(param);
            }
        }

        return new Query(searchRequest.getSearch().getDataSourceRef(), searchRequest.getSearch().getExpression(), params);
    }

    private List<ResultRequest> mapResultRequests(final stroom.dashboard.shared.SearchRequest searchRequest) {
        if (searchRequest.getComponentResultRequests() == null || searchRequest.getComponentResultRequests().size() == 0) {
            return null;
        }

        final List<ResultRequest> resultRequests = new ArrayList<>(searchRequest.getComponentResultRequests().size());
        for (final Entry<String, ComponentResultRequest> entry : searchRequest.getComponentResultRequests().entrySet()) {
            final String componentId = entry.getKey();
            final ComponentResultRequest componentResultRequest = entry.getValue();
            if (componentResultRequest instanceof TableResultRequest) {
                final TableResultRequest tableResultRequest = (TableResultRequest) componentResultRequest;

                final TableSettings tableSettings = mapTableSettings(tableResultRequest.getTableSettings());

                final stroom.query.api.ResultRequest copy = new stroom.query.api.ResultRequest(componentId, Collections.singletonList(tableSettings), mapOffsetRange(tableResultRequest.getRequestedRange()), mapCollection(String.class, tableResultRequest.getOpenGroups()), ResultStyle.TABLE, tableResultRequest.wantsData());
                resultRequests.add(copy);

            } else if (componentResultRequest instanceof VisResultRequest) {
                final VisResultRequest visResultRequest = (VisResultRequest) componentResultRequest;

                final TableSettings parentTableSettings = mapTableSettings(visResultRequest.getVisDashboardSettings().getTableSettings());
                final TableSettings childTableSettings = mapVisSettingsToTableSettings(visResultRequest.getVisDashboardSettings(), parentTableSettings);

                final stroom.query.api.ResultRequest copy = new stroom.query.api.ResultRequest(componentId, Arrays.asList(parentTableSettings, childTableSettings), null, null, ResultStyle.FLAT, visResultRequest.wantsData());
                resultRequests.add(copy);

//
//
//
//
//
//
//
//
//
//                final VisResultRequest visResultRequest = (VisResultRequest) componentResultRequest;
//                final stroom.query.api.VisResultRequest copy = new stroom.query.api.VisResultRequest();
//                copy.setComponentId(componentId);
//                copy.setFetchData(visResultRequest.wantsData());
//                copy.setMappings(mapTableSettings(visResultRequest.getVisDashboardSettings().getMappings()));
//                copy.setStructure(mapStructure(visResultRequest.getVisDashboardSettings()));
//                resultRequests[i++] = copy;
            }
        }

        return resultRequests;
    }

    private TableSettings mapTableSettings(final TableComponentSettings tableComponentSettings) {
        if (tableComponentSettings == null) {
            return null;
        }

        final TableSettings tableSettings = new TableSettingsBuilder()
                .queryId(tableComponentSettings.getQueryId())
                .fields(mapFields(tableComponentSettings.getFields()))
                .extractValues(tableComponentSettings.extractValues())
                .extractionPipeline(tableComponentSettings.getExtractionPipeline())
                .maxResults(mapIntArray(tableComponentSettings.getMaxResults()))
                .showDetail(tableComponentSettings.getShowDetail())
                .build();

        return tableSettings;
    }

    private List<stroom.query.api.Field> mapFields(final List<Field> fields) {
        if (fields == null || fields.size() == 0) {
            return null;
        }

        final List<stroom.query.api.Field> list = new ArrayList<>(fields.size());
        for (final Field field : fields) {
            final FieldBuilder builder = new FieldBuilder()
                    .name(field.getName())
                    .expression(field.getExpression())
                    .sort(mapSort(field.getSort()))
                    .filter(mapFilter(field.getFilter()))
                    .format(mapFormat(field.getFormat()))
                    .group(field.getGroup());

            list.add(builder.build());
        }

        return list;
    }

    private List<Integer> mapIntArray(final int[] arr) {
        if (arr == null || arr.length == 0) {
            return null;
        }

        final List<Integer> copy = new ArrayList<>(arr.length);
        for (int i = 0; i < arr.length; i++) {
            copy.add(arr[i]);
        }

        return copy;
    }

    private <T> List<T> mapCollection(final Class<T> clazz, final Collection<T> collection) {
        if (collection == null || collection.size() == 0) {
            return null;
        }

        @SuppressWarnings("unchecked")
        List<T> copy = new ArrayList<>(collection.size());
        int i = 0;
        for (final T t : collection) {
            copy.add(t);
        }

        return copy;
    }

    private stroom.query.api.OffsetRange mapOffsetRange(final OffsetRange<Integer> offsetRange) {
        if (offsetRange == null) {
            return null;
        }

        return new stroom.query.api.OffsetRange(offsetRange.getOffset(), offsetRange.getLength());
    }

    private stroom.query.api.Sort mapSort(final Sort sort) {
        if (sort == null) {
            return null;
        }

        SortDirection sortDirection = null;
        if (sort.getDirection() != null) {
            sortDirection = SortDirection.valueOf(sort.getDirection().name());
        }

        return new stroom.query.api.Sort(sort.getOrder(), sortDirection);
    }

    private stroom.query.api.Filter mapFilter(final Filter filter) {
        if (filter == null) {
            return null;
        }

        return new stroom.query.api.Filter(filter.getIncludes(), filter.getExcludes());
    }

    private stroom.query.api.Format mapFormat(final Format format) {
        if (format == null) {
            return null;
        }

        Type type = null;

        if (format.getType() != null) {
            type = Type.valueOf(format.getType().name());
        }

        return new stroom.query.api.Format(type, mapNumberFormat(format.getSettings()), mapDateTimeFormat(format.getSettings()));
    }

    private stroom.query.api.NumberFormat mapNumberFormat(final FormatSettings formatSettings) {
        if (formatSettings == null || !(formatSettings instanceof NumberFormatSettings)) {
            return null;
        }

        final NumberFormatSettings numberFormatSettings = (NumberFormatSettings) formatSettings;

        return new NumberFormat(numberFormatSettings.getDecimalPlaces(), numberFormatSettings.getUseSeparator());
    }

    private stroom.query.api.DateTimeFormat mapDateTimeFormat(final FormatSettings formatSettings) {
        if (formatSettings == null || !(formatSettings instanceof DateTimeFormatSettings)) {
            return null;
        }

        final DateTimeFormatSettings dateTimeFormatSettings = (DateTimeFormatSettings) formatSettings;

        return new DateTimeFormat(dateTimeFormatSettings.getPattern(), mapTimeZone(dateTimeFormatSettings.getTimeZone()));
    }

    private stroom.query.api.TimeZone mapTimeZone(final TimeZone timeZone) {
        if (timeZone == null) {
            return null;
        }

        return new stroom.query.api.TimeZone(Use.valueOf(timeZone.getUse().name()), timeZone.getId(), timeZone.getOffsetHours(), timeZone.getOffsetMinutes());
    }

//    private TableSettings visStructureToTableSettings(final VisStructure visStructure, final TableSettings parentTableSettings) {
//        final Map<String, stroom.query.api.Format> formatMap = new HashMap<>();
//        if (parentTableSettings.getFields() != null) {
//            for (final stroom.query.api.Field field : parentTableSettings.getFields()) {
//                if (field != null) {
//                    formatMap.put(field.getName(), field.getFormat());
//                }
//            }
//        }
//
//        List<stroom.query.api.Field> fields = new ArrayList<>();
//        List<Integer> limits = new ArrayList<>();
//
//        VisNest nest = visStructure.getNest();
//        VisValues values = visStructure.getValues();
//
//        int group = 0;
//        while (nest != null) {
//            stroom.query.api.Field field = convertField(nest.getKey(), formatMap);
//            field.setGroup(group++);
//
//            fields.add(field);
//
//            // Get limit from nest.
//            Integer limit = null;
//            if (nest.getLimit() != null) {
//                limit = nest.getLimit().getSize();
//            }
//            limits.add(limit);
//
//            values = nest.getValues();
//            nest = nest.getNest();
//        }
//
//        if (values != null) {
//            // Get limit from values.
//            Integer limit = null;
//            if (values.getLimit() != null) {
//                limit = values.getLimit().getSize();
//            }
//            limits.add(limit);
//
//            if (values.getFields() != null) {
//                for (final VisField visField : values.getFields()) {
//                    fields.add(convertField(visField, formatMap));
//                }
//            }
//        }
//
//        final TableSettings tableSettings = new TableSettings();
//        tableSettings.setFields(fields.toArray(new stroom.query.api.Field[fields.size()]));
//        tableSettings.setMaxResults(limits.toArray(new Integer[limits.size()]));
//        tableSettings.setShowDetail(true);
//
//        return tableSettings;
//    }

    private FieldBuilder convertField(final VisField visField, final Map<String, stroom.query.api.Format> formatMap) {
        final FieldBuilder builder = new FieldBuilder();

        builder.format(Type.GENERAL);

        if (visField.getId() != null) {
            final stroom.query.api.Format format = formatMap.get(visField.getId());
            if (format != null) {
                builder.format(format);
            }

            builder.expression("${" + visField.getId() + "}");
        }
        builder.sort(visField.getSort());

        return builder;
    }


    private stroom.query.api.TableSettings mapVisSettingsToTableSettings(final VisComponentSettings visComponentSettings, final TableSettings parentTableSettings) {
        DocRef docRef = visComponentSettings.getVisualisation();
        TableSettings tableSettings = null;

        try {
            if (docRef == null) {
                return null;
            }

            final Visualisation visualisation = visualisationService.loadByUuid(docRef.getUuid());

            if (visualisation == null || visualisation.getSettings() == null || visualisation.getSettings().length() == 0) {
                return null;
            }

            ObjectMapper mapper = new ObjectMapper();
            mapper.configure(DeserializationFeature.FAIL_ON_UNKNOWN_PROPERTIES, false);
            mapper.configure(SerializationFeature.WRITE_NULL_MAP_VALUES, false);
            mapper.setSerializationInclusion(Include.NON_NULL);

            final VisSettings visSettings = mapper.readValue(visualisation.getSettings(), VisSettings.class);
            if (visSettings != null && visSettings.getData() != null) {
                final SettingResolver settingResolver = new SettingResolver(visSettings, visComponentSettings.getJSON());
                final Structure structure = visSettings.getData().getStructure();
                if (structure != null) {

                    final Map<String, stroom.query.api.Format> formatMap = new HashMap<>();
                    if (parentTableSettings.getFields() != null) {
                        for (final stroom.query.api.Field field : parentTableSettings.getFields()) {
                            if (field != null) {
                                formatMap.put(field.getName(), field.getFormat());
                            }
                        }
                    }

                    List<stroom.query.api.Field> fields = new ArrayList<>();
                    List<Integer> limits = new ArrayList<>();

                    VisNest nest = mapNest(structure.getNest(), settingResolver);
                    VisValues values = mapVisValues(structure.getValues(), settingResolver);

                    int group = 0;
                    while (nest != null) {
                        final FieldBuilder builder = convertField(nest.getKey(), formatMap);
                        builder.group(group++);

                        fields.add(builder.build());

                        // Get limit from nest.
                        Integer limit = null;
                        if (nest.getLimit() != null) {
                            limit = nest.getLimit().getSize();
                        }
                        limits.add(limit);

                        values = nest.getValues();
                        nest = nest.getNest();
                    }

                    if (values != null) {
                        // Get limit from values.
                        Integer limit = null;
                        if (values.getLimit() != null) {
                            limit = values.getLimit().getSize();
                        }
                        limits.add(limit);

                        if (values.getFields() != null) {
                            for (final VisField visField : values.getFields()) {
                                fields.add(convertField(visField, formatMap).build());
                            }
                        }
                    }

                    tableSettings = new TableSettingsBuilder()
                        .fields(fields)
                        .maxResults(limits)
                        .showDetail(true)
                        .build();
                }
            }

        } catch (final IOException e) {
            throw new RuntimeException(e.getMessage(), e);
        }

        return tableSettings;
    }


//    private VisStructure mapStructure(final VisComponentSettings visComponentSettings) {
//        DocRef docRef = visComponentSettings.getVisualisation();
//        VisStructure copy = null;
//
//        try {
//            if (docRef == null) {
//                return null;
//            }
//
//            final Visualisation visualisation = visualisationService.loadByUuid(docRef.getUuid());
//
//            if (visualisation == null || visualisation.getSettings() == null || visualisation.getSettings().length() == 0) {
//                return null;
//            }
//
//            ObjectMapper mapper = new ObjectMapper();
//            mapper.configure(DeserializationFeature.FAIL_ON_UNKNOWN_PROPERTIES, false);
//            mapper.configure(SerializationFeature.WRITE_NULL_MAP_VALUES, false);
//            mapper.setSerializationInclusion(Include.NON_NULL);
//
//            final VisSettings visSettings = mapper.readValue(visualisation.getSettings(), VisSettings.class);
//            if (visSettings != null && visSettings.getData() != null) {
//                final SettingResolver settingResolver = new SettingResolver(visSettings, visComponentSettings.getJSON());
//                final Structure structure = visSettings.getData().getStructure();
//                if (structure != null) {
//                    copy = new VisStructure();
//                    copy.setNest(mapNest(structure.getNest(), settingResolver));
//                    copy.setValues(mapVisValues(structure.getValues(), settingResolver));
//                }
//            }
//
//        } catch (final IOException e) {
//            throw new RuntimeException(e.getMessage(), e);
//        }
//
//        return copy;
//    }

    private VisNest mapNest(final Nest nest, final SettingResolver settingResolver) {
        if (nest == null) {
            return null;
        }

        final VisNest copy = new VisNest();
        copy.setKey(mapVisField(nest.getKey(), settingResolver));
        copy.setNest(mapNest(nest.getNest(), settingResolver));
        copy.setValues(mapVisValues(nest.getValues(), settingResolver));
        copy.setLimit(mapVisLimit(nest.getLimit(), settingResolver));

        return copy;
    }

    private VisField mapVisField(final VisSettings.Field field, final SettingResolver settingResolver) {
        if (field == null) {
            return null;
        }

        final VisField copy = new VisField();
        copy.setId(settingResolver.resolveField(field.getId()));
        copy.setSort(mapVisSort(field.getSort(), settingResolver));

        return copy;
    }

    private stroom.query.api.Sort mapVisSort(final VisSettings.Sort sort, final SettingResolver settingResolver) {
        if (sort == null) {
            return null;
        }

        Boolean enabled = settingResolver.resolveBoolean(sort.getEnabled());
        if (enabled != null && enabled) {
            SortDirection direction = SortDirection.ASCENDING;

            String dir = settingResolver.resolveString(sort.getDirection());
            if (dir != null) {
                if (dir.equalsIgnoreCase(SortDirection.DESCENDING.getDisplayValue())) {
                    direction = SortDirection.DESCENDING;
                }
            }

            return new stroom.query.api.Sort(settingResolver.resolveInteger(sort.getPriority()), direction);
        }

        return null;
    }

    private VisValues mapVisValues(final VisSettings.Values values, final SettingResolver settingResolver) {
        if (values == null) {
            return null;
        }

        VisField[] fields = null;
        if (values.getFields() != null) {
            fields = new VisField[values.getFields().length];
            for (int i = 0; i < values.getFields().length; i++) {
                fields[i] = mapVisField(values.getFields()[i], settingResolver);
            }
        }

        final VisValues copy = new VisValues();
        copy.setFields(fields);
        copy.setLimit(mapVisLimit(values.getLimit(), settingResolver));

        return copy;
    }

    private VisLimit mapVisLimit(final VisSettings.Limit limit, final SettingResolver settingResolver) {
        if (limit != null) {
            Boolean enabled = settingResolver.resolveBoolean(limit.getEnabled());
            if (enabled == null || enabled) {
                final VisLimit copy = new VisLimit();
                copy.setSize(settingResolver.resolveInteger(limit.getSize()));
                return copy;
            }
        }

        return null;
    }

    private static class SettingResolver {
        private final Map<String, Control> controls = new HashMap<>();
        private final Map<String, String> dashboardSettings;

        public SettingResolver(final VisSettings visSettings, final String json) {
            dashboardSettings = getDashboardSettingsMap(json);

            // Create a map of controls.
            if (visSettings.getTabs() != null) {
                for (final Tab tab : visSettings.getTabs()) {
                    if (tab.getControls() != null) {
                        for (final Control control : tab.getControls()) {
                            if (control.getId() != null && control != null) {
                                controls.put(control.getId(), control);
                            }
                        }
                    }
                }
            }
        }

        public String resolveField(final String value) {
            if (value == null) {
                throw new RuntimeException("Structure element with missing field name");
            }

            return resolveString(value);
        }

        public String resolveString(final String value) {
            String val = value;
            if (val != null) {
                if (isReference(val)) {
                    final String controlId = getReference(val);
                    val = dashboardSettings.get(controlId);

                    if (val == null) {
                        final Control control = controls.get(controlId);
                        if (control != null) {
                            val = control.getDefaultValue();
                        } else {
//                            throw new RuntimeException("No control found with id = '" + controlId + "'");
                        }
                    }
                }
            }

            return val;
        }

        public Boolean resolveBoolean(final String value) {
            String str = resolveString(value);
            if (str == null) {
                return null;
            }
            return Boolean.valueOf(str);
        }

        public Integer resolveInteger(final String value) {
            String str = resolveString(value);
            if (str == null) {
                return null;
            }
            return Integer.valueOf(str);
        }

        public Long resolveLong(final String value) {
            String str = resolveString(value);
            if (str == null) {
                return null;
            }
            return Long.valueOf(str);
        }

        private boolean isReference(final String value) {
            if (value != null) {
                return value.startsWith("${") && value.endsWith("}");
            }

            return false;
        }

        private String getReference(final String value) {
            String ref = value;
            ref = ref.substring(2);
            ref = ref.substring(0, ref.length() - 1);
            return ref;
        }

        private Map<String, String> getDashboardSettingsMap(final String json) {
            Map<String, String> map = new HashMap<>();

            try {
                if (json != null && json.length() > 0) {
                    ObjectMapper objectMapper = new ObjectMapper();
                    final JsonNode node = objectMapper.readTree(json);

                    Iterator<Entry<String, JsonNode>> iterator = node.fields();
                    while (iterator.hasNext()) {
                        Entry<String, JsonNode> entry = iterator.next();
                        JsonNode val = entry.getValue();
                        if (val != null) {
                            final String str = val.textValue();
                            if (str != null) {
                                map.put(entry.getKey(), str);
                            }
                        }
                    }
                }
            } catch (final IOException e) {
                throw new RuntimeException(e.getMessage(), e);
            }

            return map;
        }
    }
}<|MERGE_RESOLUTION|>--- conflicted
+++ resolved
@@ -5,7 +5,7 @@
  * you may not use this file except in compliance with the License.
  * You may obtain a copy of the License at
  *
- *    http://www.apache.org/licenses/LICENSE-2.0
+ *     http://www.apache.org/licenses/LICENSE-2.0
  *
  * Unless required by applicable law or agreed to in writing, software
  * distributed under the License is distributed on an "AS IS" BASIS,
@@ -85,16 +85,7 @@
             return null;
         }
 
-<<<<<<< HEAD
         final stroom.query.api.SearchRequest copy = new stroom.query.api.SearchRequest(new QueryKey(queryKey.getUuid()), mapQuery(searchRequest), mapResultRequests(searchRequest), searchRequest.getDateTimeLocale(), searchRequest.getSearch().getIncremental());
-=======
-        final stroom.query.api.SearchRequest copy = new stroom.query.api.SearchRequest();
-        copy.setKey(new QueryKey(queryKey.getUuid()));
-        copy.setQuery(mapQuery(searchRequest));
-        copy.setResultRequests(mapResultRequests(searchRequest));
-        copy.setDateTimeLocale(searchRequest.getSearch().getDateTimeLocale());
-        copy.setIncremental(searchRequest.getSearch().getIncremental());
->>>>>>> c229c07b
 
         return copy;
     }
